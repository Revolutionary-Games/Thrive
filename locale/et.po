# Translations template for PROJECT.
# Copyright (C) 2021 ORGANIZATION
# This file is distributed under the same license as the PROJECT project.
# FIRST AUTHOR <EMAIL@ADDRESS>, 2021.
#
msgid ""
msgstr ""
"Project-Id-Version: PROJECT VERSION\n"
"Report-Msgid-Bugs-To: EMAIL@ADDRESS\n"
<<<<<<< HEAD
"POT-Creation-Date: 2025-09-13 14:35+0200\n"
=======
"POT-Creation-Date: 2025-09-12 09:19+0300\n"
>>>>>>> f532dcdb
"PO-Revision-Date: 2025-05-25 15:00+0000\n"
"Last-Translator: Anonymous <noreply@weblate.org>\n"
"Language-Team: Estonian <https://translate.revolutionarygamesstudio.com/projects/thrive/thrive-game/et/>\n"
"Language: et\n"
"MIME-Version: 1.0\n"
"Content-Type: text/plain; charset=UTF-8\n"
"Content-Transfer-Encoding: 8bit\n"
"Plural-Forms: nplurals=2; plural=n != 1;\n"
"X-Generator: Weblate 5.11.4\n"
"Generated-By: Babel 2.9.0\n"

msgid "2D_MOVEMENT_TYPE_SELECTION"
msgstr ""

#, fuzzy
msgid "3D_EDITOR"
msgstr "Toimetaja"

#, fuzzy
msgid "3D_MOVEMENT"
msgstr "Liikumine"

msgid "3D_MOVEMENT_TYPE_SELECTION"
msgstr ""

msgid "ABILITIES"
msgstr "Võimed"

#, fuzzy
msgid "ABORT"
msgstr "Katkestatud."

msgid "ABORTED_DOT"
msgstr "Katkestatud."

#, fuzzy
msgid "ABSORBERS_COUNT"
msgstr ""
"Kaugel võõral planeedil on vulkaanitegevuse ja meteoriidide kokkupõrked viinud universumis uue nähtuse väljakujunemiseni.\n"
"\n"
"Elu.\n"
"\n"
"Lihtsad mikroobid elavad ookeani sügavates piirkondades. Olete viimane universaalne ühine esivanem (LUCA) sellel planeedil.\n"
"\n"
"Selles vaenulikus maailmas ellujäämiseks peate koguma kokku kõik ühendid, mida leiate ja põlvkondade kaupa edasi arenema, et võistelda teiste mikroobiliikidega."

msgid "ABYSSOPELAGIC"
msgstr "Abyss"

msgid "ACCEPT"
msgstr ""

#, fuzzy
msgid "ACHIEVEMENTS"
msgstr "Aluse liikumine"

msgid "ACHIEVEMENTS_TOTAL"
msgstr ""

msgid "ACHIEVEMENT_ACHIEVED"
msgstr ""

msgid "ACHIEVEMENT_LOCKED"
msgstr ""

msgid "ACTION_AWAKEN"
msgstr ""

#, fuzzy
msgid "ACTION_AWAKEN_TOOLTIP"
msgstr "vabasurm"

msgid "ACTION_BLOCKED_WHILE_ANOTHER_IN_PROGRESS"
msgstr ""

#, fuzzy
msgid "ACTION_DELETE"
msgstr "Kinnitage väljumine"

#, fuzzy
msgid "ACTION_DOUBLE_POPULATION"
msgstr "Liikide populatsioon"

#, fuzzy
msgid "ACTION_DUPLICATE_UNITS"
msgstr "Kinnitage väljumine"

#, fuzzy
msgid "ACTION_HALF_POPULATION"
msgstr "Rahvaarv kokku:"

#, fuzzy
msgid "ACTION_TELEPORT"
msgstr "Kinnitage väljumine"

msgid "ACTIVE"
msgstr "tegev"

msgid "ACTIVE_THREAD_COUNT"
msgstr "Praegused lõimed:"

msgid "ACTIVITY_EXPLANATION"
msgstr ""
"Aktiivsed mikroobid jooksevad ja kukuvad, kui midagi huvitavat ei juhtu.\n"
"Sessiilsed mikroobid on paigal ja ootavad enne tegutsemist, kuni keskkond muutub."

msgid "ADDITIONAL_VALIDATION_FAILED"
msgstr "Täiendavad kontrollimised tuvastasid probleemi: {0}"

msgid "ADD_INPUT_BUTTON_TOOLTIP"
msgstr "Lisage uus võtme sidumine"

msgid "ADVANCED_VIEW"
msgstr ""

#, fuzzy
msgid "ADVANCED_VIEW_BUTTON_TOOLTIP"
msgstr "Pausi menüü"

#, fuzzy
msgid "AEROBIC_NITROGEN_FIXATION"
msgstr "Anaeroobne lämmastiku fikseerimine"

msgid "AEROBIC_NITROGEN_FIXING"
msgstr "Aeroobne lämmastiku fikseerimine"

#, fuzzy
msgid "AEROBIC_RESPIRATION"
msgstr "Aeroobne hingamine"

msgid "AGENTS"
msgstr "ained"

#, fuzzy
msgid "AGENTS_COLON"
msgstr "eelmine:"

#, fuzzy
msgid "AGENT_NAME"
msgstr "{0} {1}"

msgid "AGGRESSION_EXPLANATION"
msgstr ""
"Agressiivsed mikroobid ajavad saaki taga suuremate vahemaade tagant\n"
"ja nad võitlevad rünnaku korral tõenäolisemalt kiskjatega.\n"
"Rahumeelsed mikroobid ei haara teisi kaugemal\n"
"ja kasutavad vähem tõenäoliselt toksiine röövloomade vastu."

msgid "AGGRESSIVE"
msgstr "Agressiivne"

#, fuzzy
msgid "AI_MUTATION_RATE"
msgstr "Mutatsioonipunktid"

#, fuzzy
msgid "AI_MUTATION_RATE_EXPLANATION"
msgstr "See paneel näitab numbreid, millest automaatse evo ennustus töötab. Lõpliku populatsiooni määrab kogu energia, mida liik suudab püüda, ja kulu liigi isendi kohta. Auto-evo kasutab lihtsustatud tegelikkuse mudelit, et arvutada, kui hästi liigid toimivad, võttes aluseks energia, mida nad suudavad koguda. Iga toiduallika puhul näidatakse, et liik saab sellest palju energiat. Lisaks kuvatakse sellest allikast saadaolev koguenergia. See, kui suur osa liikide koguenergiast võidab, põhineb sellel, kui suur on sobivus võrreldes kogu sobivusega. Fitness on mõõdik selle kohta, kui hästi liik suudab seda toiduallikat kasutada."

#, fuzzy
msgid "ALL"
msgstr "ALT"

#, fuzzy
msgid "ALLOW_SPECIES_SWITCH_ON_EXTINCTION"
msgstr "on muteerunud"

#, fuzzy
msgid "ALLOW_SPECIES_SWITCH_ON_EXTINCTION_EXPLANATION"
msgstr ""
"Agressiivsed mikroobid ajavad saaki taga suuremate vahemaade tagant\n"
"ja nad võitlevad rünnaku korral tõenäolisemalt kiskjatega.\n"
"Rahumeelsed mikroobid ei haara teisi kaugemal\n"
"ja kasutavad vähem tõenäoliselt toksiine röövloomade vastu."

#, fuzzy
msgid "ALL_WORLDS_GENERAL_STATISTICS"
msgstr "Organismi statistika"

#, fuzzy
msgid "ALL_WORLDS_STATISTICS"
msgstr "Organismi statistika"

msgid "ALREADY_ASCENDED"
msgstr ""

msgid "ALT"
msgstr "ALT"

#, fuzzy
msgid "ALWAYS_VISIBLE"
msgstr "Nähtav"

msgid "AMBIANCE_VOLUME"
msgstr "Ambiance helitugevus"

msgid "AMMONIA"
msgstr "Ammoniaak"

#, fuzzy
msgid "AMMONIA_COST"
msgstr "Ammoniaak"

#, fuzzy
msgid "AMMONIA_LEVELS"
msgstr "Ammoniaak"

msgid "AMOUNT_OF_AUTOSAVE_TO_KEEP"
msgstr "Säilitatavate automaatsete salvestamiste arv:"

msgid "AMOUNT_OF_QUICKSAVE_TO_KEEP"
msgstr "Säilitatavate kiirsäästude arv:"

msgid "ANAEROBIC_NITROGEN_FIXATION"
msgstr "Anaeroobne lämmastiku fikseerimine"

#, fuzzy
msgid "AND_UNLOCK_CONDITION"
msgstr "Füüsilised tingimused"

msgid "ANISOTROPIC_FILTERING"
msgstr ""

msgid "ANTIALIASING_MSAA_TAA"
msgstr ""

#, fuzzy
msgid "ANTI_ALIASING_FXAA"
msgstr "Mitme proovi antialiasing:"

#, fuzzy
msgid "ANTI_ALIASING_MODE"
msgstr "Mitme proovi antialiasing:"

#, fuzzy
msgid "ANTI_ALIASING_MSAA"
msgstr "Mitme proovi antialiasing:"

#, fuzzy
msgid "ANTI_ALIASING_TAA"
msgstr "Mitme proovi antialiasing:"

#, fuzzy
msgid "APPEARANCE"
msgstr "Esitus"

msgid "APPLY"
msgstr "Rakenda"

msgid "APPLY_CHANGES"
msgstr "Rakenda muudatused"

msgid "APRIL"
msgstr "aprill"

msgid "ARE_YOU_SURE_TO_RESET_ALL_SETTINGS"
msgstr "Kas olete kindel, et soovite lähtestada KÕIK seaded normaalseks?"

msgid "ARE_YOU_SURE_TO_RESET_INPUT_SETTINGS"
msgstr "Kas olete kindel, et soovite lähtestada sisendseaded normaalseks?"

#, fuzzy
msgid "ARTIST_COLON"
msgstr "eelmine:"

msgid "ARTWORK_TITLE"
msgstr "\"{0}\" – {1}"

msgid "ART_BY"
msgstr "Kunst autorilt {0}"

msgid "ART_GALLERY"
msgstr "Kunstigalerii"

#, fuzzy
msgid "ASCENSION_CONGRATULATIONS"
msgstr "Liikide populatsioon"

msgid "ASCENSION_CONGRATULATIONS_CONTENT"
msgstr ""

#, fuzzy
msgid "ASCENSION_STAGE"
msgstr "Rustitsüaniin on valk, mis on võimeline kasutama gaasilist süsinikdioksiidi ja hapnikku, et oksüdeerida rauda ühest keemilisest olekust teise. See protsess, mida nimetatakse raudseks hingamiseks, vabastab energiat, mida rakk saab seejärel koguda."

msgid "ASSEMBLY_CLASS_REQUIRED"
msgstr "Mod-monteerimisklass on nõutav, kui kokkupanek on täpsustatud"

#, fuzzy
msgid "ASSEMBLY_REQUIRED_WITH_HARMONY"
msgstr "Mod-monteerimisklass on nõutav, kui kokkupanek on täpsustatud"

msgid "ASSUME_HYPERTHREADING"
msgstr "Oletame, et CPU-l on hüperkeermestamine lubatud"

msgid "ASSUME_HYPERTHREADING_TOOLTIP"
msgstr ""
"Seda ei saa automaatselt tuvastada, kas hüperkeermestamine on lubatud või mitte.\n"
"See mõjutab lõimede vaikearvu, kuna hüperlõime lõimed ei ole nii kiired kui tõelised protsessori tuumad."

msgid "ATMOSPHERIC_GASSES"
msgstr "Atmosfääri gaasid"

msgid "ATP"
msgstr "ATP"

msgid "ATP_BALANCE"
msgstr "ATP Tasakaal"

#, fuzzy
msgid "ATP_BALANCE_TOOLTIP"
msgstr "Näita/peida keskkonda ja ühendeid"

#, fuzzy
msgid "ATP_BALANCE_TOOLTIP_MULTICELLULAR"
msgstr "Näita/peida keskkonda ja ühendeid"

msgid "ATP_BALANCE_WITHOUT_EXTERNAL_RESOURCES"
msgstr ""

msgid "ATP_BALANCE_WITHOUT_GLUCOSE"
msgstr ""

#, fuzzy
msgid "ATP_BALANCE_WITHOUT_HYDROGEN_SULFIDE"
msgstr "Vesiniksulfiid"

#, fuzzy
msgid "ATP_BALANCE_WITHOUT_IRON"
msgstr "ATP Tasakaal"

msgid "ATP_BALANCE_WITH_ALL_COMPOUNDS"
msgstr ""

msgid "ATP_PRODUCTION"
msgstr "ATP tootmine"

msgid "ATP_PRODUCTION_TOO_LOW"
msgstr "ATP TOOTMINE LIIGA VÄHE!"

msgid "ATTEMPT_TO_WRITE_SAVE_FAILED"
msgstr "Selle salvestusfaili kirjutamise katse ebaõnnestus. Salvestusnimi võib olla liiga pikk või teil ei ole salvestuskaustale kirjutamisõigust."

msgid "AT_CURSOR"
msgstr "Kursori juures:"

msgid "AUDIO_OUTPUT_DEVICE"
msgstr "Heli väljundseade:"

msgid "AUGUST"
msgstr "august"

msgid "AUTO"
msgstr "Automaatne"

#, fuzzy
msgid "AUTO-EVO_EXPLANATION_EXPLANATION"
msgstr "See paneel näitab numbreid, millest automaatse evo ennustus töötab. Lõpliku populatsiooni määrab kogu energia, mida liik suudab püüda, ja kulu liigi isendi kohta. Auto-evo kasutab lihtsustatud tegelikkuse mudelit, et arvutada, kui hästi liigid toimivad, võttes aluseks energia, mida nad suudavad koguda. Iga toiduallika puhul näidatakse, et liik saab sellest palju energiat. Lisaks kuvatakse sellest allikast saadaolev koguenergia. See, kui suur osa liikide koguenergiast võidab, põhineb sellel, kui suur on sobivus võrreldes kogu sobivusega. Fitness on mõõdik selle kohta, kui hästi liik suudab seda toiduallikat kasutada."

#, fuzzy
msgid "AUTO-EVO_POPULATION_CHANGED_2"
msgstr "{1} muutis elanikkonda {0} põhjustel: {2}"

msgid "AUTO-EVO_PREDICTION"
msgstr "Auto-Evo ennustus"

msgid "AUTO-EVO_PREDICTION_BOX_DESCRIPTION"
msgstr ""
"See paneel näitab redigeeritud liikide eeldatavat auto-evo populatsiooni arvu.\n"
"Auto-evo käivitab populatsiooni simulatsiooni, mis on teine osa (peale teie enda jõudluse), mis mõjutab teie populatsiooni."

#, fuzzy
msgid "AUTO-EVO_RESULTS_TITLE"
msgstr "Auto-evo tulemused:"

msgid "AUTO-EVO_STEPS_DONE"
msgstr "{0:F1}% valmis. {1:n0}/{2:n0} sammu."

msgid "AUTO-EVO_STRENGHT_MULTIPLIER"
msgstr ""

#, fuzzy
msgid "AUTO-EVO_STRENGHT_MULTIPLIER_EXPLANATION"
msgstr ""
"Aktiivsed mikroobid jooksevad ja kukuvad, kui midagi huvitavat ei juhtu.\n"
"Sessiilsed mikroobid on paigal ja ootavad enne tegutsemist, kuni keskkond muutub."

msgid "AUTOSAVE_DURING_THE_GAME"
msgstr "Automaatne salvestamine mängu ajal"

msgid "AUTO_EVO"
msgstr "auto-evo"

#, fuzzy
msgid "AUTO_EVO_EXPLORER_TOOL_BUTTON"
msgstr "käitamise olek:"

#, fuzzy
msgid "AUTO_EVO_EXPLORING_TOOL"
msgstr "käitamise olek:"

msgid "AUTO_EVO_FAILED"
msgstr "Auto-evo käivitamine ebaõnnestus"

msgid "AUTO_EVO_MISSING_RESULT_DATA_OBJECT"
msgstr ""

msgid "AUTO_EVO_RESULTS"
msgstr "Auto-evo tulemused:"

#, fuzzy
msgid "AUTO_EVO_RESULTS_GLOBAL_TITLE"
msgstr "Auto-evo tulemused:"

#, fuzzy
msgid "AUTO_EVO_RESULTS_PATCH_TITLE"
msgstr "Auto-evo tulemused:"

msgid "AUTO_EVO_RUN_STATUS"
msgstr "käitamise olek:"

#, fuzzy
msgid "AUTO_EVO_STATUS_COLON"
msgstr "käitamise olek:"

msgid "AUTO_MOVE_FORWARDS"
msgstr "Automaatne edasiliikumine"

#, fuzzy
msgid "AUTO_RESOLUTION"
msgstr "Resolutsioon:"

msgid "AVAILABLE_CONSTRUCTION_PROJECTS"
msgstr ""

msgid "AVAILABLE_MODS"
msgstr "Saadaolevad modifikatsioonid"

msgid "AVERAGE_SURFACE_CARBON_DIOXIDE_LEVEL"
msgstr ""

msgid "AVERAGE_SURFACE_LIGHT_LEVEL"
msgstr ""

msgid "AVERAGE_SURFACE_NITROGEN_LEVEL"
msgstr ""

msgid "AVERAGE_SURFACE_OTHER_LEVEL"
msgstr ""

msgid "AVERAGE_SURFACE_OXYGEN_LEVEL"
msgstr ""

msgid "AWAKENING_STAGE"
msgstr ""

#, fuzzy
msgid "AWARE_STAGE"
msgstr ""
"Kaugel võõral planeedil on vulkaanitegevuse ja meteoriidide kokkupõrked viinud universumis uue nähtuse väljakujunemiseni.\n"
"\n"
"Elu.\n"
"\n"
"Lihtsad mikroobid elavad ookeani sügavates piirkondades. Olete viimane universaalne ühine esivanem (LUCA) sellel planeedil.\n"
"\n"
"Selles vaenulikus maailmas ellujäämiseks peate koguma kokku kõik ühendid, mida leiate ja põlvkondade kaupa edasi arenema, et võistelda teiste mikroobiliikidega."

msgid "BACK"
msgstr "tagasi"

msgid "BACKGROUND_BLUR"
msgstr ""

msgid "BACKSLASH"
msgstr "Kaldkriips"

msgid "BACKSPACE"
msgstr "Tagasilükkeklahv"

msgid "BACK_TO_SETTINGS"
msgstr ""

#, fuzzy
msgid "BACTERIAL_THERMOSYNTHESIS"
msgstr "Kemosüntees"

msgid "BALANCE_DISPLAY_AT_DAY_ALWAYS"
msgstr ""

msgid "BALANCE_DISPLAY_AT_DAY_ALWAYS_TOOLTIP"
msgstr ""

msgid "BALANCE_DISPLAY_WHILE_MOVING"
msgstr ""

#, fuzzy
msgid "BALANCE_DISPLAY_WHILE_MOVING_TOOLTIP"
msgstr "Pausi menüü"

#, fuzzy
msgid "BASE_MOBILITY"
msgstr "Liikuvus"

msgid "BASE_MOVEMENT"
msgstr "Aluse liikumine"

msgid "BASIC_VIEW"
msgstr ""

#, fuzzy
msgid "BASIC_VIEW_BUTTON_TOOLTIP"
msgstr "vabasurm"

msgid "BATHYPELAGIC"
msgstr "Batüpelaagiline"

msgid "BECOME_MACROSCOPIC"
msgstr "Muuta makroskoopiliseks ({0}/{1})"

msgid "BECOME_MULTICELLULAR"
msgstr "Hakka mitmerakuliseks ({0}/{1})"

msgid "BEGIN_THRIVING"
msgstr "Alustage õitsemist"

msgid "BEHAVIOUR"
msgstr "Käitumine"

#, fuzzy
msgid "BEHAVIOUR_ACTIVITY"
msgstr "Käitumine"

#, fuzzy
msgid "BEHAVIOUR_AGGRESSION"
msgstr "Käitumine"

#, fuzzy
msgid "BEHAVIOUR_FEAR"
msgstr "Käitumine"

#, fuzzy
msgid "BEHAVIOUR_FOCUS"
msgstr "Käitumine"

#, fuzzy
msgid "BEHAVIOUR_OPPORTUNISM"
msgstr "Käitumine"

msgid "BELOW_SEA_LEVEL"
msgstr "{0}–{1} m allpool merepinda"

msgid "BENCHMARKS"
msgstr ""

#, fuzzy
msgid "BENCHMARK_FINISHED"
msgstr "Laadimine lõpetatud"

msgid "BENCHMARK_PHASE"
msgstr ""

msgid "BENCHMARK_RESULTS_COLON"
msgstr ""

msgid "BEST_PATCH_COLON"
msgstr "Parim plaaster:"

msgid "BETTER_TOGETHER"
msgstr ""

msgid "BEYOND_THE_CELL"
msgstr ""

msgid "BIG_IRON_CHUNK"
msgstr "Suur raua tükk"

#, fuzzy
msgid "BIG_PHOSPHATE_CHUNK"
msgstr "Suur raua tükk"

msgid "BILLION_ABBREVIATION"
msgstr "{0} B"

msgid "BINDING_AGENT"
msgstr "Sideaine"

msgid "BINDING_AGENT_DESCRIPTION"
msgstr "Võimaldab siduda teiste rakkudega. See on esimene samm mitmerakulisuse suunas. Kui teie rakk on osa kolooniast, jagatakse ühendeid rakkude vahel. Te ei saa koloonia osana redaktorisse siseneda, nii et peate lahti siduma, kui kogute raku jagamiseks piisavalt ühendeid."

msgid "BINDING_AGENT_PROCESSES_DESCRIPTION"
msgstr "Köitmisrežiimi sisse- ja väljalülitamiseks vajutage nuppu [thrive:input]g_lüliti_siduv[/thrive:input]. Sidumisrežiimis saate oma kolooniaga kinnitada teisi oma liigi rakke, liikudes nendesse. Kolooniast lahkumiseks vajutage [thrive:input]g_lahti_siduma_kõik[/thrive:input]."

msgid "BIND_AXES_SENSITIVITY"
msgstr ""

msgid "BIOLUMINESCENT_VACUOLE"
msgstr "Bioluminestseeruv vakuool"

#, fuzzy
msgid "BIOLUMINESCENT_VACUOLE_DESCRIPTION"
msgstr "Bioluminestseeruv vakuool"

#, fuzzy
msgid "BIOLUMINESCENT_VACUOLE_PROCESSES_DESCRIPTION"
msgstr "Muudab [thrive:compound type=\"atp\"][/thrive:compound] tüübiks [thrive:compound type=\"oxytoxy\"][/thrive:compound]. Hindamisskaalad kontsentratsiooniga [thrive:compound type=\"oxygen\"][/thrive:compound]. Võib vabastada toksiine, vajutades nuppu [thrive:input]g_fire_toxin[/thrive:input]. Kui [thrive:compound type=\"oxytoxy\"][/thrive:compound] kogus on väike, on pildistamine siiski võimalik, kuid sellega kaasneb väiksem kahju."

msgid "BIOME_LABEL"
msgstr "biome: {0}"

#, fuzzy
msgid "BLOOM_RENDER_EFFECT"
msgstr "Välised mõjud:"

#, fuzzy
msgid "BLUESKY_TOOLTIP"
msgstr "Peata mäng"

msgid "BRAIN_CELL_NAME_DEFAULT"
msgstr ""

msgid "BRAVE"
msgstr "julge"

msgid "BROWSE"
msgstr "Sirvige"

msgid "BROWSE_WORKSHOP"
msgstr "Sirvi töötuba"

#, fuzzy
msgid "BUILD_CITY"
msgstr "Struktuur"

#, fuzzy
msgid "BUILD_QUEUE"
msgstr "Struktuur"

#, fuzzy
msgid "BUILD_STRUCTURE"
msgstr "Struktuur"

msgid "BY"
msgstr "Autor:"

msgid "BY_REVOLUTIONARY_GAMES"
msgstr "Autor Revolutionary Games Studio"

msgid "CACHE_DISK_MAX_TIME"
msgstr ""

msgid "CACHE_MEMORY_MAX_ITEMS"
msgstr ""

msgid "CACHE_TIME_MEMORY"
msgstr ""

msgid "CACHE_TIME_MEMORY_ONLY"
msgstr ""

#, fuzzy
msgid "CACHING_TITLE"
msgstr "Pealkiri puudub"

msgid "CALCIUM_CARBONATE"
msgstr "kaltsiumkarbonaat"

msgid "CALCIUM_CARBONATE_MEMBRANE_DESCRIPTION"
msgstr "Sellel membraanil on tugev kaltsiumkarbonaadist valmistatud kest. See talub kergesti kahjustusi ja vajab vähem energiat, et mitte deformeeruda. Sellise raske kesta puuduseks on see, et rakk on palju aeglasem ja võtab aega ressursside neelamiseks."

msgid "CAMERA"
msgstr "Kaamera"

msgid "CANCEL"
msgstr "Tühista"

msgid "CANCEL_ACTION_CAPITAL"
msgstr "TÜHISTAGE TEGEVUS"

msgid "CANCEL_CURRENT_ACTION"
msgstr "Tühista praegune toiming"

msgid "CANNOT_DELETE_USED_CELL_TYPE"
msgstr "Praegu teie kehaplaanis kasutatavat rakutüüpi ei saa kustutada"

msgid "CANNOT_DELETE_USED_CELL_TYPE_TITLE"
msgstr "Kasutatud lahtritüüpi ei saa kustutada"

msgid "CANNOT_ENGULF"
msgstr "Ei saa neelata"

msgid "CANNOT_IMPROVE_PERFECTION"
msgstr ""

msgid "CANNOT_MOVE_METABALL_TO_DESCENDANT_TREE"
msgstr ""

msgid "CANNOT_REDUCE_BRAIN_POWER_STAGE"
msgstr ""

msgid "CANNOT_REDUCE_BRAIN_POWER_STAGE_TITLE"
msgstr ""

msgid "CANNOT_WRITE_SAVE"
msgstr "Ei saa kirjutada Salvesta"

msgid "CANT_LOAD_MOD_INFO"
msgstr "Modifikatsiooniteavet ei saa laadida {0} jaoks"

msgid "CAPSLOCK"
msgstr "caps lock"

msgid "CARBON_DIOXIDE"
msgstr "Süsinikdioksiid"

msgid "CATEGORY_AN_ABUNDANCE"
msgstr "küllus"

msgid "CATEGORY_A_FAIR_AMOUNT"
msgstr "õiglane summa"

msgid "CATEGORY_LITTLE"
msgstr "pisut"

msgid "CATEGORY_QUITE_A_BIT"
msgstr "üsna palju"

msgid "CATEGORY_SOME"
msgstr "mõni"

msgid "CATEGORY_VERY_LITTLE"
msgstr "väga vähe"

msgid "CAUTIOUS"
msgstr "Ettevaatlik"

msgid "CELL"
msgstr "rakk"

msgid "CELLS"
msgstr "Rakud"

#, fuzzy
msgid "CELLULASE"
msgstr "Tselluloos"

#, fuzzy
msgid "CELLULASE_DESCRIPTION"
msgstr "Vakuool on sisemine membraanne organell, mida kasutatakse rakus säilitamiseks. Need koosnevad mitmest vesiikulist, väiksematest membraanistruktuuridest, mida kasutatakse laialdaselt säilitamiseks rakkudes ja mis on kokku sulanud. See on täidetud veega, mida kasutatakse molekulide, ensüümide, tahkete ainete ja muude ainete sisaldamiseks. Nende kuju on vedel ja võib rakkude vahel varieeruda."

msgid "CELLULOSE"
msgstr "Tselluloos"

#, fuzzy
msgid "CELLULOSE_MEMBRANE_DESCRIPTION"
msgstr "Sellel membraanil on sein, mis tagab parema kaitse üldiste kahjustuste ja eriti füüsiliste kahjustuste eest. Samuti kulutab see vormi säilitamiseks vähem energiat, kuid ei suuda ressursse kiiresti omastada ja on aeglasem."

#, fuzzy
msgid "CELL_STAT_ROTATION_TOOLTIP"
msgstr "Peata mäng"

#, fuzzy
msgid "CELL_STAT_SPEED_TOOLTIP"
msgstr "Peata mäng"

#, fuzzy
msgid "CELL_STAT_STORAGE_TOOLTIP"
msgstr "Peata mäng"

msgid "CELL_TYPE_NAME"
msgstr "Lahtri tüübi nimi"

msgid "CHANGE_DESCRIPTION_IS_TOO_LONG"
msgstr "Muuda märkmeid on liiga pikk"

msgid "CHANGE_THE_SYMMETRY"
msgstr "Muutke sümmeetriat"

#, fuzzy
msgid "CHANNEL_INHIBITOR_TOXIN_SYNTHESIS"
msgstr "Toksiinivakuool on vakuool, mida on modifitseeritud oksütoksütoksiinide spetsiifiliseks tootmiseks, säilitamiseks ja sekreteerimiseks. Rohkem toksiinide vakuoole suurendab toksiinide vabanemise kiirust."

msgid "CHEATS"
msgstr "Sohitegija"

#, fuzzy
msgid "CHEATS_USED_NOTICE"
msgstr "Katkestatud."

msgid "CHEAT_KEYS_ENABLED"
msgstr "Petuklahvid on lubatud"

msgid "CHEAT_MENU"
msgstr "Pettuste menüü"

msgid "CHEMICAL_BUTTON_MICROBE_TOOLTIP"
msgstr "Kuva/peida rakuprotsessid"

msgid "CHEMOPLAST"
msgstr "Kemoplast"

#, fuzzy
msgid "CHEMOPLAST_DESCRIPTION"
msgstr "Kemoplast on kahekordne membraanstruktuur, mis sisaldab valke, mis on võimelised muutma vesiniksulfiidi, vee ja gaasilise süsinikdioksiidi glükoosiks protsessis, mida nimetatakse vesiniksulfiidi kemosünteesiks. Selle glükoosi tootmise kiirus on kooskõlas süsinikdioksiidi kontsentratsiooniga."

msgid "CHEMOPLAST_PROCESSES_DESCRIPTION"
msgstr "Muudab [thrive:compound type=\"vesiniksulfiid\"][/thrive:compound] tüübiks [thrive:compound type=\"glucose\"][/thrive:compound]. Hindamisskaalad kontsentratsiooniga [thrive:compound type=\"süsinikdioksiid\"][/thrive:compound]."

msgid "CHEMORECEPTOR"
msgstr "Kemoretseptor"

msgid "CHEMORECEPTOR_DESCRIPTION"
msgstr "Kõik rakud \"näevad\" ainult kemoretseptsiooni kaudu. Nii saavad rakud teavet ümbritseva kohta. Selle organelli lisamine tähendab peenhäälestatud kemoretseptsiooni arenemist. Kuna mängijale antakse nägemine isegi raku staadiumis, kujutab see nähtavast ekraanialast väljapoole suunatud joont, mis näitab läheduses olevaid ühendeid, mida mängija veel ei näinud."

#, fuzzy
msgid "CHEMORECEPTOR_MINIMUM_AMOUNT_TOOLTIP"
msgstr "Minimaalne tuvastatav summa:"

msgid "CHEMORECEPTOR_PROCESSES_DESCRIPTION"
msgstr "Kemoretseptor võimaldab tuvastada ühendeid kaugemalt. Ühenduse tüübi ja juhtjoone värvi valimiseks muutke, kui see on asetatud."

#, fuzzy
msgid "CHEMORECEPTOR_SEARCH_RADIUS_TOOLTIP"
msgstr "Kõik rakud \"näevad\" ainult kemoretseptsiooni kaudu. Nii saavad rakud teavet ümbritseva kohta. Selle organelli lisamine tähendab peenhäälestatud kemoretseptsiooni arenemist. Kuna mängijale antakse nägemine isegi raku staadiumis, kujutab see nähtavast ekraanialast väljapoole suunatud joont, mis näitab läheduses olevaid ühendeid, mida mängija veel ei näinud."

#, fuzzy
msgid "CHEMOSYNTHESIS"
msgstr "Kemosüntees"

msgid "CHEMOSYNTHESIZING_PROTEINS"
msgstr "Kemosünteesivad valgud"

#, fuzzy
msgid "CHEMOSYNTHESIZING_PROTEINS_DESCRIPTION"
msgstr "Kemosünteesivad valgud on väikesed valkude kogumid tsütoplasmas, mis on võimelised vesiniksulfiidi, vee ja gaasilise süsinikdioksiidi muutma glükoosiks protsessis, mida nimetatakse vesiniksulfiidi kemosünteesiks. Selle glükoosi tootmise kiirus on kooskõlas süsinikdioksiidi kontsentratsiooniga. Kuna kemosünteesivad valgud suspendeeritakse otse tsütoplasmas, teostab ümbritsev vedelik teatud määral glükolüüsi."

msgid "CHEMOSYNTHESIZING_PROTEINS_PROCESSES_DESCRIPTION"
msgstr "Muudab [thrive:compound type=\"vesiniksulfiid\"][/thrive:compound] tüübiks [thrive:compound type=\"glucose\"][/thrive:compound]. Hindamisskaalad kontsentratsiooniga [thrive:compound type=\"süsinikdioksiid\"][/thrive:compound]. Muudab ka [thrive:compound type=\"glucose\"][/thrive:compound] tüübiks [thrive:compound type=\"atp\"][/thrive:compound]."

msgid "CHEMO_SYNTHESIS"
msgstr "Kemosüntees"

msgid "CHITIN"
msgstr "Kitiin"

#, fuzzy
msgid "CHITINASE"
msgstr "Kitiin"

#, fuzzy
msgid "CHITINASE_DESCRIPTION"
msgstr "Raku kleepuv sisemus. Tsütoplasma on põhiline segu ioonidest, valkudest ja muudest vees lahustunud ainetest, mis täidavad raku sisemuse. Üks selle ülesandeid on glükolüüs, glükoosi muundamine ATP energiaks. Et rakkudel, millel puuduvad organellid, on arenenum ainevahetus, loodavad nad energiat just sellele. Seda kasutatakse ka molekulide säilitamiseks rakus ja raku suuruse suurendamiseks."

#, fuzzy
msgid "CHITIN_MEMBRANE_DESCRIPTION"
msgstr "Sellel membraanil on sein, mis tähendab, et see kaitseb paremini üldiste kahjustuste ja eriti toksiinide kahjustuste eest. Samuti kulub selle vormi säilitamiseks vähem energiat, kuid see on aeglasem ega suuda ressursse kiiresti omastada."

msgid "CHLOROPLAST"
msgstr "Kloroplast"

#, fuzzy
msgid "CHLOROPLAST_DESCRIPTION"
msgstr "Kloroplast on kahekordne membraanstruktuur, mis sisaldab valgustundlikke pigmente, mis on virnastatud membraanikottidesse. See on prokarüoot, mis on oma eukarüootse peremehe poolt kasutamiseks assimileeritud. Kloroplastis olevad pigmendid on võimelised fotosünteesiks kutsutava protsessi käigus kasutama valguse energiat, et toota veest glükoosi ja gaasilist süsinikdioksiidi. Need pigmendid annavad sellele ka iseloomuliku värvi. Selle glükoosi tootmise kiirus sõltub süsinikdioksiidi kontsentratsioonist ja valguse intensiivsusest."

msgid "CHLOROPLAST_PROCESSES_DESCRIPTION"
msgstr "Toodab [thrive:compound type=\"glucose\"][/thrive:compound]. Hindamisskaalad kontsentratsiooniga [thrive:compound type=\"süsinikdioksiid\"][/thrive:compound] ja intensiivsusega [thrive:compound type=\"sunlight\"][/thrive:compound]."

msgid "CHOSEN_FILENAME_ALREADY_EXISTS"
msgstr "Valitud failinimi ({0}) on juba olemas. Kas kirjutada üle?"

msgid "CHROMATIC_ABERRATION"
msgstr "Kromaatiline aberratsioon:"

msgid "CHROMATOPHORE_PROCESSES_DESCRIPTION"
msgstr "Toodab [thrive:compound type=\"glucose\"][/thrive:compound]. Hindamisskaalad kontsentratsiooniga [thrive:compound type=\"süsinikdioksiid\"][/thrive:compound] ja intensiivsusega [thrive:compound type=\"sunlight\"][/thrive:compound]."

msgid "CHUNK_CELL_CORPSE_PART"
msgstr ""

msgid "CHUNK_FOOD_SOURCE"
msgstr "{0} tarbimine"

msgid "CILIA"
msgstr "cilia"

#, fuzzy
msgid "CILIA_DESCRIPTION"
msgstr "Raku kleepuv sisemus. Tsütoplasma on põhiline segu ioonidest, valkudest ja muudest vees lahustunud ainetest, mis täidavad raku sisemuse. Üks selle ülesandeid on glükolüüs, glükoosi muundamine ATP energiaks. Et rakkudel, millel puuduvad organellid, on arenenum ainevahetus, loodavad nad energiat just sellele. Seda kasutatakse ka molekulide säilitamiseks rakus ja raku suuruse suurendamiseks."

#, fuzzy
msgid "CILIA_PROCESSES_DESCRIPTION"
msgstr "Muudab [thrive:compound type=\"glucose\"][/thrive:compound] tüübiks [thrive:compound type=\"atp\"][/thrive:compound]."

#, fuzzy
msgid "CITY_SHORT_STATISTICS"
msgstr "Organismi statistika"

msgid "CLEAN_UP_OLD_SAVES"
msgstr "Vanade salvestuste puhastamine"

msgid "CLEAR_CACHE"
msgstr ""

#, fuzzy
msgid "CLICK_TO_SELECT"
msgstr "Kustuta valitud"

msgid "CLIMATE_INSTABILITY"
msgstr ""

#, fuzzy
msgid "CLIMATE_INSTABILITY_EXPLANATION"
msgstr ""
"Aktiivsed mikroobid jooksevad ja kukuvad, kui midagi huvitavat ei juhtu.\n"
"Sessiilsed mikroobid on paigal ja ootavad enne tegutsemist, kuni keskkond muutub."

msgid "CLIMATE_STABILITY_AVERAGE"
msgstr ""

msgid "CLIMATE_STABILITY_STABLE"
msgstr ""

msgid "CLIMATE_STABILITY_UNSTABLE"
msgstr ""

msgid "CLOSE"
msgstr "Sulge"

msgid "CLOSE_OPTIONS"
msgstr "Kas sulgeda valikud?"

msgid "CLOSTRIDIAL_FERMENTATION"
msgstr ""

#, fuzzy
msgid "CLOUD_BENCHMARK"
msgstr "Mikroobide redaktori laadimine"

msgid "CLOUD_RESOLUTION_DIVISOR"
msgstr "Pilve eraldusvõime jagaja:"

msgid "CLOUD_SIMULATION_MINIMUM_INTERVAL"
msgstr "Pilve simulatsiooni minimaalne intervall:"

#, fuzzy
msgid "CLOUD_SIMULATION_MULTIPLIER"
msgstr "Osmoregulatsiooni maksumus"

msgid "COASTAL"
msgstr "Rannikuäärne"

msgid "COLLISION_SHAPE"
msgstr ""

msgid "COLOUR"
msgstr "Värv"

msgid "COLOURBLIND_CORRECTION"
msgstr "Värvipime korrigeerimine:"

msgid "COLOUR_PICKER_ADD_PRESET"
msgstr "Lisage praegune värv eelseadistusena"

msgid "COLOUR_PICKER_A_TOOLTIP"
msgstr "Värvi alfakanali väärtus"

msgid "COLOUR_PICKER_B_TOOLTIP"
msgstr "Värvi sinise kanali väärtus"

msgid "COLOUR_PICKER_G_TOOLTIP"
msgstr "Värvi rohelise kanali väärtus"

msgid "COLOUR_PICKER_HSV_BUTTON_TOOLTIP"
msgstr ""
"Lülitage HSV (Hue, Saturation, Value) režiim sisse või välja.\n"
"Toorrežiimis ei saa sisse lülitada."

msgid "COLOUR_PICKER_H_TOOLTIP"
msgstr "Tooni väärtus, osa värvist"

msgid "COLOUR_PICKER_PICK_COLOUR"
msgstr "Valige mänguaknast värv"

msgid "COLOUR_PICKER_PRESET_TOOLTIP"
msgstr ""
"Värv: {0}\n"
"Vasak hiir: kasutage seda eelseadistust\n"
"Parem hiir: kustutage see eelseade"

msgid "COLOUR_PICKER_RAW_BUTTON_TOOLTIP"
msgstr ""
"Lülitage töötlemata režiim sisse või välja.\n"
"Toores režiimis saate teha R, G, B\n"
"värviväärtused ületavad 1,0.\n"
"Ei saa HSV-režiimis sisse lülitada."

msgid "COLOUR_PICKER_R_TOOLTIP"
msgstr "Värvi punase kanali väärtus"

msgid "COLOUR_PICKER_S_TOOLTIP"
msgstr "Küllastusväärtus, halli hulk konkreetses värvitoonis"

msgid "COLOUR_PICKER_V_TOOLTIP"
msgstr "Värvi väärtus (heledus), heledus või intensiivsus"

#, fuzzy
msgid "COMMON_ABILITIES"
msgstr "Võimed"

msgid "COMMON_EDITING_AND_STRATEGY"
msgstr ""

msgid "COMMUNITY_FORUM"
msgstr ""

#, fuzzy
msgid "COMMUNITY_FORUM_BUTTON_TOOLTIP"
msgstr "Lisage uus võtme sidumine"

#, fuzzy
msgid "COMMUNITY_WIKI"
msgstr "meie Viki"

#, fuzzy
msgid "COMMUNITY_WIKI_BUTTON_TOOLTIP"
msgstr "vabasurm"

#, fuzzy
msgid "COMPILED_AT_COLON"
msgstr "Ühendid:"

#, fuzzy
msgid "COMPLETE_ACTION"
msgstr "Ühendid:"

msgid "COMPOUNDS"
msgstr "Ühendid"

#, fuzzy
msgid "COMPOUNDS_AT_EQUILIBRIUM"
msgstr "Leitav ühend:"

#, fuzzy
msgid "COMPOUNDS_AT_MAX_SPEED"
msgstr "Leitav ühend:"

#, fuzzy
msgid "COMPOUNDS_BUTTON_MICROBE_TOOLTIP"
msgstr "Näita/peida keskkonda ja ühendeid"

msgid "COMPOUNDS_COLON"
msgstr "Ühendid:"

#, fuzzy
msgid "COMPOUND_BALANCE_FILL_TIME"
msgstr "Liitsaldod"

#, fuzzy
msgid "COMPOUND_BALANCE_FILL_TIME_TOO_LONG"
msgstr "Liitsaldod"

#, fuzzy
msgid "COMPOUND_BALANCE_MODE_TOOLTIP"
msgstr "Näita/peida keskkonda ja ühendeid"

msgid "COMPOUND_BALANCE_TITLE"
msgstr "Liitsaldod"

#, fuzzy
msgid "COMPOUND_BALANCE_TOOLTIP"
msgstr "Näita/peida keskkonda ja ühendeid"

msgid "COMPOUND_CLOUDS"
msgstr "Liitpilved"

#, fuzzy
msgid "COMPOUND_CLOUD_BENCHMARK"
msgstr "Liitpilved"

#, fuzzy
msgid "COMPOUND_CLOUD_DENSITY"
msgstr "Liitpilved"

#, fuzzy
msgid "COMPOUND_CLOUD_DENSITY_EXPLANATION"
msgstr ""
"Oportunistlikud mikroobid võistlevad rivaalidega tükkide pärast\n"
"ja püüavad saaki toksiinidega jahtida, kui nad ei suuda neid endasse neelata.\n"
"Ettevaatlikud mikroobid ei pruugi end tükkide tõttu ohtu seada."

msgid "COMPOUND_CONCENTRATIONS_DECREASED"
msgstr "{0} kontsentratsioon on vähenenud {1} võrra"

msgid "COMPOUND_FOOD_SOURCE"
msgstr "{0} tarbimine"

#, fuzzy
msgid "COMPOUND_HANDLE_KEEP"
msgstr "Liitsaldod"

#, fuzzy
msgid "COMPOUND_HANDLE_SPLIT_SISTER"
msgstr "Liitsaldod"

#, fuzzy
msgid "COMPOUND_HANDLE_TOP_UP"
msgstr "Näita/peida keskkonda ja ühendeid"

#, fuzzy
msgid "COMPOUND_HANDLE_TOP_UP_ON_CHANGE"
msgstr "Liitpilved"

#, fuzzy
msgid "COMPOUND_LEVEL_AVERAGE"
msgstr "Liitsaldod"

#, fuzzy
msgid "COMPOUND_LEVEL_HIGH"
msgstr "Liitsaldod"

#, fuzzy
msgid "COMPOUND_LEVEL_LOW"
msgstr "Liitpilved"

msgid "COMPOUND_LEVEL_VERY_HIGH"
msgstr ""

#, fuzzy
msgid "COMPOUND_LEVEL_VERY_LOW"
msgstr "Liitsaldod"

#, fuzzy
msgid "COMPOUND_STORAGE_AMOUNT_DOES_NOT_LAST_NIGHT"
msgstr "Liitsaldod"

msgid "COMPOUND_STORAGE_NOT_ENOUGH_GENERATED_DURING_DAY"
msgstr ""

#, fuzzy
msgid "COMPOUND_STORAGE_NOT_ENOUGH_SPACE"
msgstr "{0} tarbimine"

#, fuzzy
msgid "COMPOUND_STORAGE_STATS_TITLE"
msgstr "Liitsaldod"

#, fuzzy
msgid "COMPOUND_STORAGE_STATS_TOOLTIP"
msgstr "Liitsaldod"

msgid "COMPOUND_TO_FIND"
msgstr "Leitav ühend:"

msgid "CONCEPT_ART"
msgstr ""

msgid "CONFIG"
msgstr "Konfiguratsioon"

msgid "CONFIRM_CAPITAL"
msgstr "KINNITA"

#, fuzzy
msgid "CONFIRM_DELETE"
msgstr "Kinnitage väljumine"

msgid "CONFIRM_EXIT"
msgstr "Kinnitage väljumine"

msgid "CONFIRM_FOSSILISATION_OVERWRITE"
msgstr ""

#, fuzzy
msgid "CONFIRM_MOVE_TO_ASCENSION_STAGE"
msgstr "See paneel näitab numbreid, millest automaatse evo ennustus töötab. Lõpliku populatsiooni määrab kogu energia, mida liik suudab püüda, ja kulu liigi isendi kohta. Auto-evo kasutab lihtsustatud tegelikkuse mudelit, et arvutada, kui hästi liigid toimivad, võttes aluseks energia, mida nad suudavad koguda. Iga toiduallika puhul näidatakse, et liik saab sellest palju energiat. Lisaks kuvatakse sellest allikast saadaolev koguenergia. See, kui suur osa liikide koguenergiast võidab, põhineb sellel, kui suur on sobivus võrreldes kogu sobivusega. Fitness on mõõdik selle kohta, kui hästi liik suudab seda toiduallikat kasutada."

#, fuzzy
msgid "CONFIRM_MOVE_TO_ASCENSION_STAGE_EXPLANATION"
msgstr "See paneel näitab numbreid, millest automaatse evo ennustus töötab. Lõpliku populatsiooni määrab kogu energia, mida liik suudab püüda, ja kulu liigi isendi kohta. Auto-evo kasutab lihtsustatud tegelikkuse mudelit, et arvutada, kui hästi liigid toimivad, võttes aluseks energia, mida nad suudavad koguda. Iga toiduallika puhul näidatakse, et liik saab sellest palju energiat. Lisaks kuvatakse sellest allikast saadaolev koguenergia. See, kui suur osa liikide koguenergiast võidab, põhineb sellel, kui suur on sobivus võrreldes kogu sobivusega. Fitness on mõõdik selle kohta, kui hästi liik suudab seda toiduallikat kasutada."

msgid "CONFIRM_MOVE_TO_INDUSTRIAL_STAGE"
msgstr ""

#, fuzzy
msgid "CONFIRM_MOVE_TO_INDUSTRIAL_STAGE_EXPLANATION"
msgstr "See paneel näitab numbreid, millest automaatse evo ennustus töötab. Lõpliku populatsiooni määrab kogu energia, mida liik suudab püüda, ja kulu liigi isendi kohta. Auto-evo kasutab lihtsustatud tegelikkuse mudelit, et arvutada, kui hästi liigid toimivad, võttes aluseks energia, mida nad suudavad koguda. Iga toiduallika puhul näidatakse, et liik saab sellest palju energiat. Lisaks kuvatakse sellest allikast saadaolev koguenergia. See, kui suur osa liikide koguenergiast võidab, põhineb sellel, kui suur on sobivus võrreldes kogu sobivusega. Fitness on mõõdik selle kohta, kui hästi liik suudab seda toiduallikat kasutada."

#, fuzzy
msgid "CONFIRM_MOVE_TO_SPACE_STAGE"
msgstr "See paneel näitab numbreid, millest automaatse evo ennustus töötab. Lõpliku populatsiooni määrab kogu energia, mida liik suudab püüda, ja kulu liigi isendi kohta. Auto-evo kasutab lihtsustatud tegelikkuse mudelit, et arvutada, kui hästi liigid toimivad, võttes aluseks energia, mida nad suudavad koguda. Iga toiduallika puhul näidatakse, et liik saab sellest palju energiat. Lisaks kuvatakse sellest allikast saadaolev koguenergia. See, kui suur osa liikide koguenergiast võidab, põhineb sellel, kui suur on sobivus võrreldes kogu sobivusega. Fitness on mõõdik selle kohta, kui hästi liik suudab seda toiduallikat kasutada."

#, fuzzy
msgid "CONFIRM_MOVE_TO_SPACE_STAGE_EXPLANATION"
msgstr "See paneel näitab numbreid, millest automaatse evo ennustus töötab. Lõpliku populatsiooni määrab kogu energia, mida liik suudab püüda, ja kulu liigi isendi kohta. Auto-evo kasutab lihtsustatud tegelikkuse mudelit, et arvutada, kui hästi liigid toimivad, võttes aluseks energia, mida nad suudavad koguda. Iga toiduallika puhul näidatakse, et liik saab sellest palju energiat. Lisaks kuvatakse sellest allikast saadaolev koguenergia. See, kui suur osa liikide koguenergiast võidab, põhineb sellel, kui suur on sobivus võrreldes kogu sobivusega. Fitness on mõõdik selle kohta, kui hästi liik suudab seda toiduallikat kasutada."

#, fuzzy
msgid "CONFIRM_NEW_GAME_BUTTON_TOOLTIP"
msgstr "Pausi menüü"

#, fuzzy
msgid "CONFIRM_NEW_GAME_BUTTON_TOOLTIP_DISABLED"
msgstr "Pausi menüü"

#, fuzzy
msgid "CONFIRM_RESET_ACHIEVEMENTS"
msgstr "Kinnitage väljumine"

#, fuzzy
msgid "CONFIRM_RESET_ACHIEVEMENTS_DESCRIPTION"
msgstr "Muudab [thrive:compound type=\"atp\"][/thrive:compound] tüübiks [thrive:compound type=\"ammoniaak\"][/thrive:compound]. Hindamisskaalad kontsentratsiooniga [thrive:compound type=\"nitrogen\"][/thrive:compound]."

#, fuzzy
msgid "CONSTRUCTION_UNIT_NAME"
msgstr "Tritanope (sinine-kollane)"

msgid "CONTENT_UPLOADED_FROM"
msgstr "Töötoa sisu laaditakse üles kaustast {0}"

#, fuzzy
msgid "CONTINUE"
msgstr "Alustage õitsemist"

#, fuzzy
msgid "CONTINUE_AS_SPECIES"
msgstr "Siin üksikasjade kuvamiseks valige plaaster"

#, fuzzy
msgid "CONTINUE_THRIVING"
msgstr "Alustage õitsemist"

#, fuzzy
msgid "CONTINUE_TO_PROTOTYPES"
msgstr ""
"Olete jõudnud Thrive'i \"täieliku\" osa lõpuni.\n"
"Soovi korral saate jätkata mänguga kaasas olevate hilisemate prototüüpidega. Need võivad olla väga puudulikud, kasutada kohatäitegraafikat ja olla üldiselt väga karmid. Need on lisatud mängu osana, et näidata mängu potentsiaalset tulevikusuunda ja meie üldist nägemust etappide ühendamisest.\n"
"\n"
"Te ei saa salvestada, kui jätkate, ega pärast jätkamist tagasi pöörduda. Kui soovite sellesse etappi naasta, salvestage kohe enne jätkamist.\n"
"\n"
"Kui otsustate jätkata, siis mõistke, et hilisemad etapid on prototüübid ja ärge kurtke nende ebatäielikkuse üle."

msgid "CONTINUE_TO_PROTOTYPES_PROMPT"
msgstr "Kas jätkata prototüüpide lavastamist?"

msgid "CONTROLLER_ANY_DEVICE"
msgstr ""

msgid "CONTROLLER_AXIS_L2"
msgstr ""

msgid "CONTROLLER_AXIS_LEFT_TRIGGER"
msgstr ""

msgid "CONTROLLER_AXIS_LEFT_X"
msgstr ""

msgid "CONTROLLER_AXIS_LEFT_Y"
msgstr ""

#, fuzzy
msgid "CONTROLLER_AXIS_NEGATIVE_DIRECTION"
msgstr "Lämmastikku fikseeriv plastiid on valk, mis on võimeline kasutama gaasilist lämmastikku ja hapnikku ning rakuenergiat ATP kujul, et toota ammoniaaki, mis on rakkude kasvu peamine toitaine. Seda protsessi nimetatakse aeroobseks lämmastiku fikseerimiseks."

#, fuzzy
msgid "CONTROLLER_AXIS_POSITIVE_DIRECTION"
msgstr "Lämmastikku fikseeriv plastiid on valk, mis on võimeline kasutama gaasilist lämmastikku ja hapnikku ning rakuenergiat ATP kujul, et toota ammoniaaki, mis on rakkude kasvu peamine toitaine. Seda protsessi nimetatakse aeroobseks lämmastiku fikseerimiseks."

msgid "CONTROLLER_AXIS_R2"
msgstr ""

msgid "CONTROLLER_AXIS_RIGHT_TRIGGER"
msgstr ""

msgid "CONTROLLER_AXIS_RIGHT_X"
msgstr ""

msgid "CONTROLLER_AXIS_RIGHT_Y"
msgstr ""

msgid "CONTROLLER_AXIS_VISUALIZERS"
msgstr ""

msgid "CONTROLLER_BUTTON_DPAD_DOWN"
msgstr ""

msgid "CONTROLLER_BUTTON_DPAD_LEFT"
msgstr ""

msgid "CONTROLLER_BUTTON_DPAD_RIGHT"
msgstr ""

msgid "CONTROLLER_BUTTON_DPAD_UP"
msgstr ""

msgid "CONTROLLER_BUTTON_LEFT_SHOULDER"
msgstr ""

msgid "CONTROLLER_BUTTON_LEFT_STICK"
msgstr ""

msgid "CONTROLLER_BUTTON_MISC1"
msgstr ""

msgid "CONTROLLER_BUTTON_PADDLE1"
msgstr ""

msgid "CONTROLLER_BUTTON_PADDLE2"
msgstr ""

msgid "CONTROLLER_BUTTON_PADDLE3"
msgstr ""

msgid "CONTROLLER_BUTTON_PADDLE4"
msgstr ""

msgid "CONTROLLER_BUTTON_PS3_SELECT"
msgstr ""

msgid "CONTROLLER_BUTTON_PS3_START"
msgstr ""

msgid "CONTROLLER_BUTTON_PS_CIRCLE"
msgstr ""

msgid "CONTROLLER_BUTTON_PS_CROSS"
msgstr ""

msgid "CONTROLLER_BUTTON_PS_L1"
msgstr ""

msgid "CONTROLLER_BUTTON_PS_L3"
msgstr ""

msgid "CONTROLLER_BUTTON_PS_OPTIONS"
msgstr ""

msgid "CONTROLLER_BUTTON_PS_R1"
msgstr ""

msgid "CONTROLLER_BUTTON_PS_R3"
msgstr ""

msgid "CONTROLLER_BUTTON_PS_SHARE"
msgstr ""

msgid "CONTROLLER_BUTTON_PS_SONY_BUTTON"
msgstr ""

msgid "CONTROLLER_BUTTON_PS_SQUARE"
msgstr ""

msgid "CONTROLLER_BUTTON_PS_TRIANGLE"
msgstr ""

msgid "CONTROLLER_BUTTON_RIGHT_SHOULDER"
msgstr ""

msgid "CONTROLLER_BUTTON_RIGHT_STICK"
msgstr ""

msgid "CONTROLLER_BUTTON_TOUCH_PAD"
msgstr ""

msgid "CONTROLLER_BUTTON_UNKNOWN"
msgstr ""

msgid "CONTROLLER_BUTTON_XBOX_A"
msgstr ""

msgid "CONTROLLER_BUTTON_XBOX_B"
msgstr ""

msgid "CONTROLLER_BUTTON_XBOX_BACK"
msgstr ""

msgid "CONTROLLER_BUTTON_XBOX_GUIDE"
msgstr ""

msgid "CONTROLLER_BUTTON_XBOX_START"
msgstr ""

msgid "CONTROLLER_BUTTON_XBOX_X"
msgstr ""

msgid "CONTROLLER_BUTTON_XBOX_Y"
msgstr ""

msgid "CONTROLLER_DEADZONES"
msgstr ""

#, fuzzy
msgid "CONTROLLER_DEADZONE_CALIBRATION_EXPLANATION"
msgstr "See paneel näitab numbreid, millest automaatse evo ennustus töötab. Lõpliku populatsiooni määrab kogu energia, mida liik suudab püüda, ja kulu liigi isendi kohta. Auto-evo kasutab lihtsustatud tegelikkuse mudelit, et arvutada, kui hästi liigid toimivad, võttes aluseks energia, mida nad suudavad koguda. Iga toiduallika puhul näidatakse, et liik saab sellest palju energiat. Lisaks kuvatakse sellest allikast saadaolev koguenergia. See, kui suur osa liikide koguenergiast võidab, põhineb sellel, kui suur on sobivus võrreldes kogu sobivusega. Fitness on mõõdik selle kohta, kui hästi liik suudab seda toiduallikat kasutada."

msgid "CONTROLLER_DEADZONE_COLON"
msgstr ""

msgid "CONTROLLER_PROMPT_TYPE_SETTING"
msgstr ""

msgid "CONTROLLER_SENSITIVITY"
msgstr ""

msgid "CONTROLLER_UNKNOWN_AXIS"
msgstr ""

msgid "COPY_ERROR_TO_CLIPBOARD"
msgstr "Kopeerimise viga lõikelauale"

#, fuzzy
msgid "COPY_RESULTS"
msgstr "Auto-evo tulemused:"

msgid "CORRECTION_PROTANOPE"
msgstr "Protanope (punane-roheline)"

msgid "CORRECTION_TRITANOPE"
msgstr "Tritanope (sinine-kollane)"

#, fuzzy
msgid "CPU_POWER_NOT_ENOUGH_FOR_SPEED_MODE"
msgstr "{0} tarbimine"

#, fuzzy
msgid "CPU_THREADS"
msgstr "Teemad:"

msgid "CRAFTING_CLEAR_INPUTS"
msgstr ""

msgid "CRAFTING_ERROR_INTERNAL_CONSUME_PROBLEM"
msgstr ""

#, fuzzy
msgid "CRAFTING_ERROR_TAKING_ITEMS"
msgstr "Pealkiri puudub"

msgid "CRAFTING_FILTER_INPUTS"
msgstr ""

msgid "CRAFTING_KNOWN_ITEMS"
msgstr ""

msgid "CRAFTING_NOT_ENOUGH_MATERIAL"
msgstr ""

msgid "CRAFTING_NO_RECIPE_SELECTED"
msgstr ""

msgid "CRAFTING_NO_ROOM_TO_TAKE_CRAFTING_RESULTS"
msgstr ""

#, fuzzy
msgid "CRAFTING_RECIPE_DISPLAY"
msgstr "Auto-evo tulemused:"

msgid "CRAFTING_RECIPE_HAND_AXE"
msgstr ""

#, fuzzy
msgid "CRAFTING_RESULTS"
msgstr "Auto-evo tulemused:"

msgid "CRAFTING_SELECT_RECIPE_OR_ITEMS_TO_FILTER"
msgstr ""

msgid "CRAFTING_TAKE_ALL"
msgstr ""

#, fuzzy
msgid "CRAFTING_TITLE"
msgstr "Pealkiri puudub"

msgid "CREATE"
msgstr "Loo"

msgid "CREATED_AT"
msgstr "Loodud:"

msgid "CREATED_ON_PLATFORM"
msgstr "Loodud platvormil:"

msgid "CREATE_A_NEW_MICROBE"
msgstr "Loo uus mikroob"

msgid "CREATE_NEW"
msgstr "Loo uus"

msgid "CREATE_NEW_CELL_TYPE"
msgstr "Looge uus lahtritüüp"

msgid "CREATE_NEW_CELL_TYPE_DESCRIPTION"
msgstr "Saate luua uusi lahtritüüpe, dubleerides olemasolevad ja andes neile uue nime. Lahtritüüpe saab muuta, et spetsialiseeruda erinevatele rollidele. Lahtritüübi muutmisel värskendatakse kõiki seda tüüpi paigutatud lahtreid."

msgid "CREATE_NEW_MOD"
msgstr "Loo uus mod"

msgid "CREATE_NEW_SAVE"
msgstr "Loo uus salvestus"

#, fuzzy
msgid "CREATE_NEW_TISSUE_TYPE"
msgstr "Looge uus lahtritüüp"

#, fuzzy
msgid "CREATE_NEW_TISSUE_TYPE_DESCRIPTION"
msgstr "Saate luua uusi lahtritüüpe, dubleerides olemasolevad ja andes neile uue nime. Lahtritüüpe saab muuta, et spetsialiseeruda erinevatele rollidele. Lahtritüübi muutmisel värskendatakse kõiki seda tüüpi paigutatud lahtreid."

msgid "CREATING_DOT_DOT_DOT"
msgstr "Loomine..."

msgid "CREATING_OBJECTS_FROM_SAVE"
msgstr "Objektide loomine salvestamisest"

msgid "CREDITS"
msgstr "Krediidid"

msgid "CTRL"
msgstr "Ctrl"

#, fuzzy
msgid "CURRENT_CACHE_SIZE"
msgstr "Kuvamisvõimaluste riba"

#, fuzzy
msgid "CURRENT_CACHE_SIZE_TOOLTIP"
msgstr "Jätkake mängu"

msgid "CURRENT_DEVELOPERS"
msgstr "Praegused arendajad"

msgid "CURRENT_LOCATION_CAPITAL"
msgstr "PRAEGUNE ASUKOHT"

#, fuzzy
msgid "CURRENT_RESEARCH_NONE"
msgstr "Kuvamisvõimaluste riba"

#, fuzzy
msgid "CURRENT_RESEARCH_PROGRESS"
msgstr "Avage abiekraan"

#, fuzzy
msgid "CURRENT_WORLD"
msgstr "Praegused arendajad"

#, fuzzy
msgid "CURRENT_WORLD_STATISTICS"
msgstr "Organismi statistika"

msgid "CUSTOM_USERNAME"
msgstr "Kohandatud kasutajanimi:"

msgid "CYTOPLASM"
msgstr "Tsütoplasma"

#, fuzzy
msgid "CYTOPLASM_DESCRIPTION"
msgstr "Raku kleepuv sisemus. Tsütoplasma on põhiline segu ioonidest, valkudest ja muudest vees lahustunud ainetest, mis täidavad raku sisemuse. Üks selle ülesandeid on glükolüüs, glükoosi muundamine ATP energiaks. Et rakkudel, millel puuduvad organellid, on arenenum ainevahetus, loodavad nad energiat just sellele. Seda kasutatakse ka molekulide säilitamiseks rakus ja raku suuruse suurendamiseks."

msgid "CYTOPLASM_GLYCOLYSIS"
msgstr "Tsütoplasma glükolüüs"

msgid "CYTOPLASM_PROCESSES_DESCRIPTION"
msgstr "Muudab [thrive:compound type=\"glucose\"][/thrive:compound] tüübiks [thrive:compound type=\"atp\"][/thrive:compound]."

#, fuzzy
msgid "CYTOTOXIN_SYNTHESIS"
msgstr "Oksütotsiin"

#, fuzzy
msgid "DAMAGE_SOURCE_RADIATION"
msgstr ""
"Aktiivsed mikroobid jooksevad ja kukuvad, kui midagi huvitavat ei juhtu.\n"
"Sessiilsed mikroobid on paigal ja ootavad enne tegutsemist, kuni keskkond muutub."

msgid "DAY_LENGTH"
msgstr ""

#, fuzzy
msgid "DAY_LENGTH_EXPLANATION"
msgstr ""
"Kartlikud mikroobid põgenevad suuremate vahemaade taha\n"
"ja üldiselt põgenevad nad suurema tõenäosusega röövloomade eest.\n"
"Vapraid mikroobe ei hirmuta läheduses olevad kiskjad\n"
"ja tõenäoliselt ründab tagasi."

msgid "DAY_NIGHT_CYCLE_ENABLED"
msgstr ""

#, fuzzy
msgid "DAY_NIGHT_CYCLE_ENABLED_EXPLANATION_2"
msgstr ""
"Keskendunud mikroobid otsivad tükke või saaki suuremate vahemaade tagant\n"
"ja võib olla tükkide osas palju ambitsioonikam.\n"
"Reageerivad mikroobid lülituvad varem uutele sihtmärkidele."

#, fuzzy
msgid "DEADZONE_CALIBRATION_FINISHED"
msgstr "Täiendavad kontrollimised tuvastasid probleemi: {0}"

#, fuzzy
msgid "DEADZONE_CALIBRATION_INPROGRESS"
msgstr "See keel on {0}% valmis"

msgid "DEADZONE_CALIBRATION_IS_RESET"
msgstr ""

#, fuzzy
msgid "DEADZONE_CONFIGURATION"
msgstr "Selle salvestamise kustutamist ei saa tagasi võtta. Kas olete kindel, et soovite selle jäädavalt kustutada?"

msgid "DEATH"
msgstr "surma"

msgid "DEBUG_COORDINATES"
msgstr ""

msgid "DEBUG_DRAW_NOT_AVAILABLE"
msgstr ""

#, fuzzy
msgid "DEBUG_HEAT_AT_CURSOR"
msgstr "Kursori juures:"

msgid "DEBUG_PANEL"
msgstr ""

msgid "DECEMBER"
msgstr "detsember"

#, fuzzy
msgid "DECREASE_ITEM_SIZE"
msgstr "Loo uus"

msgid "DEFAULT_AUDIO_OUTPUT_DEVICE"
msgstr "Vaikimisi väljundseade"

msgid "DELETE"
msgstr "Kustuta"

#, fuzzy
msgid "DELETE_ALL_OLD_SAVE_WARNING_2"
msgstr ""
"Kõigi vanade automaatsete ja kiirsalvestuste kustutamist ei saa tagasi võtta. Kas olete kindel, et soovite järgmise jäädavalt kustutada?\n"
" - {0} automaatset salvestamist\n"
" - {1} kiirsalvestust"

#, fuzzy
msgid "DELETE_FOSSIL_CONFIRMATION"
msgstr "Selle salvestamise kustutamist ei saa tagasi võtta. Kas olete kindel, et soovite selle jäädavalt kustutada?"

msgid "DELETE_OLD_SAVES_PROMPT"
msgstr "Kas kustutada vanad salvestused?"

msgid "DELETE_ORGANELLE"
msgstr "Kustuta Organelli"

msgid "DELETE_SAVE_CONFIRMATION"
msgstr "Selle salvestamise kustutamist ei saa tagasi võtta. Kas olete kindel, et soovite selle jäädavalt kustutada?"

msgid "DELETE_SELECTED"
msgstr "Kustuta valitud"

msgid "DELETE_SELECTED_SAVES_PROMPT"
msgstr "Kas kustutada valitud salvestus(ed)?"

msgid "DELETE_SELECTED_SAVE_WARNING"
msgstr "Valitud salvestus(t)e kustutamist ei saa tagasi võtta. Kas olete kindel, et soovite {0} salvestus(t) jäädavalt kustutada?"

msgid "DELETE_THIS_SAVE_PROMPT"
msgstr "Kas kustutada see salvestus?"

#, fuzzy
msgid "DESCEND_BUTTON"
msgstr "Selle salvestamise kustutamist ei saa tagasi võtta. Kas olete kindel, et soovite selle jäädavalt kustutada?"

#, fuzzy
msgid "DESCEND_CONFIRMATION"
msgstr "Selle salvestamise kustutamist ei saa tagasi võtta. Kas olete kindel, et soovite selle jäädavalt kustutada?"

#, fuzzy
msgid "DESCEND_CONFIRMATION_EXPLANATION"
msgstr ""
"Agressiivsed mikroobid ajavad saaki taga suuremate vahemaade tagant\n"
"ja nad võitlevad rünnaku korral tõenäolisemalt kiskjatega.\n"
"Rahumeelsed mikroobid ei haara teisi kaugemal\n"
"ja kasutavad vähem tõenäoliselt toksiine röövloomade vastu."

msgid "DESCRIPTION"
msgstr "Kirjeldus:"

#, fuzzy
msgid "DESCRIPTION_COLON"
msgstr "Kirjeldus on liiga pikk"

msgid "DESCRIPTION_TOO_LONG"
msgstr "Kirjeldus on liiga pikk"

#, fuzzy
msgid "DESPAWN_ENTITIES"
msgstr "Kudema vaenlane"

msgid "DETECTED_CPU_COUNT"
msgstr "Tuvastatud protsessorite arv:"

#, fuzzy
msgid "DEVBUILD_VERSION_INFO"
msgstr "Devbuildsi toetajad"

msgid "DEVELOPERS"
msgstr "Arendajad"

#, fuzzy
msgid "DEVELOPMENT_FORUM"
msgstr "Arendust toetab Revolutionary Games Studio ry"

#, fuzzy
msgid "DEVELOPMENT_FORUM_BUTTON_TOOLTIP"
msgstr "Lisage uus võtme sidumine"

msgid "DEVELOPMENT_SUPPORTED_BY"
msgstr "Arendust toetab Revolutionary Games Studio ry"

#, fuzzy
msgid "DEVELOPMENT_WIKI"
msgstr "Arendajad"

#, fuzzy
msgid "DEVELOPMENT_WIKI_BUTTON_TOOLTIP"
msgstr "Abi"

msgid "DEVOURED"
msgstr ""

msgid "DEV_BUILD_PATRONS"
msgstr "Devbuildsi toetajad"

msgid "DIFFICULTY"
msgstr ""

#, fuzzy
msgid "DIFFICULTY_DETAILS_STRING"
msgstr "Kohandatud"

msgid "DIFFICULTY_PRESET"
msgstr ""

msgid "DIFFICULTY_PRESET_CUSTOM"
msgstr "Kohandatud"

msgid "DIFFICULTY_PRESET_EASY"
msgstr "Kerge"

msgid "DIFFICULTY_PRESET_HARD"
msgstr "Raske"

msgid "DIFFICULTY_PRESET_NORMAL"
msgstr "Keskmine"

msgid "DIGESTION_EFFICIENCY"
msgstr ""

#, fuzzy
msgid "DIGESTION_EFFICIENCY_COLON"
msgstr "Kirjeldus on liiga pikk"

#, fuzzy
msgid "DIGESTION_SPEED"
msgstr "Ressursi neeldumiskiirus"

#, fuzzy
msgid "DIGESTION_SPEED_COLON"
msgstr "Kiirus:"

msgid "DIGESTION_SPEED_VALUE"
msgstr ""

msgid "DISABLED"
msgstr "töövõimetu"

msgid "DISABLE_ALL"
msgstr "Keela kõik"

msgid "DISCARD_AND_CONTINUE"
msgstr "Visake ära ja jätkake"

msgid "DISCARD_CHANGES"
msgstr "Loobu muudatustest"

#, fuzzy
msgid "DISCARD_MIGRATION"
msgstr "Visake ära ja jätkake"

msgid "DISCONNECTED_CELLS"
msgstr "Lahtiühendatud rakud"

msgid "DISCONNECTED_CELLS_TEXT"
msgstr ""
"Seal on paigutatud rakud, mis ei ole ülejäänud osadega ühendatud.\n"
"Jätkamiseks ühendage kõik paigutatud lahtrid üksteisega."

#, fuzzy
msgid "DISCONNECTED_METABALLS"
msgstr "Lahtiühendatud rakud"

#, fuzzy
msgid "DISCONNECTED_METABALLS_TEXT"
msgstr ""
"Seal on paigutatud rakud, mis ei ole ülejäänud osadega ühendatud.\n"
"Jätkamiseks ühendage kõik paigutatud lahtrid üksteisega."

msgid "DISCONNECTED_ORGANELLES"
msgstr "Katkestatud organellid"

msgid "DISCONNECTED_ORGANELLES_TEXT"
msgstr ""
"Seal on paigutatud organellid, mis ei ole ülejäänud osaga ühendatud.\n"
"Ühendage kõik paigutatud organellid üksteisega või võtke muudatused tagasi."

#, fuzzy
msgid "DISCORD_TOOLTIP"
msgstr "Möödunud aeg: {0:#,#} aastat"

#, fuzzy
msgid "DISK_CACHE_TOOLTIP"
msgstr "vabasurm"

#, fuzzy
msgid "DISMISSED_POPUPS_COLON"
msgstr "Kiirus:"

#, fuzzy
msgid "DISMISSED_POPUPS_EXPLANATION"
msgstr ""
"Keskendunud mikroobid otsivad tükke või saaki suuremate vahemaade tagant\n"
"ja võib olla tükkide osas palju ambitsioonikam.\n"
"Reageerivad mikroobid lülituvad varem uutele sihtmärkidele."

msgid "DISMISS_INFORMATION_PERMANENTLY"
msgstr ""

msgid "DISMISS_WARNING_PERMANENTLY"
msgstr ""

msgid "DISPLAY_3D_MENU_BACKGROUNDS"
msgstr ""

msgid "DISPLAY_ABILITIES_BAR"
msgstr "Kuvamisvõimaluste riba"

msgid "DISPLAY_BACKGROUND_DISTORTION_EFFECT"
msgstr ""

msgid "DISPLAY_BACKGROUND_PARTICLES"
msgstr ""

#, fuzzy
msgid "DISPLAY_DRIVER_OPENGL"
msgstr "Kuvamisvõimaluste riba"

#, fuzzy
msgid "DISPLAY_DRIVER_VULKAN"
msgstr "Kuvamisvõimaluste riba"

#, fuzzy
msgid "DISPLAY_MODE"
msgstr "Kuvamisvõimaluste riba"

#, fuzzy
msgid "DISPLAY_PART_NAMES"
msgstr "Kuvamisvõimaluste riba"

msgid "DISSOLVED_COMPOUND_FOOD_SOURCE"
msgstr "{0} ühtlaselt jaotunud keskkonnatoiduallikas"

msgid "DOES_NOT_USE_FEATURE"
msgstr ""

msgid "DONATIONS"
msgstr "Annetused"

msgid "DOT_DOT_DOT"
msgstr "..."

msgid "DOUBLE"
msgstr "Kahekordne"

msgid "DOUBLE_CLICK_TO_VIEW_IN_FULLSCREEN"
msgstr ""

msgid "DOUBLE_MEMBRANE_DESCRIPTION"
msgstr "Kahekihiline membraan kaitseb paremini kahjustuste eest ja võtab vähem energiat, et mitte deformeeruda. Siiski aeglustab see raku tööd ja aeglustab ressursside neelamise kiirust."

#, fuzzy
msgid "DOUBLE_SPEED_TOGGLE_TOOLTIP"
msgstr "Peata mäng"

msgid "DRAG_TO_REORDER_ITEMS_WITH_MOUSE"
msgstr ""

msgid "DUMP_SCENE_TREE"
msgstr ""

msgid "DUPLICATE_TYPE"
msgstr "Duplikaadi tüüp"

msgid "EASTEREGG_MESSAGE_1"
msgstr "Lõbus fakt: Didinium ja Paramecium on õpikunäide kiskja ja saakloomade suhetest, mida on aastakümneid uuritud. Nüüd, kas sa oled Didinium või Paramecium? Kiskja või saak?"

msgid "EASTEREGG_MESSAGE_10"
msgstr "WIGGLY ASJAD!!"

msgid "EASTEREGG_MESSAGE_11"
msgstr "Sulata metall."

msgid "EASTEREGG_MESSAGE_12"
msgstr "Need sinised rakud."

msgid "EASTEREGG_MESSAGE_13"
msgstr "Siin on näpunäide: elustikud on midagi enamat kui lihtsalt erineva taustaga, erinevates bioomides olevad ühendid koevad mõnikord erineva kiirusega."

msgid "EASTEREGG_MESSAGE_14"
msgstr "Siin on näpunäide, mida rohkem viburid teil on, seda kiiremini te lähete, vroom vroom, kuid see maksab ka rohkem ATP-d"

msgid "EASTEREGG_MESSAGE_15"
msgstr "Siin on näpunäide, võite neelata tükke, rauta või muul viisil."

msgid "EASTEREGG_MESSAGE_16"
msgstr "Siin on näpunäide, valmistuge enne tuuma lisamist. Need asjad on kallid! Hooldus- ja ettemaksukulu sees."

msgid "EASTEREGG_MESSAGE_17"
msgstr "Lõbus fakt, kas teadsite, et planeedil Maa elab üle 8000 ripslooma liigi?"

msgid "EASTEREGG_MESSAGE_18"
msgstr "Lõbus tõsiasi, Stentor on ripsloom, kes suudab end välja sirutada ja saaki püüda trompetilaadse suuga, mis tõmbab saaki sisse, tekitades ripsmetega veevoolusid."

msgid "EASTEREGG_MESSAGE_2"
msgstr "Siin on näpunäide: toksiine saab kasutada teiste eemaldamiseks, kui olete piisavalt kiire."

msgid "EASTEREGG_MESSAGE_3"
msgstr "Siin on näpunäide. Osmoregulatsioon maksab 1 ATP sekundis iga kuueteistkümnendiku kohta, mis teie rakus on, iga tühi tsütoplasma kuuepunkt genereerib samuti 5 ATP-d sekundis, mis tähendab, et kui te kaotate ATP-d osmoregulatsiooni tõttu, lisage lihtsalt paar tühja tsütoplasma kuuet või eemaldage mõned organellid."

msgid "EASTEREGG_MESSAGE_4"
msgstr "Lõbus fakt, päriselus on prokarüootidel midagi, mida nimetatakse biosektsioonideks, mis toimivad nagu organellid ja mida tegelikult nimetatakse polüeedriteks organellideks."

msgid "EASTEREGG_MESSAGE_5"
msgstr "Lõbus fakt, metabolosoomi nimetatakse polühedriliseks organelliks."

msgid "EASTEREGG_MESSAGE_6"
msgstr "Siin on näpunäide, mõnikord on parem lihtsalt teiste rakkude eest põgeneda."

msgid "EASTEREGG_MESSAGE_7"
msgstr "Siin on näpunäide. Kui rakk on umbes poole väiksem, võite need endasse neelata."

msgid "EASTEREGG_MESSAGE_8"
msgstr "Siin on näpunäide, bakterid võivad olla tugevamad, kui nad paistavad, nad võivad tunduda väikesed, kuid mõned neist võivad teie sisse urgitseda ja teid sel viisil tappa!"

msgid "EASTEREGG_MESSAGE_9"
msgstr "Siin on näpunäide. Kui te ei ole piisavalt ettevaatlik, võite teisi liike väljasuremiseni jahtida. Ka teised liigid saavad sellega hakkama."

#, fuzzy
msgid "EASTER_EGGS"
msgstr "Lõbus fakt: Didinium ja Paramecium on õpikunäide kiskja ja saakloomade suhetest, mida on aastakümneid uuritud. Nüüd, kas sa oled Didinium või Paramecium? Kiskja või saak?"

#, fuzzy
msgid "EASTER_EGGS_EXPLANATION"
msgstr ""
"Kartlikud mikroobid põgenevad suuremate vahemaade taha\n"
"ja üldiselt põgenevad nad suurema tõenäosusega röövloomade eest.\n"
"Vapraid mikroobe ei hirmuta läheduses olevad kiskjad\n"
"ja tõenäoliselt ründab tagasi."

#, fuzzy
msgid "EASTER_EGG_BANANA_BIOME"
msgstr ""
"Kartlikud mikroobid põgenevad suuremate vahemaade taha\n"
"ja üldiselt põgenevad nad suurema tõenäosusega röövloomade eest.\n"
"Vapraid mikroobe ei hirmuta läheduses olevad kiskjad\n"
"ja tõenäoliselt ründab tagasi."

#, fuzzy
msgid "EDGE_PAN_SPEED"
msgstr "Ressursi neeldumiskiirus"

#, fuzzy
msgid "EDITING_TITLE"
msgstr "Pealkiri puudub"

msgid "EDITOR"
msgstr "Toimetaja"

#, fuzzy
msgid "EDITORS_AND_MUTATIONS_BUTTON"
msgstr "on muteerunud"

#, fuzzy
msgid "EDITOR_BUTTON_TOOLTIP"
msgstr "Lisage uus võtme sidumine"

#, fuzzy
msgid "EDITOR_TUTORIAL_EARLY_GOAL"
msgstr ""
"Tere tulemast mikroobide redaktorisse.\n"
"\n"
"Siin saate üle vaadata eelmiste põlvkondade jooksul toimunu ja seejärel oma liigis muudatusi teha.\n"
"\n"
"See vahekaart annab teile praegu kasutatava paiga muudatuste loendi. Proovige uurida erinevaid teie käsutuses olevaid tööriistu, et oma maailmas toimuvate sündmuste kohta rohkem teada saada!\n"
"\n"
"Kui olete valmis, vajutage jätkamiseks paremas alanurgas nuppu \"Järgmine\"."

#, fuzzy
msgid "EDITOR_TUTORIAL_EDITOR_TEXT"
msgstr ""
"Tere tulemast mikroobide redaktorisse.\n"
"\n"
"Siin saate üle vaadata eelmiste põlvkondade jooksul toimunu ja seejärel oma liigis muudatusi teha.\n"
"\n"
"See vahekaart annab teile praegu kasutatava paiga muudatuste loendi. Proovige uurida erinevaid teie käsutuses olevaid tööriistu, et oma maailmas toimuvate sündmuste kohta rohkem teada saada!\n"
"\n"
"Kui olete valmis, vajutage jätkamiseks paremas alanurgas nuppu \"Järgmine\"."

#, fuzzy
msgid "EDITOR_TUTORIAL_MICROBE_EDITOR_BINDING_AGENTS"
msgstr ""
"See on rakuredaktor, kus saate mutatsioonipunkte (MP) kulutades oma liike arendada. Igal põlvkonnal on teil alati kulutamiseks 100 MP, nii et ärge vaevu säästma!\n"
"\n"
"Ekraani keskel olev kuusnurk on teie rakk, mis koosneb ühest tsütoplasma osast.\n"
"\n"
"Jätkamiseks valige vasakpoolsest paneelist osa. Seejärel klõpsake selle asetamiseks vasakklahvi kuusiku kõrval. Osasid saate pöörata A ja D abil (vaikeklahvid)."

#, fuzzy
msgid "EDITOR_TUTORIAL_MICROBE_EDITOR_NUCLEUS"
msgstr ""
"See on rakuredaktor, kus saate mutatsioonipunkte (MP) kulutades oma liike arendada. Igal põlvkonnal on teil alati kulutamiseks 100 MP, nii et ärge vaevu säästma!\n"
"\n"
"Ekraani keskel olev kuusnurk on teie rakk, mis koosneb ühest tsütoplasma osast.\n"
"\n"
"Jätkamiseks valige vasakpoolsest paneelist osa. Seejärel klõpsake selle asetamiseks vasakklahvi kuusiku kõrval. Osasid saate pöörata A ja D abil (vaikeklahvid)."

#, fuzzy
msgid "EDIT_MICROBE_FIRST_TIME"
msgstr ""
"Kaugel võõral planeedil on vulkaanitegevuse ja meteoriidide kokkupõrked viinud universumis uue nähtuse väljakujunemiseni.\n"
"\n"
"Elu.\n"
"\n"
"Lihtsad mikroobid elavad ookeani sügavates piirkondades. Olete viimane universaalne ühine esivanem (LUCA) sellel planeedil.\n"
"\n"
"Selles vaenulikus maailmas ellujäämiseks peate koguma kokku kõik ühendid, mida leiate ja põlvkondade kaupa edasi arenema, et võistelda teiste mikroobiliikidega."

msgid "EIGHT_TIMES"
msgstr "8x"

#, fuzzy
msgid "EJECT_ENGULFED"
msgstr "Ei saa neelata"

#, fuzzy
msgid "EJECT_ENGULFED_TOOLTIP"
msgstr "Ei saa neelata"

#, fuzzy
msgid "EMITTERS_COUNT"
msgstr ""
"Kaugel võõral planeedil on vulkaanitegevuse ja meteoriidide kokkupõrked viinud universumis uue nähtuse väljakujunemiseni.\n"
"\n"
"Elu.\n"
"\n"
"Lihtsad mikroobid elavad ookeani sügavates piirkondades. Olete viimane universaalne ühine esivanem (LUCA) sellel planeedil.\n"
"\n"
"Selles vaenulikus maailmas ellujäämiseks peate koguma kokku kõik ühendid, mida leiate ja põlvkondade kaupa edasi arenema, et võistelda teiste mikroobiliikidega."

msgid "ENABLED_MODS"
msgstr "Lubatud modifikatsioonid"

msgid "ENABLE_ALL_COMPATIBLE"
msgstr "Luba kõik ühilduvad modifikatsioonid"

msgid "ENABLE_EDITOR"
msgstr "Luba redaktor"

msgid "ENABLE_GUI_LIGHT_EFFECTS"
msgstr "Lubage GUI valgusefektid"

msgid "ENDOSYMBIONT_ENGULFED_ALREADY_DONE"
msgstr ""

msgid "ENDOSYMBIONT_ENGULFED_PROGRESS"
msgstr ""

msgid "ENDOSYMBIONT_TYPE_ALREADY_PRESENT"
msgstr ""

#, fuzzy
msgid "ENDOSYMBIOSIS_AVAILABLE_ORGANELLES"
msgstr "Asetage organell"

msgid "ENDOSYMBIOSIS_BUTTON"
msgstr ""

#, fuzzy
msgid "ENDOSYMBIOSIS_CANCEL_TOOLTIP"
msgstr "Vabastage kõik"

#, fuzzy
msgid "ENDOSYMBIOSIS_COMPLETE_TOOLTIP"
msgstr "Peata mäng"

#, fuzzy
msgid "ENDOSYMBIOSIS_EXPLANATION"
msgstr ""
"Agressiivsed mikroobid ajavad saaki taga suuremate vahemaade tagant\n"
"ja nad võitlevad rünnaku korral tõenäolisemalt kiskjatega.\n"
"Rahumeelsed mikroobid ei haara teisi kaugemal\n"
"ja kasutavad vähem tõenäoliselt toksiine röövloomade vastu."

msgid "ENDOSYMBIOSIS_NOTHING_ENGULFED"
msgstr ""

#, fuzzy
msgid "ENDOSYMBIOSIS_NO_CANDIDATE_ORGANELLES"
msgstr "Katkestatud organellid"

#, fuzzy
msgid "ENDOSYMBIOSIS_PROGRESSING_EXPLANATION"
msgstr ""
"Keskendunud mikroobid otsivad tükke või saaki suuremate vahemaade tagant\n"
"ja võib olla tükkide osas palju ambitsioonikam.\n"
"Reageerivad mikroobid lülituvad varem uutele sihtmärkidele."

msgid "ENDOSYMBIOSIS_PROKARYOTIC_LIMIT_EXPLANATION"
msgstr ""

#, fuzzy
msgid "ENDOSYMBIOSIS_SINGLE_SPECIES_PROGRESS_DESCRIPTION"
msgstr "Muudab [thrive:compound type=\"vesiniksulfiid\"][/thrive:compound] tüübiks [thrive:compound type=\"glucose\"][/thrive:compound]. Hindamisskaalad kontsentratsiooniga [thrive:compound type=\"süsinikdioksiid\"][/thrive:compound]. Muudab ka [thrive:compound type=\"glucose\"][/thrive:compound] tüübiks [thrive:compound type=\"atp\"][/thrive:compound]."

#, fuzzy
msgid "ENDOSYMBIOSIS_START_TOOLTIP"
msgstr "Lisage uus võtme sidumine"

#, fuzzy
msgid "ENDOSYMBIOSIS_TITLE"
msgstr "Pealkiri puudub"

#, fuzzy
msgid "ENERGY_BALANCE_REQUIRED_COMPOUND_LINE"
msgstr "{0}: -{1} ATP"

msgid "ENERGY_BALANCE_TOOLTIP_CONSUMPTION"
msgstr "{0}: -{1} ATP"

msgid "ENERGY_BALANCE_TOOLTIP_PRODUCTION"
msgstr "{0}: +{1} ATP"

#, fuzzy
msgid "ENERGY_BALANCE_TOOLTIP_PRODUCTION_WITH_REQUIREMENT"
msgstr "{0}: +{1} ATP"

msgid "ENERGY_IN_PATCH_FOR"
msgstr "Energia: {0}, {1}"

#, fuzzy
msgid "ENERGY_IN_PATCH_SHORT"
msgstr "Energia: {0}, {1}"

msgid "ENERGY_SOURCES"
msgstr "Energiaallikad:"

msgid "ENERGY_SUMMARY_LINE"
msgstr "Kogutud energia on {0} individuaalse kuluga {1}, mille tulemuseks on korrigeerimata elanikkond {2}"

msgid "ENGULF_CELL_OR_CHUNK"
msgstr ""

msgid "ENGULF_NO_ATP_DAMAGE_MESSAGE"
msgstr ""

msgid "ENTER_EXISTING_ID"
msgstr "Sisestage olemasolev ID"

msgid "ENTER_EXISTING_WORKSHOP_ID"
msgstr "Sisestage olemasoleva töökoja ID"

#, fuzzy
msgid "ENTITY_LABEL"
msgstr "biome: {0}"

msgid "ENVIRONMENT"
msgstr "Keskkond"

#, fuzzy
msgid "ENVIRONMENTAL_CONDITIONS_BUTTON"
msgstr "See paneel näitab numbreid, millest automaatse evo ennustus töötab. Lõpliku populatsiooni määrab kogu energia, mida liik suudab püüda, ja kulu liigi isendi kohta. Auto-evo kasutab lihtsustatud tegelikkuse mudelit, et arvutada, kui hästi liigid toimivad, võttes aluseks energia, mida nad suudavad koguda. Iga toiduallika puhul näidatakse, et liik saab sellest palju energiat. Lisaks kuvatakse sellest allikast saadaolev koguenergia. See, kui suur osa liikide koguenergiast võidab, põhineb sellel, kui suur on sobivus võrreldes kogu sobivusega. Fitness on mõõdik selle kohta, kui hästi liik suudab seda toiduallikat kasutada."

msgid "ENVIRONMENTAL_GLUCOSE_RETENTION"
msgstr ""

#, fuzzy
msgid "ENVIRONMENTAL_GLUCOSE_RETENTION_EXPLANATION"
msgstr "See paneel näitab numbreid, millest automaatse evo ennustus töötab. Lõpliku populatsiooni määrab kogu energia, mida liik suudab püüda, ja kulu liigi isendi kohta. Auto-evo kasutab lihtsustatud tegelikkuse mudelit, et arvutada, kui hästi liigid toimivad, võttes aluseks energia, mida nad suudavad koguda. Iga toiduallika puhul näidatakse, et liik saab sellest palju energiat. Lisaks kuvatakse sellest allikast saadaolev koguenergia. See, kui suur osa liikide koguenergiast võidab, põhineb sellel, kui suur on sobivus võrreldes kogu sobivusega. Fitness on mõõdik selle kohta, kui hästi liik suudab seda toiduallikat kasutada."

#, fuzzy
msgid "ENVIRONMENT_BUTTON_MICROBE_TOOLTIP"
msgstr "Näita/peida keskkonda ja ühendeid"

#, fuzzy
msgid "ENVIRONMENT_TOLERANCE"
msgstr "Keskkond"

msgid "EPIPELAGIC"
msgstr "Epipelaagiline"

msgid "EQUIPMENT_TYPE_AXE"
msgstr ""

msgid "ERROR"
msgstr "Viga"

msgid "ERROR_CREATING_FOLDER"
msgstr "Modifikaadi kausta loomisel tekkis viga"

msgid "ERROR_CREATING_INFO_FILE"
msgstr "Viga mod teabefaili loomisel"

msgid "ERROR_FAILED_TO_SAVE_NEW_SETTINGS"
msgstr "Viga: uute sätete salvestamine konfiguratsioonifaili nurjus."

#, fuzzy
msgid "ERROR_FETCHING_EXPLANATION"
msgstr ""
"Kartlikud mikroobid põgenevad suuremate vahemaade taha\n"
"ja üldiselt põgenevad nad suurema tõenäosusega röövloomade eest.\n"
"Vapraid mikroobe ei hirmuta läheduses olevad kiskjad\n"
"ja tõenäoliselt ründab tagasi."

#, fuzzy
msgid "ERROR_FETCHING_NEWS"
msgstr "Viga mod teabefaili loomisel"

msgid "ERROR_LOADING"
msgstr "Viga laadimisel"

msgid "ERROR_SAVING"
msgstr "Viga salvestamisel"

#, fuzzy
msgid "ERROR_UPLOADING_EXCEPTION"
msgstr "Viga laadimisel"

msgid "ESCAPE"
msgstr "esc"

msgid "ESCAPE_ENGULFING"
msgstr "neelamisest pääsemine"

msgid "ESTUARY"
msgstr "lehtersuue"

#, fuzzy
msgid "EVENT_ERUPTION_TOOLTIP"
msgstr "vabasurm"

msgid "EVENT_METEOR_GLUCOSE"
msgstr ""

#, fuzzy
msgid "EVENT_METEOR_IRON"
msgstr "{0}: +{1} ATP"

#, fuzzy
msgid "EVENT_METEOR_PHOSPHATES"
msgstr "Kudede fosfaat"

#, fuzzy
msgid "EVENT_METEOR_PLAIN"
msgstr "vabasurm"

msgid "EVENT_METEOR_RADIOACTIVE"
msgstr ""

msgid "EVENT_METEOR_SULFUR"
msgstr ""

#, fuzzy
msgid "EVOLUTIONARY_TREE"
msgstr "Autor Revolutionary Games Studio"

#, fuzzy
msgid "EVOLUTIONARY_TREE_BUILD_FAILED"
msgstr "Autor Revolutionary Games Studio"

#, fuzzy
msgid "EXACT_VERSION_COLON"
msgstr "Versioon:"

#, fuzzy
msgid "EXACT_VERSION_TOOLTIP"
msgstr "vabasurm"

msgid "EXCEPTION_HAPPENED_PROCESSING_SAVE"
msgstr "Laaditud objektide töötlemisel juhtus erand"

msgid "EXCEPTION_HAPPENED_WHILE_LOADING"
msgstr "Salvestusandmete laadimisel juhtus erand"

#, fuzzy
msgid "EXCLUSIVE_FULLSCREEN"
msgstr "Lülitage täisekraan sisse"

#, fuzzy
msgid "EXISTING_BUILDINGS"
msgstr "Sisestage olemasolev ID"

msgid "EXIT"
msgstr "Välju"

#, fuzzy
msgid "EXIT_EDITOR"
msgstr "Minge järgmisele redaktori vahekaardile"

#, fuzzy
msgid "EXIT_TO_LAUNCHER"
msgstr "Käivitage E"

msgid "EXPERIMENTAL_FEATURES"
msgstr ""

#, fuzzy
msgid "EXPERIMENTAL_FEATURES_EXPLANATION"
msgstr "See paneel näitab numbreid, millest automaatse evo ennustus töötab. Lõpliku populatsiooni määrab kogu energia, mida liik suudab püüda, ja kulu liigi isendi kohta. Auto-evo kasutab lihtsustatud tegelikkuse mudelit, et arvutada, kui hästi liigid toimivad, võttes aluseks energia, mida nad suudavad koguda. Iga toiduallika puhul näidatakse, et liik saab sellest palju energiat. Lisaks kuvatakse sellest allikast saadaolev koguenergia. See, kui suur osa liikide koguenergiast võidab, põhineb sellel, kui suur on sobivus võrreldes kogu sobivusega. Fitness on mõõdik selle kohta, kui hästi liik suudab seda toiduallikat kasutada."

#, fuzzy
msgid "EXPERIMENTAL_FEATURES_WARNING"
msgstr "See paneel näitab numbreid, millest automaatse evo ennustus töötab. Lõpliku populatsiooni määrab kogu energia, mida liik suudab püüda, ja kulu liigi isendi kohta. Auto-evo kasutab lihtsustatud tegelikkuse mudelit, et arvutada, kui hästi liigid toimivad, võttes aluseks energia, mida nad suudavad koguda. Iga toiduallika puhul näidatakse, et liik saab sellest palju energiat. Lisaks kuvatakse sellest allikast saadaolev koguenergia. See, kui suur osa liikide koguenergiast võidab, põhineb sellel, kui suur on sobivus võrreldes kogu sobivusega. Fitness on mõõdik selle kohta, kui hästi liik suudab seda toiduallikat kasutada."

msgid "EXPORT_ALL_WORLDS"
msgstr ""

#, fuzzy
msgid "EXPORT_ALL_WORLDS_TOOLTIP"
msgstr "Möödunud aeg: {0:#,#} aastat"

#, fuzzy
msgid "EXPORT_SUCCESS"
msgstr "{0} rööv"

msgid "EXTERNAL"
msgstr "Väline"

msgid "EXTERNAL_EFFECTS"
msgstr "Välised mõjud:"

msgid "EXTINCTION_BOX_TEXT"
msgstr "Nii nagu 99% kõigist kunagi eksisteerinud liikidest, on ka teie liik välja surnud. Teised täidavad teie nišši ja arenevad hästi, kuid see pole teie. Teid unustatakse, ebaõnnestunud evolutsioonikatse."

msgid "EXTINCTION_CAPITAL"
msgstr "Väljasuremine"

msgid "EXTINCT_FROM_PATCH"
msgstr "Lapist välja surnud"

msgid "EXTINCT_FROM_THE_PLANET"
msgstr "Planeedilt välja surnud"

#, fuzzy
msgid "EXTINCT_IN_PATCH"
msgstr "Lapist välja surnud"

msgid "EXTINCT_SPECIES"
msgstr "Väljasurnud liigid"

msgid "EXTRAS"
msgstr "Lisad"

msgid "EXTRA_OPTIONS"
msgstr "Lisavalikud"

#, fuzzy
msgid "FACEBOOK_TOOLTIP"
msgstr "Peata mäng"

msgid "FAILED"
msgstr "Ebaõnnestunud"

#, fuzzy
msgid "FAILED_ONE_OR_MORE_SAVE_DELETION_DESCRIPTION"
msgstr "Minu suurepärane mod"

#, fuzzy
msgid "FAILED_SAVE_DELETION"
msgstr "Viga: uute sätete salvestamine konfiguratsioonifaili nurjus."

#, fuzzy
msgid "FAILED_SAVE_DELETION_DESCRIPTION"
msgstr ""
"Määratud salvestuse täiendamine nurjus järgmise tõrke tõttu:\n"
"{0}"

msgid "FEARFUL"
msgstr "arg"

msgid "FEAR_EXPLANATION"
msgstr ""
"Kartlikud mikroobid põgenevad suuremate vahemaade taha\n"
"ja üldiselt põgenevad nad suurema tõenäosusega röövloomade eest.\n"
"Vapraid mikroobe ei hirmuta läheduses olevad kiskjad\n"
"ja tõenäoliselt ründab tagasi."

#, fuzzy
msgid "FEATURE_DISABLED"
msgstr "töövõimetu"

#, fuzzy
msgid "FEATURE_ENABLED"
msgstr "Petuklahvid on lubatud"

msgid "FEBRUARY"
msgstr "veebruar"

#, fuzzy
msgid "FEED_ITEM_CONTENT_PARSING_FAILED"
msgstr "Steam kliendi teegi lähtestamine ebaõnnestus"

msgid "FEED_ITEM_MISSING_CONTENT"
msgstr ""

msgid "FEED_ITEM_PUBLISHED_AT"
msgstr ""

msgid "FEED_ITEM_TRUNCATED_NOTICE"
msgstr ""

#, fuzzy
msgid "FERROPLAST"
msgstr "Termoplast"

#, fuzzy
msgid "FERROPLAST_DESCRIPTION"
msgstr "Termoplast on kahekordne membraanstruktuur, mis sisaldab termotundlikke pigmente, mis on virnastatud membraanikottidesse. See on prokarüoot, mis on oma eukarüootse peremehe poolt kasutamiseks assimileeritud. Termoplastis olevad pigmendid on võimelised kasutama ümbritseva soojuse erinevuste energiat, et toota veest glükoosi ja gaasilist süsinikdioksiidi protsessis, mida nimetatakse termosünteesiks. Selle glükoosi tootmise kiirus sõltub süsinikdioksiidi kontsentratsioonist ja temperatuurist."

#, fuzzy
msgid "FERROPLAST_PROCESSES_DESCRIPTION"
msgstr "Toodab [thrive:compound type=\"glucose\"][/thrive:compound]. Hindamisskaalad [thrive:compound type=\"süsinikdioksiid\"][/thrive:compound] kontsentratsiooni ja temperatuuriga."

msgid "FILTER_ITEMS_BY_CATEGORY_COLON"
msgstr ""

#, fuzzy
msgid "FIND_CURRENT_PATCH"
msgstr "Kehtetu modiikooni tee"

msgid "FINISHED_DOT"
msgstr "Valmis."

msgid "FINISH_EDITING_AND_RETURN_TO_ENVIRONMENT"
msgstr "Lõpetage toimetamine ja naaske keskkonda"

#, fuzzy
msgid "FINISH_ONE_GENERATION"
msgstr "Võimaldab siduda teiste rakkudega. See on esimene samm mitmerakulisuse suunas. Kui teie rakk on osa kolooniast, jagatakse ühendeid rakkude vahel. Te ei saa koloonia osana redaktorisse siseneda, nii et peate lahti siduma, kui kogute raku jagamiseks piisavalt ühendeid."

#, fuzzy
msgid "FINISH_X_GENERATIONS"
msgstr "Võimaldab siduda teiste rakkudega. See on esimene samm mitmerakulisuse suunas. Kui teie rakk on osa kolooniast, jagatakse ühendeid rakkude vahel. Te ei saa koloonia osana redaktorisse siseneda, nii et peate lahti siduma, kui kogute raku jagamiseks piisavalt ühendeid."

msgid "FIRE_TOXIN"
msgstr "Tulista toksiini"

#, fuzzy
msgid "FIRE_TOXIN_TOOLTIP"
msgstr "vabasurm"

msgid "FLAGELLUM"
msgstr "Vibur"

msgid "FLAGELLUM_DESCRIPTION"
msgstr "Lipu (mitmuses: flagella) on piitsataoline valgukiudude kimp, mis ulatub välja rakumembraanist, mis kasutab ATP-d raku lainetamiseks ja liikumiseks teatud suunas. Lipu asend määrab suuna, milles see raku liikumiseks tõukejõu annab. Tõukejõu suund on vastupidine suunale, kuhu lipp on suunatud, näiteks raku vasakule küljele asetatud lipp annab paremale liikumisel tõukejõu."

#, fuzzy
msgid "FLAGELLUM_LENGTH_DESCRIPTION"
msgstr "Lipu (mitmuses: flagella) on piitsataoline valgukiudude kimp, mis ulatub välja rakumembraanist, mis kasutab ATP-d raku lainetamiseks ja liikumiseks teatud suunas. Lipu asend määrab suuna, milles see raku liikumiseks tõukejõu annab. Tõukejõu suund on vastupidine suunale, kuhu lipp on suunatud, näiteks raku vasakule küljele asetatud lipp annab paremale liikumisel tõukejõu."

msgid "FLAGELLUM_PROCESSES_DESCRIPTION"
msgstr "Kasutab [thrive:compound type=\"atp\"][/thrive:compound] lahtri liikumiskiiruse suurendamiseks."

#, fuzzy
msgid "FLEET_NAME_FROM_PLACE"
msgstr "suri planeedilt välja"

msgid "FLEET_UNITS"
msgstr ""

#, fuzzy
msgid "FLOATING_CHUNKS_COLON"
msgstr "elanikkond:"

msgid "FLOATING_HAZARD"
msgstr "Ujuv oht"

msgid "FLUID"
msgstr "Vedelik"

msgid "FLUIDITY_RIGIDITY"
msgstr "Vedelus / Jäikus"

msgid "FOCUSED"
msgstr "Keskenduv"

msgid "FOCUS_EXPLANATION"
msgstr ""
"Keskendunud mikroobid otsivad tükke või saaki suuremate vahemaade tagant\n"
"ja võib olla tükkide osas palju ambitsioonikam.\n"
"Reageerivad mikroobid lülituvad varem uutele sihtmärkidele."

#, fuzzy
msgid "FOG_OF_WAR_DISABLED"
msgstr "töövõimetu"

#, fuzzy
msgid "FOG_OF_WAR_DISABLED_DESCRIPTION"
msgstr ""
"Määratud salvestuse täiendamine nurjus järgmise tõrke tõttu:\n"
"{0}"

msgid "FOG_OF_WAR_INTENSE"
msgstr ""

#, fuzzy
msgid "FOG_OF_WAR_INTENSE_DESCRIPTION"
msgstr "Lämmastik on valk, mis on võimeline kasutama gaasilist lämmastikku ja rakuenergiat ATP kujul, et toota ammoniaaki, mis on rakkude kasvu peamine toitaine. Seda protsessi nimetatakse anaeroobseks lämmastiku fikseerimiseks. Kuna lämmastik suspendeeritakse otse tsütoplasmas, teostab ümbritsev vedelik teatud glükolüüsi."

msgid "FOG_OF_WAR_MODE"
msgstr ""

msgid "FOG_OF_WAR_REGULAR"
msgstr ""

#, fuzzy
msgid "FOG_OF_WAR_REGULAR_DESCRIPTION"
msgstr "Pili (ainsuses: pilus) leidub paljude mikroorganismide pinnal ja meenutab õhukesi karvu. Mikroorganismi pinnal võib esineda kümneid kuni sadu pilisid ja neil on üks mitmest eesmärgist, sealhulgas röövloomade rollist. Patogeensed mikroorganismid kasutavad pilisid virulentsuse tagamiseks kas peremeeskudede kinnitumiseks ja nendega seondumiseks või välismembraanist mööda tungimiseks, et pääseda tsütoplasmasse. Paljud sarnased pilid on olemas, kuid ei ole evolutsiooniliselt seotud ja on tekkinud konvergentse evolutsiooni tulemusena. Ühel organismil võib olla võime ekspresseerida mitut tüüpi pilisid ja neid, mis on pinnal, muudetakse ja asendatakse pidevalt."

msgid "FOOD_CHAIN"
msgstr "Toiduahel"

msgid "FOOD_SOURCE_ENERGY_INFO"
msgstr "{0} energia: {1} (fitness: {2}) kogu saadaolev energia: {3} (kogu fitness: {4})"

msgid "FORGET_MOD_DETAILS"
msgstr "Eemaldage kohalikud andmed"

msgid "FORGET_MOD_DETAILS_TOOLTIP"
msgstr "Eemaldage selle üksuse kohalikud andmed. Kasulik, kui sisestasite vale ID või soovite mõnele muule üksusele uue versiooni üles laadida."

#, fuzzy
msgid "FORM_CELL_COLONY"
msgstr "Varud"

msgid "FORM_ERROR_MESSAGE"
msgstr "Viga: {0}"

#, fuzzy
msgid "FOSSILISATION"
msgstr ""
"Keskendunud mikroobid otsivad tükke või saaki suuremate vahemaade tagant\n"
"ja võib olla tükkide osas palju ambitsioonikam.\n"
"Reageerivad mikroobid lülituvad varem uutele sihtmärkidele."

#, fuzzy
msgid "FOSSILISATION_EXPLANATION"
msgstr ""
"Agressiivsed mikroobid ajavad saaki taga suuremate vahemaade tagant\n"
"ja nad võitlevad rünnaku korral tõenäolisemalt kiskjatega.\n"
"Rahumeelsed mikroobid ei haara teisi kaugemal\n"
"ja kasutavad vähem tõenäoliselt toksiine röövloomade vastu."

#, fuzzy
msgid "FOSSILISATION_FAILED"
msgstr ""
"Keskendunud mikroobid otsivad tükke või saaki suuremate vahemaade tagant\n"
"ja võib olla tükkide osas palju ambitsioonikam.\n"
"Reageerivad mikroobid lülituvad varem uutele sihtmärkidele."

#, fuzzy
msgid "FOSSILISATION_FAILED_DESCRIPTION"
msgstr ""
"Määratud salvestuse täiendamine nurjus järgmise tõrke tõttu:\n"
"{0}"

msgid "FOSSILISATION_HINT"
msgstr ""

msgid "FOSSILISATION_HINT_ALREADY_FOSSILISED"
msgstr ""

#, fuzzy
msgid "FOSSILISE"
msgstr "istuv"

#, fuzzy
msgid "FOSSIL_DELETION_FAILED"
msgstr "Modifikatsiooni loomine ebaõnnestus"

#, fuzzy
msgid "FOSSIL_DELETION_FAILED_DESCRIPTION"
msgstr ""
"Määratud salvestuse täiendamine nurjus järgmise tõrke tõttu:\n"
"{0}"

msgid "FOUR_TIMES"
msgstr "4x"

#, fuzzy
msgid "FPS"
msgstr "max FPS:"

#, fuzzy
msgid "FPS_DISPLAY"
msgstr "meediamäng"

#, fuzzy
msgid "FRAME_DURATION"
msgstr "Aeroobne hingamine"

msgid "FREEBUILDING"
msgstr "Vabaehitus"

msgid "FREE_GLUCOSE_CLOUD"
msgstr ""

#, fuzzy
msgid "FREE_GLUCOSE_CLOUD_EXPLANATION"
msgstr ""
"Keskendunud mikroobid otsivad tükke või saaki suuremate vahemaade tagant\n"
"ja võib olla tükkide osas palju ambitsioonikam.\n"
"Reageerivad mikroobid lülituvad varem uutele sihtmärkidele."

msgid "FULLSCREEN"
msgstr "Täisekraan"

msgid "FULL_MOD_INFO"
msgstr "Täielik modifikatsiooniteave"

msgid "GALLERY_VIEWER"
msgstr ""

#, fuzzy
msgid "GAMEPLAY_BASICS_TITLE"
msgstr "Mängu disainimeeskond"

msgid "GAME_DESIGN_TEAM"
msgstr "Mängu disainimeeskond"

#, fuzzy
msgid "GAME_SYSTEMS_TITLE"
msgstr "Mängu disainimeeskond"

#, fuzzy
msgid "GATHERED_ENERGY_TOOLTIP"
msgstr "Peata mäng"

#, fuzzy
msgid "GENERAL"
msgstr "Põlvkond:"

#, fuzzy
msgid "GENERAL_LOADING_TIP_1"
msgstr "Vea parandamiseks vajutage redaktoris tagasivõtmisnuppu"

#, fuzzy
msgid "GENERAL_LOADING_TIP_2"
msgstr "Vea parandamiseks vajutage redaktoris tagasivõtmisnuppu"

#, fuzzy
msgid "GENERAL_LOADING_TIP_3"
msgstr "Vea parandamiseks vajutage redaktoris tagasivõtmisnuppu"

#, fuzzy
msgid "GENERAL_LOADING_TIP_4"
msgstr "Vea parandamiseks vajutage redaktoris tagasivõtmisnuppu"

#, fuzzy
msgid "GENERAL_LOADING_TIP_5"
msgstr "Vea parandamiseks vajutage redaktoris tagasivõtmisnuppu"

#, fuzzy
msgid "GENERAL_LOADING_TIP_6"
msgstr "Vea parandamiseks vajutage redaktoris tagasivõtmisnuppu"

#, fuzzy
msgid "GENERAL_LOADING_TIP_7"
msgstr "Vea parandamiseks vajutage redaktoris tagasivõtmisnuppu"

msgid "GENERATE_POSITIVE_GLUCOSE_PHOTOSYNTHESIS"
msgstr ""

#, fuzzy
msgid "GENERATIONS"
msgstr "Põlvkond:"

msgid "GENERATION_COLON"
msgstr "Põlvkond:"

msgid "GEOLOGICAL_ACTIVITY"
msgstr ""

msgid "GEOLOGICAL_ACTIVITY_ACTIVE"
msgstr ""

msgid "GEOLOGICAL_ACTIVITY_AVERAGE"
msgstr ""

msgid "GEOLOGICAL_ACTIVITY_DORMANT"
msgstr ""

#, fuzzy
msgid "GEOLOGICAL_ACTIVITY_EXPLANATION"
msgstr ""
"Aktiivsed mikroobid jooksevad ja kukuvad, kui midagi huvitavat ei juhtu.\n"
"Sessiilsed mikroobid on paigal ja ootavad enne tegutsemist, kuni keskkond muutub."

#, fuzzy
msgid "GITHUB_TOOLTIP"
msgstr "vabasurm"

msgid "GLES3"
msgstr ""

msgid "GLOBAL_GLACIATION_END_EVENT_LOG"
msgstr ""

#, fuzzy
msgid "GLOBAL_GLACIATION_EVENT"
msgstr "Rahvaarv kokku:"

#, fuzzy
msgid "GLOBAL_GLACIATION_EVENT_TOOLTIP"
msgstr "vabasurm"

msgid "GLOBAL_GLACIATION_EVENT_WARNING_LOG_PLURAL"
msgstr ""

msgid "GLOBAL_GLACIATION_EVENT_WARNING_LOG_SINGULAR"
msgstr ""

msgid "GLOBAL_GLACIATION_START_EVENT_LOG"
msgstr ""

msgid "GLOBAL_INITIAL_LETTER"
msgstr "G"

#, fuzzy
msgid "GLOBAL_POPULATION_COLON"
msgstr "Rahvaarv kokku:"

#, fuzzy
msgid "GLOBAL_TIMELINE_SPECIES_MIGRATED_TO"
msgstr "Osa elanikkonnast [u]{0}[/u] on rännanud asukohast {2} asukohta {1}"

msgid "GLUCOSE"
msgstr "Glükoos"

msgid "GLUCOSE_CONCENTRATIONS_DRASTICALLY_DROPPED"
msgstr "Glükoosi kontsentratsioon on drastiliselt langenud!"

#, fuzzy
msgid "GLUCOSE_LEVEL"
msgstr "{0}–{1} m allpool merepinda"

msgid "GLYCOLYSIS"
msgstr "Glükolüüs"

msgid "GODMODE"
msgstr "Jumalarežiim"

#, fuzzy
msgid "GOD_TOOLS_TITLE"
msgstr "Möödunud aeg: {0:#,#} aastat"

msgid "GOING_NUCLEAR"
msgstr ""

#, fuzzy
msgid "GOOGLY_EYE_CELL"
msgstr "Mängija rakk"

msgid "GOT_IT"
msgstr "Sain aru"

msgid "GPL_LICENSE_HEADING"
msgstr "GPL litsentsi tekst on järgmine:"

#, fuzzy
msgid "GPU_NAME"
msgstr "{0} {1}"

msgid "GRAPHICS"
msgstr "Graafika"

msgid "GRAPHICS_TEAM"
msgstr "Graafika meeskond"

#, fuzzy
msgid "GROWTH_ORDER"
msgstr "KINNITA"

msgid "GUI"
msgstr ""

msgid "GUI_LIGHT_EFFECTS_OPTION_DESCRIPTION"
msgstr ""
"Lubab valguse vilkumise efektid GUI-del (nt redaktori nupu välklamp).\n"
"\n"
"Kui ilmneb viga, mille tõttu osad redaktori nupust kaovad,\n"
"võite proovida selle keelata, et näha, kas probleem on kadunud."

#, fuzzy
msgid "GUI_TAB_NAVIGATION"
msgstr "{0}K"

msgid "GUI_VOLUME"
msgstr "GUI helitugevus"

msgid "HEALTH"
msgstr "Elu"

msgid "HEALTH_MODIFIER"
msgstr ""

#, fuzzy
msgid "HEAT_ACCUMULATION_BAR_TOOLTIP"
msgstr "vabasurm"

msgid "HELP"
msgstr "Abi"

msgid "HELP_BUTTON_TOOLTIP"
msgstr "Abi"

msgid "HIGHER_VALUES_INCREASE_PERFORMANCE"
msgstr "(kõrgemad väärtused suurendavad jõudlust)"

msgid "HIGHER_VALUES_WORSEN_PERFORMANCE"
msgstr "(kõrgemad väärtused halvendavad jõudlust)"

msgid "HOLD_FOR_PAN_OR_ROTATE_MODE"
msgstr "Hoidke, et vahetada paneerimis- ja pööramisrežiimide vahel"

#, fuzzy
msgid "HOLD_FOR_PAN_WITH_MOUSE"
msgstr "Hoidke, et vahetada paneerimis- ja pööramisrežiimide vahel"

msgid "HOLD_PACK_COMMANDS_MENU"
msgstr "Pakikäskude menüü kuvamiseks hoidke all"

msgid "HOLD_TO_SHOW_CURSOR"
msgstr ""

msgid "HOLD_TO_SHOW_CURSOR_ADVICE_TEXT"
msgstr ""

msgid "HOLD_TO_SKIP_CREDITS"
msgstr ""

#, fuzzy
msgid "HOME"
msgstr "Kodu"

#, fuzzy
msgid "HORIZONTAL_COLON"
msgstr "Versioon:"

msgid "HORIZONTAL_WITH_AXIS_NAME_COLON"
msgstr ""

msgid "HP_COLON"
msgstr "HP:"

msgid "HSV"
msgstr "HSV"

msgid "HUD_MESSAGE_MULTIPLE"
msgstr ""

#, fuzzy
msgid "HYDROGENASE"
msgstr "Vesiniksulfiid"

#, fuzzy
msgid "HYDROGENASE_DESCRIPTION"
msgstr "Lämmastik on valk, mis on võimeline kasutama gaasilist lämmastikku ja rakuenergiat ATP kujul, et toota ammoniaaki, mis on rakkude kasvu peamine toitaine. Seda protsessi nimetatakse anaeroobseks lämmastiku fikseerimiseks. Kuna lämmastik suspendeeritakse otse tsütoplasmas, teostab ümbritsev vedelik teatud glükolüüsi."

#, fuzzy
msgid "HYDROGENASE_PROCESSES_DESCRIPTION"
msgstr "Muudab [thrive:compound type=\"atp\"][/thrive:compound] tüübiks [thrive:compound type=\"ammoniaak\"][/thrive:compound]. Hindamisskaalad kontsentratsiooniga [thrive:compound type=\"nitrogen\"][/thrive:compound]."

#, fuzzy
msgid "HYDROGENOSOME"
msgstr "Vesiniksulfiid"

#, fuzzy
msgid "HYDROGENOSOME_DESCRIPTION"
msgstr "Lämmastik on valk, mis on võimeline kasutama gaasilist lämmastikku ja rakuenergiat ATP kujul, et toota ammoniaaki, mis on rakkude kasvu peamine toitaine. Seda protsessi nimetatakse anaeroobseks lämmastiku fikseerimiseks. Kuna lämmastik suspendeeritakse otse tsütoplasmas, teostab ümbritsev vedelik teatud glükolüüsi."

#, fuzzy
msgid "HYDROGENOSOME_PROCESSES_DESCRIPTION"
msgstr "Muudab [thrive:compound type=\"atp\"][/thrive:compound] tüübiks [thrive:compound type=\"ammoniaak\"][/thrive:compound]. Hindamisskaalad kontsentratsiooniga [thrive:compound type=\"nitrogen\"][/thrive:compound]."

msgid "HYDROGEN_SULFIDE"
msgstr "Vesiniksulfiid"

#, fuzzy
msgid "HYDROGEN_SULFIDE_LEVELS"
msgstr "Vesiniksulfiid"

#, fuzzy
msgid "ICESHARD"
msgstr "jääkild"

msgid "ICESHELF"
msgstr "jääriiul"

msgid "ICE_CHUNK_BIG"
msgstr ""

msgid "ICE_CHUNK_SMALL"
msgstr ""

msgid "ID_IS_NOT_A_NUMBER"
msgstr "ID ei ole kehtiv number"

msgid "ID_NUMBER"
msgstr "Isikukood"

msgid "IF_FALLBACK_RENDERER_USED_ALL_NOT_AVAILABLE"
msgstr ""

#, fuzzy
msgid "IMAGE_FILE_TYPES"
msgstr "Membraani liigid"

#, fuzzy
msgid "INCLUDE_MULTICELLULAR_PROTOTYPE"
msgstr "Liikuge mängu järgmisse etappi (mitmerakuline). Saadaval, kui teil on piisavalt suur rakukoloonia."

msgid "INCLUDE_MULTICELLULAR_PROTOTYPE_EXPLANATION"
msgstr ""

#, fuzzy
msgid "INCREASE_ITEM_SIZE"
msgstr "Loo uus"

#, fuzzy
msgid "INDICATOR_SPECIES_IS_NEW"
msgstr "Väljasurnud liigid"

#, fuzzy
msgid "INDICATOR_SPECIES_MUTATED"
msgstr "on muteerunud"

msgid "INDUSTRIAL_STAGE"
msgstr ""

msgid "INFINITE_COMPOUNDS"
msgstr "Lõpmatud ühendid"

msgid "INFINITE_MP"
msgstr "Lõpmatu MP"

#, fuzzy
msgid "INFO_BOX_COST"
msgstr "SA OLED ÕIDULIKUD!"

#, fuzzy
msgid "INFO_BOX_EDITORS"
msgstr "SA OLED ÕIDULIKUD!"

msgid "INFO_BOX_ENZYMES"
msgstr ""

#, fuzzy
msgid "INFO_BOX_GAMEPLAY_TYPE"
msgstr "Osmoregulatsiooni maksumus"

#, fuzzy
msgid "INFO_BOX_INTERNAL_NAME"
msgstr "Sisemine (kausta) nimi:"

msgid "INFO_BOX_MASS"
msgstr ""

#, fuzzy
msgid "INFO_BOX_NEXT_STAGE"
msgstr "SA OLED ÕIDULIKUD!"

#, fuzzy
msgid "INFO_BOX_OSMOREGULATION_COST"
msgstr "Osmoregulatsiooni maksumus"

#, fuzzy
msgid "INFO_BOX_PREVIOUS_STAGE"
msgstr "Protsesse pole"

#, fuzzy
msgid "INFO_BOX_PROCESSES"
msgstr "Protsesse pole"

#, fuzzy
msgid "INFO_BOX_REQUIRES_NUCLEUS"
msgstr "Tuum"

#, fuzzy
msgid "INFO_BOX_SIZE"
msgstr "SA OLED ÕIDULIKUD!"

#, fuzzy
msgid "INFO_BOX_STORAGE"
msgstr "SA OLED ÕIDULIKUD!"

#, fuzzy
msgid "INFO_BOX_UNIQUE"
msgstr "SA OLED ÕIDULIKUD!"

msgid "INFO_BOX_UPGRADES"
msgstr ""

msgid "INGESTED_MATTER"
msgstr ""

#, fuzzy
msgid "INIT_NEW_WORLD_TOOLTIP"
msgstr "Möödunud aeg: {0:#,#} aastat"

msgid "INPUTS"
msgstr "Sisendid"

#, fuzzy
msgid "INPUT_NAME_BUILD_STRUCTURE"
msgstr "Võimaldab siduda teiste rakkudega. See on esimene samm mitmerakulisuse suunas. Kui teie rakk on osa kolooniast, jagatakse ühendeid rakkude vahel. Te ei saa koloonia osana redaktorisse siseneda, nii et peate lahti siduma, kui kogute raku jagamiseks piisavalt ühendeid."

#, fuzzy
msgid "INPUT_NAME_INTERACTION"
msgstr "Võimaldab siduda teiste rakkudega. See on esimene samm mitmerakulisuse suunas. Kui teie rakk on osa kolooniast, jagatakse ühendeid rakkude vahel. Te ei saa koloonia osana redaktorisse siseneda, nii et peate lahti siduma, kui kogute raku jagamiseks piisavalt ühendeid."

#, fuzzy
msgid "INPUT_NAME_OPEN_INVENTORY"
msgstr "Võimaldab siduda teiste rakkudega. See on esimene samm mitmerakulisuse suunas. Kui teie rakk on osa kolooniast, jagatakse ühendeid rakkude vahel. Te ei saa koloonia osana redaktorisse siseneda, nii et peate lahti siduma, kui kogute raku jagamiseks piisavalt ühendeid."

msgid "INSPECT"
msgstr "Kontrollige"

#, fuzzy
msgid "INSPECTOR"
msgstr "Kontrollige"

#, fuzzy
msgid "INSTAGRAM_TOOLTIP"
msgstr "Peata mäng"

#, fuzzy
msgid "INTERACTION_ACTIVATE_ASCENSION"
msgstr "Mutatsioonipunktid"

#, fuzzy
msgid "INTERACTION_ACTIVATE_ASCENSION_MISSING_ENERGY"
msgstr "Mutatsioonipunktid"

#, fuzzy
msgid "INTERACTION_CONSTRUCT"
msgstr "Mutatsioonipunktid"

msgid "INTERACTION_CONSTRUCT_MISSING_DEPOSITED_MATERIALS"
msgstr ""

#, fuzzy
msgid "INTERACTION_CRAFT"
msgstr "Mutatsioonipunktid"

#, fuzzy
msgid "INTERACTION_DEPOSIT_RESOURCES"
msgstr "Mutatsioonipunktid"

msgid "INTERACTION_DEPOSIT_RESOURCES_NO_SUITABLE_RESOURCES"
msgstr ""

#, fuzzy
msgid "INTERACTION_DESTROY"
msgstr "Mutatsioonipunktid"

#, fuzzy
msgid "INTERACTION_FOUND_SETTLEMENT"
msgstr "Mutatsioonipunktid"

#, fuzzy
msgid "INTERACTION_HARVEST"
msgstr "Mutatsioonipunktid"

msgid "INTERACTION_HARVEST_CANNOT_MISSING_TOOL"
msgstr ""

msgid "INTERACTION_PICK_UP"
msgstr ""

msgid "INTERACTION_PICK_UP_CANNOT_FULL"
msgstr ""

#, fuzzy
msgid "INTERNALS"
msgstr "Väline"

msgid "INTERNAL_NAME_IN_USE"
msgstr "Määratud sisenimega mod on juba olemas"

msgid "INTERNAL_NAME_REQUIRED"
msgstr "Sisemine nimi on nõutav"

msgid "INTERNAL_NAME_REQUIRES_CAPITAL"
msgstr "Sisenimi peaks algama suure tähega"

msgid "INVALID_DATA_TO_PLOT"
msgstr "Joonistamiseks on kehtetud andmed"

msgid "INVALID_ICON_PATH"
msgstr "Kehtetu modiikooni tee"

msgid "INVALID_SAVE_NAME_POPUP"
msgstr "Salvestusnimi ei tohi sisaldada erimärke (<>:\"/\\|?*)"

msgid "INVALID_SPECIES_NAME_POPUP"
msgstr "Liigi nimi peab vastama binoomnimesüsteemile (perekond ja epiteet)!"

msgid "INVALID_TAG"
msgstr "Määratud kehtetu märgend \"{0}\""

msgid "INVALID_URL_FORMAT"
msgstr "Vale URL-i vorming"

msgid "INVALID_URL_SCHEME"
msgstr "Vigane URL-i skeem"

msgid "INVENTORY_ITEMS_ON_GROUND"
msgstr ""

#, fuzzy
msgid "INVENTORY_TITLE"
msgstr "\"{0}\" – {1}"

msgid "INVENTORY_TOGGLE_CRAFTING"
msgstr ""

msgid "INVENTORY_TOGGLE_GROUND"
msgstr ""

msgid "INVERTED"
msgstr ""

msgid "IN_PROTOTYPE"
msgstr ""
"Mängite hilisema etapi prototüüpe, mis on mänguga kaasas.\n"
"Need võivad olla väga puudulikud, kasutada kohatäitegraafikat ja olla üldiselt väga karmid.\n"
"Kuna selline salvestamine ei ole hetkel võimalik."

msgid "IRON"
msgstr "Raud"

msgid "IRON_LEVELS"
msgstr ""

#, fuzzy
msgid "IRON_OXIDATION"
msgstr "Annetused"

#, fuzzy
msgid "ITCH_TOOLTIP"
msgstr "vabasurm"

msgid "ITEM_AT_2D_COORDINATES"
msgstr ""

#, fuzzy
msgid "ITEM_NAME_SEPARATOR"
msgstr "Võimaldab siduda teiste rakkudega. See on esimene samm mitmerakulisuse suunas. Kui teie rakk on osa kolooniast, jagatakse ühendeid rakkude vahel. Te ei saa koloonia osana redaktorisse siseneda, nii et peate lahti siduma, kui kogute raku jagamiseks piisavalt ühendeid."

msgid "JANUARY"
msgstr "jaanuaril"

msgid "JSON_DEBUG_MODE"
msgstr "JSON-i silumisrežiim:"

msgid "JSON_DEBUG_MODE_ALWAYS"
msgstr "Alati"

msgid "JSON_DEBUG_MODE_AUTO"
msgstr "Automaatselt"

msgid "JSON_DEBUG_MODE_NEVER"
msgstr "Mitte kunagi"

msgid "JULY"
msgstr "juuli"

msgid "JUNE"
msgstr "juuni"

#, fuzzy
msgid "KEEP_MIGRATION"
msgstr "Aeroobne hingamine"

msgid "KEY_BACK"
msgstr "tagasi"

#, fuzzy
msgid "KEY_BACKTAB"
msgstr "tagasi"

msgid "KEY_BINDING_CHANGE_CONFLICT"
msgstr ""
"Kasutajaga {0} on konflikt.\n"
"Kas soovite sisendi domeenist {1} eemaldada?"

msgid "KEY_BRING_UP_KEYBOARD"
msgstr ""

msgid "KEY_CLEAR"
msgstr "tühjenda"

msgid "KEY_DELETE"
msgstr "Delete"

msgid "KEY_DOWN"
msgstr "Alla"

msgid "KEY_END"
msgstr "Lõpp"

msgid "KEY_ENTER"
msgstr "enter"

msgid "KEY_FAVORITES"
msgstr "Lemmikud"

msgid "KEY_FORWARD"
msgstr "Edasi"

#, fuzzy
msgid "KEY_GLOBE"
msgstr "Kodu"

msgid "KEY_HELP"
msgstr "Abi"

msgid "KEY_HOME"
msgstr "Kodu"

msgid "KEY_HOMEPAGE"
msgstr "Koduleht"

#, fuzzy
msgid "KEY_HYPER"
msgstr "Abi"

msgid "KEY_INSERT"
msgstr "insert"

#, fuzzy
msgid "KEY_JIS_EISU"
msgstr "insert"

#, fuzzy
msgid "KEY_JIS_KANA"
msgstr "Ootel"

msgid "KEY_LEFT"
msgstr "Vasakule"

msgid "KEY_MENU"
msgstr "Menüü"

#, fuzzy
msgid "KEY_META"
msgstr "Tab"

msgid "KEY_OPENURL"
msgstr "Ava URL"

msgid "KEY_PAUSE"
msgstr "Pause"

msgid "KEY_PRINT"
msgstr "Prindi ekraan"

msgid "KEY_REFRESH"
msgstr "Värskenda"

msgid "KEY_RIGHT"
msgstr "Õige"

msgid "KEY_SEARCH"
msgstr "Otsing"

msgid "KEY_STANDBY"
msgstr "Ootel"

msgid "KEY_STOP"
msgstr "Peatus"

msgid "KEY_TAB"
msgstr "Tab"

msgid "KEY_UP"
msgstr "Üles"

#, fuzzy
msgid "KILL_50_MICROBES"
msgstr "Lämmastik"

#, fuzzy
msgid "KILL_MICROBES_PROGRESS"
msgstr "Mikroobide redaktori laadimine"

msgid "KILO_ABBREVIATION"
msgstr "{0}K"

msgid "KP0"
msgstr "number 0"

msgid "KP1"
msgstr "number 1"

msgid "KP2"
msgstr "number 2"

msgid "KP3"
msgstr "number 3"

msgid "KP4"
msgstr "number 4"

msgid "KP5"
msgstr "number 5"

msgid "KP6"
msgstr "number 6"

msgid "KP7"
msgstr "number 7"

msgid "KP8"
msgstr "number 8"

msgid "KP9"
msgstr "number 9"

msgid "KPADD"
msgstr "number +"

msgid "KPDIVIDE"
msgstr "number /"

msgid "KPENTER"
msgstr "Sisestage number"

msgid "KPMULTIPLY"
msgstr "number *"

msgid "KPPERIOD"
msgstr "number ."

msgid "KPSUBTRACT"
msgstr "number -"

msgid "LANGUAGE"
msgstr "Keel:"

msgid "LANGUAGE_TRANSLATION_PROGRESS"
msgstr "See keel on {0}% valmis"

msgid "LANGUAGE_TRANSLATION_PROGRESS_LOW"
msgstr "See keel on veel pooleli ({0}% valmis)"

msgid "LANGUAGE_TRANSLATION_PROGRESS_REALLY_LOW"
msgstr "See tõlge on väga puudulik ({0}% valmis). Palun aidake meid sellega!"

#, fuzzy
msgid "LARGE_SULFUR_CHUNK"
msgstr "Väike raua tükk"

msgid "LAST_ORGANELLE_DELETE_OPTION_DISABLED_TOOLTIP"
msgstr ""

msgid "LAUNCH0"
msgstr "Käivitage 0"

msgid "LAUNCH1"
msgstr "Käivitage 1"

msgid "LAUNCH2"
msgstr "Käivitage 2"

msgid "LAUNCH3"
msgstr "Käivitage 3"

msgid "LAUNCH4"
msgstr "Käivitage 4"

msgid "LAUNCH5"
msgstr "Käivitage 5"

msgid "LAUNCH6"
msgstr "Käivitage 6"

msgid "LAUNCH7"
msgstr "Käivitage 7"

msgid "LAUNCH8"
msgstr "Käivitage 8"

msgid "LAUNCH9"
msgstr "Käivitage 9"

msgid "LAUNCHA"
msgstr "Käivitage A"

msgid "LAUNCHB"
msgstr "Käivitage B"

msgid "LAUNCHC"
msgstr "Käivitage C"

msgid "LAUNCHD"
msgstr "Käivitage D"

msgid "LAUNCHE"
msgstr "Käivitage E"

msgid "LAUNCHF"
msgstr "Käivitage F"

msgid "LAUNCHMAIL"
msgstr "mail"

msgid "LAUNCHMEDIA"
msgstr "Meedia"

msgid "LAWK_ONLY"
msgstr ""

#, fuzzy
msgid "LAWK_ONLY_EXPLANATION"
msgstr ""
"Kartlikud mikroobid põgenevad suuremate vahemaade taha\n"
"ja üldiselt põgenevad nad suurema tõenäosusega röövloomade eest.\n"
"Vapraid mikroobe ei hirmuta läheduses olevad kiskjad\n"
"ja tõenäoliselt ründab tagasi."

msgid "LEAD_ARTIST"
msgstr "Peakunstnik"

msgid "LEAD_ARTISTS"
msgstr "Juhtivad kunstnikud"

msgid "LEAD_DEVELOPERS"
msgstr "Juhtarendajad"

msgid "LEAD_GAME_DESIGNER"
msgstr "Juhtiv mängudisainer"

msgid "LEAD_GAME_DESIGNERS"
msgstr "Juhtivad mängudisainerid"

msgid "LEAD_OUTREACH_PEOPLE"
msgstr "Juhtige teavitustöölisi"

msgid "LEAD_OUTREACH_PERSON"
msgstr "Teavitustegevuse juhtiv isik"

msgid "LEAD_PROGRAMMER"
msgstr "Juhtprogrammeerija"

msgid "LEAD_PROGRAMMERS"
msgstr "Juhtivad programmeerijad"

msgid "LEAD_PROJECT_MANAGER"
msgstr "Juhtiv projektijuht"

msgid "LEAD_PROJECT_MANAGERS"
msgstr "Juhtivad projektijuhid"

msgid "LEAD_TESTER"
msgstr "Juhttester"

msgid "LEAD_TESTERS"
msgstr "Juhttestrid"

msgid "LEAD_THEORIST"
msgstr "Juhtteoreetik"

msgid "LEAD_THEORISTS"
msgstr "Juhtivad teoreetikud"

msgid "LEFT_ARROW"
msgstr "←"

msgid "LEFT_MOUSE"
msgstr "Vasak hiir"

msgid "LICENSES"
msgstr "Litsentsid"

msgid "LICENSES_COVERING_THRIVE"
msgstr "Siin kuvatakse Thrive'i osi hõlmavad litsentsid"

msgid "LIFE_ORIGIN"
msgstr ""

#, fuzzy
msgid "LIFE_ORIGIN_EXPLANATION"
msgstr ""
"Kartlikud mikroobid põgenevad suuremate vahemaade taha\n"
"ja üldiselt põgenevad nad suurema tõenäosusega röövloomade eest.\n"
"Vapraid mikroobe ei hirmuta läheduses olevad kiskjad\n"
"ja tõenäoliselt ründab tagasi."

msgid "LIFE_ORIGIN_PANSPERMIA"
msgstr ""

msgid "LIFE_ORIGIN_POND"
msgstr ""

#, fuzzy
msgid "LIFE_ORIGIN_TOOLTIP"
msgstr "vabasurm"

msgid "LIFE_ORIGIN_VENTS"
msgstr ""

msgid "LIGHT"
msgstr "Valgus"

msgid "LIGHT_LEVEL_AVERAGE"
msgstr ""

#, fuzzy
msgid "LIGHT_LEVEL_CURRENT"
msgstr "Ratas paremale"

msgid "LIGHT_LEVEL_DAY"
msgstr ""

msgid "LIGHT_LEVEL_LABEL_AT_NOON"
msgstr ""

#, fuzzy
msgid "LIGHT_LEVEL_NIGHT"
msgstr "Ratas paremale"

#, fuzzy
msgid "LIGHT_MAX"
msgstr "Valgus"

#, fuzzy
msgid "LIMIT_EXTREME"
msgstr "Lisad"

#, fuzzy
msgid "LIMIT_GROWTH_RATE"
msgstr "KINNITA"

#, fuzzy
msgid "LIMIT_GROWTH_RATE_EXPLANATION"
msgstr "See paneel näitab numbreid, millest automaatse evo ennustus töötab. Lõpliku populatsiooni määrab kogu energia, mida liik suudab püüda, ja kulu liigi isendi kohta. Auto-evo kasutab lihtsustatud tegelikkuse mudelit, et arvutada, kui hästi liigid toimivad, võttes aluseks energia, mida nad suudavad koguda. Iga toiduallika puhul näidatakse, et liik saab sellest palju energiat. Lisaks kuvatakse sellest allikast saadaolev koguenergia. See, kui suur osa liikide koguenergiast võidab, põhineb sellel, kui suur on sobivus võrreldes kogu sobivusega. Fitness on mõõdik selle kohta, kui hästi liik suudab seda toiduallikat kasutada."

msgid "LIMIT_HUGE"
msgstr ""

msgid "LIMIT_LARGE"
msgstr ""

#, fuzzy
msgid "LIMIT_NORMAL"
msgstr "KINNITA"

msgid "LIMIT_SMALL"
msgstr ""

msgid "LIMIT_TINY"
msgstr ""

msgid "LIMIT_VERY_LARGE"
msgstr ""

msgid "LIMIT_VERY_SMALL"
msgstr ""

msgid "LINE_COLOUR"
msgstr "Joone värv:"

#, fuzzy
msgid "LINKS_TITLE"
msgstr "Pealkiri puudub"

msgid "LIPASE"
msgstr "Lipaas"

#, fuzzy
msgid "LIPASE_DESCRIPTION"
msgstr "Raku kleepuv sisemus. Tsütoplasma on põhiline segu ioonidest, valkudest ja muudest vees lahustunud ainetest, mis täidavad raku sisemuse. Üks selle ülesandeid on glükolüüs, glükoosi muundamine ATP energiaks. Et rakkudel, millel puuduvad organellid, on arenenum ainevahetus, loodavad nad energiat just sellele. Seda kasutatakse ka molekulide säilitamiseks rakus ja raku suuruse suurendamiseks."

msgid "LOAD"
msgstr "Laadige"

msgid "LOADING"
msgstr "Laadimine"

msgid "LOADING_DOT_DOT_DOT"
msgstr "Laadimine..."

msgid "LOADING_GAME"
msgstr "Mängu laadimine"

#, fuzzy
msgid "LOADING_GRAPHICS_SHADERS"
msgstr "Mängu laadimine"

#, fuzzy
msgid "LOADING_MACROSCOPIC_EDITOR"
msgstr "Mikroobide redaktori laadimine"

msgid "LOADING_MICROBE_EDITOR"
msgstr "Mikroobide redaktori laadimine"

#, fuzzy
msgid "LOADING_MICROBE_STAGE"
msgstr ""
"Kaugel võõral planeedil on vulkaanitegevuse ja meteoriidide kokkupõrked viinud universumis uue nähtuse väljakujunemiseni.\n"
"\n"
"Elu.\n"
"\n"
"Lihtsad mikroobid elavad ookeani sügavates piirkondades. Olete viimane universaalne ühine esivanem (LUCA) sellel planeedil.\n"
"\n"
"Selles vaenulikus maailmas ellujäämiseks peate koguma kokku kõik ühendid, mida leiate ja põlvkondade kaupa edasi arenema, et võistelda teiste mikroobiliikidega."

#, fuzzy
msgid "LOADING_MULTICELLULAR_EDITOR"
msgstr "Mikroobide redaktori laadimine"

#, fuzzy
msgid "LOADING_MULTICELLULAR_STAGE"
msgstr "Mikroobide redaktori laadimine"

#, fuzzy
msgid "LOADING_STAGE"
msgstr "Mängu laadimine"

#, fuzzy
msgid "LOADING_STAGE_ASSETS"
msgstr "Mängu laadimine"

msgid "LOAD_FINISHED"
msgstr "Laadimine lõpetatud"

msgid "LOAD_GAME"
msgstr "Laadi mäng"

#, fuzzy
msgid "LOAD_GAME_BUTTON_TOOLTIP"
msgstr "Pausi menüü"

#, fuzzy
msgid "LOAD_INCOMPATIBLE_PROTOTYPE_WARNING"
msgstr ""
"Laadimiseks valitud salvestus on teadaolevalt Thrive'i selle versiooniga ühildumatu.\n"
"Ja selle salvestamise uuendamiseks pole salvestamise uuendajat.\n"
"Kuna Thrive on alles arendusjärgus, ei ole salvestamise ühilduvus kõrge prioriteediga, mistõttu pole kõigi versioonide jaoks salvestamise uuendajaid."

msgid "LOAD_INCOMPATIBLE_SAVE_PROMPT"
msgstr "Kas laadida ühildumatu salvestus?"

msgid "LOAD_INCOMPATIBLE_SAVE_WARNING"
msgstr ""
"Laadimiseks valitud salvestus on teadaolevalt Thrive'i selle versiooniga ühildumatu.\n"
"Ja selle salvestamise uuendamiseks pole salvestamise uuendajat.\n"
"Kuna Thrive on alles arendusjärgus, ei ole salvestamise ühilduvus kõrge prioriteediga, mistõttu pole kõigi versioonide jaoks salvestamise uuendajaid."

msgid "LOAD_INVALID_SAVE_PROMPT"
msgstr "Kas laadida kehtetu salvestamine?"

msgid "LOAD_INVALID_SAVE_WARNING"
msgstr ""
"Salvestamisteavet ei saanud sellest failist laadida.\n"
"See salvestamine on tõenäoliselt rikutud või uuem vorming, mida see Thrive'i versioon ei mõista.\n"
"Kas soovite siiski proovida salvestust laadida?"

msgid "LOCAL_INITIAL_LETTER"
msgstr "L"

msgid "LOCK_DAY_NIGHT_CYCLE"
msgstr ""

#, fuzzy
msgid "LOWER_SCALE_INCREASES_PERFORMANCE"
msgstr "(kõrgemad väärtused suurendavad jõudlust)"

msgid "LOWER_VALUE_MAKES_SHARPER_IMAGE"
msgstr ""

#, fuzzy
msgid "LOW_MENU_PERFORMANCE"
msgstr "Esitus"

#, fuzzy
msgid "LOW_MENU_PERFORMANCE_DESCRIPTION"
msgstr "Muudab [thrive:compound type=\"atp\"][/thrive:compound] tüübiks [thrive:compound type=\"oxytoxy\"][/thrive:compound]. Hindamisskaalad kontsentratsiooniga [thrive:compound type=\"oxygen\"][/thrive:compound]. Võib vabastada toksiine, vajutades nuppu [thrive:input]g_fire_toxin[/thrive:input]. Kui [thrive:compound type=\"oxytoxy\"][/thrive:compound] kogus on väike, on pildistamine siiski võimalik, kuid sellega kaasneb väiksem kahju."

msgid "LOW_QUALITY_BACKGROUND_BLUR"
msgstr ""

msgid "LOW_QUALITY_BACKGROUND_BLUR_TOOLTIP"
msgstr ""

msgid "LUCIFERASE"
msgstr ""

#, fuzzy
msgid "LUCIFERASE_SYNTHESIS"
msgstr "Kemosüntees"

#, fuzzy
msgid "LYSOSOME"
msgstr "Oksütoksisoom"

#, fuzzy
msgid "LYSOSOME_DESCRIPTION"
msgstr "Metabolosoomid on valkude klastrid, mis on mähitud valgukestesse. Nad on võimelised muutma glükoosi ATP-ks palju suurema kiirusega, kui seda saab teha tsütoplasmas protsessis, mida nimetatakse aeroobseks hingamiseks. Siiski vajab see toimimiseks hapnikku ja madalam hapnikusisaldus keskkonnas aeglustab selle ATP tootmist. Kuna metabolosoomid suspendeeritakse otse tsütoplasmas, teostab ümbritsev vedelik teatud määral glükolüüsi."

#, fuzzy
msgid "LYSOSOME_PROCESSES_DESCRIPTION"
msgstr "Muudab [thrive:compound type=\"atp\"][/thrive:compound] tüübiks [thrive:compound type=\"oxytoxy\"][/thrive:compound]. Hindamisskaalad kontsentratsiooniga [thrive:compound type=\"oxygen\"][/thrive:compound]. Võib vabastada toksiine, vajutades nuppu [thrive:input]g_fire_toxin[/thrive:input]. Kui [thrive:compound type=\"oxytoxy\"][/thrive:compound] kogus on väike, on pildistamine siiski võimalik, kuid sellega kaasneb väiksem kahju."

#, fuzzy
msgid "MACROLIDE_SYNTHESIS"
msgstr "Kemosüntees"

#, fuzzy
msgid "MACROSCOPIC"
msgstr "Muuta makroskoopiliseks ({0}/{1})"

#, fuzzy
msgid "MACROSCOPIC_STAGE"
msgstr ""
"Kaugel võõral planeedil on vulkaanitegevuse ja meteoriidide kokkupõrked viinud universumis uue nähtuse väljakujunemiseni.\n"
"\n"
"Elu.\n"
"\n"
"Lihtsad mikroobid elavad ookeani sügavates piirkondades. Olete viimane universaalne ühine esivanem (LUCA) sellel planeedil.\n"
"\n"
"Selles vaenulikus maailmas ellujäämiseks peate koguma kokku kõik ühendid, mida leiate ja põlvkondade kaupa edasi arenema, et võistelda teiste mikroobiliikidega."

#, fuzzy
msgid "MAKE_CELL_THAT_EATS_RADIATION"
msgstr ""
"Aktiivsed mikroobid jooksevad ja kukuvad, kui midagi huvitavat ei juhtu.\n"
"Sessiilsed mikroobid on paigal ja ootavad enne tegutsemist, kuni keskkond muutub."

#, fuzzy
msgid "MAKE_CELL_USE_CHEMOSYNTHESIS"
msgstr "Kemosüntees"

#, fuzzy
msgid "MAKE_NO_CHANGES_IN_EDITOR"
msgstr "Luba redaktor"

msgid "MANUALLY_SET_TIME"
msgstr ""

#, fuzzy
msgid "MAP"
msgstr "ATP"

msgid "MARCH"
msgstr "märtsil"

msgid "MARINE_SNOW"
msgstr "Mere lumi"

msgid "MASTER_VOLUME"
msgstr "Master helitugevus"

#, fuzzy
msgid "MASTODON_TOOLTIP"
msgstr "Peata mäng"

#, fuzzy
msgid "MAX_CACHE_SIZE_TOOLTIP"
msgstr "Jätkake mängu"

msgid "MAX_FPS"
msgstr "max FPS:"

msgid "MAX_FPS_NO_LIMIT"
msgstr "Piiramatu"

#, fuzzy
msgid "MAX_SIZE_COLON"
msgstr "Suurus:"

msgid "MAX_SPAWNED_ENTITIES"
msgstr ""

msgid "MAX_VISIBLE_DATASET_WARNING"
msgstr "Ei ole lubatud kuvada rohkem kui {0} andmekogumit!"

msgid "MAY"
msgstr "mai"

#, fuzzy
msgid "MECHANICS_BUTTON"
msgstr "Selle salvestamise kustutamist ei saa tagasi võtta. Kas olete kindel, et soovite selle jäädavalt kustutada?"

msgid "MEDIANEXT"
msgstr "Meedia Järgmine"

msgid "MEDIAPLAY"
msgstr "meediamäng"

msgid "MEDIAPREVIOUS"
msgstr "Meediapeatus"

msgid "MEDIARECORD"
msgstr "Meedia rekord"

msgid "MEDIASTOP"
msgstr "Meediapeatus"

#, fuzzy
msgid "MEDIUM_SULFUR_CHUNK"
msgstr "Väike raua tükk"

msgid "MEGA_YEARS"
msgstr "mega aastat"

#, fuzzy
msgid "MELANOSOME"
msgstr "Metabolosoomid"

#, fuzzy
msgid "MELANOSOME_DESCRIPTION"
msgstr "Metabolosoomid on valkude klastrid, mis on mähitud valgukestesse. Nad on võimelised muutma glükoosi ATP-ks palju suurema kiirusega, kui seda saab teha tsütoplasmas protsessis, mida nimetatakse aeroobseks hingamiseks. Siiski vajab see toimimiseks hapnikku ja madalam hapnikusisaldus keskkonnas aeglustab selle ATP tootmist. Kuna metabolosoomid suspendeeritakse otse tsütoplasmas, teostab ümbritsev vedelik teatud määral glükolüüsi."

#, fuzzy
msgid "MELANOSOME_PROCESSES_DESCRIPTION"
msgstr "Muudab [thrive:compound type=\"atp\"][/thrive:compound] tüübiks [thrive:compound type=\"oxytoxy\"][/thrive:compound]. Hindamisskaalad kontsentratsiooniga [thrive:compound type=\"oxygen\"][/thrive:compound]. Võib vabastada toksiine, vajutades nuppu [thrive:input]g_fire_toxin[/thrive:input]. Kui [thrive:compound type=\"oxytoxy\"][/thrive:compound] kogus on väike, on pildistamine siiski võimalik, kuid sellega kaasneb väiksem kahju."

msgid "MEMBRANE"
msgstr "välismembraan"

msgid "MEMBRANE_RIGIDITY"
msgstr "Membraani jäikus"

msgid "MEMBRANE_TYPES"
msgstr "Membraani liigid"

#, fuzzy
msgid "MENU"
msgstr "Menüü"

msgid "MESOPELAGIC"
msgstr "Mesopelagi"

msgid "METABOLOSOMES"
msgstr "Metabolosoomid"

#, fuzzy
msgid "METABOLOSOMES_DESCRIPTION"
msgstr "Metabolosoomid on valkude klastrid, mis on mähitud valgukestesse. Nad on võimelised muutma glükoosi ATP-ks palju suurema kiirusega, kui seda saab teha tsütoplasmas protsessis, mida nimetatakse aeroobseks hingamiseks. Siiski vajab see toimimiseks hapnikku ja madalam hapnikusisaldus keskkonnas aeglustab selle ATP tootmist. Kuna metabolosoomid suspendeeritakse otse tsütoplasmas, teostab ümbritsev vedelik teatud määral glükolüüsi."

msgid "METABOLOSOMES_PROCESSES_DESCRIPTION"
msgstr "Muudab [thrive:compound type=\"glucose\"][/thrive:compound] tüübiks [thrive:compound type=\"atp\"][/thrive:compound]. Hindamisskaalad kontsentratsiooniga [thrive:compound type=\"oxygen\"][/thrive:compound]."

#, fuzzy
msgid "META_THREADS_TOOLTIP"
msgstr ""
"Seda ei saa automaatselt tuvastada, kas hüperkeermestamine on lubatud või mitte.\n"
"See mõjutab lõimede vaikearvu, kuna hüperlõime lõimed ei ole nii kiired kui tõelised protsessori tuumad."

msgid "METEOR_IMPACT_EVENT"
msgstr ""

msgid "METEOR_STRIKE_START_EVENT_LOG_PLURAL"
msgstr ""

msgid "METEOR_STRIKE_START_EVENT_LOG_SINGULAR"
msgstr ""

#, fuzzy
msgid "METRICS"
msgstr "FPS-kuva sisse- ja väljalülitamine"

msgid "METRICS_CONTENT"
msgstr ""

msgid "MIB_VALUE"
msgstr ""

msgid "MICHE"
msgstr ""

#, fuzzy
msgid "MICHES_FOR_PATCH"
msgstr "Lapist välja surnud"

#, fuzzy
msgid "MICHE_AVOID_PREDATION_SELECTION_PRESSURE"
msgstr "[u]{0}[/u] eraldus erineva valikusurve tõttu uuest liigist [u]{1}[/u]"

msgid "MICHE_CHUNK_PRESSURE"
msgstr ""

#, fuzzy
msgid "MICHE_COMPOUND_CLOUD_PRESSURE"
msgstr "Liitpilved"

msgid "MICHE_COMPOUND_EFFICIENCY_PRESSURE"
msgstr ""

#, fuzzy
msgid "MICHE_DETAIL_TEXT"
msgstr "{0} (x{1})"

msgid "MICHE_ENVIRONMENTAL_COMPOUND_PRESSURE"
msgstr ""

#, fuzzy
msgid "MICHE_ENVIRONMENTAL_TOLERANCE"
msgstr "Keskkond"

msgid "MICHE_MAINTAIN_COMPOUND_PRESSURE"
msgstr ""

msgid "MICHE_METABOLIC_STABILITY_PRESSURE"
msgstr ""

msgid "MICHE_NO_OP_PRESSURE"
msgstr ""

msgid "MICHE_PREDATION_EFFECTIVENESS_PRESSURE"
msgstr ""

#, fuzzy
msgid "MICHE_PREDATOR_ROOT_PRESSURE"
msgstr "{0} rööv"

msgid "MICHE_ROOT_PRESSURE"
msgstr ""

#, fuzzy
msgid "MICHE_TEMPERATURE_SESSILITY_PRESSURE"
msgstr "{0} rööv"

msgid "MICHE_TREE"
msgstr ""

#, fuzzy
msgid "MICROBE"
msgstr ""
"Kaugel võõral planeedil on vulkaanitegevuse ja meteoriidide kokkupõrked viinud universumis uue nähtuse väljakujunemiseni.\n"
"\n"
"Elu.\n"
"\n"
"Lihtsad mikroobid elavad ookeani sügavates piirkondades. Olete viimane universaalne ühine esivanem (LUCA) sellel planeedil.\n"
"\n"
"Selles vaenulikus maailmas ellujäämiseks peate koguma kokku kõik ühendid, mida leiate ja põlvkondade kaupa edasi arenema, et võistelda teiste mikroobiliikidega."

#, fuzzy
msgid "MICROBES_COUNT"
msgstr ""
"Kaugel võõral planeedil on vulkaanitegevuse ja meteoriidide kokkupõrked viinud universumis uue nähtuse väljakujunemiseni.\n"
"\n"
"Elu.\n"
"\n"
"Lihtsad mikroobid elavad ookeani sügavates piirkondades. Olete viimane universaalne ühine esivanem (LUCA) sellel planeedil.\n"
"\n"
"Selles vaenulikus maailmas ellujäämiseks peate koguma kokku kõik ühendid, mida leiate ja põlvkondade kaupa edasi arenema, et võistelda teiste mikroobiliikidega."

#, fuzzy
msgid "MICROBE_BENCHMARK"
msgstr "Mikroobide redaktori laadimine"

#, fuzzy
msgid "MICROBE_CAMERA_TILT_EFFECT"
msgstr "Organismi statistika"

#, fuzzy
msgid "MICROBE_EDITOR"
msgstr "Mikroobide redaktori laadimine"

#, fuzzy
msgid "MICROBE_ENZYME_STATISTICS"
msgstr "Organismi statistika"

msgid "MICROBE_FREEBUILD_EDITOR"
msgstr "Microbe Freebuildi redaktor"

#, fuzzy
msgid "MICROBE_LOADING_TIP_1"
msgstr "Vea parandamiseks vajutage redaktoris tagasivõtmisnuppu"

#, fuzzy
msgid "MICROBE_LOADING_TIP_10"
msgstr "Vea parandamiseks vajutage redaktoris tagasivõtmisnuppu"

#, fuzzy
msgid "MICROBE_LOADING_TIP_11"
msgstr "Vea parandamiseks vajutage redaktoris tagasivõtmisnuppu"

#, fuzzy
msgid "MICROBE_LOADING_TIP_12"
msgstr "Vea parandamiseks vajutage redaktoris tagasivõtmisnuppu"

#, fuzzy
msgid "MICROBE_LOADING_TIP_13"
msgstr "Vea parandamiseks vajutage redaktoris tagasivõtmisnuppu"

#, fuzzy
msgid "MICROBE_LOADING_TIP_14"
msgstr "Vea parandamiseks vajutage redaktoris tagasivõtmisnuppu"

#, fuzzy
msgid "MICROBE_LOADING_TIP_15"
msgstr "Vea parandamiseks vajutage redaktoris tagasivõtmisnuppu"

#, fuzzy
msgid "MICROBE_LOADING_TIP_16"
msgstr "Vea parandamiseks vajutage redaktoris tagasivõtmisnuppu"

#, fuzzy
msgid "MICROBE_LOADING_TIP_17"
msgstr "Vea parandamiseks vajutage redaktoris tagasivõtmisnuppu"

#, fuzzy
msgid "MICROBE_LOADING_TIP_18"
msgstr "Vea parandamiseks vajutage redaktoris tagasivõtmisnuppu"

#, fuzzy
msgid "MICROBE_LOADING_TIP_19"
msgstr "Vea parandamiseks vajutage redaktoris tagasivõtmisnuppu"

#, fuzzy
msgid "MICROBE_LOADING_TIP_2"
msgstr "Vea parandamiseks vajutage redaktoris tagasivõtmisnuppu"

#, fuzzy
msgid "MICROBE_LOADING_TIP_20"
msgstr "Vea parandamiseks vajutage redaktoris tagasivõtmisnuppu"

#, fuzzy
msgid "MICROBE_LOADING_TIP_21"
msgstr "Vea parandamiseks vajutage redaktoris tagasivõtmisnuppu"

#, fuzzy
msgid "MICROBE_LOADING_TIP_22"
msgstr "Vea parandamiseks vajutage redaktoris tagasivõtmisnuppu"

#, fuzzy
msgid "MICROBE_LOADING_TIP_3"
msgstr "Vea parandamiseks vajutage redaktoris tagasivõtmisnuppu"

#, fuzzy
msgid "MICROBE_LOADING_TIP_4"
msgstr "Vea parandamiseks vajutage redaktoris tagasivõtmisnuppu"

#, fuzzy
msgid "MICROBE_LOADING_TIP_5"
msgstr "Vea parandamiseks vajutage redaktoris tagasivõtmisnuppu"

#, fuzzy
msgid "MICROBE_LOADING_TIP_6"
msgstr "Vea parandamiseks vajutage redaktoris tagasivõtmisnuppu"

#, fuzzy
msgid "MICROBE_LOADING_TIP_7"
msgstr "Vea parandamiseks vajutage redaktoris tagasivõtmisnuppu"

#, fuzzy
msgid "MICROBE_LOADING_TIP_8"
msgstr "Vea parandamiseks vajutage redaktoris tagasivõtmisnuppu"

#, fuzzy
msgid "MICROBE_LOADING_TIP_9"
msgstr "Vea parandamiseks vajutage redaktoris tagasivõtmisnuppu"

#, fuzzy
msgid "MICROBE_MEMBRANE_PERCENTAGE_STATISTICS"
msgstr "Organismi statistika"

#, fuzzy
msgid "MICROBE_MEMBRANE_STATISTICS"
msgstr "Organismi statistika"

#, fuzzy
msgid "MICROBE_ORGANELLE_STATISTICS"
msgstr "Organismi statistika"

#, fuzzy
msgid "MICROBE_ORGANELLE_UPGRADES_STATISTICS"
msgstr "Organismi statistika"

#, fuzzy
msgid "MICROBE_RIPPLE_EFFECT"
msgstr "Organismi statistika"

#, fuzzy
msgid "MICROBE_SPECIES_DETAIL_TEXT"
msgstr ""
"Hoidke oma terviseribal silm peal ATP riba kõrval (all paremal).\n"
"Teie rakk sureb, kui selle tervis otsa saab.\n"
"Kui teil on ATP, taastate tervist.\n"
"Veenduge, et kogute piisavalt glükoosi ATP tootmiseks."

#, fuzzy
msgid "MICROBE_STAGE"
msgstr ""
"Kaugel võõral planeedil on vulkaanitegevuse ja meteoriidide kokkupõrked viinud universumis uue nähtuse väljakujunemiseni.\n"
"\n"
"Elu.\n"
"\n"
"Lihtsad mikroobid elavad ookeani sügavates piirkondades. Olete viimane universaalne ühine esivanem (LUCA) sellel planeedil.\n"
"\n"
"Selles vaenulikus maailmas ellujäämiseks peate koguma kokku kõik ühendid, mida leiate ja põlvkondade kaupa edasi arenema, et võistelda teiste mikroobiliikidega."

#, fuzzy
msgid "MICROBE_STAGE_BECOME_MULTICELLULAR_TEXT"
msgstr ""
"Koguge glükoosi (valged pilved), liikudes nende kohal.\n"
"\n"
"Teie rakk vajab elus püsimiseks energia tootmiseks glükoosi.\n"
"\n"
"Järgige joont oma rakust lähedalasuva glükoosini."

#, fuzzy
msgid "MICROBE_STAGE_COLLECT_TEXT"
msgstr ""
"Koguge glükoosi (valged pilved), liikudes nende kohal.\n"
"\n"
"Teie rakk vajab elus püsimiseks energia tootmiseks glükoosi.\n"
"\n"
"Järgige joont oma rakust lähedalasuva glükoosini."

#, fuzzy
msgid "MICROBE_STAGE_CONTROL_TEXT"
msgstr ""
"Lahtri juhtimiseks kasutage lahtri lähedal (ekraani keskel) kuvatavaid klahve ja lahtri orientatsiooni juhtimiseks hiirt.\n"
"\n"
"Jätkamiseks proovige mõni sekund kõiki klahve."

#, fuzzy
msgid "MICROBE_STAGE_CONTROL_TEXT_CONTROLLER"
msgstr ""
"Lahtri juhtimiseks kasutage lahtri lähedal (ekraani keskel) kuvatavaid klahve ja lahtri orientatsiooni juhtimiseks hiirt.\n"
"\n"
"Jätkamiseks proovige mõni sekund kõiki klahve."

#, fuzzy
msgid "MICROBE_STAGE_HEALTH_TEXT"
msgstr ""
"Hoidke oma terviseribal silm peal ATP riba kõrval (all paremal).\n"
"Teie rakk sureb, kui selle tervis otsa saab.\n"
"Kui teil on ATP, taastate tervist.\n"
"Veenduge, et kogute piisavalt glükoosi ATP tootmiseks."

#, fuzzy
msgid "MICROBE_STAGE_INITIAL"
msgstr ""
"Kaugel võõral planeedil on vulkaanitegevuse ja meteoriidide kokkupõrked viinud universumis uue nähtuse väljakujunemiseni.\n"
"\n"
"Elu.\n"
"\n"
"Lihtsad mikroobid elavad ookeani sügavates piirkondades. Olete viimane universaalne ühine esivanem (LUCA) sellel planeedil.\n"
"\n"
"Selles vaenulikus maailmas ellujäämiseks peate koguma kokku kõik ühendid, mida leiate ja põlvkondade kaupa edasi arenema, et võistelda teiste mikroobiliikidega."

#, fuzzy
msgid "MICROBE_STAGE_INITIAL_PANSPERMIA"
msgstr ""
"Kaugel võõral planeedil on vulkaanitegevuse ja meteoriidide kokkupõrked viinud universumis uue nähtuse väljakujunemiseni.\n"
"\n"
"Elu.\n"
"\n"
"Lihtsad mikroobid elavad ookeani sügavates piirkondades. Olete viimane universaalne ühine esivanem (LUCA) sellel planeedil.\n"
"\n"
"Selles vaenulikus maailmas ellujäämiseks peate koguma kokku kõik ühendid, mida leiate ja põlvkondade kaupa edasi arenema, et võistelda teiste mikroobiliikidega."

#, fuzzy
msgid "MICROBE_STAGE_INITIAL_POND"
msgstr ""
"Kaugel võõral planeedil on vulkaanitegevuse ja meteoriidide kokkupõrked viinud universumis uue nähtuse väljakujunemiseni.\n"
"\n"
"Elu.\n"
"\n"
"Lihtsad mikroobid elavad ookeani sügavates piirkondades. Olete viimane universaalne ühine esivanem (LUCA) sellel planeedil.\n"
"\n"
"Selles vaenulikus maailmas ellujäämiseks peate koguma kokku kõik ühendid, mida leiate ja põlvkondade kaupa edasi arenema, et võistelda teiste mikroobiliikidega."

#, fuzzy
msgid "MICROBE_STAGE_ORGANELLE_DIVISION"
msgstr "Organismi statistika"

#, fuzzy
msgid "MICROBIAL_MASSACRE"
msgstr ""
"Kaugel võõral planeedil on vulkaanitegevuse ja meteoriidide kokkupõrked viinud universumis uue nähtuse väljakujunemiseni.\n"
"\n"
"Elu.\n"
"\n"
"Lihtsad mikroobid elavad ookeani sügavates piirkondades. Olete viimane universaalne ühine esivanem (LUCA) sellel planeedil.\n"
"\n"
"Selles vaenulikus maailmas ellujäämiseks peate koguma kokku kõik ühendid, mida leiate ja põlvkondade kaupa edasi arenema, et võistelda teiste mikroobiliikidega."

#, fuzzy
msgid "MICRO_BORG"
msgstr ""
"Kaugel võõral planeedil on vulkaanitegevuse ja meteoriidide kokkupõrked viinud universumis uue nähtuse väljakujunemiseni.\n"
"\n"
"Elu.\n"
"\n"
"Lihtsad mikroobid elavad ookeani sügavates piirkondades. Olete viimane universaalne ühine esivanem (LUCA) sellel planeedil.\n"
"\n"
"Selles vaenulikus maailmas ellujäämiseks peate koguma kokku kõik ühendid, mida leiate ja põlvkondade kaupa edasi arenema, et võistelda teiste mikroobiliikidega."

msgid "MIDDLE_MOUSE"
msgstr "Keskmine hiir"

#, fuzzy
msgid "MIGRATION_FAILED_TO_ADD"
msgstr "Modifikatsiooni loomine ebaõnnestus"

#, fuzzy
msgid "MIGRATION_MANAGER"
msgstr ""
"Hoidke oma terviseribal silm peal ATP riba kõrval (all paremal).\n"
"Teie rakk sureb, kui selle tervis otsa saab.\n"
"Kui teil on ATP, taastate tervist.\n"
"Veenduge, et kogute piisavalt glükoosi ATP tootmiseks."

msgid "MIGRATION_STATUS_DESTINATION_NOT_SELECTED"
msgstr ""

#, fuzzy
msgid "MIGRATION_STATUS_TEXT"
msgstr ""
"Hoidke oma terviseribal silm peal ATP riba kõrval (all paremal).\n"
"Teie rakk sureb, kui selle tervis otsa saab.\n"
"Kui teil on ATP, taastate tervist.\n"
"Veenduge, et kogute piisavalt glükoosi ATP tootmiseks."

#, fuzzy
msgid "MIGRATION_STEP_DESTINATION_EXPLANATION"
msgstr ""
"Agressiivsed mikroobid ajavad saaki taga suuremate vahemaade tagant\n"
"ja nad võitlevad rünnaku korral tõenäolisemalt kiskjatega.\n"
"Rahumeelsed mikroobid ei haara teisi kaugemal\n"
"ja kasutavad vähem tõenäoliselt toksiine röövloomade vastu."

msgid "MIGRATION_STEP_ONLY_ONE_ALLOWED"
msgstr ""

#, fuzzy
msgid "MIGRATION_STEP_POPULATION_EXPLANATION"
msgstr ""
"Aktiivsed mikroobid jooksevad ja kukuvad, kui midagi huvitavat ei juhtu.\n"
"Sessiilsed mikroobid on paigal ja ootavad enne tegutsemist, kuni keskkond muutub."

#, fuzzy
msgid "MIGRATION_STEP_SOURCE_EXPLANATION"
msgstr ""
"Aktiivsed mikroobid jooksevad ja kukuvad, kui midagi huvitavat ei juhtu.\n"
"Sessiilsed mikroobid on paigal ja ootavad enne tegutsemist, kuni keskkond muutub."

#, fuzzy
msgid "MIGRATION_TOOLTIP"
msgstr "Peata mäng"

msgid "MILLION_ABBREVIATION"
msgstr "{0} M"

msgid "MINIMUM_AMOUNT_TO_FIND"
msgstr "Minimaalne tuvastatav summa:"

msgid "MINIMUM_VERSION"
msgstr "Minimaalne:"

msgid "MIN_VISIBLE_DATASET_WARNING"
msgstr "Ei ole lubatud kuvada vähem kui {0} andmestikku!"

msgid "MISC"
msgstr "Muud"

msgid "MISCELLANEOUS"
msgstr "Mitmesugust"

#, fuzzy
msgid "MISCELLANEOUS_3D_STAGE"
msgstr "Mitmesugust"

#, fuzzy
msgid "MISC_FUN"
msgstr "Muud"

msgid "MISSING_DESCRIPTION"
msgstr "Kirjeldus puudub"

msgid "MISSING_OR_INVALID_REQUIRED_FIELD"
msgstr "Nõutava välja vorming puudub või on kehtetu: {0}"

msgid "MISSING_TITLE"
msgstr "Pealkiri puudub"

msgid "MITOCHONDRION"
msgstr "Mitokondrid"

#, fuzzy
msgid "MITOCHONDRION_DESCRIPTION"
msgstr "Raku jõujaam. Mitokondrid (mitmuses: mitokondrid) on kahekordne membraanstruktuur, mis on täidetud valkude ja ensüümidega. See on prokarüoot, mis on oma eukarüootse peremehe poolt kasutamiseks assimileeritud. See on võimeline muutma glükoosi ATP-ks palju suurema efektiivsusega kui seda saab teha tsütoplasmas protsessis, mida nimetatakse aeroobseks hingamiseks. Siiski vajab see toimimiseks hapnikku ja madalam hapnikusisaldus keskkonnas aeglustab selle ATP tootmist."

msgid "MITOCHONDRION_PROCESSES_DESCRIPTION"
msgstr "Muudab [thrive:compound type=\"glucose\"][/thrive:compound] tüübiks [thrive:compound type=\"atp\"][/thrive:compound]. Hindamisskaalad kontsentratsiooniga [thrive:compound type=\"oxygen\"][/thrive:compound]."

#, fuzzy
msgid "MIXED_DOT_DOT_DOT"
msgstr "..."

msgid "MODDING_INSTRUCTIONS_ON"
msgstr "Modifitseerimisjuhised on saadaval aadressil"

#, fuzzy
msgid "MODELS"
msgstr "Jumalarežiim"

msgid "MODE_CAN_BE_CHANGED_IN_OPTIONS"
msgstr ""

#, fuzzy
msgid "MODIFIER"
msgstr "Muutma"

msgid "MODIFY"
msgstr "Muutma"

msgid "MODIFY_ORGANELLE"
msgstr "Muuda Organelle"

msgid "MODIFY_TYPE"
msgstr "Muuda tüüp"

msgid "MODS"
msgstr "Modifikatsioonid"

msgid "MODS_INSTALLED_BUT_NOT_ENABLED"
msgstr ""

msgid "MOD_ASSEMBLY"
msgstr "Modifikatsiooni kokkupanek:"

msgid "MOD_ASSEMBLY_CLASS"
msgstr "Modifikatsiooni põhiklass:"

#, fuzzy
msgid "MOD_ASSEMBLY_CLASS_CREATION_FAILED"
msgstr "{0}: modi kooste mahalaadimismeetodi kutse nurjus"

msgid "MOD_ASSEMBLY_CLASS_NOT_FOUND"
msgstr "{0}: määratud modiklassi \"{1}\" ei leitud modi koostusest"

msgid "MOD_ASSEMBLY_INIT_CALL_FAILED"
msgstr "{0}: modi montaaži lähtestamise meetodi kutse nurjus"

msgid "MOD_ASSEMBLY_LOAD_CALL_FAILED_EXCEPTION"
msgstr "{0}: modi montaaži lähtestamise meetodi kutse ebaõnnestus, välja arvatud erand: {1}"

msgid "MOD_ASSEMBLY_LOAD_EXCEPTION"
msgstr "{0}: koostu laadimine ebaõnnestus erandiga: {1}"

msgid "MOD_ASSEMBLY_UNLOAD_CALL_FAILED"
msgstr "{0}: modi kooste mahalaadimismeetodi kutse nurjus"

msgid "MOD_ASSEMBLY_UNLOAD_CALL_FAILED_EXCEPTION"
msgstr "{0}: modi montaaži mahalaadimismeetodi kutse ebaõnnestus, välja arvatud erand: {1}"

msgid "MOD_AUTHOR"
msgstr "Modi autor:"

#, fuzzy
msgid "MOD_AUTO_HARMONY"
msgstr "Modi autor:"

msgid "MOD_CREATION_FAILED"
msgstr "Modifikatsiooni loomine ebaõnnestus"

msgid "MOD_DESCRIPTION"
msgstr "Modifikatsiooni kirjeldus:"

msgid "MOD_EXTENDED_DESCRIPTION"
msgstr "Modi pikk kirjeldus:"

#, fuzzy
msgid "MOD_HARMONY_LOAD_FAILED_EXCEPTION"
msgstr "{0}: modi montaaži lähtestamise meetodi kutse ebaõnnestus, välja arvatud erand: {1}"

#, fuzzy
msgid "MOD_HARMONY_UNLOAD_FAILED_EXCEPTION"
msgstr "{0}: modi montaaži mahalaadimismeetodi kutse ebaõnnestus, välja arvatud erand: {1}"

msgid "MOD_HAS_NO_LOADABLE_RESOURCES"
msgstr "{0}: laaditavaid ressursse pole"

msgid "MOD_ICON_FILE"
msgstr "Ikooni fail:"

msgid "MOD_INFO_URL"
msgstr "Modifikatsiooni teabe URL:"

msgid "MOD_INTERNAL_NAME"
msgstr "Sisemine (kausta) nimi:"

msgid "MOD_LICENSE"
msgstr "Modifikatsiooni litsents:"

msgid "MOD_LOAD_ERRORS"
msgstr "Modifikaadi laadimise vead"

msgid "MOD_LOAD_ERRORS_OCCURRED"
msgstr "Ühe või mitme modifikatsiooni laadimisel ilmnesid vead. Logid võivad sisaldada lisateavet."

msgid "MOD_LOAD_OR_UNLOAD_ERRORS_OCCURRED"
msgstr "Ühe või mitme modifikatsiooni laadimisel või mahalaadimisel ilmnesid vead. Logid võivad sisaldada lisateavet."

msgid "MOD_LOAD_UNLOAD_CAVEATS"
msgstr "Märkus: paljud modifikatsioonid nõuavad mängu õigeks laadimiseks või mahalaadimiseks taaskäivitamist. Laadige ainult usaldusväärseid modifikatsioone, kuna need võivad sisaldada käivitatavat koodi."

msgid "MOD_LOAD_UNLOAD_RESTART"
msgstr "Üks või mitu modifikatsiooni nõuab mängu taaskäivitamist, et korralikult laadida või maha laadida"

msgid "MOD_MAXIMUM_THRIVE"
msgstr "Maksimaalne toetatud Thrive'i versioon:"

msgid "MOD_MINIMUM_THRIVE"
msgstr "Minimaalne nõutav eduversioon:"

msgid "MOD_NAME"
msgstr "Modifikatsiooni nimi:"

msgid "MOD_PCK_NAME"
msgstr "Mod .pck fail:"

msgid "MOD_RECOMMENDED_THRIVE"
msgstr "Soovitatav Thrive'i versioon:"

msgid "MOD_TO_UPLOAD"
msgstr "Modifikatsioon üleslaadimiseks:"

msgid "MOD_UPLOADER"
msgstr "Modifikatsiooni üleslaadija"

msgid "MOD_VERSION"
msgstr "Modifikatsiooni versioon:"

msgid "MORE_INFO"
msgstr "Näita rohkem teavet"

#, fuzzy
msgid "MORE_INFO_PROMPT"
msgstr "Näita rohkem teavet"

msgid "MOUSE_EDGE_PANNING_OPTION"
msgstr ""

msgid "MOUSE_LOOK_SENSITIVITY"
msgstr ""

msgid "MOUSE_SENSITIVITY_WINDOW_SIZE_ADJUSTMENT"
msgstr ""

msgid "MOVE"
msgstr "Liiguta"

msgid "MOVEMENT"
msgstr "Liikumine"

msgid "MOVE_ATTEMPTS_PER_SPECIES"
msgstr ""

msgid "MOVE_BACKWARDS"
msgstr "Liikuge tagasi"

msgid "MOVE_DOWN_OR_CROUCH"
msgstr "Liigu alla või kükita"

msgid "MOVE_FORWARD"
msgstr "Edasi liikuma"

#, fuzzy
msgid "MOVE_ITEM_DOWN"
msgstr "Modifikatsioon üleslaadimiseks:"

#, fuzzy
msgid "MOVE_ITEM_UP"
msgstr "Liigu paremale"

msgid "MOVE_LEFT"
msgstr "Liigu vasakule"

msgid "MOVE_ORGANELLE"
msgstr "Liiguta Organelli"

msgid "MOVE_RIGHT"
msgstr "Liigu paremale"

#, fuzzy
msgid "MOVE_TO_ANY_PATCH"
msgstr "Liikuge sellele paigale"

#, fuzzy
msgid "MOVE_TO_LAND"
msgstr "Modifikatsioon üleslaadimiseks:"

#, fuzzy
msgid "MOVE_TO_MACROSCOPIC_TOOLTIP"
msgstr "Liikuge mängu järgmisse etappi (mitmerakuline). Saadaval, kui teil on piisavalt suur rakukoloonia."

msgid "MOVE_TO_MULTICELLULAR_STAGE_TOOLTIP"
msgstr "Liikuge mängu järgmisse etappi (mitmerakuline). Saadaval, kui teil on piisavalt suur rakukoloonia."

msgid "MOVE_TO_THIS_PATCH"
msgstr "Liikuge sellele paigale"

msgid "MOVE_UP_OR_JUMP"
msgstr "Liigu üles või hüppa"

#, fuzzy
msgid "MOVING_TO_AWAKENING_PROTOTYPE"
msgstr ""
"Olete jõudnud Thrive'i \"täieliku\" osa lõpuni.\n"
"Soovi korral saate jätkata mänguga kaasas olevate hilisemate prototüüpidega. Need võivad olla väga puudulikud, kasutada kohatäitegraafikat ja olla üldiselt väga karmid. Need on lisatud mängu osana, et näidata mängu potentsiaalset tulevikusuunda ja meie üldist nägemust etappide ühendamisest.\n"
"\n"
"Te ei saa salvestada, kui jätkate, ega pärast jätkamist tagasi pöörduda. Kui soovite sellesse etappi naasta, salvestage kohe enne jätkamist.\n"
"\n"
"Kui otsustate jätkata, siis mõistke, et hilisemad etapid on prototüübid ja ärge kurtke nende ebatäielikkuse üle."

#, fuzzy
msgid "MOVING_TO_AWAKENING_PROTOTYPE_TITLE"
msgstr ""
"Olete jõudnud Thrive'i \"täieliku\" osa lõpuni.\n"
"Soovi korral saate jätkata mänguga kaasas olevate hilisemate prototüüpidega. Need võivad olla väga puudulikud, kasutada kohatäitegraafikat ja olla üldiselt väga karmid. Need on lisatud mängu osana, et näidata mängu potentsiaalset tulevikusuunda ja meie üldist nägemust etappide ühendamisest.\n"
"\n"
"Te ei saa salvestada, kui jätkate, ega pärast jätkamist tagasi pöörduda. Kui soovite sellesse etappi naasta, salvestage kohe enne jätkamist.\n"
"\n"
"Kui otsustate jätkata, siis mõistke, et hilisemad etapid on prototüübid ja ärge kurtke nende ebatäielikkuse üle."

#, fuzzy
msgid "MOVING_TO_LAND_PROTOTYPE"
msgstr ""
"Olete jõudnud Thrive'i \"täieliku\" osa lõpuni.\n"
"Soovi korral saate jätkata mänguga kaasas olevate hilisemate prototüüpidega. Need võivad olla väga puudulikud, kasutada kohatäitegraafikat ja olla üldiselt väga karmid. Need on lisatud mängu osana, et näidata mängu potentsiaalset tulevikusuunda ja meie üldist nägemust etappide ühendamisest.\n"
"\n"
"Te ei saa salvestada, kui jätkate, ega pärast jätkamist tagasi pöörduda. Kui soovite sellesse etappi naasta, salvestage kohe enne jätkamist.\n"
"\n"
"Kui otsustate jätkata, siis mõistke, et hilisemad etapid on prototüübid ja ärge kurtke nende ebatäielikkuse üle."

#, fuzzy
msgid "MOVING_TO_LAND_PROTOTYPE_TITLE"
msgstr ""
"Olete jõudnud Thrive'i \"täieliku\" osa lõpuni.\n"
"Soovi korral saate jätkata mänguga kaasas olevate hilisemate prototüüpidega. Need võivad olla väga puudulikud, kasutada kohatäitegraafikat ja olla üldiselt väga karmid. Need on lisatud mängu osana, et näidata mängu potentsiaalset tulevikusuunda ja meie üldist nägemust etappide ühendamisest.\n"
"\n"
"Te ei saa salvestada, kui jätkate, ega pärast jätkamist tagasi pöörduda. Kui soovite sellesse etappi naasta, salvestage kohe enne jätkamist.\n"
"\n"
"Kui otsustate jätkata, siis mõistke, et hilisemad etapid on prototüübid ja ärge kurtke nende ebatäielikkuse üle."

#, fuzzy
msgid "MOVING_TO_SOCIETY_STAGE"
msgstr ""
"Olete jõudnud Thrive'i \"täieliku\" osa lõpuni.\n"
"Soovi korral saate jätkata mänguga kaasas olevate hilisemate prototüüpidega. Need võivad olla väga puudulikud, kasutada kohatäitegraafikat ja olla üldiselt väga karmid. Need on lisatud mängu osana, et näidata mängu potentsiaalset tulevikusuunda ja meie üldist nägemust etappide ühendamisest.\n"
"\n"
"Te ei saa salvestada, kui jätkate, ega pärast jätkamist tagasi pöörduda. Kui soovite sellesse etappi naasta, salvestage kohe enne jätkamist.\n"
"\n"
"Kui otsustate jätkata, siis mõistke, et hilisemad etapid on prototüübid ja ärge kurtke nende ebatäielikkuse üle."

msgid "MP_COST"
msgstr "{0} mp"

msgid "MUCILAGE"
msgstr ""

#, fuzzy
msgid "MUCILAGE_SYNTHESIS"
msgstr "Kemosüntees"

#, fuzzy
msgid "MUCOCYST_ACTION_TOOLTIP"
msgstr "Peata mäng"

#, fuzzy
msgid "MULTICELLULAR"
msgstr "Liikuge mängu järgmisse etappi (mitmerakuline). Saadaval, kui teil on piisavalt suur rakukoloonia."

#, fuzzy
msgid "MULTICELLULAR_EDITOR"
msgstr "Mikroobide redaktori laadimine"

#, fuzzy
msgid "MULTICELLULAR_FREEBUILD_EDITOR"
msgstr "Mikroobide redaktori laadimine"

#, fuzzy
msgid "MULTICELLULAR_LOADING_TIP_1"
msgstr "Mikroobide redaktori laadimine"

#, fuzzy
msgid "MULTICELLULAR_STAGE"
msgstr "Liikuge mängu järgmisse etappi (mitmerakuline). Saadaval, kui teil on piisavalt suur rakukoloonia."

#, fuzzy
msgid "MULTIPLE_CELLS"
msgstr "Asetage organell"

#, fuzzy
msgid "MULTIPLE_METABALLS"
msgstr "Asetage organell"

#, fuzzy
msgid "MULTIPLE_ORGANELLES"
msgstr "Asetage organell"

msgid "MULTISAMPLE_ANTI_ALIASING"
msgstr "Mitme proovi antialiasing:"

msgid "MULTITHREADED_SIMULATION_ENABLED"
msgstr ""

#, fuzzy
msgid "MULTITHREADED_SIMULATION_EXPLANATION"
msgstr ""
"Agressiivsed mikroobid ajavad saaki taga suuremate vahemaade tagant\n"
"ja nad võitlevad rünnaku korral tõenäolisemalt kiskjatega.\n"
"Rahumeelsed mikroobid ei haara teisi kaugemal\n"
"ja kasutavad vähem tõenäoliselt toksiine röövloomade vastu."

msgid "MUSEUM_WELCOME_TEXT"
msgstr ""

msgid "MUSIC"
msgstr "Muusika"

msgid "MUSIC_VOLUME"
msgstr "Muusika helitugevus"

#, fuzzy
msgid "MUTATIONS_PER_SPECIES"
msgstr "Mutatsioonipunktid"

msgid "MUTATION_COST_MULTIPLIER"
msgstr ""

#, fuzzy
msgid "MUTATION_COST_MULTIPLIER_EXPLANATION"
msgstr ""
"Aktiivsed mikroobid jooksevad ja kukuvad, kui midagi huvitavat ei juhtu.\n"
"Sessiilsed mikroobid on paigal ja ootavad enne tegutsemist, kuni keskkond muutub."

msgid "MUTATION_POINTS"
msgstr "Mutatsioonipunktid"

msgid "MUTE"
msgstr "Vaigista"

msgid "NAME"
msgstr "Nimi:"

#, fuzzy
msgid "NAME_LABEL_CITY"
msgstr "biome: {0}"

#, fuzzy
msgid "NAME_LABEL_FLEET"
msgstr "biome: {0}"

msgid "NAME_LABEL_STRUCTURE_UNFINISHED"
msgstr ""

#, fuzzy
msgid "NATIVE_THREAD_ADVICE_TOOLTIP"
msgstr "Praegused lõimed:"

msgid "NEGATIVE_ATP_BALANCE"
msgstr "Negatiivne ATP Tasakaal"

msgid "NEGATIVE_ATP_BALANCE_TEXT"
msgstr ""
"Teie mikroob ei tooda piisavalt ATP-d, et see ellu jääda!\n"
"Kas soovite jätkata?"

msgid "NEW"
msgstr "Uus"

msgid "NEWER_VERSION_LOADING_WARNING"
msgstr ""
"See salvestamine pärineb Thrive'i uuemast versioonist ja tõenäoliselt ei ühildu.\n"
"Kas soovite siiski proovida salvestust laadida?"

msgid "NEWS"
msgstr ""

msgid "NEW_GAME"
msgstr "Uus mäng"

#, fuzzy
msgid "NEW_GAME_BUTTON_TOOLTIP"
msgstr "Pausi menüü"

msgid "NEW_GAME_SETTINGS_PERFORMANCE_OPTIONS_INFO"
msgstr ""

msgid "NEW_MOD_DEFAULT_DESCRIPTION"
msgstr "Minu suurepärane mod"

msgid "NEW_NAME"
msgstr "Uus nimi"

msgid "NEW_NAME_COLON"
msgstr "Uus nimi:"

msgid "NEXT_CAPITAL"
msgstr "JÄRGMINE"

msgid "NEXT_EDITOR_TAB"
msgstr "Minge järgmisele redaktori vahekaardile"

msgid "NITROGEN"
msgstr "Lämmastik"

msgid "NITROGENASE"
msgstr "Lämmastik"

#, fuzzy
msgid "NITROGENASE_DESCRIPTION"
msgstr "Lämmastik on valk, mis on võimeline kasutama gaasilist lämmastikku ja rakuenergiat ATP kujul, et toota ammoniaaki, mis on rakkude kasvu peamine toitaine. Seda protsessi nimetatakse anaeroobseks lämmastiku fikseerimiseks. Kuna lämmastik suspendeeritakse otse tsütoplasmas, teostab ümbritsev vedelik teatud glükolüüsi."

msgid "NITROGENASE_PROCESSES_DESCRIPTION"
msgstr "Muudab [thrive:compound type=\"atp\"][/thrive:compound] tüübiks [thrive:compound type=\"ammoniaak\"][/thrive:compound]. Hindamisskaalad kontsentratsiooniga [thrive:compound type=\"nitrogen\"][/thrive:compound]."

msgid "NITROPLAST"
msgstr "Lämmastikku fikseeriv plastiid"

#, fuzzy
msgid "NITROPLAST_DESCRIPTION"
msgstr "Lämmastikku fikseeriv plastiid on valk, mis on võimeline kasutama gaasilist lämmastikku ja hapnikku ning rakuenergiat ATP kujul, et toota ammoniaaki, mis on rakkude kasvu peamine toitaine. Seda protsessi nimetatakse aeroobseks lämmastiku fikseerimiseks."

msgid "NITROPLAST_PROCESSES_DESCRIPTION"
msgstr "Muudab [thrive:compound type=\"atp\"][/thrive:compound] tüübiks [thrive:compound type=\"ammoniaak\"][/thrive:compound]. Hindamisskaalad [thrive:compound type=\"nitrogen\"][/thrive:compound] ja [thrive:compound type=\"oxygen\"][/thrive:compound] kontsentratsiooniga."

msgid "NONE"
msgstr "Mitte ühtegi"

msgid "NORMAL"
msgstr "Tavaline"

msgid "NORMAL_MEMBRANE_DESCRIPTION"
msgstr "Membraani kõige elementaarsem vorm, sellel on vähe kaitset kahjustuste eest. Samuti vajab see rohkem energiat, et mitte deformeeruda. Eeliseks on see, et see võimaldab rakul liikuda ja toitaineid kiiresti omastada."

msgid "NOTHING_HERE"
msgstr "Siin pole midagi"

msgid "NOTHING_TO_INTERACT_WITH"
msgstr ""

#, fuzzy
msgid "NOTICE_BINDING_OUT_OF_ATP"
msgstr "Lülitage sidumine sisse"

msgid "NOTICE_DAMAGED_BY_NO_ATP"
msgstr ""

msgid "NOTICE_ENGULFING_OUT_OF_ATP"
msgstr ""

msgid "NOTICE_ENGULF_DAMAGE_FROM_TOXIN"
msgstr ""

msgid "NOTICE_ENGULF_MISSING_ENZYME"
msgstr ""

msgid "NOTICE_ENGULF_SIZE_TOO_SMALL"
msgstr ""

msgid "NOTICE_ENGULF_STORAGE_FULL"
msgstr ""

msgid "NOTICE_HIT_BY_ATP_TOXIN"
msgstr ""

#, fuzzy
msgid "NOTICE_HIT_BY_BASE_MOVEMENT_TOXIN"
msgstr "Aluse liikumine"

#, fuzzy
msgid "NOTICE_HYDROGEN_SULFIDE_DAMAGE"
msgstr "Vesiniksulfiid"

msgid "NOTICE_NOT_ENOUGH_MUCILAGE"
msgstr ""

msgid "NOTICE_RADIATION_DAMAGE"
msgstr ""

msgid "NOTICE_READY_TO_EDIT"
msgstr ""

#, fuzzy
msgid "NOT_ADAPTED_TO_CURRENT_PATCH"
msgstr "Kehtetu modiikooni tee"

#, fuzzy
msgid "NOT_STARTED_DOT"
msgstr "Katkestatud."

msgid "NOVEMBER"
msgstr "november"

msgid "NO_AI"
msgstr "AI puudub"

msgid "NO_DATA_TO_SHOW"
msgstr "Kuvatavaid andmeid pole"

msgid "NO_EVENTS_RECORDED"
msgstr "Sündmusi pole salvestatud"

#, fuzzy
msgid "NO_FOSSIL_DIRECTORY"
msgstr "Salvestatud kataloogi ei leitud"

#, fuzzy
msgid "NO_LONGER_ELIGIBLE_FOR_ACHIEVEMENTS"
msgstr "Kinnitage väljumine"

#, fuzzy
msgid "NO_MODS_ENABLED"
msgstr "töövõimetu"

msgid "NO_ORGANELLE_PROCESSES"
msgstr "Protsesse pole"

msgid "NO_SAVEGAMES_FOUND"
msgstr "Salvestusi ei leitud"

msgid "NO_SAVE_DIRECTORY"
msgstr "Salvestatud kataloogi ei leitud"

msgid "NO_SCREENSHOT_DIRECTORY"
msgstr "Ekraanitõmmiste kataloogi ei leitud"

msgid "NO_SELECTED_MOD"
msgstr "Modifikatsiooni pole valitud"

#, fuzzy
msgid "NO_SUGGESTION"
msgstr "Resolutsioon:"

msgid "NUCLEUS"
msgstr "Tuum"

msgid "NUCLEUS_DELETE_OPTION_DISABLED_TOOLTIP"
msgstr ""

msgid "NUCLEUS_DESCRIPTION"
msgstr "Eukarüootsete rakkude iseloomulik tunnus. Tuum hõlmab ka endoplasmaatilist retikulumit ja golgi keha. See on prokarüootsete rakkude evolutsioon sisemembraanide süsteemi väljatöötamiseks, mis toimub teise prokarüooti enda sees assimileerimise teel. See võimaldab neil rakus toimuvaid erinevaid protsesse lahterdada või ära hoida ja vältida nende kattumist. See võimaldab nende uutel membraaniga seotud organellidel olla palju keerukamad, tõhusamad ja spetsialiseerunud kui siis, kui nad hõljuksid tsütoplasmas vabalt. See aga läheb raku palju suuremaks muutmise hinnaga ning selle ülalpidamiseks kulub palju raku energiat."

msgid "NUCLEUS_SMALL_DESCRIPTION"
msgstr "Võimaldab keerukamate membraaniga seotud organellide evolutsiooni. ATP ülalpidamine maksab palju. See on pöördumatu areng."

msgid "NUMLOCK"
msgstr "Numeratsioonilukk"

#, fuzzy
msgid "NUTRIENT_COST_TOOLTIP"
msgstr "Peata mäng"

msgid "N_A"
msgstr "ei ole kohaldatav"

msgid "N_A_MP"
msgstr "N/A MP"

#, fuzzy
msgid "N_TIMES"
msgstr "2x"

msgid "OCTOBER"
msgstr "oktoober"

msgid "OFF"
msgstr ""

msgid "OFFICIAL_WEBSITE"
msgstr ""

#, fuzzy
msgid "OFFICIAL_WEBSITE_BUTTON_TOOLTIP"
msgstr "vabasurm"

msgid "OFFSET"
msgstr ""

msgid "OK"
msgstr "Okei"

msgid "OLDER_VERSION_LOADING_WARNING"
msgstr ""
"See salvestamine pärineb Thrive'i vanast versioonist ja võib olla ühildumatu.\n"
"Kuna Thrive on praegu arendusjärgus, ei ole salvestamise ühilduvus prioriteet.\n"
"Võite teatada kõigist tekkinud probleemidest, kuid need ei ole praegu kõige olulisemad.\n"
"Kas soovite siiski proovida salvestust laadida?"

#, fuzzy
msgid "OPENGL_MODE_WARNING"
msgstr "GLES2 režiimi hoiatus"

#, fuzzy
msgid "OPENGL_MODE_WARNING_EXPLANATION"
msgstr "Kasutate GLES2-ga Thrive'i. See on tõsiselt testimata ja põhjustab tõenäoliselt probleeme. Proovige värskendada oma videodraivereid ja/või sundida Thrive'i käitamiseks kasutama AMD või Nvidia graafikat."

msgid "OPEN_FOLDER"
msgstr "Ava kaust"

#, fuzzy
msgid "OPEN_FOSSIL_FOLDER"
msgstr "Avage logide kaust"

msgid "OPEN_FOSSIL_IN_FREEBUILD_WARNING"
msgstr ""

#, fuzzy
msgid "OPEN_GOD_TOOLS"
msgstr "Ava teabe URL"

msgid "OPEN_HELP_SCREEN"
msgstr "Avage abiekraan"

#, fuzzy
msgid "OPEN_IN_FREEBUILD"
msgstr "Vabaehitus"

msgid "OPEN_LOGS_FOLDER"
msgstr "Avage logide kaust"

msgid "OPEN_MOD_URL"
msgstr "Ava teabe URL"

#, fuzzy
msgid "OPEN_ORGANELLES_PAGE"
msgstr "Ava Organelli menüü"

msgid "OPEN_ORGANELLE_MENU"
msgstr "Ava Organelli menüü"

#, fuzzy
msgid "OPEN_RESEARCH_SCREEN"
msgstr "Avage abiekraan"

msgid "OPEN_SAVE_DIRECTORY"
msgstr "Avage Salvesta kataloog"

#, fuzzy
msgid "OPEN_SCIENCE_MENU"
msgstr "Avage menüü"

msgid "OPEN_SCREENSHOT_FOLDER"
msgstr "Avage ekraanipildi kaust"

msgid "OPEN_THE_MENU"
msgstr "Avage menüü"

msgid "OPEN_TRANSLATION_SITE"
msgstr "Aidake mängu tõlkida"

#, fuzzy
msgid "OPERATION_PAUSED_DOT"
msgstr "Peata mäng"

msgid "OPPORTUNISM_EXPLANATION"
msgstr ""
"Oportunistlikud mikroobid võistlevad rivaalidega tükkide pärast\n"
"ja püüavad saaki toksiinidega jahtida, kui nad ei suuda neid endasse neelata.\n"
"Ettevaatlikud mikroobid ei pruugi end tükkide tõttu ohtu seada."

msgid "OPPORTUNISTIC"
msgstr "Oportunistlik"

msgid "OPTIONS"
msgstr "Valikud"

#, fuzzy
msgid "OPTIONS_BUTTON_TOOLTIP"
msgstr "Abi"

msgid "ORGANELLES"
msgstr "Organellid"

#, fuzzy
msgid "ORGANELLES_BUTTON"
msgstr "Organellid"

#, fuzzy
msgid "ORGANELLES_WILL_BE_UNLOCKED_NEXT_GENERATION"
msgstr ""
"Keskendunud mikroobid otsivad tükke või saaki suuremate vahemaade tagant\n"
"ja võib olla tükkide osas palju ambitsioonikam.\n"
"Reageerivad mikroobid lülituvad varem uutele sihtmärkidele."

#, fuzzy
msgid "ORGANELLE_AXON"
msgstr "Organellid"

#, fuzzy
msgid "ORGANELLE_AXON_DESCRIPTION"
msgstr "Pili (ainsuses: pilus) leidub paljude mikroorganismide pinnal ja meenutab õhukesi karvu. Mikroorganismi pinnal võib esineda kümneid kuni sadu pilisid ja neil on üks mitmest eesmärgist, sealhulgas röövloomade rollist. Patogeensed mikroorganismid kasutavad pilisid virulentsuse tagamiseks kas peremeeskudede kinnitumiseks ja nendega seondumiseks või välismembraanist mööda tungimiseks, et pääseda tsütoplasmasse. Paljud sarnased pilid on olemas, kuid ei ole evolutsiooniliselt seotud ja on tekkinud konvergentse evolutsiooni tulemusena. Ühel organismil võib olla võime ekspresseerida mitut tüüpi pilisid ja neid, mis on pinnal, muudetakse ja asendatakse pidevalt."

#, fuzzy
msgid "ORGANELLE_CATEGORY_MACROSCOPIC"
msgstr "Liikuge mängu järgmisse etappi (mitmerakuline). Saadaval, kui teil on piisavalt suur rakukoloonia."

#, fuzzy
msgid "ORGANELLE_CATEGORY_MULTICELLULAR"
msgstr "Liikuge mängu järgmisse etappi (mitmerakuline). Saadaval, kui teil on piisavalt suur rakukoloonia."

#, fuzzy
msgid "ORGANELLE_GROWTH_ORDER_EXPLANATION"
msgstr "See paneel näitab numbreid, millest automaatse evo ennustus töötab. Lõpliku populatsiooni määrab kogu energia, mida liik suudab püüda, ja kulu liigi isendi kohta. Auto-evo kasutab lihtsustatud tegelikkuse mudelit, et arvutada, kui hästi liigid toimivad, võttes aluseks energia, mida nad suudavad koguda. Iga toiduallika puhul näidatakse, et liik saab sellest palju energiat. Lisaks kuvatakse sellest allikast saadaolev koguenergia. See, kui suur osa liikide koguenergiast võidab, põhineb sellel, kui suur on sobivus võrreldes kogu sobivusega. Fitness on mõõdik selle kohta, kui hästi liik suudab seda toiduallikat kasutada."

#, fuzzy
msgid "ORGANELLE_MYOFIBRIL"
msgstr "Pilus"

#, fuzzy
msgid "ORGANELLE_MYOFIBRIL_DESCRIPTION"
msgstr "Pili (ainsuses: pilus) leidub paljude mikroorganismide pinnal ja meenutab õhukesi karvu. Mikroorganismi pinnal võib esineda kümneid kuni sadu pilisid ja neil on üks mitmest eesmärgist, sealhulgas röövloomade rollist. Patogeensed mikroorganismid kasutavad pilisid virulentsuse tagamiseks kas peremeeskudede kinnitumiseks ja nendega seondumiseks või välismembraanist mööda tungimiseks, et pääseda tsütoplasmasse. Paljud sarnased pilid on olemas, kuid ei ole evolutsiooniliselt seotud ja on tekkinud konvergentse evolutsiooni tulemusena. Ühel organismil võib olla võime ekspresseerida mitut tüüpi pilisid ja neid, mis on pinnal, muudetakse ja asendatakse pidevalt."

msgid "ORGANELLE_PILUS"
msgstr "Pilus"

msgid "ORGANELLE_PILUS_DESCRIPTION"
msgstr "Pili (ainsuses: pilus) leidub paljude mikroorganismide pinnal ja meenutab õhukesi karvu. Mikroorganismi pinnal võib esineda kümneid kuni sadu pilisid ja neil on üks mitmest eesmärgist, sealhulgas röövloomade rollist. Patogeensed mikroorganismid kasutavad pilisid virulentsuse tagamiseks kas peremeeskudede kinnitumiseks ja nendega seondumiseks või välismembraanist mööda tungimiseks, et pääseda tsütoplasmasse. Paljud sarnased pilid on olemas, kuid ei ole evolutsiooniliselt seotud ja on tekkinud konvergentse evolutsiooni tulemusena. Ühel organismil võib olla võime ekspresseerida mitut tüüpi pilisid ja neid, mis on pinnal, muudetakse ja asendatakse pidevalt."

msgid "ORGANELLE_PILUS_PROCESSES_DESCRIPTION"
msgstr "Pussita sellega teisi rakke."

#, fuzzy
msgid "ORGANELLE_PLURAL"
msgstr "Pilus"

#, fuzzy
msgid "ORGANELLE_SINGULAR"
msgstr "Pilus"

#, fuzzy
msgid "ORGANELLE_SUGGESTION_COLON"
msgstr "Organellid"

#, fuzzy
msgid "ORGANELLE_SUGGESTION_TOOLTIP"
msgstr "Pausi menüü"

#, fuzzy
msgid "ORGANELLE_UNLOCKS_ENABLED"
msgstr "Organellid"

#, fuzzy
msgid "ORGANELLE_UNLOCKS_ENABLED_EXPLANATION"
msgstr ""
"Keskendunud mikroobid otsivad tükke või saaki suuremate vahemaade tagant\n"
"ja võib olla tükkide osas palju ambitsioonikam.\n"
"Reageerivad mikroobid lülituvad varem uutele sihtmärkidele."

msgid "ORGANISM_STATISTICS"
msgstr "Organismi statistika"

msgid "OR_UNLOCK_CONDITION"
msgstr ""

msgid "OSMOREGULATION"
msgstr "osmoregulatsioon"

msgid "OSMOREGULATION_COST"
msgstr "Osmoregulatsiooni maksumus"

#, fuzzy
msgid "OSMOREGULATION_COST_MULTIPLIER"
msgstr "Osmoregulatsiooni maksumus"

#, fuzzy
msgid "OSMOREGULATION_COST_MULTIPLIER_EXPLANATION"
msgstr "Osmoregulatsiooni maksumus"

#, fuzzy
msgid "OTHER_COMPOUNDS"
msgstr "Ühendid"

msgid "OUR_WIKI"
msgstr "meie Viki"

#, fuzzy
msgid "OUTDATED_NOTICE"
msgstr "Katkestatud."

msgid "OUTREACH_TEAM"
msgstr "Teavitusmeeskond"

msgid "OUTSIDE_CONTRIBUTORS"
msgstr "Välised panustajad"

msgid "OVERWRITE_EXISTING_SAVE"
msgstr "Olemasoleva salvestuse ülekirjutamine:"

msgid "OVERWRITE_EXISTING_SAVE_PROMPT"
msgstr "Kas kirjutada olemasolev salvestus üle?"

#, fuzzy
msgid "OVERWRITE_SPECIES_NAME_CONFIRMATION"
msgstr "Selle salvestamise kustutamist ei saa tagasi võtta. Kas olete kindel, et soovite selle jäädavalt kustutada?"

msgid "OXYGEN"
msgstr "Hapnik"

#, fuzzy
msgid "OXYGEN_INHIBITOR_SYNTHESIS"
msgstr "Oksütotsiin"

#, fuzzy
msgid "OXYGEN_RESISTANCE"
msgstr "Toksiiniresistentsus"

#, fuzzy
msgid "OXYGEN_TOLERANCE_TOOLTIP"
msgstr "Näita/peida keskkonda ja ühendeid"

#, fuzzy
msgid "OXYTOXISOME_PROCESSES_DESCRIPTION"
msgstr "Muudab [thrive:compound type=\"atp\"][/thrive:compound] tüübiks [thrive:compound type=\"oxytoxy\"][/thrive:compound]. Hindamisskaalad kontsentratsiooniga [thrive:compound type=\"oxygen\"][/thrive:compound]. Võib vabastada toksiine, vajutades nuppu [thrive:input]g_fire_toxin[/thrive:input]. Kui [thrive:compound type=\"oxytoxy\"][/thrive:compound] kogus on väike, on pildistamine siiski võimalik, kuid sellega kaasneb väiksem kahju."

msgid "OXYTOXY_NT"
msgstr "oksütotsiini nt"

#, fuzzy
msgid "OXYTOXY_SYNTHESIS"
msgstr "Oksütotsiin"

msgid "PAGEDOWN"
msgstr "Lehekülg alla"

msgid "PAGEUP"
msgstr "Lehekülg üles"

#, fuzzy
msgid "PAGE_BACK"
msgstr "tagasi"

#, fuzzy
msgid "PAGE_FORWARD"
msgstr "Edasi"

#, fuzzy
msgid "PAGE_TITLE"
msgstr "Eemaldage kohalikud andmed"

msgid "PAN_CAMERA_DOWN"
msgstr "Pöörake allapoole"

msgid "PAN_CAMERA_LEFT"
msgstr "Pöörake vasakule"

msgid "PAN_CAMERA_RESET"
msgstr "lähtestada kaamera"

msgid "PAN_CAMERA_RIGHT"
msgstr "Paneerige paremale"

msgid "PAN_CAMERA_UP"
msgstr "Panner ülespoole"

msgid "PAST_DEVELOPERS"
msgstr "Varasemad arendajad"

#, fuzzy
msgid "PATCHES_NUMBER"
msgstr "{0} {1}"

#, fuzzy
msgid "PATCH_COLON"
msgstr "Parim plaaster:"

#, fuzzy
msgid "PATCH_EXTINCTION_BOX_TEXT"
msgstr "Nii nagu 99% kõigist kunagi eksisteerinud liikidest, on ka teie liik välja surnud. Teised täidavad teie nišši ja arenevad hästi, kuid see pole teie. Teid unustatakse, ebaõnnestunud evolutsioonikatse."

#, fuzzy
msgid "PATCH_EXTINCTION_CAPITAL"
msgstr "Väljasuremine"

msgid "PATCH_MAP"
msgstr "Plaastri kaart"

#, fuzzy
msgid "PATCH_MAP_NAVIGATION_TOOLTIP"
msgstr "Möödunud aeg: {0:#,#} aastat"

msgid "PATCH_NAME"
msgstr "{0} {1}"

#, fuzzy
msgid "PATCH_NOTES_LAST_PLAYED_INFO"
msgstr "Eemaldage kohalikud andmed"

msgid "PATCH_NOTES_LAST_PLAYED_INFO_PLURAL"
msgstr ""

#, fuzzy
msgid "PATCH_NOTES_TITLE"
msgstr "Eemaldage kohalikud andmed"

msgid "PATCH_NOTE_BULLET_POINT"
msgstr ""

msgid "PATCH_NOTE_CHANGES_HEADING"
msgstr ""

#, fuzzy
msgid "PATCH_NOTE_LINK_VISIT_TEXT"
msgstr "Nii nagu 99% kõigist kunagi eksisteerinud liikidest, on ka teie liik välja surnud. Teised täidavad teie nišši ja arenevad hästi, kuid see pole teie. Teid unustatakse, ebaõnnestunud evolutsioonikatse."

#, fuzzy
msgid "PATREON_TOOLTIP"
msgstr "Peata mäng"

msgid "PATRONS"
msgstr "Patroonid"

msgid "PAUSED"
msgstr ""

#, fuzzy
msgid "PAUSE_MENU_RESUME_TOOLTIP"
msgstr "Jätkake mängu"

msgid "PAUSE_PROMPT"
msgstr ""

msgid "PAUSE_TOOLTIP"
msgstr "Peata mäng"

msgid "PCK_LOAD_FAILED"
msgstr "Pck-faili ({0}) laadimine ebaõnnestus"

#, fuzzy
msgid "PCK_LOAD_FAILED_DOES_NOT_EXIST"
msgstr "Pck-faili ({0}) laadimine ebaõnnestus"

msgid "PEACEFUL"
msgstr "Rahulik"

#, fuzzy
msgid "PENDING_ENDOSYMBIOSIS_EXPLANATION"
msgstr "Kasutate GLES2-ga Thrive'i. See on tõsiselt testimata ja põhjustab tõenäoliselt probleeme. Proovige värskendada oma videodraivereid ja/või sundida Thrive'i käitamiseks kasutama AMD või Nvidia graafikat."

msgid "PENDING_ENDOSYMBIOSIS_TITLE"
msgstr ""

msgid "PERCENTAGE_VALUE"
msgstr "{0}%"

#, fuzzy
msgid "PERFECT_ADAPTATION_DESCRIPTION"
msgstr ""
"Lubab valguse vilkumise efektid GUI-del (nt redaktori nupu välklamp).\n"
"\n"
"Kui ilmneb viga, mille tõttu osad redaktori nupust kaovad,\n"
"võite proovida selle keelata, et näha, kas probleem on kadunud."

msgid "PERFORMANCE"
msgstr "Esitus"

msgid "PERFORM_UNBINDING"
msgstr "Tehke lahti sidumine"

#, fuzzy
msgid "PER_SECOND_ABBREVIATION"
msgstr "{0}K"

msgid "PER_SECOND_SLASH"
msgstr "/sekund"

msgid "PHOSPHATE"
msgstr "fosfaat"

#, fuzzy
msgid "PHOSPHATES_COST"
msgstr "fosfaat"

#, fuzzy
msgid "PHOSPHATES_LEVELS"
msgstr "fosfaat"

msgid "PHOTOSYNTHESIS"
msgstr "Fotosüntees"

msgid "PHYSICAL_CONDITIONS"
msgstr "Füüsilised tingimused"

msgid "PHYSICAL_RESISTANCE"
msgstr "Füüsiline vastupanu"

msgid "PLACE_ORGANELLE"
msgstr "Asetage organell"

msgid "PLANET"
msgstr ""

#, fuzzy
msgid "PLANET_CUSTOMIZER"
msgstr "Kursori juures:"

msgid "PLANET_DETAILS_STRING"
msgstr ""

msgid "PLANET_RANDOM_SEED"
msgstr ""

#, fuzzy
msgid "PLANET_STATISTICS"
msgstr "Statistika"

#, fuzzy
msgid "PLAYER"
msgstr "Mängija rakk"

msgid "PLAYER_DEATH_POPULATION_PENALTY"
msgstr ""

#, fuzzy
msgid "PLAYER_DEATH_POPULATION_PENALTY_EXPLANATION"
msgstr "See paneel näitab numbreid, millest automaatse evo ennustus töötab. Lõpliku populatsiooni määrab kogu energia, mida liik suudab püüda, ja kulu liigi isendi kohta. Auto-evo kasutab lihtsustatud tegelikkuse mudelit, et arvutada, kui hästi liigid toimivad, võttes aluseks energia, mida nad suudavad koguda. Iga toiduallika puhul näidatakse, et liik saab sellest palju energiat. Lisaks kuvatakse sellest allikast saadaolev koguenergia. See, kui suur osa liikide koguenergiast võidab, põhineb sellel, kui suur on sobivus võrreldes kogu sobivusega. Fitness on mõõdik selle kohta, kui hästi liik suudab seda toiduallikat kasutada."

msgid "PLAYER_DIED"
msgstr "mängija suri"

msgid "PLAYER_DUPLICATE"
msgstr "Dubleeri pleier"

msgid "PLAYER_EXTINCT"
msgstr "Mängija on välja surnud"

#, fuzzy
msgid "PLAYER_RELATIVE_MOVEMENT"
msgstr "Mängija on välja surnud"

#, fuzzy
msgid "PLAYER_RELATIVE_MOVEMENT_TOOLTIP"
msgstr "Mängija on välja surnud"

msgid "PLAYER_REPRODUCED"
msgstr "mängija reprodutseeritud"

msgid "PLAYER_SPEED"
msgstr ""
"Mängija\n"
"Kiirus"

msgid "PLAYSTATION_3"
msgstr ""

msgid "PLAYSTATION_4"
msgstr ""

msgid "PLAYSTATION_5"
msgstr ""

msgid "PLAY_INTRO_VIDEO"
msgstr "Esita sissejuhatav video"

msgid "PLAY_MICROBE_INTRO_ON_NEW_GAME"
msgstr "Mängige uues mängus mikroobide tutvustust"

msgid "PLAY_WITH_CURRENT_SETTING"
msgstr ""

msgid "POPULATION_CAPITAL"
msgstr "ELANIKKOND:"

msgid "POPULATION_COLON"
msgstr "elanikkond:"

msgid "POPULATION_IN_PATCHES"
msgstr "populatsioon laikudena:"

msgid "POPULATION_IN_PATCH_SHORT"
msgstr "{0} ({1})"

#, fuzzy
msgid "POSITION_NUMBER"
msgstr "Isikukood"

msgid "PREDATION_FOOD_SOURCE"
msgstr "{0} rööv"

msgid "PREDICTION_DETAILS_OPEN_TOOLTIP"
msgstr "Vaadake ennustuse taga olevat üksikasjalikku teavet"

msgid "PRESSURE"
msgstr "Surve"

msgid "PRESSURE_SHORT"
msgstr "Surve."

#, fuzzy
msgid "PRESSURE_TOLERANCE_TOOLTIP"
msgstr "Tagasi menüüsse"

msgid "PRESS_KEY_DOT_DOT_DOT"
msgstr "Vajutage klahvi..."

msgid "PREVIEW_IMAGE_DOES_NOT_EXIST"
msgstr "Eelvaate pilti pole olemas"

msgid "PREVIEW_IMAGE_IS_TOO_LARGE"
msgstr "Pildi eelvaate fail on liiga suur"

msgid "PREVIOUS_COLON"
msgstr "eelmine:"

msgid "PROCESSING_LOADED_OBJECTS"
msgstr "Laaditud objektide töötlemine"

msgid "PROCESS_ENVIRONMENT_SEPARATOR"
msgstr "@"

msgid "PROCESS_PANEL_TITLE"
msgstr "Rakuprotsessid"

#, fuzzy
msgid "PROCESS_SPEED_MODIFIER"
msgstr "Rakuprotsessid"

#, fuzzy
msgid "PROCESS_TOGGLE_TOOLTIP"
msgstr "Tagasi menüüsse"

msgid "PROGRAMMING_TEAM"
msgstr "Programmeerimismeeskond"

msgid "PROJECT_MANAGEMENT_TEAM"
msgstr "Projektijuhtimise meeskond"

msgid "PROTEINS"
msgstr "Valgud"

msgid "PROTOPLASM"
msgstr "Protoplasma"

msgid "PULL_REQUESTS_PROGRAMMING"
msgstr "Tõmbetaotlused / programmeerimine"

#, fuzzy
msgid "QUADRILLION_ABBREVIATION"
msgstr "{0} B"

msgid "QUICK_LOAD"
msgstr "Kiire laadimine"

msgid "QUICK_SAVE"
msgstr "Kiire salvestamine"

msgid "QUIT"
msgstr "Lõpeta"

#, fuzzy
msgid "QUIT_BUTTON_TOOLTIP"
msgstr "vabasurm"

msgid "QUIT_GAME_WARNING"
msgstr ""
"Kas olete kindel, et soovite mängust lahkuda?\n"
"Kaotate kõik salvestamata edusammud."

#, fuzzy
msgid "RADIATION"
msgstr "Aeroobne hingamine"

#, fuzzy
msgid "RADIATION_LEVELS"
msgstr "Aeroobne hingamine"

#, fuzzy
msgid "RADIOACTIVE_CHUNK"
msgstr "Suur raua tükk"

#, fuzzy
msgid "RADIOSYNTHESIS"
msgstr "Kemosüntees"

msgid "RANDOMIZE_SPECIES_NAME"
msgstr "Juhusliku liigi nimi"

#, fuzzy
msgid "RANDOM_SEED_TOOLTIP"
msgstr "Peata mäng"

msgid "RAW"
msgstr "Toores"

#, fuzzy
msgid "RAW_VALUE_COLON"
msgstr "Uus nimi:"

msgid "REACH_GENERATION_15_WITH_A_SPECIES"
msgstr ""

msgid "REACH_GENERATION_15_WITH_A_SPECIES_PROGRESS"
msgstr ""

#, fuzzy
msgid "REACH_MULTICELLULAR_STAGE"
msgstr "Liikuge mängu järgmisse etappi (mitmerakuline). Saadaval, kui teil on piisavalt suur rakukoloonia."

msgid "READING_SAVE_DATA"
msgstr "Salvestamisandmete lugemine"

#, fuzzy
msgid "READY"
msgstr "Teemad:"

msgid "RECOMMENDED_THRIVE_VERSION"
msgstr "Soovitatav Thrive:"

#, fuzzy
msgid "REDDIT_TOOLTIP"
msgstr "Jätkake mängu"

msgid "REDO"
msgstr "Tee uuesti"

msgid "REDO_THE_LAST_ACTION"
msgstr "Tehke viimane toiming uuesti"

msgid "REFRESH"
msgstr "Värskenda"

#, fuzzy
msgid "REGENERATE_BUTTON"
msgstr "Organellid"

#, fuzzy
msgid "REGIONS_NUMBER"
msgstr "Isikukood"

msgid "RENDER_SCALE"
msgstr ""

msgid "REPORT"
msgstr "teade"

#, fuzzy
msgid "REPORT_BUG"
msgstr "teade"

msgid "REPRODUCED"
msgstr "reprodutseeritud"

msgid "REPRODUCTION"
msgstr "Paljundamine"

#, fuzzy
msgid "REPRODUCTION_ASEXUAL"
msgstr "Paljundamine"

msgid "REPRODUCTION_BUDDING"
msgstr "lootustandev"

#, fuzzy
msgid "REPRODUCTION_COMPOUNDS_MODE"
msgstr "Paljundamine:"

#, fuzzy
msgid "REPRODUCTION_COMPOUNDS_MODE_EXPLANATION"
msgstr "See paneel näitab numbreid, millest automaatse evo ennustus töötab. Lõpliku populatsiooni määrab kogu energia, mida liik suudab püüda, ja kulu liigi isendi kohta. Auto-evo kasutab lihtsustatud tegelikkuse mudelit, et arvutada, kui hästi liigid toimivad, võttes aluseks energia, mida nad suudavad koguda. Iga toiduallika puhul näidatakse, et liik saab sellest palju energiat. Lisaks kuvatakse sellest allikast saadaolev koguenergia. See, kui suur osa liikide koguenergiast võidab, põhineb sellel, kui suur on sobivus võrreldes kogu sobivusega. Fitness on mõõdik selle kohta, kui hästi liik suudab seda toiduallikat kasutada."

#, fuzzy
msgid "REPRODUCTION_COMPOUND_HANDLING_TOOLTIP"
msgstr "Paljundamine:"

msgid "REPRODUCTION_METHOD"
msgstr "Paljundamine:"

#, fuzzy
msgid "REQUIRES_NUCLEUS"
msgstr "Tuum"

#, fuzzy
msgid "RESEARCH"
msgstr "Otsing"

msgid "RESET"
msgstr "lähtestada"

msgid "RESET_ACHIEVEMENTS"
msgstr ""

#, fuzzy
msgid "RESET_DEADZONES"
msgstr "Kas lähtestada normaalseks?"

msgid "RESET_DISMISSED_POPUPS"
msgstr ""

msgid "RESET_INPUTS_TO_DEFAULTS"
msgstr "Kas lähtestada sisendid normaalseks?"

#, fuzzy
msgid "RESET_ITEM_ORDER_TO_DEFAULT"
msgstr "Kas lähtestada sisendid normaalseks?"

#, fuzzy
msgid "RESET_KEYBINDINGS"
msgstr "Lähtestage sisendid"

msgid "RESET_SETTINGS_TO_DEFAULTS"
msgstr "normaalne"

#, fuzzy
msgid "RESET_SHOWN_TUTORIALS"
msgstr "Näita õpetusi"

#, fuzzy
msgid "RESET_SHOWN_TUTORIALS_TOOLTIP"
msgstr "Möödunud aeg: {0:#,#} aastat"

msgid "RESET_TO_DEFAULTS"
msgstr "Kas lähtestada normaalseks?"

msgid "RESISTANT_TO_BASIC_ENGULFMENT"
msgstr ""

#, fuzzy
msgid "RESIZE_METABALL_TOOLTIP"
msgstr "Jätkake mängu"

msgid "RESOLUTION"
msgstr "Resolutsioon:"

msgid "RESOURCE_ABSORBTION_SPEED"
msgstr "Ressursi neeldumiskiirus"

#, fuzzy
msgid "RESOURCE_AMOUNT_SHORT"
msgstr "Surve."

#, fuzzy
msgid "RESOURCE_ENERGY"
msgstr "Vaadake lähtekoodi"

#, fuzzy
msgid "RESOURCE_FOOD"
msgstr "Vaadake lähtekoodi"

#, fuzzy
msgid "RESOURCE_ROCK"
msgstr "Vaadake lähtekoodi"

#, fuzzy
msgid "RESOURCE_WOOD"
msgstr "Vaadake lähtekoodi"

msgid "RESPIRATION"
msgstr "Aeroobne hingamine"

msgid "RESPONSIVE"
msgstr "Vastutulelik"

msgid "RESTART_REQUIRED"
msgstr "Nõutav taaskäivitamine"

msgid "RESUME"
msgstr "Jätka"

msgid "RESUME_TOOLTIP"
msgstr "Jätkake mängu"

msgid "RETURN_TO_MENU"
msgstr "Tagasi menüüsse"

#, fuzzy
msgid "RETURN_TO_MENU_TOOLTIP"
msgstr "Tagasi menüüsse"

msgid "RETURN_TO_MENU_WARNING"
msgstr ""
"Kas soovite kindlasti peamenüüst väljuda?\n"
"Kaotate kõik salvestamata edusammud."

#, fuzzy
msgid "REVEAL_ALL_PATCHES"
msgstr "levinud plaastritele:"

#, fuzzy
msgid "REVERT_TO_EDITOR"
msgstr "Minge järgmisele redaktori vahekaardile"

#, fuzzy
msgid "REVERT_TO_EDITOR_EXPLANATION"
msgstr "See paneel näitab numbreid, millest automaatse evo ennustus töötab. Lõpliku populatsiooni määrab kogu energia, mida liik suudab püüda, ja kulu liigi isendi kohta. Auto-evo kasutab lihtsustatud tegelikkuse mudelit, et arvutada, kui hästi liigid toimivad, võttes aluseks energia, mida nad suudavad koguda. Iga toiduallika puhul näidatakse, et liik saab sellest palju energiat. Lisaks kuvatakse sellest allikast saadaolev koguenergia. See, kui suur osa liikide koguenergiast võidab, põhineb sellel, kui suur on sobivus võrreldes kogu sobivusega. Fitness on mõõdik selle kohta, kui hästi liik suudab seda toiduallikat kasutada."

#, fuzzy
msgid "REVERT_TO_EDITOR_PROMPT"
msgstr "Näita rohkem teavet"

#, fuzzy
msgid "REVOLUTIONARY_GAMES_SOCIAL_TOOLTIP"
msgstr "Autor Revolutionary Games Studio"

msgid "RIGHT_ARROW"
msgstr "→"

msgid "RIGHT_MOUSE"
msgstr "Parem hiir"

msgid "RIGID"
msgstr "Jäik"

msgid "RIGIDITY_MEMBRANE_DESCRIPTION"
msgstr "Jäigem membraan teeb su raku vastupidavamaks vigastustele, aga raskendab liikumist."

msgid "ROTATE_LEFT"
msgstr "Pööra vasakule"

msgid "ROTATE_RIGHT"
msgstr "Pöörake paremale"

#, fuzzy
msgid "ROTATION_COLON"
msgstr "elanikkond:"

msgid "RUN_AUTO_EVO_DURING_GAMEPLAY"
msgstr "Käivitage mängu ajal auto-evo"

msgid "RUN_ONE_STEP"
msgstr ""

msgid "RUN_RESULT_BY_SENDING_POPULATION"
msgstr "{0} saates: {1} elanikkond paigast: {2}"

msgid "RUN_RESULT_GENE_CODE"
msgstr "geenikood:"

msgid "RUN_RESULT_NICHE_FILL"
msgstr "tekkis nišši täitma"

msgid "RUN_RESULT_SELECTION_PRESSURE_SPLIT"
msgstr "tekkis erineva valikusurve tõttu"

msgid "RUN_RESULT_SPLIT_FROM"
msgstr "eraldatud kasutajast {0}"

msgid "RUN_RESULT_SPLIT_OFF_TO"
msgstr "populatsioon mõnel laigul jagunes uuteks liikideks {0}:"

msgid "RUN_X_WORLDS"
msgstr ""

#, fuzzy
msgid "RUN_X_WORLDS_TOOLTIP"
msgstr "Möödunud aeg: {0:#,#} aastat"

msgid "RUSTICYANIN"
msgstr "rustitsüaniin"

#, fuzzy
msgid "RUSTICYANIN_DESCRIPTION"
msgstr "Rustitsüaniin on valk, mis on võimeline kasutama gaasilist süsinikdioksiidi ja hapnikku, et oksüdeerida rauda ühest keemilisest olekust teise. See protsess, mida nimetatakse raudseks hingamiseks, vabastab energiat, mida rakk saab seejärel koguda."

#, fuzzy
msgid "RUSTICYANIN_PROCESSES_DESCRIPTION"
msgstr "Muudab [thrive:compound type=\"iron\"][/thrive:compound] tüübiks [thrive:compound type=\"atp\"][/thrive:compound]. Hindamisskaalad kontsentratsiooniga [thrive:compound type=\"süsinikdioksiid\"][/thrive:compound] ja [thrive:compound type=\"hapnik\"][/thrive:ühend]."

#, fuzzy
msgid "SAFE_MODE_EXPLANATION"
msgstr ""
"Kartlikud mikroobid põgenevad suuremate vahemaade taha\n"
"ja üldiselt põgenevad nad suurema tõenäosusega röövloomade eest.\n"
"Vapraid mikroobe ei hirmuta läheduses olevad kiskjad\n"
"ja tõenäoliselt ründab tagasi."

#, fuzzy
msgid "SAFE_MODE_TITLE"
msgstr "Eemaldage kohalikud andmed"

msgid "SAVE"
msgstr "Salvesta"

msgid "SAVE_AND_CONTINUE"
msgstr "Salvestage ja jätkake"

msgid "SAVE_AUTOSAVE"
msgstr "Automaatne salvestamine"

#, fuzzy
msgid "SAVE_CHEATS_USED"
msgstr "Kasutatud ruum:"

msgid "SAVE_DELETE_WARNING"
msgstr "Selle salvestamise kustutamist ei saa tagasi võtta. Kas olete kindel, et soovite faili {0} jäädavalt kustutada?"

msgid "SAVE_ERROR_INCLUDE_JSON_DEBUG_NOTE"
msgstr ""

#, fuzzy
msgid "SAVE_ERROR_TURN_ON_JSON_DEBUG_MODE"
msgstr "JSON-i silumisrežiim:"

msgid "SAVE_FAILED"
msgstr "Salvestamine ebaõnnestus"

msgid "SAVE_GAME"
msgstr "Salvesta mäng"

#, fuzzy
msgid "SAVE_GAME_BUTTON_TOOLTIP"
msgstr "Pausi menüü"

msgid "SAVE_HAS_DIFFERENT_VERSION"
msgstr "Salvestusel on erinev versioon"

msgid "SAVE_HAS_DIFFERENT_VERSION_TEXT"
msgstr ""
"Salvestuse versioon, mida proovite laadida, ei ühti mängu versiooniga.\n"
"Palun laadige salvestus käsitsi menüü kaudu."

msgid "SAVE_HAS_INVALID_GAME_STATE"
msgstr "Salvestamisel on kehtetu mänguseisundi stseen"

msgid "SAVE_INVALID"
msgstr "Kehtetu"

msgid "SAVE_IS_INVALID"
msgstr "Salvestamine on kehtetu"

msgid "SAVE_IS_UPGRADEABLE_DESCRIPTION"
msgstr ""
"Valitud salvestus pärineb Thrive'i vanemast versioonist, kuid seda saab täiendada.\n"
"Varukoopiafail luuakse enne täiendamist, kui seda pole veel loodud.\n"
"Kui jätate uuendamise vahele, proovitakse salvestust tavapäraselt laadida.\n"
"Kas proovite seda salvestust uuendada?"

msgid "SAVE_LOAD_ALREADY_LOADED_FREE_FAILURE"
msgstr ". Juba laaditud ressursside vabastamine ebaõnnestus: {0}"

msgid "SAVE_MANUAL"
msgstr "Käsiraamat"

msgid "SAVE_QUICKSAVE"
msgstr "Kiire salvestamine"

msgid "SAVE_SPACE_USED"
msgstr "Kasutatud ruum:"

msgid "SAVE_UPGRADE_FAILED"
msgstr "Uuenduse salvestamine ebaõnnestus"

#, fuzzy
msgid "SAVE_UPGRADE_FAILED_DESCRIPTION"
msgstr ""
"Määratud salvestuse täiendamine nurjus järgmise tõrke tõttu:\n"
"{0}"

msgid "SAVING_DATA_FAILED_DUE_TO"
msgstr "Teabe salvestamine ebaõnnestus erandi tõttu: {0}"

msgid "SAVING_DOT_DOT_DOT"
msgstr "Salvestamine..."

msgid "SAVING_FAILED_WITH_EXCEPTION"
msgstr "Salvestamine ebaõnnestus! Juhtus erand"

msgid "SAVING_NOT_POSSIBLE"
msgstr "Salvestamine ei ole praegu võimalik järgmistel põhjustel:"

msgid "SAVING_SUCCEEDED"
msgstr "Salvestamine õnnestus"

msgid "SCALING_NONE"
msgstr ""

#, fuzzy
msgid "SCALING_ON"
msgstr "Signaaliagent"

msgid "SCALING_ON_INVERSE"
msgstr ""

#, fuzzy
msgid "SCREEN_EFFECT"
msgstr "Välised mõjud:"

#, fuzzy
msgid "SCREEN_EFFECT_GAMEBOY"
msgstr "Välised mõjud:"

#, fuzzy
msgid "SCREEN_EFFECT_GAMEBOY_COLOR"
msgstr "Välised mõjud:"

msgid "SCREEN_EFFECT_GREYSCALE"
msgstr ""

#, fuzzy
msgid "SCREEN_EFFECT_NONE"
msgstr "Kuvamisvõimaluste riba"

msgid "SCREEN_RELATIVE_MOVEMENT"
msgstr ""

#, fuzzy
msgid "SCREEN_RELATIVE_MOVEMENT_TOOLTIP"
msgstr "Aluse liikumine"

msgid "SCROLLLOCK"
msgstr "Kerimislukk"

msgid "SEARCH_DOT_DOT_DOT"
msgstr "Otsing..."

msgid "SEARCH_PLACEHOLDER"
msgstr ""

msgid "SEARCH_RADIUS"
msgstr "Otsingu raadius:"

msgid "SEA_FLOOR"
msgstr "merepõhi"

msgid "SECRETE_SLIME"
msgstr ""

#, fuzzy
msgid "SECRETE_SLIME_TOOLTIP"
msgstr "Jätkake mängu"

#, fuzzy
msgid "SEED_LABEL"
msgstr "biome: {0}"

#, fuzzy
msgid "SELECTED"
msgstr "Valitud mod:"

msgid "SELECTED_COLON"
msgstr "Valitud:"

msgid "SELECTED_MOD"
msgstr "Valitud mod:"

msgid "SELECTED_SAVE_IS_INCOMPATIBLE_PROMPT"
msgstr "Valitud salvestamine ei ühildu"

#, fuzzy
msgid "SELECTED_SAVE_IS_INCOMPATIBLE_PROTOTYPE_PROMPT"
msgstr "Valitud salvestamine ei ühildu"

msgid "SELECTED_SAVE_IS_UPGRADEABLE_PROMPT"
msgstr "Valitud salvestus on täiendatav"

#, fuzzy
msgid "SELECT_A_GENERATION"
msgstr "Valige valik"

msgid "SELECT_A_PATCH"
msgstr "Siin üksikasjade kuvamiseks valige plaaster"

#, fuzzy
msgid "SELECT_A_SPECIES"
msgstr "Siin üksikasjade kuvamiseks valige plaaster"

#, fuzzy
msgid "SELECT_A_TECHNOLOGY"
msgstr "Siin üksikasjade kuvamiseks valige plaaster"

msgid "SELECT_CELL_TYPE_FROM_EDITOR"
msgstr "Valige redigeerija vahekaardil lahtri tüüp, mida siin redigeerida"

#, fuzzy
msgid "SELECT_ENZYME"
msgstr "Valitud mod:"

#, fuzzy
msgid "SELECT_MOVEMENT_MODE_TITLE"
msgstr "Eemaldage kohalikud andmed"

msgid "SELECT_OPTION"
msgstr "Valige valik"

msgid "SELECT_PREVIEW_IMAGE"
msgstr "Valige Pildi eelvaade"

#, fuzzy
msgid "SELECT_SPACE_STRUCTURE_TITLE"
msgstr "Struktuur"

msgid "SELECT_STRUCTURE_POPUP_TITLE"
msgstr ""

#, fuzzy
msgid "SELECT_TISSUE_TYPE_FROM_EDITOR"
msgstr "Valige redigeerija vahekaardil lahtri tüüp, mida siin redigeerida"

#, fuzzy
msgid "SELECT_VACUOLE_COMPOUND_COLON"
msgstr "Valitud:"

msgid "SEPTEMBER"
msgstr "september"

msgid "SESSILE"
msgstr "istuv"

msgid "SETTING_ONLY_APPLIES_TO_NEW_GAMES"
msgstr "See väärtus kehtib ainult uutele mängudele, mis alustati pärast selle valiku muutmist"

msgid "SFX_VOLUME"
msgstr "SFX helitugevus"

msgid "SHIFT"
msgstr "SHIFT"

#, fuzzy
msgid "SHOW_ALL_TUTORIALS"
msgstr "Näita õpetusi"

#, fuzzy
msgid "SHOW_ALL_TUTORIALS_TOOLTIP"
msgstr "Möödunud aeg: {0:#,#} aastat"

#, fuzzy
msgid "SHOW_DAMAGE_EFFECT"
msgstr "Lipu (mitmuses: flagella) on piitsataoline valgukiudude kimp, mis ulatub välja rakumembraanist, mis kasutab ATP-d raku lainetamiseks ja liikumiseks teatud suunas. Lipu asend määrab suuna, milles see raku liikumiseks tõukejõu annab. Tõukejõu suund on vastupidine suunale, kuhu lipp on suunatud, näiteks raku vasakule küljele asetatud lipp annab paremale liikumisel tõukejõu."

msgid "SHOW_HELP"
msgstr "Näita abi"

#, fuzzy
msgid "SHOW_ITEM_COORDINATES"
msgstr "Näita õpetusi"

#, fuzzy
msgid "SHOW_MAP"
msgstr "Näita abi"

#, fuzzy
msgid "SHOW_NEW_PATCH_NOTES"
msgstr "{0} {1}"

#, fuzzy
msgid "SHOW_NEW_PATCH_NOTES_TOOLTIP"
msgstr "{0} {1}"

msgid "SHOW_TUTORIALS_IN_NEW_CURRENT_OPTION"
msgstr "Näita õpetusi (praeguses mängus)"

msgid "SHOW_TUTORIALS_IN_NEW_GAMES_OPTION"
msgstr "Näita õpetusi (uutes mängudes)"

#, fuzzy
msgid "SHOW_TUTORIALS_OPTION_TOOLTIP"
msgstr "Möödunud aeg: {0:#,#} aastat"

msgid "SHOW_UNSAVED_PROGRESS_WARNING"
msgstr "Kuva salvestamata edenemise hoiatus"

msgid "SHOW_UNSAVED_PROGRESS_WARNING_TOOLTIP"
msgstr "Lubab/keelab salvestamata edenemise hoiatuse hüpikakna, kui mängija proovib mängust väljuda."

msgid "SHOW_WEB_NEWS_FEED"
msgstr ""

#, fuzzy
msgid "SIDEROPHORE_ACTION_TOOLTIP"
msgstr "Peata mäng"

msgid "SIGNALING_AGENT"
msgstr "Signaaliagent"

#, fuzzy
msgid "SIGNALING_AGENTS_ACTION_TOOLTIP"
msgstr "Signaalained võimaldavad rakkudel luua kemikaale, millele teised rakud võivad reageerida. Signaalkemikaale saab kasutada teiste rakkude meelitamiseks või ohu eest hoiatamiseks, et nad põgeneksid.st."

msgid "SIGNALING_AGENT_DESCRIPTION"
msgstr "Signaalained võimaldavad rakkudel luua kemikaale, millele teised rakud võivad reageerida. Signaalkemikaale saab kasutada teiste rakkude meelitamiseks või ohu eest hoiatamiseks, et nad põgeneksid.st."

msgid "SIGNALING_AGENT_PROCESSES_DESCRIPTION"
msgstr "Hoidke all [thrive:input]g_pack_käske[/thrive:input], et avada menüü teistele oma liigi liikmetele käskude andmiseks."

msgid "SIGNAL_COMMAND_AGGRESSION"
msgstr "Muutuda agressiivseks"

msgid "SIGNAL_COMMAND_FLEE"
msgstr "Põgenege"

msgid "SIGNAL_COMMAND_FOLLOW"
msgstr "Järgne mulle"

msgid "SIGNAL_COMMAND_NONE"
msgstr "Ei mingit käsku"

msgid "SIGNAL_COMMAND_TO_ME"
msgstr "Liigu Minu juurde"

msgid "SIGNAL_TO_EMIT"
msgstr "Signaal väljastada"

msgid "SILICA"
msgstr "Ränidioksiid"

msgid "SILICA_MEMBRANE_DESCRIPTION"
msgstr "Sellel membraanil on tugev ränidioksiidi sein. See talub hästi üldist kahju ja on väga vastupidav füüsilistele kahjustustele. Samuti nõuab see oma vormi säilitamiseks vähem energiat. Kuid see aeglustab raku tööd suure teguri võrra ja rakk neelab ressursse vähendatud kiirusega."

#, fuzzy
msgid "SIMULATION_CONFIG"
msgstr "Osmoregulatsiooni maksumus"

msgid "SIXTEEN_TIMES"
msgstr "16x"

msgid "SIZE_COLON"
msgstr "Suurus:"

msgid "SLIDESHOW"
msgstr ""

msgid "SLIME_JET"
msgstr ""

#, fuzzy
msgid "SLIME_JET_DESCRIPTION"
msgstr "Raku kleepuv sisemus. Tsütoplasma on põhiline segu ioonidest, valkudest ja muudest vees lahustunud ainetest, mis täidavad raku sisemuse. Üks selle ülesandeid on glükolüüs, glükoosi muundamine ATP energiaks. Et rakkudel, millel puuduvad organellid, on arenenum ainevahetus, loodavad nad energiat just sellele. Seda kasutatakse ka molekulide säilitamiseks rakus ja raku suuruse suurendamiseks."

#, fuzzy
msgid "SLIME_JET_PROCESSES_DESCRIPTION"
msgstr "Muudab [thrive:compound type=\"glucose\"][/thrive:compound] tüübiks [thrive:compound type=\"atp\"][/thrive:compound]."

msgid "SMALL_IRON_CHUNK"
msgstr "Väike raua tükk"

#, fuzzy
msgid "SMALL_PHOSPHATE_CHUNK"
msgstr "Väike raua tükk"

#, fuzzy
msgid "SMALL_SULFUR_CHUNK"
msgstr "Väike raua tükk"

msgid "SNOWFLAKE"
msgstr ""

#, fuzzy
msgid "SOCIETY_STAGE"
msgstr ""
"Kaugel võõral planeedil on vulkaanitegevuse ja meteoriidide kokkupõrked viinud universumis uue nähtuse väljakujunemiseni.\n"
"\n"
"Elu.\n"
"\n"
"Lihtsad mikroobid elavad ookeani sügavates piirkondades. Olete viimane universaalne ühine esivanem (LUCA) sellel planeedil.\n"
"\n"
"Selles vaenulikus maailmas ellujäämiseks peate koguma kokku kõik ühendid, mida leiate ja põlvkondade kaupa edasi arenema, et võistelda teiste mikroobiliikidega."

msgid "SOUND"
msgstr "Heli"

msgid "SOUND_TEAM"
msgstr "Heli meeskond"

msgid "SOUND_TEAM_LEAD"
msgstr "Heli meeskonna juht"

msgid "SOUND_TEAM_LEADS"
msgstr "Helimeeskonna juhid"

msgid "SPACE"
msgstr "tühik"

#, fuzzy
msgid "SPACE_STAGE"
msgstr ""
"Kaugel võõral planeedil on vulkaanitegevuse ja meteoriidide kokkupõrked viinud universumis uue nähtuse väljakujunemiseni.\n"
"\n"
"Elu.\n"
"\n"
"Lihtsad mikroobid elavad ookeani sügavates piirkondades. Olete viimane universaalne ühine esivanem (LUCA) sellel planeedil.\n"
"\n"
"Selles vaenulikus maailmas ellujäämiseks peate koguma kokku kõik ühendid, mida leiate ja põlvkondade kaupa edasi arenema, et võistelda teiste mikroobiliikidega."

#, fuzzy
msgid "SPACE_STRUCTURE_HAS_RESOURCES"
msgstr "Struktuur"

#, fuzzy
msgid "SPACE_STRUCTURE_NO_EXTRA_DESCRIPTION"
msgstr "Struktuur"

msgid "SPACE_STRUCTURE_WAITING_CONSTRUCTION"
msgstr ""

msgid "SPAWN_AMMONIA"
msgstr "Kudema ammoniaaki"

msgid "SPAWN_ENEMY"
msgstr "Kudema vaenlane"

msgid "SPAWN_ENEMY_CHEAT_FAIL"
msgstr "Ei saa kasutada vaenlase pettust, kuna see plaaster ei sisalda ühtegi vaenlase liiki"

msgid "SPAWN_GLUCOSE"
msgstr "Kudema glükoosi"

msgid "SPAWN_PHOSPHATES"
msgstr "Kudede fosfaat"

msgid "SPECIAL_MOUSE_1"
msgstr "Hiire eriversioon 1"

msgid "SPECIAL_MOUSE_2"
msgstr "Hiire eriversioon 2"

#, fuzzy
msgid "SPECIES"
msgstr "Liikide nimekiri"

msgid "SPECIES_COLON"
msgstr "Liigid:"

#, fuzzy
msgid "SPECIES_DETAIL_TEXT"
msgstr "{0} (x{1})"

msgid "SPECIES_HAS_A_MUTATION"
msgstr "on muteerunud"

msgid "SPECIES_LIST"
msgstr "Liikide nimekiri"

#, fuzzy
msgid "SPECIES_MEMBER_IMPACT_ON_POP"
msgstr "Liigi nimi..."

#, fuzzy
msgid "SPECIES_MEMBER_IMPACT_ON_POPULATION_EXPLANATION"
msgstr ""
"Aktiivsed mikroobid jooksevad ja kukuvad, kui midagi huvitavat ei juhtu.\n"
"Sessiilsed mikroobid on paigal ja ootavad enne tegutsemist, kuni keskkond muutub."

msgid "SPECIES_NAME_DOT_DOT_DOT"
msgstr "Liigi nimi..."

#, fuzzy
msgid "SPECIES_NAME_TOO_LONG_POPUP"
msgstr "Liigi nimi..."

msgid "SPECIES_POPULATION"
msgstr "Liikide populatsioon"

msgid "SPECIES_PRESENT"
msgstr "Olemasolevad liigid"

#, fuzzy
msgid "SPECIES_TO_FIND"
msgstr "Liigid:"

msgid "SPECIES_WITH_POPULATION"
msgstr "{0} elanikkonnaga: {1}"

msgid "SPEED"
msgstr "Kiirus"

msgid "SPEED_COLON"
msgstr "Kiirus:"

msgid "SPREAD_TO_PATCHES"
msgstr "levinud plaastritele:"

#, fuzzy
msgid "SPRINT"
msgstr "Prindi ekraan"

#, fuzzy
msgid "SPRINT_ACTION_TOOLTIP"
msgstr "Peata mäng"

msgid "STAGE_MENU_BUTTON_TOOLTIP"
msgstr "Pausi menüü"

#, fuzzy
msgid "START"
msgstr "alustamine"

msgid "STARTING"
msgstr "alustamine"

msgid "START_CALIBRATION"
msgstr ""

#, fuzzy
msgid "START_GAME"
msgstr "Salvesta mäng"

#, fuzzy
msgid "START_RESEARCH"
msgstr "Nõutav taaskäivitamine"

msgid "STATISTICS"
msgstr "Statistika"

#, fuzzy
msgid "STAT_ATP_PRODUCTION_REDUCTION"
msgstr "ATP TOOTMINE LIIGA VÄHE!"

#, fuzzy
msgid "STAT_BASE_MOVEMENT_REDUCTION"
msgstr "Aluse liikumine"

msgid "STAT_DAMAGE"
msgstr ""

msgid "STAT_DAMAGE_PER_OXYGEN"
msgstr ""

msgid "STEAM_CLIENT_INIT_FAILED"
msgstr "Steam kliendi teegi lähtestamine ebaõnnestus"

msgid "STEAM_ERROR_ACCOUNT_DOES_NOT_OWN_PRODUCT"
msgstr "Teie Steami kontol ei ole Thrive'i litsentsi"

msgid "STEAM_ERROR_ACCOUNT_READ_ONLY"
msgstr "Teie Steami konto on hiljutise kontomuudatuse tõttu praegu kirjutuskaitstud režiimis"

msgid "STEAM_ERROR_ALREADY_UPLOADED"
msgstr "Steam teatas, et fail on juba üles laaditud, värskendage"

msgid "STEAM_ERROR_BANNED"
msgstr "Teie Steami kontol on sisu üleslaadimine keelatud"

msgid "STEAM_ERROR_CLOUD_LIMIT_EXCEEDED"
msgstr "Steami pilvesalvestuskvoot või failimahu limiit on ületatud"

msgid "STEAM_ERROR_DUPLICATE_NAME"
msgstr "Steam teatas topeltnime veast"

msgid "STEAM_ERROR_FILE_NOT_FOUND"
msgstr "Faili ei leitud"

msgid "STEAM_ERROR_INSUFFICIENT_PRIVILEGE"
msgstr "Teie Steami kontol on praegu sisu üleslaadimine keelatud. Võtke ühendust Steami toega."

msgid "STEAM_ERROR_INVALID_PARAMETER"
msgstr "Steamile edastatud vale parameeter"

msgid "STEAM_ERROR_LOCKING_FAILED"
msgstr "Steamil ei õnnestunud UGC-lukku hankida"

msgid "STEAM_ERROR_NOT_LOGGED_IN"
msgstr "Pole Steami sisse logitud"

msgid "STEAM_ERROR_TIMEOUT"
msgstr "Steami töö aegus, proovige uuesti"

msgid "STEAM_ERROR_UNAVAILABLE"
msgstr "Steam pole praegu saadaval, proovige uuesti"

msgid "STEAM_ERROR_UNKNOWN"
msgstr "Ilmnes tundmatu Steami viga"

#, fuzzy
msgid "STEAM_INIT_FAILED"
msgstr "Steam kliendi teegi lähtestamine ebaõnnestus"

#, fuzzy
msgid "STEAM_INIT_FAILED_DESCRIPTION"
msgstr ""
"Määratud salvestuse täiendamine nurjus järgmise tõrke tõttu:\n"
"{0}"

#, fuzzy
msgid "STEAM_TOOLTIP"
msgstr "Peata mäng"

msgid "STEM_CELL_NAME"
msgstr "tüvirakk"

#, fuzzy
msgid "STOP"
msgstr "Peatus"

msgid "STORAGE"
msgstr "Varud"

#, fuzzy
msgid "STORAGE_COLON"
msgstr "Varud"

msgid "STORAGE_STATISTICS_SECONDS_OF_COMPOUND"
msgstr ""

msgid "STORE_LOGGED_IN_AS"
msgstr "Sisse logitud kui: {0}"

#, fuzzy
msgid "STRAIN_BAR_TOOLTIP"
msgstr "Peata mäng"

msgid "STRAIN_BAR_VISIBILITY"
msgstr ""

#, fuzzy
msgid "STRATEGY_STAGES"
msgstr ""
"Kaugel võõral planeedil on vulkaanitegevuse ja meteoriidide kokkupõrked viinud universumis uue nähtuse väljakujunemiseni.\n"
"\n"
"Elu.\n"
"\n"
"Lihtsad mikroobid elavad ookeani sügavates piirkondades. Olete viimane universaalne ühine esivanem (LUCA) sellel planeedil.\n"
"\n"
"Selles vaenulikus maailmas ellujäämiseks peate koguma kokku kõik ühendid, mida leiate ja põlvkondade kaupa edasi arenema, et võistelda teiste mikroobiliikidega."

msgid "STRICT_NICHE_COMPETITION"
msgstr ""

msgid "STRUCTURAL"
msgstr "Struktuurne"

msgid "STRUCTURE"
msgstr "Struktuur"

msgid "STRUCTURE_ASCENSION_GATE"
msgstr ""

#, fuzzy
msgid "STRUCTURE_DYSON_SWARM"
msgstr "Struktuur"

msgid "STRUCTURE_HAS_REQUIRED_RESOURCES_TO_BUILD"
msgstr ""

msgid "STRUCTURE_HUNTER_GATHERER_LODGE"
msgstr ""

msgid "STRUCTURE_IN_PROGRESS_CONSTRUCTION"
msgstr ""

msgid "STRUCTURE_REQUIRED_RESOURCES_TO_FINISH"
msgstr ""

msgid "STRUCTURE_SELECTION_MENU_ENTRY"
msgstr ""

msgid "STRUCTURE_SELECTION_MENU_ENTRY_NOT_ENOUGH_RESOURCES"
msgstr ""

msgid "STRUCTURE_SOCIETY_CENTER"
msgstr ""

msgid "STRUCTURE_STEAM_POWERED_FACTORY"
msgstr ""

msgid "SUCCESSFULLY_PERFORM_ENDOSYMBIOSIS"
msgstr ""

msgid "SUCCESSFUL_KILL"
msgstr "edukas tapmine"

msgid "SUCCESSFUL_SCAVENGE"
msgstr "edukas pühkimine"

msgid "SUCCESS_BUT_MISSING_ID"
msgstr "Tulemus näitas, et see õnnestus, kuid ID-d ei tagastatud"

msgid "SUICIDE_BUTTON_TOOLTIP"
msgstr "vabasurm"

msgid "SUNLIGHT"
msgstr "Päikesevalgus"

msgid "SUPPORTER_PATRONS"
msgstr "Toetajad"

msgid "SURVIVAL_TITLE"
msgstr ""

#, fuzzy
msgid "SURVIVE_WITH_A_NUCLEUS"
msgstr "Tuum"

msgid "SWITCH_TO_FRONT_CAMERA"
msgstr "Lülita esikaamera vaatele"

msgid "SWITCH_TO_RIGHT_CAMERA"
msgstr "Lülituge parempoolsele kaameravaatele"

msgid "SWITCH_TO_TOP_CAMERA"
msgstr "Lülituge ülemisele kaameravaatele"

msgid "SYSREQ"
msgstr "Sysrq"

msgid "TAB_CHANGE_BLOCKED_WHILE_ACTION_IN_PROGRESS"
msgstr ""

msgid "TAB_SECONDARY_SWITCH_LEFT"
msgstr ""

msgid "TAB_SECONDARY_SWITCH_RIGHT"
msgstr ""

#, fuzzy
msgid "TAB_SWITCH_LEFT"
msgstr "Pööra vasakule"

#, fuzzy
msgid "TAB_SWITCH_RIGHT"
msgstr "Pöörake paremale"

msgid "TAGS_IS_WHITESPACE"
msgstr "Sildid sisaldavad ainult tühikuid"

msgid "TAKE_SCREENSHOT"
msgstr "Tehke ekraanipilt"

#, fuzzy
msgid "TARGET_TYPE_COLON"
msgstr "Tüüp:"

#, fuzzy
msgid "TASTE_THE_SUN"
msgstr "Praegused lõimed:"

#, fuzzy
msgid "TASTY_RADIATION"
msgstr "Aeroobne hingamine"

msgid "TECHNOLOGY_ASCENSION"
msgstr ""

msgid "TECHNOLOGY_HUNTER_GATHERING"
msgstr ""

msgid "TECHNOLOGY_LEVEL_ADVANCED_SPACE"
msgstr ""

msgid "TECHNOLOGY_LEVEL_INDUSTRIAL"
msgstr ""

msgid "TECHNOLOGY_LEVEL_PRE_SOCIETY"
msgstr ""

msgid "TECHNOLOGY_LEVEL_PRIMITIVE"
msgstr ""

msgid "TECHNOLOGY_LEVEL_SCIFI"
msgstr ""

msgid "TECHNOLOGY_LEVEL_SPACE_AGE"
msgstr ""

msgid "TECHNOLOGY_REQUIRED_LEVEL"
msgstr ""

msgid "TECHNOLOGY_ROCKETRY"
msgstr ""

msgid "TECHNOLOGY_SIMPLE_STONE_TOOLS"
msgstr ""

msgid "TECHNOLOGY_SOCIETY_CENTER"
msgstr ""

msgid "TECHNOLOGY_STEAM_POWER"
msgstr ""

msgid "TECHNOLOGY_UNLOCKED_NOTICE"
msgstr ""

msgid "TEMPERATURE"
msgstr "Temperatuur"

msgid "TEMPERATURE_SHORT"
msgstr "temperatuur."

#, fuzzy
msgid "TEMPERATURE_TOLERANCE_TOOLTIP"
msgstr "Peata mäng"

msgid "TESTING_TEAM"
msgstr "Testimismeeskond"

#, fuzzy
msgid "THANKS_FOR_BUYING_THRIVE_2"
msgstr ""
"Tänan mängimast!\n"
"\n"
"Kui teile mäng meeldis, rääkige meist oma sõpradele."

msgid "THANKS_FOR_PLAYING"
msgstr ""
"Tänan mängimast!\n"
"\n"
"Kui teile mäng meeldis, rääkige meist oma sõpradele."

#, fuzzy
msgid "THANK_YOU_TITLE"
msgstr "SA OLED ÕIDULIKUD!"

msgid "THEORY_TEAM"
msgstr "Teooria meeskond"

msgid "THERMOPLAST"
msgstr "Termoplast"

#, fuzzy
msgid "THERMOPLAST_DESCRIPTION"
msgstr "Termoplast on kahekordne membraanstruktuur, mis sisaldab termotundlikke pigmente, mis on virnastatud membraanikottidesse. See on prokarüoot, mis on oma eukarüootse peremehe poolt kasutamiseks assimileeritud. Termoplastis olevad pigmendid on võimelised kasutama ümbritseva soojuse erinevuste energiat, et toota veest glükoosi ja gaasilist süsinikdioksiidi protsessis, mida nimetatakse termosünteesiks. Selle glükoosi tootmise kiirus sõltub süsinikdioksiidi kontsentratsioonist ja temperatuurist."

#, fuzzy
msgid "THERMOPLAST_PROCESSES_DESCRIPTION"
msgstr "Toodab [thrive:compound type=\"glucose\"][/thrive:compound]. Hindamisskaalad [thrive:compound type=\"süsinikdioksiid\"][/thrive:compound] kontsentratsiooni ja temperatuuriga."

#, fuzzy
msgid "THERMOSYNTHASE"
msgstr "Kemosüntees"

#, fuzzy
msgid "THERMOSYNTHASE_DESCRIPTION"
msgstr "Termoplast on kahekordne membraanstruktuur, mis sisaldab termotundlikke pigmente, mis on virnastatud membraanikottidesse. See on prokarüoot, mis on oma eukarüootse peremehe poolt kasutamiseks assimileeritud. Termoplastis olevad pigmendid on võimelised kasutama ümbritseva soojuse erinevuste energiat, et toota veest glükoosi ja gaasilist süsinikdioksiidi protsessis, mida nimetatakse termosünteesiks. Selle glükoosi tootmise kiirus sõltub süsinikdioksiidi kontsentratsioonist ja temperatuurist."

#, fuzzy
msgid "THERMOSYNTHASE_PROCESSES_DESCRIPTION"
msgstr "Toodab [thrive:compound type=\"glucose\"][/thrive:compound]. Hindamisskaalad [thrive:compound type=\"süsinikdioksiid\"][/thrive:compound] kontsentratsiooni ja temperatuuriga."

#, fuzzy
msgid "THERMOSYNTHESIS"
msgstr "Kemosüntees"

msgid "THE_DISTURBANCE"
msgstr ""

#, fuzzy
msgid "THE_EDITOR"
msgstr "Minge järgmisele redaktori vahekaardile"

#, fuzzy
msgid "THE_PATCH_MAP_BUTTON"
msgstr "Plaastri kaart"

#, fuzzy
msgid "THE_WORLD_TITLE"
msgstr "Praegused arendajad"

msgid "THIS_IS_LOCAL_MOD"
msgstr "See on kohapeal installitud mod"

msgid "THIS_IS_WORKSHOP_MOD"
msgstr "See mod laaditakse alla Steami töökojast"

msgid "THREADS"
msgstr "Teemad:"

msgid "THRIVEOPEDIA"
msgstr ""

msgid "THRIVEOPEDIA_CURRENT_WORLD_PAGE_TITLE"
msgstr ""

msgid "THRIVEOPEDIA_EVOLUTIONARY_TREE_PAGE_TITLE"
msgstr ""

msgid "THRIVEOPEDIA_HINT_IN_GAME"
msgstr ""

msgid "THRIVEOPEDIA_HOME_INFO"
msgstr ""

msgid "THRIVEOPEDIA_HOME_PAGE_TITLE"
msgstr ""

msgid "THRIVEOPEDIA_MUSEUM_PAGE_TITLE"
msgstr ""

msgid "THRIVEOPEDIA_PATCH_MAP_PAGE_TITLE"
msgstr ""

msgid "THRIVE_LICENSES"
msgstr "Thrive litsentsid"

#, fuzzy
msgid "THRIVIN_ACHIEVEMENT"
msgstr "Aluse liikumine"

msgid "THYLAKOIDS"
msgstr "Tülakoidid"

#, fuzzy
msgid "THYLAKOIDS_DESCRIPTION"
msgstr "Tülakoidid on valkude ja valgustundlike pigmentide klastrid. Pigmendid on võimelised fotosünteesiks kutsutava protsessi käigus kasutama valguse energiat glükoosi tootmiseks veest ja gaasilisest süsinikdioksiidist. Need pigmendid annavad neile ka erilise värvi. Nende glükoosi tootmise kiirus sõltub süsinikdioksiidi kontsentratsioonist ja valguse intensiivsusest. Kuna tülakoidid suspendeeritakse otse tsütoplasmas, teostab ümbritsev vedelik teatud glükolüüsi."

msgid "TIDEPOOL"
msgstr "loodete bassein"

msgid "TIMELINE"
msgstr "ajaskaala"

msgid "TIMELINE_GLOBAL_FILTER_TOOLTIP"
msgstr "Näita globaalseid sündmusi"

msgid "TIMELINE_LOCAL_FILTER_TOOLTIP"
msgstr "Näita kohalikke sündmusi"

#, fuzzy
msgid "TIMELINE_NICHE_FILL"
msgstr "[u]{0}[/u] eraldus niši täitmiseks uue liigina [u]{1}[/u]-st"

#, fuzzy
msgid "TIMELINE_PLAYER_MIGRATED"
msgstr "Osa elanikkonnast [u]{0}[/u] on rännanud asukohta {1}"

#, fuzzy
msgid "TIMELINE_PLAYER_MIGRATED_TO"
msgstr "Osa elanikkonnast [u]{0}[/u] on rännanud asukohta {1}"

#, fuzzy
msgid "TIMELINE_SELECTION_PRESSURE_SPLIT"
msgstr "[u]{0}[/u] eraldus erineva valikusurve tõttu uuest liigist [u]{1}[/u]"

#, fuzzy
msgid "TIMELINE_SPECIES_BECAME_MULTICELLULAR"
msgstr ""
"Koguge glükoosi (valged pilved), liikudes nende kohal.\n"
"\n"
"Teie rakk vajab elus püsimiseks energia tootmiseks glükoosi.\n"
"\n"
"Järgige joont oma rakust lähedalasuva glükoosini."

#, fuzzy
msgid "TIMELINE_SPECIES_EXTINCT"
msgstr "[u]{0}[/u] on välja surnud!"

#, fuzzy
msgid "TIMELINE_SPECIES_EXTINCT_LOCAL"
msgstr "[u]{0}[/u] on sellelt paigalt kadunud"

#, fuzzy
msgid "TIMELINE_SPECIES_FOLLOWED"
msgstr "[u]{0}[/u] on välja surnud!"

#, fuzzy
msgid "TIMELINE_SPECIES_MIGRATED_FROM"
msgstr "Osa [u]{0}[/u] elanikkonnast on sellesse plaastrisse rännanud asukohast {1}"

#, fuzzy
msgid "TIMELINE_SPECIES_MIGRATED_TO"
msgstr "Osa elanikkonnast [u]{0}[/u] on rännanud asukohta {1}"

#, fuzzy
msgid "TIMELINE_SPECIES_POPULATION_DECREASE"
msgstr "[u]{0}[/u] elanikkond on vähenenud väärtusele {1}"

#, fuzzy
msgid "TIMELINE_SPECIES_POPULATION_INCREASE"
msgstr "[u]{0}[/u] elanikkond on kasvanud väärtuseni {1}"

msgid "TIME_INDICATOR_TOOLTIP"
msgstr "Möödunud aeg: {0:#,#} aastat"

msgid "TIME_OF_DAY"
msgstr ""

#, fuzzy
msgid "TITLE_COLON"
msgstr "Suurus:"

msgid "TOGGLE_BINDING"
msgstr "Lülitage sidumine sisse"

#, fuzzy
msgid "TOGGLE_BINDING_TOOLTIP"
msgstr "Lülitage sidumine sisse"

#, fuzzy
msgid "TOGGLE_DEBUG_PANEL"
msgstr "Neelamise sisse- ja väljalülitamine"

msgid "TOGGLE_ENGULF"
msgstr "Neelamise sisse- ja väljalülitamine"

#, fuzzy
msgid "TOGGLE_ENGULF_TOOLTIP"
msgstr "Neelamise sisse- ja väljalülitamine"

#, fuzzy
msgid "TOGGLE_FAST_MODE"
msgstr "Paus"

msgid "TOGGLE_FPS"
msgstr "FPS-kuva sisse- ja väljalülitamine"

msgid "TOGGLE_FULLSCREEN"
msgstr "Lülitage täisekraan sisse"

#, fuzzy
msgid "TOGGLE_HEAT_VIEW_TOOLTIP"
msgstr "Neelamise sisse- ja väljalülitamine"

msgid "TOGGLE_HUD_HIDE"
msgstr "HUD sisse- ja väljalülitamine"

#, fuzzy
msgid "TOGGLE_INVENTORY"
msgstr "Lülitage sidumine sisse"

#, fuzzy
msgid "TOGGLE_METRICS"
msgstr "FPS-kuva sisse- ja väljalülitamine"

#, fuzzy
msgid "TOGGLE_MUCOCYST_DEFENCE"
msgstr "Lülitage täisekraan sisse"

msgid "TOGGLE_NAVIGATION_TREE"
msgstr ""

#, fuzzy
msgid "TOGGLE_PAUSE"
msgstr "Paus"

msgid "TOGGLE_UNBINDING"
msgstr "Lülita lahti sidumine"

msgid "TOLERANCES_TOO_HIGH_PRESSURE"
msgstr ""

msgid "TOLERANCES_TOO_HIGH_TEMPERATURE"
msgstr ""

msgid "TOLERANCES_TOO_LOW_OXYGEN_PROTECTION"
msgstr ""

#, fuzzy
msgid "TOLERANCES_TOO_LOW_PRESSURE"
msgstr "Liitpilved"

msgid "TOLERANCES_TOO_LOW_TEMPERATURE"
msgstr ""

#, fuzzy
msgid "TOLERANCES_TOO_LOW_UV_PROTECTION"
msgstr "{0}: +{1} ATP"

msgid "TOLERANCES_UNSUITABLE_DEBUFFS"
msgstr ""

#, fuzzy
msgid "TOLERANCE_DETAIL_TEXT"
msgstr "{0} (x{1})"

#, fuzzy
msgid "TOLERANCE_FROM_ORGANELLES_TOOLTIP"
msgstr "Näita/peida keskkonda ja ühendeid"

msgid "TOLERANCE_RANGE_LABEL"
msgstr ""

msgid "TOOLS"
msgstr "Tööriistad"

msgid "TOOL_HAND_AXE"
msgstr ""

msgid "TOO_MANY_RECENT_VERSIONS_TO_SHOW"
msgstr ""

#, fuzzy
msgid "TOTAL"
msgstr "Kokkuhoid:"

#, fuzzy
msgid "TOTAL_GATHERED_ENERGY_COLON"
msgstr "eelmine:"

msgid "TOTAL_SAVES"
msgstr "Kokkuhoid:"

#, fuzzy
msgid "TOTAL_VALUE"
msgstr "Kokkuhoid:"

msgid "TOXIN_CHANNEL_INHIBITOR"
msgstr ""

#, fuzzy
msgid "TOXIN_CHANNEL_INHIBITOR_DESCRIPTION"
msgstr "Toksiinivakuool on vakuool, mida on modifitseeritud oksütoksütoksiinide spetsiifiliseks tootmiseks, säilitamiseks ja sekreteerimiseks. Rohkem toksiinide vakuoole suurendab toksiinide vabanemise kiirust."

#, fuzzy
msgid "TOXIN_COMPOUND"
msgstr "Ühendid"

#, fuzzy
msgid "TOXIN_CYTOTOXIN"
msgstr "vabasurm"

#, fuzzy
msgid "TOXIN_CYTOTOXIN_DESCRIPTION"
msgstr "Toksiinivakuool on vakuool, mida on modifitseeritud oksütoksütoksiinide spetsiifiliseks tootmiseks, säilitamiseks ja sekreteerimiseks. Rohkem toksiinide vakuoole suurendab toksiinide vabanemise kiirust."

msgid "TOXIN_FIRE_RATE_TOXICITY_COLON"
msgstr ""

#, fuzzy
msgid "TOXIN_MACROLIDE"
msgstr ""
"Toksiin\n"
"Vacuool"

#, fuzzy
msgid "TOXIN_MACROLIDE_DESCRIPTION"
msgstr "Toksiinivakuool on vakuool, mida on modifitseeritud oksütoksütoksiinide spetsiifiliseks tootmiseks, säilitamiseks ja sekreteerimiseks. Rohkem toksiinide vakuoole suurendab toksiinide vabanemise kiirust."

msgid "TOXIN_OXYGEN_METABOLISM_INHIBITOR"
msgstr ""

#, fuzzy
msgid "TOXIN_OXYGEN_METABOLISM_INHIBITOR_DESCRIPTION"
msgstr "Metabolosoomid on valkude klastrid, mis on mähitud valgukestesse. Nad on võimelised muutma glükoosi ATP-ks palju suurema kiirusega, kui seda saab teha tsütoplasmas protsessis, mida nimetatakse aeroobseks hingamiseks. Siiski vajab see toimimiseks hapnikku ja madalam hapnikusisaldus keskkonnas aeglustab selle ATP tootmist. Kuna metabolosoomid suspendeeritakse otse tsütoplasmas, teostab ümbritsev vedelik teatud määral glükolüüsi."

#, fuzzy
msgid "TOXIN_OXYTOXY_DESCRIPTION"
msgstr "Toksiinivakuool on vakuool, mida on modifitseeritud oksütoksütoksiinide spetsiifiliseks tootmiseks, säilitamiseks ja sekreteerimiseks. Rohkem toksiinide vakuoole suurendab toksiinide vabanemise kiirust."

msgid "TOXIN_PREFER_FIRE_RATE"
msgstr ""

msgid "TOXIN_PREFER_TOXICITY"
msgstr ""

#, fuzzy
msgid "TOXIN_PROPERTIES_HEADING"
msgstr "Toksiiniresistentsus"

msgid "TOXIN_RESISTANCE"
msgstr "Toksiiniresistentsus"

#, fuzzy
msgid "TOXIN_TOXICITY_CUSTOMIZATION_TOOLTIP"
msgstr ""
"Agressiivsed mikroobid ajavad saaki taga suuremate vahemaade tagant\n"
"ja nad võitlevad rünnaku korral tõenäolisemalt kiskjatega.\n"
"Rahumeelsed mikroobid ei haara teisi kaugemal\n"
"ja kasutavad vähem tõenäoliselt toksiine röövloomade vastu."

#, fuzzy
msgid "TOXIN_TYPE_COLON"
msgstr "Tüüp:"

#, fuzzy
msgid "TOXIN_TYPE_CUSTOMIZATION_EXPLANATION"
msgstr ""
"Agressiivsed mikroobid ajavad saaki taga suuremate vahemaade tagant\n"
"ja nad võitlevad rünnaku korral tõenäolisemalt kiskjatega.\n"
"Rahumeelsed mikroobid ei haara teisi kaugemal\n"
"ja kasutavad vähem tõenäoliselt toksiine röövloomade vastu."

#, fuzzy
msgid "TOXIN_VACUOLE"
msgstr ""
"Toksiin\n"
"Vacuool"

#, fuzzy
msgid "TOXIN_VACUOLE_DESCRIPTION"
msgstr "Toksiinivakuool on vakuool, mida on modifitseeritud oksütoksütoksiinide spetsiifiliseks tootmiseks, säilitamiseks ja sekreteerimiseks. Rohkem toksiinide vakuoole suurendab toksiinide vabanemise kiirust."

#, fuzzy
msgid "TOXIN_VACUOLE_PROCESSES_DESCRIPTION"
msgstr "Muudab [thrive:compound type=\"atp\"][/thrive:compound] tüübiks [thrive:compound type=\"oxytoxy\"][/thrive:compound]. Hindamisskaalad kontsentratsiooniga [thrive:compound type=\"oxygen\"][/thrive:compound]. Võib vabastada toksiine, vajutades nuppu [thrive:input]g_fire_toxin[/thrive:input]. Kui [thrive:compound type=\"oxytoxy\"][/thrive:compound] kogus on väike, on pildistamine siiski võimalik, kuid sellega kaasneb väiksem kahju."

#, fuzzy
msgid "TOXISOME"
msgstr "Oksütoksisoom"

#, fuzzy
msgid "TOXISOME_DESCRIPTION"
msgstr "Metabolosoomid on valkude klastrid, mis on mähitud valgukestesse. Nad on võimelised muutma glükoosi ATP-ks palju suurema kiirusega, kui seda saab teha tsütoplasmas protsessis, mida nimetatakse aeroobseks hingamiseks. Siiski vajab see toimimiseks hapnikku ja madalam hapnikusisaldus keskkonnas aeglustab selle ATP tootmist. Kuna metabolosoomid suspendeeritakse otse tsütoplasmas, teostab ümbritsev vedelik teatud määral glükolüüsi."

msgid "TRANSLATORS"
msgstr "Tõlkijad"

#, fuzzy
msgid "TRANSPARENCY"
msgstr "Tõlkijad"

#, fuzzy
msgid "TRILLION_ABBREVIATION"
msgstr "{0} B"

#, fuzzy
msgid "TRY_FOSSILISING_SOME_SPECIES"
msgstr "Proovige teha ekraanipilte!"

msgid "TRY_MAKING_A_SAVE"
msgstr "Proovige salvestada!"

msgid "TRY_TAKING_SOME_SCREENSHOTS"
msgstr "Proovige teha ekraanipilte!"

msgid "TUTORIAL"
msgstr "Õpetus"

#, fuzzy
msgid "TUTORIAL_MICROBE_EDITOR_ATP_BALANCE_INTRO"
msgstr ""
"See on plaastri kaart.\n"
"\n"
"Iga ikoon tähistab unikaalset keskkonda, kus saate asuda. Paremal olev paneel kirjeldab hetkel valitud paiga tingimusi.\n"
"\n"
"Kui valite teie hõivatud paigaga ühendatud paiga, mis on esile tõstetud õhukese tsüaani äärisega, saate sinna migreerimiseks vajutada paremal asuvat nuppu \"Teisalda sellele paigale\".\n"
"\n"
"Jätkamiseks proovige valida plaaster."

#, fuzzy
msgid "TUTORIAL_MICROBE_EDITOR_AUTO-EVO_PREDICTION"
msgstr ""
"See paneel näitab teie tulevase elanikkonna prognoosi. Need arvud pärinevad auto-evo populatsioonisimulatsioonist.\n"
"\n"
"Nad ei võta arvesse teie individuaalseid tulemusi. Nii et teie praeguses paigas töötate redaktorisse sisenedes paremini.\n"
"\n"
"Kuid peaksite püüdma oma elanikkonda üleval hoida isegi siis, kui te ei ole otseselt seotud.\n"
"\n"
"Täpsemat teavet ennustuse taga saate vaadata, kui vajutate paneelil küsimärgi nuppu. Jätkamiseks vajutage seda."

#, fuzzy
msgid "TUTORIAL_MICROBE_EDITOR_CELL_TEXT"
msgstr ""
"See on rakuredaktor, kus saate mutatsioonipunkte (MP) kulutades oma liike arendada. Igal põlvkonnal on teil alati kulutamiseks 100 MP, nii et ärge vaevu säästma!\n"
"\n"
"Ekraani keskel olev kuusnurk on teie rakk, mis koosneb ühest tsütoplasma osast.\n"
"\n"
"Jätkamiseks valige vasakpoolsest paneelist osa. Seejärel klõpsake selle asetamiseks vasakklahvi kuusiku kõrval. Osasid saate pöörata A ja D abil (vaikeklahvid)."

#, fuzzy
msgid "TUTORIAL_MICROBE_EDITOR_CHEMORECEPTOR"
msgstr ""
"See on rakuredaktor, kus saate mutatsioonipunkte (MP) kulutades oma liike arendada. Igal põlvkonnal on teil alati kulutamiseks 100 MP, nii et ärge vaevu säästma!\n"
"\n"
"Ekraani keskel olev kuusnurk on teie rakk, mis koosneb ühest tsütoplasma osast.\n"
"\n"
"Jätkamiseks valige vasakpoolsest paneelist osa. Seejärel klõpsake selle asetamiseks vasakklahvi kuusiku kõrval. Osasid saate pöörata A ja D abil (vaikeklahvid)."

#, fuzzy
msgid "TUTORIAL_MICROBE_EDITOR_COMPOUND_BALANCES"
msgstr ""
"See on plaastri kaart.\n"
"\n"
"Iga ikoon tähistab unikaalset keskkonda, kus saate asuda. Paremal olev paneel kirjeldab hetkel valitud paiga tingimusi.\n"
"\n"
"Kui valite teie hõivatud paigaga ühendatud paiga, mis on esile tõstetud õhukese tsüaani äärisega, saate sinna migreerimiseks vajutada paremal asuvat nuppu \"Teisalda sellele paigale\".\n"
"\n"
"Jätkamiseks proovige valida plaaster."

#, fuzzy
msgid "TUTORIAL_MICROBE_EDITOR_DIGESTION_STAT"
msgstr ""
"See on rakuredaktor, kus saate mutatsioonipunkte (MP) kulutades oma liike arendada. Igal põlvkonnal on teil alati kulutamiseks 100 MP, nii et ärge vaevu säästma!\n"
"\n"
"Ekraani keskel olev kuusnurk on teie rakk, mis koosneb ühest tsütoplasma osast.\n"
"\n"
"Jätkamiseks valige vasakpoolsest paneelist osa. Seejärel klõpsake selle asetamiseks vasakklahvi kuusiku kõrval. Osasid saate pöörata A ja D abil (vaikeklahvid)."

#, fuzzy
msgid "TUTORIAL_MICROBE_EDITOR_ENDING_TEXT"
msgstr ""
"Need on teie liigi redigeerimise põhitõed. Viimase lihvina saate oma liigi ümber nimetada, klõpsates all vasakus nimes ja muutes teksti.\n"
"\n"
"Proovige uurida teisi MP-riba all olevaid vahekaarte, et näha, kuidas saate oma lahtrit veel kohandada.\n"
"\n"
"Selles karmis maailmas ellujäämiseks peate leidma usaldusväärse energiaallika, kuna looduslik glükoosisisaldus väheneb kiiresti.\n"
"\n"
"Edu!"

#, fuzzy
msgid "TUTORIAL_MICROBE_EDITOR_FLAGELLUM"
msgstr ""
"See on rakuredaktor, kus saate mutatsioonipunkte (MP) kulutades oma liike arendada. Igal põlvkonnal on teil alati kulutamiseks 100 MP, nii et ärge vaevu säästma!\n"
"\n"
"Ekraani keskel olev kuusnurk on teie rakk, mis koosneb ühest tsütoplasma osast.\n"
"\n"
"Jätkamiseks valige vasakpoolsest paneelist osa. Seejärel klõpsake selle asetamiseks vasakklahvi kuusiku kõrval. Osasid saate pöörata A ja D abil (vaikeklahvid)."

#, fuzzy
msgid "TUTORIAL_MICROBE_EDITOR_FOOD_CHAIN"
msgstr ""
"Need on teie liigi redigeerimise põhitõed. Viimase lihvina saate oma liigi ümber nimetada, klõpsates all vasakus nimes ja muutes teksti.\n"
"\n"
"Proovige uurida teisi MP-riba all olevaid vahekaarte, et näha, kuidas saate oma lahtrit veel kohandada.\n"
"\n"
"Selles karmis maailmas ellujäämiseks peate leidma usaldusväärse energiaallika, kuna looduslik glükoosisisaldus väheneb kiiresti.\n"
"\n"
"Edu!"

#, fuzzy
msgid "TUTORIAL_MICROBE_EDITOR_MIGRATION"
msgstr ""
"See on rakuredaktor, kus saate mutatsioonipunkte (MP) kulutades oma liike arendada. Igal põlvkonnal on teil alati kulutamiseks 100 MP, nii et ärge vaevu säästma!\n"
"\n"
"Ekraani keskel olev kuusnurk on teie rakk, mis koosneb ühest tsütoplasma osast.\n"
"\n"
"Jätkamiseks valige vasakpoolsest paneelist osa. Seejärel klõpsake selle asetamiseks vasakklahvi kuusiku kõrval. Osasid saate pöörata A ja D abil (vaikeklahvid)."

#, fuzzy
msgid "TUTORIAL_MICROBE_EDITOR_MODIFY_ORGANELLE"
msgstr ""
"Organellide eemaldamine maksab ka MP, kuna see on teie liigi mutatsioon, välja arvatud juhul, kui need on paigutatud praegusesse toimetajaseanssi.\n"
"\n"
"Organellide menüü kuvamiseks saate organellidel paremklõpsata ja nende eemaldamiseks valida kustutamisvaliku.\n"
"\n"
"Kui teete vea, saate kõik redaktoris tehtud muudatused tagasi võtta.\n"
"\n"
"Jätkamiseks klõpsake tagasivõtmise nuppu."

#, fuzzy
msgid "TUTORIAL_MICROBE_EDITOR_NEGATIVE_ATP_BALANCE"
msgstr ""
"See on plaastri kaart.\n"
"\n"
"Iga ikoon tähistab unikaalset keskkonda, kus saate asuda. Paremal olev paneel kirjeldab hetkel valitud paiga tingimusi.\n"
"\n"
"Kui valite teie hõivatud paigaga ühendatud paiga, mis on esile tõstetud õhukese tsüaani äärisega, saate sinna migreerimiseks vajutada paremal asuvat nuppu \"Teisalda sellele paigale\".\n"
"\n"
"Jätkamiseks proovige valida plaaster."

#, fuzzy
msgid "TUTORIAL_MICROBE_EDITOR_NO_CHANGES_MADE"
msgstr ""
"Need on teie liigi redigeerimise põhitõed. Viimase lihvina saate oma liigi ümber nimetada, klõpsates all vasakus nimes ja muutes teksti.\n"
"\n"
"Proovige uurida teisi MP-riba all olevaid vahekaarte, et näha, kuidas saate oma lahtrit veel kohandada.\n"
"\n"
"Selles karmis maailmas ellujäämiseks peate leidma usaldusväärse energiaallika, kuna looduslik glükoosisisaldus väheneb kiiresti.\n"
"\n"
"Edu!"

#, fuzzy
msgid "TUTORIAL_MICROBE_EDITOR_OPEN_TOLERANCES"
msgstr ""
"See on plaastri kaart.\n"
"\n"
"Iga ikoon tähistab unikaalset keskkonda, kus saate asuda. Paremal olev paneel kirjeldab hetkel valitud paiga tingimusi.\n"
"\n"
"Kui valite teie hõivatud paigaga ühendatud paiga, mis on esile tõstetud õhukese tsüaani äärisega, saate sinna migreerimiseks vajutada paremal asuvat nuppu \"Teisalda sellele paigale\".\n"
"\n"
"Jätkamiseks proovige valida plaaster."

#, fuzzy
msgid "TUTORIAL_MICROBE_EDITOR_PATCH_TEXT"
msgstr ""
"See on plaastri kaart.\n"
"\n"
"Iga ikoon tähistab unikaalset keskkonda, kus saate asuda. Paremal olev paneel kirjeldab hetkel valitud paiga tingimusi.\n"
"\n"
"Kui valite teie hõivatud paigaga ühendatud paiga, mis on esile tõstetud õhukese tsüaani äärisega, saate sinna migreerimiseks vajutada paremal asuvat nuppu \"Teisalda sellele paigale\".\n"
"\n"
"Jätkamiseks proovige valida plaaster."

#, fuzzy
msgid "TUTORIAL_MICROBE_EDITOR_REMOVE_ORGANELLE_TEXT"
msgstr ""
"Organellide eemaldamine maksab ka MP, kuna see on teie liigi mutatsioon, välja arvatud juhul, kui need on paigutatud praegusesse toimetajaseanssi.\n"
"\n"
"Organellide menüü kuvamiseks saate organellidel paremklõpsata ja nende eemaldamiseks valida kustutamisvaliku.\n"
"\n"
"Kui teete vea, saate kõik redaktoris tehtud muudatused tagasi võtta.\n"
"\n"
"Jätkamiseks klõpsake tagasivõtmise nuppu."

#, fuzzy
msgid "TUTORIAL_MICROBE_EDITOR_SELECT_ORGANELLE_TEXT"
msgstr ""
"Menüüst osade valimisel pöörake erilist tähelepanu kuvatavatele vihjetele, et mõista, mida need teevad. Osad võivad teha rohkem kahju kui kasu, kui te ei arvesta nende funktsiooniga.\n"
"\n"
"Paremal olev riba \"ATP tootmine\" näitab, kui palju energiat toodate võrreldes tarbitud kogusega. Kui ülemine riba on alumisest lühem, siis te ei tooda piisavalt energiat.\n"
"\n"
"Jätkamiseks vajutage taastegemise nuppu (tagasivõtmisnupu kõrval)."

#, fuzzy
msgid "TUTORIAL_MICROBE_EDITOR_STAY_SMALL"
msgstr ""
"Peaksite keskenduma spetsialiseerumisele, et ühest või kahest energiaallikast ellu jääda, nii et te ei vaja enda ülalpidamiseks korraga palju erinevaid ressursse.\n"
"\n"
"Samuti kaaluge hoolikalt, kas osa lisamine on tõesti kasulik, kuna te ei pea alati muutma seda, mis juba töötab, kuna iga osa maksab ATP ülalpidamine ja paljundamiseks on vaja rohkem ressursse.\n"
"\n"
"Üks võimalik strateegia on jääda üheks tsütoplasma kuuendiks ja suunduda enne fotosünteesi organellide hankimist pinnalaikudele."

#, fuzzy
msgid "TUTORIAL_MICROBE_EDITOR_TOLERANCES_TAB"
msgstr ""
"See on plaastri kaart.\n"
"\n"
"Iga ikoon tähistab unikaalset keskkonda, kus saate asuda. Paremal olev paneel kirjeldab hetkel valitud paiga tingimusi.\n"
"\n"
"Kui valite teie hõivatud paigaga ühendatud paiga, mis on esile tõstetud õhukese tsüaani äärisega, saate sinna migreerimiseks vajutada paremal asuvat nuppu \"Teisalda sellele paigale\".\n"
"\n"
"Jätkamiseks proovige valida plaaster."

msgid "TUTORIAL_MICROBE_STAGE_EDITOR_BUTTON_TUTORIAL"
msgstr ""
"Olete kogunud piisavalt ressursse, et teie rakk saaks paljuneda.\n"
"\n"
"Iga kord, kui paljundate, suunatakse teid redaktorisse.\n"
"\n"
"Redaktorisse sisenemiseks vajutage suurt vilkuvat nuppu all paremal, kui olete valmis."

#, fuzzy
msgid "TUTORIAL_MICROBE_STAGE_ENGULFED_TEXT"
msgstr ""
"Olete sisenenud sidumise tühistamise režiimi. Selles režiimis saate klõpsata koloonia liikmetel, et need lahti siduda.\n"
"\n"
"Kolooniast täielikult lahkumiseks võite klõpsata oma lahtril või vajutada lahti sidumise klahvi."

#, fuzzy
msgid "TUTORIAL_MICROBE_STAGE_ENGULFMENT_FULL_TEXT"
msgstr ""
"Olete sisenenud sidumise tühistamise režiimi. Selles režiimis saate klõpsata koloonia liikmetel, et need lahti siduda.\n"
"\n"
"Kolooniast täielikult lahkumiseks võite klõpsata oma lahtril või vajutada lahti sidumise klahvi."

#, fuzzy
msgid "TUTORIAL_MICROBE_STAGE_ENGULFMENT_TEXT"
msgstr ""
"Olete sisenenud sidumise tühistamise režiimi. Selles režiimis saate klõpsata koloonia liikmetel, et need lahti siduda.\n"
"\n"
"Kolooniast täielikult lahkumiseks võite klõpsata oma lahtril või vajutada lahti sidumise klahvi."

#, fuzzy
msgid "TUTORIAL_MICROBE_STAGE_ENVIRONMENT_PANEL"
msgstr ""
"Olete sisenenud sidumise tühistamise režiimi. Selles režiimis saate klõpsata koloonia liikmetel, et need lahti siduda.\n"
"\n"
"Kolooniast täielikult lahkumiseks võite klõpsata oma lahtril või vajutada lahti sidumise klahvi."

#, fuzzy
msgid "TUTORIAL_MICROBE_STAGE_HELP_MENU_AND_ZOOM"
msgstr ""
"Hädas? Kontrollige abimenüüd. Saate selle avada vasakus alanurgas oleva küsimärgi nupuga.\n"
"\n"
"Veel üks näpunäide: saate kerimisrattaga vaadet välja suumida."

#, fuzzy
msgid "TUTORIAL_MICROBE_STAGE_LEAVE_COLONY_TEXT"
msgstr ""
"Olete sisenenud sidumise tühistamise režiimi. Selles režiimis saate klõpsata koloonia liikmetel, et need lahti siduda.\n"
"\n"
"Kolooniast täielikult lahkumiseks võite klõpsata oma lahtril või vajutada lahti sidumise klahvi."

#, fuzzy
msgid "TUTORIAL_MICROBE_STAGE_MEMBER_DIED"
msgstr ""
"Olete sisenenud sidumise tühistamise režiimi. Selles režiimis saate klõpsata koloonia liikmetel, et need lahti siduda.\n"
"\n"
"Kolooniast täielikult lahkumiseks võite klõpsata oma lahtril või vajutada lahti sidumise klahvi."

#, fuzzy
msgid "TUTORIAL_MICROBE_STAGE_OPEN_PROCESS_PANEL"
msgstr ""
"Paljunemiseks peate dubleerima kõik oma organellid, kogudes piisavalt ammoniaaki ja fosfaate.\n"
"Vaadake all paremal asuvat suurt nuppu ümbritsevaid ribasid, et näha, kui palju rohkem vajate. Need ribad muutuvad täitmisel valgeks."

#, fuzzy
msgid "TUTORIAL_MICROBE_STAGE_PAUSING"
msgstr ""
"Olete sisenenud sidumise tühistamise režiimi. Selles režiimis saate klõpsata koloonia liikmetel, et need lahti siduda.\n"
"\n"
"Kolooniast täielikult lahkumiseks võite klõpsata oma lahtril või vajutada lahti sidumise klahvi."

#, fuzzy
msgid "TUTORIAL_MICROBE_STAGE_PROCESS_PANEL"
msgstr ""
"Paljunemiseks peate dubleerima kõik oma organellid, kogudes piisavalt ammoniaaki ja fosfaate.\n"
"Vaadake all paremal asuvat suurt nuppu ümbritsevaid ribasid, et näha, kui palju rohkem vajate. Need ribad muutuvad täitmisel valgeks."

#, fuzzy
msgid "TUTORIAL_MICROBE_STAGE_REPRODUCE_TEXT"
msgstr ""
"Paljunemiseks peate dubleerima kõik oma organellid, kogudes piisavalt ammoniaaki ja fosfaate.\n"
"Vaadake all paremal asuvat suurt nuppu ümbritsevaid ribasid, et näha, kui palju rohkem vajate. Need ribad muutuvad täitmisel valgeks."

#, fuzzy
msgid "TUTORIAL_MICROBE_STAGE_RESOURCE_SPLIT"
msgstr ""
"Paljunemiseks peate dubleerima kõik oma organellid, kogudes piisavalt ammoniaaki ja fosfaate.\n"
"Vaadake all paremal asuvat suurt nuppu ümbritsevaid ribasid, et näha, kui palju rohkem vajate. Need ribad muutuvad täitmisel valgeks."

#, fuzzy
msgid "TUTORIAL_MICROBE_STAGE_UNBIND_TEXT"
msgstr ""
"Olete sisenenud sidumise tühistamise režiimi. Selles režiimis saate klõpsata koloonia liikmetel, et need lahti siduda.\n"
"\n"
"Kolooniast täielikult lahkumiseks võite klõpsata oma lahtril või vajutada lahti sidumise klahvi."

#, fuzzy
msgid "TUTORIAL_MULTICELLULAR_STAGE_WELCOME"
msgstr "Mikroobide redaktori laadimine"

#, fuzzy
msgid "TUTORIAL_REPLAY_ALL_EXPLANATION"
msgstr ""
"Keskendunud mikroobid otsivad tükke või saaki suuremate vahemaade tagant\n"
"ja võib olla tükkide osas palju ambitsioonikam.\n"
"Reageerivad mikroobid lülituvad varem uutele sihtmärkidele."

msgid "TUTORIAL_VIEW_NOW"
msgstr "Vaata nüüd"

msgid "TWO_TIMES"
msgstr "2x"

msgid "TYPE_COLON"
msgstr "Tüüp:"

msgid "UNAPPLIED_MOD_CHANGES"
msgstr "On rakendamata muudatusi"

msgid "UNAPPLIED_MOD_CHANGES_DESCRIPTION"
msgstr "Modifikatsioonide laadimiseks või mahalaadimiseks peate muudatused rakendama."

msgid "UNBIND_ALL"
msgstr "Vabastage kõik"

#, fuzzy
msgid "UNBIND_ALL_TOOLTIP"
msgstr "Vabastage kõik"

msgid "UNBIND_HELP_TEXT"
msgstr "Vabasta sidumisrežiim"

#, fuzzy
msgid "UNCERTAIN_VERSION_WARNING"
msgstr ""
"See salvestamine pärineb Thrive'i uuemast versioonist ja tõenäoliselt ei ühildu.\n"
"Kas soovite siiski proovida salvestust laadida?"

msgid "UNDERWATERCAVE"
msgstr "Veealune koobas"

#, fuzzy
msgid "UNDERWATER_VENT_ERUPTION"
msgstr "Veealune koobas"

#, fuzzy
msgid "UNDERWATER_VENT_ERUPTION_IN"
msgstr "Veealune koobas"

#, fuzzy
msgid "UNDISCOVERED_ORGANELLES"
msgstr "Katkestatud organellid"

#, fuzzy
msgid "UNDISCOVERED_PATCH"
msgstr "Kehtetu modiikooni tee"

msgid "UNDO"
msgstr "Võta tagasi"

msgid "UNDO_THE_LAST_ACTION"
msgstr "Võta viimane toiming tagasi"

#, fuzzy
msgid "UNIT_ACTION_CONSTRUCT"
msgstr "Mutatsioonipunktid"

#, fuzzy
msgid "UNIT_ACTION_MOVE"
msgstr "Mutatsioonipunktid"

msgid "UNIT_ADVANCED_SPACESHIP"
msgstr ""

msgid "UNIT_SIMPLE_ROCKET"
msgstr ""

msgid "UNKNOWN"
msgstr "Tundmatu"

#, fuzzy
msgid "UNKNOWN_DISPLAY_DRIVER"
msgstr "Kuvamisvõimaluste riba"

msgid "UNKNOWN_MOUSE"
msgstr "Tundmatu hiir"

#, fuzzy
msgid "UNKNOWN_ORGANELLE_SYMBOL"
msgstr "Asetage organell"

#, fuzzy
msgid "UNKNOWN_PATCH"
msgstr "Tundmatu"

#, fuzzy
msgid "UNKNOWN_SHORT"
msgstr "Tundmatu"

#, fuzzy
msgid "UNKNOWN_VERSION"
msgstr "Modifikatsiooni versioon:"

msgid "UNKNOWN_WORKSHOP_ID"
msgstr "Tundmatu töökoja ID selle modifikatsiooni jaoks"

#, fuzzy
msgid "UNLIMIT_GROWTH_SPEED"
msgstr "KINNITA"

#, fuzzy
msgid "UNLOCKED_NEW_ORGANELLE"
msgstr "Asetage organell"

#, fuzzy
msgid "UNLOCK_ALL_ORGANELLES"
msgstr "Asetage organell"

msgid "UNLOCK_CONDITION_ATP_PRODUCTION_ABOVE"
msgstr ""

msgid "UNLOCK_CONDITION_COMPOUND_IS_ABOVE"
msgstr ""

msgid "UNLOCK_CONDITION_COMPOUND_IS_BELOW"
msgstr ""

msgid "UNLOCK_CONDITION_COMPOUND_IS_BETWEEN"
msgstr ""

msgid "UNLOCK_CONDITION_DIGESTED_MICROBES_ABOVE"
msgstr ""

msgid "UNLOCK_CONDITION_ENGULFED_MICROBES_ABOVE"
msgstr ""

msgid "UNLOCK_CONDITION_EXCESS_ATP_ABOVE"
msgstr ""

#, fuzzy
msgid "UNLOCK_CONDITION_PLAYER_DAMAGE_RECEIVED"
msgstr "Kiirus:"

#, fuzzy
msgid "UNLOCK_CONDITION_PLAYER_DAMAGE_RECEIVED_SOURCE"
msgstr "Kiirus:"

msgid "UNLOCK_CONDITION_PLAYER_DEATH_COUNT_ABOVE"
msgstr ""

msgid "UNLOCK_CONDITION_REPRODUCED_WITH"
msgstr ""

msgid "UNLOCK_CONDITION_REPRODUCED_WITH_IN_A_ROW"
msgstr ""

msgid "UNLOCK_CONDITION_REPRODUCE_IN_BIOME"
msgstr ""

#, fuzzy
msgid "UNLOCK_CONDITION_SPEED_BELOW"
msgstr "Kiirus:"

msgid "UNLOCK_WITH_ANY_OF_FOLLOWING"
msgstr ""

msgid "UNSAVED_CHANGE_WARNING"
msgstr ""
"Teil on salvestamata muudatusi, mis tühistatakse.\n"
"Kas soovite jätkata?"

#, fuzzy
msgid "UNTITLED"
msgstr "biome: {0}"

msgid "UPGRADE_CILIA_PULL"
msgstr ""

#, fuzzy
msgid "UPGRADE_CILIA_PULL_DESCRIPTION"
msgstr "Raku kleepuv sisemus. Tsütoplasma on põhiline segu ioonidest, valkudest ja muudest vees lahustunud ainetest, mis täidavad raku sisemuse. Üks selle ülesandeid on glükolüüs, glükoosi muundamine ATP energiaks. Et rakkudel, millel puuduvad organellid, on arenenum ainevahetus, loodavad nad energiat just sellele. Seda kasutatakse ka molekulide säilitamiseks rakus ja raku suuruse suurendamiseks."

#, fuzzy
msgid "UPGRADE_COST"
msgstr "{0} mp"

#, fuzzy
msgid "UPGRADE_DESCRIPTION_NONE"
msgstr "Raku kleepuv sisemus. Tsütoplasma on põhiline segu ioonidest, valkudest ja muudest vees lahustunud ainetest, mis täidavad raku sisemuse. Üks selle ülesandeid on glükolüüs, glükoosi muundamine ATP energiaks. Et rakkudel, millel puuduvad organellid, on arenenum ainevahetus, loodavad nad energiat just sellele. Seda kasutatakse ka molekulide säilitamiseks rakus ja raku suuruse suurendamiseks."

msgid "UPGRADE_NAME_NONE"
msgstr ""

#, fuzzy
msgid "UPGRADE_PILUS_INJECTISOME"
msgstr "Raku kleepuv sisemus. Tsütoplasma on põhiline segu ioonidest, valkudest ja muudest vees lahustunud ainetest, mis täidavad raku sisemuse. Üks selle ülesandeid on glükolüüs, glükoosi muundamine ATP energiaks. Et rakkudel, millel puuduvad organellid, on arenenum ainevahetus, loodavad nad energiat just sellele. Seda kasutatakse ka molekulide säilitamiseks rakus ja raku suuruse suurendamiseks."

#, fuzzy
msgid "UPGRADE_PILUS_INJECTISOME_DESCRIPTION"
msgstr "Raku kleepuv sisemus. Tsütoplasma on põhiline segu ioonidest, valkudest ja muudest vees lahustunud ainetest, mis täidavad raku sisemuse. Üks selle ülesandeid on glükolüüs, glükoosi muundamine ATP energiaks. Et rakkudel, millel puuduvad organellid, on arenenum ainevahetus, loodavad nad energiat just sellele. Seda kasutatakse ka molekulide säilitamiseks rakus ja raku suuruse suurendamiseks."

#, fuzzy
msgid "UPGRADE_SLIME_JET_MUCOCYST"
msgstr "{0} mp"

#, fuzzy
msgid "UPGRADE_SLIME_JET_MUCOCYST_DESCRIPTION"
msgstr "Muudab [thrive:compound type=\"glucose\"][/thrive:compound] tüübiks [thrive:compound type=\"atp\"][/thrive:compound]."

msgid "UPLOAD"
msgstr "Laadi üles"

msgid "UPLOADING_DOT_DOT_DOT"
msgstr "Üleslaadimine..."

msgid "UPLOAD_SUCCEEDED"
msgstr "Üleslaadimine õnnestus"

msgid "UPSCALE_BILINEAR"
msgstr ""

msgid "UPSCALE_FSR_1"
msgstr ""

msgid "UPSCALE_FSR_22"
msgstr ""

msgid "UPSCALE_METHOD"
msgstr ""

msgid "UPSCALE_SHARPENING_FSR"
msgstr ""

msgid "USED_LIBRARIES_LICENSES"
msgstr "Litsentsid ja kasutatud raamatukogud"

msgid "USED_RENDERER_NAME"
msgstr ""

#, fuzzy
msgid "USES_FEATURE"
msgstr "Temperatuur"

msgid "USE_AUTO_HARMONY"
msgstr ""

#, fuzzy
msgid "USE_AUTO_HARMONY_TOOLTIP"
msgstr "vabasurm"

msgid "USE_A_CUSTOM_USERNAME"
msgstr "Kasutage kohandatud kasutajanime"

msgid "USE_DISK_CACHE"
msgstr ""

msgid "USE_MANUAL_THREAD_COUNT"
msgstr "Taustalõimede arvu käsitsi määramine"

#, fuzzy
msgid "USE_MANUAL_THREAD_COUNT_NATIVE"
msgstr "Taustalõimede arvu käsitsi määramine"

msgid "USE_VIRTUAL_WINDOW_SIZE"
msgstr ""

#, fuzzy
msgid "UV_PROTECTION"
msgstr "Auto-Evo ennustus"

#, fuzzy
msgid "UV_TOLERANCE_TOOLTIP"
msgstr "Näita/peida keskkonda ja ühendeid"

msgid "VACUOLE"
msgstr "Vacuool"

msgid "VACUOLE_DESCRIPTION"
msgstr "Vakuool on sisemine membraanne organell, mida kasutatakse rakus säilitamiseks. Need koosnevad mitmest vesiikulist, väiksematest membraanistruktuuridest, mida kasutatakse laialdaselt säilitamiseks rakkudes ja mis on kokku sulanud. See on täidetud veega, mida kasutatakse molekulide, ensüümide, tahkete ainete ja muude ainete sisaldamiseks. Nende kuju on vedel ja võib rakkude vahel varieeruda."

msgid "VACUOLE_IS_SPECIALIZED"
msgstr ""

#, fuzzy
msgid "VACUOLE_NOT_SPECIALIZED_DESCRIPTION"
msgstr "Suurendab raku salvestusruumi."

msgid "VACUOLE_PROCESSES_DESCRIPTION"
msgstr "Suurendab raku salvestusruumi."

#, fuzzy
msgid "VACUOLE_SPECIALIZED_DESCRIPTION"
msgstr "Suurendab raku salvestusruumi."

msgid "VALUE_WITH_UNIT"
msgstr ""

#, fuzzy
msgid "VENTS_ARE_HOME"
msgstr "Sündmusi pole salvestatud"

msgid "VERSION_COLON"
msgstr "Versioon:"

#, fuzzy
msgid "VERTICAL_COLON"
msgstr "Versioon:"

#, fuzzy
msgid "VERTICAL_WITH_AXIS_NAME_COLON"
msgstr "Uus nimi:"

msgid "VIDEO_MEMORY"
msgstr ""

msgid "VIDEO_MEMORY_MIB"
msgstr ""

msgid "VIEWER"
msgstr "Vaataja"

#, fuzzy
msgid "VIEW_ALL"
msgstr "Keela kõik"

#, fuzzy
msgid "VIEW_CELL_PROCESSES"
msgstr "Muudab [thrive:compound type=\"glucose\"][/thrive:compound] tüübiks [thrive:compound type=\"atp\"][/thrive:compound]."

#, fuzzy
msgid "VIEW_ONLINE"
msgstr "Keela kõik"

#, fuzzy
msgid "VIEW_PATCH_MICHES"
msgstr "{0} {1}"

#, fuzzy
msgid "VIEW_PATCH_NOTES"
msgstr "{0} {1}"

#, fuzzy
msgid "VIEW_PATCH_NOTES_TOOLTIP"
msgstr "{0} {1}"

msgid "VIEW_PENDING_ACTIONS"
msgstr ""

msgid "VIEW_SOURCE_CODE"
msgstr "Vaadake lähtekoodi"

msgid "VIEW_TEXT_REPORT"
msgstr ""

msgid "VIP_PATRONS"
msgstr "VIP toetajad"

msgid "VISIBLE"
msgstr "Nähtav"

msgid "VISIBLE_WHEN_CLOSE_TO_FULL"
msgstr ""

msgid "VISIBLE_WHEN_OVER_ZERO"
msgstr ""

msgid "VISIT_SUGGESTIONS_SITE"
msgstr ""

msgid "VOLCANIC_VENT"
msgstr "Vulkaaniline tuulutusava"

msgid "VOLUMEDOWN"
msgstr "Hääl maha"

msgid "VOLUMEMUTE"
msgstr "Heli vaigistamine"

msgid "VOLUMEUP"
msgstr "Helitugevuse suurendamine"

msgid "VSYNC"
msgstr "vsync"

msgid "WAITING_FOR_AUTO_EVO"
msgstr "Auto-evo ootel:"

msgid "WELCOME_TO_THRIVEOPEDIA"
msgstr ""

msgid "WENT_EXTINCT_FROM_PLANET"
msgstr "suri planeedilt välja"

msgid "WENT_EXTINCT_IN"
msgstr "suri välja {0}"

msgid "WHEEL_DOWN"
msgstr "Ratas alla"

msgid "WHEEL_LEFT"
msgstr "Ratas vasakule"

msgid "WHEEL_RIGHT"
msgstr "Ratas paremale"

msgid "WHEEL_UP"
msgstr "Ratas üles"

#, fuzzy
msgid "WIKI"
msgstr "meie Viki"

#, fuzzy
msgid "WIKI_2D"
msgstr "meie Viki"

#, fuzzy
msgid "WIKI_3D"
msgstr "meie Viki"

msgid "WIKI_3D_COMMA_SANDBOX"
msgstr ""

#, fuzzy
msgid "WIKI_3D_COMMA_STRATEGY"
msgstr "Kemoplast on kahekordne membraanstruktuur, mis sisaldab valke, mis on võimelised muutma vesiniksulfiidi, vee ja gaasilise süsinikdioksiidi glükoosiks protsessis, mida nimetatakse vesiniksulfiidi kemosünteesiks. Selle glükoosi tootmise kiirus on kooskõlas süsinikdioksiidi kontsentratsiooniga."

#, fuzzy
msgid "WIKI_3D_COMMA_STRATEGY_COMMA_SPACE"
msgstr "Kemoplast on kahekordne membraanstruktuur, mis sisaldab valke, mis on võimelised muutma vesiniksulfiidi, vee ja gaasilise süsinikdioksiidi glükoosiks protsessis, mida nimetatakse vesiniksulfiidi kemosünteesiks. Selle glükoosi tootmise kiirus on kooskõlas süsinikdioksiidi kontsentratsiooniga."

msgid "WIKI_8_BRACKET_16"
msgstr ""

#, fuzzy
msgid "WIKI_ASCENSION"
msgstr "Rustitsüaniin on valk, mis on võimeline kasutama gaasilist süsinikdioksiidi ja hapnikku, et oksüdeerida rauda ühest keemilisest olekust teise. See protsess, mida nimetatakse raudseks hingamiseks, vabastab energiat, mida rakk saab seejärel koguda."

#, fuzzy
msgid "WIKI_ASCENSION_CURRENT_DEVELOPMENT"
msgstr "Praegused arendajad"

#, fuzzy
msgid "WIKI_ASCENSION_FEATURES"
msgstr "Välised mõjud:"

#, fuzzy
msgid "WIKI_ASCENSION_INTRO"
msgstr "Rustitsüaniin on valk, mis on võimeline kasutama gaasilist süsinikdioksiidi ja hapnikku, et oksüdeerida rauda ühest keemilisest olekust teise. See protsess, mida nimetatakse raudseks hingamiseks, vabastab energiat, mida rakk saab seejärel koguda."

msgid "WIKI_ASCENSION_OVERVIEW"
msgstr ""

#, fuzzy
msgid "WIKI_ASCENSION_TRANSITIONS"
msgstr "Liikide populatsioon"

#, fuzzy
msgid "WIKI_ASCENSION_UI"
msgstr "Rustitsüaniin on valk, mis on võimeline kasutama gaasilist süsinikdioksiidi ja hapnikku, et oksüdeerida rauda ühest keemilisest olekust teise. See protsess, mida nimetatakse raudseks hingamiseks, vabastab energiat, mida rakk saab seejärel koguda."

#, fuzzy
msgid "WIKI_AWAKENING_STAGE_CURRENT_DEVELOPMENT"
msgstr "Võimaldab siduda teiste rakkudega. See on esimene samm mitmerakulisuse suunas. Kui teie rakk on osa kolooniast, jagatakse ühendeid rakkude vahel. Te ei saa koloonia osana redaktorisse siseneda, nii et peate lahti siduma, kui kogute raku jagamiseks piisavalt ühendeid."

#, fuzzy
msgid "WIKI_AWAKENING_STAGE_FEATURES"
msgstr "Võimaldab siduda teiste rakkudega. See on esimene samm mitmerakulisuse suunas. Kui teie rakk on osa kolooniast, jagatakse ühendeid rakkude vahel. Te ei saa koloonia osana redaktorisse siseneda, nii et peate lahti siduma, kui kogute raku jagamiseks piisavalt ühendeid."

#, fuzzy
msgid "WIKI_AWAKENING_STAGE_INTRO"
msgstr "Sideaine"

msgid "WIKI_AWAKENING_STAGE_OVERVIEW"
msgstr ""

#, fuzzy
msgid "WIKI_AWAKENING_STAGE_TRANSITIONS"
msgstr "Võimaldab siduda teiste rakkudega. See on esimene samm mitmerakulisuse suunas. Kui teie rakk on osa kolooniast, jagatakse ühendeid rakkude vahel. Te ei saa koloonia osana redaktorisse siseneda, nii et peate lahti siduma, kui kogute raku jagamiseks piisavalt ühendeid."

#, fuzzy
msgid "WIKI_AWAKENING_STAGE_UI"
msgstr "Sideaine"

msgid "WIKI_AWARE_STAGE_CURRENT_DEVELOPMENT"
msgstr ""

#, fuzzy
msgid "WIKI_AWARE_STAGE_FEATURES"
msgstr ""
"Kaugel võõral planeedil on vulkaanitegevuse ja meteoriidide kokkupõrked viinud universumis uue nähtuse väljakujunemiseni.\n"
"\n"
"Elu.\n"
"\n"
"Lihtsad mikroobid elavad ookeani sügavates piirkondades. Olete viimane universaalne ühine esivanem (LUCA) sellel planeedil.\n"
"\n"
"Selles vaenulikus maailmas ellujäämiseks peate koguma kokku kõik ühendid, mida leiate ja põlvkondade kaupa edasi arenema, et võistelda teiste mikroobiliikidega."

#, fuzzy
msgid "WIKI_AWARE_STAGE_INTRO"
msgstr "Lämmastik on valk, mis on võimeline kasutama gaasilist lämmastikku ja rakuenergiat ATP kujul, et toota ammoniaaki, mis on rakkude kasvu peamine toitaine. Seda protsessi nimetatakse anaeroobseks lämmastiku fikseerimiseks. Kuna lämmastik suspendeeritakse otse tsütoplasmas, teostab ümbritsev vedelik teatud glükolüüsi."

#, fuzzy
msgid "WIKI_AWARE_STAGE_OVERVIEW"
msgstr ""
"Kaugel võõral planeedil on vulkaanitegevuse ja meteoriidide kokkupõrked viinud universumis uue nähtuse väljakujunemiseni.\n"
"\n"
"Elu.\n"
"\n"
"Lihtsad mikroobid elavad ookeani sügavates piirkondades. Olete viimane universaalne ühine esivanem (LUCA) sellel planeedil.\n"
"\n"
"Selles vaenulikus maailmas ellujäämiseks peate koguma kokku kõik ühendid, mida leiate ja põlvkondade kaupa edasi arenema, et võistelda teiste mikroobiliikidega."

#, fuzzy
msgid "WIKI_AWARE_STAGE_TRANSITIONS"
msgstr "Lämmastik"

#, fuzzy
msgid "WIKI_AWARE_STAGE_UI"
msgstr ""
"Kaugel võõral planeedil on vulkaanitegevuse ja meteoriidide kokkupõrked viinud universumis uue nähtuse väljakujunemiseni.\n"
"\n"
"Elu.\n"
"\n"
"Lihtsad mikroobid elavad ookeani sügavates piirkondades. Olete viimane universaalne ühine esivanem (LUCA) sellel planeedil.\n"
"\n"
"Selles vaenulikus maailmas ellujäämiseks peate koguma kokku kõik ühendid, mida leiate ja põlvkondade kaupa edasi arenema, et võistelda teiste mikroobiliikidega."

#, fuzzy
msgid "WIKI_AXON_EFFECTS"
msgstr "Välised mõjud:"

msgid "WIKI_AXON_INTRO"
msgstr ""

msgid "WIKI_AXON_MODIFICATIONS"
msgstr ""

#, fuzzy
msgid "WIKI_AXON_PROCESSES"
msgstr "Protsesse pole"

msgid "WIKI_AXON_REQUIREMENTS"
msgstr ""

msgid "WIKI_AXON_SCIENTIFIC_BACKGROUND"
msgstr ""

msgid "WIKI_AXON_STRATEGY"
msgstr ""

msgid "WIKI_AXON_UPGRADES"
msgstr ""

#, fuzzy
msgid "WIKI_BACTERIAL_CHEMOSYNTHESIS_COMMA_GLYCOLYSIS"
msgstr "Oksütotsiin"

#, fuzzy
msgid "WIKI_BINDING_AGENT_EFFECTS"
msgstr "Võimaldab siduda teiste rakkudega. See on esimene samm mitmerakulisuse suunas. Kui teie rakk on osa kolooniast, jagatakse ühendeid rakkude vahel. Te ei saa koloonia osana redaktorisse siseneda, nii et peate lahti siduma, kui kogute raku jagamiseks piisavalt ühendeid."

#, fuzzy
msgid "WIKI_BINDING_AGENT_INTRO"
msgstr "Sideaine"

#, fuzzy
msgid "WIKI_BINDING_AGENT_MODIFICATIONS"
msgstr "Võimaldab siduda teiste rakkudega. See on esimene samm mitmerakulisuse suunas. Kui teie rakk on osa kolooniast, jagatakse ühendeid rakkude vahel. Te ei saa koloonia osana redaktorisse siseneda, nii et peate lahti siduma, kui kogute raku jagamiseks piisavalt ühendeid."

#, fuzzy
msgid "WIKI_BINDING_AGENT_PROCESSES"
msgstr "Köitmisrežiimi sisse- ja väljalülitamiseks vajutage nuppu [thrive:input]g_lüliti_siduv[/thrive:input]. Sidumisrežiimis saate oma kolooniaga kinnitada teisi oma liigi rakke, liikudes nendesse. Kolooniast lahkumiseks vajutage [thrive:input]g_lahti_siduma_kõik[/thrive:input]."

#, fuzzy
msgid "WIKI_BINDING_AGENT_REQUIREMENTS"
msgstr "Võimaldab siduda teiste rakkudega. See on esimene samm mitmerakulisuse suunas. Kui teie rakk on osa kolooniast, jagatakse ühendeid rakkude vahel. Te ei saa koloonia osana redaktorisse siseneda, nii et peate lahti siduma, kui kogute raku jagamiseks piisavalt ühendeid."

#, fuzzy
msgid "WIKI_BINDING_AGENT_SCIENTIFIC_BACKGROUND"
msgstr "Võimaldab siduda teiste rakkudega. See on esimene samm mitmerakulisuse suunas. Kui teie rakk on osa kolooniast, jagatakse ühendeid rakkude vahel. Te ei saa koloonia osana redaktorisse siseneda, nii et peate lahti siduma, kui kogute raku jagamiseks piisavalt ühendeid."

#, fuzzy
msgid "WIKI_BINDING_AGENT_STRATEGY"
msgstr "Võimaldab siduda teiste rakkudega. See on esimene samm mitmerakulisuse suunas. Kui teie rakk on osa kolooniast, jagatakse ühendeid rakkude vahel. Te ei saa koloonia osana redaktorisse siseneda, nii et peate lahti siduma, kui kogute raku jagamiseks piisavalt ühendeid."

#, fuzzy
msgid "WIKI_BINDING_AGENT_UPGRADES"
msgstr "Võimaldab siduda teiste rakkudega. See on esimene samm mitmerakulisuse suunas. Kui teie rakk on osa kolooniast, jagatakse ühendeid rakkude vahel. Te ei saa koloonia osana redaktorisse siseneda, nii et peate lahti siduma, kui kogute raku jagamiseks piisavalt ühendeid."

#, fuzzy
msgid "WIKI_BIOLUMINESCENT_VACUOLE_EFFECTS"
msgstr "Bioluminestseeruv vakuool"

#, fuzzy
msgid "WIKI_BIOLUMINESCENT_VACUOLE_INTRO"
msgstr "Bioluminestseeruv vakuool"

#, fuzzy
msgid "WIKI_BIOLUMINESCENT_VACUOLE_MODIFICATIONS"
msgstr "Bioluminestseeruv vakuool"

#, fuzzy
msgid "WIKI_BIOLUMINESCENT_VACUOLE_PROCESSES"
msgstr "Bioluminestseeruv vakuool"

#, fuzzy
msgid "WIKI_BIOLUMINESCENT_VACUOLE_REQUIREMENTS"
msgstr "Bioluminestseeruv vakuool"

#, fuzzy
msgid "WIKI_BIOLUMINESCENT_VACUOLE_SCIENTIFIC_BACKGROUND"
msgstr "Bioluminestseeruv vakuool"

#, fuzzy
msgid "WIKI_BIOLUMINESCENT_VACUOLE_STRATEGY"
msgstr "Bioluminestseeruv vakuool"

#, fuzzy
msgid "WIKI_BIOLUMINESCENT_VACUOLE_UPGRADES"
msgstr "Bioluminestseeruv vakuool"

msgid "WIKI_BODY_PLAN_EDITOR_COMMA_CELL_EDITOR"
msgstr ""

#, fuzzy
msgid "WIKI_CHEMOPLAST_EFFECTS"
msgstr "Kemoplast on kahekordne membraanstruktuur, mis sisaldab valke, mis on võimelised muutma vesiniksulfiidi, vee ja gaasilise süsinikdioksiidi glükoosiks protsessis, mida nimetatakse vesiniksulfiidi kemosünteesiks. Selle glükoosi tootmise kiirus on kooskõlas süsinikdioksiidi kontsentratsiooniga."

#, fuzzy
msgid "WIKI_CHEMOPLAST_INTRO"
msgstr "Kemoplast on kahekordne membraanstruktuur, mis sisaldab valke, mis on võimelised muutma vesiniksulfiidi, vee ja gaasilise süsinikdioksiidi glükoosiks protsessis, mida nimetatakse vesiniksulfiidi kemosünteesiks. Selle glükoosi tootmise kiirus on kooskõlas süsinikdioksiidi kontsentratsiooniga."

#, fuzzy
msgid "WIKI_CHEMOPLAST_MODIFICATIONS"
msgstr "Kemoplast on kahekordne membraanstruktuur, mis sisaldab valke, mis on võimelised muutma vesiniksulfiidi, vee ja gaasilise süsinikdioksiidi glükoosiks protsessis, mida nimetatakse vesiniksulfiidi kemosünteesiks. Selle glükoosi tootmise kiirus on kooskõlas süsinikdioksiidi kontsentratsiooniga."

#, fuzzy
msgid "WIKI_CHEMOPLAST_PROCESSES"
msgstr "Muudab [thrive:compound type=\"vesiniksulfiid\"][/thrive:compound] tüübiks [thrive:compound type=\"glucose\"][/thrive:compound]. Hindamisskaalad kontsentratsiooniga [thrive:compound type=\"süsinikdioksiid\"][/thrive:compound]."

msgid "WIKI_CHEMOPLAST_REQUIREMENTS"
msgstr ""

#, fuzzy
msgid "WIKI_CHEMOPLAST_SCIENTIFIC_BACKGROUND"
msgstr "Kemoplast on kahekordne membraanstruktuur, mis sisaldab valke, mis on võimelised muutma vesiniksulfiidi, vee ja gaasilise süsinikdioksiidi glükoosiks protsessis, mida nimetatakse vesiniksulfiidi kemosünteesiks. Selle glükoosi tootmise kiirus on kooskõlas süsinikdioksiidi kontsentratsiooniga."

#, fuzzy
msgid "WIKI_CHEMOPLAST_STRATEGY"
msgstr "Kemoplast on kahekordne membraanstruktuur, mis sisaldab valke, mis on võimelised muutma vesiniksulfiidi, vee ja gaasilise süsinikdioksiidi glükoosiks protsessis, mida nimetatakse vesiniksulfiidi kemosünteesiks. Selle glükoosi tootmise kiirus on kooskõlas süsinikdioksiidi kontsentratsiooniga."

#, fuzzy
msgid "WIKI_CHEMOPLAST_UPGRADES"
msgstr "Kemoplast on kahekordne membraanstruktuur, mis sisaldab valke, mis on võimelised muutma vesiniksulfiidi, vee ja gaasilise süsinikdioksiidi glükoosiks protsessis, mida nimetatakse vesiniksulfiidi kemosünteesiks. Selle glükoosi tootmise kiirus on kooskõlas süsinikdioksiidi kontsentratsiooniga."

#, fuzzy
msgid "WIKI_CHEMORECEPTOR_EFFECTS"
msgstr "Kõik rakud \"näevad\" ainult kemoretseptsiooni kaudu. Nii saavad rakud teavet ümbritseva kohta. Selle organelli lisamine tähendab peenhäälestatud kemoretseptsiooni arenemist. Kuna mängijale antakse nägemine isegi raku staadiumis, kujutab see nähtavast ekraanialast väljapoole suunatud joont, mis näitab läheduses olevaid ühendeid, mida mängija veel ei näinud."

#, fuzzy
msgid "WIKI_CHEMORECEPTOR_INTRO"
msgstr "Kemoretseptor"

#, fuzzy
msgid "WIKI_CHEMORECEPTOR_MODIFICATIONS"
msgstr "Kõik rakud \"näevad\" ainult kemoretseptsiooni kaudu. Nii saavad rakud teavet ümbritseva kohta. Selle organelli lisamine tähendab peenhäälestatud kemoretseptsiooni arenemist. Kuna mängijale antakse nägemine isegi raku staadiumis, kujutab see nähtavast ekraanialast väljapoole suunatud joont, mis näitab läheduses olevaid ühendeid, mida mängija veel ei näinud."

#, fuzzy
msgid "WIKI_CHEMORECEPTOR_PROCESSES"
msgstr "Kemoretseptor võimaldab tuvastada ühendeid kaugemalt. Ühenduse tüübi ja juhtjoone värvi valimiseks muutke, kui see on asetatud."

#, fuzzy
msgid "WIKI_CHEMORECEPTOR_REQUIREMENTS"
msgstr "Kõik rakud \"näevad\" ainult kemoretseptsiooni kaudu. Nii saavad rakud teavet ümbritseva kohta. Selle organelli lisamine tähendab peenhäälestatud kemoretseptsiooni arenemist. Kuna mängijale antakse nägemine isegi raku staadiumis, kujutab see nähtavast ekraanialast väljapoole suunatud joont, mis näitab läheduses olevaid ühendeid, mida mängija veel ei näinud."

#, fuzzy
msgid "WIKI_CHEMORECEPTOR_SCIENTIFIC_BACKGROUND"
msgstr "Kõik rakud \"näevad\" ainult kemoretseptsiooni kaudu. Nii saavad rakud teavet ümbritseva kohta. Selle organelli lisamine tähendab peenhäälestatud kemoretseptsiooni arenemist. Kuna mängijale antakse nägemine isegi raku staadiumis, kujutab see nähtavast ekraanialast väljapoole suunatud joont, mis näitab läheduses olevaid ühendeid, mida mängija veel ei näinud."

#, fuzzy
msgid "WIKI_CHEMORECEPTOR_STRATEGY"
msgstr "Kõik rakud \"näevad\" ainult kemoretseptsiooni kaudu. Nii saavad rakud teavet ümbritseva kohta. Selle organelli lisamine tähendab peenhäälestatud kemoretseptsiooni arenemist. Kuna mängijale antakse nägemine isegi raku staadiumis, kujutab see nähtavast ekraanialast väljapoole suunatud joont, mis näitab läheduses olevaid ühendeid, mida mängija veel ei näinud."

#, fuzzy
msgid "WIKI_CHEMORECEPTOR_UPGRADES"
msgstr "Kõik rakud \"näevad\" ainult kemoretseptsiooni kaudu. Nii saavad rakud teavet ümbritseva kohta. Selle organelli lisamine tähendab peenhäälestatud kemoretseptsiooni arenemist. Kuna mängijale antakse nägemine isegi raku staadiumis, kujutab see nähtavast ekraanialast väljapoole suunatud joont, mis näitab läheduses olevaid ühendeid, mida mängija veel ei näinud."

#, fuzzy
msgid "WIKI_CHEMOSYNTHESIZING_PROTEINS_EFFECTS"
msgstr "Kemosünteesivad valgud"

#, fuzzy
msgid "WIKI_CHEMOSYNTHESIZING_PROTEINS_INTRO"
msgstr "Kemosünteesivad valgud"

#, fuzzy
msgid "WIKI_CHEMOSYNTHESIZING_PROTEINS_MODIFICATIONS"
msgstr "Kemosünteesivad valgud on väikesed valkude kogumid tsütoplasmas, mis on võimelised vesiniksulfiidi, vee ja gaasilise süsinikdioksiidi muutma glükoosiks protsessis, mida nimetatakse vesiniksulfiidi kemosünteesiks. Selle glükoosi tootmise kiirus on kooskõlas süsinikdioksiidi kontsentratsiooniga. Kuna kemosünteesivad valgud suspendeeritakse otse tsütoplasmas, teostab ümbritsev vedelik teatud määral glükolüüsi."

#, fuzzy
msgid "WIKI_CHEMOSYNTHESIZING_PROTEINS_PROCESSES"
msgstr "Muudab [thrive:compound type=\"vesiniksulfiid\"][/thrive:compound] tüübiks [thrive:compound type=\"glucose\"][/thrive:compound]. Hindamisskaalad kontsentratsiooniga [thrive:compound type=\"süsinikdioksiid\"][/thrive:compound]. Muudab ka [thrive:compound type=\"glucose\"][/thrive:compound] tüübiks [thrive:compound type=\"atp\"][/thrive:compound]."

#, fuzzy
msgid "WIKI_CHEMOSYNTHESIZING_PROTEINS_REQUIREMENTS"
msgstr "Kemosünteesivad valgud"

#, fuzzy
msgid "WIKI_CHEMOSYNTHESIZING_PROTEINS_SCIENTIFIC_BACKGROUND"
msgstr "Kemosünteesivad valgud on väikesed valkude kogumid tsütoplasmas, mis on võimelised vesiniksulfiidi, vee ja gaasilise süsinikdioksiidi muutma glükoosiks protsessis, mida nimetatakse vesiniksulfiidi kemosünteesiks. Selle glükoosi tootmise kiirus on kooskõlas süsinikdioksiidi kontsentratsiooniga. Kuna kemosünteesivad valgud suspendeeritakse otse tsütoplasmas, teostab ümbritsev vedelik teatud määral glükolüüsi."

#, fuzzy
msgid "WIKI_CHEMOSYNTHESIZING_PROTEINS_STRATEGY"
msgstr "Kemosünteesivad valgud"

#, fuzzy
msgid "WIKI_CHEMOSYNTHESIZING_PROTEINS_UPGRADES"
msgstr "Kemosünteesivad valgud"

#, fuzzy
msgid "WIKI_CHLOROPLAST_EFFECTS"
msgstr "Kloroplast on kahekordne membraanstruktuur, mis sisaldab valgustundlikke pigmente, mis on virnastatud membraanikottidesse. See on prokarüoot, mis on oma eukarüootse peremehe poolt kasutamiseks assimileeritud. Kloroplastis olevad pigmendid on võimelised fotosünteesiks kutsutava protsessi käigus kasutama valguse energiat, et toota veest glükoosi ja gaasilist süsinikdioksiidi. Need pigmendid annavad sellele ka iseloomuliku värvi. Selle glükoosi tootmise kiirus sõltub süsinikdioksiidi kontsentratsioonist ja valguse intensiivsusest."

#, fuzzy
msgid "WIKI_CHLOROPLAST_INTRO"
msgstr "Kloroplast on kahekordne membraanstruktuur, mis sisaldab valgustundlikke pigmente, mis on virnastatud membraanikottidesse. See on prokarüoot, mis on oma eukarüootse peremehe poolt kasutamiseks assimileeritud. Kloroplastis olevad pigmendid on võimelised fotosünteesiks kutsutava protsessi käigus kasutama valguse energiat, et toota veest glükoosi ja gaasilist süsinikdioksiidi. Need pigmendid annavad sellele ka iseloomuliku värvi. Selle glükoosi tootmise kiirus sõltub süsinikdioksiidi kontsentratsioonist ja valguse intensiivsusest."

#, fuzzy
msgid "WIKI_CHLOROPLAST_MODIFICATIONS"
msgstr "Kloroplast on kahekordne membraanstruktuur, mis sisaldab valgustundlikke pigmente, mis on virnastatud membraanikottidesse. See on prokarüoot, mis on oma eukarüootse peremehe poolt kasutamiseks assimileeritud. Kloroplastis olevad pigmendid on võimelised fotosünteesiks kutsutava protsessi käigus kasutama valguse energiat, et toota veest glükoosi ja gaasilist süsinikdioksiidi. Need pigmendid annavad sellele ka iseloomuliku värvi. Selle glükoosi tootmise kiirus sõltub süsinikdioksiidi kontsentratsioonist ja valguse intensiivsusest."

#, fuzzy
msgid "WIKI_CHLOROPLAST_PROCESSES"
msgstr "Toodab [thrive:compound type=\"glucose\"][/thrive:compound]. Hindamisskaalad kontsentratsiooniga [thrive:compound type=\"süsinikdioksiid\"][/thrive:compound] ja intensiivsusega [thrive:compound type=\"sunlight\"][/thrive:compound]."

msgid "WIKI_CHLOROPLAST_REQUIREMENTS"
msgstr ""

#, fuzzy
msgid "WIKI_CHLOROPLAST_SCIENTIFIC_BACKGROUND"
msgstr "Kloroplast on kahekordne membraanstruktuur, mis sisaldab valgustundlikke pigmente, mis on virnastatud membraanikottidesse. See on prokarüoot, mis on oma eukarüootse peremehe poolt kasutamiseks assimileeritud. Kloroplastis olevad pigmendid on võimelised fotosünteesiks kutsutava protsessi käigus kasutama valguse energiat, et toota veest glükoosi ja gaasilist süsinikdioksiidi. Need pigmendid annavad sellele ka iseloomuliku värvi. Selle glükoosi tootmise kiirus sõltub süsinikdioksiidi kontsentratsioonist ja valguse intensiivsusest."

#, fuzzy
msgid "WIKI_CHLOROPLAST_STRATEGY"
msgstr "Kloroplast on kahekordne membraanstruktuur, mis sisaldab valgustundlikke pigmente, mis on virnastatud membraanikottidesse. See on prokarüoot, mis on oma eukarüootse peremehe poolt kasutamiseks assimileeritud. Kloroplastis olevad pigmendid on võimelised fotosünteesiks kutsutava protsessi käigus kasutama valguse energiat, et toota veest glükoosi ja gaasilist süsinikdioksiidi. Need pigmendid annavad sellele ka iseloomuliku värvi. Selle glükoosi tootmise kiirus sõltub süsinikdioksiidi kontsentratsioonist ja valguse intensiivsusest."

#, fuzzy
msgid "WIKI_CHLOROPLAST_UPGRADES"
msgstr "Kloroplast on kahekordne membraanstruktuur, mis sisaldab valgustundlikke pigmente, mis on virnastatud membraanikottidesse. See on prokarüoot, mis on oma eukarüootse peremehe poolt kasutamiseks assimileeritud. Kloroplastis olevad pigmendid on võimelised fotosünteesiks kutsutava protsessi käigus kasutama valguse energiat, et toota veest glükoosi ja gaasilist süsinikdioksiidi. Need pigmendid annavad sellele ka iseloomuliku värvi. Selle glükoosi tootmise kiirus sõltub süsinikdioksiidi kontsentratsioonist ja valguse intensiivsusest."

#, fuzzy
msgid "WIKI_CHROMATOPHORE_PHOTOSYNTHESIS_COMMA_GLYCOLYSIS"
msgstr "Oksütotsiin"

msgid "WIKI_CILIA_EFFECTS"
msgstr ""

msgid "WIKI_CILIA_INTRO"
msgstr ""

msgid "WIKI_CILIA_MODIFICATIONS"
msgstr ""

#, fuzzy
msgid "WIKI_CILIA_PROCESSES"
msgstr "Muudab [thrive:compound type=\"glucose\"][/thrive:compound] tüübiks [thrive:compound type=\"atp\"][/thrive:compound]."

msgid "WIKI_CILIA_REQUIREMENTS"
msgstr ""

msgid "WIKI_CILIA_SCIENTIFIC_BACKGROUND"
msgstr ""

msgid "WIKI_CILIA_STRATEGY"
msgstr ""

msgid "WIKI_CILIA_UPGRADES"
msgstr ""

#, fuzzy
msgid "WIKI_COMPOUNDS_BUTTON"
msgstr "Raku kleepuv sisemus. Tsütoplasma on põhiline segu ioonidest, valkudest ja muudest vees lahustunud ainetest, mis täidavad raku sisemuse. Üks selle ülesandeid on glükolüüs, glükoosi muundamine ATP energiaks. Et rakkudel, millel puuduvad organellid, on arenenum ainevahetus, loodavad nad energiat just sellele. Seda kasutatakse ka molekulide säilitamiseks rakus ja raku suuruse suurendamiseks."

#, fuzzy
msgid "WIKI_COMPOUNDS_DEVELOPMENT"
msgstr "Ühendid:"

#, fuzzy
msgid "WIKI_COMPOUNDS_INTRO"
msgstr "Raku kleepuv sisemus. Tsütoplasma on põhiline segu ioonidest, valkudest ja muudest vees lahustunud ainetest, mis täidavad raku sisemuse. Üks selle ülesandeid on glükolüüs, glükoosi muundamine ATP energiaks. Et rakkudel, millel puuduvad organellid, on arenenum ainevahetus, loodavad nad energiat just sellele. Seda kasutatakse ka molekulide säilitamiseks rakus ja raku suuruse suurendamiseks."

msgid "WIKI_COMPOUNDS_TYPES_OF_COMPOUNDS"
msgstr ""

msgid "WIKI_COMPOUND_SYSTEM_DEVELOPMENT_COMPOUNDS_LIST"
msgstr ""

msgid "WIKI_COMPOUND_SYSTEM_DEVELOPMENT_INTRO"
msgstr ""

msgid "WIKI_COMPOUND_SYSTEM_DEVELOPMENT_MICROBE_STAGE"
msgstr ""

msgid "WIKI_COMPOUND_SYSTEM_DEVELOPMENT_OVERVIEW"
msgstr ""

#, fuzzy
msgid "WIKI_CREATURE_EDITOR_COMMA_TECH_EDITOR"
msgstr "Mikroobide redaktori laadimine"

#, fuzzy
msgid "WIKI_CYTOPLASM_EFFECTS"
msgstr "Raku kleepuv sisemus. Tsütoplasma on põhiline segu ioonidest, valkudest ja muudest vees lahustunud ainetest, mis täidavad raku sisemuse. Üks selle ülesandeid on glükolüüs, glükoosi muundamine ATP energiaks. Et rakkudel, millel puuduvad organellid, on arenenum ainevahetus, loodavad nad energiat just sellele. Seda kasutatakse ka molekulide säilitamiseks rakus ja raku suuruse suurendamiseks."

#, fuzzy
msgid "WIKI_CYTOPLASM_INTRO"
msgstr "Raku kleepuv sisemus. Tsütoplasma on põhiline segu ioonidest, valkudest ja muudest vees lahustunud ainetest, mis täidavad raku sisemuse. Üks selle ülesandeid on glükolüüs, glükoosi muundamine ATP energiaks. Et rakkudel, millel puuduvad organellid, on arenenum ainevahetus, loodavad nad energiat just sellele. Seda kasutatakse ka molekulide säilitamiseks rakus ja raku suuruse suurendamiseks."

#, fuzzy
msgid "WIKI_CYTOPLASM_MODIFICATIONS"
msgstr "Raku kleepuv sisemus. Tsütoplasma on põhiline segu ioonidest, valkudest ja muudest vees lahustunud ainetest, mis täidavad raku sisemuse. Üks selle ülesandeid on glükolüüs, glükoosi muundamine ATP energiaks. Et rakkudel, millel puuduvad organellid, on arenenum ainevahetus, loodavad nad energiat just sellele. Seda kasutatakse ka molekulide säilitamiseks rakus ja raku suuruse suurendamiseks."

#, fuzzy
msgid "WIKI_CYTOPLASM_PROCESSES"
msgstr "Muudab [thrive:compound type=\"glucose\"][/thrive:compound] tüübiks [thrive:compound type=\"atp\"][/thrive:compound]."

msgid "WIKI_CYTOPLASM_REQUIREMENTS"
msgstr ""

msgid "WIKI_CYTOPLASM_SCIENTIFIC_BACKGROUND"
msgstr ""

msgid "WIKI_CYTOPLASM_STRATEGY"
msgstr ""

msgid "WIKI_CYTOPLASM_UPGRADES"
msgstr ""

#, fuzzy
msgid "WIKI_DEVELOPMENT"
msgstr "Arendajad"

#, fuzzy
msgid "WIKI_DEVELOPMENT_INFO_BUTTON"
msgstr "Organellid"

#, fuzzy
msgid "WIKI_DEVELOPMENT_ROOT_INTRO"
msgstr "Organellid"

msgid "WIKI_EDITORS_AND_MUTATIONS_GENERATIONS_AND_EDITOR_SESSIONS"
msgstr ""

#, fuzzy
msgid "WIKI_EDITORS_AND_MUTATIONS_INTRO"
msgstr "Mitokondrid"

msgid "WIKI_EDITORS_AND_MUTATIONS_MUTATIONS_AND_MUTATION_POINTS"
msgstr ""

msgid "WIKI_ENVIRONMENTAL_CONDITIONS_ENVIRONMENTAL_GASSES"
msgstr ""

#, fuzzy
msgid "WIKI_ENVIRONMENTAL_CONDITIONS_INTRO"
msgstr "Mitokondrid"

#, fuzzy
msgid "WIKI_ENVIRONMENTAL_CONDITIONS_PHYSICAL_CONDITIONS"
msgstr "See paneel näitab numbreid, millest automaatse evo ennustus töötab. Lõpliku populatsiooni määrab kogu energia, mida liik suudab püüda, ja kulu liigi isendi kohta. Auto-evo kasutab lihtsustatud tegelikkuse mudelit, et arvutada, kui hästi liigid toimivad, võttes aluseks energia, mida nad suudavad koguda. Iga toiduallika puhul näidatakse, et liik saab sellest palju energiat. Lisaks kuvatakse sellest allikast saadaolev koguenergia. See, kui suur osa liikide koguenergiast võidab, põhineb sellel, kui suur on sobivus võrreldes kogu sobivusega. Fitness on mõõdik selle kohta, kui hästi liik suudab seda toiduallikat kasutada."

msgid "WIKI_ENVIRONMENTAL_CONDITIONS_THE_DAY/NIGHT_CYCLE"
msgstr ""

#, fuzzy
msgid "WIKI_FERROPLAST_EFFECTS"
msgstr "Termoplast on kahekordne membraanstruktuur, mis sisaldab termotundlikke pigmente, mis on virnastatud membraanikottidesse. See on prokarüoot, mis on oma eukarüootse peremehe poolt kasutamiseks assimileeritud. Termoplastis olevad pigmendid on võimelised kasutama ümbritseva soojuse erinevuste energiat, et toota veest glükoosi ja gaasilist süsinikdioksiidi protsessis, mida nimetatakse termosünteesiks. Selle glükoosi tootmise kiirus sõltub süsinikdioksiidi kontsentratsioonist ja temperatuurist."

#, fuzzy
msgid "WIKI_FERROPLAST_INTRO"
msgstr "Termoplast on kahekordne membraanstruktuur, mis sisaldab termotundlikke pigmente, mis on virnastatud membraanikottidesse. See on prokarüoot, mis on oma eukarüootse peremehe poolt kasutamiseks assimileeritud. Termoplastis olevad pigmendid on võimelised kasutama ümbritseva soojuse erinevuste energiat, et toota veest glükoosi ja gaasilist süsinikdioksiidi protsessis, mida nimetatakse termosünteesiks. Selle glükoosi tootmise kiirus sõltub süsinikdioksiidi kontsentratsioonist ja temperatuurist."

#, fuzzy
msgid "WIKI_FERROPLAST_MODIFICATIONS"
msgstr "Termoplast on kahekordne membraanstruktuur, mis sisaldab termotundlikke pigmente, mis on virnastatud membraanikottidesse. See on prokarüoot, mis on oma eukarüootse peremehe poolt kasutamiseks assimileeritud. Termoplastis olevad pigmendid on võimelised kasutama ümbritseva soojuse erinevuste energiat, et toota veest glükoosi ja gaasilist süsinikdioksiidi protsessis, mida nimetatakse termosünteesiks. Selle glükoosi tootmise kiirus sõltub süsinikdioksiidi kontsentratsioonist ja temperatuurist."

#, fuzzy
msgid "WIKI_FERROPLAST_PROCESSES"
msgstr "Toodab [thrive:compound type=\"glucose\"][/thrive:compound]. Hindamisskaalad [thrive:compound type=\"süsinikdioksiid\"][/thrive:compound] kontsentratsiooni ja temperatuuriga."

#, fuzzy
msgid "WIKI_FERROPLAST_REQUIREMENTS"
msgstr "Lämmastikku fikseeriv plastiid"

#, fuzzy
msgid "WIKI_FERROPLAST_SCIENTIFIC_BACKGROUND"
msgstr "Termoplast on kahekordne membraanstruktuur, mis sisaldab termotundlikke pigmente, mis on virnastatud membraanikottidesse. See on prokarüoot, mis on oma eukarüootse peremehe poolt kasutamiseks assimileeritud. Termoplastis olevad pigmendid on võimelised kasutama ümbritseva soojuse erinevuste energiat, et toota veest glükoosi ja gaasilist süsinikdioksiidi protsessis, mida nimetatakse termosünteesiks. Selle glükoosi tootmise kiirus sõltub süsinikdioksiidi kontsentratsioonist ja temperatuurist."

#, fuzzy
msgid "WIKI_FERROPLAST_STRATEGY"
msgstr "Termoplast on kahekordne membraanstruktuur, mis sisaldab termotundlikke pigmente, mis on virnastatud membraanikottidesse. See on prokarüoot, mis on oma eukarüootse peremehe poolt kasutamiseks assimileeritud. Termoplastis olevad pigmendid on võimelised kasutama ümbritseva soojuse erinevuste energiat, et toota veest glükoosi ja gaasilist süsinikdioksiidi protsessis, mida nimetatakse termosünteesiks. Selle glükoosi tootmise kiirus sõltub süsinikdioksiidi kontsentratsioonist ja temperatuurist."

#, fuzzy
msgid "WIKI_FERROPLAST_UPGRADES"
msgstr "Termoplast on kahekordne membraanstruktuur, mis sisaldab termotundlikke pigmente, mis on virnastatud membraanikottidesse. See on prokarüoot, mis on oma eukarüootse peremehe poolt kasutamiseks assimileeritud. Termoplastis olevad pigmendid on võimelised kasutama ümbritseva soojuse erinevuste energiat, et toota veest glükoosi ja gaasilist süsinikdioksiidi protsessis, mida nimetatakse termosünteesiks. Selle glükoosi tootmise kiirus sõltub süsinikdioksiidi kontsentratsioonist ja temperatuurist."

#, fuzzy
msgid "WIKI_FLAGELLUM_EFFECTS"
msgstr "Lipu (mitmuses: flagella) on piitsataoline valgukiudude kimp, mis ulatub välja rakumembraanist, mis kasutab ATP-d raku lainetamiseks ja liikumiseks teatud suunas. Lipu asend määrab suuna, milles see raku liikumiseks tõukejõu annab. Tõukejõu suund on vastupidine suunale, kuhu lipp on suunatud, näiteks raku vasakule küljele asetatud lipp annab paremale liikumisel tõukejõu."

#, fuzzy
msgid "WIKI_FLAGELLUM_INTRO"
msgstr "Lipu (mitmuses: flagella) on piitsataoline valgukiudude kimp, mis ulatub välja rakumembraanist, mis kasutab ATP-d raku lainetamiseks ja liikumiseks teatud suunas. Lipu asend määrab suuna, milles see raku liikumiseks tõukejõu annab. Tõukejõu suund on vastupidine suunale, kuhu lipp on suunatud, näiteks raku vasakule küljele asetatud lipp annab paremale liikumisel tõukejõu."

#, fuzzy
msgid "WIKI_FLAGELLUM_MODIFICATIONS"
msgstr "Lipu (mitmuses: flagella) on piitsataoline valgukiudude kimp, mis ulatub välja rakumembraanist, mis kasutab ATP-d raku lainetamiseks ja liikumiseks teatud suunas. Lipu asend määrab suuna, milles see raku liikumiseks tõukejõu annab. Tõukejõu suund on vastupidine suunale, kuhu lipp on suunatud, näiteks raku vasakule küljele asetatud lipp annab paremale liikumisel tõukejõu."

#, fuzzy
msgid "WIKI_FLAGELLUM_PROCESSES"
msgstr "Kasutab [thrive:compound type=\"atp\"][/thrive:compound] lahtri liikumiskiiruse suurendamiseks."

msgid "WIKI_FLAGELLUM_REQUIREMENTS"
msgstr ""

msgid "WIKI_FLAGELLUM_SCIENTIFIC_BACKGROUND"
msgstr ""

msgid "WIKI_FLAGELLUM_STRATEGY"
msgstr ""

msgid "WIKI_FLAGELLUM_UPGRADES"
msgstr ""

#, fuzzy
msgid "WIKI_GLYCOLYSIS_COMMA_ANAEROBIC_NITROGEN_FIXATION"
msgstr "Anaeroobne lämmastiku fikseerimine"

#, fuzzy
msgid "WIKI_HEADING_APPENDICES"
msgstr "Võimaldab siduda teiste rakkudega. See on esimene samm mitmerakulisuse suunas. Kui teie rakk on osa kolooniast, jagatakse ühendeid rakkude vahel. Te ei saa koloonia osana redaktorisse siseneda, nii et peate lahti siduma, kui kogute raku jagamiseks piisavalt ühendeid."

#, fuzzy
msgid "WIKI_HEADING_BASIC_GAME_MECHANICS"
msgstr "Võimaldab siduda teiste rakkudega. See on esimene samm mitmerakulisuse suunas. Kui teie rakk on osa kolooniast, jagatakse ühendeid rakkude vahel. Te ei saa koloonia osana redaktorisse siseneda, nii et peate lahti siduma, kui kogute raku jagamiseks piisavalt ühendeid."

msgid "WIKI_HEADING_COMPOUNDS_LIST"
msgstr ""

#, fuzzy
msgid "WIKI_HEADING_COMPOUND_CLOUDS"
msgstr "Lõpmatud ühendid"

#, fuzzy
msgid "WIKI_HEADING_CONCEPT_ART"
msgstr "Kemoretseptor"

#, fuzzy
msgid "WIKI_HEADING_CURRENT_DEVELOPMENT"
msgstr "Praegused arendajad"

#, fuzzy
msgid "WIKI_HEADING_DEVELOPMENT"
msgstr "Juhtarendajad"

#, fuzzy
msgid "WIKI_HEADING_EDITOR"
msgstr "Sideaine"

msgid "WIKI_HEADING_EFFECTS"
msgstr ""

#, fuzzy
msgid "WIKI_HEADING_ENVIRONMENTAL_GASSES"
msgstr "Lämmastik"

#, fuzzy
msgid "WIKI_HEADING_FEATURES"
msgstr "Võimaldab siduda teiste rakkudega. See on esimene samm mitmerakulisuse suunas. Kui teie rakk on osa kolooniast, jagatakse ühendeid rakkude vahel. Te ei saa koloonia osana redaktorisse siseneda, nii et peate lahti siduma, kui kogute raku jagamiseks piisavalt ühendeid."

msgid "WIKI_HEADING_FOG_OF_WAR"
msgstr ""

#, fuzzy
msgid "WIKI_HEADING_GAMEPLAY"
msgstr "Käivitage mängu ajal auto-evo"

#, fuzzy
msgid "WIKI_HEADING_GDD"
msgstr "Sideaine"

#, fuzzy
msgid "WIKI_HEADING_GENERAL_TIPS"
msgstr "Võimaldab siduda teiste rakkudega. See on esimene samm mitmerakulisuse suunas. Kui teie rakk on osa kolooniast, jagatakse ühendeid rakkude vahel. Te ei saa koloonia osana redaktorisse siseneda, nii et peate lahti siduma, kui kogute raku jagamiseks piisavalt ühendeid."

msgid "WIKI_HEADING_GENERATIONS_AND_EDITOR_SESSIONS"
msgstr ""

#, fuzzy
msgid "WIKI_HEADING_MICROBE_PARTS"
msgstr ""
"Kaugel võõral planeedil on vulkaanitegevuse ja meteoriidide kokkupõrked viinud universumis uue nähtuse väljakujunemiseni.\n"
"\n"
"Elu.\n"
"\n"
"Lihtsad mikroobid elavad ookeani sügavates piirkondades. Olete viimane universaalne ühine esivanem (LUCA) sellel planeedil.\n"
"\n"
"Selles vaenulikus maailmas ellujäämiseks peate koguma kokku kõik ühendid, mida leiate ja põlvkondade kaupa edasi arenema, et võistelda teiste mikroobiliikidega."

#, fuzzy
msgid "WIKI_HEADING_MICROBE_STAGE"
msgstr ""
"Kaugel võõral planeedil on vulkaanitegevuse ja meteoriidide kokkupõrked viinud universumis uue nähtuse väljakujunemiseni.\n"
"\n"
"Elu.\n"
"\n"
"Lihtsad mikroobid elavad ookeani sügavates piirkondades. Olete viimane universaalne ühine esivanem (LUCA) sellel planeedil.\n"
"\n"
"Selles vaenulikus maailmas ellujäämiseks peate koguma kokku kõik ühendid, mida leiate ja põlvkondade kaupa edasi arenema, et võistelda teiste mikroobiliikidega."

#, fuzzy
msgid "WIKI_HEADING_MICROBE_STAGE_TIPS"
msgstr ""
"Kaugel võõral planeedil on vulkaanitegevuse ja meteoriidide kokkupõrked viinud universumis uue nähtuse väljakujunemiseni.\n"
"\n"
"Elu.\n"
"\n"
"Lihtsad mikroobid elavad ookeani sügavates piirkondades. Olete viimane universaalne ühine esivanem (LUCA) sellel planeedil.\n"
"\n"
"Selles vaenulikus maailmas ellujäämiseks peate koguma kokku kõik ühendid, mida leiate ja põlvkondade kaupa edasi arenema, et võistelda teiste mikroobiliikidega."

msgid "WIKI_HEADING_MODIFICATIONS"
msgstr ""

#, fuzzy
msgid "WIKI_HEADING_MORE_GAME_INFO"
msgstr ""
"Kaugel võõral planeedil on vulkaanitegevuse ja meteoriidide kokkupõrked viinud universumis uue nähtuse väljakujunemiseni.\n"
"\n"
"Elu.\n"
"\n"
"Lihtsad mikroobid elavad ookeani sügavates piirkondades. Olete viimane universaalne ühine esivanem (LUCA) sellel planeedil.\n"
"\n"
"Selles vaenulikus maailmas ellujäämiseks peate koguma kokku kõik ühendid, mida leiate ja põlvkondade kaupa edasi arenema, et võistelda teiste mikroobiliikidega."

msgid "WIKI_HEADING_MUTATIONS_AND_MUTATION_POINTS"
msgstr ""

msgid "WIKI_HEADING_OVERVIEW"
msgstr ""

#, fuzzy
msgid "WIKI_HEADING_PATCHES"
msgstr "Köitmisrežiimi sisse- ja väljalülitamiseks vajutage nuppu [thrive:input]g_lüliti_siduv[/thrive:input]. Sidumisrežiimis saate oma kolooniaga kinnitada teisi oma liigi rakke, liikudes nendesse. Kolooniast lahkumiseks vajutage [thrive:input]g_lahti_siduma_kõik[/thrive:input]."

#, fuzzy
msgid "WIKI_HEADING_PHYSICAL_CONDITIONS"
msgstr "Füüsilised tingimused"

msgid "WIKI_HEADING_PROCESSES"
msgstr ""

msgid "WIKI_HEADING_REPRODUCTION_IN_THE_MICROBE_STAGE"
msgstr ""

msgid "WIKI_HEADING_REQUIREMENTS"
msgstr ""

msgid "WIKI_HEADING_SCIENTIFIC_BACKGROUND"
msgstr ""

msgid "WIKI_HEADING_STRATEGY"
msgstr ""

msgid "WIKI_HEADING_THE_DAY/NIGHT_CYCLE"
msgstr ""

msgid "WIKI_HEADING_THE_PATCH_MAP"
msgstr ""

#, fuzzy
msgid "WIKI_HEADING_TRANSITIONS"
msgstr "Võimaldab siduda teiste rakkudega. See on esimene samm mitmerakulisuse suunas. Kui teie rakk on osa kolooniast, jagatakse ühendeid rakkude vahel. Te ei saa koloonia osana redaktorisse siseneda, nii et peate lahti siduma, kui kogute raku jagamiseks piisavalt ühendeid."

#, fuzzy
msgid "WIKI_HEADING_TYPES_OF_COMPOUNDS"
msgstr "Lõpmatud ühendid"

msgid "WIKI_HEADING_UI"
msgstr ""

msgid "WIKI_HEADING_UPGRADES"
msgstr ""

#, fuzzy
msgid "WIKI_HELP_AND_TIPS_BASIC_GAME_MECHANICS"
msgstr "Raku kleepuv sisemus. Tsütoplasma on põhiline segu ioonidest, valkudest ja muudest vees lahustunud ainetest, mis täidavad raku sisemuse. Üks selle ülesandeid on glükolüüs, glükoosi muundamine ATP energiaks. Et rakkudel, millel puuduvad organellid, on arenenum ainevahetus, loodavad nad energiat just sellele. Seda kasutatakse ka molekulide säilitamiseks rakus ja raku suuruse suurendamiseks."

#, fuzzy
msgid "WIKI_HELP_AND_TIPS_BUTTON"
msgstr "Raku kleepuv sisemus. Tsütoplasma on põhiline segu ioonidest, valkudest ja muudest vees lahustunud ainetest, mis täidavad raku sisemuse. Üks selle ülesandeid on glükolüüs, glükoosi muundamine ATP energiaks. Et rakkudel, millel puuduvad organellid, on arenenum ainevahetus, loodavad nad energiat just sellele. Seda kasutatakse ka molekulide säilitamiseks rakus ja raku suuruse suurendamiseks."

#, fuzzy
msgid "WIKI_HELP_AND_TIPS_COMPOUND_CLOUDS"
msgstr "Raku kleepuv sisemus. Tsütoplasma on põhiline segu ioonidest, valkudest ja muudest vees lahustunud ainetest, mis täidavad raku sisemuse. Üks selle ülesandeid on glükolüüs, glükoosi muundamine ATP energiaks. Et rakkudel, millel puuduvad organellid, on arenenum ainevahetus, loodavad nad energiat just sellele. Seda kasutatakse ka molekulide säilitamiseks rakus ja raku suuruse suurendamiseks."

#, fuzzy
msgid "WIKI_HELP_AND_TIPS_GENERAL_TIPS"
msgstr "Tülakoidid on valkude ja valgustundlike pigmentide klastrid. Pigmendid on võimelised fotosünteesiks kutsutava protsessi käigus kasutama valguse energiat glükoosi tootmiseks veest ja gaasilisest süsinikdioksiidist. Need pigmendid annavad neile ka erilise värvi. Nende glükoosi tootmise kiirus sõltub süsinikdioksiidi kontsentratsioonist ja valguse intensiivsusest. Kuna tülakoidid suspendeeritakse otse tsütoplasmas, teostab ümbritsev vedelik teatud glükolüüsi."

#, fuzzy
msgid "WIKI_HELP_AND_TIPS_INTRO"
msgstr "Tülakoidid on valkude ja valgustundlike pigmentide klastrid. Pigmendid on võimelised fotosünteesiks kutsutava protsessi käigus kasutama valguse energiat glükoosi tootmiseks veest ja gaasilisest süsinikdioksiidist. Need pigmendid annavad neile ka erilise värvi. Nende glükoosi tootmise kiirus sõltub süsinikdioksiidi kontsentratsioonist ja valguse intensiivsusest. Kuna tülakoidid suspendeeritakse otse tsütoplasmas, teostab ümbritsev vedelik teatud glükolüüsi."

#, fuzzy
msgid "WIKI_HELP_AND_TIPS_MICROBE_PARTS"
msgstr "Tülakoidid on valkude ja valgustundlike pigmentide klastrid. Pigmendid on võimelised fotosünteesiks kutsutava protsessi käigus kasutama valguse energiat glükoosi tootmiseks veest ja gaasilisest süsinikdioksiidist. Need pigmendid annavad neile ka erilise värvi. Nende glükoosi tootmise kiirus sõltub süsinikdioksiidi kontsentratsioonist ja valguse intensiivsusest. Kuna tülakoidid suspendeeritakse otse tsütoplasmas, teostab ümbritsev vedelik teatud glükolüüsi."

#, fuzzy
msgid "WIKI_HELP_AND_TIPS_MICROBE_STAGE_TIPS"
msgstr ""
"Kaugel võõral planeedil on vulkaanitegevuse ja meteoriidide kokkupõrked viinud universumis uue nähtuse väljakujunemiseni.\n"
"\n"
"Elu.\n"
"\n"
"Lihtsad mikroobid elavad ookeani sügavates piirkondades. Olete viimane universaalne ühine esivanem (LUCA) sellel planeedil.\n"
"\n"
"Selles vaenulikus maailmas ellujäämiseks peate koguma kokku kõik ühendid, mida leiate ja põlvkondade kaupa edasi arenema, et võistelda teiste mikroobiliikidega."

#, fuzzy
msgid "WIKI_HELP_AND_TIPS_MORE_GAME_INFO"
msgstr "Tülakoidid on valkude ja valgustundlike pigmentide klastrid. Pigmendid on võimelised fotosünteesiks kutsutava protsessi käigus kasutama valguse energiat glükoosi tootmiseks veest ja gaasilisest süsinikdioksiidist. Need pigmendid annavad neile ka erilise värvi. Nende glükoosi tootmise kiirus sõltub süsinikdioksiidi kontsentratsioonist ja valguse intensiivsusest. Kuna tülakoidid suspendeeritakse otse tsütoplasmas, teostab ümbritsev vedelik teatud glükolüüsi."

#, fuzzy
msgid "WIKI_HYDROGENASE_EFFECTS"
msgstr "Lämmastik on valk, mis on võimeline kasutama gaasilist lämmastikku ja rakuenergiat ATP kujul, et toota ammoniaaki, mis on rakkude kasvu peamine toitaine. Seda protsessi nimetatakse anaeroobseks lämmastiku fikseerimiseks. Kuna lämmastik suspendeeritakse otse tsütoplasmas, teostab ümbritsev vedelik teatud glükolüüsi."

#, fuzzy
msgid "WIKI_HYDROGENASE_INTRO"
msgstr "Lämmastik on valk, mis on võimeline kasutama gaasilist lämmastikku ja rakuenergiat ATP kujul, et toota ammoniaaki, mis on rakkude kasvu peamine toitaine. Seda protsessi nimetatakse anaeroobseks lämmastiku fikseerimiseks. Kuna lämmastik suspendeeritakse otse tsütoplasmas, teostab ümbritsev vedelik teatud glükolüüsi."

#, fuzzy
msgid "WIKI_HYDROGENASE_MODIFICATIONS"
msgstr "Lämmastik on valk, mis on võimeline kasutama gaasilist lämmastikku ja rakuenergiat ATP kujul, et toota ammoniaaki, mis on rakkude kasvu peamine toitaine. Seda protsessi nimetatakse anaeroobseks lämmastiku fikseerimiseks. Kuna lämmastik suspendeeritakse otse tsütoplasmas, teostab ümbritsev vedelik teatud glükolüüsi."

#, fuzzy
msgid "WIKI_HYDROGENASE_PROCESSES"
msgstr "Muudab [thrive:compound type=\"atp\"][/thrive:compound] tüübiks [thrive:compound type=\"ammoniaak\"][/thrive:compound]. Hindamisskaalad kontsentratsiooniga [thrive:compound type=\"nitrogen\"][/thrive:compound]."

#, fuzzy
msgid "WIKI_HYDROGENASE_REQUIREMENTS"
msgstr "Termoplast on kahekordne membraanstruktuur, mis sisaldab termotundlikke pigmente, mis on virnastatud membraanikottidesse. See on prokarüoot, mis on oma eukarüootse peremehe poolt kasutamiseks assimileeritud. Termoplastis olevad pigmendid on võimelised kasutama ümbritseva soojuse erinevuste energiat, et toota veest glükoosi ja gaasilist süsinikdioksiidi protsessis, mida nimetatakse termosünteesiks. Selle glükoosi tootmise kiirus sõltub süsinikdioksiidi kontsentratsioonist ja temperatuurist."

#, fuzzy
msgid "WIKI_HYDROGENASE_SCIENTIFIC_BACKGROUND"
msgstr "Lämmastik on valk, mis on võimeline kasutama gaasilist lämmastikku ja rakuenergiat ATP kujul, et toota ammoniaaki, mis on rakkude kasvu peamine toitaine. Seda protsessi nimetatakse anaeroobseks lämmastiku fikseerimiseks. Kuna lämmastik suspendeeritakse otse tsütoplasmas, teostab ümbritsev vedelik teatud glükolüüsi."

#, fuzzy
msgid "WIKI_HYDROGENASE_STRATEGY"
msgstr "Lämmastik on valk, mis on võimeline kasutama gaasilist lämmastikku ja rakuenergiat ATP kujul, et toota ammoniaaki, mis on rakkude kasvu peamine toitaine. Seda protsessi nimetatakse anaeroobseks lämmastiku fikseerimiseks. Kuna lämmastik suspendeeritakse otse tsütoplasmas, teostab ümbritsev vedelik teatud glükolüüsi."

#, fuzzy
msgid "WIKI_HYDROGENASE_UPGRADES"
msgstr "Lämmastik on valk, mis on võimeline kasutama gaasilist lämmastikku ja rakuenergiat ATP kujul, et toota ammoniaaki, mis on rakkude kasvu peamine toitaine. Seda protsessi nimetatakse anaeroobseks lämmastiku fikseerimiseks. Kuna lämmastik suspendeeritakse otse tsütoplasmas, teostab ümbritsev vedelik teatud glükolüüsi."

#, fuzzy
msgid "WIKI_HYDROGENOSOME_EFFECTS"
msgstr "Lämmastik on valk, mis on võimeline kasutama gaasilist lämmastikku ja rakuenergiat ATP kujul, et toota ammoniaaki, mis on rakkude kasvu peamine toitaine. Seda protsessi nimetatakse anaeroobseks lämmastiku fikseerimiseks. Kuna lämmastik suspendeeritakse otse tsütoplasmas, teostab ümbritsev vedelik teatud glükolüüsi."

#, fuzzy
msgid "WIKI_HYDROGENOSOME_INTRO"
msgstr "Lämmastik on valk, mis on võimeline kasutama gaasilist lämmastikku ja rakuenergiat ATP kujul, et toota ammoniaaki, mis on rakkude kasvu peamine toitaine. Seda protsessi nimetatakse anaeroobseks lämmastiku fikseerimiseks. Kuna lämmastik suspendeeritakse otse tsütoplasmas, teostab ümbritsev vedelik teatud glükolüüsi."

#, fuzzy
msgid "WIKI_HYDROGENOSOME_MODIFICATIONS"
msgstr "Lämmastik on valk, mis on võimeline kasutama gaasilist lämmastikku ja rakuenergiat ATP kujul, et toota ammoniaaki, mis on rakkude kasvu peamine toitaine. Seda protsessi nimetatakse anaeroobseks lämmastiku fikseerimiseks. Kuna lämmastik suspendeeritakse otse tsütoplasmas, teostab ümbritsev vedelik teatud glükolüüsi."

#, fuzzy
msgid "WIKI_HYDROGENOSOME_PROCESSES"
msgstr "Muudab [thrive:compound type=\"atp\"][/thrive:compound] tüübiks [thrive:compound type=\"ammoniaak\"][/thrive:compound]. Hindamisskaalad kontsentratsiooniga [thrive:compound type=\"nitrogen\"][/thrive:compound]."

#, fuzzy
msgid "WIKI_HYDROGENOSOME_REQUIREMENTS"
msgstr "Termoplast on kahekordne membraanstruktuur, mis sisaldab termotundlikke pigmente, mis on virnastatud membraanikottidesse. See on prokarüoot, mis on oma eukarüootse peremehe poolt kasutamiseks assimileeritud. Termoplastis olevad pigmendid on võimelised kasutama ümbritseva soojuse erinevuste energiat, et toota veest glükoosi ja gaasilist süsinikdioksiidi protsessis, mida nimetatakse termosünteesiks. Selle glükoosi tootmise kiirus sõltub süsinikdioksiidi kontsentratsioonist ja temperatuurist."

#, fuzzy
msgid "WIKI_HYDROGENOSOME_SCIENTIFIC_BACKGROUND"
msgstr "Lämmastik on valk, mis on võimeline kasutama gaasilist lämmastikku ja rakuenergiat ATP kujul, et toota ammoniaaki, mis on rakkude kasvu peamine toitaine. Seda protsessi nimetatakse anaeroobseks lämmastiku fikseerimiseks. Kuna lämmastik suspendeeritakse otse tsütoplasmas, teostab ümbritsev vedelik teatud glükolüüsi."

#, fuzzy
msgid "WIKI_HYDROGENOSOME_STRATEGY"
msgstr "Lämmastik on valk, mis on võimeline kasutama gaasilist lämmastikku ja rakuenergiat ATP kujul, et toota ammoniaaki, mis on rakkude kasvu peamine toitaine. Seda protsessi nimetatakse anaeroobseks lämmastiku fikseerimiseks. Kuna lämmastik suspendeeritakse otse tsütoplasmas, teostab ümbritsev vedelik teatud glükolüüsi."

#, fuzzy
msgid "WIKI_HYDROGENOSOME_UPGRADES"
msgstr "Lämmastik on valk, mis on võimeline kasutama gaasilist lämmastikku ja rakuenergiat ATP kujul, et toota ammoniaaki, mis on rakkude kasvu peamine toitaine. Seda protsessi nimetatakse anaeroobseks lämmastiku fikseerimiseks. Kuna lämmastik suspendeeritakse otse tsütoplasmas, teostab ümbritsev vedelik teatud glükolüüsi."

#, fuzzy
msgid "WIKI_INDUSTRIAL_STAGE_CURRENT_DEVELOPMENT"
msgstr "Võimaldab siduda teiste rakkudega. See on esimene samm mitmerakulisuse suunas. Kui teie rakk on osa kolooniast, jagatakse ühendeid rakkude vahel. Te ei saa koloonia osana redaktorisse siseneda, nii et peate lahti siduma, kui kogute raku jagamiseks piisavalt ühendeid."

#, fuzzy
msgid "WIKI_INDUSTRIAL_STAGE_FEATURES"
msgstr "Võimaldab siduda teiste rakkudega. See on esimene samm mitmerakulisuse suunas. Kui teie rakk on osa kolooniast, jagatakse ühendeid rakkude vahel. Te ei saa koloonia osana redaktorisse siseneda, nii et peate lahti siduma, kui kogute raku jagamiseks piisavalt ühendeid."

#, fuzzy
msgid "WIKI_INDUSTRIAL_STAGE_INTRO"
msgstr "Sideaine"

msgid "WIKI_INDUSTRIAL_STAGE_OVERVIEW"
msgstr ""

#, fuzzy
msgid "WIKI_INDUSTRIAL_STAGE_TRANSITIONS"
msgstr "See paneel näitab numbreid, millest automaatse evo ennustus töötab. Lõpliku populatsiooni määrab kogu energia, mida liik suudab püüda, ja kulu liigi isendi kohta. Auto-evo kasutab lihtsustatud tegelikkuse mudelit, et arvutada, kui hästi liigid toimivad, võttes aluseks energia, mida nad suudavad koguda. Iga toiduallika puhul näidatakse, et liik saab sellest palju energiat. Lisaks kuvatakse sellest allikast saadaolev koguenergia. See, kui suur osa liikide koguenergiast võidab, põhineb sellel, kui suur on sobivus võrreldes kogu sobivusega. Fitness on mõõdik selle kohta, kui hästi liik suudab seda toiduallikat kasutada."

#, fuzzy
msgid "WIKI_INDUSTRIAL_STAGE_UI"
msgstr "Sideaine"

msgid "WIKI_INJECTISOME_PILUS"
msgstr ""

msgid "WIKI_LYSOSOME_EFFECTS"
msgstr ""

#, fuzzy
msgid "WIKI_LYSOSOME_INTRO"
msgstr "Metabolosoomid on valkude klastrid, mis on mähitud valgukestesse. Nad on võimelised muutma glükoosi ATP-ks palju suurema kiirusega, kui seda saab teha tsütoplasmas protsessis, mida nimetatakse aeroobseks hingamiseks. Siiski vajab see toimimiseks hapnikku ja madalam hapnikusisaldus keskkonnas aeglustab selle ATP tootmist. Kuna metabolosoomid suspendeeritakse otse tsütoplasmas, teostab ümbritsev vedelik teatud määral glükolüüsi."

#, fuzzy
msgid "WIKI_LYSOSOME_MODIFICATIONS"
msgstr "Metabolosoomid on valkude klastrid, mis on mähitud valgukestesse. Nad on võimelised muutma glükoosi ATP-ks palju suurema kiirusega, kui seda saab teha tsütoplasmas protsessis, mida nimetatakse aeroobseks hingamiseks. Siiski vajab see toimimiseks hapnikku ja madalam hapnikusisaldus keskkonnas aeglustab selle ATP tootmist. Kuna metabolosoomid suspendeeritakse otse tsütoplasmas, teostab ümbritsev vedelik teatud määral glükolüüsi."

#, fuzzy
msgid "WIKI_LYSOSOME_PROCESSES"
msgstr "Muudab [thrive:compound type=\"atp\"][/thrive:compound] tüübiks [thrive:compound type=\"oxytoxy\"][/thrive:compound]. Hindamisskaalad kontsentratsiooniga [thrive:compound type=\"oxygen\"][/thrive:compound]. Võib vabastada toksiine, vajutades nuppu [thrive:input]g_fire_toxin[/thrive:input]. Kui [thrive:compound type=\"oxytoxy\"][/thrive:compound] kogus on väike, on pildistamine siiski võimalik, kuid sellega kaasneb väiksem kahju."

msgid "WIKI_LYSOSOME_REQUIREMENTS"
msgstr ""

msgid "WIKI_LYSOSOME_SCIENTIFIC_BACKGROUND"
msgstr ""

msgid "WIKI_LYSOSOME_STRATEGY"
msgstr ""

msgid "WIKI_LYSOSOME_UPGRADES"
msgstr ""

#, fuzzy
msgid "WIKI_MACROSCOPIC_STAGE_CONCEPT_ART"
msgstr "Liikuge mängu järgmisse etappi (mitmerakuline). Saadaval, kui teil on piisavalt suur rakukoloonia."

#, fuzzy
msgid "WIKI_MACROSCOPIC_STAGE_CURRENT_DEVELOPMENT"
msgstr "Võimaldab siduda teiste rakkudega. See on esimene samm mitmerakulisuse suunas. Kui teie rakk on osa kolooniast, jagatakse ühendeid rakkude vahel. Te ei saa koloonia osana redaktorisse siseneda, nii et peate lahti siduma, kui kogute raku jagamiseks piisavalt ühendeid."

#, fuzzy
msgid "WIKI_MACROSCOPIC_STAGE_FEATURES"
msgstr "Tuum"

#, fuzzy
msgid "WIKI_MACROSCOPIC_STAGE_INTRO"
msgstr ""
"Kaugel võõral planeedil on vulkaanitegevuse ja meteoriidide kokkupõrked viinud universumis uue nähtuse väljakujunemiseni.\n"
"\n"
"Elu.\n"
"\n"
"Lihtsad mikroobid elavad ookeani sügavates piirkondades. Olete viimane universaalne ühine esivanem (LUCA) sellel planeedil.\n"
"\n"
"Selles vaenulikus maailmas ellujäämiseks peate koguma kokku kõik ühendid, mida leiate ja põlvkondade kaupa edasi arenema, et võistelda teiste mikroobiliikidega."

#, fuzzy
msgid "WIKI_MACROSCOPIC_STAGE_OVERVIEW"
msgstr ""
"Kaugel võõral planeedil on vulkaanitegevuse ja meteoriidide kokkupõrked viinud universumis uue nähtuse väljakujunemiseni.\n"
"\n"
"Elu.\n"
"\n"
"Lihtsad mikroobid elavad ookeani sügavates piirkondades. Olete viimane universaalne ühine esivanem (LUCA) sellel planeedil.\n"
"\n"
"Selles vaenulikus maailmas ellujäämiseks peate koguma kokku kõik ühendid, mida leiate ja põlvkondade kaupa edasi arenema, et võistelda teiste mikroobiliikidega."

#, fuzzy
msgid "WIKI_MACROSCOPIC_STAGE_TRANSITIONS"
msgstr "Lämmastik"

#, fuzzy
msgid "WIKI_MACROSCOPIC_STAGE_UI"
msgstr ""
"Kaugel võõral planeedil on vulkaanitegevuse ja meteoriidide kokkupõrked viinud universumis uue nähtuse väljakujunemiseni.\n"
"\n"
"Elu.\n"
"\n"
"Lihtsad mikroobid elavad ookeani sügavates piirkondades. Olete viimane universaalne ühine esivanem (LUCA) sellel planeedil.\n"
"\n"
"Selles vaenulikus maailmas ellujäämiseks peate koguma kokku kõik ühendid, mida leiate ja põlvkondade kaupa edasi arenema, et võistelda teiste mikroobiliikidega."

#, fuzzy
msgid "WIKI_MECHANICS"
msgstr "Asetage organell"

#, fuzzy
msgid "WIKI_MECHANICS_ROOT_INTRO"
msgstr "Organellid"

#, fuzzy
msgid "WIKI_MELANOSOME_EFFECTS"
msgstr "Metabolosoomid on valkude klastrid, mis on mähitud valgukestesse. Nad on võimelised muutma glükoosi ATP-ks palju suurema kiirusega, kui seda saab teha tsütoplasmas protsessis, mida nimetatakse aeroobseks hingamiseks. Siiski vajab see toimimiseks hapnikku ja madalam hapnikusisaldus keskkonnas aeglustab selle ATP tootmist. Kuna metabolosoomid suspendeeritakse otse tsütoplasmas, teostab ümbritsev vedelik teatud määral glükolüüsi."

#, fuzzy
msgid "WIKI_MELANOSOME_INTRO"
msgstr "Metabolosoomid on valkude klastrid, mis on mähitud valgukestesse. Nad on võimelised muutma glükoosi ATP-ks palju suurema kiirusega, kui seda saab teha tsütoplasmas protsessis, mida nimetatakse aeroobseks hingamiseks. Siiski vajab see toimimiseks hapnikku ja madalam hapnikusisaldus keskkonnas aeglustab selle ATP tootmist. Kuna metabolosoomid suspendeeritakse otse tsütoplasmas, teostab ümbritsev vedelik teatud määral glükolüüsi."

#, fuzzy
msgid "WIKI_MELANOSOME_MODIFICATIONS"
msgstr "Metabolosoomid on valkude klastrid, mis on mähitud valgukestesse. Nad on võimelised muutma glükoosi ATP-ks palju suurema kiirusega, kui seda saab teha tsütoplasmas protsessis, mida nimetatakse aeroobseks hingamiseks. Siiski vajab see toimimiseks hapnikku ja madalam hapnikusisaldus keskkonnas aeglustab selle ATP tootmist. Kuna metabolosoomid suspendeeritakse otse tsütoplasmas, teostab ümbritsev vedelik teatud määral glükolüüsi."

#, fuzzy
msgid "WIKI_MELANOSOME_PROCESSES"
msgstr "Muudab [thrive:compound type=\"atp\"][/thrive:compound] tüübiks [thrive:compound type=\"oxytoxy\"][/thrive:compound]. Hindamisskaalad kontsentratsiooniga [thrive:compound type=\"oxygen\"][/thrive:compound]. Võib vabastada toksiine, vajutades nuppu [thrive:input]g_fire_toxin[/thrive:input]. Kui [thrive:compound type=\"oxytoxy\"][/thrive:compound] kogus on väike, on pildistamine siiski võimalik, kuid sellega kaasneb väiksem kahju."

#, fuzzy
msgid "WIKI_MELANOSOME_REQUIREMENTS"
msgstr "Metabolosoomid on valkude klastrid, mis on mähitud valgukestesse. Nad on võimelised muutma glükoosi ATP-ks palju suurema kiirusega, kui seda saab teha tsütoplasmas protsessis, mida nimetatakse aeroobseks hingamiseks. Siiski vajab see toimimiseks hapnikku ja madalam hapnikusisaldus keskkonnas aeglustab selle ATP tootmist. Kuna metabolosoomid suspendeeritakse otse tsütoplasmas, teostab ümbritsev vedelik teatud määral glükolüüsi."

#, fuzzy
msgid "WIKI_MELANOSOME_SCIENTIFIC_BACKGROUND"
msgstr "Metabolosoomid on valkude klastrid, mis on mähitud valgukestesse. Nad on võimelised muutma glükoosi ATP-ks palju suurema kiirusega, kui seda saab teha tsütoplasmas protsessis, mida nimetatakse aeroobseks hingamiseks. Siiski vajab see toimimiseks hapnikku ja madalam hapnikusisaldus keskkonnas aeglustab selle ATP tootmist. Kuna metabolosoomid suspendeeritakse otse tsütoplasmas, teostab ümbritsev vedelik teatud määral glükolüüsi."

#, fuzzy
msgid "WIKI_MELANOSOME_STRATEGY"
msgstr "Metabolosoomid on valkude klastrid, mis on mähitud valgukestesse. Nad on võimelised muutma glükoosi ATP-ks palju suurema kiirusega, kui seda saab teha tsütoplasmas protsessis, mida nimetatakse aeroobseks hingamiseks. Siiski vajab see toimimiseks hapnikku ja madalam hapnikusisaldus keskkonnas aeglustab selle ATP tootmist. Kuna metabolosoomid suspendeeritakse otse tsütoplasmas, teostab ümbritsev vedelik teatud määral glükolüüsi."

#, fuzzy
msgid "WIKI_MELANOSOME_UPGRADES"
msgstr "Metabolosoomid on valkude klastrid, mis on mähitud valgukestesse. Nad on võimelised muutma glükoosi ATP-ks palju suurema kiirusega, kui seda saab teha tsütoplasmas protsessis, mida nimetatakse aeroobseks hingamiseks. Siiski vajab see toimimiseks hapnikku ja madalam hapnikusisaldus keskkonnas aeglustab selle ATP tootmist. Kuna metabolosoomid suspendeeritakse otse tsütoplasmas, teostab ümbritsev vedelik teatud määral glükolüüsi."

#, fuzzy
msgid "WIKI_METABOLOSOMES_EFFECTS"
msgstr "Metabolosoomid on valkude klastrid, mis on mähitud valgukestesse. Nad on võimelised muutma glükoosi ATP-ks palju suurema kiirusega, kui seda saab teha tsütoplasmas protsessis, mida nimetatakse aeroobseks hingamiseks. Siiski vajab see toimimiseks hapnikku ja madalam hapnikusisaldus keskkonnas aeglustab selle ATP tootmist. Kuna metabolosoomid suspendeeritakse otse tsütoplasmas, teostab ümbritsev vedelik teatud määral glükolüüsi."

#, fuzzy
msgid "WIKI_METABOLOSOMES_INTRO"
msgstr "Metabolosoomid"

#, fuzzy
msgid "WIKI_METABOLOSOMES_MODIFICATIONS"
msgstr "Metabolosoomid on valkude klastrid, mis on mähitud valgukestesse. Nad on võimelised muutma glükoosi ATP-ks palju suurema kiirusega, kui seda saab teha tsütoplasmas protsessis, mida nimetatakse aeroobseks hingamiseks. Siiski vajab see toimimiseks hapnikku ja madalam hapnikusisaldus keskkonnas aeglustab selle ATP tootmist. Kuna metabolosoomid suspendeeritakse otse tsütoplasmas, teostab ümbritsev vedelik teatud määral glükolüüsi."

#, fuzzy
msgid "WIKI_METABOLOSOMES_PROCESSES"
msgstr "Muudab [thrive:compound type=\"glucose\"][/thrive:compound] tüübiks [thrive:compound type=\"atp\"][/thrive:compound]. Hindamisskaalad kontsentratsiooniga [thrive:compound type=\"oxygen\"][/thrive:compound]."

#, fuzzy
msgid "WIKI_METABOLOSOMES_REQUIREMENTS"
msgstr "Metabolosoomid on valkude klastrid, mis on mähitud valgukestesse. Nad on võimelised muutma glükoosi ATP-ks palju suurema kiirusega, kui seda saab teha tsütoplasmas protsessis, mida nimetatakse aeroobseks hingamiseks. Siiski vajab see toimimiseks hapnikku ja madalam hapnikusisaldus keskkonnas aeglustab selle ATP tootmist. Kuna metabolosoomid suspendeeritakse otse tsütoplasmas, teostab ümbritsev vedelik teatud määral glükolüüsi."

#, fuzzy
msgid "WIKI_METABOLOSOMES_SCIENTIFIC_BACKGROUND"
msgstr "Metabolosoomid on valkude klastrid, mis on mähitud valgukestesse. Nad on võimelised muutma glükoosi ATP-ks palju suurema kiirusega, kui seda saab teha tsütoplasmas protsessis, mida nimetatakse aeroobseks hingamiseks. Siiski vajab see toimimiseks hapnikku ja madalam hapnikusisaldus keskkonnas aeglustab selle ATP tootmist. Kuna metabolosoomid suspendeeritakse otse tsütoplasmas, teostab ümbritsev vedelik teatud määral glükolüüsi."

#, fuzzy
msgid "WIKI_METABOLOSOMES_STRATEGY"
msgstr "Metabolosoomid on valkude klastrid, mis on mähitud valgukestesse. Nad on võimelised muutma glükoosi ATP-ks palju suurema kiirusega, kui seda saab teha tsütoplasmas protsessis, mida nimetatakse aeroobseks hingamiseks. Siiski vajab see toimimiseks hapnikku ja madalam hapnikusisaldus keskkonnas aeglustab selle ATP tootmist. Kuna metabolosoomid suspendeeritakse otse tsütoplasmas, teostab ümbritsev vedelik teatud määral glükolüüsi."

#, fuzzy
msgid "WIKI_METABOLOSOMES_UPGRADES"
msgstr "Metabolosoomid on valkude klastrid, mis on mähitud valgukestesse. Nad on võimelised muutma glükoosi ATP-ks palju suurema kiirusega, kui seda saab teha tsütoplasmas protsessis, mida nimetatakse aeroobseks hingamiseks. Siiski vajab see toimimiseks hapnikku ja madalam hapnikusisaldus keskkonnas aeglustab selle ATP tootmist. Kuna metabolosoomid suspendeeritakse otse tsütoplasmas, teostab ümbritsev vedelik teatud määral glükolüüsi."

#, fuzzy
msgid "WIKI_MICROBE_STAGE_APPENDICES"
msgstr ""
"Kaugel võõral planeedil on vulkaanitegevuse ja meteoriidide kokkupõrked viinud universumis uue nähtuse väljakujunemiseni.\n"
"\n"
"Elu.\n"
"\n"
"Lihtsad mikroobid elavad ookeani sügavates piirkondades. Olete viimane universaalne ühine esivanem (LUCA) sellel planeedil.\n"
"\n"
"Selles vaenulikus maailmas ellujäämiseks peate koguma kokku kõik ühendid, mida leiate ja põlvkondade kaupa edasi arenema, et võistelda teiste mikroobiliikidega."

#, fuzzy
msgid "WIKI_MICROBE_STAGE_BUTTON"
msgstr ""
"Kaugel võõral planeedil on vulkaanitegevuse ja meteoriidide kokkupõrked viinud universumis uue nähtuse väljakujunemiseni.\n"
"\n"
"Elu.\n"
"\n"
"Lihtsad mikroobid elavad ookeani sügavates piirkondades. Olete viimane universaalne ühine esivanem (LUCA) sellel planeedil.\n"
"\n"
"Selles vaenulikus maailmas ellujäämiseks peate koguma kokku kõik ühendid, mida leiate ja põlvkondade kaupa edasi arenema, et võistelda teiste mikroobiliikidega."

#, fuzzy
msgid "WIKI_MICROBE_STAGE_EDITOR"
msgstr "Mikroobide redaktori laadimine"

#, fuzzy
msgid "WIKI_MICROBE_STAGE_GAMEPLAY"
msgstr ""
"Kaugel võõral planeedil on vulkaanitegevuse ja meteoriidide kokkupõrked viinud universumis uue nähtuse väljakujunemiseni.\n"
"\n"
"Elu.\n"
"\n"
"Lihtsad mikroobid elavad ookeani sügavates piirkondades. Olete viimane universaalne ühine esivanem (LUCA) sellel planeedil.\n"
"\n"
"Selles vaenulikus maailmas ellujäämiseks peate koguma kokku kõik ühendid, mida leiate ja põlvkondade kaupa edasi arenema, et võistelda teiste mikroobiliikidega."

#, fuzzy
msgid "WIKI_MICROBE_STAGE_GDD"
msgstr ""
"Kaugel võõral planeedil on vulkaanitegevuse ja meteoriidide kokkupõrked viinud universumis uue nähtuse väljakujunemiseni.\n"
"\n"
"Elu.\n"
"\n"
"Lihtsad mikroobid elavad ookeani sügavates piirkondades. Olete viimane universaalne ühine esivanem (LUCA) sellel planeedil.\n"
"\n"
"Selles vaenulikus maailmas ellujäämiseks peate koguma kokku kõik ühendid, mida leiate ja põlvkondade kaupa edasi arenema, et võistelda teiste mikroobiliikidega."

#, fuzzy
msgid "WIKI_MICROBE_STAGE_INTRO"
msgstr ""
"Kaugel võõral planeedil on vulkaanitegevuse ja meteoriidide kokkupõrked viinud universumis uue nähtuse väljakujunemiseni.\n"
"\n"
"Elu.\n"
"\n"
"Lihtsad mikroobid elavad ookeani sügavates piirkondades. Olete viimane universaalne ühine esivanem (LUCA) sellel planeedil.\n"
"\n"
"Selles vaenulikus maailmas ellujäämiseks peate koguma kokku kõik ühendid, mida leiate ja põlvkondade kaupa edasi arenema, et võistelda teiste mikroobiliikidega."

#, fuzzy
msgid "WIKI_MITOCHONDRION_EFFECTS"
msgstr "Raku jõujaam. Mitokondrid (mitmuses: mitokondrid) on kahekordne membraanstruktuur, mis on täidetud valkude ja ensüümidega. See on prokarüoot, mis on oma eukarüootse peremehe poolt kasutamiseks assimileeritud. See on võimeline muutma glükoosi ATP-ks palju suurema efektiivsusega kui seda saab teha tsütoplasmas protsessis, mida nimetatakse aeroobseks hingamiseks. Siiski vajab see toimimiseks hapnikku ja madalam hapnikusisaldus keskkonnas aeglustab selle ATP tootmist."

#, fuzzy
msgid "WIKI_MITOCHONDRION_INTRO"
msgstr "Mitokondrid"

#, fuzzy
msgid "WIKI_MITOCHONDRION_MODIFICATIONS"
msgstr "Raku jõujaam. Mitokondrid (mitmuses: mitokondrid) on kahekordne membraanstruktuur, mis on täidetud valkude ja ensüümidega. See on prokarüoot, mis on oma eukarüootse peremehe poolt kasutamiseks assimileeritud. See on võimeline muutma glükoosi ATP-ks palju suurema efektiivsusega kui seda saab teha tsütoplasmas protsessis, mida nimetatakse aeroobseks hingamiseks. Siiski vajab see toimimiseks hapnikku ja madalam hapnikusisaldus keskkonnas aeglustab selle ATP tootmist."

#, fuzzy
msgid "WIKI_MITOCHONDRION_PROCESSES"
msgstr "Muudab [thrive:compound type=\"glucose\"][/thrive:compound] tüübiks [thrive:compound type=\"atp\"][/thrive:compound]. Hindamisskaalad kontsentratsiooniga [thrive:compound type=\"oxygen\"][/thrive:compound]."

#, fuzzy
msgid "WIKI_MITOCHONDRION_REQUIREMENTS"
msgstr "Raku jõujaam. Mitokondrid (mitmuses: mitokondrid) on kahekordne membraanstruktuur, mis on täidetud valkude ja ensüümidega. See on prokarüoot, mis on oma eukarüootse peremehe poolt kasutamiseks assimileeritud. See on võimeline muutma glükoosi ATP-ks palju suurema efektiivsusega kui seda saab teha tsütoplasmas protsessis, mida nimetatakse aeroobseks hingamiseks. Siiski vajab see toimimiseks hapnikku ja madalam hapnikusisaldus keskkonnas aeglustab selle ATP tootmist."

#, fuzzy
msgid "WIKI_MITOCHONDRION_SCIENTIFIC_BACKGROUND"
msgstr "Raku jõujaam. Mitokondrid (mitmuses: mitokondrid) on kahekordne membraanstruktuur, mis on täidetud valkude ja ensüümidega. See on prokarüoot, mis on oma eukarüootse peremehe poolt kasutamiseks assimileeritud. See on võimeline muutma glükoosi ATP-ks palju suurema efektiivsusega kui seda saab teha tsütoplasmas protsessis, mida nimetatakse aeroobseks hingamiseks. Siiski vajab see toimimiseks hapnikku ja madalam hapnikusisaldus keskkonnas aeglustab selle ATP tootmist."

#, fuzzy
msgid "WIKI_MITOCHONDRION_STRATEGY"
msgstr "Raku jõujaam. Mitokondrid (mitmuses: mitokondrid) on kahekordne membraanstruktuur, mis on täidetud valkude ja ensüümidega. See on prokarüoot, mis on oma eukarüootse peremehe poolt kasutamiseks assimileeritud. See on võimeline muutma glükoosi ATP-ks palju suurema efektiivsusega kui seda saab teha tsütoplasmas protsessis, mida nimetatakse aeroobseks hingamiseks. Siiski vajab see toimimiseks hapnikku ja madalam hapnikusisaldus keskkonnas aeglustab selle ATP tootmist."

#, fuzzy
msgid "WIKI_MITOCHONDRION_UPGRADES"
msgstr "Raku jõujaam. Mitokondrid (mitmuses: mitokondrid) on kahekordne membraanstruktuur, mis on täidetud valkude ja ensüümidega. See on prokarüoot, mis on oma eukarüootse peremehe poolt kasutamiseks assimileeritud. See on võimeline muutma glükoosi ATP-ks palju suurema efektiivsusega kui seda saab teha tsütoplasmas protsessis, mida nimetatakse aeroobseks hingamiseks. Siiski vajab see toimimiseks hapnikku ja madalam hapnikusisaldus keskkonnas aeglustab selle ATP tootmist."

#, fuzzy
msgid "WIKI_MULTICELLULAR_STAGE_CONCEPT_ART"
msgstr "Liikuge mängu järgmisse etappi (mitmerakuline). Saadaval, kui teil on piisavalt suur rakukoloonia."

#, fuzzy
msgid "WIKI_MULTICELLULAR_STAGE_CURRENT_DEVELOPMENT"
msgstr "Mikroobide redaktori laadimine"

#, fuzzy
msgid "WIKI_MULTICELLULAR_STAGE_FEATURES"
msgstr "Liikuge mängu järgmisse etappi (mitmerakuline). Saadaval, kui teil on piisavalt suur rakukoloonia."

#, fuzzy
msgid "WIKI_MULTICELLULAR_STAGE_INTRO"
msgstr "Liikuge mängu järgmisse etappi (mitmerakuline). Saadaval, kui teil on piisavalt suur rakukoloonia."

#, fuzzy
msgid "WIKI_MULTICELLULAR_STAGE_OVERVIEW"
msgstr "Liikuge mängu järgmisse etappi (mitmerakuline). Saadaval, kui teil on piisavalt suur rakukoloonia."

#, fuzzy
msgid "WIKI_MULTICELLULAR_STAGE_TRANSITIONS"
msgstr "Liikuge mängu järgmisse etappi (mitmerakuline). Saadaval, kui teil on piisavalt suur rakukoloonia."

#, fuzzy
msgid "WIKI_MULTICELLULAR_STAGE_UI"
msgstr "Liikuge mängu järgmisse etappi (mitmerakuline). Saadaval, kui teil on piisavalt suur rakukoloonia."

msgid "WIKI_MYOFIBRIL_EFFECTS"
msgstr ""

msgid "WIKI_MYOFIBRIL_INTRO"
msgstr ""

msgid "WIKI_MYOFIBRIL_MODIFICATIONS"
msgstr ""

#, fuzzy
msgid "WIKI_MYOFIBRIL_PROCESSES"
msgstr "Protsesse pole"

msgid "WIKI_MYOFIBRIL_REQUIREMENTS"
msgstr ""

msgid "WIKI_MYOFIBRIL_SCIENTIFIC_BACKGROUND"
msgstr ""

msgid "WIKI_MYOFIBRIL_STRATEGY"
msgstr ""

msgid "WIKI_MYOFIBRIL_UPGRADES"
msgstr ""

#, fuzzy
msgid "WIKI_NATION_EDITOR"
msgstr "Luba redaktor"

#, fuzzy
msgid "WIKI_NITROGENASE_EFFECTS"
msgstr "Lämmastik on valk, mis on võimeline kasutama gaasilist lämmastikku ja rakuenergiat ATP kujul, et toota ammoniaaki, mis on rakkude kasvu peamine toitaine. Seda protsessi nimetatakse anaeroobseks lämmastiku fikseerimiseks. Kuna lämmastik suspendeeritakse otse tsütoplasmas, teostab ümbritsev vedelik teatud glükolüüsi."

#, fuzzy
msgid "WIKI_NITROGENASE_INTRO"
msgstr "Lämmastik on valk, mis on võimeline kasutama gaasilist lämmastikku ja rakuenergiat ATP kujul, et toota ammoniaaki, mis on rakkude kasvu peamine toitaine. Seda protsessi nimetatakse anaeroobseks lämmastiku fikseerimiseks. Kuna lämmastik suspendeeritakse otse tsütoplasmas, teostab ümbritsev vedelik teatud glükolüüsi."

#, fuzzy
msgid "WIKI_NITROGENASE_MODIFICATIONS"
msgstr "Lämmastik on valk, mis on võimeline kasutama gaasilist lämmastikku ja rakuenergiat ATP kujul, et toota ammoniaaki, mis on rakkude kasvu peamine toitaine. Seda protsessi nimetatakse anaeroobseks lämmastiku fikseerimiseks. Kuna lämmastik suspendeeritakse otse tsütoplasmas, teostab ümbritsev vedelik teatud glükolüüsi."

#, fuzzy
msgid "WIKI_NITROGENASE_PROCESSES"
msgstr "Muudab [thrive:compound type=\"atp\"][/thrive:compound] tüübiks [thrive:compound type=\"ammoniaak\"][/thrive:compound]. Hindamisskaalad kontsentratsiooniga [thrive:compound type=\"nitrogen\"][/thrive:compound]."

msgid "WIKI_NITROGENASE_REQUIREMENTS"
msgstr ""

#, fuzzy
msgid "WIKI_NITROGENASE_SCIENTIFIC_BACKGROUND"
msgstr "Lämmastik on valk, mis on võimeline kasutama gaasilist lämmastikku ja rakuenergiat ATP kujul, et toota ammoniaaki, mis on rakkude kasvu peamine toitaine. Seda protsessi nimetatakse anaeroobseks lämmastiku fikseerimiseks. Kuna lämmastik suspendeeritakse otse tsütoplasmas, teostab ümbritsev vedelik teatud glükolüüsi."

#, fuzzy
msgid "WIKI_NITROGENASE_STRATEGY"
msgstr "Lämmastik on valk, mis on võimeline kasutama gaasilist lämmastikku ja rakuenergiat ATP kujul, et toota ammoniaaki, mis on rakkude kasvu peamine toitaine. Seda protsessi nimetatakse anaeroobseks lämmastiku fikseerimiseks. Kuna lämmastik suspendeeritakse otse tsütoplasmas, teostab ümbritsev vedelik teatud glükolüüsi."

#, fuzzy
msgid "WIKI_NITROGENASE_UPGRADES"
msgstr "Lämmastik on valk, mis on võimeline kasutama gaasilist lämmastikku ja rakuenergiat ATP kujul, et toota ammoniaaki, mis on rakkude kasvu peamine toitaine. Seda protsessi nimetatakse anaeroobseks lämmastiku fikseerimiseks. Kuna lämmastik suspendeeritakse otse tsütoplasmas, teostab ümbritsev vedelik teatud glükolüüsi."

#, fuzzy
msgid "WIKI_NITROPLAST_EFFECTS"
msgstr "Lämmastikku fikseeriv plastiid"

#, fuzzy
msgid "WIKI_NITROPLAST_INTRO"
msgstr "Lämmastikku fikseeriv plastiid"

#, fuzzy
msgid "WIKI_NITROPLAST_MODIFICATIONS"
msgstr "Lämmastikku fikseeriv plastiid on valk, mis on võimeline kasutama gaasilist lämmastikku ja hapnikku ning rakuenergiat ATP kujul, et toota ammoniaaki, mis on rakkude kasvu peamine toitaine. Seda protsessi nimetatakse aeroobseks lämmastiku fikseerimiseks."

#, fuzzy
msgid "WIKI_NITROPLAST_PROCESSES"
msgstr "Muudab [thrive:compound type=\"atp\"][/thrive:compound] tüübiks [thrive:compound type=\"ammoniaak\"][/thrive:compound]. Hindamisskaalad [thrive:compound type=\"nitrogen\"][/thrive:compound] ja [thrive:compound type=\"oxygen\"][/thrive:compound] kontsentratsiooniga."

#, fuzzy
msgid "WIKI_NITROPLAST_REQUIREMENTS"
msgstr "Lämmastikku fikseeriv plastiid"

#, fuzzy
msgid "WIKI_NITROPLAST_SCIENTIFIC_BACKGROUND"
msgstr "Lämmastikku fikseeriv plastiid on valk, mis on võimeline kasutama gaasilist lämmastikku ja hapnikku ning rakuenergiat ATP kujul, et toota ammoniaaki, mis on rakkude kasvu peamine toitaine. Seda protsessi nimetatakse aeroobseks lämmastiku fikseerimiseks."

#, fuzzy
msgid "WIKI_NITROPLAST_STRATEGY"
msgstr "Lämmastikku fikseeriv plastiid"

#, fuzzy
msgid "WIKI_NITROPLAST_UPGRADES"
msgstr "Lämmastikku fikseeriv plastiid"

#, fuzzy
msgid "WIKI_NO"
msgstr "meie Viki"

msgid "WIKI_NONE_COMMA_THIS_IS_THE_LAST_STAGE"
msgstr ""

msgid "WIKI_NUCLEUS_EFFECTS"
msgstr ""

msgid "WIKI_NUCLEUS_INTRO"
msgstr ""

#, fuzzy
msgid "WIKI_NUCLEUS_MODIFICATIONS"
msgstr "Eukarüootsete rakkude iseloomulik tunnus. Tuum hõlmab ka endoplasmaatilist retikulumit ja golgi keha. See on prokarüootsete rakkude evolutsioon sisemembraanide süsteemi väljatöötamiseks, mis toimub teise prokarüooti enda sees assimileerimise teel. See võimaldab neil rakus toimuvaid erinevaid protsesse lahterdada või ära hoida ja vältida nende kattumist. See võimaldab nende uutel membraaniga seotud organellidel olla palju keerukamad, tõhusamad ja spetsialiseerunud kui siis, kui nad hõljuksid tsütoplasmas vabalt. See aga läheb raku palju suuremaks muutmise hinnaga ning selle ülalpidamiseks kulub palju raku energiat."

#, fuzzy
msgid "WIKI_NUCLEUS_PROCESSES"
msgstr "Protsesse pole"

msgid "WIKI_NUCLEUS_REQUIREMENTS"
msgstr ""

msgid "WIKI_NUCLEUS_SCIENTIFIC_BACKGROUND"
msgstr ""

msgid "WIKI_NUCLEUS_STRATEGY"
msgstr ""

msgid "WIKI_NUCLEUS_UPGRADES"
msgstr ""

#, fuzzy
msgid "WIKI_ORGANELLES_ROOT_INTRO"
msgstr "Organellid"

#, fuzzy
msgid "WIKI_OXYTOXISOME_EFFECTS"
msgstr "Modifitseeritud metabolosoom, mis vastutab toksilise aine OxyToxy NT primitiivse vormi tootmise eest."

#, fuzzy
msgid "WIKI_OXYTOXISOME_INTRO"
msgstr "Oksütoksisoom"

#, fuzzy
msgid "WIKI_OXYTOXISOME_MODIFICATIONS"
msgstr "Modifitseeritud metabolosoom, mis vastutab toksilise aine OxyToxy NT primitiivse vormi tootmise eest."

#, fuzzy
msgid "WIKI_OXYTOXISOME_PROCESSES"
msgstr "Muudab [thrive:compound type=\"atp\"][/thrive:compound] tüübiks [thrive:compound type=\"oxytoxy\"][/thrive:compound]. Hindamisskaalad kontsentratsiooniga [thrive:compound type=\"oxygen\"][/thrive:compound]. Võib vabastada toksiine, vajutades nuppu [thrive:input]g_fire_toxin[/thrive:input]. Kui [thrive:compound type=\"oxytoxy\"][/thrive:compound] kogus on väike, on pildistamine siiski võimalik, kuid sellega kaasneb väiksem kahju."

#, fuzzy
msgid "WIKI_OXYTOXISOME_REQUIREMENTS"
msgstr "Modifitseeritud metabolosoom, mis vastutab toksilise aine OxyToxy NT primitiivse vormi tootmise eest."

msgid "WIKI_OXYTOXISOME_SCIENTIFIC_BACKGROUND"
msgstr ""

#, fuzzy
msgid "WIKI_OXYTOXISOME_STRATEGY"
msgstr "Modifitseeritud metabolosoom, mis vastutab toksilise aine OxyToxy NT primitiivse vormi tootmise eest."

#, fuzzy
msgid "WIKI_OXYTOXISOME_UPGRADES"
msgstr "Modifitseeritud metabolosoom, mis vastutab toksilise aine OxyToxy NT primitiivse vormi tootmise eest."

#, fuzzy
msgid "WIKI_OXYTOXY_SYNTHESIS_COMMA_GLYCOLYSIS"
msgstr "Oksütotsiin"

#, fuzzy
msgid "WIKI_PAGE_ASCENSION"
msgstr "rustitsüaniin"

#, fuzzy
msgid "WIKI_PAGE_AWAKENING_STAGE"
msgstr "Sideaine"

#, fuzzy
msgid "WIKI_PAGE_AWARE_STAGE"
msgstr ""
"Kaugel võõral planeedil on vulkaanitegevuse ja meteoriidide kokkupõrked viinud universumis uue nähtuse väljakujunemiseni.\n"
"\n"
"Elu.\n"
"\n"
"Lihtsad mikroobid elavad ookeani sügavates piirkondades. Olete viimane universaalne ühine esivanem (LUCA) sellel planeedil.\n"
"\n"
"Selles vaenulikus maailmas ellujäämiseks peate koguma kokku kõik ühendid, mida leiate ja põlvkondade kaupa edasi arenema, et võistelda teiste mikroobiliikidega."

msgid "WIKI_PAGE_AXON"
msgstr ""

#, fuzzy
msgid "WIKI_PAGE_BINDING_AGENT"
msgstr "Sideaine"

#, fuzzy
msgid "WIKI_PAGE_BIOLUMINESCENT_VACUOLE"
msgstr "Bioluminestseeruv vakuool"

#, fuzzy
msgid "WIKI_PAGE_CHEMOPLAST"
msgstr "Kemoplast"

#, fuzzy
msgid "WIKI_PAGE_CHEMORECEPTOR"
msgstr "Kemoretseptor"

#, fuzzy
msgid "WIKI_PAGE_CHEMOSYNTHESIZING_PROTEINS"
msgstr "Kemosünteesivad valgud"

#, fuzzy
msgid "WIKI_PAGE_CHLOROPLAST"
msgstr "Kloroplast"

msgid "WIKI_PAGE_CILIA"
msgstr ""

#, fuzzy
msgid "WIKI_PAGE_COMPOUNDS"
msgstr "Tsütoplasma"

msgid "WIKI_PAGE_COMPOUND_SYSTEM_DEVELOPMENT"
msgstr ""

#, fuzzy
msgid "WIKI_PAGE_CYTOPLASM"
msgstr "Tsütoplasma"

#, fuzzy
msgid "WIKI_PAGE_DEVELOPMENT_ROOT"
msgstr "Asetage organell"

#, fuzzy
msgid "WIKI_PAGE_EDITORS_AND_MUTATIONS"
msgstr "Mitokondrid"

#, fuzzy
msgid "WIKI_PAGE_ENVIRONMENTAL_CONDITIONS"
msgstr "Mitokondrid"

#, fuzzy
msgid "WIKI_PAGE_FERROPLAST"
msgstr "Termoplast"

#, fuzzy
msgid "WIKI_PAGE_FLAGELLUM"
msgstr "Vibur"

#, fuzzy
msgid "WIKI_PAGE_HELP_AND_TIPS"
msgstr "Kemoplast"

#, fuzzy
msgid "WIKI_PAGE_HYDROGENASE"
msgstr "Lämmastik"

#, fuzzy
msgid "WIKI_PAGE_HYDROGENOSOME"
msgstr "Lämmastik"

#, fuzzy
msgid "WIKI_PAGE_INDUSTRIAL_STAGE"
msgstr "Sideaine"

#, fuzzy
msgid "WIKI_PAGE_LYSOSOME"
msgstr "Oksütoksisoom"

#, fuzzy
msgid "WIKI_PAGE_MACROSCOPIC_STAGE"
msgstr "Lämmastik"

#, fuzzy
msgid "WIKI_PAGE_MECHANICS_ROOT"
msgstr "Asetage organell"

#, fuzzy
msgid "WIKI_PAGE_MELANOSOME"
msgstr "Oksütoksisoom"

#, fuzzy
msgid "WIKI_PAGE_METABOLOSOMES"
msgstr "Metabolosoomid"

#, fuzzy
msgid "WIKI_PAGE_MICROBE_STAGE"
msgstr "Lämmastik"

#, fuzzy
msgid "WIKI_PAGE_MITOCHONDRION"
msgstr "Mitokondrid"

#, fuzzy
msgid "WIKI_PAGE_MULTICELLULAR_STAGE"
msgstr "Liikuge mängu järgmisse etappi (mitmerakuline). Saadaval, kui teil on piisavalt suur rakukoloonia."

#, fuzzy
msgid "WIKI_PAGE_MYOFIBRIL"
msgstr "Pilus"

#, fuzzy
msgid "WIKI_PAGE_NITROGENASE"
msgstr "Lämmastik"

#, fuzzy
msgid "WIKI_PAGE_NITROPLAST"
msgstr "Lämmastikku fikseeriv plastiid"

#, fuzzy
msgid "WIKI_PAGE_NUCLEUS"
msgstr "Tuum"

#, fuzzy
msgid "WIKI_PAGE_ORGANELLES_ROOT"
msgstr "Asetage organell"

#, fuzzy
msgid "WIKI_PAGE_OXYTOXISOME"
msgstr "Oksütoksisoom"

msgid "WIKI_PAGE_PERFORATOR_PILUS"
msgstr ""

#, fuzzy
msgid "WIKI_PAGE_PROTOPLASM"
msgstr "Protoplasma"

#, fuzzy
msgid "WIKI_PAGE_REPRODUCTION"
msgstr "Protoplasma"

#, fuzzy
msgid "WIKI_PAGE_RUSTICYANIN"
msgstr "rustitsüaniin"

#, fuzzy
msgid "WIKI_PAGE_SIGNALING_AGENT"
msgstr "Signaaliagent"

msgid "WIKI_PAGE_SLIME_JET"
msgstr ""

#, fuzzy
msgid "WIKI_PAGE_SOCIETY_STAGE"
msgstr ""
"Kaugel võõral planeedil on vulkaanitegevuse ja meteoriidide kokkupõrked viinud universumis uue nähtuse väljakujunemiseni.\n"
"\n"
"Elu.\n"
"\n"
"Lihtsad mikroobid elavad ookeani sügavates piirkondades. Olete viimane universaalne ühine esivanem (LUCA) sellel planeedil.\n"
"\n"
"Selles vaenulikus maailmas ellujäämiseks peate koguma kokku kõik ühendid, mida leiate ja põlvkondade kaupa edasi arenema, et võistelda teiste mikroobiliikidega."

#, fuzzy
msgid "WIKI_PAGE_SPACE_STAGE"
msgstr "Signaaliagent"

#, fuzzy
msgid "WIKI_PAGE_STAGES_ROOT"
msgstr "Asetage organell"

#, fuzzy
msgid "WIKI_PAGE_THERMOPLAST"
msgstr "Termoplast"

#, fuzzy
msgid "WIKI_PAGE_THERMOSYNTHASE"
msgstr "Kemosüntees"

#, fuzzy
msgid "WIKI_PAGE_THE_PATCH_MAP"
msgstr "Termoplast"

#, fuzzy
msgid "WIKI_PAGE_THYLAKOIDS"
msgstr "Tülakoidid"

#, fuzzy
msgid "WIKI_PAGE_TOXIN_VACUOLE"
msgstr ""
"Toksiin\n"
"Vacuool"

#, fuzzy
msgid "WIKI_PAGE_VACUOLE"
msgstr ""
"Toksiin\n"
"Vacuool"

msgid "WIKI_PERFORATOR_PILUS_EFFECTS"
msgstr ""

msgid "WIKI_PERFORATOR_PILUS_INTRO"
msgstr ""

msgid "WIKI_PERFORATOR_PILUS_MODIFICATIONS"
msgstr ""

msgid "WIKI_PERFORATOR_PILUS_PROCESSES"
msgstr ""

msgid "WIKI_PERFORATOR_PILUS_REQUIREMENTS"
msgstr ""

msgid "WIKI_PERFORATOR_PILUS_SCIENTIFIC_BACKGROUND"
msgstr ""

msgid "WIKI_PERFORATOR_PILUS_STRATEGY"
msgstr ""

msgid "WIKI_PERFORATOR_PILUS_UPGRADES"
msgstr ""

#, fuzzy
msgid "WIKI_PROTEIN_RESPIRATION"
msgstr "Aeroobne hingamine"

#, fuzzy
msgid "WIKI_PROTOPLASM_EFFECTS"
msgstr "Protoplasma"

#, fuzzy
msgid "WIKI_PROTOPLASM_INTRO"
msgstr "Protoplasma"

msgid "WIKI_PROTOPLASM_MODIFICATIONS"
msgstr ""

#, fuzzy
msgid "WIKI_PROTOPLASM_PROCESSES"
msgstr "Muudab [thrive:compound type=\"glucose\"][/thrive:compound] tüübiks [thrive:compound type=\"atp\"][/thrive:compound]."

msgid "WIKI_PROTOPLASM_REQUIREMENTS"
msgstr ""

msgid "WIKI_PROTOPLASM_SCIENTIFIC_BACKGROUND"
msgstr ""

msgid "WIKI_PROTOPLASM_STRATEGY"
msgstr ""

msgid "WIKI_PROTOPLASM_UPGRADES"
msgstr ""

msgid "WIKI_PULLING_CILIA"
msgstr ""

#, fuzzy
msgid "WIKI_REPRODUCTION_BUTTON"
msgstr "Protoplasma"

#, fuzzy
msgid "WIKI_REPRODUCTION_INTRO"
msgstr "Protoplasma"

msgid "WIKI_REPRODUCTION_REPRODUCTION_IN_THE_MICROBE_STAGE"
msgstr ""

msgid "WIKI_ROOT_BODY"
msgstr ""

msgid "WIKI_ROOT_HEADING"
msgstr ""

#, fuzzy
msgid "WIKI_RUSTICYANIN_EFFECTS"
msgstr "Rustitsüaniin on valk, mis on võimeline kasutama gaasilist süsinikdioksiidi ja hapnikku, et oksüdeerida rauda ühest keemilisest olekust teise. See protsess, mida nimetatakse raudseks hingamiseks, vabastab energiat, mida rakk saab seejärel koguda."

#, fuzzy
msgid "WIKI_RUSTICYANIN_INTRO"
msgstr "Rustitsüaniin on valk, mis on võimeline kasutama gaasilist süsinikdioksiidi ja hapnikku, et oksüdeerida rauda ühest keemilisest olekust teise. See protsess, mida nimetatakse raudseks hingamiseks, vabastab energiat, mida rakk saab seejärel koguda."

#, fuzzy
msgid "WIKI_RUSTICYANIN_MODIFICATIONS"
msgstr "Rustitsüaniin on valk, mis on võimeline kasutama gaasilist süsinikdioksiidi ja hapnikku, et oksüdeerida rauda ühest keemilisest olekust teise. See protsess, mida nimetatakse raudseks hingamiseks, vabastab energiat, mida rakk saab seejärel koguda."

#, fuzzy
msgid "WIKI_RUSTICYANIN_PROCESSES"
msgstr "Muudab [thrive:compound type=\"iron\"][/thrive:compound] tüübiks [thrive:compound type=\"atp\"][/thrive:compound]. Hindamisskaalad kontsentratsiooniga [thrive:compound type=\"süsinikdioksiid\"][/thrive:compound] ja [thrive:compound type=\"hapnik\"][/thrive:ühend]."

msgid "WIKI_RUSTICYANIN_REQUIREMENTS"
msgstr ""

#, fuzzy
msgid "WIKI_RUSTICYANIN_SCIENTIFIC_BACKGROUND"
msgstr "Rustitsüaniin on valk, mis on võimeline kasutama gaasilist süsinikdioksiidi ja hapnikku, et oksüdeerida rauda ühest keemilisest olekust teise. See protsess, mida nimetatakse raudseks hingamiseks, vabastab energiat, mida rakk saab seejärel koguda."

#, fuzzy
msgid "WIKI_RUSTICYANIN_STRATEGY"
msgstr "Rustitsüaniin on valk, mis on võimeline kasutama gaasilist süsinikdioksiidi ja hapnikku, et oksüdeerida rauda ühest keemilisest olekust teise. See protsess, mida nimetatakse raudseks hingamiseks, vabastab energiat, mida rakk saab seejärel koguda."

#, fuzzy
msgid "WIKI_RUSTICYANIN_UPGRADES"
msgstr "Rustitsüaniin on valk, mis on võimeline kasutama gaasilist süsinikdioksiidi ja hapnikku, et oksüdeerida rauda ühest keemilisest olekust teise. See protsess, mida nimetatakse raudseks hingamiseks, vabastab energiat, mida rakk saab seejärel koguda."

#, fuzzy
msgid "WIKI_SIGNALING_AGENT_EFFECTS"
msgstr "Signaaliagent"

#, fuzzy
msgid "WIKI_SIGNALING_AGENT_INTRO"
msgstr "Signaaliagent"

#, fuzzy
msgid "WIKI_SIGNALING_AGENT_MODIFICATIONS"
msgstr "Signaalained võimaldavad rakkudel luua kemikaale, millele teised rakud võivad reageerida. Signaalkemikaale saab kasutada teiste rakkude meelitamiseks või ohu eest hoiatamiseks, et nad põgeneksid.st."

#, fuzzy
msgid "WIKI_SIGNALING_AGENT_PROCESSES"
msgstr "Hoidke all [thrive:input]g_pack_käske[/thrive:input], et avada menüü teistele oma liigi liikmetele käskude andmiseks."

#, fuzzy
msgid "WIKI_SIGNALING_AGENT_REQUIREMENTS"
msgstr "Signaalained võimaldavad rakkudel luua kemikaale, millele teised rakud võivad reageerida. Signaalkemikaale saab kasutada teiste rakkude meelitamiseks või ohu eest hoiatamiseks, et nad põgeneksid.st."

#, fuzzy
msgid "WIKI_SIGNALING_AGENT_SCIENTIFIC_BACKGROUND"
msgstr "Signaalained võimaldavad rakkudel luua kemikaale, millele teised rakud võivad reageerida. Signaalkemikaale saab kasutada teiste rakkude meelitamiseks või ohu eest hoiatamiseks, et nad põgeneksid.st."

#, fuzzy
msgid "WIKI_SIGNALING_AGENT_STRATEGY"
msgstr "Signaaliagent"

#, fuzzy
msgid "WIKI_SIGNALING_AGENT_UPGRADES"
msgstr "Signaaliagent"

#, fuzzy
msgid "WIKI_SLIME_JET_EFFECTS"
msgstr "Raku kleepuv sisemus. Tsütoplasma on põhiline segu ioonidest, valkudest ja muudest vees lahustunud ainetest, mis täidavad raku sisemuse. Üks selle ülesandeid on glükolüüs, glükoosi muundamine ATP energiaks. Et rakkudel, millel puuduvad organellid, on arenenum ainevahetus, loodavad nad energiat just sellele. Seda kasutatakse ka molekulide säilitamiseks rakus ja raku suuruse suurendamiseks."

#, fuzzy
msgid "WIKI_SLIME_JET_INTRO"
msgstr "Raku kleepuv sisemus. Tsütoplasma on põhiline segu ioonidest, valkudest ja muudest vees lahustunud ainetest, mis täidavad raku sisemuse. Üks selle ülesandeid on glükolüüs, glükoosi muundamine ATP energiaks. Et rakkudel, millel puuduvad organellid, on arenenum ainevahetus, loodavad nad energiat just sellele. Seda kasutatakse ka molekulide säilitamiseks rakus ja raku suuruse suurendamiseks."

#, fuzzy
msgid "WIKI_SLIME_JET_MODIFICATIONS"
msgstr "Raku kleepuv sisemus. Tsütoplasma on põhiline segu ioonidest, valkudest ja muudest vees lahustunud ainetest, mis täidavad raku sisemuse. Üks selle ülesandeid on glükolüüs, glükoosi muundamine ATP energiaks. Et rakkudel, millel puuduvad organellid, on arenenum ainevahetus, loodavad nad energiat just sellele. Seda kasutatakse ka molekulide säilitamiseks rakus ja raku suuruse suurendamiseks."

#, fuzzy
msgid "WIKI_SLIME_JET_PROCESSES"
msgstr "Muudab [thrive:compound type=\"glucose\"][/thrive:compound] tüübiks [thrive:compound type=\"atp\"][/thrive:compound]."

msgid "WIKI_SLIME_JET_REQUIREMENTS"
msgstr ""

msgid "WIKI_SLIME_JET_SCIENTIFIC_BACKGROUND"
msgstr ""

msgid "WIKI_SLIME_JET_STRATEGY"
msgstr ""

msgid "WIKI_SLIME_JET_UPGRADES"
msgstr ""

msgid "WIKI_SOCIETY_STAGE_CURRENT_DEVELOPMENT"
msgstr ""

#, fuzzy
msgid "WIKI_SOCIETY_STAGE_FEATURES"
msgstr ""
"Kaugel võõral planeedil on vulkaanitegevuse ja meteoriidide kokkupõrked viinud universumis uue nähtuse väljakujunemiseni.\n"
"\n"
"Elu.\n"
"\n"
"Lihtsad mikroobid elavad ookeani sügavates piirkondades. Olete viimane universaalne ühine esivanem (LUCA) sellel planeedil.\n"
"\n"
"Selles vaenulikus maailmas ellujäämiseks peate koguma kokku kõik ühendid, mida leiate ja põlvkondade kaupa edasi arenema, et võistelda teiste mikroobiliikidega."

#, fuzzy
msgid "WIKI_SOCIETY_STAGE_INTRO"
msgstr "Raku kleepuv sisemus. Tsütoplasma on põhiline segu ioonidest, valkudest ja muudest vees lahustunud ainetest, mis täidavad raku sisemuse. Üks selle ülesandeid on glükolüüs, glükoosi muundamine ATP energiaks. Et rakkudel, millel puuduvad organellid, on arenenum ainevahetus, loodavad nad energiat just sellele. Seda kasutatakse ka molekulide säilitamiseks rakus ja raku suuruse suurendamiseks."

#, fuzzy
msgid "WIKI_SOCIETY_STAGE_OVERVIEW"
msgstr ""
"Kaugel võõral planeedil on vulkaanitegevuse ja meteoriidide kokkupõrked viinud universumis uue nähtuse väljakujunemiseni.\n"
"\n"
"Elu.\n"
"\n"
"Lihtsad mikroobid elavad ookeani sügavates piirkondades. Olete viimane universaalne ühine esivanem (LUCA) sellel planeedil.\n"
"\n"
"Selles vaenulikus maailmas ellujäämiseks peate koguma kokku kõik ühendid, mida leiate ja põlvkondade kaupa edasi arenema, et võistelda teiste mikroobiliikidega."

#, fuzzy
msgid "WIKI_SOCIETY_STAGE_TRANSITIONS"
msgstr ""
"Kaugel võõral planeedil on vulkaanitegevuse ja meteoriidide kokkupõrked viinud universumis uue nähtuse väljakujunemiseni.\n"
"\n"
"Elu.\n"
"\n"
"Lihtsad mikroobid elavad ookeani sügavates piirkondades. Olete viimane universaalne ühine esivanem (LUCA) sellel planeedil.\n"
"\n"
"Selles vaenulikus maailmas ellujäämiseks peate koguma kokku kõik ühendid, mida leiate ja põlvkondade kaupa edasi arenema, et võistelda teiste mikroobiliikidega."

#, fuzzy
msgid "WIKI_SOCIETY_STAGE_UI"
msgstr ""
"Kaugel võõral planeedil on vulkaanitegevuse ja meteoriidide kokkupõrked viinud universumis uue nähtuse väljakujunemiseni.\n"
"\n"
"Elu.\n"
"\n"
"Lihtsad mikroobid elavad ookeani sügavates piirkondades. Olete viimane universaalne ühine esivanem (LUCA) sellel planeedil.\n"
"\n"
"Selles vaenulikus maailmas ellujäämiseks peate koguma kokku kõik ühendid, mida leiate ja põlvkondade kaupa edasi arenema, et võistelda teiste mikroobiliikidega."

msgid "WIKI_SPACE_STAGE_CURRENT_DEVELOPMENT"
msgstr ""

#, fuzzy
msgid "WIKI_SPACE_STAGE_FEATURES"
msgstr "Tuum"

#, fuzzy
msgid "WIKI_SPACE_STAGE_INTRO"
msgstr "Raku kleepuv sisemus. Tsütoplasma on põhiline segu ioonidest, valkudest ja muudest vees lahustunud ainetest, mis täidavad raku sisemuse. Üks selle ülesandeid on glükolüüs, glükoosi muundamine ATP energiaks. Et rakkudel, millel puuduvad organellid, on arenenum ainevahetus, loodavad nad energiat just sellele. Seda kasutatakse ka molekulide säilitamiseks rakus ja raku suuruse suurendamiseks."

#, fuzzy
msgid "WIKI_SPACE_STAGE_OVERVIEW"
msgstr ""
"Kaugel võõral planeedil on vulkaanitegevuse ja meteoriidide kokkupõrked viinud universumis uue nähtuse väljakujunemiseni.\n"
"\n"
"Elu.\n"
"\n"
"Lihtsad mikroobid elavad ookeani sügavates piirkondades. Olete viimane universaalne ühine esivanem (LUCA) sellel planeedil.\n"
"\n"
"Selles vaenulikus maailmas ellujäämiseks peate koguma kokku kõik ühendid, mida leiate ja põlvkondade kaupa edasi arenema, et võistelda teiste mikroobiliikidega."

#, fuzzy
msgid "WIKI_SPACE_STAGE_TRANSITIONS"
msgstr "Lämmastik"

#, fuzzy
msgid "WIKI_SPACE_STAGE_UI"
msgstr ""
"Kaugel võõral planeedil on vulkaanitegevuse ja meteoriidide kokkupõrked viinud universumis uue nähtuse väljakujunemiseni.\n"
"\n"
"Elu.\n"
"\n"
"Lihtsad mikroobid elavad ookeani sügavates piirkondades. Olete viimane universaalne ühine esivanem (LUCA) sellel planeedil.\n"
"\n"
"Selles vaenulikus maailmas ellujäämiseks peate koguma kokku kõik ühendid, mida leiate ja põlvkondade kaupa edasi arenema, et võistelda teiste mikroobiliikidega."

#, fuzzy
msgid "WIKI_STAGES_ROOT_INTRO"
msgstr "Organellid"

#, fuzzy
msgid "WIKI_TBA"
msgstr "meie Viki"

msgid "WIKI_TECH_EDITOR_COMMA_NATION_EDITOR_COMMA_SQUAD_EDITOR"
msgstr ""

#, fuzzy
msgid "WIKI_THERMOPLAST_EFFECTS"
msgstr "Termoplast on kahekordne membraanstruktuur, mis sisaldab termotundlikke pigmente, mis on virnastatud membraanikottidesse. See on prokarüoot, mis on oma eukarüootse peremehe poolt kasutamiseks assimileeritud. Termoplastis olevad pigmendid on võimelised kasutama ümbritseva soojuse erinevuste energiat, et toota veest glükoosi ja gaasilist süsinikdioksiidi protsessis, mida nimetatakse termosünteesiks. Selle glükoosi tootmise kiirus sõltub süsinikdioksiidi kontsentratsioonist ja temperatuurist."

#, fuzzy
msgid "WIKI_THERMOPLAST_INTRO"
msgstr "Termoplast on kahekordne membraanstruktuur, mis sisaldab termotundlikke pigmente, mis on virnastatud membraanikottidesse. See on prokarüoot, mis on oma eukarüootse peremehe poolt kasutamiseks assimileeritud. Termoplastis olevad pigmendid on võimelised kasutama ümbritseva soojuse erinevuste energiat, et toota veest glükoosi ja gaasilist süsinikdioksiidi protsessis, mida nimetatakse termosünteesiks. Selle glükoosi tootmise kiirus sõltub süsinikdioksiidi kontsentratsioonist ja temperatuurist."

#, fuzzy
msgid "WIKI_THERMOPLAST_MODIFICATIONS"
msgstr "Termoplast on kahekordne membraanstruktuur, mis sisaldab termotundlikke pigmente, mis on virnastatud membraanikottidesse. See on prokarüoot, mis on oma eukarüootse peremehe poolt kasutamiseks assimileeritud. Termoplastis olevad pigmendid on võimelised kasutama ümbritseva soojuse erinevuste energiat, et toota veest glükoosi ja gaasilist süsinikdioksiidi protsessis, mida nimetatakse termosünteesiks. Selle glükoosi tootmise kiirus sõltub süsinikdioksiidi kontsentratsioonist ja temperatuurist."

#, fuzzy
msgid "WIKI_THERMOPLAST_PROCESSES"
msgstr "Toodab [thrive:compound type=\"glucose\"][/thrive:compound]. Hindamisskaalad [thrive:compound type=\"süsinikdioksiid\"][/thrive:compound] kontsentratsiooni ja temperatuuriga."

msgid "WIKI_THERMOPLAST_REQUIREMENTS"
msgstr ""

#, fuzzy
msgid "WIKI_THERMOPLAST_SCIENTIFIC_BACKGROUND"
msgstr "Termoplast on kahekordne membraanstruktuur, mis sisaldab termotundlikke pigmente, mis on virnastatud membraanikottidesse. See on prokarüoot, mis on oma eukarüootse peremehe poolt kasutamiseks assimileeritud. Termoplastis olevad pigmendid on võimelised kasutama ümbritseva soojuse erinevuste energiat, et toota veest glükoosi ja gaasilist süsinikdioksiidi protsessis, mida nimetatakse termosünteesiks. Selle glükoosi tootmise kiirus sõltub süsinikdioksiidi kontsentratsioonist ja temperatuurist."

#, fuzzy
msgid "WIKI_THERMOPLAST_STRATEGY"
msgstr "Termoplast on kahekordne membraanstruktuur, mis sisaldab termotundlikke pigmente, mis on virnastatud membraanikottidesse. See on prokarüoot, mis on oma eukarüootse peremehe poolt kasutamiseks assimileeritud. Termoplastis olevad pigmendid on võimelised kasutama ümbritseva soojuse erinevuste energiat, et toota veest glükoosi ja gaasilist süsinikdioksiidi protsessis, mida nimetatakse termosünteesiks. Selle glükoosi tootmise kiirus sõltub süsinikdioksiidi kontsentratsioonist ja temperatuurist."

#, fuzzy
msgid "WIKI_THERMOPLAST_UPGRADES"
msgstr "Termoplast on kahekordne membraanstruktuur, mis sisaldab termotundlikke pigmente, mis on virnastatud membraanikottidesse. See on prokarüoot, mis on oma eukarüootse peremehe poolt kasutamiseks assimileeritud. Termoplastis olevad pigmendid on võimelised kasutama ümbritseva soojuse erinevuste energiat, et toota veest glükoosi ja gaasilist süsinikdioksiidi protsessis, mida nimetatakse termosünteesiks. Selle glükoosi tootmise kiirus sõltub süsinikdioksiidi kontsentratsioonist ja temperatuurist."

#, fuzzy
msgid "WIKI_THERMOSYNTHASE_EFFECTS"
msgstr "Kemosüntees"

#, fuzzy
msgid "WIKI_THERMOSYNTHASE_INTRO"
msgstr "Kemosüntees"

#, fuzzy
msgid "WIKI_THERMOSYNTHASE_MODIFICATIONS"
msgstr "Termoplast on kahekordne membraanstruktuur, mis sisaldab termotundlikke pigmente, mis on virnastatud membraanikottidesse. See on prokarüoot, mis on oma eukarüootse peremehe poolt kasutamiseks assimileeritud. Termoplastis olevad pigmendid on võimelised kasutama ümbritseva soojuse erinevuste energiat, et toota veest glükoosi ja gaasilist süsinikdioksiidi protsessis, mida nimetatakse termosünteesiks. Selle glükoosi tootmise kiirus sõltub süsinikdioksiidi kontsentratsioonist ja temperatuurist."

#, fuzzy
msgid "WIKI_THERMOSYNTHASE_PROCESSES"
msgstr "Toodab [thrive:compound type=\"glucose\"][/thrive:compound]. Hindamisskaalad [thrive:compound type=\"süsinikdioksiid\"][/thrive:compound] kontsentratsiooni ja temperatuuriga."

#, fuzzy
msgid "WIKI_THERMOSYNTHASE_REQUIREMENTS"
msgstr "Termoplast on kahekordne membraanstruktuur, mis sisaldab termotundlikke pigmente, mis on virnastatud membraanikottidesse. See on prokarüoot, mis on oma eukarüootse peremehe poolt kasutamiseks assimileeritud. Termoplastis olevad pigmendid on võimelised kasutama ümbritseva soojuse erinevuste energiat, et toota veest glükoosi ja gaasilist süsinikdioksiidi protsessis, mida nimetatakse termosünteesiks. Selle glükoosi tootmise kiirus sõltub süsinikdioksiidi kontsentratsioonist ja temperatuurist."

#, fuzzy
msgid "WIKI_THERMOSYNTHASE_SCIENTIFIC_BACKGROUND"
msgstr "Termoplast on kahekordne membraanstruktuur, mis sisaldab termotundlikke pigmente, mis on virnastatud membraanikottidesse. See on prokarüoot, mis on oma eukarüootse peremehe poolt kasutamiseks assimileeritud. Termoplastis olevad pigmendid on võimelised kasutama ümbritseva soojuse erinevuste energiat, et toota veest glükoosi ja gaasilist süsinikdioksiidi protsessis, mida nimetatakse termosünteesiks. Selle glükoosi tootmise kiirus sõltub süsinikdioksiidi kontsentratsioonist ja temperatuurist."

#, fuzzy
msgid "WIKI_THERMOSYNTHASE_STRATEGY"
msgstr "Termoplast on kahekordne membraanstruktuur, mis sisaldab termotundlikke pigmente, mis on virnastatud membraanikottidesse. See on prokarüoot, mis on oma eukarüootse peremehe poolt kasutamiseks assimileeritud. Termoplastis olevad pigmendid on võimelised kasutama ümbritseva soojuse erinevuste energiat, et toota veest glükoosi ja gaasilist süsinikdioksiidi protsessis, mida nimetatakse termosünteesiks. Selle glükoosi tootmise kiirus sõltub süsinikdioksiidi kontsentratsioonist ja temperatuurist."

#, fuzzy
msgid "WIKI_THERMOSYNTHASE_UPGRADES"
msgstr "Termoplast on kahekordne membraanstruktuur, mis sisaldab termotundlikke pigmente, mis on virnastatud membraanikottidesse. See on prokarüoot, mis on oma eukarüootse peremehe poolt kasutamiseks assimileeritud. Termoplastis olevad pigmendid on võimelised kasutama ümbritseva soojuse erinevuste energiat, et toota veest glükoosi ja gaasilist süsinikdioksiidi protsessis, mida nimetatakse termosünteesiks. Selle glükoosi tootmise kiirus sõltub süsinikdioksiidi kontsentratsioonist ja temperatuurist."

msgid "WIKI_THE_PATCH_MAP_FOG_OF_WAR"
msgstr ""

#, fuzzy
msgid "WIKI_THE_PATCH_MAP_INTRO"
msgstr "Termoplast on kahekordne membraanstruktuur, mis sisaldab termotundlikke pigmente, mis on virnastatud membraanikottidesse. See on prokarüoot, mis on oma eukarüootse peremehe poolt kasutamiseks assimileeritud. Termoplastis olevad pigmendid on võimelised kasutama ümbritseva soojuse erinevuste energiat, et toota veest glükoosi ja gaasilist süsinikdioksiidi protsessis, mida nimetatakse termosünteesiks. Selle glükoosi tootmise kiirus sõltub süsinikdioksiidi kontsentratsioonist ja temperatuurist."

#, fuzzy
msgid "WIKI_THE_PATCH_MAP_PATCHES"
msgstr "Termoplast on kahekordne membraanstruktuur, mis sisaldab termotundlikke pigmente, mis on virnastatud membraanikottidesse. See on prokarüoot, mis on oma eukarüootse peremehe poolt kasutamiseks assimileeritud. Termoplastis olevad pigmendid on võimelised kasutama ümbritseva soojuse erinevuste energiat, et toota veest glükoosi ja gaasilist süsinikdioksiidi protsessis, mida nimetatakse termosünteesiks. Selle glükoosi tootmise kiirus sõltub süsinikdioksiidi kontsentratsioonist ja temperatuurist."

msgid "WIKI_THE_PATCH_MAP_THE_PATCH_MAP"
msgstr ""

#, fuzzy
msgid "WIKI_THYLAKOIDS_EFFECTS"
msgstr "Tülakoidid on valkude ja valgustundlike pigmentide klastrid. Pigmendid on võimelised fotosünteesiks kutsutava protsessi käigus kasutama valguse energiat glükoosi tootmiseks veest ja gaasilisest süsinikdioksiidist. Need pigmendid annavad neile ka erilise värvi. Nende glükoosi tootmise kiirus sõltub süsinikdioksiidi kontsentratsioonist ja valguse intensiivsusest. Kuna tülakoidid suspendeeritakse otse tsütoplasmas, teostab ümbritsev vedelik teatud glükolüüsi."

#, fuzzy
msgid "WIKI_THYLAKOIDS_INTRO"
msgstr "Tülakoidid on valkude ja valgustundlike pigmentide klastrid. Pigmendid on võimelised fotosünteesiks kutsutava protsessi käigus kasutama valguse energiat glükoosi tootmiseks veest ja gaasilisest süsinikdioksiidist. Need pigmendid annavad neile ka erilise värvi. Nende glükoosi tootmise kiirus sõltub süsinikdioksiidi kontsentratsioonist ja valguse intensiivsusest. Kuna tülakoidid suspendeeritakse otse tsütoplasmas, teostab ümbritsev vedelik teatud glükolüüsi."

#, fuzzy
msgid "WIKI_THYLAKOIDS_MODIFICATIONS"
msgstr "Tülakoidid on valkude ja valgustundlike pigmentide klastrid. Pigmendid on võimelised fotosünteesiks kutsutava protsessi käigus kasutama valguse energiat glükoosi tootmiseks veest ja gaasilisest süsinikdioksiidist. Need pigmendid annavad neile ka erilise värvi. Nende glükoosi tootmise kiirus sõltub süsinikdioksiidi kontsentratsioonist ja valguse intensiivsusest. Kuna tülakoidid suspendeeritakse otse tsütoplasmas, teostab ümbritsev vedelik teatud glükolüüsi."

msgid "WIKI_THYLAKOIDS_PROCESSES"
msgstr ""

msgid "WIKI_THYLAKOIDS_REQUIREMENTS"
msgstr ""

#, fuzzy
msgid "WIKI_THYLAKOIDS_SCIENTIFIC_BACKGROUND"
msgstr "Tülakoidid on valkude ja valgustundlike pigmentide klastrid. Pigmendid on võimelised fotosünteesiks kutsutava protsessi käigus kasutama valguse energiat glükoosi tootmiseks veest ja gaasilisest süsinikdioksiidist. Need pigmendid annavad neile ka erilise värvi. Nende glükoosi tootmise kiirus sõltub süsinikdioksiidi kontsentratsioonist ja valguse intensiivsusest. Kuna tülakoidid suspendeeritakse otse tsütoplasmas, teostab ümbritsev vedelik teatud glükolüüsi."

#, fuzzy
msgid "WIKI_THYLAKOIDS_STRATEGY"
msgstr "Tülakoidid on valkude ja valgustundlike pigmentide klastrid. Pigmendid on võimelised fotosünteesiks kutsutava protsessi käigus kasutama valguse energiat glükoosi tootmiseks veest ja gaasilisest süsinikdioksiidist. Need pigmendid annavad neile ka erilise värvi. Nende glükoosi tootmise kiirus sõltub süsinikdioksiidi kontsentratsioonist ja valguse intensiivsusest. Kuna tülakoidid suspendeeritakse otse tsütoplasmas, teostab ümbritsev vedelik teatud glükolüüsi."

#, fuzzy
msgid "WIKI_THYLAKOIDS_UPGRADES"
msgstr "Tülakoidid on valkude ja valgustundlike pigmentide klastrid. Pigmendid on võimelised fotosünteesiks kutsutava protsessi käigus kasutama valguse energiat glükoosi tootmiseks veest ja gaasilisest süsinikdioksiidist. Need pigmendid annavad neile ka erilise värvi. Nende glükoosi tootmise kiirus sõltub süsinikdioksiidi kontsentratsioonist ja valguse intensiivsusest. Kuna tülakoidid suspendeeritakse otse tsütoplasmas, teostab ümbritsev vedelik teatud glükolüüsi."

#, fuzzy
msgid "WIKI_TOXIN_VACUOLE_EFFECTS"
msgstr "Toksiinivakuool on vakuool, mida on modifitseeritud oksütoksütoksiinide spetsiifiliseks tootmiseks, säilitamiseks ja sekreteerimiseks. Rohkem toksiinide vakuoole suurendab toksiinide vabanemise kiirust."

#, fuzzy
msgid "WIKI_TOXIN_VACUOLE_INTRO"
msgstr ""
"Toksiin\n"
"Vacuool"

#, fuzzy
msgid "WIKI_TOXIN_VACUOLE_MODIFICATIONS"
msgstr "Toksiinivakuool on vakuool, mida on modifitseeritud oksütoksütoksiinide spetsiifiliseks tootmiseks, säilitamiseks ja sekreteerimiseks. Rohkem toksiinide vakuoole suurendab toksiinide vabanemise kiirust."

#, fuzzy
msgid "WIKI_TOXIN_VACUOLE_PROCESSES"
msgstr "Muudab [thrive:compound type=\"atp\"][/thrive:compound] tüübiks [thrive:compound type=\"oxytoxy\"][/thrive:compound]. Hindamisskaalad kontsentratsiooniga [thrive:compound type=\"oxygen\"][/thrive:compound]. Võib vabastada toksiine, vajutades nuppu [thrive:input]g_fire_toxin[/thrive:input]. Kui [thrive:compound type=\"oxytoxy\"][/thrive:compound] kogus on väike, on pildistamine siiski võimalik, kuid sellega kaasneb väiksem kahju."

#, fuzzy
msgid "WIKI_TOXIN_VACUOLE_REQUIREMENTS"
msgstr "Toksiinivakuool on vakuool, mida on modifitseeritud oksütoksütoksiinide spetsiifiliseks tootmiseks, säilitamiseks ja sekreteerimiseks. Rohkem toksiinide vakuoole suurendab toksiinide vabanemise kiirust."

#, fuzzy
msgid "WIKI_TOXIN_VACUOLE_SCIENTIFIC_BACKGROUND"
msgstr "Toksiinivakuool on vakuool, mida on modifitseeritud oksütoksütoksiinide spetsiifiliseks tootmiseks, säilitamiseks ja sekreteerimiseks. Rohkem toksiinide vakuoole suurendab toksiinide vabanemise kiirust."

#, fuzzy
msgid "WIKI_TOXIN_VACUOLE_STRATEGY"
msgstr "Toksiinivakuool on vakuool, mida on modifitseeritud oksütoksütoksiinide spetsiifiliseks tootmiseks, säilitamiseks ja sekreteerimiseks. Rohkem toksiinide vakuoole suurendab toksiinide vabanemise kiirust."

#, fuzzy
msgid "WIKI_TOXIN_VACUOLE_UPGRADES"
msgstr "Toksiinivakuool on vakuool, mida on modifitseeritud oksütoksütoksiinide spetsiifiliseks tootmiseks, säilitamiseks ja sekreteerimiseks. Rohkem toksiinide vakuoole suurendab toksiinide vabanemise kiirust."

msgid "WIKI_VACUOLE_EFFECTS"
msgstr ""

#, fuzzy
msgid "WIKI_VACUOLE_INTRO"
msgstr "Toksiinivakuool on vakuool, mida on modifitseeritud oksütoksütoksiinide spetsiifiliseks tootmiseks, säilitamiseks ja sekreteerimiseks. Rohkem toksiinide vakuoole suurendab toksiinide vabanemise kiirust."

#, fuzzy
msgid "WIKI_VACUOLE_MODIFICATIONS"
msgstr "Toksiinivakuool on vakuool, mida on modifitseeritud oksütoksütoksiinide spetsiifiliseks tootmiseks, säilitamiseks ja sekreteerimiseks. Rohkem toksiinide vakuoole suurendab toksiinide vabanemise kiirust."

#, fuzzy
msgid "WIKI_VACUOLE_PROCESSES"
msgstr "Muudab [thrive:compound type=\"atp\"][/thrive:compound] tüübiks [thrive:compound type=\"oxytoxy\"][/thrive:compound]. Hindamisskaalad kontsentratsiooniga [thrive:compound type=\"oxygen\"][/thrive:compound]. Võib vabastada toksiine, vajutades nuppu [thrive:input]g_fire_toxin[/thrive:input]. Kui [thrive:compound type=\"oxytoxy\"][/thrive:compound] kogus on väike, on pildistamine siiski võimalik, kuid sellega kaasneb väiksem kahju."

msgid "WIKI_VACUOLE_REQUIREMENTS"
msgstr ""

msgid "WIKI_VACUOLE_SCIENTIFIC_BACKGROUND"
msgstr ""

msgid "WIKI_VACUOLE_STRATEGY"
msgstr ""

msgid "WIKI_VACUOLE_UPGRADES"
msgstr ""

#, fuzzy
msgid "WIKI_YES"
msgstr "meie Viki"

msgid "WILL_YOU_THRIVE"
msgstr "Kas sa õitsed?"

msgid "WINDOWED"
msgstr ""

msgid "WIN_BOX_TITLE"
msgstr "SA OLED ÕIDULIKUD!"

msgid "WIN_TEXT"
msgstr "Õnnitleme, võitsite selle Thrive'i versiooni! Soovi korral võite jätkata mängimist pärast selle ekraani sulgemist või alustada uut mängu uues maailmas."

msgid "WORKSHOP_ITEM_CHANGE_NOTES"
msgstr "Üksuse muutmise märkused"

msgid "WORKSHOP_ITEM_CHANGE_NOTES_TOOLTIP"
msgstr "Steami töökojas kuvatavate märkmete muutmine selle üksuse selle versiooni jaoks (valikuline)"

msgid "WORKSHOP_ITEM_DESCRIPTION"
msgstr "Toote kirjeldus:"

msgid "WORKSHOP_ITEM_PREVIEW"
msgstr "Üksuse eelvaate pilt:"

msgid "WORKSHOP_ITEM_TAGS"
msgstr "Üksuse sildid (eraldatud komaga \",\"):"

msgid "WORKSHOP_ITEM_TITLE"
msgstr "Kauba pealkiri:"

msgid "WORKSHOP_ITEM_UPLOAD_SUCCEEDED"
msgstr "Üksuse üleslaadimine Steami töökotta õnnestus"

#, fuzzy
msgid "WORKSHOP_ITEM_UPLOAD_SUCCEEDED_TOS_REQUIRED"
msgstr "Üksuse üleslaadimine Steami töökotta õnnestus, kuid enne seda peate nõustuma Workshopi [color=#3796e1][url=https://steamcommunity.com/sharedfiles/workshoplegalagreement]teenusetingimustega[/url][/color] on nähtav"

msgid "WORKSHOP_TERMS_OF_SERVICE_NOTICE"
msgstr "Selle üksuse esitamisega nõustute Steam Workshopi [color=#3796e1][url=https://steamcommunity.com/sharedfiles/workshoplegalagreement]teenusetingimustega[/url][/color]"

msgid "WORKSHOP_VISIBILITY_TOOLTIP"
msgstr "Kui üksus on nähtavaks tehtud, on see kõigile nähtav"

msgid "WORLD"
msgstr ""

#, fuzzy
msgid "WORLD_EXPORT_SUCCESS_MESSAGE"
msgstr "Viga: {0}"

#, fuzzy
msgid "WORLD_GENERAL_STATISTICS"
msgstr "Organismi statistika"

msgid "WORLD_MISC_DETAILS_STRING"
msgstr ""

#, fuzzy
msgid "WORLD_OCEANIC_COVERAGE"
msgstr "Aluse liikumine"

#, fuzzy
msgid "WORLD_OCEANIC_COVERAGE_EXPLANATION"
msgstr ""
"Keskendunud mikroobid otsivad tükke või saaki suuremate vahemaade tagant\n"
"ja võib olla tükkide osas palju ambitsioonikam.\n"
"Reageerivad mikroobid lülituvad varem uutele sihtmärkidele."

msgid "WORLD_OCEANIC_COVERAGE_LARGE"
msgstr ""

#, fuzzy
msgid "WORLD_OCEANIC_COVERAGE_MEDIUM"
msgstr "Aluse liikumine"

msgid "WORLD_OCEANIC_COVERAGE_SMALL"
msgstr ""

#, fuzzy
msgid "WORLD_RELATIVE_MOVEMENT"
msgstr "Aluse liikumine"

#, fuzzy
msgid "WORLD_SIZE"
msgstr "Praegused arendajad"

#, fuzzy
msgid "WORLD_SIZE_EXPLANATION"
msgstr ""
"Keskendunud mikroobid otsivad tükke või saaki suuremate vahemaade tagant\n"
"ja võib olla tükkide osas palju ambitsioonikam.\n"
"Reageerivad mikroobid lülituvad varem uutele sihtmärkidele."

msgid "WORLD_SIZE_LARGE"
msgstr ""

#, fuzzy
msgid "WORLD_SIZE_MEDIUM"
msgstr "Aluse liikumine"

msgid "WORLD_SIZE_SMALL"
msgstr ""

#, fuzzy
msgid "WORLD_SIZE_TOOLTIP"
msgstr "Möödunud aeg: {0:#,#} aastat"

#, fuzzy
msgid "WORLD_TEMPERATURE"
msgstr "Temperatuur"

#, fuzzy
msgid "WORLD_TEMPERATURE_COLD"
msgstr "temperatuur."

#, fuzzy
msgid "WORLD_TEMPERATURE_EXPLANATION"
msgstr ""
"Keskendunud mikroobid otsivad tükke või saaki suuremate vahemaade tagant\n"
"ja võib olla tükkide osas palju ambitsioonikam.\n"
"Reageerivad mikroobid lülituvad varem uutele sihtmärkidele."

#, fuzzy
msgid "WORLD_TEMPERATURE_TEMPERATE"
msgstr "temperatuur."

#, fuzzy
msgid "WORLD_TEMPERATURE_WARM"
msgstr "temperatuur."

msgid "WORST_PATCH_COLON"
msgstr "Halvim plaaster:"

msgid "XBOX360"
msgstr ""

msgid "XBOX_ONE"
msgstr ""

msgid "XBOX_SERIES"
msgstr ""

#, fuzzy
msgid "X_TWITTER_TOOLTIP"
msgstr "Möödunud aeg: {0:#,#} aastat"

msgid "YEARS"
msgstr "aastat"

#, fuzzy
msgid "YET_TO_BE_IMPLEMENTED_NOTICE"
msgstr "Pole veel mängus."

#, fuzzy
msgid "YOUTUBE_TOOLTIP"
msgstr "Peata mäng"

msgid "YOU_CAN_MAKE_PULL_REQUEST"
msgstr ""
"Thrive on avatud lähtekoodiga projekt.\n"
"Tõmbetaotluse saate panustada ilma meeskonda taotlemata."

msgid "YOU_CAN_SUPPORT_THRIVE_ON_PATREON"
msgstr "Saate toetada Thrive'i edasist arengut Patreonis."

#, fuzzy
msgid "YUM_EXCLAMATION"
msgstr ""
"Keskendunud mikroobid otsivad tükke või saaki suuremate vahemaade tagant\n"
"ja võib olla tükkide osas palju ambitsioonikam.\n"
"Reageerivad mikroobid lülituvad varem uutele sihtmärkidele."

msgid "ZOOM_IN"
msgstr "Suurenda"

msgid "ZOOM_OUT"
msgstr "Suumi välja"

msgid "—"
msgstr ""

#, fuzzy
#~ msgid "EFFECTIVE_VALUE"
#~ msgstr "{0}%"

#, fuzzy
#~ msgid "ADDITIONAL_RESISTANCE"
#~ msgstr "Toksiiniresistentsus"

#, fuzzy
#~ msgid "KEEP_CURRENT_SHORT"
#~ msgstr "Praegused arendajad"

#, fuzzy
#~ msgid "KEEP_CURRENT_TOLERANCE_FLEXIBILITY_TOOLTIP"
#~ msgstr "Peata mäng"

#, fuzzy
#~ msgid "GENERATE_BUTTON"
#~ msgstr "Põlvkond:"

#, fuzzy
#~ msgid "CELL_TYPE_BUTTON_ATP_CONSUMPTION"
#~ msgstr "{0}: -{1} ATP"

#, fuzzy
#~ msgid "CELL_TYPE_BUTTON_ATP_PRODUCTION"
#~ msgstr "ATP tootmine"

#, fuzzy
#~ msgid "WORLD_SEA_LEVEL"
#~ msgstr "{0}–{1} m allpool merepinda"

#, fuzzy
#~ msgid "WORLD_SEA_LEVEL_DEEP"
#~ msgstr "{0}–{1} m allpool merepinda"

#, fuzzy
#~ msgid "WORLD_SEA_LEVEL_MODERATE"
#~ msgstr "Aluse liikumine"

#, fuzzy
#~ msgid "PASSIVE_REPRODUCTION_PROGRESS_EXPLANATION"
#~ msgstr "See paneel näitab numbreid, millest automaatse evo ennustus töötab. Lõpliku populatsiooni määrab kogu energia, mida liik suudab püüda, ja kulu liigi isendi kohta. Auto-evo kasutab lihtsustatud tegelikkuse mudelit, et arvutada, kui hästi liigid toimivad, võttes aluseks energia, mida nad suudavad koguda. Iga toiduallika puhul näidatakse, et liik saab sellest palju energiat. Lisaks kuvatakse sellest allikast saadaolev koguenergia. See, kui suur osa liikide koguenergiast võidab, põhineb sellel, kui suur on sobivus võrreldes kogu sobivusega. Fitness on mõõdik selle kohta, kui hästi liik suudab seda toiduallikat kasutada."

#~ msgid "TO_BE_IMPLEMENTED"
#~ msgstr "Pole veel mängus."

#, fuzzy
#~ msgid "MICROBE_STAGE_DAY_NIGHT_TEXT"
#~ msgstr ""
#~ "Hoidke oma terviseribal silm peal ATP riba kõrval (all paremal).\n"
#~ "Teie rakk sureb, kui selle tervis otsa saab.\n"
#~ "Kui teil on ATP, taastate tervist.\n"
#~ "Veenduge, et kogute piisavalt glükoosi ATP tootmiseks."

#, fuzzy
#~ msgid "GLOBAL_GLACIATION_EVENT_LOG"
#~ msgstr "Rahvaarv kokku:"

#~ msgid "IRON_CHEMOLITHOAUTOTROPHY"
#~ msgstr "Raua kemolitoautotroofia"

#, fuzzy
#~ msgid "PASSIVE_REPRODUCTION_PROGRESS"
#~ msgstr "See paneel näitab numbreid, millest automaatse evo ennustus töötab. Lõpliku populatsiooni määrab kogu energia, mida liik suudab püüda, ja kulu liigi isendi kohta. Auto-evo kasutab lihtsustatud tegelikkuse mudelit, et arvutada, kui hästi liigid toimivad, võttes aluseks energia, mida nad suudavad koguda. Iga toiduallika puhul näidatakse, et liik saab sellest palju energiat. Lisaks kuvatakse sellest allikast saadaolev koguenergia. See, kui suur osa liikide koguenergiast võidab, põhineb sellel, kui suur on sobivus võrreldes kogu sobivusega. Fitness on mõõdik selle kohta, kui hästi liik suudab seda toiduallikat kasutada."

#, fuzzy
#~ msgid "THANKS_FOR_BUYING_THRIVE"
#~ msgstr ""
#~ "Tänan mängimast!\n"
#~ "\n"
#~ "Kui teile mäng meeldis, rääkige meist oma sõpradele."

#, fuzzy
#~ msgid "WIKI_RADIOSYNTHESIS"
#~ msgstr "Kemosüntees"

#~ msgid "EASTEREGG_MESSAGE_19"
#~ msgstr "Lõbus tõsiasi, Didinium on ripsloom, kes jahib parametsiat."

#~ msgid "EASTEREGG_MESSAGE_20"
#~ msgstr "Lõbus tõsiasi, amööb jahib ja püüab saaki tsütoplasmast koosnevate jalgadega, mida nimetatakse pseudopoodideks. Me tahame need lõpuks Thrive'i saada."

#~ msgid "EASTEREGG_MESSAGE_21"
#~ msgstr "Siin on näpunäide: jälgige suuremaid rakke ja suuri baktereid, seedimine pole lõbus ja nad söövad teid ära."

#~ msgid "EASTEREGG_MESSAGE_22"
#~ msgstr "Thrive'i helimeeskonna juhtkond on teinud palju lugusid, mida pole veel mängu lisatud. Saate neid kuulda või vaadata vooge tema komponeerimisest oma YouTube'i kanalil Oliver Lugg."

#~ msgid "EASTEREGG_MESSAGE_23"
#~ msgstr "Siin on näpunäide: kui teie raku suurus on 150 kuusnurka, võite suured rauatükid endasse neelata."

#~ msgid "EASTEREGG_MESSAGE_24"
#~ msgstr "Thrive on mõeldud tulnukate planeedi simulatsiooniks, seetõttu on loogiline, et enamik teie leitud olendeid on teie ümber toimuva evolutsiooni tõttu seotud ühe või kahe teise liigiga, vaadake, kas saate nad tuvastada!"

#~ msgid "EASTEREGG_MESSAGE_25"
#~ msgstr "Lõbus tõsiasi, Thrive'i meeskond teeb taskuhäälingusaateid nii tihti, et peaksite neid vaatama!"

#~ msgid "EASTEREGG_MESSAGE_26"
#~ msgstr "Lõbus tõsiasi, Thrive on tehtud avatud lähtekoodiga Godoti mootoriga!"

#~ msgid "EASTEREGG_MESSAGE_27"
#~ msgstr "Lõbus tõsiasi, ühe esimestest mängitavatest mänguprototüüpidest valmistas meie vinge programmeerija untrustedlife!"

#~ msgid "MICROBE_EDITOR_HELP_MESSAGE_1"
#~ msgstr ""
#~ "Prokarüootsed struktuurid\n"
#~ "\n"
#~ "Metabolosoomid: toodab [thrive:compound type=\"atp\"][/thrive:compound] allikast [thrive:compound type=\"glucose\"][/thrive:compound]\n"
#~ "\n"
#~ "Kemosünteesivad valgud: toodab poole [thrive:compound type=\"glucose\"][/thrive:compound]-st [thrive:compound type=\"hydrogensulfide\"][/thrive:compound]-st kemoplastina, kuid teostab ka glükolüüsi, ja võtab enda alla 1 Hex\n"
#~ "\n"
#~ "Tülakoidid: toodab 1/3 kogusest [thrive:compound type=\"glucose\"][/thrive:compound] kui tavaline kloroplast, kuid teostab ka glükolüüsi ja võtab 1 hex.\n"
#~ "\n"
#~ "Rustitsüaniin: teisendab [thrive:compound type=\"iron\"][/thrive:compound] tüübiks [thrive:compound type=\"atp\"][/thrive:compound]\n"
#~ "\n"
#~ "Lämmastik: muudab õhulämmastiku ja [thrive:compound type=\"atp\"][/thrive:compound] anaeroobselt [thrive:compound type=\"ammoniaak\"][/thrive:compound]-ks\n"
#~ "\n"
#~ "Tsütoplasma: sellel on salvestusruum ja see teostab glükolüüsi (toodab väikeses koguses [thrive:compound type=\"atp\"][/thrive:compound])"

#, fuzzy
#~ msgid "MICROBE_EDITOR_HELP_MESSAGE_14"
#~ msgstr ""
#~ "Prokarüootsed struktuurid\n"
#~ "\n"
#~ "Metabolosoomid: toodab [thrive:compound type=\"atp\"][/thrive:compound] allikast [thrive:compound type=\"glucose\"][/thrive:compound]\n"
#~ "\n"
#~ "Kemosünteesivad valgud: toodab poole [thrive:compound type=\"glucose\"][/thrive:compound]-st [thrive:compound type=\"hydrogensulfide\"][/thrive:compound]-st kemoplastina, kuid teostab ka glükolüüsi, ja võtab enda alla 1 Hex\n"
#~ "\n"
#~ "Tülakoidid: toodab 1/3 kogusest [thrive:compound type=\"glucose\"][/thrive:compound] kui tavaline kloroplast, kuid teostab ka glükolüüsi ja võtab 1 hex.\n"
#~ "\n"
#~ "Rustitsüaniin: teisendab [thrive:compound type=\"iron\"][/thrive:compound] tüübiks [thrive:compound type=\"atp\"][/thrive:compound]\n"
#~ "\n"
#~ "Lämmastik: muudab õhulämmastiku ja [thrive:compound type=\"atp\"][/thrive:compound] anaeroobselt [thrive:compound type=\"ammoniaak\"][/thrive:compound]-ks\n"
#~ "\n"
#~ "Tsütoplasma: sellel on salvestusruum ja see teostab glükolüüsi (toodab väikeses koguses [thrive:compound type=\"atp\"][/thrive:compound])"

#~ msgid "MICROBE_EDITOR_HELP_MESSAGE_2"
#~ msgstr ""
#~ "Välised organellid\n"
#~ "\n"
#~ "Vibur: liigutab teie rakku kiiremini, tarbides [thrive:compound type=\"atp\"][/thrive:compound]\n"
#~ "\n"
#~ "Pilus: saab kasutada teiste rakkude pussitamiseks\n"
#~ "\n"
#~ "Kemoretseptor: võimaldab tuvastada ühendeid kaugemalt"

#~ msgid "MICROBE_EDITOR_HELP_MESSAGE_3"
#~ msgstr ""
#~ "embrane Bound Organellid\n"
#~ "\n"
#~ "Tuum: võtab enda alla 11 kuusnurka ja võimaldab areneda membraaniga seotud organellidel ning kahekordistab ka teie raku suurust (saab arendada ainult üks kord)\n"
#~ "\n"
#~ "Sideaine: võimaldab siduda teiste rakkudega\n"
#~ "\n"
#~ "Mitokondrid: toodab [thrive:compound type=\"atp\"][/thrive:compound] [thrive:compound type=\"glucose\"][/thrive:compound]-st ja atmosfääri O2-st palju tõhusamalt kui tsütoplasmas\n"
#~ "\n"
#~ "Kloroplast: muudab [thrive:compound type=\"glucose\"][/thrive:compound] päikesevalgusest ja atmosfääri CO2-st välja\n"
#~ "\n"
#~ "Kemoplast: loob [thrive:compound type=\"glucose\"][/thrive:compound] välja [thrive:compound type=\"vesiniksulfiid\"][/thrive:compound]\n"
#~ "\n"
#~ "Lämmastikku fikseeriv plastiid: muudab [thrive:compound type=\"ammonia\"][/thrive:compound] [thrive:compound type=\"atp\"][/thrive:compound]-st ja atmosfääri lämmastikust ja hapnikust\n"
#~ "\n"
#~ "Vacuool: salvestab 8 kogutud ühendit\n"
#~ "\n"
#~ "Toksiinivakuoolid: toodab toksiine (nimetatakse [thrive:compound type=\"oxytoxy\"][/thrive:compound]) ja võimaldab teil neid vabastada, tekitades kahju sõltuvalt saadaoleva oksütoksükoguse kogusest\n"
#~ "\n"
#~ "Signaalagent: lubage rakkudel luua kemikaale, millele teised rakud võivad reageerida"

#~ msgid "MICROBE_EDITOR_HELP_MESSAGE_4"
#~ msgstr "Igal põlvkonnal on teil kulutada 100 mutatsioonipunkti (MP) ja iga muudatus (või mutatsioon) maksab teatud summa sellest MP-st. Organellide lisamine ja eemaldamine maksab MP-d. Praeguses mutatsiooniseansis paigutatud organellide eemaldamine tagastab aga MP selle organelli eest. Organelli saab teisaldada või täielikult eemaldada, klõpsates sellel hiire parema nupuga ja valides hüpikmenüüst sobiva toimingu. Saate oma organelle pöörata, paigutades need nuppudega [thrive:input]e_pööra_vasakule[/thrive:input] ja [thrive:input]e_pööra_paremale[/thrive:input]."

#~ msgid "MICROBE_EDITOR_HELP_MESSAGE_5"
#~ msgstr "Iga kord, kui paljunete, sisenete mikroobide redaktorisse, kus saate oma liigis muudatusi teha (lisades, liigutades või eemaldades organelle), et oma liigi edu suurendada. Iga mikroobide staadiumis toimetaja külastus tähistab [thrive:constant]EDITOR_TIME_JUMP_MILLION_YEARS[/thrive:constant] miljonit aastat evolutsiooni."

#~ msgid "MICROBE_STAGE_HELP_MESSAGE_1"
#~ msgstr "[thrive:input]g_move_forward[/thrive:input],[thrive:input]g_move_left[/thrive:input],[thrive:input]g_move_backwards[/thrive:input],[thrive:input]g_move_right[/thrive:input] ja hiirt liigutamiseks. [thrive:input]g_fire_toxin[/thrive:input], et tulistada [thrive:compound type=\"oxytoxy\"][/thrive:compound], kui teil on toksiinide vakuool. [thrive:input]g_toggle_engulf[/thrive:input] neelamisrežiimi sisse- ja väljalülitamiseks. Hiirerattaga saab sisse ja välja suumida."

#~ msgid "MICROBE_STAGE_HELP_MESSAGE_10"
#~ msgstr "Paljundamiseks peate jagama kõik oma organellid kaheks. Organellid vajavad pooleks jagunemiseks ammoniaaki ja fosfaati."

#~ msgid "MICROBE_STAGE_HELP_MESSAGE_11"
#~ msgstr "Aga kui jääte ellu kakskümmend põlvkonda 300 elanikuga, loetakse teid praeguse mängu võitnuks. Pärast võitu näete hüpikakna ja saate jätkata mängimist, nagu soovite."

#~ msgid "MICROBE_STAGE_HELP_MESSAGE_12"
#~ msgstr "Ole teadlik et su konkurendid arenevad sinuga koos. Iga kord kui sa enda rakku muudad, arenevad nad samuti."

#~ msgid "MICROBE_STAGE_HELP_MESSAGE_13"
#~ msgstr "Teiste rakkudega sidudes saate luua rakukoloonia, kus rakud jagavad omavahel neelduvaid ja toodetud ühendeid. Teise rakuga seondumiseks peavad teil olema sideainete organellid ja need pärast sidumisrežiimi sisenemist nendesse liikuma. Saate siduda ainult oma liigi rakkudega. Koloonias viibides ei saa te oma lahtrit jagada ja redaktorisse siseneda (praegu). Redaktorisse sisenemiseks lahkuge esmalt kolooniast, kui olete kogunud piisavalt ühendeid, ja seejärel sisenege redaktorisse. Suured rakukolooniad on tee mitmerakulisuse poole (pole veel mängus)."

#, fuzzy
#~ msgid "MICROBE_STAGE_HELP_MESSAGE_15"
#~ msgstr "[thrive:input]g_move_forward[/thrive:input],[thrive:input]g_move_left[/thrive:input],[thrive:input]g_move_backwards[/thrive:input],[thrive:input]g_move_right[/thrive:input] ja hiirt liigutamiseks. [thrive:input]g_fire_toxin[/thrive:input], et tulistada [thrive:compound type=\"oxytoxy\"][/thrive:compound], kui teil on toksiinide vakuool. [thrive:input]g_toggle_engulf[/thrive:input] neelamisrežiimi sisse- ja väljalülitamiseks. Hiirerattaga saab sisse ja välja suumida."

#, fuzzy
#~ msgid "MICROBE_STAGE_HELP_MESSAGE_16"
#~ msgstr "[thrive:input]g_move_forward[/thrive:input],[thrive:input]g_move_left[/thrive:input],[thrive:input]g_move_backwards[/thrive:input],[thrive:input]g_move_right[/thrive:input] ja hiirt liigutamiseks. [thrive:input]g_fire_toxin[/thrive:input], et tulistada [thrive:compound type=\"oxytoxy\"][/thrive:compound], kui teil on toksiinide vakuool. [thrive:input]g_toggle_engulf[/thrive:input] neelamisrežiimi sisse- ja väljalülitamiseks. Hiirerattaga saab sisse ja välja suumida."

#~ msgid "MICROBE_STAGE_HELP_MESSAGE_2"
#~ msgstr "Teie rakk kasutab energiaallikana [thrive: ühendi tüüp = \"atp\"] [/ thrive: ühend], kui see saab otsa, surete."

#~ msgid "MICROBE_STAGE_HELP_MESSAGE_3"
#~ msgstr "Redigeerija avamiseks ja reprodutseerimiseks peate koguma [thrive:compound type=\"ammonia\"][/thrive:compound] (oranž pilv) ja [thrive:compound type=\"phosphates\"][/thrive:compound] (lilla pilv) )."

#~ msgid "MICROBE_STAGE_HELP_MESSAGE_4"
#~ msgstr "Sa saad kugistada rakke, baktereid, raua tükke ja raku osi mis on sinust väiksemad vajutades [thrive:input]g_lüliti_neelama[/thrive:input]. See kasutab rohkem ATP-d ja aeglustab su liikumist. Ära unusta vajutada [thrive:input]g_lüliti_neelama[/thrive:input] uuesti kui oled lõpetada."

#~ msgid "MICROBE_STAGE_HELP_MESSAGE_5"
#~ msgstr "Osmoregulatsioon maksab [thrive:compound type=\"atp\"][/thrive:compound], mis tähendab, et mida suurem on teie rakk, seda rohkem on teil vaja mitokondreid, metabolosoome või rustitsüaniini (või tsütoplasmat, mis teeb glükolüüsi), et vältida nende kadumist [thrive: ühend type=\"atp\"][/thrive:compound], kui olete paigal."

#~ msgid "MICROBE_STAGE_HELP_MESSAGE_6"
#~ msgstr "Redigeerijas on palju organelle, mida saate arendada, võimaldades laia valikut erinevaid mängustiile."

#~ msgid "MICROBE_STAGE_HELP_MESSAGE_7"
#~ msgstr "(Praeguseks) Kui su rakkude arv väheneb 0-ks siis oled välja surnud."

#~ msgid "MICROBE_STAGE_HELP_MESSAGE_8"
#~ msgstr ""
#~ "Erinevad liitpilved on:\n"
#~ "\n"
#~ "Valge – [thrive:compound type=\"glucose\"][/thrive:compound]\n"
#~ "Kollane – [thrive:compound type=\"hydrogensulfide\"][/thrive:compound]\n"
#~ "Oranž – [thrive:compound type=\"ammoniaak\"][/thrive:compound]\n"
#~ "Lilla – [thrive:compound type=\"phosphates\"][/thrive:compound]\n"
#~ "Roostepruun – [thrive:compound type=\"iron\"][/thrive:compound]\n"
#~ "\n"
#~ "[thrive:compound type=\"glucose\"][/thrive:compound] muudab [thrive:compound type=\"atp\"][/thrive:compound]."

#~ msgid "MICROBE_STAGE_HELP_MESSAGE_9"
#~ msgstr "Vesinik sulfiidist saab sünteesida glükoosi kasutades kemoplaste ja kemosünteesivaid valke. Rauaga saab toota ATP-d kasutades roote-tsüaniini."

#, fuzzy
#~ msgid "WIKI_MACROSCOPIC_STAGE"
#~ msgstr ""
#~ "Kaugel võõral planeedil on vulkaanitegevuse ja meteoriidide kokkupõrked viinud universumis uue nähtuse väljakujunemiseni.\n"
#~ "\n"
#~ "Elu.\n"
#~ "\n"
#~ "Lihtsad mikroobid elavad ookeani sügavates piirkondades. Olete viimane universaalne ühine esivanem (LUCA) sellel planeedil.\n"
#~ "\n"
#~ "Selles vaenulikus maailmas ellujäämiseks peate koguma kokku kõik ühendid, mida leiate ja põlvkondade kaupa edasi arenema, et võistelda teiste mikroobiliikidega."

#, fuzzy
#~ msgid "EARLY_MULTICELLULAR"
#~ msgstr "Liikuge mängu järgmisse etappi (mitmerakuline). Saadaval, kui teil on piisavalt suur rakukoloonia."

#, fuzzy
#~ msgid "LOADING_EARLY_MULTICELLULAR_EDITOR"
#~ msgstr "Mikroobide redaktori laadimine"

#, fuzzy
#~ msgid "ERUPTION_IN"
#~ msgstr "lootustandev"

#~ msgid "THE_AMOUNT_OF_GLUCOSE_HAS_BEEN_REDUCED"
#~ msgstr "Glükoosi kogust on vähendatud {0}-ni eelmisest kogusest."

#, fuzzy
#~ msgid "OXYTOXISOME_DESC"
#~ msgstr "Modifitseeritud metabolosoom, mis vastutab toksilise aine OxyToxy NT primitiivse vormi tootmise eest."

#~ msgid "THYLAKOID"
#~ msgstr "Tülakoid"

#, fuzzy
#~ msgid "WIKI_CYTOPLASM_GLYCOLYSIS"
#~ msgstr "Tsütoplasma glükolüüs"

#, fuzzy
#~ msgid "WIKI_AEROBIC_NITROGEN_FIXATION"
#~ msgstr "Anaeroobne lämmastiku fikseerimine"

#, fuzzy
#~ msgid "WIKI_AWAKENING_STAGE"
#~ msgstr "Sideaine"

#, fuzzy
#~ msgid "WIKI_AWARE_STAGE"
#~ msgstr ""
#~ "Kaugel võõral planeedil on vulkaanitegevuse ja meteoriidide kokkupõrked viinud universumis uue nähtuse väljakujunemiseni.\n"
#~ "\n"
#~ "Elu.\n"
#~ "\n"
#~ "Lihtsad mikroobid elavad ookeani sügavates piirkondades. Olete viimane universaalne ühine esivanem (LUCA) sellel planeedil.\n"
#~ "\n"
#~ "Selles vaenulikus maailmas ellujäämiseks peate koguma kokku kõik ühendid, mida leiate ja põlvkondade kaupa edasi arenema, et võistelda teiste mikroobiliikidega."

#, fuzzy
#~ msgid "WIKI_GLYCOLYSIS"
#~ msgstr "Glükolüüs"

#, fuzzy
#~ msgid "WIKI_INDUSTRIAL_STAGE"
#~ msgstr "Sideaine"

#, fuzzy
#~ msgid "WIKI_IRON_CHEMOLITHOAUTOTROPHY"
#~ msgstr "Raua kemolitoautotroofia"

#, fuzzy
#~ msgid "WIKI_LIPASE"
#~ msgstr "Lipaas"

#, fuzzy
#~ msgid "WIKI_MUCILAGE_SYNTHESIS"
#~ msgstr "Kemosüntees"

#, fuzzy
#~ msgid "WIKI_MULTICELLULAR_STAGE"
#~ msgstr "Liikuge mängu järgmisse etappi (mitmerakuline). Saadaval, kui teil on piisavalt suur rakukoloonia."

#, fuzzy
#~ msgid "WIKI_NONE"
#~ msgstr "Rustitsüaniin on valk, mis on võimeline kasutama gaasilist süsinikdioksiidi ja hapnikku, et oksüdeerida rauda ühest keemilisest olekust teise. See protsess, mida nimetatakse raudseks hingamiseks, vabastab energiat, mida rakk saab seejärel koguda."

#, fuzzy
#~ msgid "WIKI_OXYTOXY_SYNTHESIS"
#~ msgstr "Oksütotsiin"

#, fuzzy
#~ msgid "WIKI_PHOTOSYNTHESIS"
#~ msgstr "Fotosüntees"

#, fuzzy
#~ msgid "WIKI_RUSTICYANIN"
#~ msgstr "rustitsüaniin"

#, fuzzy
#~ msgid "WIKI_SOCIETY_STAGE"
#~ msgstr ""
#~ "Kaugel võõral planeedil on vulkaanitegevuse ja meteoriidide kokkupõrked viinud universumis uue nähtuse väljakujunemiseni.\n"
#~ "\n"
#~ "Elu.\n"
#~ "\n"
#~ "Lihtsad mikroobid elavad ookeani sügavates piirkondades. Olete viimane universaalne ühine esivanem (LUCA) sellel planeedil.\n"
#~ "\n"
#~ "Selles vaenulikus maailmas ellujäämiseks peate koguma kokku kõik ühendid, mida leiate ja põlvkondade kaupa edasi arenema, et võistelda teiste mikroobiliikidega."

#, fuzzy
#~ msgid "WIKI_SPACE_STAGE"
#~ msgstr ""
#~ "Kaugel võõral planeedil on vulkaanitegevuse ja meteoriidide kokkupõrked viinud universumis uue nähtuse väljakujunemiseni.\n"
#~ "\n"
#~ "Elu.\n"
#~ "\n"
#~ "Lihtsad mikroobid elavad ookeani sügavates piirkondades. Olete viimane universaalne ühine esivanem (LUCA) sellel planeedil.\n"
#~ "\n"
#~ "Selles vaenulikus maailmas ellujäämiseks peate koguma kokku kõik ühendid, mida leiate ja põlvkondade kaupa edasi arenema, et võistelda teiste mikroobiliikidega."

#, fuzzy
#~ msgid "NO"
#~ msgstr "Mitte ühtegi"

#, fuzzy
#~ msgid "YES"
#~ msgstr "aastat"

#, fuzzy
#~ msgid "STAGES_BUTTON"
#~ msgstr "Selle salvestamise kustutamist ei saa tagasi võtta. Kas olete kindel, et soovite selle jäädavalt kustutada?"

#, fuzzy
#~ msgid "EDITING"
#~ msgstr "Kitiin"

#, fuzzy
#~ msgid "ALLOW_SPECIES_TO_NOT_MIGRATE"
#~ msgstr "Osa elanikkonnast [u]{0}[/u] on rännanud asukohta {1}"

#, fuzzy
#~ msgid "MAXIMUM_SPECIES_IN_PATCH"
#~ msgstr "Lapist välja surnud"

#~ msgid "NOT_FOUND_CHUNK"
#~ msgstr "Viga: tükki ei leitud"

#~ msgid "BASSBOOST"
#~ msgstr "Bassivõim"

#~ msgid "BASSDOWN"
#~ msgstr "Bass alla"

#~ msgid "BASSUP"
#~ msgstr "Bass üles"

#~ msgid "DIRECTIONL"
#~ msgstr "Vasakule"

#~ msgid "DIRECTIONR"
#~ msgstr "paremale"

#~ msgid "HYPERL"
#~ msgstr "Hüper vasakpoolne"

#~ msgid "HYPERR"
#~ msgstr "Hüper paremale"

#~ msgid "SUPERL"
#~ msgstr "Super vasakpoolne"

#~ msgid "SUPERR"
#~ msgstr "Super paremale"

#~ msgid "TREBLEDOWN"
#~ msgstr "Treble alla"

#~ msgid "TREBLEUP"
#~ msgstr "Treble üles"

#, fuzzy
#~ msgid "UNKNOWN_ON_WINDOWS"
#~ msgstr "Tundmatu töökoja ID selle modifikatsiooni jaoks"

#, fuzzy
#~ msgid "TARGET_TIME"
#~ msgstr "Tüüp:"

#, fuzzy
#~ msgid "ENABLED"
#~ msgstr "Lubatud modifikatsioonid"

#, fuzzy
#~ msgid "PATCH_MAP_TYPE"
#~ msgstr "Plaastri kaart"

#, fuzzy
#~ msgid "PATCH_MAP_TYPE_EXPLANATION"
#~ msgstr ""
#~ "Aktiivsed mikroobid jooksevad ja kukuvad, kui midagi huvitavat ei juhtu.\n"
#~ "Sessiilsed mikroobid on paigal ja ootavad enne tegutsemist, kuni keskkond muutub."

#, fuzzy
#~ msgid "LOOKING_AT"
#~ msgstr "Vea parandamiseks vajutage redaktoris tagasivõtmisnuppu"

#~ msgid "SPECIES_N_TIMES"
#~ msgstr "{0} (x{1})"

#, fuzzy
#~ msgid "BECOME_AWARE"
#~ msgstr "biome: {0}"

#, fuzzy
#~ msgid "CONFIRM_NORMAL"
#~ msgstr "KINNITA"

#~ msgid "STUFF_AT"
#~ msgstr "Kraam aadressil {0:F1}, {1:F1}:"

#, fuzzy
#~ msgid "SPECIES_DETAILS"
#~ msgstr "Liikide nimekiri"

#, fuzzy
#~ msgid "CURRENT_GENERATION_COLON"
#~ msgstr "Põlvkond:"

#, fuzzy
#~ msgid "STATISTICS_BUTTON_TOOLTIP"
#~ msgstr "vabasurm"

#, fuzzy
#~ msgid "MACROSCOPIC_PROTOYPE_WARNING"
#~ msgstr ""
#~ "Laadimiseks valitud salvestus on teadaolevalt Thrive'i selle versiooniga ühildumatu.\n"
#~ "Ja selle salvestamise uuendamiseks pole salvestamise uuendajat.\n"
#~ "Kuna Thrive on alles arendusjärgus, ei ole salvestamise ühilduvus kõrge prioriteediga, mistõttu pole kõigi versioonide jaoks salvestamise uuendajaid."

#, fuzzy
#~ msgid "AUTO_GPU_NAME"
#~ msgstr "Kohandatud kasutajanimi:"

#~ msgid "NOT_RUNNING_DOT"
#~ msgstr "Ei jookse."

#~ msgid "PATCH_PANGONIAN_VENTS"
#~ msgstr "Pangoonia tuulutusavad"

#~ msgid "PATCH_PANGONIAN_MESOPELAGIC"
#~ msgstr "Pangoonia mesopelagic"

#~ msgid "PATCH_PANGONIAN_EPIPELAGIC"
#~ msgstr "Pangoonia epipelaagiline"

#~ msgid "PATCH_PANGONIAN_TIDEPOOL"
#~ msgstr "Patagoonia tõusulaine"

#~ msgid "PATHCH_PANGONIAN_ABYSSOPELAGIC"
#~ msgstr "Pangoonia abyssopelagic"

#~ msgid "PATCH_PANGONIAN_COAST"
#~ msgstr "Pangoonia rannik"

#~ msgid "PATCH_PANGONIAN_ESTUARY"
#~ msgstr "Pangoonia suudmeala"

#~ msgid "PATCH_CAVE"
#~ msgstr "Koobas"

#~ msgid "PATCH_ICE_SHELF"
#~ msgstr "jääriiul"

#~ msgid "PATCH_PANGONIAN_SEAFLOOR"
#~ msgstr "Pangoonia mere põrand"

#, fuzzy
#~ msgid "COLOR"
#~ msgstr "Värv"

#~ msgid "TURNS"
#~ msgstr "Keerab"

#~ msgid "OXYGEN_DOT"
#~ msgstr "Hapnik."

#, fuzzy
#~ msgid "ETH"
#~ msgstr "Elu"

#~ msgid "PRODUCES"
#~ msgstr "Toodab"<|MERGE_RESOLUTION|>--- conflicted
+++ resolved
@@ -7,11 +7,7 @@
 msgstr ""
 "Project-Id-Version: PROJECT VERSION\n"
 "Report-Msgid-Bugs-To: EMAIL@ADDRESS\n"
-<<<<<<< HEAD
-"POT-Creation-Date: 2025-09-13 14:35+0200\n"
-=======
 "POT-Creation-Date: 2025-09-12 09:19+0300\n"
->>>>>>> f532dcdb
 "PO-Revision-Date: 2025-05-25 15:00+0000\n"
 "Last-Translator: Anonymous <noreply@weblate.org>\n"
 "Language-Team: Estonian <https://translate.revolutionarygamesstudio.com/projects/thrive/thrive-game/et/>\n"
@@ -2061,6 +2057,10 @@
 "\n"
 "Selles vaenulikus maailmas ellujäämiseks peate koguma kokku kõik ühendid, mida leiate ja põlvkondade kaupa edasi arenema, et võistelda teiste mikroobiliikidega."
 
+#, fuzzy
+msgid "EFFECTIVE_VALUE"
+msgstr "{0}%"
+
 msgid "EIGHT_TIMES"
 msgstr "8x"
 
@@ -3216,6 +3216,14 @@
 msgstr "juuni"
 
 #, fuzzy
+msgid "KEEP_CURRENT_SHORT"
+msgstr "Praegused arendajad"
+
+#, fuzzy
+msgid "KEEP_CURRENT_TOLERANCE_FLEXIBILITY_TOOLTIP"
+msgstr "Peata mäng"
+
+#, fuzzy
 msgid "KEEP_MIGRATION"
 msgstr "Aeroobne hingamine"
 
@@ -4352,10 +4360,6 @@
 msgid "MODE_CAN_BE_CHANGED_IN_OPTIONS"
 msgstr ""
 
-#, fuzzy
-msgid "MODIFIER"
-msgstr "Muutma"
-
 msgid "MODIFY"
 msgstr "Muutma"
 
@@ -4922,9 +4926,6 @@
 msgid "OFFICIAL_WEBSITE_BUTTON_TOOLTIP"
 msgstr "vabasurm"
 
-msgid "OFFSET"
-msgstr ""
-
 msgid "OK"
 msgstr "Okei"
 
@@ -6900,22 +6901,17 @@
 msgid "TOOL_HAND_AXE"
 msgstr ""
 
+msgid "TOO_LARGE_PRESSURE_RANGE"
+msgstr ""
+
 msgid "TOO_MANY_RECENT_VERSIONS_TO_SHOW"
 msgstr ""
-
-#, fuzzy
-msgid "TOTAL"
-msgstr "Kokkuhoid:"
 
 #, fuzzy
 msgid "TOTAL_GATHERED_ENERGY_COLON"
 msgstr "eelmine:"
 
 msgid "TOTAL_SAVES"
-msgstr "Kokkuhoid:"
-
-#, fuzzy
-msgid "TOTAL_VALUE"
 msgstr "Kokkuhoid:"
 
 msgid "TOXIN_CHANNEL_INHIBITOR"
@@ -9824,25 +9820,6 @@
 
 msgid "ZOOM_OUT"
 msgstr "Suumi välja"
-
-msgid "—"
-msgstr ""
-
-#, fuzzy
-#~ msgid "EFFECTIVE_VALUE"
-#~ msgstr "{0}%"
-
-#, fuzzy
-#~ msgid "ADDITIONAL_RESISTANCE"
-#~ msgstr "Toksiiniresistentsus"
-
-#, fuzzy
-#~ msgid "KEEP_CURRENT_SHORT"
-#~ msgstr "Praegused arendajad"
-
-#, fuzzy
-#~ msgid "KEEP_CURRENT_TOLERANCE_FLEXIBILITY_TOOLTIP"
-#~ msgstr "Peata mäng"
 
 #, fuzzy
 #~ msgid "GENERATE_BUTTON"
