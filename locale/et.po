# Translations template for PROJECT.
# Copyright (C) 2021 ORGANIZATION
# This file is distributed under the same license as the PROJECT project.
# FIRST AUTHOR <EMAIL@ADDRESS>, 2021.
#
msgid ""
msgstr ""
"Project-Id-Version: PROJECT VERSION\n"
"Report-Msgid-Bugs-To: EMAIL@ADDRESS\n"
<<<<<<< HEAD
"POT-Creation-Date: 2025-03-02 06:12-0300\n"
=======
"POT-Creation-Date: 2025-03-07 11:33+0200\n"
>>>>>>> 125b0f74
"PO-Revision-Date: 2025-02-06 13:29+0000\n"
"Last-Translator: Anonymous <noreply@weblate.org>\n"
"Language-Team: Estonian <https://translate.revolutionarygamesstudio.com/projects/thrive/thrive-game/et/>\n"
"Language: et\n"
"MIME-Version: 1.0\n"
"Content-Type: text/plain; charset=UTF-8\n"
"Content-Transfer-Encoding: 8bit\n"
"Plural-Forms: nplurals=2; plural=n != 1;\n"
"X-Generator: Weblate 5.7.2\n"
"Generated-By: Babel 2.9.0\n"

msgid "2D_MOVEMENT_TYPE_SELECTION"
msgstr ""

#, fuzzy
msgid "3D_EDITOR"
msgstr "Toimetaja"

#, fuzzy
msgid "3D_MOVEMENT"
msgstr "Liikumine"

msgid "3D_MOVEMENT_TYPE_SELECTION"
msgstr ""

msgid "ABILITIES"
msgstr "Võimed"

#, fuzzy
msgid "ABORT"
msgstr "Katkestatud."

msgid "ABORTED_DOT"
msgstr "Katkestatud."

#, fuzzy
msgid "ABSORBERS_COUNT"
msgstr ""
"Kaugel võõral planeedil on vulkaanitegevuse ja meteoriidide kokkupõrked viinud universumis uue nähtuse väljakujunemiseni.\n"
"\n"
"Elu.\n"
"\n"
"Lihtsad mikroobid elavad ookeani sügavates piirkondades. Olete viimane universaalne ühine esivanem (LUCA) sellel planeedil.\n"
"\n"
"Selles vaenulikus maailmas ellujäämiseks peate koguma kokku kõik ühendid, mida leiate ja põlvkondade kaupa edasi arenema, et võistelda teiste mikroobiliikidega."

msgid "ABYSSOPELAGIC"
msgstr "Abyss"

msgid "ACCEPT"
msgstr ""

msgid "ACTION_AWAKEN"
msgstr ""

#, fuzzy
msgid "ACTION_AWAKEN_TOOLTIP"
msgstr "vabasurm"

msgid "ACTION_BLOCKED_WHILE_ANOTHER_IN_PROGRESS"
msgstr ""

#, fuzzy
msgid "ACTION_DELETE"
msgstr "Kinnitage väljumine"

#, fuzzy
msgid "ACTION_DOUBLE_POPULATION"
msgstr "Liikide populatsioon"

#, fuzzy
msgid "ACTION_DUPLICATE_UNITS"
msgstr "Kinnitage väljumine"

#, fuzzy
msgid "ACTION_HALF_POPULATION"
msgstr "Rahvaarv kokku:"

#, fuzzy
msgid "ACTION_TELEPORT"
msgstr "Kinnitage väljumine"

msgid "ACTIVE"
msgstr "tegev"

msgid "ACTIVE_THREAD_COUNT"
msgstr "Praegused lõimed:"

msgid "ACTIVITY_EXPLANATION"
msgstr ""
"Aktiivsed mikroobid jooksevad ja kukuvad, kui midagi huvitavat ei juhtu.\n"
"Sessiilsed mikroobid on paigal ja ootavad enne tegutsemist, kuni keskkond muutub."

msgid "ADDITIONAL_VALIDATION_FAILED"
msgstr "Täiendavad kontrollimised tuvastasid probleemi: {0}"

msgid "ADD_INPUT_BUTTON_TOOLTIP"
msgstr "Lisage uus võtme sidumine"

msgid "ADVANCED_VIEW"
msgstr ""

#, fuzzy
msgid "ADVANCED_VIEW_BUTTON_TOOLTIP"
msgstr "Pausi menüü"

#, fuzzy
msgid "AEROBIC_NITROGEN_FIXATION"
msgstr "Anaeroobne lämmastiku fikseerimine"

msgid "AEROBIC_NITROGEN_FIXING"
msgstr "Aeroobne lämmastiku fikseerimine"

#, fuzzy
msgid "AEROBIC_RESPIRATION"
msgstr "Aeroobne hingamine"

msgid "AGENTS"
msgstr "ained"

#, fuzzy
msgid "AGENTS_COLON"
msgstr "eelmine:"

#, fuzzy
msgid "AGENT_NAME"
msgstr "{0} {1}"

msgid "AGGRESSION_EXPLANATION"
msgstr ""
"Agressiivsed mikroobid ajavad saaki taga suuremate vahemaade tagant\n"
"ja nad võitlevad rünnaku korral tõenäolisemalt kiskjatega.\n"
"Rahumeelsed mikroobid ei haara teisi kaugemal\n"
"ja kasutavad vähem tõenäoliselt toksiine röövloomade vastu."

msgid "AGGRESSIVE"
msgstr "Agressiivne"

#, fuzzy
msgid "AI_MUTATION_RATE"
msgstr "Mutatsioonipunktid"

#, fuzzy
msgid "AI_MUTATION_RATE_EXPLANATION"
msgstr "See paneel näitab numbreid, millest automaatse evo ennustus töötab. Lõpliku populatsiooni määrab kogu energia, mida liik suudab püüda, ja kulu liigi isendi kohta. Auto-evo kasutab lihtsustatud tegelikkuse mudelit, et arvutada, kui hästi liigid toimivad, võttes aluseks energia, mida nad suudavad koguda. Iga toiduallika puhul näidatakse, et liik saab sellest palju energiat. Lisaks kuvatakse sellest allikast saadaolev koguenergia. See, kui suur osa liikide koguenergiast võidab, põhineb sellel, kui suur on sobivus võrreldes kogu sobivusega. Fitness on mõõdik selle kohta, kui hästi liik suudab seda toiduallikat kasutada."

#, fuzzy
msgid "ALL"
msgstr "ALT"

#, fuzzy
msgid "ALLOW_SPECIES_SWITCH_ON_EXTINCTION"
msgstr "on muteerunud"

#, fuzzy
msgid "ALLOW_SPECIES_SWITCH_ON_EXTINCTION_EXPLANATION"
msgstr ""
"Agressiivsed mikroobid ajavad saaki taga suuremate vahemaade tagant\n"
"ja nad võitlevad rünnaku korral tõenäolisemalt kiskjatega.\n"
"Rahumeelsed mikroobid ei haara teisi kaugemal\n"
"ja kasutavad vähem tõenäoliselt toksiine röövloomade vastu."

#, fuzzy
msgid "ALL_WORLDS_GENERAL_STATISTICS"
msgstr "Organismi statistika"

#, fuzzy
msgid "ALL_WORLDS_STATISTICS"
msgstr "Organismi statistika"

msgid "ALREADY_ASCENDED"
msgstr ""

msgid "ALT"
msgstr "ALT"

#, fuzzy
msgid "ALWAYS_VISIBLE"
msgstr "Nähtav"

msgid "AMBIANCE_VOLUME"
msgstr "Ambiance helitugevus"

msgid "AMMONIA"
msgstr "Ammoniaak"

#, fuzzy
msgid "AMMONIA_COST"
msgstr "Ammoniaak"

msgid "AMOUNT_OF_AUTOSAVE_TO_KEEP"
msgstr "Säilitatavate automaatsete salvestamiste arv:"

msgid "AMOUNT_OF_QUICKSAVE_TO_KEEP"
msgstr "Säilitatavate kiirsäästude arv:"

msgid "ANAEROBIC_NITROGEN_FIXATION"
msgstr "Anaeroobne lämmastiku fikseerimine"

#, fuzzy
msgid "AND_UNLOCK_CONDITION"
msgstr "Füüsilised tingimused"

#, fuzzy
msgid "APPEARANCE"
msgstr "Esitus"

msgid "APPLY"
msgstr "Rakenda"

msgid "APPLY_CHANGES"
msgstr "Rakenda muudatused"

msgid "APRIL"
msgstr "aprill"

msgid "ARE_YOU_SURE_TO_RESET_ALL_SETTINGS"
msgstr "Kas olete kindel, et soovite lähtestada KÕIK seaded normaalseks?"

msgid "ARE_YOU_SURE_TO_RESET_INPUT_SETTINGS"
msgstr "Kas olete kindel, et soovite lähtestada sisendseaded normaalseks?"

#, fuzzy
msgid "ARTIST_COLON"
msgstr "eelmine:"

msgid "ARTWORK_TITLE"
msgstr "\"{0}\" – {1}"

msgid "ART_BY"
msgstr "Kunst autorilt {0}"

msgid "ART_GALLERY"
msgstr "Kunstigalerii"

#, fuzzy
msgid "ASCENSION_CONGRATULATIONS"
msgstr "Liikide populatsioon"

msgid "ASCENSION_CONGRATULATIONS_CONTENT"
msgstr ""

#, fuzzy
msgid "ASCENSION_STAGE"
msgstr "Rustitsüaniin on valk, mis on võimeline kasutama gaasilist süsinikdioksiidi ja hapnikku, et oksüdeerida rauda ühest keemilisest olekust teise. See protsess, mida nimetatakse raudseks hingamiseks, vabastab energiat, mida rakk saab seejärel koguda."

msgid "ASSEMBLY_CLASS_REQUIRED"
msgstr "Mod-monteerimisklass on nõutav, kui kokkupanek on täpsustatud"

#, fuzzy
msgid "ASSEMBLY_REQUIRED_WITH_HARMONY"
msgstr "Mod-monteerimisklass on nõutav, kui kokkupanek on täpsustatud"

msgid "ASSUME_HYPERTHREADING"
msgstr "Oletame, et CPU-l on hüperkeermestamine lubatud"

msgid "ASSUME_HYPERTHREADING_TOOLTIP"
msgstr ""
"Seda ei saa automaatselt tuvastada, kas hüperkeermestamine on lubatud või mitte.\n"
"See mõjutab lõimede vaikearvu, kuna hüperlõime lõimed ei ole nii kiired kui tõelised protsessori tuumad."

msgid "ATMOSPHERIC_GASSES"
msgstr "Atmosfääri gaasid"

msgid "ATP"
msgstr "ATP"

msgid "ATP_BALANCE"
msgstr "ATP Tasakaal"

#, fuzzy
msgid "ATP_BALANCE_TOOLTIP"
msgstr "Näita/peida keskkonda ja ühendeid"

#, fuzzy
msgid "ATP_BALANCE_TOOLTIP_MULTICELLULAR"
msgstr "Näita/peida keskkonda ja ühendeid"

msgid "ATP_BALANCE_WITHOUT_EXTERNAL_RESOURCES"
msgstr ""

msgid "ATP_BALANCE_WITHOUT_GLUCOSE"
msgstr ""

#, fuzzy
msgid "ATP_BALANCE_WITHOUT_HYDROGEN_SULFIDE"
msgstr "Vesiniksulfiid"

#, fuzzy
msgid "ATP_BALANCE_WITHOUT_IRON"
msgstr "ATP Tasakaal"

msgid "ATP_BALANCE_WITH_ALL_COMPOUNDS"
msgstr ""

msgid "ATP_PRODUCTION"
msgstr "ATP tootmine"

msgid "ATP_PRODUCTION_TOO_LOW"
msgstr "ATP TOOTMINE LIIGA VÄHE!"

msgid "ATTEMPT_TO_WRITE_SAVE_FAILED"
msgstr "Selle salvestusfaili kirjutamise katse ebaõnnestus. Salvestusnimi võib olla liiga pikk või teil ei ole salvestuskaustale kirjutamisõigust."

msgid "AT_CURSOR"
msgstr "Kursori juures:"

msgid "AUDIO_OUTPUT_DEVICE"
msgstr "Heli väljundseade:"

msgid "AUGUST"
msgstr "august"

msgid "AUTO"
msgstr "Automaatne"

msgid "AUTO-EVO_EXPLANATION_EXPLANATION"
msgstr "See paneel näitab numbreid, millest automaatse evo ennustus töötab. Lõpliku populatsiooni määrab kogu energia, mida liik suudab püüda, ja kulu liigi isendi kohta. Auto-evo kasutab lihtsustatud tegelikkuse mudelit, et arvutada, kui hästi liigid toimivad, võttes aluseks energia, mida nad suudavad koguda. Iga toiduallika puhul näidatakse, et liik saab sellest palju energiat. Lisaks kuvatakse sellest allikast saadaolev koguenergia. See, kui suur osa liikide koguenergiast võidab, põhineb sellel, kui suur on sobivus võrreldes kogu sobivusega. Fitness on mõõdik selle kohta, kui hästi liik suudab seda toiduallikat kasutada."

#, fuzzy
msgid "AUTO-EVO_POPULATION_CHANGED_2"
msgstr "{1} muutis elanikkonda {0} põhjustel: {2}"

msgid "AUTO-EVO_PREDICTION"
msgstr "Auto-Evo ennustus"

msgid "AUTO-EVO_PREDICTION_BOX_DESCRIPTION"
msgstr ""
"See paneel näitab redigeeritud liikide eeldatavat auto-evo populatsiooni arvu.\n"
"Auto-evo käivitab populatsiooni simulatsiooni, mis on teine osa (peale teie enda jõudluse), mis mõjutab teie populatsiooni."

msgid "AUTO-EVO_STEPS_DONE"
msgstr "{0:F1}% valmis. {1:n0}/{2:n0} sammu."

msgid "AUTO-EVO_STRENGHT_MULTIPLIER"
msgstr ""

#, fuzzy
msgid "AUTO-EVO_STRENGHT_MULTIPLIER_EXPLANATION"
msgstr ""
"Aktiivsed mikroobid jooksevad ja kukuvad, kui midagi huvitavat ei juhtu.\n"
"Sessiilsed mikroobid on paigal ja ootavad enne tegutsemist, kuni keskkond muutub."

msgid "AUTOSAVE_DURING_THE_GAME"
msgstr "Automaatne salvestamine mängu ajal"

msgid "AUTO_EVO"
msgstr "auto-evo"

#, fuzzy
msgid "AUTO_EVO_EXPLORING_TOOL"
msgstr "käitamise olek:"

msgid "AUTO_EVO_FAILED"
msgstr "Auto-evo käivitamine ebaõnnestus"

msgid "AUTO_EVO_MISSING_RESULT_DATA_OBJECT"
msgstr ""

msgid "AUTO_EVO_RESULTS"
msgstr "Auto-evo tulemused:"

#, fuzzy
msgid "AUTO_EVO_RESULTS_GLOBAL_TITLE"
msgstr "Auto-evo tulemused:"

#, fuzzy
msgid "AUTO_EVO_RESULTS_PATCH_TITLE"
msgstr "Auto-evo tulemused:"

msgid "AUTO_EVO_RUN_STATUS"
msgstr "käitamise olek:"

#, fuzzy
msgid "AUTO_EVO_STATUS_COLON"
msgstr "käitamise olek:"

msgid "AUTO_MOVE_FORWARDS"
msgstr "Automaatne edasiliikumine"

#, fuzzy
msgid "AUTO_RESOLUTION"
msgstr "Resolutsioon:"

msgid "AVAILABLE_CONSTRUCTION_PROJECTS"
msgstr ""

msgid "AVAILABLE_MODS"
msgstr "Saadaolevad modifikatsioonid"

msgid "AWAKENING_STAGE"
msgstr ""

#, fuzzy
msgid "AWARE_STAGE"
msgstr ""
"Kaugel võõral planeedil on vulkaanitegevuse ja meteoriidide kokkupõrked viinud universumis uue nähtuse väljakujunemiseni.\n"
"\n"
"Elu.\n"
"\n"
"Lihtsad mikroobid elavad ookeani sügavates piirkondades. Olete viimane universaalne ühine esivanem (LUCA) sellel planeedil.\n"
"\n"
"Selles vaenulikus maailmas ellujäämiseks peate koguma kokku kõik ühendid, mida leiate ja põlvkondade kaupa edasi arenema, et võistelda teiste mikroobiliikidega."

msgid "BACK"
msgstr "tagasi"

msgid "BACKGROUND_BLUR"
msgstr ""

msgid "BACKSLASH"
msgstr "Kaldkriips"

msgid "BACKSPACE"
msgstr "Tagasilükkeklahv"

#, fuzzy
msgid "BACTERIAL_THERMOSYNTHESIS"
msgstr "Kemosüntees"

msgid "BALANCE_DISPLAY_AT_DAY_ALWAYS"
msgstr ""

msgid "BALANCE_DISPLAY_AT_DAY_ALWAYS_TOOLTIP"
msgstr ""

msgid "BALANCE_DISPLAY_WHILE_MOVING"
msgstr ""

#, fuzzy
msgid "BALANCE_DISPLAY_WHILE_MOVING_TOOLTIP"
msgstr "Pausi menüü"

#, fuzzy
msgid "BASE_MOBILITY"
msgstr "Liikuvus"

msgid "BASE_MOVEMENT"
msgstr "Aluse liikumine"

msgid "BASIC_VIEW"
msgstr ""

#, fuzzy
msgid "BASIC_VIEW_BUTTON_TOOLTIP"
msgstr "vabasurm"

msgid "BATHYPELAGIC"
msgstr "Batüpelaagiline"

msgid "BECOME_MACROSCOPIC"
msgstr "Muuta makroskoopiliseks ({0}/{1})"

msgid "BECOME_MULTICELLULAR"
msgstr "Hakka mitmerakuliseks ({0}/{1})"

msgid "BEGIN_THRIVING"
msgstr "Alustage õitsemist"

msgid "BEHAVIOUR"
msgstr "Käitumine"

#, fuzzy
msgid "BEHAVIOUR_ACTIVITY"
msgstr "Käitumine"

#, fuzzy
msgid "BEHAVIOUR_AGGRESSION"
msgstr "Käitumine"

#, fuzzy
msgid "BEHAVIOUR_FEAR"
msgstr "Käitumine"

#, fuzzy
msgid "BEHAVIOUR_FOCUS"
msgstr "Käitumine"

#, fuzzy
msgid "BEHAVIOUR_OPPORTUNISM"
msgstr "Käitumine"

msgid "BELOW_SEA_LEVEL"
msgstr "{0}–{1} m allpool merepinda"

msgid "BENCHMARKS"
msgstr ""

#, fuzzy
msgid "BENCHMARK_FINISHED"
msgstr "Laadimine lõpetatud"

msgid "BENCHMARK_PHASE"
msgstr ""

msgid "BENCHMARK_RESULTS_COLON"
msgstr ""

msgid "BEST_PATCH_COLON"
msgstr "Parim plaaster:"

msgid "BIG_IRON_CHUNK"
msgstr "Suur raua tükk"

#, fuzzy
msgid "BIG_PHOSPHATE_CHUNK"
msgstr "Suur raua tükk"

msgid "BILLION_ABBREVIATION"
msgstr "{0} B"

msgid "BINDING_AGENT"
msgstr "Sideaine"

msgid "BINDING_AGENT_DESCRIPTION"
msgstr "Võimaldab siduda teiste rakkudega. See on esimene samm mitmerakulisuse suunas. Kui teie rakk on osa kolooniast, jagatakse ühendeid rakkude vahel. Te ei saa koloonia osana redaktorisse siseneda, nii et peate lahti siduma, kui kogute raku jagamiseks piisavalt ühendeid."

msgid "BINDING_AGENT_PROCESSES_DESCRIPTION"
msgstr "Köitmisrežiimi sisse- ja väljalülitamiseks vajutage nuppu [thrive:input]g_lüliti_siduv[/thrive:input]. Sidumisrežiimis saate oma kolooniaga kinnitada teisi oma liigi rakke, liikudes nendesse. Kolooniast lahkumiseks vajutage [thrive:input]g_lahti_siduma_kõik[/thrive:input]."

msgid "BIND_AXES_SENSITIVITY"
msgstr ""

msgid "BIOLUMINESCENT_VACUOLE"
msgstr "Bioluminestseeruv vakuool"

msgid "BIOME_LABEL"
msgstr "biome: {0}"

#, fuzzy
msgid "BLOOM_RENDER_EFFECT"
msgstr "Välised mõjud:"

#, fuzzy
msgid "BLUESKY_TOOLTIP"
msgstr "Peata mäng"

msgid "BRAIN_CELL_NAME_DEFAULT"
msgstr ""

msgid "BRAVE"
msgstr "julge"

msgid "BROWSE"
msgstr "Sirvige"

msgid "BROWSE_WORKSHOP"
msgstr "Sirvi töötuba"

#, fuzzy
msgid "BUILD_CITY"
msgstr "Struktuur"

#, fuzzy
msgid "BUILD_QUEUE"
msgstr "Struktuur"

#, fuzzy
msgid "BUILD_STRUCTURE"
msgstr "Struktuur"

msgid "BY"
msgstr "Autor:"

msgid "BY_REVOLUTIONARY_GAMES"
msgstr "Autor Revolutionary Games Studio"

msgid "CACHE_DISK_MAX_TIME"
msgstr ""

msgid "CACHE_MEMORY_MAX_ITEMS"
msgstr ""

msgid "CACHE_TIME_MEMORY"
msgstr ""

msgid "CACHE_TIME_MEMORY_ONLY"
msgstr ""

#, fuzzy
msgid "CACHING_TITLE"
msgstr "Pealkiri puudub"

msgid "CALCIUM_CARBONATE"
msgstr "kaltsiumkarbonaat"

msgid "CALCIUM_CARBONATE_MEMBRANE_DESCRIPTION"
msgstr "Sellel membraanil on tugev kaltsiumkarbonaadist valmistatud kest. See talub kergesti kahjustusi ja vajab vähem energiat, et mitte deformeeruda. Sellise raske kesta puuduseks on see, et rakk on palju aeglasem ja võtab aega ressursside neelamiseks."

msgid "CAMERA"
msgstr "Kaamera"

msgid "CANCEL"
msgstr "Tühista"

msgid "CANCEL_ACTION_CAPITAL"
msgstr "TÜHISTAGE TEGEVUS"

msgid "CANCEL_CURRENT_ACTION"
msgstr "Tühista praegune toiming"

msgid "CANNOT_DELETE_USED_CELL_TYPE"
msgstr "Praegu teie kehaplaanis kasutatavat rakutüüpi ei saa kustutada"

msgid "CANNOT_DELETE_USED_CELL_TYPE_TITLE"
msgstr "Kasutatud lahtritüüpi ei saa kustutada"

msgid "CANNOT_ENGULF"
msgstr "Ei saa neelata"

msgid "CANNOT_MOVE_METABALL_TO_DESCENDANT_TREE"
msgstr ""

msgid "CANNOT_REDUCE_BRAIN_POWER_STAGE"
msgstr ""

msgid "CANNOT_REDUCE_BRAIN_POWER_STAGE_TITLE"
msgstr ""

msgid "CANNOT_WRITE_SAVE"
msgstr "Ei saa kirjutada Salvesta"

msgid "CANT_LOAD_MOD_INFO"
msgstr "Modifikatsiooniteavet ei saa laadida {0} jaoks"

msgid "CAPSLOCK"
msgstr "caps lock"

msgid "CARBON_DIOXIDE"
msgstr "Süsinikdioksiid"

msgid "CATEGORY_AN_ABUNDANCE"
msgstr "küllus"

msgid "CATEGORY_A_FAIR_AMOUNT"
msgstr "õiglane summa"

msgid "CATEGORY_LITTLE"
msgstr "pisut"

msgid "CATEGORY_QUITE_A_BIT"
msgstr "üsna palju"

msgid "CATEGORY_SOME"
msgstr "mõni"

msgid "CATEGORY_VERY_LITTLE"
msgstr "väga vähe"

msgid "CAUTIOUS"
msgstr "Ettevaatlik"

msgid "CELL"
msgstr "rakk"

msgid "CELLS"
msgstr "Rakud"

#, fuzzy
msgid "CELLULASE"
msgstr "Tselluloos"

#, fuzzy
msgid "CELLULASE_DESCRIPTION"
msgstr "Vakuool on sisemine membraanne organell, mida kasutatakse rakus säilitamiseks. Need koosnevad mitmest vesiikulist, väiksematest membraanistruktuuridest, mida kasutatakse laialdaselt säilitamiseks rakkudes ja mis on kokku sulanud. See on täidetud veega, mida kasutatakse molekulide, ensüümide, tahkete ainete ja muude ainete sisaldamiseks. Nende kuju on vedel ja võib rakkude vahel varieeruda."

msgid "CELLULOSE"
msgstr "Tselluloos"

msgid "CELLULOSE_MEMBRANE_DESCRIPTION"
msgstr "Sellel membraanil on sein, mis tagab parema kaitse üldiste kahjustuste ja eriti füüsiliste kahjustuste eest. Samuti kulutab see vormi säilitamiseks vähem energiat, kuid ei suuda ressursse kiiresti omastada ja on aeglasem."

#, fuzzy
msgid "CELL_STAT_ROTATION_TOOLTIP"
msgstr "Peata mäng"

#, fuzzy
msgid "CELL_STAT_SPEED_TOOLTIP"
msgstr "Peata mäng"

#, fuzzy
msgid "CELL_TYPE_BUTTON_ATP_CONSUMPTION"
msgstr "{0}: -{1} ATP"

#, fuzzy
msgid "CELL_TYPE_BUTTON_ATP_PRODUCTION"
msgstr "ATP tootmine"

msgid "CELL_TYPE_NAME"
msgstr "Lahtri tüübi nimi"

msgid "CHANGE_DESCRIPTION_IS_TOO_LONG"
msgstr "Muuda märkmeid on liiga pikk"

msgid "CHANGE_THE_SYMMETRY"
msgstr "Muutke sümmeetriat"

#, fuzzy
msgid "CHANNEL_INHIBITOR_TOXIN_SYNTHESIS"
msgstr "Toksiinivakuool on vakuool, mida on modifitseeritud oksütoksütoksiinide spetsiifiliseks tootmiseks, säilitamiseks ja sekreteerimiseks. Rohkem toksiinide vakuoole suurendab toksiinide vabanemise kiirust."

msgid "CHEATS"
msgstr "Sohitegija"

msgid "CHEAT_KEYS_ENABLED"
msgstr "Petuklahvid on lubatud"

msgid "CHEAT_MENU"
msgstr "Pettuste menüü"

msgid "CHEMICAL_BUTTON_MICROBE_TOOLTIP"
msgstr "Kuva/peida rakuprotsessid"

msgid "CHEMOPLAST"
msgstr "Kemoplast"

msgid "CHEMOPLAST_DESCRIPTION"
msgstr "Kemoplast on kahekordne membraanstruktuur, mis sisaldab valke, mis on võimelised muutma vesiniksulfiidi, vee ja gaasilise süsinikdioksiidi glükoosiks protsessis, mida nimetatakse vesiniksulfiidi kemosünteesiks. Selle glükoosi tootmise kiirus on kooskõlas süsinikdioksiidi kontsentratsiooniga."

msgid "CHEMOPLAST_PROCESSES_DESCRIPTION"
msgstr "Muudab [thrive:compound type=\"vesiniksulfiid\"][/thrive:compound] tüübiks [thrive:compound type=\"glucose\"][/thrive:compound]. Hindamisskaalad kontsentratsiooniga [thrive:compound type=\"süsinikdioksiid\"][/thrive:compound]."

msgid "CHEMORECEPTOR"
msgstr "Kemoretseptor"

msgid "CHEMORECEPTOR_DESCRIPTION"
msgstr "Kõik rakud \"näevad\" ainult kemoretseptsiooni kaudu. Nii saavad rakud teavet ümbritseva kohta. Selle organelli lisamine tähendab peenhäälestatud kemoretseptsiooni arenemist. Kuna mängijale antakse nägemine isegi raku staadiumis, kujutab see nähtavast ekraanialast väljapoole suunatud joont, mis näitab läheduses olevaid ühendeid, mida mängija veel ei näinud."

#, fuzzy
msgid "CHEMORECEPTOR_MINIMUM_AMOUNT_TOOLTIP"
msgstr "Minimaalne tuvastatav summa:"

msgid "CHEMORECEPTOR_PROCESSES_DESCRIPTION"
msgstr "Kemoretseptor võimaldab tuvastada ühendeid kaugemalt. Ühenduse tüübi ja juhtjoone värvi valimiseks muutke, kui see on asetatud."

#, fuzzy
msgid "CHEMORECEPTOR_SEARCH_RADIUS_TOOLTIP"
msgstr "Kõik rakud \"näevad\" ainult kemoretseptsiooni kaudu. Nii saavad rakud teavet ümbritseva kohta. Selle organelli lisamine tähendab peenhäälestatud kemoretseptsiooni arenemist. Kuna mängijale antakse nägemine isegi raku staadiumis, kujutab see nähtavast ekraanialast väljapoole suunatud joont, mis näitab läheduses olevaid ühendeid, mida mängija veel ei näinud."

#, fuzzy
msgid "CHEMOSYNTHESIS"
msgstr "Kemosüntees"

msgid "CHEMOSYNTHESIZING_PROTEINS"
msgstr "Kemosünteesivad valgud"

msgid "CHEMOSYNTHESIZING_PROTEINS_DESCRIPTION"
msgstr "Kemosünteesivad valgud on väikesed valkude kogumid tsütoplasmas, mis on võimelised vesiniksulfiidi, vee ja gaasilise süsinikdioksiidi muutma glükoosiks protsessis, mida nimetatakse vesiniksulfiidi kemosünteesiks. Selle glükoosi tootmise kiirus on kooskõlas süsinikdioksiidi kontsentratsiooniga. Kuna kemosünteesivad valgud suspendeeritakse otse tsütoplasmas, teostab ümbritsev vedelik teatud määral glükolüüsi."

msgid "CHEMOSYNTHESIZING_PROTEINS_PROCESSES_DESCRIPTION"
msgstr "Muudab [thrive:compound type=\"vesiniksulfiid\"][/thrive:compound] tüübiks [thrive:compound type=\"glucose\"][/thrive:compound]. Hindamisskaalad kontsentratsiooniga [thrive:compound type=\"süsinikdioksiid\"][/thrive:compound]. Muudab ka [thrive:compound type=\"glucose\"][/thrive:compound] tüübiks [thrive:compound type=\"atp\"][/thrive:compound]."

msgid "CHEMO_SYNTHESIS"
msgstr "Kemosüntees"

msgid "CHITIN"
msgstr "Kitiin"

#, fuzzy
msgid "CHITINASE"
msgstr "Kitiin"

#, fuzzy
msgid "CHITINASE_DESCRIPTION"
msgstr "Raku kleepuv sisemus. Tsütoplasma on põhiline segu ioonidest, valkudest ja muudest vees lahustunud ainetest, mis täidavad raku sisemuse. Üks selle ülesandeid on glükolüüs, glükoosi muundamine ATP energiaks. Et rakkudel, millel puuduvad organellid, on arenenum ainevahetus, loodavad nad energiat just sellele. Seda kasutatakse ka molekulide säilitamiseks rakus ja raku suuruse suurendamiseks."

msgid "CHITIN_MEMBRANE_DESCRIPTION"
msgstr "Sellel membraanil on sein, mis tähendab, et see kaitseb paremini üldiste kahjustuste ja eriti toksiinide kahjustuste eest. Samuti kulub selle vormi säilitamiseks vähem energiat, kuid see on aeglasem ega suuda ressursse kiiresti omastada."

msgid "CHLOROPLAST"
msgstr "Kloroplast"

msgid "CHLOROPLAST_DESCRIPTION"
msgstr "Kloroplast on kahekordne membraanstruktuur, mis sisaldab valgustundlikke pigmente, mis on virnastatud membraanikottidesse. See on prokarüoot, mis on oma eukarüootse peremehe poolt kasutamiseks assimileeritud. Kloroplastis olevad pigmendid on võimelised fotosünteesiks kutsutava protsessi käigus kasutama valguse energiat, et toota veest glükoosi ja gaasilist süsinikdioksiidi. Need pigmendid annavad sellele ka iseloomuliku värvi. Selle glükoosi tootmise kiirus sõltub süsinikdioksiidi kontsentratsioonist ja valguse intensiivsusest."

msgid "CHLOROPLAST_PROCESSES_DESCRIPTION"
msgstr "Toodab [thrive:compound type=\"glucose\"][/thrive:compound]. Hindamisskaalad kontsentratsiooniga [thrive:compound type=\"süsinikdioksiid\"][/thrive:compound] ja intensiivsusega [thrive:compound type=\"sunlight\"][/thrive:compound]."

msgid "CHOSEN_FILENAME_ALREADY_EXISTS"
msgstr "Valitud failinimi ({0}) on juba olemas. Kas kirjutada üle?"

msgid "CHROMATIC_ABERRATION"
msgstr "Kromaatiline aberratsioon:"

msgid "CHROMATOPHORE_PROCESSES_DESCRIPTION"
msgstr "Toodab [thrive:compound type=\"glucose\"][/thrive:compound]. Hindamisskaalad kontsentratsiooniga [thrive:compound type=\"süsinikdioksiid\"][/thrive:compound] ja intensiivsusega [thrive:compound type=\"sunlight\"][/thrive:compound]."

msgid "CHUNK_CELL_CORPSE_PART"
msgstr ""

msgid "CHUNK_FOOD_SOURCE"
msgstr "{0} tarbimine"

msgid "CILIA"
msgstr "cilia"

#, fuzzy
msgid "CILIA_DESCRIPTION"
msgstr "Raku kleepuv sisemus. Tsütoplasma on põhiline segu ioonidest, valkudest ja muudest vees lahustunud ainetest, mis täidavad raku sisemuse. Üks selle ülesandeid on glükolüüs, glükoosi muundamine ATP energiaks. Et rakkudel, millel puuduvad organellid, on arenenum ainevahetus, loodavad nad energiat just sellele. Seda kasutatakse ka molekulide säilitamiseks rakus ja raku suuruse suurendamiseks."

#, fuzzy
msgid "CILIA_PROCESSES_DESCRIPTION"
msgstr "Muudab [thrive:compound type=\"glucose\"][/thrive:compound] tüübiks [thrive:compound type=\"atp\"][/thrive:compound]."

#, fuzzy
msgid "CITY_SHORT_STATISTICS"
msgstr "Organismi statistika"

msgid "CLEAN_UP_OLD_SAVES"
msgstr "Vanade salvestuste puhastamine"

msgid "CLEAR_CACHE"
msgstr ""

msgid "CLOSE"
msgstr "Sulge"

msgid "CLOSE_OPTIONS"
msgstr "Kas sulgeda valikud?"

msgid "CLOSTRIDIAL_FERMENTATION"
msgstr ""

#, fuzzy
msgid "CLOUD_BENCHMARK"
msgstr "Mikroobide redaktori laadimine"

msgid "CLOUD_RESOLUTION_DIVISOR"
msgstr "Pilve eraldusvõime jagaja:"

msgid "CLOUD_SIMULATION_MINIMUM_INTERVAL"
msgstr "Pilve simulatsiooni minimaalne intervall:"

#, fuzzy
msgid "CLOUD_SIMULATION_MULTIPLIER"
msgstr "Osmoregulatsiooni maksumus"

msgid "COASTAL"
msgstr "Rannikuäärne"

msgid "COLLISION_SHAPE"
msgstr ""

msgid "COLOUR"
msgstr "Värv"

msgid "COLOURBLIND_CORRECTION"
msgstr "Värvipime korrigeerimine:"

msgid "COLOUR_PICKER_ADD_PRESET"
msgstr "Lisage praegune värv eelseadistusena"

msgid "COLOUR_PICKER_A_TOOLTIP"
msgstr "Värvi alfakanali väärtus"

msgid "COLOUR_PICKER_B_TOOLTIP"
msgstr "Värvi sinise kanali väärtus"

msgid "COLOUR_PICKER_G_TOOLTIP"
msgstr "Värvi rohelise kanali väärtus"

msgid "COLOUR_PICKER_HSV_BUTTON_TOOLTIP"
msgstr ""
"Lülitage HSV (Hue, Saturation, Value) režiim sisse või välja.\n"
"Toorrežiimis ei saa sisse lülitada."

msgid "COLOUR_PICKER_H_TOOLTIP"
msgstr "Tooni väärtus, osa värvist"

msgid "COLOUR_PICKER_PICK_COLOUR"
msgstr "Valige mänguaknast värv"

msgid "COLOUR_PICKER_PRESET_TOOLTIP"
msgstr ""
"Värv: {0}\n"
"Vasak hiir: kasutage seda eelseadistust\n"
"Parem hiir: kustutage see eelseade"

msgid "COLOUR_PICKER_RAW_BUTTON_TOOLTIP"
msgstr ""
"Lülitage töötlemata režiim sisse või välja.\n"
"Toores režiimis saate teha R, G, B\n"
"värviväärtused ületavad 1,0.\n"
"Ei saa HSV-režiimis sisse lülitada."

msgid "COLOUR_PICKER_R_TOOLTIP"
msgstr "Värvi punase kanali väärtus"

msgid "COLOUR_PICKER_S_TOOLTIP"
msgstr "Küllastusväärtus, halli hulk konkreetses värvitoonis"

msgid "COLOUR_PICKER_V_TOOLTIP"
msgstr "Värvi väärtus (heledus), heledus või intensiivsus"

#, fuzzy
msgid "COMMON_ABILITIES"
msgstr "Võimed"

msgid "COMMON_EDITING_AND_STRATEGY"
msgstr ""

msgid "COMMUNITY_FORUM"
msgstr ""

#, fuzzy
msgid "COMMUNITY_FORUM_BUTTON_TOOLTIP"
msgstr "Lisage uus võtme sidumine"

#, fuzzy
msgid "COMMUNITY_WIKI"
msgstr "meie Viki"

#, fuzzy
msgid "COMMUNITY_WIKI_BUTTON_TOOLTIP"
msgstr "vabasurm"

#, fuzzy
msgid "COMPILED_AT_COLON"
msgstr "Ühendid:"

#, fuzzy
msgid "COMPLETE_ACTION"
msgstr "Ühendid:"

msgid "COMPOUNDS"
msgstr "Ühendid"

#, fuzzy
msgid "COMPOUNDS_AT_EQUILIBRIUM"
msgstr "Leitav ühend:"

#, fuzzy
msgid "COMPOUNDS_AT_MAX_SPEED"
msgstr "Leitav ühend:"

#, fuzzy
msgid "COMPOUNDS_BUTTON_MICROBE_TOOLTIP"
msgstr "Näita/peida keskkonda ja ühendeid"

msgid "COMPOUNDS_COLON"
msgstr "Ühendid:"

#, fuzzy
msgid "COMPOUND_BALANCE_FILL_TIME"
msgstr "Liitsaldod"

#, fuzzy
msgid "COMPOUND_BALANCE_FILL_TIME_TOO_LONG"
msgstr "Liitsaldod"

#, fuzzy
msgid "COMPOUND_BALANCE_MODE_TOOLTIP"
msgstr "Näita/peida keskkonda ja ühendeid"

msgid "COMPOUND_BALANCE_TITLE"
msgstr "Liitsaldod"

#, fuzzy
msgid "COMPOUND_BALANCE_TOOLTIP"
msgstr "Näita/peida keskkonda ja ühendeid"

msgid "COMPOUND_CLOUDS"
msgstr "Liitpilved"

#, fuzzy
msgid "COMPOUND_CLOUD_BENCHMARK"
msgstr "Liitpilved"

#, fuzzy
msgid "COMPOUND_CLOUD_DENSITY"
msgstr "Liitpilved"

#, fuzzy
msgid "COMPOUND_CLOUD_DENSITY_EXPLANATION"
msgstr ""
"Oportunistlikud mikroobid võistlevad rivaalidega tükkide pärast\n"
"ja püüavad saaki toksiinidega jahtida, kui nad ei suuda neid endasse neelata.\n"
"Ettevaatlikud mikroobid ei pruugi end tükkide tõttu ohtu seada."

msgid "COMPOUND_CONCENTRATIONS_DECREASED"
msgstr "{0} kontsentratsioon on vähenenud {1} võrra"

msgid "COMPOUND_FOOD_SOURCE"
msgstr "{0} tarbimine"

#, fuzzy
msgid "COMPOUND_HANDLE_KEEP"
msgstr "Liitsaldod"

#, fuzzy
msgid "COMPOUND_HANDLE_SPLIT_SISTER"
msgstr "Liitsaldod"

#, fuzzy
msgid "COMPOUND_HANDLE_TOP_UP"
msgstr "Näita/peida keskkonda ja ühendeid"

#, fuzzy
msgid "COMPOUND_HANDLE_TOP_UP_ON_CHANGE"
msgstr "Liitpilved"

#, fuzzy
msgid "COMPOUND_STORAGE_AMOUNT_DOES_NOT_LAST_NIGHT"
msgstr "Liitsaldod"

msgid "COMPOUND_STORAGE_NOT_ENOUGH_GENERATED_DURING_DAY"
msgstr ""

#, fuzzy
msgid "COMPOUND_STORAGE_NOT_ENOUGH_SPACE"
msgstr "{0} tarbimine"

#, fuzzy
msgid "COMPOUND_STORAGE_STATS_TITLE"
msgstr "Liitsaldod"

#, fuzzy
msgid "COMPOUND_STORAGE_STATS_TOOLTIP"
msgstr "Liitsaldod"

msgid "COMPOUND_TO_FIND"
msgstr "Leitav ühend:"

msgid "CONCEPT_ART"
msgstr ""

msgid "CONFIG"
msgstr "Konfiguratsioon"

msgid "CONFIRM_CAPITAL"
msgstr "KINNITA"

#, fuzzy
msgid "CONFIRM_DELETE"
msgstr "Kinnitage väljumine"

msgid "CONFIRM_EXIT"
msgstr "Kinnitage väljumine"

msgid "CONFIRM_FOSSILISATION_OVERWRITE"
msgstr ""

#, fuzzy
msgid "CONFIRM_MOVE_TO_ASCENSION_STAGE"
msgstr "See paneel näitab numbreid, millest automaatse evo ennustus töötab. Lõpliku populatsiooni määrab kogu energia, mida liik suudab püüda, ja kulu liigi isendi kohta. Auto-evo kasutab lihtsustatud tegelikkuse mudelit, et arvutada, kui hästi liigid toimivad, võttes aluseks energia, mida nad suudavad koguda. Iga toiduallika puhul näidatakse, et liik saab sellest palju energiat. Lisaks kuvatakse sellest allikast saadaolev koguenergia. See, kui suur osa liikide koguenergiast võidab, põhineb sellel, kui suur on sobivus võrreldes kogu sobivusega. Fitness on mõõdik selle kohta, kui hästi liik suudab seda toiduallikat kasutada."

#, fuzzy
msgid "CONFIRM_MOVE_TO_ASCENSION_STAGE_EXPLANATION"
msgstr "See paneel näitab numbreid, millest automaatse evo ennustus töötab. Lõpliku populatsiooni määrab kogu energia, mida liik suudab püüda, ja kulu liigi isendi kohta. Auto-evo kasutab lihtsustatud tegelikkuse mudelit, et arvutada, kui hästi liigid toimivad, võttes aluseks energia, mida nad suudavad koguda. Iga toiduallika puhul näidatakse, et liik saab sellest palju energiat. Lisaks kuvatakse sellest allikast saadaolev koguenergia. See, kui suur osa liikide koguenergiast võidab, põhineb sellel, kui suur on sobivus võrreldes kogu sobivusega. Fitness on mõõdik selle kohta, kui hästi liik suudab seda toiduallikat kasutada."

msgid "CONFIRM_MOVE_TO_INDUSTRIAL_STAGE"
msgstr ""

#, fuzzy
msgid "CONFIRM_MOVE_TO_INDUSTRIAL_STAGE_EXPLANATION"
msgstr "See paneel näitab numbreid, millest automaatse evo ennustus töötab. Lõpliku populatsiooni määrab kogu energia, mida liik suudab püüda, ja kulu liigi isendi kohta. Auto-evo kasutab lihtsustatud tegelikkuse mudelit, et arvutada, kui hästi liigid toimivad, võttes aluseks energia, mida nad suudavad koguda. Iga toiduallika puhul näidatakse, et liik saab sellest palju energiat. Lisaks kuvatakse sellest allikast saadaolev koguenergia. See, kui suur osa liikide koguenergiast võidab, põhineb sellel, kui suur on sobivus võrreldes kogu sobivusega. Fitness on mõõdik selle kohta, kui hästi liik suudab seda toiduallikat kasutada."

#, fuzzy
msgid "CONFIRM_MOVE_TO_SPACE_STAGE"
msgstr "See paneel näitab numbreid, millest automaatse evo ennustus töötab. Lõpliku populatsiooni määrab kogu energia, mida liik suudab püüda, ja kulu liigi isendi kohta. Auto-evo kasutab lihtsustatud tegelikkuse mudelit, et arvutada, kui hästi liigid toimivad, võttes aluseks energia, mida nad suudavad koguda. Iga toiduallika puhul näidatakse, et liik saab sellest palju energiat. Lisaks kuvatakse sellest allikast saadaolev koguenergia. See, kui suur osa liikide koguenergiast võidab, põhineb sellel, kui suur on sobivus võrreldes kogu sobivusega. Fitness on mõõdik selle kohta, kui hästi liik suudab seda toiduallikat kasutada."

#, fuzzy
msgid "CONFIRM_MOVE_TO_SPACE_STAGE_EXPLANATION"
msgstr "See paneel näitab numbreid, millest automaatse evo ennustus töötab. Lõpliku populatsiooni määrab kogu energia, mida liik suudab püüda, ja kulu liigi isendi kohta. Auto-evo kasutab lihtsustatud tegelikkuse mudelit, et arvutada, kui hästi liigid toimivad, võttes aluseks energia, mida nad suudavad koguda. Iga toiduallika puhul näidatakse, et liik saab sellest palju energiat. Lisaks kuvatakse sellest allikast saadaolev koguenergia. See, kui suur osa liikide koguenergiast võidab, põhineb sellel, kui suur on sobivus võrreldes kogu sobivusega. Fitness on mõõdik selle kohta, kui hästi liik suudab seda toiduallikat kasutada."

#, fuzzy
msgid "CONFIRM_NEW_GAME_BUTTON_TOOLTIP"
msgstr "Pausi menüü"

#, fuzzy
msgid "CONFIRM_NEW_GAME_BUTTON_TOOLTIP_DISABLED"
msgstr "Pausi menüü"

#, fuzzy
msgid "CONSTRUCTION_UNIT_NAME"
msgstr "Tritanope (sinine-kollane)"

msgid "CONTENT_UPLOADED_FROM"
msgstr "Töötoa sisu laaditakse üles kaustast {0}"

#, fuzzy
msgid "CONTINUE"
msgstr "Alustage õitsemist"

#, fuzzy
msgid "CONTINUE_AS_SPECIES"
msgstr "Siin üksikasjade kuvamiseks valige plaaster"

#, fuzzy
msgid "CONTINUE_THRIVING"
msgstr "Alustage õitsemist"

msgid "CONTINUE_TO_PROTOTYPES"
msgstr ""
"Olete jõudnud Thrive'i \"täieliku\" osa lõpuni.\n"
"Soovi korral saate jätkata mänguga kaasas olevate hilisemate prototüüpidega. Need võivad olla väga puudulikud, kasutada kohatäitegraafikat ja olla üldiselt väga karmid. Need on lisatud mängu osana, et näidata mängu potentsiaalset tulevikusuunda ja meie üldist nägemust etappide ühendamisest.\n"
"\n"
"Te ei saa salvestada, kui jätkate, ega pärast jätkamist tagasi pöörduda. Kui soovite sellesse etappi naasta, salvestage kohe enne jätkamist.\n"
"\n"
"Kui otsustate jätkata, siis mõistke, et hilisemad etapid on prototüübid ja ärge kurtke nende ebatäielikkuse üle."

msgid "CONTINUE_TO_PROTOTYPES_PROMPT"
msgstr "Kas jätkata prototüüpide lavastamist?"

msgid "CONTROLLER_ANY_DEVICE"
msgstr ""

msgid "CONTROLLER_AXIS_L2"
msgstr ""

msgid "CONTROLLER_AXIS_LEFT_TRIGGER"
msgstr ""

msgid "CONTROLLER_AXIS_LEFT_X"
msgstr ""

msgid "CONTROLLER_AXIS_LEFT_Y"
msgstr ""

#, fuzzy
msgid "CONTROLLER_AXIS_NEGATIVE_DIRECTION"
msgstr "Lämmastikku fikseeriv plastiid on valk, mis on võimeline kasutama gaasilist lämmastikku ja hapnikku ning rakuenergiat ATP kujul, et toota ammoniaaki, mis on rakkude kasvu peamine toitaine. Seda protsessi nimetatakse aeroobseks lämmastiku fikseerimiseks."

#, fuzzy
msgid "CONTROLLER_AXIS_POSITIVE_DIRECTION"
msgstr "Lämmastikku fikseeriv plastiid on valk, mis on võimeline kasutama gaasilist lämmastikku ja hapnikku ning rakuenergiat ATP kujul, et toota ammoniaaki, mis on rakkude kasvu peamine toitaine. Seda protsessi nimetatakse aeroobseks lämmastiku fikseerimiseks."

msgid "CONTROLLER_AXIS_R2"
msgstr ""

msgid "CONTROLLER_AXIS_RIGHT_TRIGGER"
msgstr ""

msgid "CONTROLLER_AXIS_RIGHT_X"
msgstr ""

msgid "CONTROLLER_AXIS_RIGHT_Y"
msgstr ""

msgid "CONTROLLER_AXIS_VISUALIZERS"
msgstr ""

msgid "CONTROLLER_BUTTON_DPAD_DOWN"
msgstr ""

msgid "CONTROLLER_BUTTON_DPAD_LEFT"
msgstr ""

msgid "CONTROLLER_BUTTON_DPAD_RIGHT"
msgstr ""

msgid "CONTROLLER_BUTTON_DPAD_UP"
msgstr ""

msgid "CONTROLLER_BUTTON_LEFT_SHOULDER"
msgstr ""

msgid "CONTROLLER_BUTTON_LEFT_STICK"
msgstr ""

msgid "CONTROLLER_BUTTON_MISC1"
msgstr ""

msgid "CONTROLLER_BUTTON_PADDLE1"
msgstr ""

msgid "CONTROLLER_BUTTON_PADDLE2"
msgstr ""

msgid "CONTROLLER_BUTTON_PADDLE3"
msgstr ""

msgid "CONTROLLER_BUTTON_PADDLE4"
msgstr ""

msgid "CONTROLLER_BUTTON_PS3_SELECT"
msgstr ""

msgid "CONTROLLER_BUTTON_PS3_START"
msgstr ""

msgid "CONTROLLER_BUTTON_PS_CIRCLE"
msgstr ""

msgid "CONTROLLER_BUTTON_PS_CROSS"
msgstr ""

msgid "CONTROLLER_BUTTON_PS_L1"
msgstr ""

msgid "CONTROLLER_BUTTON_PS_L3"
msgstr ""

msgid "CONTROLLER_BUTTON_PS_OPTIONS"
msgstr ""

msgid "CONTROLLER_BUTTON_PS_R1"
msgstr ""

msgid "CONTROLLER_BUTTON_PS_R3"
msgstr ""

msgid "CONTROLLER_BUTTON_PS_SHARE"
msgstr ""

msgid "CONTROLLER_BUTTON_PS_SONY_BUTTON"
msgstr ""

msgid "CONTROLLER_BUTTON_PS_SQUARE"
msgstr ""

msgid "CONTROLLER_BUTTON_PS_TRIANGLE"
msgstr ""

msgid "CONTROLLER_BUTTON_RIGHT_SHOULDER"
msgstr ""

msgid "CONTROLLER_BUTTON_RIGHT_STICK"
msgstr ""

msgid "CONTROLLER_BUTTON_TOUCH_PAD"
msgstr ""

msgid "CONTROLLER_BUTTON_UNKNOWN"
msgstr ""

msgid "CONTROLLER_BUTTON_XBOX_A"
msgstr ""

msgid "CONTROLLER_BUTTON_XBOX_B"
msgstr ""

msgid "CONTROLLER_BUTTON_XBOX_BACK"
msgstr ""

msgid "CONTROLLER_BUTTON_XBOX_GUIDE"
msgstr ""

msgid "CONTROLLER_BUTTON_XBOX_START"
msgstr ""

msgid "CONTROLLER_BUTTON_XBOX_X"
msgstr ""

msgid "CONTROLLER_BUTTON_XBOX_Y"
msgstr ""

msgid "CONTROLLER_DEADZONES"
msgstr ""

#, fuzzy
msgid "CONTROLLER_DEADZONE_CALIBRATION_EXPLANATION"
msgstr "See paneel näitab numbreid, millest automaatse evo ennustus töötab. Lõpliku populatsiooni määrab kogu energia, mida liik suudab püüda, ja kulu liigi isendi kohta. Auto-evo kasutab lihtsustatud tegelikkuse mudelit, et arvutada, kui hästi liigid toimivad, võttes aluseks energia, mida nad suudavad koguda. Iga toiduallika puhul näidatakse, et liik saab sellest palju energiat. Lisaks kuvatakse sellest allikast saadaolev koguenergia. See, kui suur osa liikide koguenergiast võidab, põhineb sellel, kui suur on sobivus võrreldes kogu sobivusega. Fitness on mõõdik selle kohta, kui hästi liik suudab seda toiduallikat kasutada."

msgid "CONTROLLER_DEADZONE_COLON"
msgstr ""

msgid "CONTROLLER_PROMPT_TYPE_SETTING"
msgstr ""

msgid "CONTROLLER_SENSITIVITY"
msgstr ""

msgid "CONTROLLER_UNKNOWN_AXIS"
msgstr ""

msgid "COPY_ERROR_TO_CLIPBOARD"
msgstr "Kopeerimise viga lõikelauale"

#, fuzzy
msgid "COPY_RESULTS"
msgstr "Auto-evo tulemused:"

msgid "CORRECTION_PROTANOPE"
msgstr "Protanope (punane-roheline)"

msgid "CORRECTION_TRITANOPE"
msgstr "Tritanope (sinine-kollane)"

#, fuzzy
msgid "CPU_THREADS"
msgstr "Teemad:"

msgid "CRAFTING_CLEAR_INPUTS"
msgstr ""

msgid "CRAFTING_ERROR_INTERNAL_CONSUME_PROBLEM"
msgstr ""

#, fuzzy
msgid "CRAFTING_ERROR_TAKING_ITEMS"
msgstr "Pealkiri puudub"

msgid "CRAFTING_FILTER_INPUTS"
msgstr ""

msgid "CRAFTING_KNOWN_ITEMS"
msgstr ""

msgid "CRAFTING_NOT_ENOUGH_MATERIAL"
msgstr ""

msgid "CRAFTING_NO_RECIPE_SELECTED"
msgstr ""

msgid "CRAFTING_NO_ROOM_TO_TAKE_CRAFTING_RESULTS"
msgstr ""

#, fuzzy
msgid "CRAFTING_RECIPE_DISPLAY"
msgstr "Auto-evo tulemused:"

msgid "CRAFTING_RECIPE_HAND_AXE"
msgstr ""

#, fuzzy
msgid "CRAFTING_RESULTS"
msgstr "Auto-evo tulemused:"

msgid "CRAFTING_SELECT_RECIPE_OR_ITEMS_TO_FILTER"
msgstr ""

msgid "CRAFTING_TAKE_ALL"
msgstr ""

#, fuzzy
msgid "CRAFTING_TITLE"
msgstr "Pealkiri puudub"

msgid "CREATE"
msgstr "Loo"

msgid "CREATED_AT"
msgstr "Loodud:"

msgid "CREATED_ON_PLATFORM"
msgstr "Loodud platvormil:"

msgid "CREATE_A_NEW_MICROBE"
msgstr "Loo uus mikroob"

msgid "CREATE_NEW"
msgstr "Loo uus"

msgid "CREATE_NEW_CELL_TYPE"
msgstr "Looge uus lahtritüüp"

msgid "CREATE_NEW_CELL_TYPE_DESCRIPTION"
msgstr "Saate luua uusi lahtritüüpe, dubleerides olemasolevad ja andes neile uue nime. Lahtritüüpe saab muuta, et spetsialiseeruda erinevatele rollidele. Lahtritüübi muutmisel värskendatakse kõiki seda tüüpi paigutatud lahtreid."

msgid "CREATE_NEW_MOD"
msgstr "Loo uus mod"

msgid "CREATE_NEW_SAVE"
msgstr "Loo uus salvestus"

#, fuzzy
msgid "CREATE_NEW_TISSUE_TYPE"
msgstr "Looge uus lahtritüüp"

#, fuzzy
msgid "CREATE_NEW_TISSUE_TYPE_DESCRIPTION"
msgstr "Saate luua uusi lahtritüüpe, dubleerides olemasolevad ja andes neile uue nime. Lahtritüüpe saab muuta, et spetsialiseeruda erinevatele rollidele. Lahtritüübi muutmisel värskendatakse kõiki seda tüüpi paigutatud lahtreid."

msgid "CREATING_DOT_DOT_DOT"
msgstr "Loomine..."

msgid "CREATING_OBJECTS_FROM_SAVE"
msgstr "Objektide loomine salvestamisest"

msgid "CREDITS"
msgstr "Krediidid"

msgid "CTRL"
msgstr "Ctrl"

#, fuzzy
msgid "CURRENT_CACHE_SIZE"
msgstr "Kuvamisvõimaluste riba"

#, fuzzy
msgid "CURRENT_CACHE_SIZE_TOOLTIP"
msgstr "Jätkake mängu"

msgid "CURRENT_DEVELOPERS"
msgstr "Praegused arendajad"

msgid "CURRENT_LOCATION_CAPITAL"
msgstr "PRAEGUNE ASUKOHT"

#, fuzzy
msgid "CURRENT_RESEARCH_NONE"
msgstr "Kuvamisvõimaluste riba"

#, fuzzy
msgid "CURRENT_RESEARCH_PROGRESS"
msgstr "Avage abiekraan"

#, fuzzy
msgid "CURRENT_WORLD"
msgstr "Praegused arendajad"

#, fuzzy
msgid "CURRENT_WORLD_STATISTICS"
msgstr "Organismi statistika"

msgid "CUSTOM_USERNAME"
msgstr "Kohandatud kasutajanimi:"

msgid "CYTOPLASM"
msgstr "Tsütoplasma"

msgid "CYTOPLASM_DESCRIPTION"
msgstr "Raku kleepuv sisemus. Tsütoplasma on põhiline segu ioonidest, valkudest ja muudest vees lahustunud ainetest, mis täidavad raku sisemuse. Üks selle ülesandeid on glükolüüs, glükoosi muundamine ATP energiaks. Et rakkudel, millel puuduvad organellid, on arenenum ainevahetus, loodavad nad energiat just sellele. Seda kasutatakse ka molekulide säilitamiseks rakus ja raku suuruse suurendamiseks."

msgid "CYTOPLASM_GLYCOLYSIS"
msgstr "Tsütoplasma glükolüüs"

msgid "CYTOPLASM_PROCESSES_DESCRIPTION"
msgstr "Muudab [thrive:compound type=\"glucose\"][/thrive:compound] tüübiks [thrive:compound type=\"atp\"][/thrive:compound]."

#, fuzzy
msgid "CYTOTOXIN_SYNTHESIS"
msgstr "Oksütotsiin"

#, fuzzy
msgid "DAMAGE_SOURCE_RADIATION"
msgstr ""
"Aktiivsed mikroobid jooksevad ja kukuvad, kui midagi huvitavat ei juhtu.\n"
"Sessiilsed mikroobid on paigal ja ootavad enne tegutsemist, kuni keskkond muutub."

msgid "DAY_LENGTH"
msgstr ""

#, fuzzy
msgid "DAY_LENGTH_EXPLANATION"
msgstr ""
"Kartlikud mikroobid põgenevad suuremate vahemaade taha\n"
"ja üldiselt põgenevad nad suurema tõenäosusega röövloomade eest.\n"
"Vapraid mikroobe ei hirmuta läheduses olevad kiskjad\n"
"ja tõenäoliselt ründab tagasi."

msgid "DAY_NIGHT_CYCLE_ENABLED"
msgstr ""

#, fuzzy
msgid "DAY_NIGHT_CYCLE_ENABLED_EXPLANATION_2"
msgstr ""
"Keskendunud mikroobid otsivad tükke või saaki suuremate vahemaade tagant\n"
"ja võib olla tükkide osas palju ambitsioonikam.\n"
"Reageerivad mikroobid lülituvad varem uutele sihtmärkidele."

#, fuzzy
msgid "DEADZONE_CALIBRATION_FINISHED"
msgstr "Täiendavad kontrollimised tuvastasid probleemi: {0}"

#, fuzzy
msgid "DEADZONE_CALIBRATION_INPROGRESS"
msgstr "See keel on {0}% valmis"

msgid "DEADZONE_CALIBRATION_IS_RESET"
msgstr ""

#, fuzzy
msgid "DEADZONE_CONFIGURATION"
msgstr "Selle salvestamise kustutamist ei saa tagasi võtta. Kas olete kindel, et soovite selle jäädavalt kustutada?"

msgid "DEATH"
msgstr "surma"

msgid "DEBUG_COORDINATES"
msgstr ""

msgid "DEBUG_DRAW_NOT_AVAILABLE"
msgstr ""

#, fuzzy
msgid "DEBUG_HEAT_AT_CURSOR"
msgstr "Kursori juures:"

msgid "DEBUG_PANEL"
msgstr ""

msgid "DECEMBER"
msgstr "detsember"

#, fuzzy
msgid "DECREASE_ITEM_SIZE"
msgstr "Loo uus"

msgid "DEFAULT_AUDIO_OUTPUT_DEVICE"
msgstr "Vaikimisi väljundseade"

msgid "DELETE"
msgstr "Kustuta"

#, fuzzy
msgid "DELETE_ALL_OLD_SAVE_WARNING_2"
msgstr ""
"Kõigi vanade automaatsete ja kiirsalvestuste kustutamist ei saa tagasi võtta. Kas olete kindel, et soovite järgmise jäädavalt kustutada?\n"
" - {0} automaatset salvestamist\n"
" - {1} kiirsalvestust"

#, fuzzy
msgid "DELETE_FOSSIL_CONFIRMATION"
msgstr "Selle salvestamise kustutamist ei saa tagasi võtta. Kas olete kindel, et soovite selle jäädavalt kustutada?"

msgid "DELETE_OLD_SAVES_PROMPT"
msgstr "Kas kustutada vanad salvestused?"

msgid "DELETE_ORGANELLE"
msgstr "Kustuta Organelli"

msgid "DELETE_SAVE_CONFIRMATION"
msgstr "Selle salvestamise kustutamist ei saa tagasi võtta. Kas olete kindel, et soovite selle jäädavalt kustutada?"

msgid "DELETE_SELECTED"
msgstr "Kustuta valitud"

msgid "DELETE_SELECTED_SAVES_PROMPT"
msgstr "Kas kustutada valitud salvestus(ed)?"

msgid "DELETE_SELECTED_SAVE_WARNING"
msgstr "Valitud salvestus(t)e kustutamist ei saa tagasi võtta. Kas olete kindel, et soovite {0} salvestus(t) jäädavalt kustutada?"

msgid "DELETE_THIS_SAVE_PROMPT"
msgstr "Kas kustutada see salvestus?"

#, fuzzy
msgid "DESCEND_BUTTON"
msgstr "Selle salvestamise kustutamist ei saa tagasi võtta. Kas olete kindel, et soovite selle jäädavalt kustutada?"

#, fuzzy
msgid "DESCEND_CONFIRMATION"
msgstr "Selle salvestamise kustutamist ei saa tagasi võtta. Kas olete kindel, et soovite selle jäädavalt kustutada?"

#, fuzzy
msgid "DESCEND_CONFIRMATION_EXPLANATION"
msgstr ""
"Agressiivsed mikroobid ajavad saaki taga suuremate vahemaade tagant\n"
"ja nad võitlevad rünnaku korral tõenäolisemalt kiskjatega.\n"
"Rahumeelsed mikroobid ei haara teisi kaugemal\n"
"ja kasutavad vähem tõenäoliselt toksiine röövloomade vastu."

msgid "DESCRIPTION"
msgstr "Kirjeldus:"

#, fuzzy
msgid "DESCRIPTION_COLON"
msgstr "Kirjeldus on liiga pikk"

msgid "DESCRIPTION_TOO_LONG"
msgstr "Kirjeldus on liiga pikk"

#, fuzzy
msgid "DESPAWN_ENTITIES"
msgstr "Kudema vaenlane"

msgid "DETECTED_CPU_COUNT"
msgstr "Tuvastatud protsessorite arv:"

#, fuzzy
msgid "DEVBUILD_VERSION_INFO"
msgstr "Devbuildsi toetajad"

msgid "DEVELOPERS"
msgstr "Arendajad"

#, fuzzy
msgid "DEVELOPMENT_FORUM"
msgstr "Arendust toetab Revolutionary Games Studio ry"

#, fuzzy
msgid "DEVELOPMENT_FORUM_BUTTON_TOOLTIP"
msgstr "Lisage uus võtme sidumine"

msgid "DEVELOPMENT_SUPPORTED_BY"
msgstr "Arendust toetab Revolutionary Games Studio ry"

#, fuzzy
msgid "DEVELOPMENT_WIKI"
msgstr "Arendajad"

#, fuzzy
msgid "DEVELOPMENT_WIKI_BUTTON_TOOLTIP"
msgstr "Abi"

msgid "DEVOURED"
msgstr ""

msgid "DEV_BUILD_PATRONS"
msgstr "Devbuildsi toetajad"

msgid "DIFFICULTY"
msgstr ""

#, fuzzy
msgid "DIFFICULTY_DETAILS_STRING"
msgstr "Kohandatud"

msgid "DIFFICULTY_PRESET"
msgstr ""

msgid "DIFFICULTY_PRESET_CUSTOM"
msgstr "Kohandatud"

msgid "DIFFICULTY_PRESET_EASY"
msgstr "Kerge"

msgid "DIFFICULTY_PRESET_HARD"
msgstr "Raske"

msgid "DIFFICULTY_PRESET_NORMAL"
msgstr "Keskmine"

msgid "DIGESTION_EFFICIENCY"
msgstr ""

#, fuzzy
msgid "DIGESTION_EFFICIENCY_COLON"
msgstr "Kirjeldus on liiga pikk"

#, fuzzy
msgid "DIGESTION_SPEED"
msgstr "Ressursi neeldumiskiirus"

#, fuzzy
msgid "DIGESTION_SPEED_COLON"
msgstr "Kiirus:"

msgid "DIGESTION_SPEED_VALUE"
msgstr ""

msgid "DISABLED"
msgstr "töövõimetu"

msgid "DISABLE_ALL"
msgstr "Keela kõik"

msgid "DISCARD_AND_CONTINUE"
msgstr "Visake ära ja jätkake"

msgid "DISCARD_CHANGES"
msgstr "Loobu muudatustest"

#, fuzzy
msgid "DISCARD_MIGRATION"
msgstr "Visake ära ja jätkake"

msgid "DISCONNECTED_CELLS"
msgstr "Lahtiühendatud rakud"

msgid "DISCONNECTED_CELLS_TEXT"
msgstr ""
"Seal on paigutatud rakud, mis ei ole ülejäänud osadega ühendatud.\n"
"Jätkamiseks ühendage kõik paigutatud lahtrid üksteisega."

#, fuzzy
msgid "DISCONNECTED_METABALLS"
msgstr "Lahtiühendatud rakud"

#, fuzzy
msgid "DISCONNECTED_METABALLS_TEXT"
msgstr ""
"Seal on paigutatud rakud, mis ei ole ülejäänud osadega ühendatud.\n"
"Jätkamiseks ühendage kõik paigutatud lahtrid üksteisega."

msgid "DISCONNECTED_ORGANELLES"
msgstr "Katkestatud organellid"

msgid "DISCONNECTED_ORGANELLES_TEXT"
msgstr ""
"Seal on paigutatud organellid, mis ei ole ülejäänud osaga ühendatud.\n"
"Ühendage kõik paigutatud organellid üksteisega või võtke muudatused tagasi."

#, fuzzy
msgid "DISCORD_TOOLTIP"
msgstr "Möödunud aeg: {0:#,#} aastat"

#, fuzzy
msgid "DISK_CACHE_TOOLTIP"
msgstr "vabasurm"

#, fuzzy
msgid "DISMISSED_POPUPS_COLON"
msgstr "Kiirus:"

#, fuzzy
msgid "DISMISSED_POPUPS_EXPLANATION"
msgstr ""
"Keskendunud mikroobid otsivad tükke või saaki suuremate vahemaade tagant\n"
"ja võib olla tükkide osas palju ambitsioonikam.\n"
"Reageerivad mikroobid lülituvad varem uutele sihtmärkidele."

msgid "DISMISS_INFORMATION_PERMANENTLY"
msgstr ""

msgid "DISMISS_WARNING_PERMANENTLY"
msgstr ""

msgid "DISPLAY_3D_MENU_BACKGROUNDS"
msgstr ""

msgid "DISPLAY_ABILITIES_BAR"
msgstr "Kuvamisvõimaluste riba"

msgid "DISPLAY_BACKGROUND_DISTORTION_EFFECT"
msgstr ""

msgid "DISPLAY_BACKGROUND_PARTICLES"
msgstr ""

#, fuzzy
msgid "DISPLAY_DRIVER_OPENGL"
msgstr "Kuvamisvõimaluste riba"

#, fuzzy
msgid "DISPLAY_DRIVER_VULKAN"
msgstr "Kuvamisvõimaluste riba"

#, fuzzy
msgid "DISPLAY_MODE"
msgstr "Kuvamisvõimaluste riba"

#, fuzzy
msgid "DISPLAY_PART_NAMES"
msgstr "Kuvamisvõimaluste riba"

msgid "DISSOLVED_COMPOUND_FOOD_SOURCE"
msgstr "{0} ühtlaselt jaotunud keskkonnatoiduallikas"

msgid "DOES_NOT_USE_FEATURE"
msgstr ""

msgid "DONATIONS"
msgstr "Annetused"

msgid "DOT_DOT_DOT"
msgstr "..."

msgid "DOUBLE"
msgstr "Kahekordne"

msgid "DOUBLE_CLICK_TO_VIEW_IN_FULLSCREEN"
msgstr ""

msgid "DOUBLE_MEMBRANE_DESCRIPTION"
msgstr "Kahekihiline membraan kaitseb paremini kahjustuste eest ja võtab vähem energiat, et mitte deformeeruda. Siiski aeglustab see raku tööd ja aeglustab ressursside neelamise kiirust."

#, fuzzy
msgid "DOUBLE_SPEED_TOGGLE_TOOLTIP"
msgstr "Peata mäng"

msgid "DRAG_TO_REORDER_ITEMS_WITH_MOUSE"
msgstr ""

msgid "DUMP_SCENE_TREE"
msgstr ""

msgid "DUPLICATE_TYPE"
msgstr "Duplikaadi tüüp"

msgid "EASTEREGG_MESSAGE_1"
msgstr "Lõbus fakt: Didinium ja Paramecium on õpikunäide kiskja ja saakloomade suhetest, mida on aastakümneid uuritud. Nüüd, kas sa oled Didinium või Paramecium? Kiskja või saak?"

msgid "EASTEREGG_MESSAGE_10"
msgstr "WIGGLY ASJAD!!"

msgid "EASTEREGG_MESSAGE_11"
msgstr "Sulata metall."

msgid "EASTEREGG_MESSAGE_12"
msgstr "Need sinised rakud."

msgid "EASTEREGG_MESSAGE_13"
msgstr "Siin on näpunäide: elustikud on midagi enamat kui lihtsalt erineva taustaga, erinevates bioomides olevad ühendid koevad mõnikord erineva kiirusega."

msgid "EASTEREGG_MESSAGE_14"
msgstr "Siin on näpunäide, mida rohkem viburid teil on, seda kiiremini te lähete, vroom vroom, kuid see maksab ka rohkem ATP-d"

msgid "EASTEREGG_MESSAGE_15"
msgstr "Siin on näpunäide, võite neelata tükke, rauta või muul viisil."

msgid "EASTEREGG_MESSAGE_16"
msgstr "Siin on näpunäide, valmistuge enne tuuma lisamist. Need asjad on kallid! Hooldus- ja ettemaksukulu sees."

msgid "EASTEREGG_MESSAGE_17"
msgstr "Lõbus fakt, kas teadsite, et planeedil Maa elab üle 8000 ripslooma liigi?"

msgid "EASTEREGG_MESSAGE_18"
msgstr "Lõbus tõsiasi, Stentor on ripsloom, kes suudab end välja sirutada ja saaki püüda trompetilaadse suuga, mis tõmbab saaki sisse, tekitades ripsmetega veevoolusid."

msgid "EASTEREGG_MESSAGE_2"
msgstr "Siin on näpunäide: toksiine saab kasutada teiste eemaldamiseks, kui olete piisavalt kiire."

msgid "EASTEREGG_MESSAGE_3"
msgstr "Siin on näpunäide. Osmoregulatsioon maksab 1 ATP sekundis iga kuueteistkümnendiku kohta, mis teie rakus on, iga tühi tsütoplasma kuuepunkt genereerib samuti 5 ATP-d sekundis, mis tähendab, et kui te kaotate ATP-d osmoregulatsiooni tõttu, lisage lihtsalt paar tühja tsütoplasma kuuet või eemaldage mõned organellid."

msgid "EASTEREGG_MESSAGE_4"
msgstr "Lõbus fakt, päriselus on prokarüootidel midagi, mida nimetatakse biosektsioonideks, mis toimivad nagu organellid ja mida tegelikult nimetatakse polüeedriteks organellideks."

msgid "EASTEREGG_MESSAGE_5"
msgstr "Lõbus fakt, metabolosoomi nimetatakse polühedriliseks organelliks."

msgid "EASTEREGG_MESSAGE_6"
msgstr "Siin on näpunäide, mõnikord on parem lihtsalt teiste rakkude eest põgeneda."

msgid "EASTEREGG_MESSAGE_7"
msgstr "Siin on näpunäide. Kui rakk on umbes poole väiksem, võite need endasse neelata."

msgid "EASTEREGG_MESSAGE_8"
msgstr "Siin on näpunäide, bakterid võivad olla tugevamad, kui nad paistavad, nad võivad tunduda väikesed, kuid mõned neist võivad teie sisse urgitseda ja teid sel viisil tappa!"

msgid "EASTEREGG_MESSAGE_9"
msgstr "Siin on näpunäide. Kui te ei ole piisavalt ettevaatlik, võite teisi liike väljasuremiseni jahtida. Ka teised liigid saavad sellega hakkama."

#, fuzzy
msgid "EASTER_EGGS"
msgstr "Lõbus fakt: Didinium ja Paramecium on õpikunäide kiskja ja saakloomade suhetest, mida on aastakümneid uuritud. Nüüd, kas sa oled Didinium või Paramecium? Kiskja või saak?"

#, fuzzy
msgid "EASTER_EGGS_EXPLANATION"
msgstr ""
"Kartlikud mikroobid põgenevad suuremate vahemaade taha\n"
"ja üldiselt põgenevad nad suurema tõenäosusega röövloomade eest.\n"
"Vapraid mikroobe ei hirmuta läheduses olevad kiskjad\n"
"ja tõenäoliselt ründab tagasi."

#, fuzzy
msgid "EASTER_EGG_BANANA_BIOME"
msgstr ""
"Kartlikud mikroobid põgenevad suuremate vahemaade taha\n"
"ja üldiselt põgenevad nad suurema tõenäosusega röövloomade eest.\n"
"Vapraid mikroobe ei hirmuta läheduses olevad kiskjad\n"
"ja tõenäoliselt ründab tagasi."

#, fuzzy
msgid "EDGE_PAN_SPEED"
msgstr "Ressursi neeldumiskiirus"

#, fuzzy
msgid "EDITING_TITLE"
msgstr "Pealkiri puudub"

msgid "EDITOR"
msgstr "Toimetaja"

#, fuzzy
msgid "EDITORS_AND_MUTATIONS_BUTTON"
msgstr "on muteerunud"

#, fuzzy
msgid "EDITOR_BUTTON_TOOLTIP"
msgstr "Lisage uus võtme sidumine"

#, fuzzy
msgid "EDITOR_TUTORIAL_EARLY_GOAL"
msgstr ""
"Tere tulemast mikroobide redaktorisse.\n"
"\n"
"Siin saate üle vaadata eelmiste põlvkondade jooksul toimunu ja seejärel oma liigis muudatusi teha.\n"
"\n"
"See vahekaart annab teile praegu kasutatava paiga muudatuste loendi. Proovige uurida erinevaid teie käsutuses olevaid tööriistu, et oma maailmas toimuvate sündmuste kohta rohkem teada saada!\n"
"\n"
"Kui olete valmis, vajutage jätkamiseks paremas alanurgas nuppu \"Järgmine\"."

msgid "EDITOR_TUTORIAL_EDITOR_TEXT"
msgstr ""
"Tere tulemast mikroobide redaktorisse.\n"
"\n"
"Siin saate üle vaadata eelmiste põlvkondade jooksul toimunu ja seejärel oma liigis muudatusi teha.\n"
"\n"
"See vahekaart annab teile praegu kasutatava paiga muudatuste loendi. Proovige uurida erinevaid teie käsutuses olevaid tööriistu, et oma maailmas toimuvate sündmuste kohta rohkem teada saada!\n"
"\n"
"Kui olete valmis, vajutage jätkamiseks paremas alanurgas nuppu \"Järgmine\"."

#, fuzzy
<<<<<<< HEAD
msgid "EDITOR_TUTORIAL_MICROBE_EDITOR_NUCLEUS"
msgstr ""
"See on rakuredaktor, kus saate mutatsioonipunkte (MP) kulutades oma liike arendada. Igal põlvkonnal on teil alati kulutamiseks 100 MP, nii et ärge vaevu säästma!\n"
"\n"
"Ekraani keskel olev kuusnurk on teie rakk, mis koosneb ühest tsütoplasma osast.\n"
"\n"
"Jätkamiseks valige vasakpoolsest paneelist osa. Seejärel klõpsake selle asetamiseks vasakklahvi kuusiku kõrval. Osasid saate pöörata A ja D abil (vaikeklahvid)."
=======
msgid "EFFECTIVE_VALUE"
msgstr "{0}%"
>>>>>>> 125b0f74

msgid "EIGHT_TIMES"
msgstr "8x"

#, fuzzy
msgid "EJECT_ENGULFED"
msgstr "Ei saa neelata"

#, fuzzy
msgid "EJECT_ENGULFED_TOOLTIP"
msgstr "Ei saa neelata"

#, fuzzy
msgid "EMITTERS_COUNT"
msgstr ""
"Kaugel võõral planeedil on vulkaanitegevuse ja meteoriidide kokkupõrked viinud universumis uue nähtuse väljakujunemiseni.\n"
"\n"
"Elu.\n"
"\n"
"Lihtsad mikroobid elavad ookeani sügavates piirkondades. Olete viimane universaalne ühine esivanem (LUCA) sellel planeedil.\n"
"\n"
"Selles vaenulikus maailmas ellujäämiseks peate koguma kokku kõik ühendid, mida leiate ja põlvkondade kaupa edasi arenema, et võistelda teiste mikroobiliikidega."

msgid "ENABLED_MODS"
msgstr "Lubatud modifikatsioonid"

msgid "ENABLE_ALL_COMPATIBLE"
msgstr "Luba kõik ühilduvad modifikatsioonid"

msgid "ENABLE_EDITOR"
msgstr "Luba redaktor"

msgid "ENABLE_GUI_LIGHT_EFFECTS"
msgstr "Lubage GUI valgusefektid"

msgid "ENDOSYMBIONT_ENGULFED_ALREADY_DONE"
msgstr ""

msgid "ENDOSYMBIONT_ENGULFED_PROGRESS"
msgstr ""

msgid "ENDOSYMBIONT_TYPE_ALREADY_PRESENT"
msgstr ""

#, fuzzy
msgid "ENDOSYMBIOSIS_AVAILABLE_ORGANELLES"
msgstr "Asetage organell"

msgid "ENDOSYMBIOSIS_BUTTON"
msgstr ""

#, fuzzy
msgid "ENDOSYMBIOSIS_CANCEL_TOOLTIP"
msgstr "Vabastage kõik"

#, fuzzy
msgid "ENDOSYMBIOSIS_COMPLETE_TOOLTIP"
msgstr "Peata mäng"

#, fuzzy
msgid "ENDOSYMBIOSIS_EXPLANATION"
msgstr ""
"Agressiivsed mikroobid ajavad saaki taga suuremate vahemaade tagant\n"
"ja nad võitlevad rünnaku korral tõenäolisemalt kiskjatega.\n"
"Rahumeelsed mikroobid ei haara teisi kaugemal\n"
"ja kasutavad vähem tõenäoliselt toksiine röövloomade vastu."

msgid "ENDOSYMBIOSIS_NOTHING_ENGULFED"
msgstr ""

#, fuzzy
msgid "ENDOSYMBIOSIS_NO_CANDIDATE_ORGANELLES"
msgstr "Katkestatud organellid"

#, fuzzy
msgid "ENDOSYMBIOSIS_PROGRESSING_EXPLANATION"
msgstr ""
"Keskendunud mikroobid otsivad tükke või saaki suuremate vahemaade tagant\n"
"ja võib olla tükkide osas palju ambitsioonikam.\n"
"Reageerivad mikroobid lülituvad varem uutele sihtmärkidele."

msgid "ENDOSYMBIOSIS_PROKARYOTIC_LIMIT_EXPLANATION"
msgstr ""

#, fuzzy
msgid "ENDOSYMBIOSIS_SINGLE_SPECIES_PROGRESS_DESCRIPTION"
msgstr "Muudab [thrive:compound type=\"vesiniksulfiid\"][/thrive:compound] tüübiks [thrive:compound type=\"glucose\"][/thrive:compound]. Hindamisskaalad kontsentratsiooniga [thrive:compound type=\"süsinikdioksiid\"][/thrive:compound]. Muudab ka [thrive:compound type=\"glucose\"][/thrive:compound] tüübiks [thrive:compound type=\"atp\"][/thrive:compound]."

#, fuzzy
msgid "ENDOSYMBIOSIS_START_TOOLTIP"
msgstr "Lisage uus võtme sidumine"

#, fuzzy
msgid "ENDOSYMBIOSIS_TITLE"
msgstr "Pealkiri puudub"

#, fuzzy
msgid "ENERGY_BALANCE_REQUIRED_COMPOUND_LINE"
msgstr "{0}: -{1} ATP"

msgid "ENERGY_BALANCE_TOOLTIP_CONSUMPTION"
msgstr "{0}: -{1} ATP"

msgid "ENERGY_BALANCE_TOOLTIP_PRODUCTION"
msgstr "{0}: +{1} ATP"

#, fuzzy
msgid "ENERGY_BALANCE_TOOLTIP_PRODUCTION_WITH_REQUIREMENT"
msgstr "{0}: +{1} ATP"

msgid "ENERGY_IN_PATCH_FOR"
msgstr "Energia: {0}, {1}"

#, fuzzy
msgid "ENERGY_IN_PATCH_SHORT"
msgstr "Energia: {0}, {1}"

msgid "ENERGY_SOURCES"
msgstr "Energiaallikad:"

msgid "ENERGY_SUMMARY_LINE"
msgstr "Kogutud energia on {0} individuaalse kuluga {1}, mille tulemuseks on korrigeerimata elanikkond {2}"

msgid "ENGULF_NO_ATP_DAMAGE_MESSAGE"
msgstr ""

msgid "ENTER_EXISTING_ID"
msgstr "Sisestage olemasolev ID"

msgid "ENTER_EXISTING_WORKSHOP_ID"
msgstr "Sisestage olemasoleva töökoja ID"

#, fuzzy
msgid "ENTITY_LABEL"
msgstr "biome: {0}"

msgid "ENVIRONMENT"
msgstr "Keskkond"

#, fuzzy
msgid "ENVIRONMENTAL_CONDITIONS_BUTTON"
msgstr "See paneel näitab numbreid, millest automaatse evo ennustus töötab. Lõpliku populatsiooni määrab kogu energia, mida liik suudab püüda, ja kulu liigi isendi kohta. Auto-evo kasutab lihtsustatud tegelikkuse mudelit, et arvutada, kui hästi liigid toimivad, võttes aluseks energia, mida nad suudavad koguda. Iga toiduallika puhul näidatakse, et liik saab sellest palju energiat. Lisaks kuvatakse sellest allikast saadaolev koguenergia. See, kui suur osa liikide koguenergiast võidab, põhineb sellel, kui suur on sobivus võrreldes kogu sobivusega. Fitness on mõõdik selle kohta, kui hästi liik suudab seda toiduallikat kasutada."

msgid "ENVIRONMENTAL_GLUCOSE_RETENTION"
msgstr ""

#, fuzzy
msgid "ENVIRONMENTAL_GLUCOSE_RETENTION_EXPLANATION"
msgstr "See paneel näitab numbreid, millest automaatse evo ennustus töötab. Lõpliku populatsiooni määrab kogu energia, mida liik suudab püüda, ja kulu liigi isendi kohta. Auto-evo kasutab lihtsustatud tegelikkuse mudelit, et arvutada, kui hästi liigid toimivad, võttes aluseks energia, mida nad suudavad koguda. Iga toiduallika puhul näidatakse, et liik saab sellest palju energiat. Lisaks kuvatakse sellest allikast saadaolev koguenergia. See, kui suur osa liikide koguenergiast võidab, põhineb sellel, kui suur on sobivus võrreldes kogu sobivusega. Fitness on mõõdik selle kohta, kui hästi liik suudab seda toiduallikat kasutada."

#, fuzzy
msgid "ENVIRONMENT_BUTTON_MICROBE_TOOLTIP"
msgstr "Näita/peida keskkonda ja ühendeid"

#, fuzzy
msgid "ENVIRONMENT_TOLERANCE"
msgstr "Keskkond"

msgid "EPIPELAGIC"
msgstr "Epipelaagiline"

msgid "EQUIPMENT_TYPE_AXE"
msgstr ""

msgid "ERROR"
msgstr "Viga"

msgid "ERROR_CREATING_FOLDER"
msgstr "Modifikaadi kausta loomisel tekkis viga"

msgid "ERROR_CREATING_INFO_FILE"
msgstr "Viga mod teabefaili loomisel"

msgid "ERROR_FAILED_TO_SAVE_NEW_SETTINGS"
msgstr "Viga: uute sätete salvestamine konfiguratsioonifaili nurjus."

#, fuzzy
msgid "ERROR_FETCHING_EXPLANATION"
msgstr ""
"Kartlikud mikroobid põgenevad suuremate vahemaade taha\n"
"ja üldiselt põgenevad nad suurema tõenäosusega röövloomade eest.\n"
"Vapraid mikroobe ei hirmuta läheduses olevad kiskjad\n"
"ja tõenäoliselt ründab tagasi."

#, fuzzy
msgid "ERROR_FETCHING_NEWS"
msgstr "Viga mod teabefaili loomisel"

msgid "ERROR_LOADING"
msgstr "Viga laadimisel"

msgid "ERROR_SAVING"
msgstr "Viga salvestamisel"

#, fuzzy
msgid "ERROR_UPLOADING_EXCEPTION"
msgstr "Viga laadimisel"

msgid "ESCAPE"
msgstr "esc"

msgid "ESCAPE_ENGULFING"
msgstr "neelamisest pääsemine"

msgid "ESTUARY"
msgstr "lehtersuue"

#, fuzzy
msgid "EVENT_ERUPTION_TOOLTIP"
msgstr "vabasurm"

#, fuzzy
msgid "EVOLUTIONARY_TREE"
msgstr "Autor Revolutionary Games Studio"

#, fuzzy
msgid "EVOLUTIONARY_TREE_BUILD_FAILED"
msgstr "Autor Revolutionary Games Studio"

#, fuzzy
msgid "EXACT_VERSION_COLON"
msgstr "Versioon:"

#, fuzzy
msgid "EXACT_VERSION_TOOLTIP"
msgstr "vabasurm"

msgid "EXCEPTION_HAPPENED_PROCESSING_SAVE"
msgstr "Laaditud objektide töötlemisel juhtus erand"

msgid "EXCEPTION_HAPPENED_WHILE_LOADING"
msgstr "Salvestusandmete laadimisel juhtus erand"

#, fuzzy
msgid "EXCLUSIVE_FULLSCREEN"
msgstr "Lülitage täisekraan sisse"

#, fuzzy
msgid "EXISTING_BUILDINGS"
msgstr "Sisestage olemasolev ID"

msgid "EXIT"
msgstr "Välju"

#, fuzzy
msgid "EXIT_EDITOR"
msgstr "Minge järgmisele redaktori vahekaardile"

#, fuzzy
msgid "EXIT_TO_LAUNCHER"
msgstr "Käivitage E"

msgid "EXPERIMENTAL_FEATURES"
msgstr ""

#, fuzzy
msgid "EXPERIMENTAL_FEATURES_EXPLANATION"
msgstr "See paneel näitab numbreid, millest automaatse evo ennustus töötab. Lõpliku populatsiooni määrab kogu energia, mida liik suudab püüda, ja kulu liigi isendi kohta. Auto-evo kasutab lihtsustatud tegelikkuse mudelit, et arvutada, kui hästi liigid toimivad, võttes aluseks energia, mida nad suudavad koguda. Iga toiduallika puhul näidatakse, et liik saab sellest palju energiat. Lisaks kuvatakse sellest allikast saadaolev koguenergia. See, kui suur osa liikide koguenergiast võidab, põhineb sellel, kui suur on sobivus võrreldes kogu sobivusega. Fitness on mõõdik selle kohta, kui hästi liik suudab seda toiduallikat kasutada."

#, fuzzy
msgid "EXPERIMENTAL_FEATURES_WARNING"
msgstr "See paneel näitab numbreid, millest automaatse evo ennustus töötab. Lõpliku populatsiooni määrab kogu energia, mida liik suudab püüda, ja kulu liigi isendi kohta. Auto-evo kasutab lihtsustatud tegelikkuse mudelit, et arvutada, kui hästi liigid toimivad, võttes aluseks energia, mida nad suudavad koguda. Iga toiduallika puhul näidatakse, et liik saab sellest palju energiat. Lisaks kuvatakse sellest allikast saadaolev koguenergia. See, kui suur osa liikide koguenergiast võidab, põhineb sellel, kui suur on sobivus võrreldes kogu sobivusega. Fitness on mõõdik selle kohta, kui hästi liik suudab seda toiduallikat kasutada."

msgid "EXPORT_ALL_WORLDS"
msgstr ""

#, fuzzy
msgid "EXPORT_ALL_WORLDS_TOOLTIP"
msgstr "Möödunud aeg: {0:#,#} aastat"

#, fuzzy
msgid "EXPORT_SUCCESS"
msgstr "{0} rööv"

msgid "EXTERNAL"
msgstr "Väline"

msgid "EXTERNAL_EFFECTS"
msgstr "Välised mõjud:"

msgid "EXTINCTION_BOX_TEXT"
msgstr "Nii nagu 99% kõigist kunagi eksisteerinud liikidest, on ka teie liik välja surnud. Teised täidavad teie nišši ja arenevad hästi, kuid see pole teie. Teid unustatakse, ebaõnnestunud evolutsioonikatse."

msgid "EXTINCTION_CAPITAL"
msgstr "Väljasuremine"

msgid "EXTINCT_FROM_PATCH"
msgstr "Lapist välja surnud"

msgid "EXTINCT_FROM_THE_PLANET"
msgstr "Planeedilt välja surnud"

#, fuzzy
msgid "EXTINCT_IN_PATCH"
msgstr "Lapist välja surnud"

msgid "EXTINCT_SPECIES"
msgstr "Väljasurnud liigid"

msgid "EXTRAS"
msgstr "Lisad"

msgid "EXTRA_OPTIONS"
msgstr "Lisavalikud"

#, fuzzy
msgid "FACEBOOK_TOOLTIP"
msgstr "Peata mäng"

msgid "FAILED"
msgstr "Ebaõnnestunud"

#, fuzzy
msgid "FAILED_ONE_OR_MORE_SAVE_DELETION_DESCRIPTION"
msgstr "Minu suurepärane mod"

#, fuzzy
msgid "FAILED_SAVE_DELETION"
msgstr "Viga: uute sätete salvestamine konfiguratsioonifaili nurjus."

#, fuzzy
msgid "FAILED_SAVE_DELETION_DESCRIPTION"
msgstr ""
"Määratud salvestuse täiendamine nurjus järgmise tõrke tõttu:\n"
"{0}"

msgid "FEARFUL"
msgstr "arg"

msgid "FEAR_EXPLANATION"
msgstr ""
"Kartlikud mikroobid põgenevad suuremate vahemaade taha\n"
"ja üldiselt põgenevad nad suurema tõenäosusega röövloomade eest.\n"
"Vapraid mikroobe ei hirmuta läheduses olevad kiskjad\n"
"ja tõenäoliselt ründab tagasi."

#, fuzzy
msgid "FEATURE_DISABLED"
msgstr "töövõimetu"

#, fuzzy
msgid "FEATURE_ENABLED"
msgstr "Petuklahvid on lubatud"

msgid "FEBRUARY"
msgstr "veebruar"

#, fuzzy
msgid "FEED_ITEM_CONTENT_PARSING_FAILED"
msgstr "Steam kliendi teegi lähtestamine ebaõnnestus"

msgid "FEED_ITEM_MISSING_CONTENT"
msgstr ""

msgid "FEED_ITEM_PUBLISHED_AT"
msgstr ""

msgid "FEED_ITEM_TRUNCATED_NOTICE"
msgstr ""

#, fuzzy
msgid "FERROPLAST"
msgstr "Termoplast"

#, fuzzy
msgid "FERROPLAST_DESCRIPTION"
msgstr "Termoplast on kahekordne membraanstruktuur, mis sisaldab termotundlikke pigmente, mis on virnastatud membraanikottidesse. See on prokarüoot, mis on oma eukarüootse peremehe poolt kasutamiseks assimileeritud. Termoplastis olevad pigmendid on võimelised kasutama ümbritseva soojuse erinevuste energiat, et toota veest glükoosi ja gaasilist süsinikdioksiidi protsessis, mida nimetatakse termosünteesiks. Selle glükoosi tootmise kiirus sõltub süsinikdioksiidi kontsentratsioonist ja temperatuurist."

#, fuzzy
msgid "FERROPLAST_PROCESSES_DESCRIPTION"
msgstr "Toodab [thrive:compound type=\"glucose\"][/thrive:compound]. Hindamisskaalad [thrive:compound type=\"süsinikdioksiid\"][/thrive:compound] kontsentratsiooni ja temperatuuriga."

msgid "FILTER_ITEMS_BY_CATEGORY_COLON"
msgstr ""

#, fuzzy
msgid "FIND_CURRENT_PATCH"
msgstr "Kehtetu modiikooni tee"

msgid "FINISHED_DOT"
msgstr "Valmis."

msgid "FINISH_EDITING_AND_RETURN_TO_ENVIRONMENT"
msgstr "Lõpetage toimetamine ja naaske keskkonda"

#, fuzzy
msgid "FINISH_ONE_GENERATION"
msgstr "Võimaldab siduda teiste rakkudega. See on esimene samm mitmerakulisuse suunas. Kui teie rakk on osa kolooniast, jagatakse ühendeid rakkude vahel. Te ei saa koloonia osana redaktorisse siseneda, nii et peate lahti siduma, kui kogute raku jagamiseks piisavalt ühendeid."

#, fuzzy
msgid "FINISH_X_GENERATIONS"
msgstr "Võimaldab siduda teiste rakkudega. See on esimene samm mitmerakulisuse suunas. Kui teie rakk on osa kolooniast, jagatakse ühendeid rakkude vahel. Te ei saa koloonia osana redaktorisse siseneda, nii et peate lahti siduma, kui kogute raku jagamiseks piisavalt ühendeid."

msgid "FIRE_TOXIN"
msgstr "Tulista toksiini"

#, fuzzy
msgid "FIRE_TOXIN_TOOLTIP"
msgstr "vabasurm"

msgid "FLAGELLUM"
msgstr "Vibur"

msgid "FLAGELLUM_DESCRIPTION"
msgstr "Lipu (mitmuses: flagella) on piitsataoline valgukiudude kimp, mis ulatub välja rakumembraanist, mis kasutab ATP-d raku lainetamiseks ja liikumiseks teatud suunas. Lipu asend määrab suuna, milles see raku liikumiseks tõukejõu annab. Tõukejõu suund on vastupidine suunale, kuhu lipp on suunatud, näiteks raku vasakule küljele asetatud lipp annab paremale liikumisel tõukejõu."

#, fuzzy
msgid "FLAGELLUM_LENGTH_DESCRIPTION"
msgstr "Lipu (mitmuses: flagella) on piitsataoline valgukiudude kimp, mis ulatub välja rakumembraanist, mis kasutab ATP-d raku lainetamiseks ja liikumiseks teatud suunas. Lipu asend määrab suuna, milles see raku liikumiseks tõukejõu annab. Tõukejõu suund on vastupidine suunale, kuhu lipp on suunatud, näiteks raku vasakule küljele asetatud lipp annab paremale liikumisel tõukejõu."

msgid "FLAGELLUM_PROCESSES_DESCRIPTION"
msgstr "Kasutab [thrive:compound type=\"atp\"][/thrive:compound] lahtri liikumiskiiruse suurendamiseks."

#, fuzzy
msgid "FLEET_NAME_FROM_PLACE"
msgstr "suri planeedilt välja"

msgid "FLEET_UNITS"
msgstr ""

#, fuzzy
msgid "FLOATING_CHUNKS_COLON"
msgstr "elanikkond:"

msgid "FLOATING_HAZARD"
msgstr "Ujuv oht"

msgid "FLUID"
msgstr "Vedelik"

msgid "FLUIDITY_RIGIDITY"
msgstr "Vedelus / Jäikus"

msgid "FOCUSED"
msgstr "Keskenduv"

msgid "FOCUS_EXPLANATION"
msgstr ""
"Keskendunud mikroobid otsivad tükke või saaki suuremate vahemaade tagant\n"
"ja võib olla tükkide osas palju ambitsioonikam.\n"
"Reageerivad mikroobid lülituvad varem uutele sihtmärkidele."

#, fuzzy
msgid "FOG_OF_WAR_DISABLED"
msgstr "töövõimetu"

#, fuzzy
msgid "FOG_OF_WAR_DISABLED_DESCRIPTION"
msgstr ""
"Määratud salvestuse täiendamine nurjus järgmise tõrke tõttu:\n"
"{0}"

msgid "FOG_OF_WAR_INTENSE"
msgstr ""

#, fuzzy
msgid "FOG_OF_WAR_INTENSE_DESCRIPTION"
msgstr "Lämmastik on valk, mis on võimeline kasutama gaasilist lämmastikku ja rakuenergiat ATP kujul, et toota ammoniaaki, mis on rakkude kasvu peamine toitaine. Seda protsessi nimetatakse anaeroobseks lämmastiku fikseerimiseks. Kuna lämmastik suspendeeritakse otse tsütoplasmas, teostab ümbritsev vedelik teatud glükolüüsi."

msgid "FOG_OF_WAR_MODE"
msgstr ""

msgid "FOG_OF_WAR_REGULAR"
msgstr ""

#, fuzzy
msgid "FOG_OF_WAR_REGULAR_DESCRIPTION"
msgstr "Pili (ainsuses: pilus) leidub paljude mikroorganismide pinnal ja meenutab õhukesi karvu. Mikroorganismi pinnal võib esineda kümneid kuni sadu pilisid ja neil on üks mitmest eesmärgist, sealhulgas röövloomade rollist. Patogeensed mikroorganismid kasutavad pilisid virulentsuse tagamiseks kas peremeeskudede kinnitumiseks ja nendega seondumiseks või välismembraanist mööda tungimiseks, et pääseda tsütoplasmasse. Paljud sarnased pilid on olemas, kuid ei ole evolutsiooniliselt seotud ja on tekkinud konvergentse evolutsiooni tulemusena. Ühel organismil võib olla võime ekspresseerida mitut tüüpi pilisid ja neid, mis on pinnal, muudetakse ja asendatakse pidevalt."

msgid "FOOD_CHAIN"
msgstr "Toiduahel"

msgid "FOOD_SOURCE_ENERGY_INFO"
msgstr "{0} energia: {1} (fitness: {2}) kogu saadaolev energia: {3} (kogu fitness: {4})"

msgid "FORGET_MOD_DETAILS"
msgstr "Eemaldage kohalikud andmed"

msgid "FORGET_MOD_DETAILS_TOOLTIP"
msgstr "Eemaldage selle üksuse kohalikud andmed. Kasulik, kui sisestasite vale ID või soovite mõnele muule üksusele uue versiooni üles laadida."

msgid "FORM_ERROR_MESSAGE"
msgstr "Viga: {0}"

#, fuzzy
msgid "FOSSILISATION"
msgstr ""
"Keskendunud mikroobid otsivad tükke või saaki suuremate vahemaade tagant\n"
"ja võib olla tükkide osas palju ambitsioonikam.\n"
"Reageerivad mikroobid lülituvad varem uutele sihtmärkidele."

#, fuzzy
msgid "FOSSILISATION_EXPLANATION"
msgstr ""
"Agressiivsed mikroobid ajavad saaki taga suuremate vahemaade tagant\n"
"ja nad võitlevad rünnaku korral tõenäolisemalt kiskjatega.\n"
"Rahumeelsed mikroobid ei haara teisi kaugemal\n"
"ja kasutavad vähem tõenäoliselt toksiine röövloomade vastu."

#, fuzzy
msgid "FOSSILISATION_FAILED"
msgstr ""
"Keskendunud mikroobid otsivad tükke või saaki suuremate vahemaade tagant\n"
"ja võib olla tükkide osas palju ambitsioonikam.\n"
"Reageerivad mikroobid lülituvad varem uutele sihtmärkidele."

#, fuzzy
msgid "FOSSILISATION_FAILED_DESCRIPTION"
msgstr ""
"Määratud salvestuse täiendamine nurjus järgmise tõrke tõttu:\n"
"{0}"

msgid "FOSSILISATION_HINT"
msgstr ""

msgid "FOSSILISATION_HINT_ALREADY_FOSSILISED"
msgstr ""

#, fuzzy
msgid "FOSSILISE"
msgstr "istuv"

#, fuzzy
msgid "FOSSIL_DELETION_FAILED"
msgstr "Modifikatsiooni loomine ebaõnnestus"

#, fuzzy
msgid "FOSSIL_DELETION_FAILED_DESCRIPTION"
msgstr ""
"Määratud salvestuse täiendamine nurjus järgmise tõrke tõttu:\n"
"{0}"

msgid "FOUR_TIMES"
msgstr "4x"

#, fuzzy
msgid "FPS"
msgstr "max FPS:"

#, fuzzy
msgid "FPS_DISPLAY"
msgstr "meediamäng"

#, fuzzy
msgid "FRAME_DURATION"
msgstr "Aeroobne hingamine"

msgid "FREEBUILDING"
msgstr "Vabaehitus"

msgid "FREE_GLUCOSE_CLOUD"
msgstr ""

#, fuzzy
msgid "FREE_GLUCOSE_CLOUD_EXPLANATION"
msgstr ""
"Keskendunud mikroobid otsivad tükke või saaki suuremate vahemaade tagant\n"
"ja võib olla tükkide osas palju ambitsioonikam.\n"
"Reageerivad mikroobid lülituvad varem uutele sihtmärkidele."

msgid "FULLSCREEN"
msgstr "Täisekraan"

msgid "FULL_MOD_INFO"
msgstr "Täielik modifikatsiooniteave"

msgid "GALLERY_VIEWER"
msgstr ""

#, fuzzy
msgid "GAMEPLAY_BASICS_TITLE"
msgstr "Mängu disainimeeskond"

msgid "GAME_DESIGN_TEAM"
msgstr "Mängu disainimeeskond"

#, fuzzy
msgid "GAME_SYSTEMS_TITLE"
msgstr "Mängu disainimeeskond"

#, fuzzy
msgid "GATHERED_ENERGY_TOOLTIP"
msgstr "Peata mäng"

#, fuzzy
msgid "GENERAL"
msgstr "Põlvkond:"

#, fuzzy
msgid "GENERAL_LOADING_TIP_1"
msgstr "Vea parandamiseks vajutage redaktoris tagasivõtmisnuppu"

#, fuzzy
msgid "GENERAL_LOADING_TIP_2"
msgstr "Vea parandamiseks vajutage redaktoris tagasivõtmisnuppu"

#, fuzzy
msgid "GENERAL_LOADING_TIP_3"
msgstr "Vea parandamiseks vajutage redaktoris tagasivõtmisnuppu"

#, fuzzy
msgid "GENERAL_LOADING_TIP_4"
msgstr "Vea parandamiseks vajutage redaktoris tagasivõtmisnuppu"

#, fuzzy
msgid "GENERAL_LOADING_TIP_5"
msgstr "Vea parandamiseks vajutage redaktoris tagasivõtmisnuppu"

#, fuzzy
msgid "GENERAL_LOADING_TIP_6"
msgstr "Vea parandamiseks vajutage redaktoris tagasivõtmisnuppu"

#, fuzzy
msgid "GENERAL_LOADING_TIP_7"
msgstr "Vea parandamiseks vajutage redaktoris tagasivõtmisnuppu"

#, fuzzy
msgid "GENERATIONS"
msgstr "Põlvkond:"

msgid "GENERATION_COLON"
msgstr "Põlvkond:"

#, fuzzy
msgid "GITHUB_TOOLTIP"
msgstr "vabasurm"

msgid "GLES3"
msgstr ""

msgid "GLOBAL_INITIAL_LETTER"
msgstr "G"

#, fuzzy
msgid "GLOBAL_POPULATION_COLON"
msgstr "Rahvaarv kokku:"

msgid "GLOBAL_TIMELINE_SPECIES_MIGRATED_TO"
msgstr "Osa elanikkonnast [u]{0}[/u] on rännanud asukohast {2} asukohta {1}"

msgid "GLUCOSE"
msgstr "Glükoos"

msgid "GLUCOSE_CONCENTRATIONS_DRASTICALLY_DROPPED"
msgstr "Glükoosi kontsentratsioon on drastiliselt langenud!"

msgid "GLYCOLYSIS"
msgstr "Glükolüüs"

msgid "GODMODE"
msgstr "Jumalarežiim"

#, fuzzy
msgid "GOD_TOOLS_TITLE"
msgstr "Möödunud aeg: {0:#,#} aastat"

#, fuzzy
msgid "GOOGLY_EYE_CELL"
msgstr "Mängija rakk"

msgid "GOT_IT"
msgstr "Sain aru"

msgid "GPL_LICENSE_HEADING"
msgstr "GPL litsentsi tekst on järgmine:"

#, fuzzy
msgid "GPU_NAME"
msgstr "{0} {1}"

msgid "GRAPHICS"
msgstr "Graafika"

msgid "GRAPHICS_TEAM"
msgstr "Graafika meeskond"

#, fuzzy
msgid "GROWTH_ORDER"
msgstr "KINNITA"

msgid "GUI"
msgstr ""

msgid "GUI_LIGHT_EFFECTS_OPTION_DESCRIPTION"
msgstr ""
"Lubab valguse vilkumise efektid GUI-del (nt redaktori nupu välklamp).\n"
"\n"
"Kui ilmneb viga, mille tõttu osad redaktori nupust kaovad,\n"
"võite proovida selle keelata, et näha, kas probleem on kadunud."

#, fuzzy
msgid "GUI_TAB_NAVIGATION"
msgstr "{0}K"

msgid "GUI_VOLUME"
msgstr "GUI helitugevus"

msgid "HEALTH"
msgstr "Elu"

msgid "HEALTH_MODIFIER"
msgstr ""

#, fuzzy
msgid "HEAT_ACCUMULATION_BAR_TOOLTIP"
msgstr "vabasurm"

msgid "HELP"
msgstr "Abi"

msgid "HELP_BUTTON_TOOLTIP"
msgstr "Abi"

msgid "HIGHER_VALUES_INCREASE_PERFORMANCE"
msgstr "(kõrgemad väärtused suurendavad jõudlust)"

msgid "HIGHER_VALUES_WORSEN_PERFORMANCE"
msgstr "(kõrgemad väärtused halvendavad jõudlust)"

msgid "HOLD_FOR_PAN_OR_ROTATE_MODE"
msgstr "Hoidke, et vahetada paneerimis- ja pööramisrežiimide vahel"

#, fuzzy
msgid "HOLD_FOR_PAN_WITH_MOUSE"
msgstr "Hoidke, et vahetada paneerimis- ja pööramisrežiimide vahel"

msgid "HOLD_PACK_COMMANDS_MENU"
msgstr "Pakikäskude menüü kuvamiseks hoidke all"

msgid "HOLD_TO_SHOW_CURSOR"
msgstr ""

msgid "HOLD_TO_SHOW_CURSOR_ADVICE_TEXT"
msgstr ""

msgid "HOLD_TO_SKIP_CREDITS"
msgstr ""

#, fuzzy
msgid "HOME"
msgstr "Kodu"

#, fuzzy
msgid "HORIZONTAL_COLON"
msgstr "Versioon:"

msgid "HORIZONTAL_WITH_AXIS_NAME_COLON"
msgstr ""

msgid "HP_COLON"
msgstr "HP:"

msgid "HSV"
msgstr "HSV"

msgid "HUD_MESSAGE_MULTIPLE"
msgstr ""

#, fuzzy
msgid "HYDROGENASE"
msgstr "Vesiniksulfiid"

#, fuzzy
msgid "HYDROGENASE_DESCRIPTION"
msgstr "Lämmastik on valk, mis on võimeline kasutama gaasilist lämmastikku ja rakuenergiat ATP kujul, et toota ammoniaaki, mis on rakkude kasvu peamine toitaine. Seda protsessi nimetatakse anaeroobseks lämmastiku fikseerimiseks. Kuna lämmastik suspendeeritakse otse tsütoplasmas, teostab ümbritsev vedelik teatud glükolüüsi."

#, fuzzy
msgid "HYDROGENASE_PROCESSES_DESCRIPTION"
msgstr "Muudab [thrive:compound type=\"atp\"][/thrive:compound] tüübiks [thrive:compound type=\"ammoniaak\"][/thrive:compound]. Hindamisskaalad kontsentratsiooniga [thrive:compound type=\"nitrogen\"][/thrive:compound]."

msgid "HYDROGEN_SULFIDE"
msgstr "Vesiniksulfiid"

#, fuzzy
msgid "ICESHARD"
msgstr "jääkild"

msgid "ICESHELF"
msgstr "jääriiul"

msgid "ICE_CHUNK_BIG"
msgstr ""

msgid "ICE_CHUNK_SMALL"
msgstr ""

msgid "ID_IS_NOT_A_NUMBER"
msgstr "ID ei ole kehtiv number"

msgid "ID_NUMBER"
msgstr "Isikukood"

#, fuzzy
msgid "IMAGE_FILE_TYPES"
msgstr "Membraani liigid"

#, fuzzy
msgid "INCLUDE_MULTICELLULAR_PROTOTYPE"
msgstr "Liikuge mängu järgmisse etappi (mitmerakuline). Saadaval, kui teil on piisavalt suur rakukoloonia."

msgid "INCLUDE_MULTICELLULAR_PROTOTYPE_EXPLANATION"
msgstr ""

#, fuzzy
msgid "INCREASE_ITEM_SIZE"
msgstr "Loo uus"

#, fuzzy
msgid "INDICATOR_SPECIES_IS_NEW"
msgstr "Väljasurnud liigid"

#, fuzzy
msgid "INDICATOR_SPECIES_MUTATED"
msgstr "on muteerunud"

msgid "INDUSTRIAL_STAGE"
msgstr ""

msgid "INFINITE_COMPOUNDS"
msgstr "Lõpmatud ühendid"

msgid "INFINITE_MP"
msgstr "Lõpmatu MP"

#, fuzzy
msgid "INFO_BOX_COST"
msgstr "SA OLED ÕIDULIKUD!"

#, fuzzy
msgid "INFO_BOX_EDITORS"
msgstr "SA OLED ÕIDULIKUD!"

msgid "INFO_BOX_ENZYMES"
msgstr ""

#, fuzzy
msgid "INFO_BOX_GAMEPLAY_TYPE"
msgstr "Osmoregulatsiooni maksumus"

#, fuzzy
msgid "INFO_BOX_INTERNAL_NAME"
msgstr "Sisemine (kausta) nimi:"

msgid "INFO_BOX_MASS"
msgstr ""

#, fuzzy
msgid "INFO_BOX_NEXT_STAGE"
msgstr "SA OLED ÕIDULIKUD!"

#, fuzzy
msgid "INFO_BOX_OSMOREGULATION_COST"
msgstr "Osmoregulatsiooni maksumus"

#, fuzzy
msgid "INFO_BOX_PREVIOUS_STAGE"
msgstr "Protsesse pole"

#, fuzzy
msgid "INFO_BOX_PROCESSES"
msgstr "Protsesse pole"

#, fuzzy
msgid "INFO_BOX_REQUIRES_NUCLEUS"
msgstr "Tuum"

#, fuzzy
msgid "INFO_BOX_SIZE"
msgstr "SA OLED ÕIDULIKUD!"

#, fuzzy
msgid "INFO_BOX_STORAGE"
msgstr "SA OLED ÕIDULIKUD!"

#, fuzzy
msgid "INFO_BOX_UNIQUE"
msgstr "SA OLED ÕIDULIKUD!"

msgid "INFO_BOX_UPGRADES"
msgstr ""

msgid "INGESTED_MATTER"
msgstr ""

#, fuzzy
msgid "INIT_NEW_WORLD_TOOLTIP"
msgstr "Möödunud aeg: {0:#,#} aastat"

msgid "INPUTS"
msgstr "Sisendid"

#, fuzzy
msgid "INPUT_NAME_BUILD_STRUCTURE"
msgstr "Võimaldab siduda teiste rakkudega. See on esimene samm mitmerakulisuse suunas. Kui teie rakk on osa kolooniast, jagatakse ühendeid rakkude vahel. Te ei saa koloonia osana redaktorisse siseneda, nii et peate lahti siduma, kui kogute raku jagamiseks piisavalt ühendeid."

#, fuzzy
msgid "INPUT_NAME_INTERACTION"
msgstr "Võimaldab siduda teiste rakkudega. See on esimene samm mitmerakulisuse suunas. Kui teie rakk on osa kolooniast, jagatakse ühendeid rakkude vahel. Te ei saa koloonia osana redaktorisse siseneda, nii et peate lahti siduma, kui kogute raku jagamiseks piisavalt ühendeid."

#, fuzzy
msgid "INPUT_NAME_OPEN_INVENTORY"
msgstr "Võimaldab siduda teiste rakkudega. See on esimene samm mitmerakulisuse suunas. Kui teie rakk on osa kolooniast, jagatakse ühendeid rakkude vahel. Te ei saa koloonia osana redaktorisse siseneda, nii et peate lahti siduma, kui kogute raku jagamiseks piisavalt ühendeid."

msgid "INSPECT"
msgstr "Kontrollige"

#, fuzzy
msgid "INSPECTOR"
msgstr "Kontrollige"

#, fuzzy
msgid "INSTAGRAM_TOOLTIP"
msgstr "Peata mäng"

#, fuzzy
msgid "INTERACTION_ACTIVATE_ASCENSION"
msgstr "Mutatsioonipunktid"

#, fuzzy
msgid "INTERACTION_ACTIVATE_ASCENSION_MISSING_ENERGY"
msgstr "Mutatsioonipunktid"

#, fuzzy
msgid "INTERACTION_CONSTRUCT"
msgstr "Mutatsioonipunktid"

msgid "INTERACTION_CONSTRUCT_MISSING_DEPOSITED_MATERIALS"
msgstr ""

#, fuzzy
msgid "INTERACTION_CRAFT"
msgstr "Mutatsioonipunktid"

#, fuzzy
msgid "INTERACTION_DEPOSIT_RESOURCES"
msgstr "Mutatsioonipunktid"

msgid "INTERACTION_DEPOSIT_RESOURCES_NO_SUITABLE_RESOURCES"
msgstr ""

#, fuzzy
msgid "INTERACTION_DESTROY"
msgstr "Mutatsioonipunktid"

#, fuzzy
msgid "INTERACTION_FOUND_SETTLEMENT"
msgstr "Mutatsioonipunktid"

#, fuzzy
msgid "INTERACTION_HARVEST"
msgstr "Mutatsioonipunktid"

msgid "INTERACTION_HARVEST_CANNOT_MISSING_TOOL"
msgstr ""

msgid "INTERACTION_PICK_UP"
msgstr ""

msgid "INTERACTION_PICK_UP_CANNOT_FULL"
msgstr ""

#, fuzzy
msgid "INTERNALS"
msgstr "Väline"

msgid "INTERNAL_NAME_IN_USE"
msgstr "Määratud sisenimega mod on juba olemas"

msgid "INTERNAL_NAME_REQUIRED"
msgstr "Sisemine nimi on nõutav"

msgid "INTERNAL_NAME_REQUIRES_CAPITAL"
msgstr "Sisenimi peaks algama suure tähega"

msgid "INVALID_DATA_TO_PLOT"
msgstr "Joonistamiseks on kehtetud andmed"

msgid "INVALID_ICON_PATH"
msgstr "Kehtetu modiikooni tee"

msgid "INVALID_SAVE_NAME_POPUP"
msgstr "Salvestusnimi ei tohi sisaldada erimärke (<>:\"/\\|?*)"

msgid "INVALID_SPECIES_NAME_POPUP"
msgstr "Liigi nimi peab vastama binoomnimesüsteemile (perekond ja epiteet)!"

msgid "INVALID_TAG"
msgstr "Määratud kehtetu märgend \"{0}\""

msgid "INVALID_URL_FORMAT"
msgstr "Vale URL-i vorming"

msgid "INVALID_URL_SCHEME"
msgstr "Vigane URL-i skeem"

msgid "INVENTORY_ITEMS_ON_GROUND"
msgstr ""

#, fuzzy
msgid "INVENTORY_TITLE"
msgstr "\"{0}\" – {1}"

msgid "INVENTORY_TOGGLE_CRAFTING"
msgstr ""

msgid "INVENTORY_TOGGLE_GROUND"
msgstr ""

msgid "INVERTED"
msgstr ""

msgid "IN_PROTOTYPE"
msgstr ""
"Mängite hilisema etapi prototüüpe, mis on mänguga kaasas.\n"
"Need võivad olla väga puudulikud, kasutada kohatäitegraafikat ja olla üldiselt väga karmid.\n"
"Kuna selline salvestamine ei ole hetkel võimalik."

msgid "IRON"
msgstr "Raud"

msgid "IRON_CHEMOLITHOAUTOTROPHY"
msgstr "Raua kemolitoautotroofia"

#, fuzzy
msgid "ITCH_TOOLTIP"
msgstr "vabasurm"

msgid "ITEM_AT_2D_COORDINATES"
msgstr ""

#, fuzzy
msgid "ITEM_NAME_SEPARATOR"
msgstr "Võimaldab siduda teiste rakkudega. See on esimene samm mitmerakulisuse suunas. Kui teie rakk on osa kolooniast, jagatakse ühendeid rakkude vahel. Te ei saa koloonia osana redaktorisse siseneda, nii et peate lahti siduma, kui kogute raku jagamiseks piisavalt ühendeid."

msgid "JANUARY"
msgstr "jaanuaril"

msgid "JSON_DEBUG_MODE"
msgstr "JSON-i silumisrežiim:"

msgid "JSON_DEBUG_MODE_ALWAYS"
msgstr "Alati"

msgid "JSON_DEBUG_MODE_AUTO"
msgstr "Automaatselt"

msgid "JSON_DEBUG_MODE_NEVER"
msgstr "Mitte kunagi"

msgid "JULY"
msgstr "juuli"

msgid "JUNE"
msgstr "juuni"

#, fuzzy
msgid "KEEP_CURRENT_SHORT"
msgstr "Praegused arendajad"

#, fuzzy
msgid "KEEP_CURRENT_TOLERANCE_FLEXIBILITY_TOOLTIP"
msgstr "Peata mäng"

#, fuzzy
msgid "KEEP_MIGRATION"
msgstr "Aeroobne hingamine"

msgid "KEY_BACK"
msgstr "tagasi"

#, fuzzy
msgid "KEY_BACKTAB"
msgstr "tagasi"

msgid "KEY_BINDING_CHANGE_CONFLICT"
msgstr ""
"Kasutajaga {0} on konflikt.\n"
"Kas soovite sisendi domeenist {1} eemaldada?"

msgid "KEY_BRING_UP_KEYBOARD"
msgstr ""

msgid "KEY_CLEAR"
msgstr "tühjenda"

msgid "KEY_DELETE"
msgstr "Delete"

msgid "KEY_DOWN"
msgstr "Alla"

msgid "KEY_END"
msgstr "Lõpp"

msgid "KEY_ENTER"
msgstr "enter"

msgid "KEY_FAVORITES"
msgstr "Lemmikud"

msgid "KEY_FORWARD"
msgstr "Edasi"

#, fuzzy
msgid "KEY_GLOBE"
msgstr "Kodu"

msgid "KEY_HELP"
msgstr "Abi"

msgid "KEY_HOME"
msgstr "Kodu"

msgid "KEY_HOMEPAGE"
msgstr "Koduleht"

#, fuzzy
msgid "KEY_HYPER"
msgstr "Abi"

msgid "KEY_INSERT"
msgstr "insert"

#, fuzzy
msgid "KEY_JIS_EISU"
msgstr "insert"

#, fuzzy
msgid "KEY_JIS_KANA"
msgstr "Ootel"

msgid "KEY_LEFT"
msgstr "Vasakule"

msgid "KEY_MENU"
msgstr "Menüü"

#, fuzzy
msgid "KEY_META"
msgstr "Tab"

msgid "KEY_OPENURL"
msgstr "Ava URL"

msgid "KEY_PAUSE"
msgstr "Pause"

msgid "KEY_PRINT"
msgstr "Prindi ekraan"

msgid "KEY_REFRESH"
msgstr "Värskenda"

msgid "KEY_RIGHT"
msgstr "Õige"

msgid "KEY_SEARCH"
msgstr "Otsing"

msgid "KEY_STANDBY"
msgstr "Ootel"

msgid "KEY_STOP"
msgstr "Peatus"

msgid "KEY_TAB"
msgstr "Tab"

msgid "KEY_UP"
msgstr "Üles"

msgid "KILO_ABBREVIATION"
msgstr "{0}K"

msgid "KP0"
msgstr "number 0"

msgid "KP1"
msgstr "number 1"

msgid "KP2"
msgstr "number 2"

msgid "KP3"
msgstr "number 3"

msgid "KP4"
msgstr "number 4"

msgid "KP5"
msgstr "number 5"

msgid "KP6"
msgstr "number 6"

msgid "KP7"
msgstr "number 7"

msgid "KP8"
msgstr "number 8"

msgid "KP9"
msgstr "number 9"

msgid "KPADD"
msgstr "number +"

msgid "KPDIVIDE"
msgstr "number /"

msgid "KPENTER"
msgstr "Sisestage number"

msgid "KPMULTIPLY"
msgstr "number *"

msgid "KPPERIOD"
msgstr "number ."

msgid "KPSUBTRACT"
msgstr "number -"

msgid "LANGUAGE"
msgstr "Keel:"

msgid "LANGUAGE_TRANSLATION_PROGRESS"
msgstr "See keel on {0}% valmis"

msgid "LANGUAGE_TRANSLATION_PROGRESS_LOW"
msgstr "See keel on veel pooleli ({0}% valmis)"

msgid "LANGUAGE_TRANSLATION_PROGRESS_REALLY_LOW"
msgstr "See tõlge on väga puudulik ({0}% valmis). Palun aidake meid sellega!"

msgid "LAST_ORGANELLE_DELETE_OPTION_DISABLED_TOOLTIP"
msgstr ""

msgid "LAUNCH0"
msgstr "Käivitage 0"

msgid "LAUNCH1"
msgstr "Käivitage 1"

msgid "LAUNCH2"
msgstr "Käivitage 2"

msgid "LAUNCH3"
msgstr "Käivitage 3"

msgid "LAUNCH4"
msgstr "Käivitage 4"

msgid "LAUNCH5"
msgstr "Käivitage 5"

msgid "LAUNCH6"
msgstr "Käivitage 6"

msgid "LAUNCH7"
msgstr "Käivitage 7"

msgid "LAUNCH8"
msgstr "Käivitage 8"

msgid "LAUNCH9"
msgstr "Käivitage 9"

msgid "LAUNCHA"
msgstr "Käivitage A"

msgid "LAUNCHB"
msgstr "Käivitage B"

msgid "LAUNCHC"
msgstr "Käivitage C"

msgid "LAUNCHD"
msgstr "Käivitage D"

msgid "LAUNCHE"
msgstr "Käivitage E"

msgid "LAUNCHF"
msgstr "Käivitage F"

msgid "LAUNCHMAIL"
msgstr "mail"

msgid "LAUNCHMEDIA"
msgstr "Meedia"

msgid "LAWK_ONLY"
msgstr ""

#, fuzzy
msgid "LAWK_ONLY_EXPLANATION"
msgstr ""
"Kartlikud mikroobid põgenevad suuremate vahemaade taha\n"
"ja üldiselt põgenevad nad suurema tõenäosusega röövloomade eest.\n"
"Vapraid mikroobe ei hirmuta läheduses olevad kiskjad\n"
"ja tõenäoliselt ründab tagasi."

msgid "LEAD_ARTIST"
msgstr "Peakunstnik"

msgid "LEAD_ARTISTS"
msgstr "Juhtivad kunstnikud"

msgid "LEAD_DEVELOPERS"
msgstr "Juhtarendajad"

msgid "LEAD_GAME_DESIGNER"
msgstr "Juhtiv mängudisainer"

msgid "LEAD_GAME_DESIGNERS"
msgstr "Juhtivad mängudisainerid"

msgid "LEAD_OUTREACH_PEOPLE"
msgstr "Juhtige teavitustöölisi"

msgid "LEAD_OUTREACH_PERSON"
msgstr "Teavitustegevuse juhtiv isik"

msgid "LEAD_PROGRAMMER"
msgstr "Juhtprogrammeerija"

msgid "LEAD_PROGRAMMERS"
msgstr "Juhtivad programmeerijad"

msgid "LEAD_PROJECT_MANAGER"
msgstr "Juhtiv projektijuht"

msgid "LEAD_PROJECT_MANAGERS"
msgstr "Juhtivad projektijuhid"

msgid "LEAD_TESTER"
msgstr "Juhttester"

msgid "LEAD_TESTERS"
msgstr "Juhttestrid"

msgid "LEAD_THEORIST"
msgstr "Juhtteoreetik"

msgid "LEAD_THEORISTS"
msgstr "Juhtivad teoreetikud"

msgid "LEFT_ARROW"
msgstr "←"

msgid "LEFT_MOUSE"
msgstr "Vasak hiir"

msgid "LICENSES"
msgstr "Litsentsid"

msgid "LICENSES_COVERING_THRIVE"
msgstr "Siin kuvatakse Thrive'i osi hõlmavad litsentsid"

msgid "LIFE_ORIGIN"
msgstr ""

#, fuzzy
msgid "LIFE_ORIGIN_EXPLANATION"
msgstr ""
"Kartlikud mikroobid põgenevad suuremate vahemaade taha\n"
"ja üldiselt põgenevad nad suurema tõenäosusega röövloomade eest.\n"
"Vapraid mikroobe ei hirmuta läheduses olevad kiskjad\n"
"ja tõenäoliselt ründab tagasi."

msgid "LIFE_ORIGIN_PANSPERMIA"
msgstr ""

msgid "LIFE_ORIGIN_POND"
msgstr ""

#, fuzzy
msgid "LIFE_ORIGIN_TOOLTIP"
msgstr "vabasurm"

msgid "LIFE_ORIGIN_VENTS"
msgstr ""

msgid "LIGHT"
msgstr "Valgus"

msgid "LIGHT_LEVEL_AVERAGE"
msgstr ""

#, fuzzy
msgid "LIGHT_LEVEL_CURRENT"
msgstr "Ratas paremale"

msgid "LIGHT_LEVEL_DAY"
msgstr ""

msgid "LIGHT_LEVEL_LABEL_AT_NOON"
msgstr ""

#, fuzzy
msgid "LIGHT_LEVEL_NIGHT"
msgstr "Ratas paremale"

#, fuzzy
msgid "LIGHT_MAX"
msgstr "Valgus"

#, fuzzy
msgid "LIMIT_EXTREME"
msgstr "Lisad"

#, fuzzy
msgid "LIMIT_GROWTH_RATE"
msgstr "KINNITA"

#, fuzzy
msgid "LIMIT_GROWTH_RATE_EXPLANATION"
msgstr "See paneel näitab numbreid, millest automaatse evo ennustus töötab. Lõpliku populatsiooni määrab kogu energia, mida liik suudab püüda, ja kulu liigi isendi kohta. Auto-evo kasutab lihtsustatud tegelikkuse mudelit, et arvutada, kui hästi liigid toimivad, võttes aluseks energia, mida nad suudavad koguda. Iga toiduallika puhul näidatakse, et liik saab sellest palju energiat. Lisaks kuvatakse sellest allikast saadaolev koguenergia. See, kui suur osa liikide koguenergiast võidab, põhineb sellel, kui suur on sobivus võrreldes kogu sobivusega. Fitness on mõõdik selle kohta, kui hästi liik suudab seda toiduallikat kasutada."

msgid "LIMIT_HUGE"
msgstr ""

msgid "LIMIT_LARGE"
msgstr ""

#, fuzzy
msgid "LIMIT_NORMAL"
msgstr "KINNITA"

msgid "LIMIT_SMALL"
msgstr ""

msgid "LIMIT_TINY"
msgstr ""

msgid "LIMIT_VERY_LARGE"
msgstr ""

msgid "LIMIT_VERY_SMALL"
msgstr ""

msgid "LINE_COLOUR"
msgstr "Joone värv:"

#, fuzzy
msgid "LINKS_TITLE"
msgstr "Pealkiri puudub"

msgid "LIPASE"
msgstr "Lipaas"

#, fuzzy
msgid "LIPASE_DESCRIPTION"
msgstr "Raku kleepuv sisemus. Tsütoplasma on põhiline segu ioonidest, valkudest ja muudest vees lahustunud ainetest, mis täidavad raku sisemuse. Üks selle ülesandeid on glükolüüs, glükoosi muundamine ATP energiaks. Et rakkudel, millel puuduvad organellid, on arenenum ainevahetus, loodavad nad energiat just sellele. Seda kasutatakse ka molekulide säilitamiseks rakus ja raku suuruse suurendamiseks."

msgid "LOAD"
msgstr "Laadige"

msgid "LOADING"
msgstr "Laadimine"

msgid "LOADING_DOT_DOT_DOT"
msgstr "Laadimine..."

msgid "LOADING_GAME"
msgstr "Mängu laadimine"

#, fuzzy
msgid "LOADING_MACROSCOPIC_EDITOR"
msgstr "Mikroobide redaktori laadimine"

msgid "LOADING_MICROBE_EDITOR"
msgstr "Mikroobide redaktori laadimine"

#, fuzzy
msgid "LOADING_MULTICELLULAR_EDITOR"
msgstr "Mikroobide redaktori laadimine"

msgid "LOAD_FINISHED"
msgstr "Laadimine lõpetatud"

msgid "LOAD_GAME"
msgstr "Laadi mäng"

#, fuzzy
msgid "LOAD_GAME_BUTTON_TOOLTIP"
msgstr "Pausi menüü"

#, fuzzy
msgid "LOAD_INCOMPATIBLE_PROTOTYPE_WARNING"
msgstr ""
"Laadimiseks valitud salvestus on teadaolevalt Thrive'i selle versiooniga ühildumatu.\n"
"Ja selle salvestamise uuendamiseks pole salvestamise uuendajat.\n"
"Kuna Thrive on alles arendusjärgus, ei ole salvestamise ühilduvus kõrge prioriteediga, mistõttu pole kõigi versioonide jaoks salvestamise uuendajaid."

msgid "LOAD_INCOMPATIBLE_SAVE_PROMPT"
msgstr "Kas laadida ühildumatu salvestus?"

msgid "LOAD_INCOMPATIBLE_SAVE_WARNING"
msgstr ""
"Laadimiseks valitud salvestus on teadaolevalt Thrive'i selle versiooniga ühildumatu.\n"
"Ja selle salvestamise uuendamiseks pole salvestamise uuendajat.\n"
"Kuna Thrive on alles arendusjärgus, ei ole salvestamise ühilduvus kõrge prioriteediga, mistõttu pole kõigi versioonide jaoks salvestamise uuendajaid."

msgid "LOAD_INVALID_SAVE_PROMPT"
msgstr "Kas laadida kehtetu salvestamine?"

msgid "LOAD_INVALID_SAVE_WARNING"
msgstr ""
"Salvestamisteavet ei saanud sellest failist laadida.\n"
"See salvestamine on tõenäoliselt rikutud või uuem vorming, mida see Thrive'i versioon ei mõista.\n"
"Kas soovite siiski proovida salvestust laadida?"

msgid "LOCAL_INITIAL_LETTER"
msgstr "L"

msgid "LOCK_DAY_NIGHT_CYCLE"
msgstr ""

#, fuzzy
msgid "LOW_MENU_PERFORMANCE"
msgstr "Esitus"

#, fuzzy
msgid "LOW_MENU_PERFORMANCE_DESCRIPTION"
msgstr "Muudab [thrive:compound type=\"atp\"][/thrive:compound] tüübiks [thrive:compound type=\"oxytoxy\"][/thrive:compound]. Hindamisskaalad kontsentratsiooniga [thrive:compound type=\"oxygen\"][/thrive:compound]. Võib vabastada toksiine, vajutades nuppu [thrive:input]g_fire_toxin[/thrive:input]. Kui [thrive:compound type=\"oxytoxy\"][/thrive:compound] kogus on väike, on pildistamine siiski võimalik, kuid sellega kaasneb väiksem kahju."

msgid "LOW_QUALITY_BACKGROUND_BLUR"
msgstr ""

msgid "LOW_QUALITY_BACKGROUND_BLUR_TOOLTIP"
msgstr ""

#, fuzzy
msgid "LYSOSOME"
msgstr "Oksütoksisoom"

#, fuzzy
msgid "LYSOSOME_DESCRIPTION"
msgstr "Metabolosoomid on valkude klastrid, mis on mähitud valgukestesse. Nad on võimelised muutma glükoosi ATP-ks palju suurema kiirusega, kui seda saab teha tsütoplasmas protsessis, mida nimetatakse aeroobseks hingamiseks. Siiski vajab see toimimiseks hapnikku ja madalam hapnikusisaldus keskkonnas aeglustab selle ATP tootmist. Kuna metabolosoomid suspendeeritakse otse tsütoplasmas, teostab ümbritsev vedelik teatud määral glükolüüsi."

#, fuzzy
msgid "LYSOSOME_PROCESSES_DESCRIPTION"
msgstr "Muudab [thrive:compound type=\"atp\"][/thrive:compound] tüübiks [thrive:compound type=\"oxytoxy\"][/thrive:compound]. Hindamisskaalad kontsentratsiooniga [thrive:compound type=\"oxygen\"][/thrive:compound]. Võib vabastada toksiine, vajutades nuppu [thrive:input]g_fire_toxin[/thrive:input]. Kui [thrive:compound type=\"oxytoxy\"][/thrive:compound] kogus on väike, on pildistamine siiski võimalik, kuid sellega kaasneb väiksem kahju."

#, fuzzy
msgid "MACROLIDE_SYNTHESIS"
msgstr "Kemosüntees"

#, fuzzy
msgid "MACROSCOPIC"
msgstr "Muuta makroskoopiliseks ({0}/{1})"

#, fuzzy
msgid "MACROSCOPIC_STAGE"
msgstr ""
"Kaugel võõral planeedil on vulkaanitegevuse ja meteoriidide kokkupõrked viinud universumis uue nähtuse väljakujunemiseni.\n"
"\n"
"Elu.\n"
"\n"
"Lihtsad mikroobid elavad ookeani sügavates piirkondades. Olete viimane universaalne ühine esivanem (LUCA) sellel planeedil.\n"
"\n"
"Selles vaenulikus maailmas ellujäämiseks peate koguma kokku kõik ühendid, mida leiate ja põlvkondade kaupa edasi arenema, et võistelda teiste mikroobiliikidega."

msgid "MANUALLY_SET_TIME"
msgstr ""

#, fuzzy
msgid "MAP"
msgstr "ATP"

msgid "MARCH"
msgstr "märtsil"

msgid "MARINE_SNOW"
msgstr "Mere lumi"

msgid "MASTER_VOLUME"
msgstr "Master helitugevus"

#, fuzzy
msgid "MASTODON_TOOLTIP"
msgstr "Peata mäng"

#, fuzzy
msgid "MAX_CACHE_SIZE_TOOLTIP"
msgstr "Jätkake mängu"

msgid "MAX_FPS"
msgstr "max FPS:"

msgid "MAX_FPS_NO_LIMIT"
msgstr "Piiramatu"

#, fuzzy
msgid "MAX_SIZE_COLON"
msgstr "Suurus:"

msgid "MAX_SPAWNED_ENTITIES"
msgstr ""

msgid "MAX_VISIBLE_DATASET_WARNING"
msgstr "Ei ole lubatud kuvada rohkem kui {0} andmekogumit!"

msgid "MAY"
msgstr "mai"

#, fuzzy
msgid "MECHANICS_BUTTON"
msgstr "Selle salvestamise kustutamist ei saa tagasi võtta. Kas olete kindel, et soovite selle jäädavalt kustutada?"

msgid "MEDIANEXT"
msgstr "Meedia Järgmine"

msgid "MEDIAPLAY"
msgstr "meediamäng"

msgid "MEDIAPREVIOUS"
msgstr "Meediapeatus"

msgid "MEDIARECORD"
msgstr "Meedia rekord"

msgid "MEDIASTOP"
msgstr "Meediapeatus"

#, fuzzy
msgid "MEDIUM_SULFUR_CHUNK"
msgstr "Väike raua tükk"

msgid "MEGA_YEARS"
msgstr "mega aastat"

#, fuzzy
msgid "MELANOSOME"
msgstr "Metabolosoomid"

#, fuzzy
msgid "MELANOSOME_DESCRIPTION"
msgstr "Metabolosoomid on valkude klastrid, mis on mähitud valgukestesse. Nad on võimelised muutma glükoosi ATP-ks palju suurema kiirusega, kui seda saab teha tsütoplasmas protsessis, mida nimetatakse aeroobseks hingamiseks. Siiski vajab see toimimiseks hapnikku ja madalam hapnikusisaldus keskkonnas aeglustab selle ATP tootmist. Kuna metabolosoomid suspendeeritakse otse tsütoplasmas, teostab ümbritsev vedelik teatud määral glükolüüsi."

#, fuzzy
msgid "MELANOSOME_PROCESSES_DESCRIPTION"
msgstr "Muudab [thrive:compound type=\"atp\"][/thrive:compound] tüübiks [thrive:compound type=\"oxytoxy\"][/thrive:compound]. Hindamisskaalad kontsentratsiooniga [thrive:compound type=\"oxygen\"][/thrive:compound]. Võib vabastada toksiine, vajutades nuppu [thrive:input]g_fire_toxin[/thrive:input]. Kui [thrive:compound type=\"oxytoxy\"][/thrive:compound] kogus on väike, on pildistamine siiski võimalik, kuid sellega kaasneb väiksem kahju."

msgid "MEMBRANE"
msgstr "välismembraan"

msgid "MEMBRANE_RIGIDITY"
msgstr "Membraani jäikus"

msgid "MEMBRANE_TYPES"
msgstr "Membraani liigid"

#, fuzzy
msgid "MENU"
msgstr "Menüü"

msgid "MESOPELAGIC"
msgstr "Mesopelagi"

msgid "METABOLOSOMES"
msgstr "Metabolosoomid"

msgid "METABOLOSOMES_DESCRIPTION"
msgstr "Metabolosoomid on valkude klastrid, mis on mähitud valgukestesse. Nad on võimelised muutma glükoosi ATP-ks palju suurema kiirusega, kui seda saab teha tsütoplasmas protsessis, mida nimetatakse aeroobseks hingamiseks. Siiski vajab see toimimiseks hapnikku ja madalam hapnikusisaldus keskkonnas aeglustab selle ATP tootmist. Kuna metabolosoomid suspendeeritakse otse tsütoplasmas, teostab ümbritsev vedelik teatud määral glükolüüsi."

msgid "METABOLOSOMES_PROCESSES_DESCRIPTION"
msgstr "Muudab [thrive:compound type=\"glucose\"][/thrive:compound] tüübiks [thrive:compound type=\"atp\"][/thrive:compound]. Hindamisskaalad kontsentratsiooniga [thrive:compound type=\"oxygen\"][/thrive:compound]."

#, fuzzy
msgid "META_THREADS_TOOLTIP"
msgstr ""
"Seda ei saa automaatselt tuvastada, kas hüperkeermestamine on lubatud või mitte.\n"
"See mõjutab lõimede vaikearvu, kuna hüperlõime lõimed ei ole nii kiired kui tõelised protsessori tuumad."

#, fuzzy
msgid "METRICS"
msgstr "FPS-kuva sisse- ja väljalülitamine"

msgid "METRICS_CONTENT"
msgstr ""

msgid "MIB_VALUE"
msgstr ""

msgid "MICHE"
msgstr ""

#, fuzzy
msgid "MICHES_FOR_PATCH"
msgstr "Lapist välja surnud"

#, fuzzy
msgid "MICHE_AVOID_PREDATION_SELECTION_PRESSURE"
msgstr "[u]{0}[/u] eraldus erineva valikusurve tõttu uuest liigist [u]{1}[/u]"

msgid "MICHE_CHUNK_PRESSURE"
msgstr ""

#, fuzzy
msgid "MICHE_COMPOUND_CLOUD_PRESSURE"
msgstr "Liitpilved"

msgid "MICHE_COMPOUND_EFFICIENCY_PRESSURE"
msgstr ""

#, fuzzy
msgid "MICHE_DETAIL_TEXT"
msgstr "{0} (x{1})"

msgid "MICHE_ENVIRONMENTAL_COMPOUND_PRESSURE"
msgstr ""

#, fuzzy
msgid "MICHE_ENVIRONMENTAL_TOLERANCE"
msgstr "Keskkond"

msgid "MICHE_MAINTAIN_COMPOUND_PRESSURE"
msgstr ""

msgid "MICHE_METABOLIC_STABILITY_PRESSURE"
msgstr ""

msgid "MICHE_NO_OP_PRESSURE"
msgstr ""

msgid "MICHE_PREDATION_EFFECTIVENESS_PRESSURE"
msgstr ""

#, fuzzy
msgid "MICHE_PREDATOR_ROOT_PRESSURE"
msgstr "{0} rööv"

msgid "MICHE_ROOT_PRESSURE"
msgstr ""

msgid "MICHE_TREE"
msgstr ""

#, fuzzy
msgid "MICROBE"
msgstr ""
"Kaugel võõral planeedil on vulkaanitegevuse ja meteoriidide kokkupõrked viinud universumis uue nähtuse väljakujunemiseni.\n"
"\n"
"Elu.\n"
"\n"
"Lihtsad mikroobid elavad ookeani sügavates piirkondades. Olete viimane universaalne ühine esivanem (LUCA) sellel planeedil.\n"
"\n"
"Selles vaenulikus maailmas ellujäämiseks peate koguma kokku kõik ühendid, mida leiate ja põlvkondade kaupa edasi arenema, et võistelda teiste mikroobiliikidega."

#, fuzzy
msgid "MICROBES_COUNT"
msgstr ""
"Kaugel võõral planeedil on vulkaanitegevuse ja meteoriidide kokkupõrked viinud universumis uue nähtuse väljakujunemiseni.\n"
"\n"
"Elu.\n"
"\n"
"Lihtsad mikroobid elavad ookeani sügavates piirkondades. Olete viimane universaalne ühine esivanem (LUCA) sellel planeedil.\n"
"\n"
"Selles vaenulikus maailmas ellujäämiseks peate koguma kokku kõik ühendid, mida leiate ja põlvkondade kaupa edasi arenema, et võistelda teiste mikroobiliikidega."

#, fuzzy
msgid "MICROBE_BENCHMARK"
msgstr "Mikroobide redaktori laadimine"

#, fuzzy
msgid "MICROBE_EDITOR"
msgstr "Mikroobide redaktori laadimine"

#, fuzzy
msgid "MICROBE_ENZYME_STATISTICS"
msgstr "Organismi statistika"

msgid "MICROBE_FREEBUILD_EDITOR"
msgstr "Microbe Freebuildi redaktor"

#, fuzzy
msgid "MICROBE_LOADING_TIP_1"
msgstr "Vea parandamiseks vajutage redaktoris tagasivõtmisnuppu"

#, fuzzy
msgid "MICROBE_LOADING_TIP_10"
msgstr "Vea parandamiseks vajutage redaktoris tagasivõtmisnuppu"

#, fuzzy
msgid "MICROBE_LOADING_TIP_11"
msgstr "Vea parandamiseks vajutage redaktoris tagasivõtmisnuppu"

#, fuzzy
msgid "MICROBE_LOADING_TIP_12"
msgstr "Vea parandamiseks vajutage redaktoris tagasivõtmisnuppu"

#, fuzzy
msgid "MICROBE_LOADING_TIP_13"
msgstr "Vea parandamiseks vajutage redaktoris tagasivõtmisnuppu"

#, fuzzy
msgid "MICROBE_LOADING_TIP_14"
msgstr "Vea parandamiseks vajutage redaktoris tagasivõtmisnuppu"

#, fuzzy
msgid "MICROBE_LOADING_TIP_15"
msgstr "Vea parandamiseks vajutage redaktoris tagasivõtmisnuppu"

#, fuzzy
msgid "MICROBE_LOADING_TIP_16"
msgstr "Vea parandamiseks vajutage redaktoris tagasivõtmisnuppu"

#, fuzzy
msgid "MICROBE_LOADING_TIP_17"
msgstr "Vea parandamiseks vajutage redaktoris tagasivõtmisnuppu"

#, fuzzy
msgid "MICROBE_LOADING_TIP_18"
msgstr "Vea parandamiseks vajutage redaktoris tagasivõtmisnuppu"

#, fuzzy
msgid "MICROBE_LOADING_TIP_19"
msgstr "Vea parandamiseks vajutage redaktoris tagasivõtmisnuppu"

#, fuzzy
msgid "MICROBE_LOADING_TIP_2"
msgstr "Vea parandamiseks vajutage redaktoris tagasivõtmisnuppu"

#, fuzzy
msgid "MICROBE_LOADING_TIP_20"
msgstr "Vea parandamiseks vajutage redaktoris tagasivõtmisnuppu"

#, fuzzy
msgid "MICROBE_LOADING_TIP_21"
msgstr "Vea parandamiseks vajutage redaktoris tagasivõtmisnuppu"

#, fuzzy
msgid "MICROBE_LOADING_TIP_22"
msgstr "Vea parandamiseks vajutage redaktoris tagasivõtmisnuppu"

#, fuzzy
msgid "MICROBE_LOADING_TIP_3"
msgstr "Vea parandamiseks vajutage redaktoris tagasivõtmisnuppu"

#, fuzzy
msgid "MICROBE_LOADING_TIP_4"
msgstr "Vea parandamiseks vajutage redaktoris tagasivõtmisnuppu"

#, fuzzy
msgid "MICROBE_LOADING_TIP_5"
msgstr "Vea parandamiseks vajutage redaktoris tagasivõtmisnuppu"

#, fuzzy
msgid "MICROBE_LOADING_TIP_6"
msgstr "Vea parandamiseks vajutage redaktoris tagasivõtmisnuppu"

#, fuzzy
msgid "MICROBE_LOADING_TIP_7"
msgstr "Vea parandamiseks vajutage redaktoris tagasivõtmisnuppu"

#, fuzzy
msgid "MICROBE_LOADING_TIP_8"
msgstr "Vea parandamiseks vajutage redaktoris tagasivõtmisnuppu"

#, fuzzy
msgid "MICROBE_LOADING_TIP_9"
msgstr "Vea parandamiseks vajutage redaktoris tagasivõtmisnuppu"

#, fuzzy
msgid "MICROBE_MEMBRANE_PERCENTAGE_STATISTICS"
msgstr "Organismi statistika"

#, fuzzy
msgid "MICROBE_MEMBRANE_STATISTICS"
msgstr "Organismi statistika"

#, fuzzy
msgid "MICROBE_ORGANELLE_STATISTICS"
msgstr "Organismi statistika"

#, fuzzy
msgid "MICROBE_ORGANELLE_UPGRADES_STATISTICS"
msgstr "Organismi statistika"

#, fuzzy
msgid "MICROBE_SPECIES_DETAIL_TEXT"
msgstr ""
"Hoidke oma terviseribal silm peal ATP riba kõrval (all paremal).\n"
"Teie rakk sureb, kui selle tervis otsa saab.\n"
"Kui teil on ATP, taastate tervist.\n"
"Veenduge, et kogute piisavalt glükoosi ATP tootmiseks."

#, fuzzy
msgid "MICROBE_STAGE"
msgstr ""
"Kaugel võõral planeedil on vulkaanitegevuse ja meteoriidide kokkupõrked viinud universumis uue nähtuse väljakujunemiseni.\n"
"\n"
"Elu.\n"
"\n"
"Lihtsad mikroobid elavad ookeani sügavates piirkondades. Olete viimane universaalne ühine esivanem (LUCA) sellel planeedil.\n"
"\n"
"Selles vaenulikus maailmas ellujäämiseks peate koguma kokku kõik ühendid, mida leiate ja põlvkondade kaupa edasi arenema, et võistelda teiste mikroobiliikidega."

#, fuzzy
msgid "MICROBE_STAGE_BECOME_MULTICELLULAR_TEXT"
msgstr ""
"Koguge glükoosi (valged pilved), liikudes nende kohal.\n"
"\n"
"Teie rakk vajab elus püsimiseks energia tootmiseks glükoosi.\n"
"\n"
"Järgige joont oma rakust lähedalasuva glükoosini."

msgid "MICROBE_STAGE_COLLECT_TEXT"
msgstr ""
"Koguge glükoosi (valged pilved), liikudes nende kohal.\n"
"\n"
"Teie rakk vajab elus püsimiseks energia tootmiseks glükoosi.\n"
"\n"
"Järgige joont oma rakust lähedalasuva glükoosini."

msgid "MICROBE_STAGE_CONTROL_TEXT"
msgstr ""
"Lahtri juhtimiseks kasutage lahtri lähedal (ekraani keskel) kuvatavaid klahve ja lahtri orientatsiooni juhtimiseks hiirt.\n"
"\n"
"Jätkamiseks proovige mõni sekund kõiki klahve."

#, fuzzy
msgid "MICROBE_STAGE_CONTROL_TEXT_CONTROLLER"
msgstr ""
"Lahtri juhtimiseks kasutage lahtri lähedal (ekraani keskel) kuvatavaid klahve ja lahtri orientatsiooni juhtimiseks hiirt.\n"
"\n"
"Jätkamiseks proovige mõni sekund kõiki klahve."

#, fuzzy
msgid "MICROBE_STAGE_DAY_NIGHT_TEXT"
msgstr ""
"Hoidke oma terviseribal silm peal ATP riba kõrval (all paremal).\n"
"Teie rakk sureb, kui selle tervis otsa saab.\n"
"Kui teil on ATP, taastate tervist.\n"
"Veenduge, et kogute piisavalt glükoosi ATP tootmiseks."

msgid "MICROBE_STAGE_HEALTH_TEXT"
msgstr ""
"Hoidke oma terviseribal silm peal ATP riba kõrval (all paremal).\n"
"Teie rakk sureb, kui selle tervis otsa saab.\n"
"Kui teil on ATP, taastate tervist.\n"
"Veenduge, et kogute piisavalt glükoosi ATP tootmiseks."

msgid "MICROBE_STAGE_INITIAL"
msgstr ""
"Kaugel võõral planeedil on vulkaanitegevuse ja meteoriidide kokkupõrked viinud universumis uue nähtuse väljakujunemiseni.\n"
"\n"
"Elu.\n"
"\n"
"Lihtsad mikroobid elavad ookeani sügavates piirkondades. Olete viimane universaalne ühine esivanem (LUCA) sellel planeedil.\n"
"\n"
"Selles vaenulikus maailmas ellujäämiseks peate koguma kokku kõik ühendid, mida leiate ja põlvkondade kaupa edasi arenema, et võistelda teiste mikroobiliikidega."

#, fuzzy
msgid "MICROBE_STAGE_INITIAL_PANSPERMIA"
msgstr ""
"Kaugel võõral planeedil on vulkaanitegevuse ja meteoriidide kokkupõrked viinud universumis uue nähtuse väljakujunemiseni.\n"
"\n"
"Elu.\n"
"\n"
"Lihtsad mikroobid elavad ookeani sügavates piirkondades. Olete viimane universaalne ühine esivanem (LUCA) sellel planeedil.\n"
"\n"
"Selles vaenulikus maailmas ellujäämiseks peate koguma kokku kõik ühendid, mida leiate ja põlvkondade kaupa edasi arenema, et võistelda teiste mikroobiliikidega."

#, fuzzy
msgid "MICROBE_STAGE_INITIAL_POND"
msgstr ""
"Kaugel võõral planeedil on vulkaanitegevuse ja meteoriidide kokkupõrked viinud universumis uue nähtuse väljakujunemiseni.\n"
"\n"
"Elu.\n"
"\n"
"Lihtsad mikroobid elavad ookeani sügavates piirkondades. Olete viimane universaalne ühine esivanem (LUCA) sellel planeedil.\n"
"\n"
"Selles vaenulikus maailmas ellujäämiseks peate koguma kokku kõik ühendid, mida leiate ja põlvkondade kaupa edasi arenema, et võistelda teiste mikroobiliikidega."

#, fuzzy
msgid "MICROBE_STAGE_ORGANELLE_DIVISION"
msgstr "Organismi statistika"

msgid "MIDDLE_MOUSE"
msgstr "Keskmine hiir"

#, fuzzy
msgid "MIGRATION_FAILED_TO_ADD"
msgstr "Modifikatsiooni loomine ebaõnnestus"

#, fuzzy
msgid "MIGRATION_MANAGER"
msgstr ""
"Hoidke oma terviseribal silm peal ATP riba kõrval (all paremal).\n"
"Teie rakk sureb, kui selle tervis otsa saab.\n"
"Kui teil on ATP, taastate tervist.\n"
"Veenduge, et kogute piisavalt glükoosi ATP tootmiseks."

msgid "MIGRATION_STATUS_DESTINATION_NOT_SELECTED"
msgstr ""

#, fuzzy
msgid "MIGRATION_STATUS_TEXT"
msgstr ""
"Hoidke oma terviseribal silm peal ATP riba kõrval (all paremal).\n"
"Teie rakk sureb, kui selle tervis otsa saab.\n"
"Kui teil on ATP, taastate tervist.\n"
"Veenduge, et kogute piisavalt glükoosi ATP tootmiseks."

#, fuzzy
msgid "MIGRATION_STEP_DESTINATION_EXPLANATION"
msgstr ""
"Agressiivsed mikroobid ajavad saaki taga suuremate vahemaade tagant\n"
"ja nad võitlevad rünnaku korral tõenäolisemalt kiskjatega.\n"
"Rahumeelsed mikroobid ei haara teisi kaugemal\n"
"ja kasutavad vähem tõenäoliselt toksiine röövloomade vastu."

msgid "MIGRATION_STEP_ONLY_ONE_ALLOWED"
msgstr ""

#, fuzzy
msgid "MIGRATION_STEP_POPULATION_EXPLANATION"
msgstr ""
"Aktiivsed mikroobid jooksevad ja kukuvad, kui midagi huvitavat ei juhtu.\n"
"Sessiilsed mikroobid on paigal ja ootavad enne tegutsemist, kuni keskkond muutub."

#, fuzzy
msgid "MIGRATION_STEP_SOURCE_EXPLANATION"
msgstr ""
"Aktiivsed mikroobid jooksevad ja kukuvad, kui midagi huvitavat ei juhtu.\n"
"Sessiilsed mikroobid on paigal ja ootavad enne tegutsemist, kuni keskkond muutub."

#, fuzzy
msgid "MIGRATION_TOOLTIP"
msgstr "Peata mäng"

msgid "MILLION_ABBREVIATION"
msgstr "{0} M"

msgid "MINIMUM_AMOUNT_TO_FIND"
msgstr "Minimaalne tuvastatav summa:"

msgid "MINIMUM_VERSION"
msgstr "Minimaalne:"

msgid "MIN_VISIBLE_DATASET_WARNING"
msgstr "Ei ole lubatud kuvada vähem kui {0} andmestikku!"

msgid "MISC"
msgstr "Muud"

msgid "MISCELLANEOUS"
msgstr "Mitmesugust"

#, fuzzy
msgid "MISCELLANEOUS_3D_STAGE"
msgstr "Mitmesugust"

#, fuzzy
msgid "MISC_FUN"
msgstr "Muud"

msgid "MISSING_DESCRIPTION"
msgstr "Kirjeldus puudub"

msgid "MISSING_OR_INVALID_REQUIRED_FIELD"
msgstr "Nõutava välja vorming puudub või on kehtetu: {0}"

msgid "MISSING_TITLE"
msgstr "Pealkiri puudub"

msgid "MITOCHONDRION"
msgstr "Mitokondrid"

msgid "MITOCHONDRION_DESCRIPTION"
msgstr "Raku jõujaam. Mitokondrid (mitmuses: mitokondrid) on kahekordne membraanstruktuur, mis on täidetud valkude ja ensüümidega. See on prokarüoot, mis on oma eukarüootse peremehe poolt kasutamiseks assimileeritud. See on võimeline muutma glükoosi ATP-ks palju suurema efektiivsusega kui seda saab teha tsütoplasmas protsessis, mida nimetatakse aeroobseks hingamiseks. Siiski vajab see toimimiseks hapnikku ja madalam hapnikusisaldus keskkonnas aeglustab selle ATP tootmist."

msgid "MITOCHONDRION_PROCESSES_DESCRIPTION"
msgstr "Muudab [thrive:compound type=\"glucose\"][/thrive:compound] tüübiks [thrive:compound type=\"atp\"][/thrive:compound]. Hindamisskaalad kontsentratsiooniga [thrive:compound type=\"oxygen\"][/thrive:compound]."

#, fuzzy
msgid "MIXED_DOT_DOT_DOT"
msgstr "..."

msgid "MODDING_INSTRUCTIONS_ON"
msgstr "Modifitseerimisjuhised on saadaval aadressil"

#, fuzzy
msgid "MODELS"
msgstr "Jumalarežiim"

msgid "MODIFY"
msgstr "Muutma"

msgid "MODIFY_ORGANELLE"
msgstr "Muuda Organelle"

msgid "MODIFY_TYPE"
msgstr "Muuda tüüp"

msgid "MODS"
msgstr "Modifikatsioonid"

msgid "MODS_INSTALLED_BUT_NOT_ENABLED"
msgstr ""

msgid "MOD_ASSEMBLY"
msgstr "Modifikatsiooni kokkupanek:"

msgid "MOD_ASSEMBLY_CLASS"
msgstr "Modifikatsiooni põhiklass:"

#, fuzzy
msgid "MOD_ASSEMBLY_CLASS_CREATION_FAILED"
msgstr "{0}: modi kooste mahalaadimismeetodi kutse nurjus"

msgid "MOD_ASSEMBLY_CLASS_NOT_FOUND"
msgstr "{0}: määratud modiklassi \"{1}\" ei leitud modi koostusest"

msgid "MOD_ASSEMBLY_INIT_CALL_FAILED"
msgstr "{0}: modi montaaži lähtestamise meetodi kutse nurjus"

msgid "MOD_ASSEMBLY_LOAD_CALL_FAILED_EXCEPTION"
msgstr "{0}: modi montaaži lähtestamise meetodi kutse ebaõnnestus, välja arvatud erand: {1}"

msgid "MOD_ASSEMBLY_LOAD_EXCEPTION"
msgstr "{0}: koostu laadimine ebaõnnestus erandiga: {1}"

msgid "MOD_ASSEMBLY_UNLOAD_CALL_FAILED"
msgstr "{0}: modi kooste mahalaadimismeetodi kutse nurjus"

msgid "MOD_ASSEMBLY_UNLOAD_CALL_FAILED_EXCEPTION"
msgstr "{0}: modi montaaži mahalaadimismeetodi kutse ebaõnnestus, välja arvatud erand: {1}"

msgid "MOD_AUTHOR"
msgstr "Modi autor:"

#, fuzzy
msgid "MOD_AUTO_HARMONY"
msgstr "Modi autor:"

msgid "MOD_CREATION_FAILED"
msgstr "Modifikatsiooni loomine ebaõnnestus"

msgid "MOD_DESCRIPTION"
msgstr "Modifikatsiooni kirjeldus:"

msgid "MOD_EXTENDED_DESCRIPTION"
msgstr "Modi pikk kirjeldus:"

#, fuzzy
msgid "MOD_HARMONY_LOAD_FAILED_EXCEPTION"
msgstr "{0}: modi montaaži lähtestamise meetodi kutse ebaõnnestus, välja arvatud erand: {1}"

#, fuzzy
msgid "MOD_HARMONY_UNLOAD_FAILED_EXCEPTION"
msgstr "{0}: modi montaaži mahalaadimismeetodi kutse ebaõnnestus, välja arvatud erand: {1}"

msgid "MOD_HAS_NO_LOADABLE_RESOURCES"
msgstr "{0}: laaditavaid ressursse pole"

msgid "MOD_ICON_FILE"
msgstr "Ikooni fail:"

msgid "MOD_INFO_URL"
msgstr "Modifikatsiooni teabe URL:"

msgid "MOD_INTERNAL_NAME"
msgstr "Sisemine (kausta) nimi:"

msgid "MOD_LICENSE"
msgstr "Modifikatsiooni litsents:"

msgid "MOD_LOAD_ERRORS"
msgstr "Modifikaadi laadimise vead"

msgid "MOD_LOAD_ERRORS_OCCURRED"
msgstr "Ühe või mitme modifikatsiooni laadimisel ilmnesid vead. Logid võivad sisaldada lisateavet."

msgid "MOD_LOAD_OR_UNLOAD_ERRORS_OCCURRED"
msgstr "Ühe või mitme modifikatsiooni laadimisel või mahalaadimisel ilmnesid vead. Logid võivad sisaldada lisateavet."

msgid "MOD_LOAD_UNLOAD_CAVEATS"
msgstr "Märkus: paljud modifikatsioonid nõuavad mängu õigeks laadimiseks või mahalaadimiseks taaskäivitamist. Laadige ainult usaldusväärseid modifikatsioone, kuna need võivad sisaldada käivitatavat koodi."

msgid "MOD_LOAD_UNLOAD_RESTART"
msgstr "Üks või mitu modifikatsiooni nõuab mängu taaskäivitamist, et korralikult laadida või maha laadida"

msgid "MOD_MAXIMUM_THRIVE"
msgstr "Maksimaalne toetatud Thrive'i versioon:"

msgid "MOD_MINIMUM_THRIVE"
msgstr "Minimaalne nõutav eduversioon:"

msgid "MOD_NAME"
msgstr "Modifikatsiooni nimi:"

msgid "MOD_PCK_NAME"
msgstr "Mod .pck fail:"

msgid "MOD_RECOMMENDED_THRIVE"
msgstr "Soovitatav Thrive'i versioon:"

msgid "MOD_TO_UPLOAD"
msgstr "Modifikatsioon üleslaadimiseks:"

msgid "MOD_UPLOADER"
msgstr "Modifikatsiooni üleslaadija"

msgid "MOD_VERSION"
msgstr "Modifikatsiooni versioon:"

msgid "MORE_INFO"
msgstr "Näita rohkem teavet"

#, fuzzy
msgid "MORE_INFO_PROMPT"
msgstr "Näita rohkem teavet"

msgid "MOUSE_EDGE_PANNING_OPTION"
msgstr ""

msgid "MOUSE_LOOK_SENSITIVITY"
msgstr ""

msgid "MOUSE_SENSITIVITY_WINDOW_SIZE_ADJUSTMENT"
msgstr ""

msgid "MOVE"
msgstr "Liiguta"

msgid "MOVEMENT"
msgstr "Liikumine"

msgid "MOVE_ATTEMPTS_PER_SPECIES"
msgstr ""

msgid "MOVE_BACKWARDS"
msgstr "Liikuge tagasi"

msgid "MOVE_DOWN_OR_CROUCH"
msgstr "Liigu alla või kükita"

msgid "MOVE_FORWARD"
msgstr "Edasi liikuma"

#, fuzzy
msgid "MOVE_ITEM_DOWN"
msgstr "Modifikatsioon üleslaadimiseks:"

#, fuzzy
msgid "MOVE_ITEM_UP"
msgstr "Liigu paremale"

msgid "MOVE_LEFT"
msgstr "Liigu vasakule"

msgid "MOVE_ORGANELLE"
msgstr "Liiguta Organelli"

msgid "MOVE_RIGHT"
msgstr "Liigu paremale"

#, fuzzy
msgid "MOVE_TO_ANY_PATCH"
msgstr "Liikuge sellele paigale"

#, fuzzy
msgid "MOVE_TO_LAND"
msgstr "Modifikatsioon üleslaadimiseks:"

#, fuzzy
msgid "MOVE_TO_MACROSCOPIC_TOOLTIP"
msgstr "Liikuge mängu järgmisse etappi (mitmerakuline). Saadaval, kui teil on piisavalt suur rakukoloonia."

msgid "MOVE_TO_MULTICELLULAR_STAGE_TOOLTIP"
msgstr "Liikuge mängu järgmisse etappi (mitmerakuline). Saadaval, kui teil on piisavalt suur rakukoloonia."

msgid "MOVE_TO_THIS_PATCH"
msgstr "Liikuge sellele paigale"

msgid "MOVE_UP_OR_JUMP"
msgstr "Liigu üles või hüppa"

#, fuzzy
msgid "MOVING_TO_AWAKENING_PROTOTYPE"
msgstr ""
"Olete jõudnud Thrive'i \"täieliku\" osa lõpuni.\n"
"Soovi korral saate jätkata mänguga kaasas olevate hilisemate prototüüpidega. Need võivad olla väga puudulikud, kasutada kohatäitegraafikat ja olla üldiselt väga karmid. Need on lisatud mängu osana, et näidata mängu potentsiaalset tulevikusuunda ja meie üldist nägemust etappide ühendamisest.\n"
"\n"
"Te ei saa salvestada, kui jätkate, ega pärast jätkamist tagasi pöörduda. Kui soovite sellesse etappi naasta, salvestage kohe enne jätkamist.\n"
"\n"
"Kui otsustate jätkata, siis mõistke, et hilisemad etapid on prototüübid ja ärge kurtke nende ebatäielikkuse üle."

#, fuzzy
msgid "MOVING_TO_AWAKENING_PROTOTYPE_TITLE"
msgstr ""
"Olete jõudnud Thrive'i \"täieliku\" osa lõpuni.\n"
"Soovi korral saate jätkata mänguga kaasas olevate hilisemate prototüüpidega. Need võivad olla väga puudulikud, kasutada kohatäitegraafikat ja olla üldiselt väga karmid. Need on lisatud mängu osana, et näidata mängu potentsiaalset tulevikusuunda ja meie üldist nägemust etappide ühendamisest.\n"
"\n"
"Te ei saa salvestada, kui jätkate, ega pärast jätkamist tagasi pöörduda. Kui soovite sellesse etappi naasta, salvestage kohe enne jätkamist.\n"
"\n"
"Kui otsustate jätkata, siis mõistke, et hilisemad etapid on prototüübid ja ärge kurtke nende ebatäielikkuse üle."

#, fuzzy
msgid "MOVING_TO_LAND_PROTOTYPE"
msgstr ""
"Olete jõudnud Thrive'i \"täieliku\" osa lõpuni.\n"
"Soovi korral saate jätkata mänguga kaasas olevate hilisemate prototüüpidega. Need võivad olla väga puudulikud, kasutada kohatäitegraafikat ja olla üldiselt väga karmid. Need on lisatud mängu osana, et näidata mängu potentsiaalset tulevikusuunda ja meie üldist nägemust etappide ühendamisest.\n"
"\n"
"Te ei saa salvestada, kui jätkate, ega pärast jätkamist tagasi pöörduda. Kui soovite sellesse etappi naasta, salvestage kohe enne jätkamist.\n"
"\n"
"Kui otsustate jätkata, siis mõistke, et hilisemad etapid on prototüübid ja ärge kurtke nende ebatäielikkuse üle."

#, fuzzy
msgid "MOVING_TO_LAND_PROTOTYPE_TITLE"
msgstr ""
"Olete jõudnud Thrive'i \"täieliku\" osa lõpuni.\n"
"Soovi korral saate jätkata mänguga kaasas olevate hilisemate prototüüpidega. Need võivad olla väga puudulikud, kasutada kohatäitegraafikat ja olla üldiselt väga karmid. Need on lisatud mängu osana, et näidata mängu potentsiaalset tulevikusuunda ja meie üldist nägemust etappide ühendamisest.\n"
"\n"
"Te ei saa salvestada, kui jätkate, ega pärast jätkamist tagasi pöörduda. Kui soovite sellesse etappi naasta, salvestage kohe enne jätkamist.\n"
"\n"
"Kui otsustate jätkata, siis mõistke, et hilisemad etapid on prototüübid ja ärge kurtke nende ebatäielikkuse üle."

#, fuzzy
msgid "MOVING_TO_SOCIETY_STAGE"
msgstr ""
"Olete jõudnud Thrive'i \"täieliku\" osa lõpuni.\n"
"Soovi korral saate jätkata mänguga kaasas olevate hilisemate prototüüpidega. Need võivad olla väga puudulikud, kasutada kohatäitegraafikat ja olla üldiselt väga karmid. Need on lisatud mängu osana, et näidata mängu potentsiaalset tulevikusuunda ja meie üldist nägemust etappide ühendamisest.\n"
"\n"
"Te ei saa salvestada, kui jätkate, ega pärast jätkamist tagasi pöörduda. Kui soovite sellesse etappi naasta, salvestage kohe enne jätkamist.\n"
"\n"
"Kui otsustate jätkata, siis mõistke, et hilisemad etapid on prototüübid ja ärge kurtke nende ebatäielikkuse üle."

msgid "MP_COST"
msgstr "{0} mp"

msgid "MUCILAGE"
msgstr ""

#, fuzzy
msgid "MUCILAGE_SYNTHESIS"
msgstr "Kemosüntees"

#, fuzzy
msgid "MUCOCYST_ACTION_TOOLTIP"
msgstr "Peata mäng"

#, fuzzy
msgid "MULTICELLULAR"
msgstr "Liikuge mängu järgmisse etappi (mitmerakuline). Saadaval, kui teil on piisavalt suur rakukoloonia."

#, fuzzy
msgid "MULTICELLULAR_EDITOR"
msgstr "Mikroobide redaktori laadimine"

#, fuzzy
msgid "MULTICELLULAR_FREEBUILD_EDITOR"
msgstr "Mikroobide redaktori laadimine"

#, fuzzy
msgid "MULTICELLULAR_LOADING_TIP_1"
msgstr "Mikroobide redaktori laadimine"

#, fuzzy
msgid "MULTICELLULAR_STAGE"
msgstr "Liikuge mängu järgmisse etappi (mitmerakuline). Saadaval, kui teil on piisavalt suur rakukoloonia."

#, fuzzy
msgid "MULTIPLE_CELLS"
msgstr "Asetage organell"

#, fuzzy
msgid "MULTIPLE_METABALLS"
msgstr "Asetage organell"

#, fuzzy
msgid "MULTIPLE_ORGANELLES"
msgstr "Asetage organell"

msgid "MULTISAMPLE_ANTI_ALIASING"
msgstr "Mitme proovi antialiasing:"

msgid "MULTITHREADED_SIMULATION_ENABLED"
msgstr ""

#, fuzzy
msgid "MULTITHREADED_SIMULATION_EXPLANATION"
msgstr ""
"Agressiivsed mikroobid ajavad saaki taga suuremate vahemaade tagant\n"
"ja nad võitlevad rünnaku korral tõenäolisemalt kiskjatega.\n"
"Rahumeelsed mikroobid ei haara teisi kaugemal\n"
"ja kasutavad vähem tõenäoliselt toksiine röövloomade vastu."

msgid "MUSEUM_WELCOME_TEXT"
msgstr ""

msgid "MUSIC"
msgstr "Muusika"

msgid "MUSIC_VOLUME"
msgstr "Muusika helitugevus"

#, fuzzy
msgid "MUTATIONS_PER_SPECIES"
msgstr "Mutatsioonipunktid"

msgid "MUTATION_COST_MULTIPLIER"
msgstr ""

#, fuzzy
msgid "MUTATION_COST_MULTIPLIER_EXPLANATION"
msgstr ""
"Aktiivsed mikroobid jooksevad ja kukuvad, kui midagi huvitavat ei juhtu.\n"
"Sessiilsed mikroobid on paigal ja ootavad enne tegutsemist, kuni keskkond muutub."

msgid "MUTATION_POINTS"
msgstr "Mutatsioonipunktid"

msgid "MUTE"
msgstr "Vaigista"

msgid "NAME"
msgstr "Nimi:"

#, fuzzy
msgid "NAME_LABEL_CITY"
msgstr "biome: {0}"

#, fuzzy
msgid "NAME_LABEL_FLEET"
msgstr "biome: {0}"

msgid "NAME_LABEL_STRUCTURE_UNFINISHED"
msgstr ""

#, fuzzy
msgid "NATIVE_THREAD_ADVICE_TOOLTIP"
msgstr "Praegused lõimed:"

msgid "NEGATIVE_ATP_BALANCE"
msgstr "Negatiivne ATP Tasakaal"

msgid "NEGATIVE_ATP_BALANCE_TEXT"
msgstr ""
"Teie mikroob ei tooda piisavalt ATP-d, et see ellu jääda!\n"
"Kas soovite jätkata?"

msgid "NEW"
msgstr "Uus"

msgid "NEWER_VERSION_LOADING_WARNING"
msgstr ""
"See salvestamine pärineb Thrive'i uuemast versioonist ja tõenäoliselt ei ühildu.\n"
"Kas soovite siiski proovida salvestust laadida?"

msgid "NEWS"
msgstr ""

msgid "NEW_GAME"
msgstr "Uus mäng"

#, fuzzy
msgid "NEW_GAME_BUTTON_TOOLTIP"
msgstr "Pausi menüü"

msgid "NEW_GAME_SETTINGS_PERFORMANCE_OPTIONS_INFO"
msgstr ""

msgid "NEW_MOD_DEFAULT_DESCRIPTION"
msgstr "Minu suurepärane mod"

msgid "NEW_NAME"
msgstr "Uus nimi"

msgid "NEW_NAME_COLON"
msgstr "Uus nimi:"

msgid "NEXT_CAPITAL"
msgstr "JÄRGMINE"

msgid "NEXT_EDITOR_TAB"
msgstr "Minge järgmisele redaktori vahekaardile"

msgid "NITROGEN"
msgstr "Lämmastik"

msgid "NITROGENASE"
msgstr "Lämmastik"

msgid "NITROGENASE_DESCRIPTION"
msgstr "Lämmastik on valk, mis on võimeline kasutama gaasilist lämmastikku ja rakuenergiat ATP kujul, et toota ammoniaaki, mis on rakkude kasvu peamine toitaine. Seda protsessi nimetatakse anaeroobseks lämmastiku fikseerimiseks. Kuna lämmastik suspendeeritakse otse tsütoplasmas, teostab ümbritsev vedelik teatud glükolüüsi."

msgid "NITROGENASE_PROCESSES_DESCRIPTION"
msgstr "Muudab [thrive:compound type=\"atp\"][/thrive:compound] tüübiks [thrive:compound type=\"ammoniaak\"][/thrive:compound]. Hindamisskaalad kontsentratsiooniga [thrive:compound type=\"nitrogen\"][/thrive:compound]."

msgid "NITROPLAST"
msgstr "Lämmastikku fikseeriv plastiid"

msgid "NITROPLAST_DESCRIPTION"
msgstr "Lämmastikku fikseeriv plastiid on valk, mis on võimeline kasutama gaasilist lämmastikku ja hapnikku ning rakuenergiat ATP kujul, et toota ammoniaaki, mis on rakkude kasvu peamine toitaine. Seda protsessi nimetatakse aeroobseks lämmastiku fikseerimiseks."

msgid "NITROPLAST_PROCESSES_DESCRIPTION"
msgstr "Muudab [thrive:compound type=\"atp\"][/thrive:compound] tüübiks [thrive:compound type=\"ammoniaak\"][/thrive:compound]. Hindamisskaalad [thrive:compound type=\"nitrogen\"][/thrive:compound] ja [thrive:compound type=\"oxygen\"][/thrive:compound] kontsentratsiooniga."

msgid "NONE"
msgstr "Mitte ühtegi"

msgid "NORMAL"
msgstr "Tavaline"

msgid "NORMAL_MEMBRANE_DESCRIPTION"
msgstr "Membraani kõige elementaarsem vorm, sellel on vähe kaitset kahjustuste eest. Samuti vajab see rohkem energiat, et mitte deformeeruda. Eeliseks on see, et see võimaldab rakul liikuda ja toitaineid kiiresti omastada."

msgid "NOTHING_HERE"
msgstr "Siin pole midagi"

msgid "NOTHING_TO_INTERACT_WITH"
msgstr ""

msgid "NOTICE_DAMAGED_BY_NO_ATP"
msgstr ""

msgid "NOTICE_ENGULF_DAMAGE_FROM_TOXIN"
msgstr ""

msgid "NOTICE_ENGULF_MISSING_ENZYME"
msgstr ""

msgid "NOTICE_ENGULF_SIZE_TOO_SMALL"
msgstr ""

msgid "NOTICE_ENGULF_STORAGE_FULL"
msgstr ""

msgid "NOTICE_HIT_BY_ATP_TOXIN"
msgstr ""

#, fuzzy
msgid "NOTICE_HIT_BY_BASE_MOVEMENT_TOXIN"
msgstr "Aluse liikumine"

msgid "NOTICE_RADIATION_DAMAGE"
msgstr ""

msgid "NOTICE_READY_TO_EDIT"
msgstr ""

#, fuzzy
msgid "NOT_ADAPTED_TO_CURRENT_PATCH"
msgstr "Kehtetu modiikooni tee"

#, fuzzy
msgid "NOT_STARTED_DOT"
msgstr "Katkestatud."

msgid "NOVEMBER"
msgstr "november"

msgid "NO_AI"
msgstr "AI puudub"

msgid "NO_DATA_TO_SHOW"
msgstr "Kuvatavaid andmeid pole"

msgid "NO_EVENTS_RECORDED"
msgstr "Sündmusi pole salvestatud"

#, fuzzy
msgid "NO_FOSSIL_DIRECTORY"
msgstr "Salvestatud kataloogi ei leitud"

#, fuzzy
msgid "NO_MODS_ENABLED"
msgstr "töövõimetu"

msgid "NO_ORGANELLE_PROCESSES"
msgstr "Protsesse pole"

msgid "NO_SAVEGAMES_FOUND"
msgstr "Salvestusi ei leitud"

msgid "NO_SAVE_DIRECTORY"
msgstr "Salvestatud kataloogi ei leitud"

msgid "NO_SCREENSHOT_DIRECTORY"
msgstr "Ekraanitõmmiste kataloogi ei leitud"

msgid "NO_SELECTED_MOD"
msgstr "Modifikatsiooni pole valitud"

#, fuzzy
msgid "NO_SUGGESTION"
msgstr "Resolutsioon:"

msgid "NUCLEUS"
msgstr "Tuum"

msgid "NUCLEUS_DELETE_OPTION_DISABLED_TOOLTIP"
msgstr ""

msgid "NUCLEUS_DESCRIPTION"
msgstr "Eukarüootsete rakkude iseloomulik tunnus. Tuum hõlmab ka endoplasmaatilist retikulumit ja golgi keha. See on prokarüootsete rakkude evolutsioon sisemembraanide süsteemi väljatöötamiseks, mis toimub teise prokarüooti enda sees assimileerimise teel. See võimaldab neil rakus toimuvaid erinevaid protsesse lahterdada või ära hoida ja vältida nende kattumist. See võimaldab nende uutel membraaniga seotud organellidel olla palju keerukamad, tõhusamad ja spetsialiseerunud kui siis, kui nad hõljuksid tsütoplasmas vabalt. See aga läheb raku palju suuremaks muutmise hinnaga ning selle ülalpidamiseks kulub palju raku energiat."

msgid "NUCLEUS_SMALL_DESCRIPTION"
msgstr "Võimaldab keerukamate membraaniga seotud organellide evolutsiooni. ATP ülalpidamine maksab palju. See on pöördumatu areng."

msgid "NUMLOCK"
msgstr "Numeratsioonilukk"

#, fuzzy
msgid "NUTRIENT_COST_TOOLTIP"
msgstr "Peata mäng"

msgid "N_A"
msgstr "ei ole kohaldatav"

msgid "N_A_MP"
msgstr "N/A MP"

#, fuzzy
msgid "N_TIMES"
msgstr "2x"

msgid "OCTOBER"
msgstr "oktoober"

msgid "OFF"
msgstr ""

msgid "OFFICIAL_WEBSITE"
msgstr ""

#, fuzzy
msgid "OFFICIAL_WEBSITE_BUTTON_TOOLTIP"
msgstr "vabasurm"

msgid "OK"
msgstr "Okei"

msgid "OLDER_VERSION_LOADING_WARNING"
msgstr ""
"See salvestamine pärineb Thrive'i vanast versioonist ja võib olla ühildumatu.\n"
"Kuna Thrive on praegu arendusjärgus, ei ole salvestamise ühilduvus prioriteet.\n"
"Võite teatada kõigist tekkinud probleemidest, kuid need ei ole praegu kõige olulisemad.\n"
"Kas soovite siiski proovida salvestust laadida?"

#, fuzzy
msgid "OPENGL_MODE_WARNING"
msgstr "GLES2 režiimi hoiatus"

#, fuzzy
msgid "OPENGL_MODE_WARNING_EXPLANATION"
msgstr "Kasutate GLES2-ga Thrive'i. See on tõsiselt testimata ja põhjustab tõenäoliselt probleeme. Proovige värskendada oma videodraivereid ja/või sundida Thrive'i käitamiseks kasutama AMD või Nvidia graafikat."

msgid "OPEN_FOLDER"
msgstr "Ava kaust"

#, fuzzy
msgid "OPEN_FOSSIL_FOLDER"
msgstr "Avage logide kaust"

msgid "OPEN_FOSSIL_IN_FREEBUILD_WARNING"
msgstr ""

#, fuzzy
msgid "OPEN_GOD_TOOLS"
msgstr "Ava teabe URL"

msgid "OPEN_HELP_SCREEN"
msgstr "Avage abiekraan"

#, fuzzy
msgid "OPEN_IN_FREEBUILD"
msgstr "Vabaehitus"

msgid "OPEN_LOGS_FOLDER"
msgstr "Avage logide kaust"

msgid "OPEN_MOD_URL"
msgstr "Ava teabe URL"

#, fuzzy
msgid "OPEN_ORGANELLES_PAGE"
msgstr "Ava Organelli menüü"

msgid "OPEN_ORGANELLE_MENU"
msgstr "Ava Organelli menüü"

#, fuzzy
msgid "OPEN_RESEARCH_SCREEN"
msgstr "Avage abiekraan"

msgid "OPEN_SAVE_DIRECTORY"
msgstr "Avage Salvesta kataloog"

#, fuzzy
msgid "OPEN_SCIENCE_MENU"
msgstr "Avage menüü"

msgid "OPEN_SCREENSHOT_FOLDER"
msgstr "Avage ekraanipildi kaust"

msgid "OPEN_THE_MENU"
msgstr "Avage menüü"

msgid "OPEN_TRANSLATION_SITE"
msgstr "Aidake mängu tõlkida"

#, fuzzy
msgid "OPERATION_PAUSED_DOT"
msgstr "Peata mäng"

msgid "OPPORTUNISM_EXPLANATION"
msgstr ""
"Oportunistlikud mikroobid võistlevad rivaalidega tükkide pärast\n"
"ja püüavad saaki toksiinidega jahtida, kui nad ei suuda neid endasse neelata.\n"
"Ettevaatlikud mikroobid ei pruugi end tükkide tõttu ohtu seada."

msgid "OPPORTUNISTIC"
msgstr "Oportunistlik"

msgid "OPTIONS"
msgstr "Valikud"

#, fuzzy
msgid "OPTIONS_BUTTON_TOOLTIP"
msgstr "Abi"

msgid "ORGANELLES"
msgstr "Organellid"

#, fuzzy
msgid "ORGANELLES_BUTTON"
msgstr "Organellid"

#, fuzzy
msgid "ORGANELLES_WILL_BE_UNLOCKED_NEXT_GENERATION"
msgstr ""
"Keskendunud mikroobid otsivad tükke või saaki suuremate vahemaade tagant\n"
"ja võib olla tükkide osas palju ambitsioonikam.\n"
"Reageerivad mikroobid lülituvad varem uutele sihtmärkidele."

#, fuzzy
msgid "ORGANELLE_AXON"
msgstr "Organellid"

#, fuzzy
msgid "ORGANELLE_AXON_DESCRIPTION"
msgstr "Pili (ainsuses: pilus) leidub paljude mikroorganismide pinnal ja meenutab õhukesi karvu. Mikroorganismi pinnal võib esineda kümneid kuni sadu pilisid ja neil on üks mitmest eesmärgist, sealhulgas röövloomade rollist. Patogeensed mikroorganismid kasutavad pilisid virulentsuse tagamiseks kas peremeeskudede kinnitumiseks ja nendega seondumiseks või välismembraanist mööda tungimiseks, et pääseda tsütoplasmasse. Paljud sarnased pilid on olemas, kuid ei ole evolutsiooniliselt seotud ja on tekkinud konvergentse evolutsiooni tulemusena. Ühel organismil võib olla võime ekspresseerida mitut tüüpi pilisid ja neid, mis on pinnal, muudetakse ja asendatakse pidevalt."

#, fuzzy
msgid "ORGANELLE_CATEGORY_MACROSCOPIC"
msgstr "Liikuge mängu järgmisse etappi (mitmerakuline). Saadaval, kui teil on piisavalt suur rakukoloonia."

#, fuzzy
msgid "ORGANELLE_CATEGORY_MULTICELLULAR"
msgstr "Liikuge mängu järgmisse etappi (mitmerakuline). Saadaval, kui teil on piisavalt suur rakukoloonia."

#, fuzzy
msgid "ORGANELLE_GROWTH_ORDER_EXPLANATION"
msgstr "See paneel näitab numbreid, millest automaatse evo ennustus töötab. Lõpliku populatsiooni määrab kogu energia, mida liik suudab püüda, ja kulu liigi isendi kohta. Auto-evo kasutab lihtsustatud tegelikkuse mudelit, et arvutada, kui hästi liigid toimivad, võttes aluseks energia, mida nad suudavad koguda. Iga toiduallika puhul näidatakse, et liik saab sellest palju energiat. Lisaks kuvatakse sellest allikast saadaolev koguenergia. See, kui suur osa liikide koguenergiast võidab, põhineb sellel, kui suur on sobivus võrreldes kogu sobivusega. Fitness on mõõdik selle kohta, kui hästi liik suudab seda toiduallikat kasutada."

#, fuzzy
msgid "ORGANELLE_MYOFIBRIL"
msgstr "Pilus"

#, fuzzy
msgid "ORGANELLE_MYOFIBRIL_DESCRIPTION"
msgstr "Pili (ainsuses: pilus) leidub paljude mikroorganismide pinnal ja meenutab õhukesi karvu. Mikroorganismi pinnal võib esineda kümneid kuni sadu pilisid ja neil on üks mitmest eesmärgist, sealhulgas röövloomade rollist. Patogeensed mikroorganismid kasutavad pilisid virulentsuse tagamiseks kas peremeeskudede kinnitumiseks ja nendega seondumiseks või välismembraanist mööda tungimiseks, et pääseda tsütoplasmasse. Paljud sarnased pilid on olemas, kuid ei ole evolutsiooniliselt seotud ja on tekkinud konvergentse evolutsiooni tulemusena. Ühel organismil võib olla võime ekspresseerida mitut tüüpi pilisid ja neid, mis on pinnal, muudetakse ja asendatakse pidevalt."

msgid "ORGANELLE_PILUS"
msgstr "Pilus"

msgid "ORGANELLE_PILUS_DESCRIPTION"
msgstr "Pili (ainsuses: pilus) leidub paljude mikroorganismide pinnal ja meenutab õhukesi karvu. Mikroorganismi pinnal võib esineda kümneid kuni sadu pilisid ja neil on üks mitmest eesmärgist, sealhulgas röövloomade rollist. Patogeensed mikroorganismid kasutavad pilisid virulentsuse tagamiseks kas peremeeskudede kinnitumiseks ja nendega seondumiseks või välismembraanist mööda tungimiseks, et pääseda tsütoplasmasse. Paljud sarnased pilid on olemas, kuid ei ole evolutsiooniliselt seotud ja on tekkinud konvergentse evolutsiooni tulemusena. Ühel organismil võib olla võime ekspresseerida mitut tüüpi pilisid ja neid, mis on pinnal, muudetakse ja asendatakse pidevalt."

msgid "ORGANELLE_PILUS_PROCESSES_DESCRIPTION"
msgstr "Pussita sellega teisi rakke."

#, fuzzy
msgid "ORGANELLE_PLURAL"
msgstr "Pilus"

#, fuzzy
msgid "ORGANELLE_SINGULAR"
msgstr "Pilus"

#, fuzzy
msgid "ORGANELLE_SUGGESTION_COLON"
msgstr "Organellid"

#, fuzzy
msgid "ORGANELLE_SUGGESTION_TOOLTIP"
msgstr "Pausi menüü"

#, fuzzy
msgid "ORGANELLE_UNLOCKS_ENABLED"
msgstr "Organellid"

#, fuzzy
msgid "ORGANELLE_UNLOCKS_ENABLED_EXPLANATION"
msgstr ""
"Keskendunud mikroobid otsivad tükke või saaki suuremate vahemaade tagant\n"
"ja võib olla tükkide osas palju ambitsioonikam.\n"
"Reageerivad mikroobid lülituvad varem uutele sihtmärkidele."

msgid "ORGANISM_STATISTICS"
msgstr "Organismi statistika"

msgid "OR_UNLOCK_CONDITION"
msgstr ""

msgid "OSMOREGULATION"
msgstr "osmoregulatsioon"

msgid "OSMOREGULATION_COST"
msgstr "Osmoregulatsiooni maksumus"

#, fuzzy
msgid "OSMOREGULATION_COST_MULTIPLIER"
msgstr "Osmoregulatsiooni maksumus"

#, fuzzy
msgid "OSMOREGULATION_COST_MULTIPLIER_EXPLANATION"
msgstr "Osmoregulatsiooni maksumus"

#, fuzzy
msgid "OTHER_COMPOUNDS"
msgstr "Ühendid"

msgid "OUR_WIKI"
msgstr "meie Viki"

#, fuzzy
msgid "OUTDATED_NOTICE"
msgstr "Katkestatud."

msgid "OUTREACH_TEAM"
msgstr "Teavitusmeeskond"

msgid "OUTSIDE_CONTRIBUTORS"
msgstr "Välised panustajad"

msgid "OVERWRITE_EXISTING_SAVE"
msgstr "Olemasoleva salvestuse ülekirjutamine:"

msgid "OVERWRITE_EXISTING_SAVE_PROMPT"
msgstr "Kas kirjutada olemasolev salvestus üle?"

#, fuzzy
msgid "OVERWRITE_SPECIES_NAME_CONFIRMATION"
msgstr "Selle salvestamise kustutamist ei saa tagasi võtta. Kas olete kindel, et soovite selle jäädavalt kustutada?"

msgid "OXYGEN"
msgstr "Hapnik"

#, fuzzy
msgid "OXYGEN_INHIBITOR_SYNTHESIS"
msgstr "Oksütotsiin"

#, fuzzy
msgid "OXYGEN_RESISTANCE"
msgstr "Toksiiniresistentsus"

#, fuzzy
msgid "OXYGEN_TOLERANCE_TOOLTIP"
msgstr "Näita/peida keskkonda ja ühendeid"

msgid "OXYTOXISOME_PROCESSES_DESCRIPTION"
msgstr "Muudab [thrive:compound type=\"atp\"][/thrive:compound] tüübiks [thrive:compound type=\"oxytoxy\"][/thrive:compound]. Hindamisskaalad kontsentratsiooniga [thrive:compound type=\"oxygen\"][/thrive:compound]. Võib vabastada toksiine, vajutades nuppu [thrive:input]g_fire_toxin[/thrive:input]. Kui [thrive:compound type=\"oxytoxy\"][/thrive:compound] kogus on väike, on pildistamine siiski võimalik, kuid sellega kaasneb väiksem kahju."

msgid "OXYTOXY_NT"
msgstr "oksütotsiini nt"

#, fuzzy
msgid "OXYTOXY_SYNTHESIS"
msgstr "Oksütotsiin"

msgid "PAGEDOWN"
msgstr "Lehekülg alla"

msgid "PAGEUP"
msgstr "Lehekülg üles"

#, fuzzy
msgid "PAGE_BACK"
msgstr "tagasi"

#, fuzzy
msgid "PAGE_FORWARD"
msgstr "Edasi"

#, fuzzy
msgid "PAGE_TITLE"
msgstr "Eemaldage kohalikud andmed"

msgid "PAN_CAMERA_DOWN"
msgstr "Pöörake allapoole"

msgid "PAN_CAMERA_LEFT"
msgstr "Pöörake vasakule"

msgid "PAN_CAMERA_RESET"
msgstr "lähtestada kaamera"

msgid "PAN_CAMERA_RIGHT"
msgstr "Paneerige paremale"

msgid "PAN_CAMERA_UP"
msgstr "Panner ülespoole"

#, fuzzy
msgid "PASSIVE_REPRODUCTION_PROGRESS_EXPLANATION"
msgstr "See paneel näitab numbreid, millest automaatse evo ennustus töötab. Lõpliku populatsiooni määrab kogu energia, mida liik suudab püüda, ja kulu liigi isendi kohta. Auto-evo kasutab lihtsustatud tegelikkuse mudelit, et arvutada, kui hästi liigid toimivad, võttes aluseks energia, mida nad suudavad koguda. Iga toiduallika puhul näidatakse, et liik saab sellest palju energiat. Lisaks kuvatakse sellest allikast saadaolev koguenergia. See, kui suur osa liikide koguenergiast võidab, põhineb sellel, kui suur on sobivus võrreldes kogu sobivusega. Fitness on mõõdik selle kohta, kui hästi liik suudab seda toiduallikat kasutada."

msgid "PAST_DEVELOPERS"
msgstr "Varasemad arendajad"

#, fuzzy
msgid "PATCH_COLON"
msgstr "Parim plaaster:"

#, fuzzy
msgid "PATCH_EXTINCTION_BOX_TEXT"
msgstr "Nii nagu 99% kõigist kunagi eksisteerinud liikidest, on ka teie liik välja surnud. Teised täidavad teie nišši ja arenevad hästi, kuid see pole teie. Teid unustatakse, ebaõnnestunud evolutsioonikatse."

#, fuzzy
msgid "PATCH_EXTINCTION_CAPITAL"
msgstr "Väljasuremine"

msgid "PATCH_MAP"
msgstr "Plaastri kaart"

#, fuzzy
msgid "PATCH_MAP_NAVIGATION_TOOLTIP"
msgstr "Möödunud aeg: {0:#,#} aastat"

msgid "PATCH_NAME"
msgstr "{0} {1}"

#, fuzzy
msgid "PATCH_NOTES_LAST_PLAYED_INFO"
msgstr "Eemaldage kohalikud andmed"

msgid "PATCH_NOTES_LAST_PLAYED_INFO_PLURAL"
msgstr ""

#, fuzzy
msgid "PATCH_NOTES_TITLE"
msgstr "Eemaldage kohalikud andmed"

msgid "PATCH_NOTE_BULLET_POINT"
msgstr ""

msgid "PATCH_NOTE_CHANGES_HEADING"
msgstr ""

#, fuzzy
msgid "PATCH_NOTE_LINK_VISIT_TEXT"
msgstr "Nii nagu 99% kõigist kunagi eksisteerinud liikidest, on ka teie liik välja surnud. Teised täidavad teie nišši ja arenevad hästi, kuid see pole teie. Teid unustatakse, ebaõnnestunud evolutsioonikatse."

#, fuzzy
msgid "PATREON_TOOLTIP"
msgstr "Peata mäng"

msgid "PATRONS"
msgstr "Patroonid"

msgid "PAUSED"
msgstr ""

#, fuzzy
msgid "PAUSE_MENU_RESUME_TOOLTIP"
msgstr "Jätkake mängu"

msgid "PAUSE_PROMPT"
msgstr ""

msgid "PAUSE_TOOLTIP"
msgstr "Peata mäng"

msgid "PCK_LOAD_FAILED"
msgstr "Pck-faili ({0}) laadimine ebaõnnestus"

#, fuzzy
msgid "PCK_LOAD_FAILED_DOES_NOT_EXIST"
msgstr "Pck-faili ({0}) laadimine ebaõnnestus"

msgid "PEACEFUL"
msgstr "Rahulik"

#, fuzzy
msgid "PENDING_ENDOSYMBIOSIS_EXPLANATION"
msgstr "Kasutate GLES2-ga Thrive'i. See on tõsiselt testimata ja põhjustab tõenäoliselt probleeme. Proovige värskendada oma videodraivereid ja/või sundida Thrive'i käitamiseks kasutama AMD või Nvidia graafikat."

msgid "PENDING_ENDOSYMBIOSIS_TITLE"
msgstr ""

msgid "PERCENTAGE_VALUE"
msgstr "{0}%"

#, fuzzy
msgid "PERFECT_ADAPTATION_DESCRIPTION"
msgstr ""
"Lubab valguse vilkumise efektid GUI-del (nt redaktori nupu välklamp).\n"
"\n"
"Kui ilmneb viga, mille tõttu osad redaktori nupust kaovad,\n"
"võite proovida selle keelata, et näha, kas probleem on kadunud."

msgid "PERFORMANCE"
msgstr "Esitus"

msgid "PERFORM_UNBINDING"
msgstr "Tehke lahti sidumine"

#, fuzzy
msgid "PER_SECOND_ABBREVIATION"
msgstr "{0}K"

msgid "PER_SECOND_SLASH"
msgstr "/sekund"

msgid "PHOSPHATE"
msgstr "fosfaat"

#, fuzzy
msgid "PHOSPHATES_COST"
msgstr "fosfaat"

msgid "PHOTOSYNTHESIS"
msgstr "Fotosüntees"

msgid "PHYSICAL_CONDITIONS"
msgstr "Füüsilised tingimused"

msgid "PHYSICAL_RESISTANCE"
msgstr "Füüsiline vastupanu"

msgid "PLACE_ORGANELLE"
msgstr "Asetage organell"

msgid "PLANET"
msgstr ""

msgid "PLANET_DETAILS_STRING"
msgstr ""

msgid "PLANET_GENERATION_TEASER"
msgstr ""

msgid "PLANET_RANDOM_SEED"
msgstr ""

#, fuzzy
msgid "PLAYER"
msgstr "Mängija rakk"

msgid "PLAYER_DEATH_POPULATION_PENALTY"
msgstr ""

#, fuzzy
msgid "PLAYER_DEATH_POPULATION_PENALTY_EXPLANATION"
msgstr "See paneel näitab numbreid, millest automaatse evo ennustus töötab. Lõpliku populatsiooni määrab kogu energia, mida liik suudab püüda, ja kulu liigi isendi kohta. Auto-evo kasutab lihtsustatud tegelikkuse mudelit, et arvutada, kui hästi liigid toimivad, võttes aluseks energia, mida nad suudavad koguda. Iga toiduallika puhul näidatakse, et liik saab sellest palju energiat. Lisaks kuvatakse sellest allikast saadaolev koguenergia. See, kui suur osa liikide koguenergiast võidab, põhineb sellel, kui suur on sobivus võrreldes kogu sobivusega. Fitness on mõõdik selle kohta, kui hästi liik suudab seda toiduallikat kasutada."

msgid "PLAYER_DIED"
msgstr "mängija suri"

msgid "PLAYER_DUPLICATE"
msgstr "Dubleeri pleier"

msgid "PLAYER_EXTINCT"
msgstr "Mängija on välja surnud"

#, fuzzy
msgid "PLAYER_RELATIVE_MOVEMENT"
msgstr "Mängija on välja surnud"

msgid "PLAYER_REPRODUCED"
msgstr "mängija reprodutseeritud"

msgid "PLAYER_SPEED"
msgstr ""
"Mängija\n"
"Kiirus"

msgid "PLAYSTATION_3"
msgstr ""

msgid "PLAYSTATION_4"
msgstr ""

msgid "PLAYSTATION_5"
msgstr ""

msgid "PLAY_INTRO_VIDEO"
msgstr "Esita sissejuhatav video"

msgid "PLAY_MICROBE_INTRO_ON_NEW_GAME"
msgstr "Mängige uues mängus mikroobide tutvustust"

msgid "PLAY_WITH_CURRENT_SETTING"
msgstr ""

msgid "POPULATION_CAPITAL"
msgstr "ELANIKKOND:"

msgid "POPULATION_COLON"
msgstr "elanikkond:"

msgid "POPULATION_IN_PATCHES"
msgstr "populatsioon laikudena:"

msgid "POPULATION_IN_PATCH_SHORT"
msgstr "{0} ({1})"

#, fuzzy
msgid "POSITION_NUMBER"
msgstr "Isikukood"

msgid "PREDATION_FOOD_SOURCE"
msgstr "{0} rööv"

msgid "PREDICTION_DETAILS_OPEN_TOOLTIP"
msgstr "Vaadake ennustuse taga olevat üksikasjalikku teavet"

msgid "PRESSURE"
msgstr "Surve"

msgid "PRESSURE_SHORT"
msgstr "Surve."

#, fuzzy
msgid "PRESSURE_TOLERANCE_TOOLTIP"
msgstr "Tagasi menüüsse"

msgid "PRESS_KEY_DOT_DOT_DOT"
msgstr "Vajutage klahvi..."

msgid "PREVIEW_IMAGE_DOES_NOT_EXIST"
msgstr "Eelvaate pilti pole olemas"

msgid "PREVIEW_IMAGE_IS_TOO_LARGE"
msgstr "Pildi eelvaate fail on liiga suur"

msgid "PREVIOUS_COLON"
msgstr "eelmine:"

msgid "PROCESSING_LOADED_OBJECTS"
msgstr "Laaditud objektide töötlemine"

msgid "PROCESS_ENVIRONMENT_SEPARATOR"
msgstr "@"

msgid "PROCESS_PANEL_TITLE"
msgstr "Rakuprotsessid"

#, fuzzy
msgid "PROCESS_SPEED_MODIFIER"
msgstr "Rakuprotsessid"

msgid "PROGRAMMING_TEAM"
msgstr "Programmeerimismeeskond"

msgid "PROJECT_MANAGEMENT_TEAM"
msgstr "Projektijuhtimise meeskond"

msgid "PROTEINS"
msgstr "Valgud"

msgid "PROTOPLASM"
msgstr "Protoplasma"

msgid "PULL_REQUESTS_PROGRAMMING"
msgstr "Tõmbetaotlused / programmeerimine"

msgid "QUICK_LOAD"
msgstr "Kiire laadimine"

msgid "QUICK_SAVE"
msgstr "Kiire salvestamine"

msgid "QUIT"
msgstr "Lõpeta"

#, fuzzy
msgid "QUIT_BUTTON_TOOLTIP"
msgstr "vabasurm"

msgid "QUIT_GAME_WARNING"
msgstr ""
"Kas olete kindel, et soovite mängust lahkuda?\n"
"Kaotate kõik salvestamata edusammud."

#, fuzzy
msgid "RADIATION"
msgstr "Aeroobne hingamine"

#, fuzzy
msgid "RADIOACTIVE_CHUNK"
msgstr "Suur raua tükk"

#, fuzzy
msgid "RADIOSYNTHESIS"
msgstr "Kemosüntees"

msgid "RANDOMIZE_SPECIES_NAME"
msgstr "Juhusliku liigi nimi"

#, fuzzy
msgid "RANDOM_SEED_TOOLTIP"
msgstr "Peata mäng"

msgid "RAW"
msgstr "Toores"

#, fuzzy
msgid "RAW_VALUE_COLON"
msgstr "Uus nimi:"

msgid "READING_SAVE_DATA"
msgstr "Salvestamisandmete lugemine"

#, fuzzy
msgid "READY"
msgstr "Teemad:"

msgid "RECOMMENDED_THRIVE_VERSION"
msgstr "Soovitatav Thrive:"

#, fuzzy
msgid "REDDIT_TOOLTIP"
msgstr "Jätkake mängu"

msgid "REDO"
msgstr "Tee uuesti"

msgid "REDO_THE_LAST_ACTION"
msgstr "Tehke viimane toiming uuesti"

msgid "REFRESH"
msgstr "Värskenda"

msgid "REPORT"
msgstr "teade"

#, fuzzy
msgid "REPORT_BUG"
msgstr "teade"

msgid "REPRODUCED"
msgstr "reprodutseeritud"

msgid "REPRODUCTION"
msgstr "Paljundamine"

#, fuzzy
msgid "REPRODUCTION_ASEXUAL"
msgstr "Paljundamine"

msgid "REPRODUCTION_BUDDING"
msgstr "lootustandev"

#, fuzzy
msgid "REPRODUCTION_COMPOUNDS_MODE"
msgstr "Paljundamine:"

#, fuzzy
msgid "REPRODUCTION_COMPOUNDS_MODE_EXPLANATION"
msgstr "See paneel näitab numbreid, millest automaatse evo ennustus töötab. Lõpliku populatsiooni määrab kogu energia, mida liik suudab püüda, ja kulu liigi isendi kohta. Auto-evo kasutab lihtsustatud tegelikkuse mudelit, et arvutada, kui hästi liigid toimivad, võttes aluseks energia, mida nad suudavad koguda. Iga toiduallika puhul näidatakse, et liik saab sellest palju energiat. Lisaks kuvatakse sellest allikast saadaolev koguenergia. See, kui suur osa liikide koguenergiast võidab, põhineb sellel, kui suur on sobivus võrreldes kogu sobivusega. Fitness on mõõdik selle kohta, kui hästi liik suudab seda toiduallikat kasutada."

#, fuzzy
msgid "REPRODUCTION_COMPOUND_HANDLING_TOOLTIP"
msgstr "Paljundamine:"

msgid "REPRODUCTION_METHOD"
msgstr "Paljundamine:"

#, fuzzy
msgid "REQUIRES_NUCLEUS"
msgstr "Tuum"

#, fuzzy
msgid "RESEARCH"
msgstr "Otsing"

msgid "RESET"
msgstr "lähtestada"

#, fuzzy
msgid "RESET_DEADZONES"
msgstr "Kas lähtestada normaalseks?"

msgid "RESET_DISMISSED_POPUPS"
msgstr ""

msgid "RESET_INPUTS_TO_DEFAULTS"
msgstr "Kas lähtestada sisendid normaalseks?"

#, fuzzy
msgid "RESET_ITEM_ORDER_TO_DEFAULT"
msgstr "Kas lähtestada sisendid normaalseks?"

#, fuzzy
msgid "RESET_KEYBINDINGS"
msgstr "Lähtestage sisendid"

msgid "RESET_SETTINGS_TO_DEFAULTS"
msgstr "normaalne"

msgid "RESET_TO_DEFAULTS"
msgstr "Kas lähtestada normaalseks?"

msgid "RESISTANT_TO_BASIC_ENGULFMENT"
msgstr ""

#, fuzzy
msgid "RESIZE_METABALL_TOOLTIP"
msgstr "Jätkake mängu"

msgid "RESOLUTION"
msgstr "Resolutsioon:"

msgid "RESOURCE_ABSORBTION_SPEED"
msgstr "Ressursi neeldumiskiirus"

#, fuzzy
msgid "RESOURCE_AMOUNT_SHORT"
msgstr "Surve."

#, fuzzy
msgid "RESOURCE_ENERGY"
msgstr "Vaadake lähtekoodi"

#, fuzzy
msgid "RESOURCE_FOOD"
msgstr "Vaadake lähtekoodi"

#, fuzzy
msgid "RESOURCE_ROCK"
msgstr "Vaadake lähtekoodi"

#, fuzzy
msgid "RESOURCE_WOOD"
msgstr "Vaadake lähtekoodi"

msgid "RESPIRATION"
msgstr "Aeroobne hingamine"

msgid "RESPONSIVE"
msgstr "Vastutulelik"

msgid "RESTART_REQUIRED"
msgstr "Nõutav taaskäivitamine"

msgid "RESUME"
msgstr "Jätka"

msgid "RESUME_TOOLTIP"
msgstr "Jätkake mängu"

msgid "RETURN_TO_MENU"
msgstr "Tagasi menüüsse"

#, fuzzy
msgid "RETURN_TO_MENU_TOOLTIP"
msgstr "Tagasi menüüsse"

msgid "RETURN_TO_MENU_WARNING"
msgstr ""
"Kas soovite kindlasti peamenüüst väljuda?\n"
"Kaotate kõik salvestamata edusammud."

#, fuzzy
msgid "REVEAL_ALL_PATCHES"
msgstr "levinud plaastritele:"

#, fuzzy
msgid "REVOLUTIONARY_GAMES_SOCIAL_TOOLTIP"
msgstr "Autor Revolutionary Games Studio"

msgid "RIGHT_ARROW"
msgstr "→"

msgid "RIGHT_MOUSE"
msgstr "Parem hiir"

msgid "RIGID"
msgstr "Jäik"

msgid "RIGIDITY_MEMBRANE_DESCRIPTION"
msgstr "Jäigem membraan teeb su raku vastupidavamaks vigastustele, aga raskendab liikumist."

msgid "ROTATE_LEFT"
msgstr "Pööra vasakule"

msgid "ROTATE_RIGHT"
msgstr "Pöörake paremale"

#, fuzzy
msgid "ROTATION_COLON"
msgstr "elanikkond:"

msgid "RUN_AUTO_EVO_DURING_GAMEPLAY"
msgstr "Käivitage mängu ajal auto-evo"

msgid "RUN_ONE_STEP"
msgstr ""

msgid "RUN_RESULT_BY_SENDING_POPULATION"
msgstr "{0} saates: {1} elanikkond paigast: {2}"

msgid "RUN_RESULT_GENE_CODE"
msgstr "geenikood:"

msgid "RUN_RESULT_NICHE_FILL"
msgstr "tekkis nišši täitma"

msgid "RUN_RESULT_SELECTION_PRESSURE_SPLIT"
msgstr "tekkis erineva valikusurve tõttu"

msgid "RUN_RESULT_SPLIT_FROM"
msgstr "eraldatud kasutajast {0}"

msgid "RUN_RESULT_SPLIT_OFF_TO"
msgstr "populatsioon mõnel laigul jagunes uuteks liikideks {0}:"

msgid "RUN_X_WORLDS"
msgstr ""

#, fuzzy
msgid "RUN_X_WORLDS_TOOLTIP"
msgstr "Möödunud aeg: {0:#,#} aastat"

msgid "RUSTICYANIN"
msgstr "rustitsüaniin"

#, fuzzy
msgid "RUSTICYANIN_DESCRIPTION"
msgstr "Rustitsüaniin on valk, mis on võimeline kasutama gaasilist süsinikdioksiidi ja hapnikku, et oksüdeerida rauda ühest keemilisest olekust teise. See protsess, mida nimetatakse raudseks hingamiseks, vabastab energiat, mida rakk saab seejärel koguda."

#, fuzzy
msgid "RUSTICYANIN_PROCESSES_DESCRIPTION"
msgstr "Muudab [thrive:compound type=\"iron\"][/thrive:compound] tüübiks [thrive:compound type=\"atp\"][/thrive:compound]. Hindamisskaalad kontsentratsiooniga [thrive:compound type=\"süsinikdioksiid\"][/thrive:compound] ja [thrive:compound type=\"hapnik\"][/thrive:ühend]."

#, fuzzy
msgid "SAFE_MODE_EXPLANATION"
msgstr ""
"Kartlikud mikroobid põgenevad suuremate vahemaade taha\n"
"ja üldiselt põgenevad nad suurema tõenäosusega röövloomade eest.\n"
"Vapraid mikroobe ei hirmuta läheduses olevad kiskjad\n"
"ja tõenäoliselt ründab tagasi."

#, fuzzy
msgid "SAFE_MODE_TITLE"
msgstr "Eemaldage kohalikud andmed"

msgid "SAVE"
msgstr "Salvesta"

msgid "SAVE_AND_CONTINUE"
msgstr "Salvestage ja jätkake"

msgid "SAVE_AUTOSAVE"
msgstr "Automaatne salvestamine"

msgid "SAVE_DELETE_WARNING"
msgstr "Selle salvestamise kustutamist ei saa tagasi võtta. Kas olete kindel, et soovite faili {0} jäädavalt kustutada?"

msgid "SAVE_ERROR_INCLUDE_JSON_DEBUG_NOTE"
msgstr ""

#, fuzzy
msgid "SAVE_ERROR_TURN_ON_JSON_DEBUG_MODE"
msgstr "JSON-i silumisrežiim:"

msgid "SAVE_FAILED"
msgstr "Salvestamine ebaõnnestus"

msgid "SAVE_GAME"
msgstr "Salvesta mäng"

#, fuzzy
msgid "SAVE_GAME_BUTTON_TOOLTIP"
msgstr "Pausi menüü"

msgid "SAVE_HAS_DIFFERENT_VERSION"
msgstr "Salvestusel on erinev versioon"

msgid "SAVE_HAS_DIFFERENT_VERSION_TEXT"
msgstr ""
"Salvestuse versioon, mida proovite laadida, ei ühti mängu versiooniga.\n"
"Palun laadige salvestus käsitsi menüü kaudu."

msgid "SAVE_HAS_INVALID_GAME_STATE"
msgstr "Salvestamisel on kehtetu mänguseisundi stseen"

msgid "SAVE_INVALID"
msgstr "Kehtetu"

msgid "SAVE_IS_INVALID"
msgstr "Salvestamine on kehtetu"

msgid "SAVE_IS_UPGRADEABLE_DESCRIPTION"
msgstr ""
"Valitud salvestus pärineb Thrive'i vanemast versioonist, kuid seda saab täiendada.\n"
"Varukoopiafail luuakse enne täiendamist, kui seda pole veel loodud.\n"
"Kui jätate uuendamise vahele, proovitakse salvestust tavapäraselt laadida.\n"
"Kas proovite seda salvestust uuendada?"

msgid "SAVE_LOAD_ALREADY_LOADED_FREE_FAILURE"
msgstr ". Juba laaditud ressursside vabastamine ebaõnnestus: {0}"

msgid "SAVE_MANUAL"
msgstr "Käsiraamat"

msgid "SAVE_QUICKSAVE"
msgstr "Kiire salvestamine"

msgid "SAVE_SPACE_USED"
msgstr "Kasutatud ruum:"

msgid "SAVE_UPGRADE_FAILED"
msgstr "Uuenduse salvestamine ebaõnnestus"

msgid "SAVE_UPGRADE_FAILED_DESCRIPTION"
msgstr ""
"Määratud salvestuse täiendamine nurjus järgmise tõrke tõttu:\n"
"{0}"

msgid "SAVING_DATA_FAILED_DUE_TO"
msgstr "Teabe salvestamine ebaõnnestus erandi tõttu: {0}"

msgid "SAVING_DOT_DOT_DOT"
msgstr "Salvestamine..."

msgid "SAVING_FAILED_WITH_EXCEPTION"
msgstr "Salvestamine ebaõnnestus! Juhtus erand"

msgid "SAVING_NOT_POSSIBLE"
msgstr "Salvestamine ei ole praegu võimalik järgmistel põhjustel:"

msgid "SAVING_SUCCEEDED"
msgstr "Salvestamine õnnestus"

msgid "SCALING_NONE"
msgstr ""

#, fuzzy
msgid "SCALING_ON"
msgstr "Signaaliagent"

msgid "SCALING_ON_INVERSE"
msgstr ""

#, fuzzy
msgid "SCREEN_EFFECT"
msgstr "Välised mõjud:"

#, fuzzy
msgid "SCREEN_EFFECT_GAMEBOY"
msgstr "Välised mõjud:"

#, fuzzy
msgid "SCREEN_EFFECT_GAMEBOY_COLOR"
msgstr "Välised mõjud:"

msgid "SCREEN_EFFECT_GREYSCALE"
msgstr ""

#, fuzzy
msgid "SCREEN_EFFECT_NONE"
msgstr "Kuvamisvõimaluste riba"

msgid "SCREEN_RELATIVE_MOVEMENT"
msgstr ""

msgid "SCROLLLOCK"
msgstr "Kerimislukk"

msgid "SEARCH_DOT_DOT_DOT"
msgstr "Otsing..."

msgid "SEARCH_PLACEHOLDER"
msgstr ""

msgid "SEARCH_RADIUS"
msgstr "Otsingu raadius:"

msgid "SEA_FLOOR"
msgstr "merepõhi"

msgid "SECRETE_SLIME"
msgstr ""

#, fuzzy
msgid "SECRETE_SLIME_TOOLTIP"
msgstr "Jätkake mängu"

#, fuzzy
msgid "SEED_LABEL"
msgstr "biome: {0}"

msgid "SELECTED_COLON"
msgstr "Valitud:"

msgid "SELECTED_MOD"
msgstr "Valitud mod:"

msgid "SELECTED_SAVE_IS_INCOMPATIBLE_PROMPT"
msgstr "Valitud salvestamine ei ühildu"

#, fuzzy
msgid "SELECTED_SAVE_IS_INCOMPATIBLE_PROTOTYPE_PROMPT"
msgstr "Valitud salvestamine ei ühildu"

msgid "SELECTED_SAVE_IS_UPGRADEABLE_PROMPT"
msgstr "Valitud salvestus on täiendatav"

#, fuzzy
msgid "SELECT_A_GENERATION"
msgstr "Valige valik"

msgid "SELECT_A_PATCH"
msgstr "Siin üksikasjade kuvamiseks valige plaaster"

#, fuzzy
msgid "SELECT_A_SPECIES"
msgstr "Siin üksikasjade kuvamiseks valige plaaster"

#, fuzzy
msgid "SELECT_A_TECHNOLOGY"
msgstr "Siin üksikasjade kuvamiseks valige plaaster"

msgid "SELECT_CELL_TYPE_FROM_EDITOR"
msgstr "Valige redigeerija vahekaardil lahtri tüüp, mida siin redigeerida"

#, fuzzy
msgid "SELECT_ENZYME"
msgstr "Valitud mod:"

msgid "SELECT_OPTION"
msgstr "Valige valik"

msgid "SELECT_PREVIEW_IMAGE"
msgstr "Valige Pildi eelvaade"

#, fuzzy
msgid "SELECT_SPACE_STRUCTURE_TITLE"
msgstr "Struktuur"

msgid "SELECT_STRUCTURE_POPUP_TITLE"
msgstr ""

#, fuzzy
msgid "SELECT_TISSUE_TYPE_FROM_EDITOR"
msgstr "Valige redigeerija vahekaardil lahtri tüüp, mida siin redigeerida"

#, fuzzy
msgid "SELECT_VACUOLE_COMPOUND_COLON"
msgstr "Valitud:"

msgid "SEPTEMBER"
msgstr "september"

msgid "SESSILE"
msgstr "istuv"

msgid "SETTING_ONLY_APPLIES_TO_NEW_GAMES"
msgstr "See väärtus kehtib ainult uutele mängudele, mis alustati pärast selle valiku muutmist"

msgid "SFX_VOLUME"
msgstr "SFX helitugevus"

msgid "SHIFT"
msgstr "SHIFT"

#, fuzzy
msgid "SHOW_DAMAGE_EFFECT"
msgstr "Lipu (mitmuses: flagella) on piitsataoline valgukiudude kimp, mis ulatub välja rakumembraanist, mis kasutab ATP-d raku lainetamiseks ja liikumiseks teatud suunas. Lipu asend määrab suuna, milles see raku liikumiseks tõukejõu annab. Tõukejõu suund on vastupidine suunale, kuhu lipp on suunatud, näiteks raku vasakule küljele asetatud lipp annab paremale liikumisel tõukejõu."

msgid "SHOW_HELP"
msgstr "Näita abi"

#, fuzzy
msgid "SHOW_ITEM_COORDINATES"
msgstr "Näita õpetusi"

#, fuzzy
msgid "SHOW_NEW_PATCH_NOTES"
msgstr "{0} {1}"

#, fuzzy
msgid "SHOW_NEW_PATCH_NOTES_TOOLTIP"
msgstr "{0} {1}"

msgid "SHOW_TUTORIALS"
msgstr "Näita õpetusi"

msgid "SHOW_TUTORIALS_IN_NEW_CURRENT_OPTION"
msgstr "Näita õpetusi (praeguses mängus)"

msgid "SHOW_TUTORIALS_IN_NEW_GAMES_OPTION"
msgstr "Näita õpetusi (uutes mängudes)"

msgid "SHOW_UNSAVED_PROGRESS_WARNING"
msgstr "Kuva salvestamata edenemise hoiatus"

msgid "SHOW_UNSAVED_PROGRESS_WARNING_TOOLTIP"
msgstr "Lubab/keelab salvestamata edenemise hoiatuse hüpikakna, kui mängija proovib mängust väljuda."

msgid "SHOW_WEB_NEWS_FEED"
msgstr ""

#, fuzzy
msgid "SIDEROPHORE_ACTION_TOOLTIP"
msgstr "Peata mäng"

msgid "SIGNALING_AGENT"
msgstr "Signaaliagent"

#, fuzzy
msgid "SIGNALING_AGENTS_ACTION_TOOLTIP"
msgstr "Signaalained võimaldavad rakkudel luua kemikaale, millele teised rakud võivad reageerida. Signaalkemikaale saab kasutada teiste rakkude meelitamiseks või ohu eest hoiatamiseks, et nad põgeneksid.st."

msgid "SIGNALING_AGENT_DESCRIPTION"
msgstr "Signaalained võimaldavad rakkudel luua kemikaale, millele teised rakud võivad reageerida. Signaalkemikaale saab kasutada teiste rakkude meelitamiseks või ohu eest hoiatamiseks, et nad põgeneksid.st."

msgid "SIGNALING_AGENT_PROCESSES_DESCRIPTION"
msgstr "Hoidke all [thrive:input]g_pack_käske[/thrive:input], et avada menüü teistele oma liigi liikmetele käskude andmiseks."

msgid "SIGNAL_COMMAND_AGGRESSION"
msgstr "Muutuda agressiivseks"

msgid "SIGNAL_COMMAND_FLEE"
msgstr "Põgenege"

msgid "SIGNAL_COMMAND_FOLLOW"
msgstr "Järgne mulle"

msgid "SIGNAL_COMMAND_NONE"
msgstr "Ei mingit käsku"

msgid "SIGNAL_COMMAND_TO_ME"
msgstr "Liigu Minu juurde"

msgid "SIGNAL_TO_EMIT"
msgstr "Signaal väljastada"

msgid "SILICA"
msgstr "Ränidioksiid"

msgid "SILICA_MEMBRANE_DESCRIPTION"
msgstr "Sellel membraanil on tugev ränidioksiidi sein. See talub hästi üldist kahju ja on väga vastupidav füüsilistele kahjustustele. Samuti nõuab see oma vormi säilitamiseks vähem energiat. Kuid see aeglustab raku tööd suure teguri võrra ja rakk neelab ressursse vähendatud kiirusega."

msgid "SIZE_COLON"
msgstr "Suurus:"

msgid "SLIDESHOW"
msgstr ""

msgid "SLIME_JET"
msgstr ""

#, fuzzy
msgid "SLIME_JET_DESCRIPTION"
msgstr "Raku kleepuv sisemus. Tsütoplasma on põhiline segu ioonidest, valkudest ja muudest vees lahustunud ainetest, mis täidavad raku sisemuse. Üks selle ülesandeid on glükolüüs, glükoosi muundamine ATP energiaks. Et rakkudel, millel puuduvad organellid, on arenenum ainevahetus, loodavad nad energiat just sellele. Seda kasutatakse ka molekulide säilitamiseks rakus ja raku suuruse suurendamiseks."

#, fuzzy
msgid "SLIME_JET_PROCESSES_DESCRIPTION"
msgstr "Muudab [thrive:compound type=\"glucose\"][/thrive:compound] tüübiks [thrive:compound type=\"atp\"][/thrive:compound]."

msgid "SMALL_IRON_CHUNK"
msgstr "Väike raua tükk"

#, fuzzy
msgid "SMALL_PHOSPHATE_CHUNK"
msgstr "Väike raua tükk"

#, fuzzy
msgid "SMALL_SULFUR_CHUNK"
msgstr "Väike raua tükk"

msgid "SNOWFLAKE"
msgstr ""

#, fuzzy
msgid "SOCIETY_STAGE"
msgstr ""
"Kaugel võõral planeedil on vulkaanitegevuse ja meteoriidide kokkupõrked viinud universumis uue nähtuse väljakujunemiseni.\n"
"\n"
"Elu.\n"
"\n"
"Lihtsad mikroobid elavad ookeani sügavates piirkondades. Olete viimane universaalne ühine esivanem (LUCA) sellel planeedil.\n"
"\n"
"Selles vaenulikus maailmas ellujäämiseks peate koguma kokku kõik ühendid, mida leiate ja põlvkondade kaupa edasi arenema, et võistelda teiste mikroobiliikidega."

msgid "SOUND"
msgstr "Heli"

msgid "SOUND_TEAM"
msgstr "Heli meeskond"

msgid "SOUND_TEAM_LEAD"
msgstr "Heli meeskonna juht"

msgid "SOUND_TEAM_LEADS"
msgstr "Helimeeskonna juhid"

msgid "SPACE"
msgstr "tühik"

#, fuzzy
msgid "SPACE_STAGE"
msgstr ""
"Kaugel võõral planeedil on vulkaanitegevuse ja meteoriidide kokkupõrked viinud universumis uue nähtuse väljakujunemiseni.\n"
"\n"
"Elu.\n"
"\n"
"Lihtsad mikroobid elavad ookeani sügavates piirkondades. Olete viimane universaalne ühine esivanem (LUCA) sellel planeedil.\n"
"\n"
"Selles vaenulikus maailmas ellujäämiseks peate koguma kokku kõik ühendid, mida leiate ja põlvkondade kaupa edasi arenema, et võistelda teiste mikroobiliikidega."

#, fuzzy
msgid "SPACE_STRUCTURE_HAS_RESOURCES"
msgstr "Struktuur"

#, fuzzy
msgid "SPACE_STRUCTURE_NO_EXTRA_DESCRIPTION"
msgstr "Struktuur"

msgid "SPACE_STRUCTURE_WAITING_CONSTRUCTION"
msgstr ""

msgid "SPAWN_AMMONIA"
msgstr "Kudema ammoniaaki"

msgid "SPAWN_ENEMY"
msgstr "Kudema vaenlane"

msgid "SPAWN_ENEMY_CHEAT_FAIL"
msgstr "Ei saa kasutada vaenlase pettust, kuna see plaaster ei sisalda ühtegi vaenlase liiki"

msgid "SPAWN_GLUCOSE"
msgstr "Kudema glükoosi"

msgid "SPAWN_PHOSPHATES"
msgstr "Kudede fosfaat"

msgid "SPECIAL_MOUSE_1"
msgstr "Hiire eriversioon 1"

msgid "SPECIAL_MOUSE_2"
msgstr "Hiire eriversioon 2"

#, fuzzy
msgid "SPECIES"
msgstr "Liikide nimekiri"

msgid "SPECIES_COLON"
msgstr "Liigid:"

#, fuzzy
msgid "SPECIES_DETAIL_TEXT"
msgstr "{0} (x{1})"

msgid "SPECIES_HAS_A_MUTATION"
msgstr "on muteerunud"

msgid "SPECIES_LIST"
msgstr "Liikide nimekiri"

msgid "SPECIES_NAME_DOT_DOT_DOT"
msgstr "Liigi nimi..."

#, fuzzy
msgid "SPECIES_NAME_TOO_LONG_POPUP"
msgstr "Liigi nimi..."

msgid "SPECIES_POPULATION"
msgstr "Liikide populatsioon"

msgid "SPECIES_PRESENT"
msgstr "Olemasolevad liigid"

#, fuzzy
msgid "SPECIES_TO_FIND"
msgstr "Liigid:"

msgid "SPECIES_WITH_POPULATION"
msgstr "{0} elanikkonnaga: {1}"

msgid "SPEED"
msgstr "Kiirus"

msgid "SPEED_COLON"
msgstr "Kiirus:"

msgid "SPREAD_TO_PATCHES"
msgstr "levinud plaastritele:"

#, fuzzy
msgid "SPRINT"
msgstr "Prindi ekraan"

#, fuzzy
msgid "SPRINT_ACTION_TOOLTIP"
msgstr "Peata mäng"

msgid "STAGE_MENU_BUTTON_TOOLTIP"
msgstr "Pausi menüü"

#, fuzzy
msgid "START"
msgstr "alustamine"

msgid "STARTING"
msgstr "alustamine"

msgid "START_CALIBRATION"
msgstr ""

#, fuzzy
msgid "START_GAME"
msgstr "Salvesta mäng"

#, fuzzy
msgid "START_RESEARCH"
msgstr "Nõutav taaskäivitamine"

msgid "STATISTICS"
msgstr "Statistika"

#, fuzzy
msgid "STAT_ATP_PRODUCTION_REDUCTION"
msgstr "ATP TOOTMINE LIIGA VÄHE!"

#, fuzzy
msgid "STAT_BASE_MOVEMENT_REDUCTION"
msgstr "Aluse liikumine"

msgid "STAT_DAMAGE"
msgstr ""

msgid "STAT_DAMAGE_PER_OXYGEN"
msgstr ""

msgid "STEAM_CLIENT_INIT_FAILED"
msgstr "Steam kliendi teegi lähtestamine ebaõnnestus"

msgid "STEAM_ERROR_ACCOUNT_DOES_NOT_OWN_PRODUCT"
msgstr "Teie Steami kontol ei ole Thrive'i litsentsi"

msgid "STEAM_ERROR_ACCOUNT_READ_ONLY"
msgstr "Teie Steami konto on hiljutise kontomuudatuse tõttu praegu kirjutuskaitstud režiimis"

msgid "STEAM_ERROR_ALREADY_UPLOADED"
msgstr "Steam teatas, et fail on juba üles laaditud, värskendage"

msgid "STEAM_ERROR_BANNED"
msgstr "Teie Steami kontol on sisu üleslaadimine keelatud"

msgid "STEAM_ERROR_CLOUD_LIMIT_EXCEEDED"
msgstr "Steami pilvesalvestuskvoot või failimahu limiit on ületatud"

msgid "STEAM_ERROR_DUPLICATE_NAME"
msgstr "Steam teatas topeltnime veast"

msgid "STEAM_ERROR_FILE_NOT_FOUND"
msgstr "Faili ei leitud"

msgid "STEAM_ERROR_INSUFFICIENT_PRIVILEGE"
msgstr "Teie Steami kontol on praegu sisu üleslaadimine keelatud. Võtke ühendust Steami toega."

msgid "STEAM_ERROR_INVALID_PARAMETER"
msgstr "Steamile edastatud vale parameeter"

msgid "STEAM_ERROR_LOCKING_FAILED"
msgstr "Steamil ei õnnestunud UGC-lukku hankida"

msgid "STEAM_ERROR_NOT_LOGGED_IN"
msgstr "Pole Steami sisse logitud"

msgid "STEAM_ERROR_TIMEOUT"
msgstr "Steami töö aegus, proovige uuesti"

msgid "STEAM_ERROR_UNAVAILABLE"
msgstr "Steam pole praegu saadaval, proovige uuesti"

msgid "STEAM_ERROR_UNKNOWN"
msgstr "Ilmnes tundmatu Steami viga"

#, fuzzy
msgid "STEAM_INIT_FAILED"
msgstr "Steam kliendi teegi lähtestamine ebaõnnestus"

#, fuzzy
msgid "STEAM_INIT_FAILED_DESCRIPTION"
msgstr ""
"Määratud salvestuse täiendamine nurjus järgmise tõrke tõttu:\n"
"{0}"

#, fuzzy
msgid "STEAM_TOOLTIP"
msgstr "Peata mäng"

msgid "STEM_CELL_NAME"
msgstr "tüvirakk"

#, fuzzy
msgid "STOP"
msgstr "Peatus"

msgid "STORAGE"
msgstr "Varud"

#, fuzzy
msgid "STORAGE_COLON"
msgstr "Varud"

msgid "STORAGE_STATISTICS_SECONDS_OF_COMPOUND"
msgstr ""

msgid "STORE_LOGGED_IN_AS"
msgstr "Sisse logitud kui: {0}"

msgid "STRAIN_BAR_VISIBILITY"
msgstr ""

#, fuzzy
msgid "STRATEGY_STAGES"
msgstr ""
"Kaugel võõral planeedil on vulkaanitegevuse ja meteoriidide kokkupõrked viinud universumis uue nähtuse väljakujunemiseni.\n"
"\n"
"Elu.\n"
"\n"
"Lihtsad mikroobid elavad ookeani sügavates piirkondades. Olete viimane universaalne ühine esivanem (LUCA) sellel planeedil.\n"
"\n"
"Selles vaenulikus maailmas ellujäämiseks peate koguma kokku kõik ühendid, mida leiate ja põlvkondade kaupa edasi arenema, et võistelda teiste mikroobiliikidega."

msgid "STRICT_NICHE_COMPETITION"
msgstr ""

msgid "STRUCTURAL"
msgstr "Struktuurne"

msgid "STRUCTURE"
msgstr "Struktuur"

msgid "STRUCTURE_ASCENSION_GATE"
msgstr ""

#, fuzzy
msgid "STRUCTURE_DYSON_SWARM"
msgstr "Struktuur"

msgid "STRUCTURE_HAS_REQUIRED_RESOURCES_TO_BUILD"
msgstr ""

msgid "STRUCTURE_HUNTER_GATHERER_LODGE"
msgstr ""

msgid "STRUCTURE_IN_PROGRESS_CONSTRUCTION"
msgstr ""

msgid "STRUCTURE_REQUIRED_RESOURCES_TO_FINISH"
msgstr ""

msgid "STRUCTURE_SELECTION_MENU_ENTRY"
msgstr ""

msgid "STRUCTURE_SELECTION_MENU_ENTRY_NOT_ENOUGH_RESOURCES"
msgstr ""

msgid "STRUCTURE_SOCIETY_CENTER"
msgstr ""

msgid "STRUCTURE_STEAM_POWERED_FACTORY"
msgstr ""

msgid "SUCCESSFUL_KILL"
msgstr "edukas tapmine"

msgid "SUCCESSFUL_SCAVENGE"
msgstr "edukas pühkimine"

msgid "SUCCESS_BUT_MISSING_ID"
msgstr "Tulemus näitas, et see õnnestus, kuid ID-d ei tagastatud"

msgid "SUICIDE_BUTTON_TOOLTIP"
msgstr "vabasurm"

msgid "SUNLIGHT"
msgstr "Päikesevalgus"

msgid "SUPPORTER_PATRONS"
msgstr "Toetajad"

msgid "SURVIVAL_TITLE"
msgstr ""

msgid "SWITCH_TO_FRONT_CAMERA"
msgstr "Lülita esikaamera vaatele"

msgid "SWITCH_TO_RIGHT_CAMERA"
msgstr "Lülituge parempoolsele kaameravaatele"

msgid "SWITCH_TO_TOP_CAMERA"
msgstr "Lülituge ülemisele kaameravaatele"

msgid "SYSREQ"
msgstr "Sysrq"

msgid "TAB_SECONDARY_SWITCH_LEFT"
msgstr ""

msgid "TAB_SECONDARY_SWITCH_RIGHT"
msgstr ""

#, fuzzy
msgid "TAB_SWITCH_LEFT"
msgstr "Pööra vasakule"

#, fuzzy
msgid "TAB_SWITCH_RIGHT"
msgstr "Pöörake paremale"

msgid "TAGS_IS_WHITESPACE"
msgstr "Sildid sisaldavad ainult tühikuid"

msgid "TAKE_SCREENSHOT"
msgstr "Tehke ekraanipilt"

#, fuzzy
msgid "TARGET_TYPE_COLON"
msgstr "Tüüp:"

msgid "TECHNOLOGY_ASCENSION"
msgstr ""

msgid "TECHNOLOGY_HUNTER_GATHERING"
msgstr ""

msgid "TECHNOLOGY_LEVEL_ADVANCED_SPACE"
msgstr ""

msgid "TECHNOLOGY_LEVEL_INDUSTRIAL"
msgstr ""

msgid "TECHNOLOGY_LEVEL_PRE_SOCIETY"
msgstr ""

msgid "TECHNOLOGY_LEVEL_PRIMITIVE"
msgstr ""

msgid "TECHNOLOGY_LEVEL_SCIFI"
msgstr ""

msgid "TECHNOLOGY_LEVEL_SPACE_AGE"
msgstr ""

msgid "TECHNOLOGY_REQUIRED_LEVEL"
msgstr ""

msgid "TECHNOLOGY_ROCKETRY"
msgstr ""

msgid "TECHNOLOGY_SIMPLE_STONE_TOOLS"
msgstr ""

msgid "TECHNOLOGY_SOCIETY_CENTER"
msgstr ""

msgid "TECHNOLOGY_STEAM_POWER"
msgstr ""

msgid "TECHNOLOGY_UNLOCKED_NOTICE"
msgstr ""

msgid "TEMPERATURE"
msgstr "Temperatuur"

msgid "TEMPERATURE_SHORT"
msgstr "temperatuur."

#, fuzzy
msgid "TEMPERATURE_TOLERANCE_TOOLTIP"
msgstr "Peata mäng"

msgid "TESTING_TEAM"
msgstr "Testimismeeskond"

#, fuzzy
msgid "THANKS_FOR_BUYING_THRIVE_2"
msgstr ""
"Tänan mängimast!\n"
"\n"
"Kui teile mäng meeldis, rääkige meist oma sõpradele."

msgid "THANKS_FOR_PLAYING"
msgstr ""
"Tänan mängimast!\n"
"\n"
"Kui teile mäng meeldis, rääkige meist oma sõpradele."

#, fuzzy
msgid "THANK_YOU_TITLE"
msgstr "SA OLED ÕIDULIKUD!"

msgid "THEORY_TEAM"
msgstr "Teooria meeskond"

msgid "THERMOPLAST"
msgstr "Termoplast"

#, fuzzy
msgid "THERMOPLAST_DESCRIPTION"
msgstr "Termoplast on kahekordne membraanstruktuur, mis sisaldab termotundlikke pigmente, mis on virnastatud membraanikottidesse. See on prokarüoot, mis on oma eukarüootse peremehe poolt kasutamiseks assimileeritud. Termoplastis olevad pigmendid on võimelised kasutama ümbritseva soojuse erinevuste energiat, et toota veest glükoosi ja gaasilist süsinikdioksiidi protsessis, mida nimetatakse termosünteesiks. Selle glükoosi tootmise kiirus sõltub süsinikdioksiidi kontsentratsioonist ja temperatuurist."

#, fuzzy
msgid "THERMOPLAST_PROCESSES_DESCRIPTION"
msgstr "Toodab [thrive:compound type=\"glucose\"][/thrive:compound]. Hindamisskaalad [thrive:compound type=\"süsinikdioksiid\"][/thrive:compound] kontsentratsiooni ja temperatuuriga."

#, fuzzy
msgid "THERMOSYNTHASE"
msgstr "Kemosüntees"

#, fuzzy
msgid "THERMOSYNTHASE_DESCRIPTION"
msgstr "Termoplast on kahekordne membraanstruktuur, mis sisaldab termotundlikke pigmente, mis on virnastatud membraanikottidesse. See on prokarüoot, mis on oma eukarüootse peremehe poolt kasutamiseks assimileeritud. Termoplastis olevad pigmendid on võimelised kasutama ümbritseva soojuse erinevuste energiat, et toota veest glükoosi ja gaasilist süsinikdioksiidi protsessis, mida nimetatakse termosünteesiks. Selle glükoosi tootmise kiirus sõltub süsinikdioksiidi kontsentratsioonist ja temperatuurist."

#, fuzzy
msgid "THERMOSYNTHASE_PROCESSES_DESCRIPTION"
msgstr "Toodab [thrive:compound type=\"glucose\"][/thrive:compound]. Hindamisskaalad [thrive:compound type=\"süsinikdioksiid\"][/thrive:compound] kontsentratsiooni ja temperatuuriga."

#, fuzzy
msgid "THERMOSYNTHESIS"
msgstr "Kemosüntees"

msgid "THE_DISTURBANCE"
msgstr ""

#, fuzzy
msgid "THE_PATCH_MAP_BUTTON"
msgstr "Plaastri kaart"

#, fuzzy
msgid "THE_WORLD_TITLE"
msgstr "Praegused arendajad"

msgid "THIS_IS_LOCAL_MOD"
msgstr "See on kohapeal installitud mod"

msgid "THIS_IS_WORKSHOP_MOD"
msgstr "See mod laaditakse alla Steami töökojast"

msgid "THREADS"
msgstr "Teemad:"

msgid "THRIVEOPEDIA"
msgstr ""

msgid "THRIVEOPEDIA_CURRENT_WORLD_PAGE_TITLE"
msgstr ""

msgid "THRIVEOPEDIA_EVOLUTIONARY_TREE_PAGE_TITLE"
msgstr ""

msgid "THRIVEOPEDIA_HINT_IN_GAME"
msgstr ""

msgid "THRIVEOPEDIA_HOME_INFO"
msgstr ""

msgid "THRIVEOPEDIA_HOME_PAGE_TITLE"
msgstr ""

msgid "THRIVEOPEDIA_MUSEUM_PAGE_TITLE"
msgstr ""

msgid "THRIVEOPEDIA_PATCH_MAP_PAGE_TITLE"
msgstr ""

msgid "THRIVE_LICENSES"
msgstr "Thrive litsentsid"

msgid "THYLAKOIDS"
msgstr "Tülakoidid"

msgid "THYLAKOIDS_DESCRIPTION"
msgstr "Tülakoidid on valkude ja valgustundlike pigmentide klastrid. Pigmendid on võimelised fotosünteesiks kutsutava protsessi käigus kasutama valguse energiat glükoosi tootmiseks veest ja gaasilisest süsinikdioksiidist. Need pigmendid annavad neile ka erilise värvi. Nende glükoosi tootmise kiirus sõltub süsinikdioksiidi kontsentratsioonist ja valguse intensiivsusest. Kuna tülakoidid suspendeeritakse otse tsütoplasmas, teostab ümbritsev vedelik teatud glükolüüsi."

msgid "TIDEPOOL"
msgstr "loodete bassein"

msgid "TIMELINE"
msgstr "ajaskaala"

msgid "TIMELINE_GLOBAL_FILTER_TOOLTIP"
msgstr "Näita globaalseid sündmusi"

msgid "TIMELINE_LOCAL_FILTER_TOOLTIP"
msgstr "Näita kohalikke sündmusi"

msgid "TIMELINE_NICHE_FILL"
msgstr "[u]{0}[/u] eraldus niši täitmiseks uue liigina [u]{1}[/u]-st"

msgid "TIMELINE_SELECTION_PRESSURE_SPLIT"
msgstr "[u]{0}[/u] eraldus erineva valikusurve tõttu uuest liigist [u]{1}[/u]"

#, fuzzy
msgid "TIMELINE_SPECIES_BECAME_MULTICELLULAR"
msgstr ""
"Koguge glükoosi (valged pilved), liikudes nende kohal.\n"
"\n"
"Teie rakk vajab elus püsimiseks energia tootmiseks glükoosi.\n"
"\n"
"Järgige joont oma rakust lähedalasuva glükoosini."

msgid "TIMELINE_SPECIES_EXTINCT"
msgstr "[u]{0}[/u] on välja surnud!"

msgid "TIMELINE_SPECIES_EXTINCT_LOCAL"
msgstr "[u]{0}[/u] on sellelt paigalt kadunud"

msgid "TIMELINE_SPECIES_MIGRATED_FROM"
msgstr "Osa [u]{0}[/u] elanikkonnast on sellesse plaastrisse rännanud asukohast {1}"

msgid "TIMELINE_SPECIES_MIGRATED_TO"
msgstr "Osa elanikkonnast [u]{0}[/u] on rännanud asukohta {1}"

msgid "TIMELINE_SPECIES_POPULATION_DECREASE"
msgstr "[u]{0}[/u] elanikkond on vähenenud väärtusele {1}"

msgid "TIMELINE_SPECIES_POPULATION_INCREASE"
msgstr "[u]{0}[/u] elanikkond on kasvanud väärtuseni {1}"

msgid "TIME_INDICATOR_TOOLTIP"
msgstr "Möödunud aeg: {0:#,#} aastat"

msgid "TIME_OF_DAY"
msgstr ""

#, fuzzy
msgid "TITLE_COLON"
msgstr "Suurus:"

msgid "TOGGLE_BINDING"
msgstr "Lülitage sidumine sisse"

#, fuzzy
msgid "TOGGLE_BINDING_TOOLTIP"
msgstr "Lülitage sidumine sisse"

#, fuzzy
msgid "TOGGLE_DEBUG_PANEL"
msgstr "Neelamise sisse- ja väljalülitamine"

msgid "TOGGLE_ENGULF"
msgstr "Neelamise sisse- ja väljalülitamine"

#, fuzzy
msgid "TOGGLE_ENGULF_TOOLTIP"
msgstr "Neelamise sisse- ja väljalülitamine"

#, fuzzy
msgid "TOGGLE_FAST_MODE"
msgstr "Paus"

msgid "TOGGLE_FPS"
msgstr "FPS-kuva sisse- ja väljalülitamine"

msgid "TOGGLE_FULLSCREEN"
msgstr "Lülitage täisekraan sisse"

#, fuzzy
msgid "TOGGLE_HEAT_VIEW_TOOLTIP"
msgstr "Neelamise sisse- ja väljalülitamine"

msgid "TOGGLE_HUD_HIDE"
msgstr "HUD sisse- ja väljalülitamine"

#, fuzzy
msgid "TOGGLE_INVENTORY"
msgstr "Lülitage sidumine sisse"

#, fuzzy
msgid "TOGGLE_METRICS"
msgstr "FPS-kuva sisse- ja väljalülitamine"

#, fuzzy
msgid "TOGGLE_MUCOCYST_DEFENCE"
msgstr "Lülitage täisekraan sisse"

msgid "TOGGLE_NAVIGATION_TREE"
msgstr ""

#, fuzzy
msgid "TOGGLE_PAUSE"
msgstr "Paus"

msgid "TOGGLE_UNBINDING"
msgstr "Lülita lahti sidumine"

msgid "TOLERANCES_TOO_HIGH_PRESSURE"
msgstr ""

msgid "TOLERANCES_TOO_HIGH_TEMPERATURE"
msgstr ""

msgid "TOLERANCES_TOO_LOW_OXYGEN_PROTECTION"
msgstr ""

#, fuzzy
msgid "TOLERANCES_TOO_LOW_PRESSURE"
msgstr "Liitpilved"

msgid "TOLERANCES_TOO_LOW_TEMPERATURE"
msgstr ""

#, fuzzy
msgid "TOLERANCES_TOO_LOW_UV_PROTECTION"
msgstr "{0}: +{1} ATP"

msgid "TOLERANCES_UNSUITABLE_DEBUFFS"
msgstr ""

#, fuzzy
msgid "TOLERANCE_FROM_ORGANELLES_TOOLTIP"
msgstr "Näita/peida keskkonda ja ühendeid"

msgid "TOLERANCE_RANGE_LABEL"
msgstr ""

msgid "TOOLS"
msgstr "Tööriistad"

msgid "TOOL_HAND_AXE"
msgstr ""

msgid "TOO_LARGE_PRESSURE_RANGE"
msgstr ""

msgid "TOO_MANY_RECENT_VERSIONS_TO_SHOW"
msgstr ""

#, fuzzy
msgid "TOTAL_GATHERED_ENERGY_COLON"
msgstr "eelmine:"

msgid "TOTAL_SAVES"
msgstr "Kokkuhoid:"

msgid "TOXIN_CHANNEL_INHIBITOR"
msgstr ""

#, fuzzy
msgid "TOXIN_CHANNEL_INHIBITOR_DESCRIPTION"
msgstr "Toksiinivakuool on vakuool, mida on modifitseeritud oksütoksütoksiinide spetsiifiliseks tootmiseks, säilitamiseks ja sekreteerimiseks. Rohkem toksiinide vakuoole suurendab toksiinide vabanemise kiirust."

#, fuzzy
msgid "TOXIN_COMPOUND"
msgstr "Ühendid"

#, fuzzy
msgid "TOXIN_CYTOTOXIN"
msgstr "vabasurm"

#, fuzzy
msgid "TOXIN_CYTOTOXIN_DESCRIPTION"
msgstr "Toksiinivakuool on vakuool, mida on modifitseeritud oksütoksütoksiinide spetsiifiliseks tootmiseks, säilitamiseks ja sekreteerimiseks. Rohkem toksiinide vakuoole suurendab toksiinide vabanemise kiirust."

msgid "TOXIN_FIRE_RATE_TOXICITY_COLON"
msgstr ""

#, fuzzy
msgid "TOXIN_MACROLIDE"
msgstr ""
"Toksiin\n"
"Vacuool"

#, fuzzy
msgid "TOXIN_MACROLIDE_DESCRIPTION"
msgstr "Toksiinivakuool on vakuool, mida on modifitseeritud oksütoksütoksiinide spetsiifiliseks tootmiseks, säilitamiseks ja sekreteerimiseks. Rohkem toksiinide vakuoole suurendab toksiinide vabanemise kiirust."

msgid "TOXIN_OXYGEN_METABOLISM_INHIBITOR"
msgstr ""

#, fuzzy
msgid "TOXIN_OXYGEN_METABOLISM_INHIBITOR_DESCRIPTION"
msgstr "Metabolosoomid on valkude klastrid, mis on mähitud valgukestesse. Nad on võimelised muutma glükoosi ATP-ks palju suurema kiirusega, kui seda saab teha tsütoplasmas protsessis, mida nimetatakse aeroobseks hingamiseks. Siiski vajab see toimimiseks hapnikku ja madalam hapnikusisaldus keskkonnas aeglustab selle ATP tootmist. Kuna metabolosoomid suspendeeritakse otse tsütoplasmas, teostab ümbritsev vedelik teatud määral glükolüüsi."

#, fuzzy
msgid "TOXIN_OXYTOXY_DESCRIPTION"
msgstr "Toksiinivakuool on vakuool, mida on modifitseeritud oksütoksütoksiinide spetsiifiliseks tootmiseks, säilitamiseks ja sekreteerimiseks. Rohkem toksiinide vakuoole suurendab toksiinide vabanemise kiirust."

msgid "TOXIN_PREFER_FIRE_RATE"
msgstr ""

msgid "TOXIN_PREFER_TOXICITY"
msgstr ""

#, fuzzy
msgid "TOXIN_PROPERTIES_HEADING"
msgstr "Toksiiniresistentsus"

msgid "TOXIN_RESISTANCE"
msgstr "Toksiiniresistentsus"

#, fuzzy
msgid "TOXIN_TOXICITY_CUSTOMIZATION_TOOLTIP"
msgstr ""
"Agressiivsed mikroobid ajavad saaki taga suuremate vahemaade tagant\n"
"ja nad võitlevad rünnaku korral tõenäolisemalt kiskjatega.\n"
"Rahumeelsed mikroobid ei haara teisi kaugemal\n"
"ja kasutavad vähem tõenäoliselt toksiine röövloomade vastu."

#, fuzzy
msgid "TOXIN_TYPE_COLON"
msgstr "Tüüp:"

#, fuzzy
msgid "TOXIN_TYPE_CUSTOMIZATION_EXPLANATION"
msgstr ""
"Agressiivsed mikroobid ajavad saaki taga suuremate vahemaade tagant\n"
"ja nad võitlevad rünnaku korral tõenäolisemalt kiskjatega.\n"
"Rahumeelsed mikroobid ei haara teisi kaugemal\n"
"ja kasutavad vähem tõenäoliselt toksiine röövloomade vastu."

#, fuzzy
msgid "TOXIN_VACUOLE"
msgstr ""
"Toksiin\n"
"Vacuool"

#, fuzzy
msgid "TOXIN_VACUOLE_DESCRIPTION"
msgstr "Toksiinivakuool on vakuool, mida on modifitseeritud oksütoksütoksiinide spetsiifiliseks tootmiseks, säilitamiseks ja sekreteerimiseks. Rohkem toksiinide vakuoole suurendab toksiinide vabanemise kiirust."

msgid "TOXIN_VACUOLE_PROCESSES_DESCRIPTION"
msgstr "Muudab [thrive:compound type=\"atp\"][/thrive:compound] tüübiks [thrive:compound type=\"oxytoxy\"][/thrive:compound]. Hindamisskaalad kontsentratsiooniga [thrive:compound type=\"oxygen\"][/thrive:compound]. Võib vabastada toksiine, vajutades nuppu [thrive:input]g_fire_toxin[/thrive:input]. Kui [thrive:compound type=\"oxytoxy\"][/thrive:compound] kogus on väike, on pildistamine siiski võimalik, kuid sellega kaasneb väiksem kahju."

#, fuzzy
msgid "TOXISOME"
msgstr "Oksütoksisoom"

#, fuzzy
msgid "TOXISOME_DESCRIPTION"
msgstr "Metabolosoomid on valkude klastrid, mis on mähitud valgukestesse. Nad on võimelised muutma glükoosi ATP-ks palju suurema kiirusega, kui seda saab teha tsütoplasmas protsessis, mida nimetatakse aeroobseks hingamiseks. Siiski vajab see toimimiseks hapnikku ja madalam hapnikusisaldus keskkonnas aeglustab selle ATP tootmist. Kuna metabolosoomid suspendeeritakse otse tsütoplasmas, teostab ümbritsev vedelik teatud määral glükolüüsi."

msgid "TO_BE_IMPLEMENTED"
msgstr "Pole veel mängus."

msgid "TRANSLATORS"
msgstr "Tõlkijad"

#, fuzzy
msgid "TRANSPARENCY"
msgstr "Tõlkijad"

#, fuzzy
msgid "TRY_FOSSILISING_SOME_SPECIES"
msgstr "Proovige teha ekraanipilte!"

msgid "TRY_MAKING_A_SAVE"
msgstr "Proovige salvestada!"

msgid "TRY_TAKING_SOME_SCREENSHOTS"
msgstr "Proovige teha ekraanipilte!"

msgid "TUTORIAL"
msgstr "Õpetus"

#, fuzzy
msgid "TUTORIAL_MICROBE_EDITOR_ATP_BALANCE_INTRO"
msgstr ""
"See on plaastri kaart.\n"
"\n"
"Iga ikoon tähistab unikaalset keskkonda, kus saate asuda. Paremal olev paneel kirjeldab hetkel valitud paiga tingimusi.\n"
"\n"
"Kui valite teie hõivatud paigaga ühendatud paiga, mis on esile tõstetud õhukese tsüaani äärisega, saate sinna migreerimiseks vajutada paremal asuvat nuppu \"Teisalda sellele paigale\".\n"
"\n"
"Jätkamiseks proovige valida plaaster."

msgid "TUTORIAL_MICROBE_EDITOR_AUTO-EVO_PREDICTION"
msgstr ""
"See paneel näitab teie tulevase elanikkonna prognoosi. Need arvud pärinevad auto-evo populatsioonisimulatsioonist.\n"
"\n"
"Nad ei võta arvesse teie individuaalseid tulemusi. Nii et teie praeguses paigas töötate redaktorisse sisenedes paremini.\n"
"\n"
"Kuid peaksite püüdma oma elanikkonda üleval hoida isegi siis, kui te ei ole otseselt seotud.\n"
"\n"
"Täpsemat teavet ennustuse taga saate vaadata, kui vajutate paneelil küsimärgi nuppu. Jätkamiseks vajutage seda."

msgid "TUTORIAL_MICROBE_EDITOR_CELL_TEXT"
msgstr ""
"See on rakuredaktor, kus saate mutatsioonipunkte (MP) kulutades oma liike arendada. Igal põlvkonnal on teil alati kulutamiseks 100 MP, nii et ärge vaevu säästma!\n"
"\n"
"Ekraani keskel olev kuusnurk on teie rakk, mis koosneb ühest tsütoplasma osast.\n"
"\n"
"Jätkamiseks valige vasakpoolsest paneelist osa. Seejärel klõpsake selle asetamiseks vasakklahvi kuusiku kõrval. Osasid saate pöörata A ja D abil (vaikeklahvid)."

#, fuzzy
msgid "TUTORIAL_MICROBE_EDITOR_CHEMORECEPTOR"
msgstr ""
"See on rakuredaktor, kus saate mutatsioonipunkte (MP) kulutades oma liike arendada. Igal põlvkonnal on teil alati kulutamiseks 100 MP, nii et ärge vaevu säästma!\n"
"\n"
"Ekraani keskel olev kuusnurk on teie rakk, mis koosneb ühest tsütoplasma osast.\n"
"\n"
"Jätkamiseks valige vasakpoolsest paneelist osa. Seejärel klõpsake selle asetamiseks vasakklahvi kuusiku kõrval. Osasid saate pöörata A ja D abil (vaikeklahvid)."

msgid "TUTORIAL_MICROBE_EDITOR_ENDING_TEXT"
msgstr ""
"Need on teie liigi redigeerimise põhitõed. Viimase lihvina saate oma liigi ümber nimetada, klõpsates all vasakus nimes ja muutes teksti.\n"
"\n"
"Proovige uurida teisi MP-riba all olevaid vahekaarte, et näha, kuidas saate oma lahtrit veel kohandada.\n"
"\n"
"Selles karmis maailmas ellujäämiseks peate leidma usaldusväärse energiaallika, kuna looduslik glükoosisisaldus väheneb kiiresti.\n"
"\n"
"Edu!"

#, fuzzy
msgid "TUTORIAL_MICROBE_EDITOR_FLAGELLUM"
msgstr ""
"See on rakuredaktor, kus saate mutatsioonipunkte (MP) kulutades oma liike arendada. Igal põlvkonnal on teil alati kulutamiseks 100 MP, nii et ärge vaevu säästma!\n"
"\n"
"Ekraani keskel olev kuusnurk on teie rakk, mis koosneb ühest tsütoplasma osast.\n"
"\n"
"Jätkamiseks valige vasakpoolsest paneelist osa. Seejärel klõpsake selle asetamiseks vasakklahvi kuusiku kõrval. Osasid saate pöörata A ja D abil (vaikeklahvid)."

#, fuzzy
msgid "TUTORIAL_MICROBE_EDITOR_MODIFY_ORGANELLE"
msgstr ""
"Organellide eemaldamine maksab ka MP, kuna see on teie liigi mutatsioon, välja arvatud juhul, kui need on paigutatud praegusesse toimetajaseanssi.\n"
"\n"
"Organellide menüü kuvamiseks saate organellidel paremklõpsata ja nende eemaldamiseks valida kustutamisvaliku.\n"
"\n"
"Kui teete vea, saate kõik redaktoris tehtud muudatused tagasi võtta.\n"
"\n"
"Jätkamiseks klõpsake tagasivõtmise nuppu."

#, fuzzy
msgid "TUTORIAL_MICROBE_EDITOR_NEGATIVE_ATP_BALANCE"
msgstr ""
"See on plaastri kaart.\n"
"\n"
"Iga ikoon tähistab unikaalset keskkonda, kus saate asuda. Paremal olev paneel kirjeldab hetkel valitud paiga tingimusi.\n"
"\n"
"Kui valite teie hõivatud paigaga ühendatud paiga, mis on esile tõstetud õhukese tsüaani äärisega, saate sinna migreerimiseks vajutada paremal asuvat nuppu \"Teisalda sellele paigale\".\n"
"\n"
"Jätkamiseks proovige valida plaaster."

#, fuzzy
msgid "TUTORIAL_MICROBE_EDITOR_NO_CHANGES_MADE"
msgstr ""
"Need on teie liigi redigeerimise põhitõed. Viimase lihvina saate oma liigi ümber nimetada, klõpsates all vasakus nimes ja muutes teksti.\n"
"\n"
"Proovige uurida teisi MP-riba all olevaid vahekaarte, et näha, kuidas saate oma lahtrit veel kohandada.\n"
"\n"
"Selles karmis maailmas ellujäämiseks peate leidma usaldusväärse energiaallika, kuna looduslik glükoosisisaldus väheneb kiiresti.\n"
"\n"
"Edu!"

#, fuzzy
msgid "TUTORIAL_MICROBE_EDITOR_OPEN_TOLERANCES"
msgstr ""
"See on plaastri kaart.\n"
"\n"
"Iga ikoon tähistab unikaalset keskkonda, kus saate asuda. Paremal olev paneel kirjeldab hetkel valitud paiga tingimusi.\n"
"\n"
"Kui valite teie hõivatud paigaga ühendatud paiga, mis on esile tõstetud õhukese tsüaani äärisega, saate sinna migreerimiseks vajutada paremal asuvat nuppu \"Teisalda sellele paigale\".\n"
"\n"
"Jätkamiseks proovige valida plaaster."

msgid "TUTORIAL_MICROBE_EDITOR_PATCH_TEXT"
msgstr ""
"See on plaastri kaart.\n"
"\n"
"Iga ikoon tähistab unikaalset keskkonda, kus saate asuda. Paremal olev paneel kirjeldab hetkel valitud paiga tingimusi.\n"
"\n"
"Kui valite teie hõivatud paigaga ühendatud paiga, mis on esile tõstetud õhukese tsüaani äärisega, saate sinna migreerimiseks vajutada paremal asuvat nuppu \"Teisalda sellele paigale\".\n"
"\n"
"Jätkamiseks proovige valida plaaster."

msgid "TUTORIAL_MICROBE_EDITOR_REMOVE_ORGANELLE_TEXT"
msgstr ""
"Organellide eemaldamine maksab ka MP, kuna see on teie liigi mutatsioon, välja arvatud juhul, kui need on paigutatud praegusesse toimetajaseanssi.\n"
"\n"
"Organellide menüü kuvamiseks saate organellidel paremklõpsata ja nende eemaldamiseks valida kustutamisvaliku.\n"
"\n"
"Kui teete vea, saate kõik redaktoris tehtud muudatused tagasi võtta.\n"
"\n"
"Jätkamiseks klõpsake tagasivõtmise nuppu."

msgid "TUTORIAL_MICROBE_EDITOR_SELECT_ORGANELLE_TEXT"
msgstr ""
"Menüüst osade valimisel pöörake erilist tähelepanu kuvatavatele vihjetele, et mõista, mida need teevad. Osad võivad teha rohkem kahju kui kasu, kui te ei arvesta nende funktsiooniga.\n"
"\n"
"Paremal olev riba \"ATP tootmine\" näitab, kui palju energiat toodate võrreldes tarbitud kogusega. Kui ülemine riba on alumisest lühem, siis te ei tooda piisavalt energiat.\n"
"\n"
"Jätkamiseks vajutage taastegemise nuppu (tagasivõtmisnupu kõrval)."

msgid "TUTORIAL_MICROBE_EDITOR_STAY_SMALL"
msgstr ""
"Peaksite keskenduma spetsialiseerumisele, et ühest või kahest energiaallikast ellu jääda, nii et te ei vaja enda ülalpidamiseks korraga palju erinevaid ressursse.\n"
"\n"
"Samuti kaaluge hoolikalt, kas osa lisamine on tõesti kasulik, kuna te ei pea alati muutma seda, mis juba töötab, kuna iga osa maksab ATP ülalpidamine ja paljundamiseks on vaja rohkem ressursse.\n"
"\n"
"Üks võimalik strateegia on jääda üheks tsütoplasma kuuendiks ja suunduda enne fotosünteesi organellide hankimist pinnalaikudele."

#, fuzzy
msgid "TUTORIAL_MICROBE_EDITOR_TOLERANCES_TAB"
msgstr ""
"See on plaastri kaart.\n"
"\n"
"Iga ikoon tähistab unikaalset keskkonda, kus saate asuda. Paremal olev paneel kirjeldab hetkel valitud paiga tingimusi.\n"
"\n"
"Kui valite teie hõivatud paigaga ühendatud paiga, mis on esile tõstetud õhukese tsüaani äärisega, saate sinna migreerimiseks vajutada paremal asuvat nuppu \"Teisalda sellele paigale\".\n"
"\n"
"Jätkamiseks proovige valida plaaster."

msgid "TUTORIAL_MICROBE_STAGE_EDITOR_BUTTON_TUTORIAL"
msgstr ""
"Olete kogunud piisavalt ressursse, et teie rakk saaks paljuneda.\n"
"\n"
"Iga kord, kui paljundate, suunatakse teid redaktorisse.\n"
"\n"
"Redaktorisse sisenemiseks vajutage suurt vilkuvat nuppu all paremal, kui olete valmis."

#, fuzzy
msgid "TUTORIAL_MICROBE_STAGE_ENGULFED_TEXT"
msgstr ""
"Olete sisenenud sidumise tühistamise režiimi. Selles režiimis saate klõpsata koloonia liikmetel, et need lahti siduda.\n"
"\n"
"Kolooniast täielikult lahkumiseks võite klõpsata oma lahtril või vajutada lahti sidumise klahvi."

#, fuzzy
msgid "TUTORIAL_MICROBE_STAGE_ENGULFMENT_FULL_TEXT"
msgstr ""
"Olete sisenenud sidumise tühistamise režiimi. Selles režiimis saate klõpsata koloonia liikmetel, et need lahti siduda.\n"
"\n"
"Kolooniast täielikult lahkumiseks võite klõpsata oma lahtril või vajutada lahti sidumise klahvi."

#, fuzzy
msgid "TUTORIAL_MICROBE_STAGE_ENGULFMENT_TEXT"
msgstr ""
"Olete sisenenud sidumise tühistamise režiimi. Selles režiimis saate klõpsata koloonia liikmetel, et need lahti siduda.\n"
"\n"
"Kolooniast täielikult lahkumiseks võite klõpsata oma lahtril või vajutada lahti sidumise klahvi."

msgid "TUTORIAL_MICROBE_STAGE_HELP_MENU_AND_ZOOM"
msgstr ""
"Hädas? Kontrollige abimenüüd. Saate selle avada vasakus alanurgas oleva küsimärgi nupuga.\n"
"\n"
"Veel üks näpunäide: saate kerimisrattaga vaadet välja suumida."

#, fuzzy
msgid "TUTORIAL_MICROBE_STAGE_LEAVE_COLONY_TEXT"
msgstr ""
"Olete sisenenud sidumise tühistamise režiimi. Selles režiimis saate klõpsata koloonia liikmetel, et need lahti siduda.\n"
"\n"
"Kolooniast täielikult lahkumiseks võite klõpsata oma lahtril või vajutada lahti sidumise klahvi."

msgid "TUTORIAL_MICROBE_STAGE_REPRODUCE_TEXT"
msgstr ""
"Paljunemiseks peate dubleerima kõik oma organellid, kogudes piisavalt ammoniaaki ja fosfaate.\n"
"Vaadake all paremal asuvat suurt nuppu ümbritsevaid ribasid, et näha, kui palju rohkem vajate. Need ribad muutuvad täitmisel valgeks."

msgid "TUTORIAL_MICROBE_STAGE_UNBIND_TEXT"
msgstr ""
"Olete sisenenud sidumise tühistamise režiimi. Selles režiimis saate klõpsata koloonia liikmetel, et need lahti siduda.\n"
"\n"
"Kolooniast täielikult lahkumiseks võite klõpsata oma lahtril või vajutada lahti sidumise klahvi."

#, fuzzy
msgid "TUTORIAL_MULTICELLULAR_STAGE_WELCOME"
msgstr "Mikroobide redaktori laadimine"

msgid "TUTORIAL_VIEW_NOW"
msgstr "Vaata nüüd"

msgid "TWO_TIMES"
msgstr "2x"

msgid "TYPE_COLON"
msgstr "Tüüp:"

msgid "UNAPPLIED_MOD_CHANGES"
msgstr "On rakendamata muudatusi"

msgid "UNAPPLIED_MOD_CHANGES_DESCRIPTION"
msgstr "Modifikatsioonide laadimiseks või mahalaadimiseks peate muudatused rakendama."

msgid "UNBIND_ALL"
msgstr "Vabastage kõik"

#, fuzzy
msgid "UNBIND_ALL_TOOLTIP"
msgstr "Vabastage kõik"

msgid "UNBIND_HELP_TEXT"
msgstr "Vabasta sidumisrežiim"

#, fuzzy
msgid "UNCERTAIN_VERSION_WARNING"
msgstr ""
"See salvestamine pärineb Thrive'i uuemast versioonist ja tõenäoliselt ei ühildu.\n"
"Kas soovite siiski proovida salvestust laadida?"

msgid "UNDERWATERCAVE"
msgstr "Veealune koobas"

#, fuzzy
msgid "UNDERWATER_VENT_ERUPTION"
msgstr "Veealune koobas"

#, fuzzy
msgid "UNDERWATER_VENT_ERUPTION_IN"
msgstr "Veealune koobas"

#, fuzzy
msgid "UNDISCOVERED_ORGANELLES"
msgstr "Katkestatud organellid"

#, fuzzy
msgid "UNDISCOVERED_PATCH"
msgstr "Kehtetu modiikooni tee"

msgid "UNDO"
msgstr "Võta tagasi"

msgid "UNDO_THE_LAST_ACTION"
msgstr "Võta viimane toiming tagasi"

#, fuzzy
msgid "UNIT_ACTION_CONSTRUCT"
msgstr "Mutatsioonipunktid"

#, fuzzy
msgid "UNIT_ACTION_MOVE"
msgstr "Mutatsioonipunktid"

msgid "UNIT_ADVANCED_SPACESHIP"
msgstr ""

msgid "UNIT_SIMPLE_ROCKET"
msgstr ""

msgid "UNKNOWN"
msgstr "Tundmatu"

#, fuzzy
msgid "UNKNOWN_DISPLAY_DRIVER"
msgstr "Kuvamisvõimaluste riba"

msgid "UNKNOWN_MOUSE"
msgstr "Tundmatu hiir"

#, fuzzy
msgid "UNKNOWN_ORGANELLE_SYMBOL"
msgstr "Asetage organell"

#, fuzzy
msgid "UNKNOWN_PATCH"
msgstr "Tundmatu"

#, fuzzy
msgid "UNKNOWN_SHORT"
msgstr "Tundmatu"

#, fuzzy
msgid "UNKNOWN_VERSION"
msgstr "Modifikatsiooni versioon:"

msgid "UNKNOWN_WORKSHOP_ID"
msgstr "Tundmatu töökoja ID selle modifikatsiooni jaoks"

#, fuzzy
msgid "UNLIMIT_GROWTH_SPEED"
msgstr "KINNITA"

#, fuzzy
msgid "UNLOCKED_NEW_ORGANELLE"
msgstr "Asetage organell"

#, fuzzy
msgid "UNLOCK_ALL_ORGANELLES"
msgstr "Asetage organell"

msgid "UNLOCK_CONDITION_ATP_PRODUCTION_ABOVE"
msgstr ""

msgid "UNLOCK_CONDITION_COMPOUND_IS_ABOVE"
msgstr ""

msgid "UNLOCK_CONDITION_COMPOUND_IS_BELOW"
msgstr ""

msgid "UNLOCK_CONDITION_COMPOUND_IS_BETWEEN"
msgstr ""

msgid "UNLOCK_CONDITION_DIGESTED_MICROBES_ABOVE"
msgstr ""

msgid "UNLOCK_CONDITION_ENGULFED_MICROBES_ABOVE"
msgstr ""

msgid "UNLOCK_CONDITION_EXCESS_ATP_ABOVE"
msgstr ""

#, fuzzy
msgid "UNLOCK_CONDITION_PLAYER_DAMAGE_RECEIVED"
msgstr "Kiirus:"

#, fuzzy
msgid "UNLOCK_CONDITION_PLAYER_DAMAGE_RECEIVED_SOURCE"
msgstr "Kiirus:"

msgid "UNLOCK_CONDITION_PLAYER_DEATH_COUNT_ABOVE"
msgstr ""

msgid "UNLOCK_CONDITION_REPRODUCED_WITH"
msgstr ""

msgid "UNLOCK_CONDITION_REPRODUCED_WITH_IN_A_ROW"
msgstr ""

msgid "UNLOCK_CONDITION_REPRODUCE_IN_BIOME"
msgstr ""

#, fuzzy
msgid "UNLOCK_CONDITION_SPEED_BELOW"
msgstr "Kiirus:"

msgid "UNLOCK_WITH_ANY_OF_FOLLOWING"
msgstr ""

msgid "UNSAVED_CHANGE_WARNING"
msgstr ""
"Teil on salvestamata muudatusi, mis tühistatakse.\n"
"Kas soovite jätkata?"

#, fuzzy
msgid "UNTITLED"
msgstr "biome: {0}"

msgid "UPGRADE_CILIA_PULL"
msgstr ""

#, fuzzy
msgid "UPGRADE_CILIA_PULL_DESCRIPTION"
msgstr "Raku kleepuv sisemus. Tsütoplasma on põhiline segu ioonidest, valkudest ja muudest vees lahustunud ainetest, mis täidavad raku sisemuse. Üks selle ülesandeid on glükolüüs, glükoosi muundamine ATP energiaks. Et rakkudel, millel puuduvad organellid, on arenenum ainevahetus, loodavad nad energiat just sellele. Seda kasutatakse ka molekulide säilitamiseks rakus ja raku suuruse suurendamiseks."

#, fuzzy
msgid "UPGRADE_COST"
msgstr "{0} mp"

#, fuzzy
msgid "UPGRADE_DESCRIPTION_NONE"
msgstr "Raku kleepuv sisemus. Tsütoplasma on põhiline segu ioonidest, valkudest ja muudest vees lahustunud ainetest, mis täidavad raku sisemuse. Üks selle ülesandeid on glükolüüs, glükoosi muundamine ATP energiaks. Et rakkudel, millel puuduvad organellid, on arenenum ainevahetus, loodavad nad energiat just sellele. Seda kasutatakse ka molekulide säilitamiseks rakus ja raku suuruse suurendamiseks."

msgid "UPGRADE_NAME_NONE"
msgstr ""

#, fuzzy
msgid "UPGRADE_PILUS_INJECTISOME"
msgstr "Raku kleepuv sisemus. Tsütoplasma on põhiline segu ioonidest, valkudest ja muudest vees lahustunud ainetest, mis täidavad raku sisemuse. Üks selle ülesandeid on glükolüüs, glükoosi muundamine ATP energiaks. Et rakkudel, millel puuduvad organellid, on arenenum ainevahetus, loodavad nad energiat just sellele. Seda kasutatakse ka molekulide säilitamiseks rakus ja raku suuruse suurendamiseks."

#, fuzzy
msgid "UPGRADE_PILUS_INJECTISOME_DESCRIPTION"
msgstr "Raku kleepuv sisemus. Tsütoplasma on põhiline segu ioonidest, valkudest ja muudest vees lahustunud ainetest, mis täidavad raku sisemuse. Üks selle ülesandeid on glükolüüs, glükoosi muundamine ATP energiaks. Et rakkudel, millel puuduvad organellid, on arenenum ainevahetus, loodavad nad energiat just sellele. Seda kasutatakse ka molekulide säilitamiseks rakus ja raku suuruse suurendamiseks."

#, fuzzy
msgid "UPGRADE_SLIME_JET_MUCOCYST"
msgstr "{0} mp"

#, fuzzy
msgid "UPGRADE_SLIME_JET_MUCOCYST_DESCRIPTION"
msgstr "Muudab [thrive:compound type=\"glucose\"][/thrive:compound] tüübiks [thrive:compound type=\"atp\"][/thrive:compound]."

msgid "UPLOAD"
msgstr "Laadi üles"

msgid "UPLOADING_DOT_DOT_DOT"
msgstr "Üleslaadimine..."

msgid "UPLOAD_SUCCEEDED"
msgstr "Üleslaadimine õnnestus"

msgid "USED_LIBRARIES_LICENSES"
msgstr "Litsentsid ja kasutatud raamatukogud"

msgid "USED_RENDERER_NAME"
msgstr ""

#, fuzzy
msgid "USES_FEATURE"
msgstr "Temperatuur"

msgid "USE_AUTO_HARMONY"
msgstr ""

#, fuzzy
msgid "USE_AUTO_HARMONY_TOOLTIP"
msgstr "vabasurm"

msgid "USE_A_CUSTOM_USERNAME"
msgstr "Kasutage kohandatud kasutajanime"

msgid "USE_DISK_CACHE"
msgstr ""

msgid "USE_MANUAL_THREAD_COUNT"
msgstr "Taustalõimede arvu käsitsi määramine"

#, fuzzy
msgid "USE_MANUAL_THREAD_COUNT_NATIVE"
msgstr "Taustalõimede arvu käsitsi määramine"

msgid "USE_VIRTUAL_WINDOW_SIZE"
msgstr ""

#, fuzzy
msgid "UV_PROTECTION"
msgstr "Auto-Evo ennustus"

#, fuzzy
msgid "UV_TOLERANCE_TOOLTIP"
msgstr "Näita/peida keskkonda ja ühendeid"

msgid "VACUOLE"
msgstr "Vacuool"

msgid "VACUOLE_DESCRIPTION"
msgstr "Vakuool on sisemine membraanne organell, mida kasutatakse rakus säilitamiseks. Need koosnevad mitmest vesiikulist, väiksematest membraanistruktuuridest, mida kasutatakse laialdaselt säilitamiseks rakkudes ja mis on kokku sulanud. See on täidetud veega, mida kasutatakse molekulide, ensüümide, tahkete ainete ja muude ainete sisaldamiseks. Nende kuju on vedel ja võib rakkude vahel varieeruda."

msgid "VACUOLE_IS_SPECIALIZED"
msgstr ""

#, fuzzy
msgid "VACUOLE_NOT_SPECIALIZED_DESCRIPTION"
msgstr "Suurendab raku salvestusruumi."

msgid "VACUOLE_PROCESSES_DESCRIPTION"
msgstr "Suurendab raku salvestusruumi."

#, fuzzy
msgid "VACUOLE_SPECIALIZED_DESCRIPTION"
msgstr "Suurendab raku salvestusruumi."

msgid "VALUE_WITH_UNIT"
msgstr ""

msgid "VERSION_COLON"
msgstr "Versioon:"

#, fuzzy
msgid "VERTICAL_COLON"
msgstr "Versioon:"

#, fuzzy
msgid "VERTICAL_WITH_AXIS_NAME_COLON"
msgstr "Uus nimi:"

msgid "VIDEO_MEMORY"
msgstr ""

msgid "VIDEO_MEMORY_MIB"
msgstr ""

msgid "VIEWER"
msgstr "Vaataja"

#, fuzzy
msgid "VIEW_ALL"
msgstr "Keela kõik"

#, fuzzy
msgid "VIEW_CELL_PROCESSES"
msgstr "Muudab [thrive:compound type=\"glucose\"][/thrive:compound] tüübiks [thrive:compound type=\"atp\"][/thrive:compound]."

#, fuzzy
msgid "VIEW_ONLINE"
msgstr "Keela kõik"

#, fuzzy
msgid "VIEW_PATCH_MICHES"
msgstr "{0} {1}"

#, fuzzy
msgid "VIEW_PATCH_NOTES"
msgstr "{0} {1}"

#, fuzzy
msgid "VIEW_PATCH_NOTES_TOOLTIP"
msgstr "{0} {1}"

msgid "VIEW_PENDING_ACTIONS"
msgstr ""

msgid "VIEW_SOURCE_CODE"
msgstr "Vaadake lähtekoodi"

msgid "VIP_PATRONS"
msgstr "VIP toetajad"

msgid "VISIBLE"
msgstr "Nähtav"

msgid "VISIBLE_WHEN_CLOSE_TO_FULL"
msgstr ""

msgid "VISIBLE_WHEN_OVER_ZERO"
msgstr ""

msgid "VISIT_SUGGESTIONS_SITE"
msgstr ""

msgid "VOLCANIC_VENT"
msgstr "Vulkaaniline tuulutusava"

msgid "VOLUMEDOWN"
msgstr "Hääl maha"

msgid "VOLUMEMUTE"
msgstr "Heli vaigistamine"

msgid "VOLUMEUP"
msgstr "Helitugevuse suurendamine"

msgid "VSYNC"
msgstr "vsync"

msgid "WAITING_FOR_AUTO_EVO"
msgstr "Auto-evo ootel:"

msgid "WELCOME_TO_THRIVEOPEDIA"
msgstr ""

msgid "WENT_EXTINCT_FROM_PLANET"
msgstr "suri planeedilt välja"

msgid "WENT_EXTINCT_IN"
msgstr "suri välja {0}"

msgid "WHEEL_DOWN"
msgstr "Ratas alla"

msgid "WHEEL_LEFT"
msgstr "Ratas vasakule"

msgid "WHEEL_RIGHT"
msgstr "Ratas paremale"

msgid "WHEEL_UP"
msgstr "Ratas üles"

#, fuzzy
msgid "WIKI"
msgstr "meie Viki"

#, fuzzy
msgid "WIKI_2D"
msgstr "meie Viki"

#, fuzzy
msgid "WIKI_3D"
msgstr "meie Viki"

msgid "WIKI_3D_COMMA_SANDBOX"
msgstr ""

#, fuzzy
msgid "WIKI_3D_COMMA_STRATEGY"
msgstr "Kemoplast on kahekordne membraanstruktuur, mis sisaldab valke, mis on võimelised muutma vesiniksulfiidi, vee ja gaasilise süsinikdioksiidi glükoosiks protsessis, mida nimetatakse vesiniksulfiidi kemosünteesiks. Selle glükoosi tootmise kiirus on kooskõlas süsinikdioksiidi kontsentratsiooniga."

#, fuzzy
msgid "WIKI_3D_COMMA_STRATEGY_COMMA_SPACE"
msgstr "Kemoplast on kahekordne membraanstruktuur, mis sisaldab valke, mis on võimelised muutma vesiniksulfiidi, vee ja gaasilise süsinikdioksiidi glükoosiks protsessis, mida nimetatakse vesiniksulfiidi kemosünteesiks. Selle glükoosi tootmise kiirus on kooskõlas süsinikdioksiidi kontsentratsiooniga."

msgid "WIKI_8_BRACKET_16"
msgstr ""

#, fuzzy
msgid "WIKI_ASCENSION"
msgstr "Rustitsüaniin on valk, mis on võimeline kasutama gaasilist süsinikdioksiidi ja hapnikku, et oksüdeerida rauda ühest keemilisest olekust teise. See protsess, mida nimetatakse raudseks hingamiseks, vabastab energiat, mida rakk saab seejärel koguda."

#, fuzzy
msgid "WIKI_ASCENSION_CURRENT_DEVELOPMENT"
msgstr "Praegused arendajad"

#, fuzzy
msgid "WIKI_ASCENSION_FEATURES"
msgstr "Välised mõjud:"

#, fuzzy
msgid "WIKI_ASCENSION_INTRO"
msgstr "Rustitsüaniin on valk, mis on võimeline kasutama gaasilist süsinikdioksiidi ja hapnikku, et oksüdeerida rauda ühest keemilisest olekust teise. See protsess, mida nimetatakse raudseks hingamiseks, vabastab energiat, mida rakk saab seejärel koguda."

msgid "WIKI_ASCENSION_OVERVIEW"
msgstr ""

#, fuzzy
msgid "WIKI_ASCENSION_TRANSITIONS"
msgstr "Liikide populatsioon"

#, fuzzy
msgid "WIKI_ASCENSION_UI"
msgstr "Rustitsüaniin on valk, mis on võimeline kasutama gaasilist süsinikdioksiidi ja hapnikku, et oksüdeerida rauda ühest keemilisest olekust teise. See protsess, mida nimetatakse raudseks hingamiseks, vabastab energiat, mida rakk saab seejärel koguda."

#, fuzzy
msgid "WIKI_AWAKENING_STAGE_CURRENT_DEVELOPMENT"
msgstr "Võimaldab siduda teiste rakkudega. See on esimene samm mitmerakulisuse suunas. Kui teie rakk on osa kolooniast, jagatakse ühendeid rakkude vahel. Te ei saa koloonia osana redaktorisse siseneda, nii et peate lahti siduma, kui kogute raku jagamiseks piisavalt ühendeid."

#, fuzzy
msgid "WIKI_AWAKENING_STAGE_FEATURES"
msgstr "Võimaldab siduda teiste rakkudega. See on esimene samm mitmerakulisuse suunas. Kui teie rakk on osa kolooniast, jagatakse ühendeid rakkude vahel. Te ei saa koloonia osana redaktorisse siseneda, nii et peate lahti siduma, kui kogute raku jagamiseks piisavalt ühendeid."

#, fuzzy
msgid "WIKI_AWAKENING_STAGE_INTRO"
msgstr "Sideaine"

msgid "WIKI_AWAKENING_STAGE_OVERVIEW"
msgstr ""

#, fuzzy
msgid "WIKI_AWAKENING_STAGE_TRANSITIONS"
msgstr "Võimaldab siduda teiste rakkudega. See on esimene samm mitmerakulisuse suunas. Kui teie rakk on osa kolooniast, jagatakse ühendeid rakkude vahel. Te ei saa koloonia osana redaktorisse siseneda, nii et peate lahti siduma, kui kogute raku jagamiseks piisavalt ühendeid."

#, fuzzy
msgid "WIKI_AWAKENING_STAGE_UI"
msgstr "Sideaine"

msgid "WIKI_AWARE_STAGE_CURRENT_DEVELOPMENT"
msgstr ""

#, fuzzy
msgid "WIKI_AWARE_STAGE_FEATURES"
msgstr ""
"Kaugel võõral planeedil on vulkaanitegevuse ja meteoriidide kokkupõrked viinud universumis uue nähtuse väljakujunemiseni.\n"
"\n"
"Elu.\n"
"\n"
"Lihtsad mikroobid elavad ookeani sügavates piirkondades. Olete viimane universaalne ühine esivanem (LUCA) sellel planeedil.\n"
"\n"
"Selles vaenulikus maailmas ellujäämiseks peate koguma kokku kõik ühendid, mida leiate ja põlvkondade kaupa edasi arenema, et võistelda teiste mikroobiliikidega."

#, fuzzy
msgid "WIKI_AWARE_STAGE_INTRO"
msgstr "Lämmastik on valk, mis on võimeline kasutama gaasilist lämmastikku ja rakuenergiat ATP kujul, et toota ammoniaaki, mis on rakkude kasvu peamine toitaine. Seda protsessi nimetatakse anaeroobseks lämmastiku fikseerimiseks. Kuna lämmastik suspendeeritakse otse tsütoplasmas, teostab ümbritsev vedelik teatud glükolüüsi."

#, fuzzy
msgid "WIKI_AWARE_STAGE_OVERVIEW"
msgstr ""
"Kaugel võõral planeedil on vulkaanitegevuse ja meteoriidide kokkupõrked viinud universumis uue nähtuse väljakujunemiseni.\n"
"\n"
"Elu.\n"
"\n"
"Lihtsad mikroobid elavad ookeani sügavates piirkondades. Olete viimane universaalne ühine esivanem (LUCA) sellel planeedil.\n"
"\n"
"Selles vaenulikus maailmas ellujäämiseks peate koguma kokku kõik ühendid, mida leiate ja põlvkondade kaupa edasi arenema, et võistelda teiste mikroobiliikidega."

#, fuzzy
msgid "WIKI_AWARE_STAGE_TRANSITIONS"
msgstr "Lämmastik"

#, fuzzy
msgid "WIKI_AWARE_STAGE_UI"
msgstr ""
"Kaugel võõral planeedil on vulkaanitegevuse ja meteoriidide kokkupõrked viinud universumis uue nähtuse väljakujunemiseni.\n"
"\n"
"Elu.\n"
"\n"
"Lihtsad mikroobid elavad ookeani sügavates piirkondades. Olete viimane universaalne ühine esivanem (LUCA) sellel planeedil.\n"
"\n"
"Selles vaenulikus maailmas ellujäämiseks peate koguma kokku kõik ühendid, mida leiate ja põlvkondade kaupa edasi arenema, et võistelda teiste mikroobiliikidega."

#, fuzzy
msgid "WIKI_AXON_EFFECTS"
msgstr "Välised mõjud:"

msgid "WIKI_AXON_INTRO"
msgstr ""

msgid "WIKI_AXON_MODIFICATIONS"
msgstr ""

#, fuzzy
msgid "WIKI_AXON_PROCESSES"
msgstr "Protsesse pole"

msgid "WIKI_AXON_REQUIREMENTS"
msgstr ""

msgid "WIKI_AXON_SCIENTIFIC_BACKGROUND"
msgstr ""

msgid "WIKI_AXON_STRATEGY"
msgstr ""

msgid "WIKI_AXON_UPGRADES"
msgstr ""

#, fuzzy
msgid "WIKI_BACTERIAL_CHEMOSYNTHESIS_COMMA_GLYCOLYSIS"
msgstr "Oksütotsiin"

#, fuzzy
msgid "WIKI_BINDING_AGENT_EFFECTS"
msgstr "Võimaldab siduda teiste rakkudega. See on esimene samm mitmerakulisuse suunas. Kui teie rakk on osa kolooniast, jagatakse ühendeid rakkude vahel. Te ei saa koloonia osana redaktorisse siseneda, nii et peate lahti siduma, kui kogute raku jagamiseks piisavalt ühendeid."

#, fuzzy
msgid "WIKI_BINDING_AGENT_INTRO"
msgstr "Sideaine"

#, fuzzy
msgid "WIKI_BINDING_AGENT_MODIFICATIONS"
msgstr "Võimaldab siduda teiste rakkudega. See on esimene samm mitmerakulisuse suunas. Kui teie rakk on osa kolooniast, jagatakse ühendeid rakkude vahel. Te ei saa koloonia osana redaktorisse siseneda, nii et peate lahti siduma, kui kogute raku jagamiseks piisavalt ühendeid."

#, fuzzy
msgid "WIKI_BINDING_AGENT_PROCESSES"
msgstr "Köitmisrežiimi sisse- ja väljalülitamiseks vajutage nuppu [thrive:input]g_lüliti_siduv[/thrive:input]. Sidumisrežiimis saate oma kolooniaga kinnitada teisi oma liigi rakke, liikudes nendesse. Kolooniast lahkumiseks vajutage [thrive:input]g_lahti_siduma_kõik[/thrive:input]."

#, fuzzy
msgid "WIKI_BINDING_AGENT_REQUIREMENTS"
msgstr "Võimaldab siduda teiste rakkudega. See on esimene samm mitmerakulisuse suunas. Kui teie rakk on osa kolooniast, jagatakse ühendeid rakkude vahel. Te ei saa koloonia osana redaktorisse siseneda, nii et peate lahti siduma, kui kogute raku jagamiseks piisavalt ühendeid."

#, fuzzy
msgid "WIKI_BINDING_AGENT_SCIENTIFIC_BACKGROUND"
msgstr "Võimaldab siduda teiste rakkudega. See on esimene samm mitmerakulisuse suunas. Kui teie rakk on osa kolooniast, jagatakse ühendeid rakkude vahel. Te ei saa koloonia osana redaktorisse siseneda, nii et peate lahti siduma, kui kogute raku jagamiseks piisavalt ühendeid."

#, fuzzy
msgid "WIKI_BINDING_AGENT_STRATEGY"
msgstr "Võimaldab siduda teiste rakkudega. See on esimene samm mitmerakulisuse suunas. Kui teie rakk on osa kolooniast, jagatakse ühendeid rakkude vahel. Te ei saa koloonia osana redaktorisse siseneda, nii et peate lahti siduma, kui kogute raku jagamiseks piisavalt ühendeid."

#, fuzzy
msgid "WIKI_BINDING_AGENT_UPGRADES"
msgstr "Võimaldab siduda teiste rakkudega. See on esimene samm mitmerakulisuse suunas. Kui teie rakk on osa kolooniast, jagatakse ühendeid rakkude vahel. Te ei saa koloonia osana redaktorisse siseneda, nii et peate lahti siduma, kui kogute raku jagamiseks piisavalt ühendeid."

#, fuzzy
msgid "WIKI_BIOLUMINESCENT_VACUOLE_EFFECTS"
msgstr "Bioluminestseeruv vakuool"

#, fuzzy
msgid "WIKI_BIOLUMINESCENT_VACUOLE_INTRO"
msgstr "Bioluminestseeruv vakuool"

#, fuzzy
msgid "WIKI_BIOLUMINESCENT_VACUOLE_MODIFICATIONS"
msgstr "Bioluminestseeruv vakuool"

#, fuzzy
msgid "WIKI_BIOLUMINESCENT_VACUOLE_PROCESSES"
msgstr "Bioluminestseeruv vakuool"

#, fuzzy
msgid "WIKI_BIOLUMINESCENT_VACUOLE_REQUIREMENTS"
msgstr "Bioluminestseeruv vakuool"

#, fuzzy
msgid "WIKI_BIOLUMINESCENT_VACUOLE_SCIENTIFIC_BACKGROUND"
msgstr "Bioluminestseeruv vakuool"

#, fuzzy
msgid "WIKI_BIOLUMINESCENT_VACUOLE_STRATEGY"
msgstr "Bioluminestseeruv vakuool"

#, fuzzy
msgid "WIKI_BIOLUMINESCENT_VACUOLE_UPGRADES"
msgstr "Bioluminestseeruv vakuool"

msgid "WIKI_BODY_PLAN_EDITOR_COMMA_CELL_EDITOR"
msgstr ""

#, fuzzy
msgid "WIKI_CHEMOPLAST_EFFECTS"
msgstr "Kemoplast on kahekordne membraanstruktuur, mis sisaldab valke, mis on võimelised muutma vesiniksulfiidi, vee ja gaasilise süsinikdioksiidi glükoosiks protsessis, mida nimetatakse vesiniksulfiidi kemosünteesiks. Selle glükoosi tootmise kiirus on kooskõlas süsinikdioksiidi kontsentratsiooniga."

#, fuzzy
msgid "WIKI_CHEMOPLAST_INTRO"
msgstr "Kemoplast on kahekordne membraanstruktuur, mis sisaldab valke, mis on võimelised muutma vesiniksulfiidi, vee ja gaasilise süsinikdioksiidi glükoosiks protsessis, mida nimetatakse vesiniksulfiidi kemosünteesiks. Selle glükoosi tootmise kiirus on kooskõlas süsinikdioksiidi kontsentratsiooniga."

#, fuzzy
msgid "WIKI_CHEMOPLAST_MODIFICATIONS"
msgstr "Kemoplast on kahekordne membraanstruktuur, mis sisaldab valke, mis on võimelised muutma vesiniksulfiidi, vee ja gaasilise süsinikdioksiidi glükoosiks protsessis, mida nimetatakse vesiniksulfiidi kemosünteesiks. Selle glükoosi tootmise kiirus on kooskõlas süsinikdioksiidi kontsentratsiooniga."

#, fuzzy
msgid "WIKI_CHEMOPLAST_PROCESSES"
msgstr "Muudab [thrive:compound type=\"vesiniksulfiid\"][/thrive:compound] tüübiks [thrive:compound type=\"glucose\"][/thrive:compound]. Hindamisskaalad kontsentratsiooniga [thrive:compound type=\"süsinikdioksiid\"][/thrive:compound]."

msgid "WIKI_CHEMOPLAST_REQUIREMENTS"
msgstr ""

#, fuzzy
msgid "WIKI_CHEMOPLAST_SCIENTIFIC_BACKGROUND"
msgstr "Kemoplast on kahekordne membraanstruktuur, mis sisaldab valke, mis on võimelised muutma vesiniksulfiidi, vee ja gaasilise süsinikdioksiidi glükoosiks protsessis, mida nimetatakse vesiniksulfiidi kemosünteesiks. Selle glükoosi tootmise kiirus on kooskõlas süsinikdioksiidi kontsentratsiooniga."

#, fuzzy
msgid "WIKI_CHEMOPLAST_STRATEGY"
msgstr "Kemoplast on kahekordne membraanstruktuur, mis sisaldab valke, mis on võimelised muutma vesiniksulfiidi, vee ja gaasilise süsinikdioksiidi glükoosiks protsessis, mida nimetatakse vesiniksulfiidi kemosünteesiks. Selle glükoosi tootmise kiirus on kooskõlas süsinikdioksiidi kontsentratsiooniga."

#, fuzzy
msgid "WIKI_CHEMOPLAST_UPGRADES"
msgstr "Kemoplast on kahekordne membraanstruktuur, mis sisaldab valke, mis on võimelised muutma vesiniksulfiidi, vee ja gaasilise süsinikdioksiidi glükoosiks protsessis, mida nimetatakse vesiniksulfiidi kemosünteesiks. Selle glükoosi tootmise kiirus on kooskõlas süsinikdioksiidi kontsentratsiooniga."

#, fuzzy
msgid "WIKI_CHEMORECEPTOR_EFFECTS"
msgstr "Kõik rakud \"näevad\" ainult kemoretseptsiooni kaudu. Nii saavad rakud teavet ümbritseva kohta. Selle organelli lisamine tähendab peenhäälestatud kemoretseptsiooni arenemist. Kuna mängijale antakse nägemine isegi raku staadiumis, kujutab see nähtavast ekraanialast väljapoole suunatud joont, mis näitab läheduses olevaid ühendeid, mida mängija veel ei näinud."

#, fuzzy
msgid "WIKI_CHEMORECEPTOR_INTRO"
msgstr "Kemoretseptor"

#, fuzzy
msgid "WIKI_CHEMORECEPTOR_MODIFICATIONS"
msgstr "Kõik rakud \"näevad\" ainult kemoretseptsiooni kaudu. Nii saavad rakud teavet ümbritseva kohta. Selle organelli lisamine tähendab peenhäälestatud kemoretseptsiooni arenemist. Kuna mängijale antakse nägemine isegi raku staadiumis, kujutab see nähtavast ekraanialast väljapoole suunatud joont, mis näitab läheduses olevaid ühendeid, mida mängija veel ei näinud."

#, fuzzy
msgid "WIKI_CHEMORECEPTOR_PROCESSES"
msgstr "Kemoretseptor võimaldab tuvastada ühendeid kaugemalt. Ühenduse tüübi ja juhtjoone värvi valimiseks muutke, kui see on asetatud."

#, fuzzy
msgid "WIKI_CHEMORECEPTOR_REQUIREMENTS"
msgstr "Kõik rakud \"näevad\" ainult kemoretseptsiooni kaudu. Nii saavad rakud teavet ümbritseva kohta. Selle organelli lisamine tähendab peenhäälestatud kemoretseptsiooni arenemist. Kuna mängijale antakse nägemine isegi raku staadiumis, kujutab see nähtavast ekraanialast väljapoole suunatud joont, mis näitab läheduses olevaid ühendeid, mida mängija veel ei näinud."

#, fuzzy
msgid "WIKI_CHEMORECEPTOR_SCIENTIFIC_BACKGROUND"
msgstr "Kõik rakud \"näevad\" ainult kemoretseptsiooni kaudu. Nii saavad rakud teavet ümbritseva kohta. Selle organelli lisamine tähendab peenhäälestatud kemoretseptsiooni arenemist. Kuna mängijale antakse nägemine isegi raku staadiumis, kujutab see nähtavast ekraanialast väljapoole suunatud joont, mis näitab läheduses olevaid ühendeid, mida mängija veel ei näinud."

#, fuzzy
msgid "WIKI_CHEMORECEPTOR_STRATEGY"
msgstr "Kõik rakud \"näevad\" ainult kemoretseptsiooni kaudu. Nii saavad rakud teavet ümbritseva kohta. Selle organelli lisamine tähendab peenhäälestatud kemoretseptsiooni arenemist. Kuna mängijale antakse nägemine isegi raku staadiumis, kujutab see nähtavast ekraanialast väljapoole suunatud joont, mis näitab läheduses olevaid ühendeid, mida mängija veel ei näinud."

#, fuzzy
msgid "WIKI_CHEMORECEPTOR_UPGRADES"
msgstr "Kõik rakud \"näevad\" ainult kemoretseptsiooni kaudu. Nii saavad rakud teavet ümbritseva kohta. Selle organelli lisamine tähendab peenhäälestatud kemoretseptsiooni arenemist. Kuna mängijale antakse nägemine isegi raku staadiumis, kujutab see nähtavast ekraanialast väljapoole suunatud joont, mis näitab läheduses olevaid ühendeid, mida mängija veel ei näinud."

#, fuzzy
msgid "WIKI_CHEMOSYNTHESIZING_PROTEINS_EFFECTS"
msgstr "Kemosünteesivad valgud"

#, fuzzy
msgid "WIKI_CHEMOSYNTHESIZING_PROTEINS_INTRO"
msgstr "Kemosünteesivad valgud"

#, fuzzy
msgid "WIKI_CHEMOSYNTHESIZING_PROTEINS_MODIFICATIONS"
msgstr "Kemosünteesivad valgud on väikesed valkude kogumid tsütoplasmas, mis on võimelised vesiniksulfiidi, vee ja gaasilise süsinikdioksiidi muutma glükoosiks protsessis, mida nimetatakse vesiniksulfiidi kemosünteesiks. Selle glükoosi tootmise kiirus on kooskõlas süsinikdioksiidi kontsentratsiooniga. Kuna kemosünteesivad valgud suspendeeritakse otse tsütoplasmas, teostab ümbritsev vedelik teatud määral glükolüüsi."

#, fuzzy
msgid "WIKI_CHEMOSYNTHESIZING_PROTEINS_PROCESSES"
msgstr "Muudab [thrive:compound type=\"vesiniksulfiid\"][/thrive:compound] tüübiks [thrive:compound type=\"glucose\"][/thrive:compound]. Hindamisskaalad kontsentratsiooniga [thrive:compound type=\"süsinikdioksiid\"][/thrive:compound]. Muudab ka [thrive:compound type=\"glucose\"][/thrive:compound] tüübiks [thrive:compound type=\"atp\"][/thrive:compound]."

#, fuzzy
msgid "WIKI_CHEMOSYNTHESIZING_PROTEINS_REQUIREMENTS"
msgstr "Kemosünteesivad valgud"

#, fuzzy
msgid "WIKI_CHEMOSYNTHESIZING_PROTEINS_SCIENTIFIC_BACKGROUND"
msgstr "Kemosünteesivad valgud on väikesed valkude kogumid tsütoplasmas, mis on võimelised vesiniksulfiidi, vee ja gaasilise süsinikdioksiidi muutma glükoosiks protsessis, mida nimetatakse vesiniksulfiidi kemosünteesiks. Selle glükoosi tootmise kiirus on kooskõlas süsinikdioksiidi kontsentratsiooniga. Kuna kemosünteesivad valgud suspendeeritakse otse tsütoplasmas, teostab ümbritsev vedelik teatud määral glükolüüsi."

#, fuzzy
msgid "WIKI_CHEMOSYNTHESIZING_PROTEINS_STRATEGY"
msgstr "Kemosünteesivad valgud"

#, fuzzy
msgid "WIKI_CHEMOSYNTHESIZING_PROTEINS_UPGRADES"
msgstr "Kemosünteesivad valgud"

#, fuzzy
msgid "WIKI_CHLOROPLAST_EFFECTS"
msgstr "Kloroplast on kahekordne membraanstruktuur, mis sisaldab valgustundlikke pigmente, mis on virnastatud membraanikottidesse. See on prokarüoot, mis on oma eukarüootse peremehe poolt kasutamiseks assimileeritud. Kloroplastis olevad pigmendid on võimelised fotosünteesiks kutsutava protsessi käigus kasutama valguse energiat, et toota veest glükoosi ja gaasilist süsinikdioksiidi. Need pigmendid annavad sellele ka iseloomuliku värvi. Selle glükoosi tootmise kiirus sõltub süsinikdioksiidi kontsentratsioonist ja valguse intensiivsusest."

#, fuzzy
msgid "WIKI_CHLOROPLAST_INTRO"
msgstr "Kloroplast on kahekordne membraanstruktuur, mis sisaldab valgustundlikke pigmente, mis on virnastatud membraanikottidesse. See on prokarüoot, mis on oma eukarüootse peremehe poolt kasutamiseks assimileeritud. Kloroplastis olevad pigmendid on võimelised fotosünteesiks kutsutava protsessi käigus kasutama valguse energiat, et toota veest glükoosi ja gaasilist süsinikdioksiidi. Need pigmendid annavad sellele ka iseloomuliku värvi. Selle glükoosi tootmise kiirus sõltub süsinikdioksiidi kontsentratsioonist ja valguse intensiivsusest."

#, fuzzy
msgid "WIKI_CHLOROPLAST_MODIFICATIONS"
msgstr "Kloroplast on kahekordne membraanstruktuur, mis sisaldab valgustundlikke pigmente, mis on virnastatud membraanikottidesse. See on prokarüoot, mis on oma eukarüootse peremehe poolt kasutamiseks assimileeritud. Kloroplastis olevad pigmendid on võimelised fotosünteesiks kutsutava protsessi käigus kasutama valguse energiat, et toota veest glükoosi ja gaasilist süsinikdioksiidi. Need pigmendid annavad sellele ka iseloomuliku värvi. Selle glükoosi tootmise kiirus sõltub süsinikdioksiidi kontsentratsioonist ja valguse intensiivsusest."

#, fuzzy
msgid "WIKI_CHLOROPLAST_PROCESSES"
msgstr "Toodab [thrive:compound type=\"glucose\"][/thrive:compound]. Hindamisskaalad kontsentratsiooniga [thrive:compound type=\"süsinikdioksiid\"][/thrive:compound] ja intensiivsusega [thrive:compound type=\"sunlight\"][/thrive:compound]."

msgid "WIKI_CHLOROPLAST_REQUIREMENTS"
msgstr ""

#, fuzzy
msgid "WIKI_CHLOROPLAST_SCIENTIFIC_BACKGROUND"
msgstr "Kloroplast on kahekordne membraanstruktuur, mis sisaldab valgustundlikke pigmente, mis on virnastatud membraanikottidesse. See on prokarüoot, mis on oma eukarüootse peremehe poolt kasutamiseks assimileeritud. Kloroplastis olevad pigmendid on võimelised fotosünteesiks kutsutava protsessi käigus kasutama valguse energiat, et toota veest glükoosi ja gaasilist süsinikdioksiidi. Need pigmendid annavad sellele ka iseloomuliku värvi. Selle glükoosi tootmise kiirus sõltub süsinikdioksiidi kontsentratsioonist ja valguse intensiivsusest."

#, fuzzy
msgid "WIKI_CHLOROPLAST_STRATEGY"
msgstr "Kloroplast on kahekordne membraanstruktuur, mis sisaldab valgustundlikke pigmente, mis on virnastatud membraanikottidesse. See on prokarüoot, mis on oma eukarüootse peremehe poolt kasutamiseks assimileeritud. Kloroplastis olevad pigmendid on võimelised fotosünteesiks kutsutava protsessi käigus kasutama valguse energiat, et toota veest glükoosi ja gaasilist süsinikdioksiidi. Need pigmendid annavad sellele ka iseloomuliku värvi. Selle glükoosi tootmise kiirus sõltub süsinikdioksiidi kontsentratsioonist ja valguse intensiivsusest."

#, fuzzy
msgid "WIKI_CHLOROPLAST_UPGRADES"
msgstr "Kloroplast on kahekordne membraanstruktuur, mis sisaldab valgustundlikke pigmente, mis on virnastatud membraanikottidesse. See on prokarüoot, mis on oma eukarüootse peremehe poolt kasutamiseks assimileeritud. Kloroplastis olevad pigmendid on võimelised fotosünteesiks kutsutava protsessi käigus kasutama valguse energiat, et toota veest glükoosi ja gaasilist süsinikdioksiidi. Need pigmendid annavad sellele ka iseloomuliku värvi. Selle glükoosi tootmise kiirus sõltub süsinikdioksiidi kontsentratsioonist ja valguse intensiivsusest."

#, fuzzy
msgid "WIKI_CHROMATOPHORE_PHOTOSYNTHESIS_COMMA_GLYCOLYSIS"
msgstr "Oksütotsiin"

msgid "WIKI_CILIA_EFFECTS"
msgstr ""

msgid "WIKI_CILIA_INTRO"
msgstr ""

msgid "WIKI_CILIA_MODIFICATIONS"
msgstr ""

#, fuzzy
msgid "WIKI_CILIA_PROCESSES"
msgstr "Muudab [thrive:compound type=\"glucose\"][/thrive:compound] tüübiks [thrive:compound type=\"atp\"][/thrive:compound]."

msgid "WIKI_CILIA_REQUIREMENTS"
msgstr ""

msgid "WIKI_CILIA_SCIENTIFIC_BACKGROUND"
msgstr ""

msgid "WIKI_CILIA_STRATEGY"
msgstr ""

msgid "WIKI_CILIA_UPGRADES"
msgstr ""

#, fuzzy
msgid "WIKI_COMPOUNDS_BUTTON"
msgstr "Raku kleepuv sisemus. Tsütoplasma on põhiline segu ioonidest, valkudest ja muudest vees lahustunud ainetest, mis täidavad raku sisemuse. Üks selle ülesandeid on glükolüüs, glükoosi muundamine ATP energiaks. Et rakkudel, millel puuduvad organellid, on arenenum ainevahetus, loodavad nad energiat just sellele. Seda kasutatakse ka molekulide säilitamiseks rakus ja raku suuruse suurendamiseks."

#, fuzzy
msgid "WIKI_COMPOUNDS_DEVELOPMENT"
msgstr "Ühendid:"

#, fuzzy
msgid "WIKI_COMPOUNDS_INTRO"
msgstr "Raku kleepuv sisemus. Tsütoplasma on põhiline segu ioonidest, valkudest ja muudest vees lahustunud ainetest, mis täidavad raku sisemuse. Üks selle ülesandeid on glükolüüs, glükoosi muundamine ATP energiaks. Et rakkudel, millel puuduvad organellid, on arenenum ainevahetus, loodavad nad energiat just sellele. Seda kasutatakse ka molekulide säilitamiseks rakus ja raku suuruse suurendamiseks."

msgid "WIKI_COMPOUNDS_TYPES_OF_COMPOUNDS"
msgstr ""

msgid "WIKI_COMPOUND_SYSTEM_DEVELOPMENT_COMPOUNDS_LIST"
msgstr ""

msgid "WIKI_COMPOUND_SYSTEM_DEVELOPMENT_INTRO"
msgstr ""

msgid "WIKI_COMPOUND_SYSTEM_DEVELOPMENT_MICROBE_STAGE"
msgstr ""

msgid "WIKI_COMPOUND_SYSTEM_DEVELOPMENT_OVERVIEW"
msgstr ""

#, fuzzy
msgid "WIKI_CYTOPLASM_EFFECTS"
msgstr "Raku kleepuv sisemus. Tsütoplasma on põhiline segu ioonidest, valkudest ja muudest vees lahustunud ainetest, mis täidavad raku sisemuse. Üks selle ülesandeid on glükolüüs, glükoosi muundamine ATP energiaks. Et rakkudel, millel puuduvad organellid, on arenenum ainevahetus, loodavad nad energiat just sellele. Seda kasutatakse ka molekulide säilitamiseks rakus ja raku suuruse suurendamiseks."

#, fuzzy
msgid "WIKI_CYTOPLASM_INTRO"
msgstr "Raku kleepuv sisemus. Tsütoplasma on põhiline segu ioonidest, valkudest ja muudest vees lahustunud ainetest, mis täidavad raku sisemuse. Üks selle ülesandeid on glükolüüs, glükoosi muundamine ATP energiaks. Et rakkudel, millel puuduvad organellid, on arenenum ainevahetus, loodavad nad energiat just sellele. Seda kasutatakse ka molekulide säilitamiseks rakus ja raku suuruse suurendamiseks."

#, fuzzy
msgid "WIKI_CYTOPLASM_MODIFICATIONS"
msgstr "Raku kleepuv sisemus. Tsütoplasma on põhiline segu ioonidest, valkudest ja muudest vees lahustunud ainetest, mis täidavad raku sisemuse. Üks selle ülesandeid on glükolüüs, glükoosi muundamine ATP energiaks. Et rakkudel, millel puuduvad organellid, on arenenum ainevahetus, loodavad nad energiat just sellele. Seda kasutatakse ka molekulide säilitamiseks rakus ja raku suuruse suurendamiseks."

#, fuzzy
msgid "WIKI_CYTOPLASM_PROCESSES"
msgstr "Muudab [thrive:compound type=\"glucose\"][/thrive:compound] tüübiks [thrive:compound type=\"atp\"][/thrive:compound]."

msgid "WIKI_CYTOPLASM_REQUIREMENTS"
msgstr ""

msgid "WIKI_CYTOPLASM_SCIENTIFIC_BACKGROUND"
msgstr ""

msgid "WIKI_CYTOPLASM_STRATEGY"
msgstr ""

msgid "WIKI_CYTOPLASM_UPGRADES"
msgstr ""

#, fuzzy
msgid "WIKI_DEVELOPMENT"
msgstr "Arendajad"

#, fuzzy
msgid "WIKI_DEVELOPMENT_INFO_BUTTON"
msgstr "Organellid"

#, fuzzy
msgid "WIKI_DEVELOPMENT_ROOT_INTRO"
msgstr "Organellid"

msgid "WIKI_EDITORS_AND_MUTATIONS_GENERATIONS_AND_EDITOR_SESSIONS"
msgstr ""

#, fuzzy
msgid "WIKI_EDITORS_AND_MUTATIONS_INTRO"
msgstr "Mitokondrid"

msgid "WIKI_EDITORS_AND_MUTATIONS_MUTATIONS_AND_MUTATION_POINTS"
msgstr ""

msgid "WIKI_ENVIRONMENTAL_CONDITIONS_ENVIRONMENTAL_GASSES"
msgstr ""

#, fuzzy
msgid "WIKI_ENVIRONMENTAL_CONDITIONS_INTRO"
msgstr "Mitokondrid"

#, fuzzy
msgid "WIKI_ENVIRONMENTAL_CONDITIONS_PHYSICAL_CONDITIONS"
msgstr "See paneel näitab numbreid, millest automaatse evo ennustus töötab. Lõpliku populatsiooni määrab kogu energia, mida liik suudab püüda, ja kulu liigi isendi kohta. Auto-evo kasutab lihtsustatud tegelikkuse mudelit, et arvutada, kui hästi liigid toimivad, võttes aluseks energia, mida nad suudavad koguda. Iga toiduallika puhul näidatakse, et liik saab sellest palju energiat. Lisaks kuvatakse sellest allikast saadaolev koguenergia. See, kui suur osa liikide koguenergiast võidab, põhineb sellel, kui suur on sobivus võrreldes kogu sobivusega. Fitness on mõõdik selle kohta, kui hästi liik suudab seda toiduallikat kasutada."

msgid "WIKI_ENVIRONMENTAL_CONDITIONS_THE_DAY/NIGHT_CYCLE"
msgstr ""

#, fuzzy
msgid "WIKI_FERROPLAST_EFFECTS"
msgstr "Termoplast on kahekordne membraanstruktuur, mis sisaldab termotundlikke pigmente, mis on virnastatud membraanikottidesse. See on prokarüoot, mis on oma eukarüootse peremehe poolt kasutamiseks assimileeritud. Termoplastis olevad pigmendid on võimelised kasutama ümbritseva soojuse erinevuste energiat, et toota veest glükoosi ja gaasilist süsinikdioksiidi protsessis, mida nimetatakse termosünteesiks. Selle glükoosi tootmise kiirus sõltub süsinikdioksiidi kontsentratsioonist ja temperatuurist."

#, fuzzy
msgid "WIKI_FERROPLAST_INTRO"
msgstr "Termoplast on kahekordne membraanstruktuur, mis sisaldab termotundlikke pigmente, mis on virnastatud membraanikottidesse. See on prokarüoot, mis on oma eukarüootse peremehe poolt kasutamiseks assimileeritud. Termoplastis olevad pigmendid on võimelised kasutama ümbritseva soojuse erinevuste energiat, et toota veest glükoosi ja gaasilist süsinikdioksiidi protsessis, mida nimetatakse termosünteesiks. Selle glükoosi tootmise kiirus sõltub süsinikdioksiidi kontsentratsioonist ja temperatuurist."

#, fuzzy
msgid "WIKI_FERROPLAST_MODIFICATIONS"
msgstr "Termoplast on kahekordne membraanstruktuur, mis sisaldab termotundlikke pigmente, mis on virnastatud membraanikottidesse. See on prokarüoot, mis on oma eukarüootse peremehe poolt kasutamiseks assimileeritud. Termoplastis olevad pigmendid on võimelised kasutama ümbritseva soojuse erinevuste energiat, et toota veest glükoosi ja gaasilist süsinikdioksiidi protsessis, mida nimetatakse termosünteesiks. Selle glükoosi tootmise kiirus sõltub süsinikdioksiidi kontsentratsioonist ja temperatuurist."

#, fuzzy
msgid "WIKI_FERROPLAST_PROCESSES"
msgstr "Toodab [thrive:compound type=\"glucose\"][/thrive:compound]. Hindamisskaalad [thrive:compound type=\"süsinikdioksiid\"][/thrive:compound] kontsentratsiooni ja temperatuuriga."

#, fuzzy
msgid "WIKI_FERROPLAST_REQUIREMENTS"
msgstr "Lämmastikku fikseeriv plastiid"

#, fuzzy
msgid "WIKI_FERROPLAST_SCIENTIFIC_BACKGROUND"
msgstr "Termoplast on kahekordne membraanstruktuur, mis sisaldab termotundlikke pigmente, mis on virnastatud membraanikottidesse. See on prokarüoot, mis on oma eukarüootse peremehe poolt kasutamiseks assimileeritud. Termoplastis olevad pigmendid on võimelised kasutama ümbritseva soojuse erinevuste energiat, et toota veest glükoosi ja gaasilist süsinikdioksiidi protsessis, mida nimetatakse termosünteesiks. Selle glükoosi tootmise kiirus sõltub süsinikdioksiidi kontsentratsioonist ja temperatuurist."

#, fuzzy
msgid "WIKI_FERROPLAST_STRATEGY"
msgstr "Termoplast on kahekordne membraanstruktuur, mis sisaldab termotundlikke pigmente, mis on virnastatud membraanikottidesse. See on prokarüoot, mis on oma eukarüootse peremehe poolt kasutamiseks assimileeritud. Termoplastis olevad pigmendid on võimelised kasutama ümbritseva soojuse erinevuste energiat, et toota veest glükoosi ja gaasilist süsinikdioksiidi protsessis, mida nimetatakse termosünteesiks. Selle glükoosi tootmise kiirus sõltub süsinikdioksiidi kontsentratsioonist ja temperatuurist."

#, fuzzy
msgid "WIKI_FERROPLAST_UPGRADES"
msgstr "Termoplast on kahekordne membraanstruktuur, mis sisaldab termotundlikke pigmente, mis on virnastatud membraanikottidesse. See on prokarüoot, mis on oma eukarüootse peremehe poolt kasutamiseks assimileeritud. Termoplastis olevad pigmendid on võimelised kasutama ümbritseva soojuse erinevuste energiat, et toota veest glükoosi ja gaasilist süsinikdioksiidi protsessis, mida nimetatakse termosünteesiks. Selle glükoosi tootmise kiirus sõltub süsinikdioksiidi kontsentratsioonist ja temperatuurist."

#, fuzzy
msgid "WIKI_FLAGELLUM_EFFECTS"
msgstr "Lipu (mitmuses: flagella) on piitsataoline valgukiudude kimp, mis ulatub välja rakumembraanist, mis kasutab ATP-d raku lainetamiseks ja liikumiseks teatud suunas. Lipu asend määrab suuna, milles see raku liikumiseks tõukejõu annab. Tõukejõu suund on vastupidine suunale, kuhu lipp on suunatud, näiteks raku vasakule küljele asetatud lipp annab paremale liikumisel tõukejõu."

#, fuzzy
msgid "WIKI_FLAGELLUM_INTRO"
msgstr "Lipu (mitmuses: flagella) on piitsataoline valgukiudude kimp, mis ulatub välja rakumembraanist, mis kasutab ATP-d raku lainetamiseks ja liikumiseks teatud suunas. Lipu asend määrab suuna, milles see raku liikumiseks tõukejõu annab. Tõukejõu suund on vastupidine suunale, kuhu lipp on suunatud, näiteks raku vasakule küljele asetatud lipp annab paremale liikumisel tõukejõu."

#, fuzzy
msgid "WIKI_FLAGELLUM_MODIFICATIONS"
msgstr "Lipu (mitmuses: flagella) on piitsataoline valgukiudude kimp, mis ulatub välja rakumembraanist, mis kasutab ATP-d raku lainetamiseks ja liikumiseks teatud suunas. Lipu asend määrab suuna, milles see raku liikumiseks tõukejõu annab. Tõukejõu suund on vastupidine suunale, kuhu lipp on suunatud, näiteks raku vasakule küljele asetatud lipp annab paremale liikumisel tõukejõu."

#, fuzzy
msgid "WIKI_FLAGELLUM_PROCESSES"
msgstr "Kasutab [thrive:compound type=\"atp\"][/thrive:compound] lahtri liikumiskiiruse suurendamiseks."

msgid "WIKI_FLAGELLUM_REQUIREMENTS"
msgstr ""

msgid "WIKI_FLAGELLUM_SCIENTIFIC_BACKGROUND"
msgstr ""

msgid "WIKI_FLAGELLUM_STRATEGY"
msgstr ""

msgid "WIKI_FLAGELLUM_UPGRADES"
msgstr ""

#, fuzzy
msgid "WIKI_GLYCOLYSIS_COMMA_ANAEROBIC_NITROGEN_FIXATION"
msgstr "Anaeroobne lämmastiku fikseerimine"

#, fuzzy
msgid "WIKI_HEADING_APPENDICES"
msgstr "Võimaldab siduda teiste rakkudega. See on esimene samm mitmerakulisuse suunas. Kui teie rakk on osa kolooniast, jagatakse ühendeid rakkude vahel. Te ei saa koloonia osana redaktorisse siseneda, nii et peate lahti siduma, kui kogute raku jagamiseks piisavalt ühendeid."

#, fuzzy
msgid "WIKI_HEADING_BASIC_GAME_MECHANICS"
msgstr "Võimaldab siduda teiste rakkudega. See on esimene samm mitmerakulisuse suunas. Kui teie rakk on osa kolooniast, jagatakse ühendeid rakkude vahel. Te ei saa koloonia osana redaktorisse siseneda, nii et peate lahti siduma, kui kogute raku jagamiseks piisavalt ühendeid."

msgid "WIKI_HEADING_COMPOUNDS_LIST"
msgstr ""

#, fuzzy
msgid "WIKI_HEADING_COMPOUND_CLOUDS"
msgstr "Lõpmatud ühendid"

#, fuzzy
msgid "WIKI_HEADING_CONCEPT_ART"
msgstr "Kemoretseptor"

#, fuzzy
msgid "WIKI_HEADING_CURRENT_DEVELOPMENT"
msgstr "Praegused arendajad"

#, fuzzy
msgid "WIKI_HEADING_DEVELOPMENT"
msgstr "Juhtarendajad"

#, fuzzy
msgid "WIKI_HEADING_EDITOR"
msgstr "Sideaine"

msgid "WIKI_HEADING_EFFECTS"
msgstr ""

#, fuzzy
msgid "WIKI_HEADING_ENVIRONMENTAL_GASSES"
msgstr "Lämmastik"

#, fuzzy
msgid "WIKI_HEADING_FEATURES"
msgstr "Võimaldab siduda teiste rakkudega. See on esimene samm mitmerakulisuse suunas. Kui teie rakk on osa kolooniast, jagatakse ühendeid rakkude vahel. Te ei saa koloonia osana redaktorisse siseneda, nii et peate lahti siduma, kui kogute raku jagamiseks piisavalt ühendeid."

msgid "WIKI_HEADING_FOG_OF_WAR"
msgstr ""

#, fuzzy
msgid "WIKI_HEADING_GAMEPLAY"
msgstr "Käivitage mängu ajal auto-evo"

#, fuzzy
msgid "WIKI_HEADING_GDD"
msgstr "Sideaine"

#, fuzzy
msgid "WIKI_HEADING_GENERAL_TIPS"
msgstr "Võimaldab siduda teiste rakkudega. See on esimene samm mitmerakulisuse suunas. Kui teie rakk on osa kolooniast, jagatakse ühendeid rakkude vahel. Te ei saa koloonia osana redaktorisse siseneda, nii et peate lahti siduma, kui kogute raku jagamiseks piisavalt ühendeid."

msgid "WIKI_HEADING_GENERATIONS_AND_EDITOR_SESSIONS"
msgstr ""

#, fuzzy
msgid "WIKI_HEADING_MICROBE_PARTS"
msgstr ""
"Kaugel võõral planeedil on vulkaanitegevuse ja meteoriidide kokkupõrked viinud universumis uue nähtuse väljakujunemiseni.\n"
"\n"
"Elu.\n"
"\n"
"Lihtsad mikroobid elavad ookeani sügavates piirkondades. Olete viimane universaalne ühine esivanem (LUCA) sellel planeedil.\n"
"\n"
"Selles vaenulikus maailmas ellujäämiseks peate koguma kokku kõik ühendid, mida leiate ja põlvkondade kaupa edasi arenema, et võistelda teiste mikroobiliikidega."

#, fuzzy
msgid "WIKI_HEADING_MICROBE_STAGE"
msgstr ""
"Kaugel võõral planeedil on vulkaanitegevuse ja meteoriidide kokkupõrked viinud universumis uue nähtuse väljakujunemiseni.\n"
"\n"
"Elu.\n"
"\n"
"Lihtsad mikroobid elavad ookeani sügavates piirkondades. Olete viimane universaalne ühine esivanem (LUCA) sellel planeedil.\n"
"\n"
"Selles vaenulikus maailmas ellujäämiseks peate koguma kokku kõik ühendid, mida leiate ja põlvkondade kaupa edasi arenema, et võistelda teiste mikroobiliikidega."

#, fuzzy
msgid "WIKI_HEADING_MICROBE_STAGE_TIPS"
msgstr ""
"Kaugel võõral planeedil on vulkaanitegevuse ja meteoriidide kokkupõrked viinud universumis uue nähtuse väljakujunemiseni.\n"
"\n"
"Elu.\n"
"\n"
"Lihtsad mikroobid elavad ookeani sügavates piirkondades. Olete viimane universaalne ühine esivanem (LUCA) sellel planeedil.\n"
"\n"
"Selles vaenulikus maailmas ellujäämiseks peate koguma kokku kõik ühendid, mida leiate ja põlvkondade kaupa edasi arenema, et võistelda teiste mikroobiliikidega."

msgid "WIKI_HEADING_MODIFICATIONS"
msgstr ""

#, fuzzy
msgid "WIKI_HEADING_MORE_GAME_INFO"
msgstr ""
"Kaugel võõral planeedil on vulkaanitegevuse ja meteoriidide kokkupõrked viinud universumis uue nähtuse väljakujunemiseni.\n"
"\n"
"Elu.\n"
"\n"
"Lihtsad mikroobid elavad ookeani sügavates piirkondades. Olete viimane universaalne ühine esivanem (LUCA) sellel planeedil.\n"
"\n"
"Selles vaenulikus maailmas ellujäämiseks peate koguma kokku kõik ühendid, mida leiate ja põlvkondade kaupa edasi arenema, et võistelda teiste mikroobiliikidega."

msgid "WIKI_HEADING_MUTATIONS_AND_MUTATION_POINTS"
msgstr ""

msgid "WIKI_HEADING_OVERVIEW"
msgstr ""

#, fuzzy
msgid "WIKI_HEADING_PATCHES"
msgstr "Köitmisrežiimi sisse- ja väljalülitamiseks vajutage nuppu [thrive:input]g_lüliti_siduv[/thrive:input]. Sidumisrežiimis saate oma kolooniaga kinnitada teisi oma liigi rakke, liikudes nendesse. Kolooniast lahkumiseks vajutage [thrive:input]g_lahti_siduma_kõik[/thrive:input]."

#, fuzzy
msgid "WIKI_HEADING_PHYSICAL_CONDITIONS"
msgstr "Füüsilised tingimused"

msgid "WIKI_HEADING_PROCESSES"
msgstr ""

msgid "WIKI_HEADING_REPRODUCTION_IN_THE_MICROBE_STAGE"
msgstr ""

msgid "WIKI_HEADING_REQUIREMENTS"
msgstr ""

msgid "WIKI_HEADING_SCIENTIFIC_BACKGROUND"
msgstr ""

msgid "WIKI_HEADING_STRATEGY"
msgstr ""

msgid "WIKI_HEADING_THE_DAY/NIGHT_CYCLE"
msgstr ""

msgid "WIKI_HEADING_THE_PATCH_MAP"
msgstr ""

#, fuzzy
msgid "WIKI_HEADING_TRANSITIONS"
msgstr "Võimaldab siduda teiste rakkudega. See on esimene samm mitmerakulisuse suunas. Kui teie rakk on osa kolooniast, jagatakse ühendeid rakkude vahel. Te ei saa koloonia osana redaktorisse siseneda, nii et peate lahti siduma, kui kogute raku jagamiseks piisavalt ühendeid."

#, fuzzy
msgid "WIKI_HEADING_TYPES_OF_COMPOUNDS"
msgstr "Lõpmatud ühendid"

msgid "WIKI_HEADING_UI"
msgstr ""

msgid "WIKI_HEADING_UPGRADES"
msgstr ""

#, fuzzy
msgid "WIKI_HELP_AND_TIPS_BASIC_GAME_MECHANICS"
msgstr "Raku kleepuv sisemus. Tsütoplasma on põhiline segu ioonidest, valkudest ja muudest vees lahustunud ainetest, mis täidavad raku sisemuse. Üks selle ülesandeid on glükolüüs, glükoosi muundamine ATP energiaks. Et rakkudel, millel puuduvad organellid, on arenenum ainevahetus, loodavad nad energiat just sellele. Seda kasutatakse ka molekulide säilitamiseks rakus ja raku suuruse suurendamiseks."

#, fuzzy
msgid "WIKI_HELP_AND_TIPS_BUTTON"
msgstr "Raku kleepuv sisemus. Tsütoplasma on põhiline segu ioonidest, valkudest ja muudest vees lahustunud ainetest, mis täidavad raku sisemuse. Üks selle ülesandeid on glükolüüs, glükoosi muundamine ATP energiaks. Et rakkudel, millel puuduvad organellid, on arenenum ainevahetus, loodavad nad energiat just sellele. Seda kasutatakse ka molekulide säilitamiseks rakus ja raku suuruse suurendamiseks."

#, fuzzy
msgid "WIKI_HELP_AND_TIPS_COMPOUND_CLOUDS"
msgstr "Raku kleepuv sisemus. Tsütoplasma on põhiline segu ioonidest, valkudest ja muudest vees lahustunud ainetest, mis täidavad raku sisemuse. Üks selle ülesandeid on glükolüüs, glükoosi muundamine ATP energiaks. Et rakkudel, millel puuduvad organellid, on arenenum ainevahetus, loodavad nad energiat just sellele. Seda kasutatakse ka molekulide säilitamiseks rakus ja raku suuruse suurendamiseks."

#, fuzzy
msgid "WIKI_HELP_AND_TIPS_GENERAL_TIPS"
msgstr "Tülakoidid on valkude ja valgustundlike pigmentide klastrid. Pigmendid on võimelised fotosünteesiks kutsutava protsessi käigus kasutama valguse energiat glükoosi tootmiseks veest ja gaasilisest süsinikdioksiidist. Need pigmendid annavad neile ka erilise värvi. Nende glükoosi tootmise kiirus sõltub süsinikdioksiidi kontsentratsioonist ja valguse intensiivsusest. Kuna tülakoidid suspendeeritakse otse tsütoplasmas, teostab ümbritsev vedelik teatud glükolüüsi."

#, fuzzy
msgid "WIKI_HELP_AND_TIPS_INTRO"
msgstr "Tülakoidid on valkude ja valgustundlike pigmentide klastrid. Pigmendid on võimelised fotosünteesiks kutsutava protsessi käigus kasutama valguse energiat glükoosi tootmiseks veest ja gaasilisest süsinikdioksiidist. Need pigmendid annavad neile ka erilise värvi. Nende glükoosi tootmise kiirus sõltub süsinikdioksiidi kontsentratsioonist ja valguse intensiivsusest. Kuna tülakoidid suspendeeritakse otse tsütoplasmas, teostab ümbritsev vedelik teatud glükolüüsi."

#, fuzzy
msgid "WIKI_HELP_AND_TIPS_MICROBE_PARTS"
msgstr "Tülakoidid on valkude ja valgustundlike pigmentide klastrid. Pigmendid on võimelised fotosünteesiks kutsutava protsessi käigus kasutama valguse energiat glükoosi tootmiseks veest ja gaasilisest süsinikdioksiidist. Need pigmendid annavad neile ka erilise värvi. Nende glükoosi tootmise kiirus sõltub süsinikdioksiidi kontsentratsioonist ja valguse intensiivsusest. Kuna tülakoidid suspendeeritakse otse tsütoplasmas, teostab ümbritsev vedelik teatud glükolüüsi."

#, fuzzy
msgid "WIKI_HELP_AND_TIPS_MICROBE_STAGE_TIPS"
msgstr ""
"Kaugel võõral planeedil on vulkaanitegevuse ja meteoriidide kokkupõrked viinud universumis uue nähtuse väljakujunemiseni.\n"
"\n"
"Elu.\n"
"\n"
"Lihtsad mikroobid elavad ookeani sügavates piirkondades. Olete viimane universaalne ühine esivanem (LUCA) sellel planeedil.\n"
"\n"
"Selles vaenulikus maailmas ellujäämiseks peate koguma kokku kõik ühendid, mida leiate ja põlvkondade kaupa edasi arenema, et võistelda teiste mikroobiliikidega."

#, fuzzy
msgid "WIKI_HELP_AND_TIPS_MORE_GAME_INFO"
msgstr "Tülakoidid on valkude ja valgustundlike pigmentide klastrid. Pigmendid on võimelised fotosünteesiks kutsutava protsessi käigus kasutama valguse energiat glükoosi tootmiseks veest ja gaasilisest süsinikdioksiidist. Need pigmendid annavad neile ka erilise värvi. Nende glükoosi tootmise kiirus sõltub süsinikdioksiidi kontsentratsioonist ja valguse intensiivsusest. Kuna tülakoidid suspendeeritakse otse tsütoplasmas, teostab ümbritsev vedelik teatud glükolüüsi."

#, fuzzy
msgid "WIKI_HYDROGENASE_EFFECTS"
msgstr "Lämmastik on valk, mis on võimeline kasutama gaasilist lämmastikku ja rakuenergiat ATP kujul, et toota ammoniaaki, mis on rakkude kasvu peamine toitaine. Seda protsessi nimetatakse anaeroobseks lämmastiku fikseerimiseks. Kuna lämmastik suspendeeritakse otse tsütoplasmas, teostab ümbritsev vedelik teatud glükolüüsi."

#, fuzzy
msgid "WIKI_HYDROGENASE_INTRO"
msgstr "Lämmastik on valk, mis on võimeline kasutama gaasilist lämmastikku ja rakuenergiat ATP kujul, et toota ammoniaaki, mis on rakkude kasvu peamine toitaine. Seda protsessi nimetatakse anaeroobseks lämmastiku fikseerimiseks. Kuna lämmastik suspendeeritakse otse tsütoplasmas, teostab ümbritsev vedelik teatud glükolüüsi."

#, fuzzy
msgid "WIKI_HYDROGENASE_MODIFICATIONS"
msgstr "Lämmastik on valk, mis on võimeline kasutama gaasilist lämmastikku ja rakuenergiat ATP kujul, et toota ammoniaaki, mis on rakkude kasvu peamine toitaine. Seda protsessi nimetatakse anaeroobseks lämmastiku fikseerimiseks. Kuna lämmastik suspendeeritakse otse tsütoplasmas, teostab ümbritsev vedelik teatud glükolüüsi."

#, fuzzy
msgid "WIKI_HYDROGENASE_PROCESSES"
msgstr "Muudab [thrive:compound type=\"atp\"][/thrive:compound] tüübiks [thrive:compound type=\"ammoniaak\"][/thrive:compound]. Hindamisskaalad kontsentratsiooniga [thrive:compound type=\"nitrogen\"][/thrive:compound]."

#, fuzzy
msgid "WIKI_HYDROGENASE_REQUIREMENTS"
msgstr "Termoplast on kahekordne membraanstruktuur, mis sisaldab termotundlikke pigmente, mis on virnastatud membraanikottidesse. See on prokarüoot, mis on oma eukarüootse peremehe poolt kasutamiseks assimileeritud. Termoplastis olevad pigmendid on võimelised kasutama ümbritseva soojuse erinevuste energiat, et toota veest glükoosi ja gaasilist süsinikdioksiidi protsessis, mida nimetatakse termosünteesiks. Selle glükoosi tootmise kiirus sõltub süsinikdioksiidi kontsentratsioonist ja temperatuurist."

#, fuzzy
msgid "WIKI_HYDROGENASE_SCIENTIFIC_BACKGROUND"
msgstr "Lämmastik on valk, mis on võimeline kasutama gaasilist lämmastikku ja rakuenergiat ATP kujul, et toota ammoniaaki, mis on rakkude kasvu peamine toitaine. Seda protsessi nimetatakse anaeroobseks lämmastiku fikseerimiseks. Kuna lämmastik suspendeeritakse otse tsütoplasmas, teostab ümbritsev vedelik teatud glükolüüsi."

#, fuzzy
msgid "WIKI_HYDROGENASE_STRATEGY"
msgstr "Lämmastik on valk, mis on võimeline kasutama gaasilist lämmastikku ja rakuenergiat ATP kujul, et toota ammoniaaki, mis on rakkude kasvu peamine toitaine. Seda protsessi nimetatakse anaeroobseks lämmastiku fikseerimiseks. Kuna lämmastik suspendeeritakse otse tsütoplasmas, teostab ümbritsev vedelik teatud glükolüüsi."

#, fuzzy
msgid "WIKI_HYDROGENASE_UPGRADES"
msgstr "Lämmastik on valk, mis on võimeline kasutama gaasilist lämmastikku ja rakuenergiat ATP kujul, et toota ammoniaaki, mis on rakkude kasvu peamine toitaine. Seda protsessi nimetatakse anaeroobseks lämmastiku fikseerimiseks. Kuna lämmastik suspendeeritakse otse tsütoplasmas, teostab ümbritsev vedelik teatud glükolüüsi."

#, fuzzy
msgid "WIKI_INDUSTRIAL_STAGE_CURRENT_DEVELOPMENT"
msgstr "Võimaldab siduda teiste rakkudega. See on esimene samm mitmerakulisuse suunas. Kui teie rakk on osa kolooniast, jagatakse ühendeid rakkude vahel. Te ei saa koloonia osana redaktorisse siseneda, nii et peate lahti siduma, kui kogute raku jagamiseks piisavalt ühendeid."

#, fuzzy
msgid "WIKI_INDUSTRIAL_STAGE_FEATURES"
msgstr "Võimaldab siduda teiste rakkudega. See on esimene samm mitmerakulisuse suunas. Kui teie rakk on osa kolooniast, jagatakse ühendeid rakkude vahel. Te ei saa koloonia osana redaktorisse siseneda, nii et peate lahti siduma, kui kogute raku jagamiseks piisavalt ühendeid."

#, fuzzy
msgid "WIKI_INDUSTRIAL_STAGE_INTRO"
msgstr "Sideaine"

msgid "WIKI_INDUSTRIAL_STAGE_OVERVIEW"
msgstr ""

#, fuzzy
msgid "WIKI_INDUSTRIAL_STAGE_TRANSITIONS"
msgstr "See paneel näitab numbreid, millest automaatse evo ennustus töötab. Lõpliku populatsiooni määrab kogu energia, mida liik suudab püüda, ja kulu liigi isendi kohta. Auto-evo kasutab lihtsustatud tegelikkuse mudelit, et arvutada, kui hästi liigid toimivad, võttes aluseks energia, mida nad suudavad koguda. Iga toiduallika puhul näidatakse, et liik saab sellest palju energiat. Lisaks kuvatakse sellest allikast saadaolev koguenergia. See, kui suur osa liikide koguenergiast võidab, põhineb sellel, kui suur on sobivus võrreldes kogu sobivusega. Fitness on mõõdik selle kohta, kui hästi liik suudab seda toiduallikat kasutada."

#, fuzzy
msgid "WIKI_INDUSTRIAL_STAGE_UI"
msgstr "Sideaine"

msgid "WIKI_INJECTISOME_PILUS"
msgstr ""

msgid "WIKI_LYSOSOME_EFFECTS"
msgstr ""

#, fuzzy
msgid "WIKI_LYSOSOME_INTRO"
msgstr "Metabolosoomid on valkude klastrid, mis on mähitud valgukestesse. Nad on võimelised muutma glükoosi ATP-ks palju suurema kiirusega, kui seda saab teha tsütoplasmas protsessis, mida nimetatakse aeroobseks hingamiseks. Siiski vajab see toimimiseks hapnikku ja madalam hapnikusisaldus keskkonnas aeglustab selle ATP tootmist. Kuna metabolosoomid suspendeeritakse otse tsütoplasmas, teostab ümbritsev vedelik teatud määral glükolüüsi."

#, fuzzy
msgid "WIKI_LYSOSOME_MODIFICATIONS"
msgstr "Metabolosoomid on valkude klastrid, mis on mähitud valgukestesse. Nad on võimelised muutma glükoosi ATP-ks palju suurema kiirusega, kui seda saab teha tsütoplasmas protsessis, mida nimetatakse aeroobseks hingamiseks. Siiski vajab see toimimiseks hapnikku ja madalam hapnikusisaldus keskkonnas aeglustab selle ATP tootmist. Kuna metabolosoomid suspendeeritakse otse tsütoplasmas, teostab ümbritsev vedelik teatud määral glükolüüsi."

#, fuzzy
msgid "WIKI_LYSOSOME_PROCESSES"
msgstr "Muudab [thrive:compound type=\"atp\"][/thrive:compound] tüübiks [thrive:compound type=\"oxytoxy\"][/thrive:compound]. Hindamisskaalad kontsentratsiooniga [thrive:compound type=\"oxygen\"][/thrive:compound]. Võib vabastada toksiine, vajutades nuppu [thrive:input]g_fire_toxin[/thrive:input]. Kui [thrive:compound type=\"oxytoxy\"][/thrive:compound] kogus on väike, on pildistamine siiski võimalik, kuid sellega kaasneb väiksem kahju."

msgid "WIKI_LYSOSOME_REQUIREMENTS"
msgstr ""

msgid "WIKI_LYSOSOME_SCIENTIFIC_BACKGROUND"
msgstr ""

msgid "WIKI_LYSOSOME_STRATEGY"
msgstr ""

msgid "WIKI_LYSOSOME_UPGRADES"
msgstr ""

#, fuzzy
msgid "WIKI_MACROSCOPIC_STAGE_CONCEPT_ART"
msgstr "Liikuge mängu järgmisse etappi (mitmerakuline). Saadaval, kui teil on piisavalt suur rakukoloonia."

#, fuzzy
msgid "WIKI_MACROSCOPIC_STAGE_CURRENT_DEVELOPMENT"
msgstr "Võimaldab siduda teiste rakkudega. See on esimene samm mitmerakulisuse suunas. Kui teie rakk on osa kolooniast, jagatakse ühendeid rakkude vahel. Te ei saa koloonia osana redaktorisse siseneda, nii et peate lahti siduma, kui kogute raku jagamiseks piisavalt ühendeid."

#, fuzzy
msgid "WIKI_MACROSCOPIC_STAGE_FEATURES"
msgstr "Tuum"

#, fuzzy
msgid "WIKI_MACROSCOPIC_STAGE_INTRO"
msgstr ""
"Kaugel võõral planeedil on vulkaanitegevuse ja meteoriidide kokkupõrked viinud universumis uue nähtuse väljakujunemiseni.\n"
"\n"
"Elu.\n"
"\n"
"Lihtsad mikroobid elavad ookeani sügavates piirkondades. Olete viimane universaalne ühine esivanem (LUCA) sellel planeedil.\n"
"\n"
"Selles vaenulikus maailmas ellujäämiseks peate koguma kokku kõik ühendid, mida leiate ja põlvkondade kaupa edasi arenema, et võistelda teiste mikroobiliikidega."

#, fuzzy
msgid "WIKI_MACROSCOPIC_STAGE_OVERVIEW"
msgstr ""
"Kaugel võõral planeedil on vulkaanitegevuse ja meteoriidide kokkupõrked viinud universumis uue nähtuse väljakujunemiseni.\n"
"\n"
"Elu.\n"
"\n"
"Lihtsad mikroobid elavad ookeani sügavates piirkondades. Olete viimane universaalne ühine esivanem (LUCA) sellel planeedil.\n"
"\n"
"Selles vaenulikus maailmas ellujäämiseks peate koguma kokku kõik ühendid, mida leiate ja põlvkondade kaupa edasi arenema, et võistelda teiste mikroobiliikidega."

#, fuzzy
msgid "WIKI_MACROSCOPIC_STAGE_TRANSITIONS"
msgstr "Lämmastik"

#, fuzzy
msgid "WIKI_MACROSCOPIC_STAGE_UI"
msgstr ""
"Kaugel võõral planeedil on vulkaanitegevuse ja meteoriidide kokkupõrked viinud universumis uue nähtuse väljakujunemiseni.\n"
"\n"
"Elu.\n"
"\n"
"Lihtsad mikroobid elavad ookeani sügavates piirkondades. Olete viimane universaalne ühine esivanem (LUCA) sellel planeedil.\n"
"\n"
"Selles vaenulikus maailmas ellujäämiseks peate koguma kokku kõik ühendid, mida leiate ja põlvkondade kaupa edasi arenema, et võistelda teiste mikroobiliikidega."

#, fuzzy
msgid "WIKI_MECHANICS"
msgstr "Asetage organell"

#, fuzzy
msgid "WIKI_MECHANICS_ROOT_INTRO"
msgstr "Organellid"

#, fuzzy
msgid "WIKI_MELANOSOME_EFFECTS"
msgstr "Metabolosoomid on valkude klastrid, mis on mähitud valgukestesse. Nad on võimelised muutma glükoosi ATP-ks palju suurema kiirusega, kui seda saab teha tsütoplasmas protsessis, mida nimetatakse aeroobseks hingamiseks. Siiski vajab see toimimiseks hapnikku ja madalam hapnikusisaldus keskkonnas aeglustab selle ATP tootmist. Kuna metabolosoomid suspendeeritakse otse tsütoplasmas, teostab ümbritsev vedelik teatud määral glükolüüsi."

#, fuzzy
msgid "WIKI_MELANOSOME_INTRO"
msgstr "Metabolosoomid on valkude klastrid, mis on mähitud valgukestesse. Nad on võimelised muutma glükoosi ATP-ks palju suurema kiirusega, kui seda saab teha tsütoplasmas protsessis, mida nimetatakse aeroobseks hingamiseks. Siiski vajab see toimimiseks hapnikku ja madalam hapnikusisaldus keskkonnas aeglustab selle ATP tootmist. Kuna metabolosoomid suspendeeritakse otse tsütoplasmas, teostab ümbritsev vedelik teatud määral glükolüüsi."

#, fuzzy
msgid "WIKI_MELANOSOME_MODIFICATIONS"
msgstr "Metabolosoomid on valkude klastrid, mis on mähitud valgukestesse. Nad on võimelised muutma glükoosi ATP-ks palju suurema kiirusega, kui seda saab teha tsütoplasmas protsessis, mida nimetatakse aeroobseks hingamiseks. Siiski vajab see toimimiseks hapnikku ja madalam hapnikusisaldus keskkonnas aeglustab selle ATP tootmist. Kuna metabolosoomid suspendeeritakse otse tsütoplasmas, teostab ümbritsev vedelik teatud määral glükolüüsi."

#, fuzzy
msgid "WIKI_MELANOSOME_PROCESSES"
msgstr "Muudab [thrive:compound type=\"atp\"][/thrive:compound] tüübiks [thrive:compound type=\"oxytoxy\"][/thrive:compound]. Hindamisskaalad kontsentratsiooniga [thrive:compound type=\"oxygen\"][/thrive:compound]. Võib vabastada toksiine, vajutades nuppu [thrive:input]g_fire_toxin[/thrive:input]. Kui [thrive:compound type=\"oxytoxy\"][/thrive:compound] kogus on väike, on pildistamine siiski võimalik, kuid sellega kaasneb väiksem kahju."

#, fuzzy
msgid "WIKI_MELANOSOME_REQUIREMENTS"
msgstr "Metabolosoomid on valkude klastrid, mis on mähitud valgukestesse. Nad on võimelised muutma glükoosi ATP-ks palju suurema kiirusega, kui seda saab teha tsütoplasmas protsessis, mida nimetatakse aeroobseks hingamiseks. Siiski vajab see toimimiseks hapnikku ja madalam hapnikusisaldus keskkonnas aeglustab selle ATP tootmist. Kuna metabolosoomid suspendeeritakse otse tsütoplasmas, teostab ümbritsev vedelik teatud määral glükolüüsi."

#, fuzzy
msgid "WIKI_MELANOSOME_SCIENTIFIC_BACKGROUND"
msgstr "Metabolosoomid on valkude klastrid, mis on mähitud valgukestesse. Nad on võimelised muutma glükoosi ATP-ks palju suurema kiirusega, kui seda saab teha tsütoplasmas protsessis, mida nimetatakse aeroobseks hingamiseks. Siiski vajab see toimimiseks hapnikku ja madalam hapnikusisaldus keskkonnas aeglustab selle ATP tootmist. Kuna metabolosoomid suspendeeritakse otse tsütoplasmas, teostab ümbritsev vedelik teatud määral glükolüüsi."

#, fuzzy
msgid "WIKI_MELANOSOME_STRATEGY"
msgstr "Metabolosoomid on valkude klastrid, mis on mähitud valgukestesse. Nad on võimelised muutma glükoosi ATP-ks palju suurema kiirusega, kui seda saab teha tsütoplasmas protsessis, mida nimetatakse aeroobseks hingamiseks. Siiski vajab see toimimiseks hapnikku ja madalam hapnikusisaldus keskkonnas aeglustab selle ATP tootmist. Kuna metabolosoomid suspendeeritakse otse tsütoplasmas, teostab ümbritsev vedelik teatud määral glükolüüsi."

#, fuzzy
msgid "WIKI_MELANOSOME_UPGRADES"
msgstr "Metabolosoomid on valkude klastrid, mis on mähitud valgukestesse. Nad on võimelised muutma glükoosi ATP-ks palju suurema kiirusega, kui seda saab teha tsütoplasmas protsessis, mida nimetatakse aeroobseks hingamiseks. Siiski vajab see toimimiseks hapnikku ja madalam hapnikusisaldus keskkonnas aeglustab selle ATP tootmist. Kuna metabolosoomid suspendeeritakse otse tsütoplasmas, teostab ümbritsev vedelik teatud määral glükolüüsi."

#, fuzzy
msgid "WIKI_METABOLOSOMES_EFFECTS"
msgstr "Metabolosoomid on valkude klastrid, mis on mähitud valgukestesse. Nad on võimelised muutma glükoosi ATP-ks palju suurema kiirusega, kui seda saab teha tsütoplasmas protsessis, mida nimetatakse aeroobseks hingamiseks. Siiski vajab see toimimiseks hapnikku ja madalam hapnikusisaldus keskkonnas aeglustab selle ATP tootmist. Kuna metabolosoomid suspendeeritakse otse tsütoplasmas, teostab ümbritsev vedelik teatud määral glükolüüsi."

#, fuzzy
msgid "WIKI_METABOLOSOMES_INTRO"
msgstr "Metabolosoomid"

#, fuzzy
msgid "WIKI_METABOLOSOMES_MODIFICATIONS"
msgstr "Metabolosoomid on valkude klastrid, mis on mähitud valgukestesse. Nad on võimelised muutma glükoosi ATP-ks palju suurema kiirusega, kui seda saab teha tsütoplasmas protsessis, mida nimetatakse aeroobseks hingamiseks. Siiski vajab see toimimiseks hapnikku ja madalam hapnikusisaldus keskkonnas aeglustab selle ATP tootmist. Kuna metabolosoomid suspendeeritakse otse tsütoplasmas, teostab ümbritsev vedelik teatud määral glükolüüsi."

#, fuzzy
msgid "WIKI_METABOLOSOMES_PROCESSES"
msgstr "Muudab [thrive:compound type=\"glucose\"][/thrive:compound] tüübiks [thrive:compound type=\"atp\"][/thrive:compound]. Hindamisskaalad kontsentratsiooniga [thrive:compound type=\"oxygen\"][/thrive:compound]."

#, fuzzy
msgid "WIKI_METABOLOSOMES_REQUIREMENTS"
msgstr "Metabolosoomid on valkude klastrid, mis on mähitud valgukestesse. Nad on võimelised muutma glükoosi ATP-ks palju suurema kiirusega, kui seda saab teha tsütoplasmas protsessis, mida nimetatakse aeroobseks hingamiseks. Siiski vajab see toimimiseks hapnikku ja madalam hapnikusisaldus keskkonnas aeglustab selle ATP tootmist. Kuna metabolosoomid suspendeeritakse otse tsütoplasmas, teostab ümbritsev vedelik teatud määral glükolüüsi."

#, fuzzy
msgid "WIKI_METABOLOSOMES_SCIENTIFIC_BACKGROUND"
msgstr "Metabolosoomid on valkude klastrid, mis on mähitud valgukestesse. Nad on võimelised muutma glükoosi ATP-ks palju suurema kiirusega, kui seda saab teha tsütoplasmas protsessis, mida nimetatakse aeroobseks hingamiseks. Siiski vajab see toimimiseks hapnikku ja madalam hapnikusisaldus keskkonnas aeglustab selle ATP tootmist. Kuna metabolosoomid suspendeeritakse otse tsütoplasmas, teostab ümbritsev vedelik teatud määral glükolüüsi."

#, fuzzy
msgid "WIKI_METABOLOSOMES_STRATEGY"
msgstr "Metabolosoomid on valkude klastrid, mis on mähitud valgukestesse. Nad on võimelised muutma glükoosi ATP-ks palju suurema kiirusega, kui seda saab teha tsütoplasmas protsessis, mida nimetatakse aeroobseks hingamiseks. Siiski vajab see toimimiseks hapnikku ja madalam hapnikusisaldus keskkonnas aeglustab selle ATP tootmist. Kuna metabolosoomid suspendeeritakse otse tsütoplasmas, teostab ümbritsev vedelik teatud määral glükolüüsi."

#, fuzzy
msgid "WIKI_METABOLOSOMES_UPGRADES"
msgstr "Metabolosoomid on valkude klastrid, mis on mähitud valgukestesse. Nad on võimelised muutma glükoosi ATP-ks palju suurema kiirusega, kui seda saab teha tsütoplasmas protsessis, mida nimetatakse aeroobseks hingamiseks. Siiski vajab see toimimiseks hapnikku ja madalam hapnikusisaldus keskkonnas aeglustab selle ATP tootmist. Kuna metabolosoomid suspendeeritakse otse tsütoplasmas, teostab ümbritsev vedelik teatud määral glükolüüsi."

#, fuzzy
msgid "WIKI_MICROBE_STAGE_APPENDICES"
msgstr ""
"Kaugel võõral planeedil on vulkaanitegevuse ja meteoriidide kokkupõrked viinud universumis uue nähtuse väljakujunemiseni.\n"
"\n"
"Elu.\n"
"\n"
"Lihtsad mikroobid elavad ookeani sügavates piirkondades. Olete viimane universaalne ühine esivanem (LUCA) sellel planeedil.\n"
"\n"
"Selles vaenulikus maailmas ellujäämiseks peate koguma kokku kõik ühendid, mida leiate ja põlvkondade kaupa edasi arenema, et võistelda teiste mikroobiliikidega."

#, fuzzy
msgid "WIKI_MICROBE_STAGE_BUTTON"
msgstr ""
"Kaugel võõral planeedil on vulkaanitegevuse ja meteoriidide kokkupõrked viinud universumis uue nähtuse väljakujunemiseni.\n"
"\n"
"Elu.\n"
"\n"
"Lihtsad mikroobid elavad ookeani sügavates piirkondades. Olete viimane universaalne ühine esivanem (LUCA) sellel planeedil.\n"
"\n"
"Selles vaenulikus maailmas ellujäämiseks peate koguma kokku kõik ühendid, mida leiate ja põlvkondade kaupa edasi arenema, et võistelda teiste mikroobiliikidega."

#, fuzzy
msgid "WIKI_MICROBE_STAGE_EDITOR"
msgstr "Mikroobide redaktori laadimine"

#, fuzzy
msgid "WIKI_MICROBE_STAGE_GAMEPLAY"
msgstr ""
"Kaugel võõral planeedil on vulkaanitegevuse ja meteoriidide kokkupõrked viinud universumis uue nähtuse väljakujunemiseni.\n"
"\n"
"Elu.\n"
"\n"
"Lihtsad mikroobid elavad ookeani sügavates piirkondades. Olete viimane universaalne ühine esivanem (LUCA) sellel planeedil.\n"
"\n"
"Selles vaenulikus maailmas ellujäämiseks peate koguma kokku kõik ühendid, mida leiate ja põlvkondade kaupa edasi arenema, et võistelda teiste mikroobiliikidega."

#, fuzzy
msgid "WIKI_MICROBE_STAGE_GDD"
msgstr ""
"Kaugel võõral planeedil on vulkaanitegevuse ja meteoriidide kokkupõrked viinud universumis uue nähtuse väljakujunemiseni.\n"
"\n"
"Elu.\n"
"\n"
"Lihtsad mikroobid elavad ookeani sügavates piirkondades. Olete viimane universaalne ühine esivanem (LUCA) sellel planeedil.\n"
"\n"
"Selles vaenulikus maailmas ellujäämiseks peate koguma kokku kõik ühendid, mida leiate ja põlvkondade kaupa edasi arenema, et võistelda teiste mikroobiliikidega."

#, fuzzy
msgid "WIKI_MICROBE_STAGE_INTRO"
msgstr ""
"Kaugel võõral planeedil on vulkaanitegevuse ja meteoriidide kokkupõrked viinud universumis uue nähtuse väljakujunemiseni.\n"
"\n"
"Elu.\n"
"\n"
"Lihtsad mikroobid elavad ookeani sügavates piirkondades. Olete viimane universaalne ühine esivanem (LUCA) sellel planeedil.\n"
"\n"
"Selles vaenulikus maailmas ellujäämiseks peate koguma kokku kõik ühendid, mida leiate ja põlvkondade kaupa edasi arenema, et võistelda teiste mikroobiliikidega."

#, fuzzy
msgid "WIKI_MITOCHONDRION_EFFECTS"
msgstr "Raku jõujaam. Mitokondrid (mitmuses: mitokondrid) on kahekordne membraanstruktuur, mis on täidetud valkude ja ensüümidega. See on prokarüoot, mis on oma eukarüootse peremehe poolt kasutamiseks assimileeritud. See on võimeline muutma glükoosi ATP-ks palju suurema efektiivsusega kui seda saab teha tsütoplasmas protsessis, mida nimetatakse aeroobseks hingamiseks. Siiski vajab see toimimiseks hapnikku ja madalam hapnikusisaldus keskkonnas aeglustab selle ATP tootmist."

#, fuzzy
msgid "WIKI_MITOCHONDRION_INTRO"
msgstr "Mitokondrid"

#, fuzzy
msgid "WIKI_MITOCHONDRION_MODIFICATIONS"
msgstr "Raku jõujaam. Mitokondrid (mitmuses: mitokondrid) on kahekordne membraanstruktuur, mis on täidetud valkude ja ensüümidega. See on prokarüoot, mis on oma eukarüootse peremehe poolt kasutamiseks assimileeritud. See on võimeline muutma glükoosi ATP-ks palju suurema efektiivsusega kui seda saab teha tsütoplasmas protsessis, mida nimetatakse aeroobseks hingamiseks. Siiski vajab see toimimiseks hapnikku ja madalam hapnikusisaldus keskkonnas aeglustab selle ATP tootmist."

#, fuzzy
msgid "WIKI_MITOCHONDRION_PROCESSES"
msgstr "Muudab [thrive:compound type=\"glucose\"][/thrive:compound] tüübiks [thrive:compound type=\"atp\"][/thrive:compound]. Hindamisskaalad kontsentratsiooniga [thrive:compound type=\"oxygen\"][/thrive:compound]."

#, fuzzy
msgid "WIKI_MITOCHONDRION_REQUIREMENTS"
msgstr "Raku jõujaam. Mitokondrid (mitmuses: mitokondrid) on kahekordne membraanstruktuur, mis on täidetud valkude ja ensüümidega. See on prokarüoot, mis on oma eukarüootse peremehe poolt kasutamiseks assimileeritud. See on võimeline muutma glükoosi ATP-ks palju suurema efektiivsusega kui seda saab teha tsütoplasmas protsessis, mida nimetatakse aeroobseks hingamiseks. Siiski vajab see toimimiseks hapnikku ja madalam hapnikusisaldus keskkonnas aeglustab selle ATP tootmist."

#, fuzzy
msgid "WIKI_MITOCHONDRION_SCIENTIFIC_BACKGROUND"
msgstr "Raku jõujaam. Mitokondrid (mitmuses: mitokondrid) on kahekordne membraanstruktuur, mis on täidetud valkude ja ensüümidega. See on prokarüoot, mis on oma eukarüootse peremehe poolt kasutamiseks assimileeritud. See on võimeline muutma glükoosi ATP-ks palju suurema efektiivsusega kui seda saab teha tsütoplasmas protsessis, mida nimetatakse aeroobseks hingamiseks. Siiski vajab see toimimiseks hapnikku ja madalam hapnikusisaldus keskkonnas aeglustab selle ATP tootmist."

#, fuzzy
msgid "WIKI_MITOCHONDRION_STRATEGY"
msgstr "Raku jõujaam. Mitokondrid (mitmuses: mitokondrid) on kahekordne membraanstruktuur, mis on täidetud valkude ja ensüümidega. See on prokarüoot, mis on oma eukarüootse peremehe poolt kasutamiseks assimileeritud. See on võimeline muutma glükoosi ATP-ks palju suurema efektiivsusega kui seda saab teha tsütoplasmas protsessis, mida nimetatakse aeroobseks hingamiseks. Siiski vajab see toimimiseks hapnikku ja madalam hapnikusisaldus keskkonnas aeglustab selle ATP tootmist."

#, fuzzy
msgid "WIKI_MITOCHONDRION_UPGRADES"
msgstr "Raku jõujaam. Mitokondrid (mitmuses: mitokondrid) on kahekordne membraanstruktuur, mis on täidetud valkude ja ensüümidega. See on prokarüoot, mis on oma eukarüootse peremehe poolt kasutamiseks assimileeritud. See on võimeline muutma glükoosi ATP-ks palju suurema efektiivsusega kui seda saab teha tsütoplasmas protsessis, mida nimetatakse aeroobseks hingamiseks. Siiski vajab see toimimiseks hapnikku ja madalam hapnikusisaldus keskkonnas aeglustab selle ATP tootmist."

#, fuzzy
msgid "WIKI_MULTICELLULAR_STAGE_CONCEPT_ART"
msgstr "Liikuge mängu järgmisse etappi (mitmerakuline). Saadaval, kui teil on piisavalt suur rakukoloonia."

#, fuzzy
msgid "WIKI_MULTICELLULAR_STAGE_CURRENT_DEVELOPMENT"
msgstr "Mikroobide redaktori laadimine"

#, fuzzy
msgid "WIKI_MULTICELLULAR_STAGE_FEATURES"
msgstr "Liikuge mängu järgmisse etappi (mitmerakuline). Saadaval, kui teil on piisavalt suur rakukoloonia."

#, fuzzy
msgid "WIKI_MULTICELLULAR_STAGE_INTRO"
msgstr "Liikuge mängu järgmisse etappi (mitmerakuline). Saadaval, kui teil on piisavalt suur rakukoloonia."

#, fuzzy
msgid "WIKI_MULTICELLULAR_STAGE_OVERVIEW"
msgstr "Liikuge mängu järgmisse etappi (mitmerakuline). Saadaval, kui teil on piisavalt suur rakukoloonia."

#, fuzzy
msgid "WIKI_MULTICELLULAR_STAGE_TRANSITIONS"
msgstr "Liikuge mängu järgmisse etappi (mitmerakuline). Saadaval, kui teil on piisavalt suur rakukoloonia."

#, fuzzy
msgid "WIKI_MULTICELLULAR_STAGE_UI"
msgstr "Liikuge mängu järgmisse etappi (mitmerakuline). Saadaval, kui teil on piisavalt suur rakukoloonia."

msgid "WIKI_MYOFIBRIL_EFFECTS"
msgstr ""

msgid "WIKI_MYOFIBRIL_INTRO"
msgstr ""

msgid "WIKI_MYOFIBRIL_MODIFICATIONS"
msgstr ""

#, fuzzy
msgid "WIKI_MYOFIBRIL_PROCESSES"
msgstr "Protsesse pole"

msgid "WIKI_MYOFIBRIL_REQUIREMENTS"
msgstr ""

msgid "WIKI_MYOFIBRIL_SCIENTIFIC_BACKGROUND"
msgstr ""

msgid "WIKI_MYOFIBRIL_STRATEGY"
msgstr ""

msgid "WIKI_MYOFIBRIL_UPGRADES"
msgstr ""

#, fuzzy
msgid "WIKI_NATION_EDITOR"
msgstr "Luba redaktor"

#, fuzzy
msgid "WIKI_NITROGENASE_EFFECTS"
msgstr "Lämmastik on valk, mis on võimeline kasutama gaasilist lämmastikku ja rakuenergiat ATP kujul, et toota ammoniaaki, mis on rakkude kasvu peamine toitaine. Seda protsessi nimetatakse anaeroobseks lämmastiku fikseerimiseks. Kuna lämmastik suspendeeritakse otse tsütoplasmas, teostab ümbritsev vedelik teatud glükolüüsi."

#, fuzzy
msgid "WIKI_NITROGENASE_INTRO"
msgstr "Lämmastik on valk, mis on võimeline kasutama gaasilist lämmastikku ja rakuenergiat ATP kujul, et toota ammoniaaki, mis on rakkude kasvu peamine toitaine. Seda protsessi nimetatakse anaeroobseks lämmastiku fikseerimiseks. Kuna lämmastik suspendeeritakse otse tsütoplasmas, teostab ümbritsev vedelik teatud glükolüüsi."

#, fuzzy
msgid "WIKI_NITROGENASE_MODIFICATIONS"
msgstr "Lämmastik on valk, mis on võimeline kasutama gaasilist lämmastikku ja rakuenergiat ATP kujul, et toota ammoniaaki, mis on rakkude kasvu peamine toitaine. Seda protsessi nimetatakse anaeroobseks lämmastiku fikseerimiseks. Kuna lämmastik suspendeeritakse otse tsütoplasmas, teostab ümbritsev vedelik teatud glükolüüsi."

#, fuzzy
msgid "WIKI_NITROGENASE_PROCESSES"
msgstr "Muudab [thrive:compound type=\"atp\"][/thrive:compound] tüübiks [thrive:compound type=\"ammoniaak\"][/thrive:compound]. Hindamisskaalad kontsentratsiooniga [thrive:compound type=\"nitrogen\"][/thrive:compound]."

msgid "WIKI_NITROGENASE_REQUIREMENTS"
msgstr ""

#, fuzzy
msgid "WIKI_NITROGENASE_SCIENTIFIC_BACKGROUND"
msgstr "Lämmastik on valk, mis on võimeline kasutama gaasilist lämmastikku ja rakuenergiat ATP kujul, et toota ammoniaaki, mis on rakkude kasvu peamine toitaine. Seda protsessi nimetatakse anaeroobseks lämmastiku fikseerimiseks. Kuna lämmastik suspendeeritakse otse tsütoplasmas, teostab ümbritsev vedelik teatud glükolüüsi."

#, fuzzy
msgid "WIKI_NITROGENASE_STRATEGY"
msgstr "Lämmastik on valk, mis on võimeline kasutama gaasilist lämmastikku ja rakuenergiat ATP kujul, et toota ammoniaaki, mis on rakkude kasvu peamine toitaine. Seda protsessi nimetatakse anaeroobseks lämmastiku fikseerimiseks. Kuna lämmastik suspendeeritakse otse tsütoplasmas, teostab ümbritsev vedelik teatud glükolüüsi."

#, fuzzy
msgid "WIKI_NITROGENASE_UPGRADES"
msgstr "Lämmastik on valk, mis on võimeline kasutama gaasilist lämmastikku ja rakuenergiat ATP kujul, et toota ammoniaaki, mis on rakkude kasvu peamine toitaine. Seda protsessi nimetatakse anaeroobseks lämmastiku fikseerimiseks. Kuna lämmastik suspendeeritakse otse tsütoplasmas, teostab ümbritsev vedelik teatud glükolüüsi."

#, fuzzy
msgid "WIKI_NITROPLAST_EFFECTS"
msgstr "Lämmastikku fikseeriv plastiid"

#, fuzzy
msgid "WIKI_NITROPLAST_INTRO"
msgstr "Lämmastikku fikseeriv plastiid"

#, fuzzy
msgid "WIKI_NITROPLAST_MODIFICATIONS"
msgstr "Lämmastikku fikseeriv plastiid on valk, mis on võimeline kasutama gaasilist lämmastikku ja hapnikku ning rakuenergiat ATP kujul, et toota ammoniaaki, mis on rakkude kasvu peamine toitaine. Seda protsessi nimetatakse aeroobseks lämmastiku fikseerimiseks."

#, fuzzy
msgid "WIKI_NITROPLAST_PROCESSES"
msgstr "Muudab [thrive:compound type=\"atp\"][/thrive:compound] tüübiks [thrive:compound type=\"ammoniaak\"][/thrive:compound]. Hindamisskaalad [thrive:compound type=\"nitrogen\"][/thrive:compound] ja [thrive:compound type=\"oxygen\"][/thrive:compound] kontsentratsiooniga."

#, fuzzy
msgid "WIKI_NITROPLAST_REQUIREMENTS"
msgstr "Lämmastikku fikseeriv plastiid"

#, fuzzy
msgid "WIKI_NITROPLAST_SCIENTIFIC_BACKGROUND"
msgstr "Lämmastikku fikseeriv plastiid on valk, mis on võimeline kasutama gaasilist lämmastikku ja hapnikku ning rakuenergiat ATP kujul, et toota ammoniaaki, mis on rakkude kasvu peamine toitaine. Seda protsessi nimetatakse aeroobseks lämmastiku fikseerimiseks."

#, fuzzy
msgid "WIKI_NITROPLAST_STRATEGY"
msgstr "Lämmastikku fikseeriv plastiid"

#, fuzzy
msgid "WIKI_NITROPLAST_UPGRADES"
msgstr "Lämmastikku fikseeriv plastiid"

#, fuzzy
msgid "WIKI_NO"
msgstr "meie Viki"

msgid "WIKI_NONE_COMMA_THIS_IS_THE_LAST_STAGE"
msgstr ""

msgid "WIKI_NUCLEUS_EFFECTS"
msgstr ""

msgid "WIKI_NUCLEUS_INTRO"
msgstr ""

#, fuzzy
msgid "WIKI_NUCLEUS_MODIFICATIONS"
msgstr "Eukarüootsete rakkude iseloomulik tunnus. Tuum hõlmab ka endoplasmaatilist retikulumit ja golgi keha. See on prokarüootsete rakkude evolutsioon sisemembraanide süsteemi väljatöötamiseks, mis toimub teise prokarüooti enda sees assimileerimise teel. See võimaldab neil rakus toimuvaid erinevaid protsesse lahterdada või ära hoida ja vältida nende kattumist. See võimaldab nende uutel membraaniga seotud organellidel olla palju keerukamad, tõhusamad ja spetsialiseerunud kui siis, kui nad hõljuksid tsütoplasmas vabalt. See aga läheb raku palju suuremaks muutmise hinnaga ning selle ülalpidamiseks kulub palju raku energiat."

#, fuzzy
msgid "WIKI_NUCLEUS_PROCESSES"
msgstr "Protsesse pole"

msgid "WIKI_NUCLEUS_REQUIREMENTS"
msgstr ""

msgid "WIKI_NUCLEUS_SCIENTIFIC_BACKGROUND"
msgstr ""

msgid "WIKI_NUCLEUS_STRATEGY"
msgstr ""

msgid "WIKI_NUCLEUS_UPGRADES"
msgstr ""

#, fuzzy
msgid "WIKI_ORGANELLES_ROOT_INTRO"
msgstr "Organellid"

#, fuzzy
msgid "WIKI_OXYTOXISOME_EFFECTS"
msgstr "Modifitseeritud metabolosoom, mis vastutab toksilise aine OxyToxy NT primitiivse vormi tootmise eest."

#, fuzzy
msgid "WIKI_OXYTOXISOME_INTRO"
msgstr "Oksütoksisoom"

#, fuzzy
msgid "WIKI_OXYTOXISOME_MODIFICATIONS"
msgstr "Modifitseeritud metabolosoom, mis vastutab toksilise aine OxyToxy NT primitiivse vormi tootmise eest."

#, fuzzy
msgid "WIKI_OXYTOXISOME_PROCESSES"
msgstr "Muudab [thrive:compound type=\"atp\"][/thrive:compound] tüübiks [thrive:compound type=\"oxytoxy\"][/thrive:compound]. Hindamisskaalad kontsentratsiooniga [thrive:compound type=\"oxygen\"][/thrive:compound]. Võib vabastada toksiine, vajutades nuppu [thrive:input]g_fire_toxin[/thrive:input]. Kui [thrive:compound type=\"oxytoxy\"][/thrive:compound] kogus on väike, on pildistamine siiski võimalik, kuid sellega kaasneb väiksem kahju."

#, fuzzy
msgid "WIKI_OXYTOXISOME_REQUIREMENTS"
msgstr "Modifitseeritud metabolosoom, mis vastutab toksilise aine OxyToxy NT primitiivse vormi tootmise eest."

msgid "WIKI_OXYTOXISOME_SCIENTIFIC_BACKGROUND"
msgstr ""

#, fuzzy
msgid "WIKI_OXYTOXISOME_STRATEGY"
msgstr "Modifitseeritud metabolosoom, mis vastutab toksilise aine OxyToxy NT primitiivse vormi tootmise eest."

#, fuzzy
msgid "WIKI_OXYTOXISOME_UPGRADES"
msgstr "Modifitseeritud metabolosoom, mis vastutab toksilise aine OxyToxy NT primitiivse vormi tootmise eest."

#, fuzzy
msgid "WIKI_OXYTOXY_SYNTHESIS_COMMA_GLYCOLYSIS"
msgstr "Oksütotsiin"

#, fuzzy
msgid "WIKI_PAGE_ASCENSION"
msgstr "rustitsüaniin"

#, fuzzy
msgid "WIKI_PAGE_AWAKENING_STAGE"
msgstr "Sideaine"

#, fuzzy
msgid "WIKI_PAGE_AWARE_STAGE"
msgstr ""
"Kaugel võõral planeedil on vulkaanitegevuse ja meteoriidide kokkupõrked viinud universumis uue nähtuse väljakujunemiseni.\n"
"\n"
"Elu.\n"
"\n"
"Lihtsad mikroobid elavad ookeani sügavates piirkondades. Olete viimane universaalne ühine esivanem (LUCA) sellel planeedil.\n"
"\n"
"Selles vaenulikus maailmas ellujäämiseks peate koguma kokku kõik ühendid, mida leiate ja põlvkondade kaupa edasi arenema, et võistelda teiste mikroobiliikidega."

msgid "WIKI_PAGE_AXON"
msgstr ""

#, fuzzy
msgid "WIKI_PAGE_BINDING_AGENT"
msgstr "Sideaine"

#, fuzzy
msgid "WIKI_PAGE_BIOLUMINESCENT_VACUOLE"
msgstr "Bioluminestseeruv vakuool"

#, fuzzy
msgid "WIKI_PAGE_CHEMOPLAST"
msgstr "Kemoplast"

#, fuzzy
msgid "WIKI_PAGE_CHEMORECEPTOR"
msgstr "Kemoretseptor"

#, fuzzy
msgid "WIKI_PAGE_CHEMOSYNTHESIZING_PROTEINS"
msgstr "Kemosünteesivad valgud"

#, fuzzy
msgid "WIKI_PAGE_CHLOROPLAST"
msgstr "Kloroplast"

msgid "WIKI_PAGE_CILIA"
msgstr ""

#, fuzzy
msgid "WIKI_PAGE_COMPOUNDS"
msgstr "Tsütoplasma"

msgid "WIKI_PAGE_COMPOUND_SYSTEM_DEVELOPMENT"
msgstr ""

#, fuzzy
msgid "WIKI_PAGE_CYTOPLASM"
msgstr "Tsütoplasma"

#, fuzzy
msgid "WIKI_PAGE_DEVELOPMENT_ROOT"
msgstr "Asetage organell"

#, fuzzy
msgid "WIKI_PAGE_EDITORS_AND_MUTATIONS"
msgstr "Mitokondrid"

#, fuzzy
msgid "WIKI_PAGE_ENVIRONMENTAL_CONDITIONS"
msgstr "Mitokondrid"

#, fuzzy
msgid "WIKI_PAGE_FERROPLAST"
msgstr "Termoplast"

#, fuzzy
msgid "WIKI_PAGE_FLAGELLUM"
msgstr "Vibur"

#, fuzzy
msgid "WIKI_PAGE_HELP_AND_TIPS"
msgstr "Kemoplast"

#, fuzzy
msgid "WIKI_PAGE_HYDROGENASE"
msgstr "Lämmastik"

#, fuzzy
msgid "WIKI_PAGE_INDUSTRIAL_STAGE"
msgstr "Sideaine"

#, fuzzy
msgid "WIKI_PAGE_LYSOSOME"
msgstr "Oksütoksisoom"

#, fuzzy
msgid "WIKI_PAGE_MACROSCOPIC_STAGE"
msgstr "Lämmastik"

#, fuzzy
msgid "WIKI_PAGE_MECHANICS_ROOT"
msgstr "Asetage organell"

#, fuzzy
msgid "WIKI_PAGE_MELANOSOME"
msgstr "Oksütoksisoom"

#, fuzzy
msgid "WIKI_PAGE_METABOLOSOMES"
msgstr "Metabolosoomid"

#, fuzzy
msgid "WIKI_PAGE_MICROBE_STAGE"
msgstr "Lämmastik"

#, fuzzy
msgid "WIKI_PAGE_MITOCHONDRION"
msgstr "Mitokondrid"

#, fuzzy
msgid "WIKI_PAGE_MULTICELLULAR_STAGE"
msgstr "Liikuge mängu järgmisse etappi (mitmerakuline). Saadaval, kui teil on piisavalt suur rakukoloonia."

#, fuzzy
msgid "WIKI_PAGE_MYOFIBRIL"
msgstr "Pilus"

#, fuzzy
msgid "WIKI_PAGE_NITROGENASE"
msgstr "Lämmastik"

#, fuzzy
msgid "WIKI_PAGE_NITROPLAST"
msgstr "Lämmastikku fikseeriv plastiid"

#, fuzzy
msgid "WIKI_PAGE_NUCLEUS"
msgstr "Tuum"

#, fuzzy
msgid "WIKI_PAGE_ORGANELLES_ROOT"
msgstr "Asetage organell"

#, fuzzy
msgid "WIKI_PAGE_OXYTOXISOME"
msgstr "Oksütoksisoom"

msgid "WIKI_PAGE_PERFORATOR_PILUS"
msgstr ""

#, fuzzy
msgid "WIKI_PAGE_PROTOPLASM"
msgstr "Protoplasma"

#, fuzzy
msgid "WIKI_PAGE_REPRODUCTION"
msgstr "Protoplasma"

#, fuzzy
msgid "WIKI_PAGE_RUSTICYANIN"
msgstr "rustitsüaniin"

#, fuzzy
msgid "WIKI_PAGE_SIGNALING_AGENT"
msgstr "Signaaliagent"

msgid "WIKI_PAGE_SLIME_JET"
msgstr ""

#, fuzzy
msgid "WIKI_PAGE_SOCIETY_STAGE"
msgstr ""
"Kaugel võõral planeedil on vulkaanitegevuse ja meteoriidide kokkupõrked viinud universumis uue nähtuse väljakujunemiseni.\n"
"\n"
"Elu.\n"
"\n"
"Lihtsad mikroobid elavad ookeani sügavates piirkondades. Olete viimane universaalne ühine esivanem (LUCA) sellel planeedil.\n"
"\n"
"Selles vaenulikus maailmas ellujäämiseks peate koguma kokku kõik ühendid, mida leiate ja põlvkondade kaupa edasi arenema, et võistelda teiste mikroobiliikidega."

#, fuzzy
msgid "WIKI_PAGE_SPACE_STAGE"
msgstr "Signaaliagent"

#, fuzzy
msgid "WIKI_PAGE_STAGES_ROOT"
msgstr "Asetage organell"

#, fuzzy
msgid "WIKI_PAGE_THERMOPLAST"
msgstr "Termoplast"

#, fuzzy
msgid "WIKI_PAGE_THERMOSYNTHASE"
msgstr "Kemosüntees"

#, fuzzy
msgid "WIKI_PAGE_THE_PATCH_MAP"
msgstr "Termoplast"

#, fuzzy
msgid "WIKI_PAGE_THYLAKOIDS"
msgstr "Tülakoidid"

#, fuzzy
msgid "WIKI_PAGE_TOXIN_VACUOLE"
msgstr ""
"Toksiin\n"
"Vacuool"

#, fuzzy
msgid "WIKI_PAGE_VACUOLE"
msgstr ""
"Toksiin\n"
"Vacuool"

msgid "WIKI_PERFORATOR_PILUS_EFFECTS"
msgstr ""

msgid "WIKI_PERFORATOR_PILUS_INTRO"
msgstr ""

msgid "WIKI_PERFORATOR_PILUS_MODIFICATIONS"
msgstr ""

msgid "WIKI_PERFORATOR_PILUS_PROCESSES"
msgstr ""

msgid "WIKI_PERFORATOR_PILUS_REQUIREMENTS"
msgstr ""

msgid "WIKI_PERFORATOR_PILUS_SCIENTIFIC_BACKGROUND"
msgstr ""

msgid "WIKI_PERFORATOR_PILUS_STRATEGY"
msgstr ""

msgid "WIKI_PERFORATOR_PILUS_UPGRADES"
msgstr ""

#, fuzzy
msgid "WIKI_PROTEIN_RESPIRATION"
msgstr "Aeroobne hingamine"

#, fuzzy
msgid "WIKI_PROTOPLASM_EFFECTS"
msgstr "Protoplasma"

#, fuzzy
msgid "WIKI_PROTOPLASM_INTRO"
msgstr "Protoplasma"

msgid "WIKI_PROTOPLASM_MODIFICATIONS"
msgstr ""

#, fuzzy
msgid "WIKI_PROTOPLASM_PROCESSES"
msgstr "Muudab [thrive:compound type=\"glucose\"][/thrive:compound] tüübiks [thrive:compound type=\"atp\"][/thrive:compound]."

msgid "WIKI_PROTOPLASM_REQUIREMENTS"
msgstr ""

msgid "WIKI_PROTOPLASM_SCIENTIFIC_BACKGROUND"
msgstr ""

msgid "WIKI_PROTOPLASM_STRATEGY"
msgstr ""

msgid "WIKI_PROTOPLASM_UPGRADES"
msgstr ""

msgid "WIKI_PULLING_CILIA"
msgstr ""

#, fuzzy
msgid "WIKI_REPRODUCTION_BUTTON"
msgstr "Protoplasma"

#, fuzzy
msgid "WIKI_REPRODUCTION_INTRO"
msgstr "Protoplasma"

msgid "WIKI_REPRODUCTION_REPRODUCTION_IN_THE_MICROBE_STAGE"
msgstr ""

msgid "WIKI_ROOT_BODY"
msgstr ""

msgid "WIKI_ROOT_HEADING"
msgstr ""

#, fuzzy
msgid "WIKI_RUSTICYANIN_EFFECTS"
msgstr "Rustitsüaniin on valk, mis on võimeline kasutama gaasilist süsinikdioksiidi ja hapnikku, et oksüdeerida rauda ühest keemilisest olekust teise. See protsess, mida nimetatakse raudseks hingamiseks, vabastab energiat, mida rakk saab seejärel koguda."

#, fuzzy
msgid "WIKI_RUSTICYANIN_INTRO"
msgstr "Rustitsüaniin on valk, mis on võimeline kasutama gaasilist süsinikdioksiidi ja hapnikku, et oksüdeerida rauda ühest keemilisest olekust teise. See protsess, mida nimetatakse raudseks hingamiseks, vabastab energiat, mida rakk saab seejärel koguda."

#, fuzzy
msgid "WIKI_RUSTICYANIN_MODIFICATIONS"
msgstr "Rustitsüaniin on valk, mis on võimeline kasutama gaasilist süsinikdioksiidi ja hapnikku, et oksüdeerida rauda ühest keemilisest olekust teise. See protsess, mida nimetatakse raudseks hingamiseks, vabastab energiat, mida rakk saab seejärel koguda."

#, fuzzy
msgid "WIKI_RUSTICYANIN_PROCESSES"
msgstr "Muudab [thrive:compound type=\"iron\"][/thrive:compound] tüübiks [thrive:compound type=\"atp\"][/thrive:compound]. Hindamisskaalad kontsentratsiooniga [thrive:compound type=\"süsinikdioksiid\"][/thrive:compound] ja [thrive:compound type=\"hapnik\"][/thrive:ühend]."

msgid "WIKI_RUSTICYANIN_REQUIREMENTS"
msgstr ""

#, fuzzy
msgid "WIKI_RUSTICYANIN_SCIENTIFIC_BACKGROUND"
msgstr "Rustitsüaniin on valk, mis on võimeline kasutama gaasilist süsinikdioksiidi ja hapnikku, et oksüdeerida rauda ühest keemilisest olekust teise. See protsess, mida nimetatakse raudseks hingamiseks, vabastab energiat, mida rakk saab seejärel koguda."

#, fuzzy
msgid "WIKI_RUSTICYANIN_STRATEGY"
msgstr "Rustitsüaniin on valk, mis on võimeline kasutama gaasilist süsinikdioksiidi ja hapnikku, et oksüdeerida rauda ühest keemilisest olekust teise. See protsess, mida nimetatakse raudseks hingamiseks, vabastab energiat, mida rakk saab seejärel koguda."

#, fuzzy
msgid "WIKI_RUSTICYANIN_UPGRADES"
msgstr "Rustitsüaniin on valk, mis on võimeline kasutama gaasilist süsinikdioksiidi ja hapnikku, et oksüdeerida rauda ühest keemilisest olekust teise. See protsess, mida nimetatakse raudseks hingamiseks, vabastab energiat, mida rakk saab seejärel koguda."

#, fuzzy
msgid "WIKI_SIGNALING_AGENT_EFFECTS"
msgstr "Signaaliagent"

#, fuzzy
msgid "WIKI_SIGNALING_AGENT_INTRO"
msgstr "Signaaliagent"

#, fuzzy
msgid "WIKI_SIGNALING_AGENT_MODIFICATIONS"
msgstr "Signaalained võimaldavad rakkudel luua kemikaale, millele teised rakud võivad reageerida. Signaalkemikaale saab kasutada teiste rakkude meelitamiseks või ohu eest hoiatamiseks, et nad põgeneksid.st."

#, fuzzy
msgid "WIKI_SIGNALING_AGENT_PROCESSES"
msgstr "Hoidke all [thrive:input]g_pack_käske[/thrive:input], et avada menüü teistele oma liigi liikmetele käskude andmiseks."

#, fuzzy
msgid "WIKI_SIGNALING_AGENT_REQUIREMENTS"
msgstr "Signaalained võimaldavad rakkudel luua kemikaale, millele teised rakud võivad reageerida. Signaalkemikaale saab kasutada teiste rakkude meelitamiseks või ohu eest hoiatamiseks, et nad põgeneksid.st."

#, fuzzy
msgid "WIKI_SIGNALING_AGENT_SCIENTIFIC_BACKGROUND"
msgstr "Signaalained võimaldavad rakkudel luua kemikaale, millele teised rakud võivad reageerida. Signaalkemikaale saab kasutada teiste rakkude meelitamiseks või ohu eest hoiatamiseks, et nad põgeneksid.st."

#, fuzzy
msgid "WIKI_SIGNALING_AGENT_STRATEGY"
msgstr "Signaaliagent"

#, fuzzy
msgid "WIKI_SIGNALING_AGENT_UPGRADES"
msgstr "Signaaliagent"

#, fuzzy
msgid "WIKI_SLIME_JET_EFFECTS"
msgstr "Raku kleepuv sisemus. Tsütoplasma on põhiline segu ioonidest, valkudest ja muudest vees lahustunud ainetest, mis täidavad raku sisemuse. Üks selle ülesandeid on glükolüüs, glükoosi muundamine ATP energiaks. Et rakkudel, millel puuduvad organellid, on arenenum ainevahetus, loodavad nad energiat just sellele. Seda kasutatakse ka molekulide säilitamiseks rakus ja raku suuruse suurendamiseks."

#, fuzzy
msgid "WIKI_SLIME_JET_INTRO"
msgstr "Raku kleepuv sisemus. Tsütoplasma on põhiline segu ioonidest, valkudest ja muudest vees lahustunud ainetest, mis täidavad raku sisemuse. Üks selle ülesandeid on glükolüüs, glükoosi muundamine ATP energiaks. Et rakkudel, millel puuduvad organellid, on arenenum ainevahetus, loodavad nad energiat just sellele. Seda kasutatakse ka molekulide säilitamiseks rakus ja raku suuruse suurendamiseks."

#, fuzzy
msgid "WIKI_SLIME_JET_MODIFICATIONS"
msgstr "Raku kleepuv sisemus. Tsütoplasma on põhiline segu ioonidest, valkudest ja muudest vees lahustunud ainetest, mis täidavad raku sisemuse. Üks selle ülesandeid on glükolüüs, glükoosi muundamine ATP energiaks. Et rakkudel, millel puuduvad organellid, on arenenum ainevahetus, loodavad nad energiat just sellele. Seda kasutatakse ka molekulide säilitamiseks rakus ja raku suuruse suurendamiseks."

#, fuzzy
msgid "WIKI_SLIME_JET_PROCESSES"
msgstr "Muudab [thrive:compound type=\"glucose\"][/thrive:compound] tüübiks [thrive:compound type=\"atp\"][/thrive:compound]."

msgid "WIKI_SLIME_JET_REQUIREMENTS"
msgstr ""

msgid "WIKI_SLIME_JET_SCIENTIFIC_BACKGROUND"
msgstr ""

msgid "WIKI_SLIME_JET_STRATEGY"
msgstr ""

msgid "WIKI_SLIME_JET_UPGRADES"
msgstr ""

msgid "WIKI_SOCIETY_STAGE_CURRENT_DEVELOPMENT"
msgstr ""

#, fuzzy
msgid "WIKI_SOCIETY_STAGE_FEATURES"
msgstr ""
"Kaugel võõral planeedil on vulkaanitegevuse ja meteoriidide kokkupõrked viinud universumis uue nähtuse väljakujunemiseni.\n"
"\n"
"Elu.\n"
"\n"
"Lihtsad mikroobid elavad ookeani sügavates piirkondades. Olete viimane universaalne ühine esivanem (LUCA) sellel planeedil.\n"
"\n"
"Selles vaenulikus maailmas ellujäämiseks peate koguma kokku kõik ühendid, mida leiate ja põlvkondade kaupa edasi arenema, et võistelda teiste mikroobiliikidega."

#, fuzzy
msgid "WIKI_SOCIETY_STAGE_INTRO"
msgstr "Raku kleepuv sisemus. Tsütoplasma on põhiline segu ioonidest, valkudest ja muudest vees lahustunud ainetest, mis täidavad raku sisemuse. Üks selle ülesandeid on glükolüüs, glükoosi muundamine ATP energiaks. Et rakkudel, millel puuduvad organellid, on arenenum ainevahetus, loodavad nad energiat just sellele. Seda kasutatakse ka molekulide säilitamiseks rakus ja raku suuruse suurendamiseks."

#, fuzzy
msgid "WIKI_SOCIETY_STAGE_OVERVIEW"
msgstr ""
"Kaugel võõral planeedil on vulkaanitegevuse ja meteoriidide kokkupõrked viinud universumis uue nähtuse väljakujunemiseni.\n"
"\n"
"Elu.\n"
"\n"
"Lihtsad mikroobid elavad ookeani sügavates piirkondades. Olete viimane universaalne ühine esivanem (LUCA) sellel planeedil.\n"
"\n"
"Selles vaenulikus maailmas ellujäämiseks peate koguma kokku kõik ühendid, mida leiate ja põlvkondade kaupa edasi arenema, et võistelda teiste mikroobiliikidega."

#, fuzzy
msgid "WIKI_SOCIETY_STAGE_TRANSITIONS"
msgstr ""
"Kaugel võõral planeedil on vulkaanitegevuse ja meteoriidide kokkupõrked viinud universumis uue nähtuse väljakujunemiseni.\n"
"\n"
"Elu.\n"
"\n"
"Lihtsad mikroobid elavad ookeani sügavates piirkondades. Olete viimane universaalne ühine esivanem (LUCA) sellel planeedil.\n"
"\n"
"Selles vaenulikus maailmas ellujäämiseks peate koguma kokku kõik ühendid, mida leiate ja põlvkondade kaupa edasi arenema, et võistelda teiste mikroobiliikidega."

#, fuzzy
msgid "WIKI_SOCIETY_STAGE_UI"
msgstr ""
"Kaugel võõral planeedil on vulkaanitegevuse ja meteoriidide kokkupõrked viinud universumis uue nähtuse väljakujunemiseni.\n"
"\n"
"Elu.\n"
"\n"
"Lihtsad mikroobid elavad ookeani sügavates piirkondades. Olete viimane universaalne ühine esivanem (LUCA) sellel planeedil.\n"
"\n"
"Selles vaenulikus maailmas ellujäämiseks peate koguma kokku kõik ühendid, mida leiate ja põlvkondade kaupa edasi arenema, et võistelda teiste mikroobiliikidega."

msgid "WIKI_SPACE_STAGE_CURRENT_DEVELOPMENT"
msgstr ""

#, fuzzy
msgid "WIKI_SPACE_STAGE_FEATURES"
msgstr "Tuum"

#, fuzzy
msgid "WIKI_SPACE_STAGE_INTRO"
msgstr "Raku kleepuv sisemus. Tsütoplasma on põhiline segu ioonidest, valkudest ja muudest vees lahustunud ainetest, mis täidavad raku sisemuse. Üks selle ülesandeid on glükolüüs, glükoosi muundamine ATP energiaks. Et rakkudel, millel puuduvad organellid, on arenenum ainevahetus, loodavad nad energiat just sellele. Seda kasutatakse ka molekulide säilitamiseks rakus ja raku suuruse suurendamiseks."

#, fuzzy
msgid "WIKI_SPACE_STAGE_OVERVIEW"
msgstr ""
"Kaugel võõral planeedil on vulkaanitegevuse ja meteoriidide kokkupõrked viinud universumis uue nähtuse väljakujunemiseni.\n"
"\n"
"Elu.\n"
"\n"
"Lihtsad mikroobid elavad ookeani sügavates piirkondades. Olete viimane universaalne ühine esivanem (LUCA) sellel planeedil.\n"
"\n"
"Selles vaenulikus maailmas ellujäämiseks peate koguma kokku kõik ühendid, mida leiate ja põlvkondade kaupa edasi arenema, et võistelda teiste mikroobiliikidega."

#, fuzzy
msgid "WIKI_SPACE_STAGE_TRANSITIONS"
msgstr "Lämmastik"

#, fuzzy
msgid "WIKI_SPACE_STAGE_UI"
msgstr ""
"Kaugel võõral planeedil on vulkaanitegevuse ja meteoriidide kokkupõrked viinud universumis uue nähtuse väljakujunemiseni.\n"
"\n"
"Elu.\n"
"\n"
"Lihtsad mikroobid elavad ookeani sügavates piirkondades. Olete viimane universaalne ühine esivanem (LUCA) sellel planeedil.\n"
"\n"
"Selles vaenulikus maailmas ellujäämiseks peate koguma kokku kõik ühendid, mida leiate ja põlvkondade kaupa edasi arenema, et võistelda teiste mikroobiliikidega."

#, fuzzy
msgid "WIKI_STAGES_ROOT_INTRO"
msgstr "Organellid"

#, fuzzy
msgid "WIKI_TBA"
msgstr "meie Viki"

#, fuzzy
msgid "WIKI_THERMOPLAST_EFFECTS"
msgstr "Termoplast on kahekordne membraanstruktuur, mis sisaldab termotundlikke pigmente, mis on virnastatud membraanikottidesse. See on prokarüoot, mis on oma eukarüootse peremehe poolt kasutamiseks assimileeritud. Termoplastis olevad pigmendid on võimelised kasutama ümbritseva soojuse erinevuste energiat, et toota veest glükoosi ja gaasilist süsinikdioksiidi protsessis, mida nimetatakse termosünteesiks. Selle glükoosi tootmise kiirus sõltub süsinikdioksiidi kontsentratsioonist ja temperatuurist."

#, fuzzy
msgid "WIKI_THERMOPLAST_INTRO"
msgstr "Termoplast on kahekordne membraanstruktuur, mis sisaldab termotundlikke pigmente, mis on virnastatud membraanikottidesse. See on prokarüoot, mis on oma eukarüootse peremehe poolt kasutamiseks assimileeritud. Termoplastis olevad pigmendid on võimelised kasutama ümbritseva soojuse erinevuste energiat, et toota veest glükoosi ja gaasilist süsinikdioksiidi protsessis, mida nimetatakse termosünteesiks. Selle glükoosi tootmise kiirus sõltub süsinikdioksiidi kontsentratsioonist ja temperatuurist."

#, fuzzy
msgid "WIKI_THERMOPLAST_MODIFICATIONS"
msgstr "Termoplast on kahekordne membraanstruktuur, mis sisaldab termotundlikke pigmente, mis on virnastatud membraanikottidesse. See on prokarüoot, mis on oma eukarüootse peremehe poolt kasutamiseks assimileeritud. Termoplastis olevad pigmendid on võimelised kasutama ümbritseva soojuse erinevuste energiat, et toota veest glükoosi ja gaasilist süsinikdioksiidi protsessis, mida nimetatakse termosünteesiks. Selle glükoosi tootmise kiirus sõltub süsinikdioksiidi kontsentratsioonist ja temperatuurist."

#, fuzzy
msgid "WIKI_THERMOPLAST_PROCESSES"
msgstr "Toodab [thrive:compound type=\"glucose\"][/thrive:compound]. Hindamisskaalad [thrive:compound type=\"süsinikdioksiid\"][/thrive:compound] kontsentratsiooni ja temperatuuriga."

msgid "WIKI_THERMOPLAST_REQUIREMENTS"
msgstr ""

#, fuzzy
msgid "WIKI_THERMOPLAST_SCIENTIFIC_BACKGROUND"
msgstr "Termoplast on kahekordne membraanstruktuur, mis sisaldab termotundlikke pigmente, mis on virnastatud membraanikottidesse. See on prokarüoot, mis on oma eukarüootse peremehe poolt kasutamiseks assimileeritud. Termoplastis olevad pigmendid on võimelised kasutama ümbritseva soojuse erinevuste energiat, et toota veest glükoosi ja gaasilist süsinikdioksiidi protsessis, mida nimetatakse termosünteesiks. Selle glükoosi tootmise kiirus sõltub süsinikdioksiidi kontsentratsioonist ja temperatuurist."

#, fuzzy
msgid "WIKI_THERMOPLAST_STRATEGY"
msgstr "Termoplast on kahekordne membraanstruktuur, mis sisaldab termotundlikke pigmente, mis on virnastatud membraanikottidesse. See on prokarüoot, mis on oma eukarüootse peremehe poolt kasutamiseks assimileeritud. Termoplastis olevad pigmendid on võimelised kasutama ümbritseva soojuse erinevuste energiat, et toota veest glükoosi ja gaasilist süsinikdioksiidi protsessis, mida nimetatakse termosünteesiks. Selle glükoosi tootmise kiirus sõltub süsinikdioksiidi kontsentratsioonist ja temperatuurist."

#, fuzzy
msgid "WIKI_THERMOPLAST_UPGRADES"
msgstr "Termoplast on kahekordne membraanstruktuur, mis sisaldab termotundlikke pigmente, mis on virnastatud membraanikottidesse. See on prokarüoot, mis on oma eukarüootse peremehe poolt kasutamiseks assimileeritud. Termoplastis olevad pigmendid on võimelised kasutama ümbritseva soojuse erinevuste energiat, et toota veest glükoosi ja gaasilist süsinikdioksiidi protsessis, mida nimetatakse termosünteesiks. Selle glükoosi tootmise kiirus sõltub süsinikdioksiidi kontsentratsioonist ja temperatuurist."

#, fuzzy
msgid "WIKI_THERMOSYNTHASE_EFFECTS"
msgstr "Kemosüntees"

#, fuzzy
msgid "WIKI_THERMOSYNTHASE_INTRO"
msgstr "Kemosüntees"

#, fuzzy
msgid "WIKI_THERMOSYNTHASE_MODIFICATIONS"
msgstr "Termoplast on kahekordne membraanstruktuur, mis sisaldab termotundlikke pigmente, mis on virnastatud membraanikottidesse. See on prokarüoot, mis on oma eukarüootse peremehe poolt kasutamiseks assimileeritud. Termoplastis olevad pigmendid on võimelised kasutama ümbritseva soojuse erinevuste energiat, et toota veest glükoosi ja gaasilist süsinikdioksiidi protsessis, mida nimetatakse termosünteesiks. Selle glükoosi tootmise kiirus sõltub süsinikdioksiidi kontsentratsioonist ja temperatuurist."

#, fuzzy
msgid "WIKI_THERMOSYNTHASE_PROCESSES"
msgstr "Toodab [thrive:compound type=\"glucose\"][/thrive:compound]. Hindamisskaalad [thrive:compound type=\"süsinikdioksiid\"][/thrive:compound] kontsentratsiooni ja temperatuuriga."

#, fuzzy
msgid "WIKI_THERMOSYNTHASE_REQUIREMENTS"
msgstr "Termoplast on kahekordne membraanstruktuur, mis sisaldab termotundlikke pigmente, mis on virnastatud membraanikottidesse. See on prokarüoot, mis on oma eukarüootse peremehe poolt kasutamiseks assimileeritud. Termoplastis olevad pigmendid on võimelised kasutama ümbritseva soojuse erinevuste energiat, et toota veest glükoosi ja gaasilist süsinikdioksiidi protsessis, mida nimetatakse termosünteesiks. Selle glükoosi tootmise kiirus sõltub süsinikdioksiidi kontsentratsioonist ja temperatuurist."

#, fuzzy
msgid "WIKI_THERMOSYNTHASE_SCIENTIFIC_BACKGROUND"
msgstr "Termoplast on kahekordne membraanstruktuur, mis sisaldab termotundlikke pigmente, mis on virnastatud membraanikottidesse. See on prokarüoot, mis on oma eukarüootse peremehe poolt kasutamiseks assimileeritud. Termoplastis olevad pigmendid on võimelised kasutama ümbritseva soojuse erinevuste energiat, et toota veest glükoosi ja gaasilist süsinikdioksiidi protsessis, mida nimetatakse termosünteesiks. Selle glükoosi tootmise kiirus sõltub süsinikdioksiidi kontsentratsioonist ja temperatuurist."

#, fuzzy
msgid "WIKI_THERMOSYNTHASE_STRATEGY"
msgstr "Termoplast on kahekordne membraanstruktuur, mis sisaldab termotundlikke pigmente, mis on virnastatud membraanikottidesse. See on prokarüoot, mis on oma eukarüootse peremehe poolt kasutamiseks assimileeritud. Termoplastis olevad pigmendid on võimelised kasutama ümbritseva soojuse erinevuste energiat, et toota veest glükoosi ja gaasilist süsinikdioksiidi protsessis, mida nimetatakse termosünteesiks. Selle glükoosi tootmise kiirus sõltub süsinikdioksiidi kontsentratsioonist ja temperatuurist."

#, fuzzy
msgid "WIKI_THERMOSYNTHASE_UPGRADES"
msgstr "Termoplast on kahekordne membraanstruktuur, mis sisaldab termotundlikke pigmente, mis on virnastatud membraanikottidesse. See on prokarüoot, mis on oma eukarüootse peremehe poolt kasutamiseks assimileeritud. Termoplastis olevad pigmendid on võimelised kasutama ümbritseva soojuse erinevuste energiat, et toota veest glükoosi ja gaasilist süsinikdioksiidi protsessis, mida nimetatakse termosünteesiks. Selle glükoosi tootmise kiirus sõltub süsinikdioksiidi kontsentratsioonist ja temperatuurist."

msgid "WIKI_THE_PATCH_MAP_FOG_OF_WAR"
msgstr ""

#, fuzzy
msgid "WIKI_THE_PATCH_MAP_INTRO"
msgstr "Termoplast on kahekordne membraanstruktuur, mis sisaldab termotundlikke pigmente, mis on virnastatud membraanikottidesse. See on prokarüoot, mis on oma eukarüootse peremehe poolt kasutamiseks assimileeritud. Termoplastis olevad pigmendid on võimelised kasutama ümbritseva soojuse erinevuste energiat, et toota veest glükoosi ja gaasilist süsinikdioksiidi protsessis, mida nimetatakse termosünteesiks. Selle glükoosi tootmise kiirus sõltub süsinikdioksiidi kontsentratsioonist ja temperatuurist."

#, fuzzy
msgid "WIKI_THE_PATCH_MAP_PATCHES"
msgstr "Termoplast on kahekordne membraanstruktuur, mis sisaldab termotundlikke pigmente, mis on virnastatud membraanikottidesse. See on prokarüoot, mis on oma eukarüootse peremehe poolt kasutamiseks assimileeritud. Termoplastis olevad pigmendid on võimelised kasutama ümbritseva soojuse erinevuste energiat, et toota veest glükoosi ja gaasilist süsinikdioksiidi protsessis, mida nimetatakse termosünteesiks. Selle glükoosi tootmise kiirus sõltub süsinikdioksiidi kontsentratsioonist ja temperatuurist."

msgid "WIKI_THE_PATCH_MAP_THE_PATCH_MAP"
msgstr ""

#, fuzzy
msgid "WIKI_THYLAKOIDS_EFFECTS"
msgstr "Tülakoidid on valkude ja valgustundlike pigmentide klastrid. Pigmendid on võimelised fotosünteesiks kutsutava protsessi käigus kasutama valguse energiat glükoosi tootmiseks veest ja gaasilisest süsinikdioksiidist. Need pigmendid annavad neile ka erilise värvi. Nende glükoosi tootmise kiirus sõltub süsinikdioksiidi kontsentratsioonist ja valguse intensiivsusest. Kuna tülakoidid suspendeeritakse otse tsütoplasmas, teostab ümbritsev vedelik teatud glükolüüsi."

#, fuzzy
msgid "WIKI_THYLAKOIDS_INTRO"
msgstr "Tülakoidid on valkude ja valgustundlike pigmentide klastrid. Pigmendid on võimelised fotosünteesiks kutsutava protsessi käigus kasutama valguse energiat glükoosi tootmiseks veest ja gaasilisest süsinikdioksiidist. Need pigmendid annavad neile ka erilise värvi. Nende glükoosi tootmise kiirus sõltub süsinikdioksiidi kontsentratsioonist ja valguse intensiivsusest. Kuna tülakoidid suspendeeritakse otse tsütoplasmas, teostab ümbritsev vedelik teatud glükolüüsi."

#, fuzzy
msgid "WIKI_THYLAKOIDS_MODIFICATIONS"
msgstr "Tülakoidid on valkude ja valgustundlike pigmentide klastrid. Pigmendid on võimelised fotosünteesiks kutsutava protsessi käigus kasutama valguse energiat glükoosi tootmiseks veest ja gaasilisest süsinikdioksiidist. Need pigmendid annavad neile ka erilise värvi. Nende glükoosi tootmise kiirus sõltub süsinikdioksiidi kontsentratsioonist ja valguse intensiivsusest. Kuna tülakoidid suspendeeritakse otse tsütoplasmas, teostab ümbritsev vedelik teatud glükolüüsi."

msgid "WIKI_THYLAKOIDS_PROCESSES"
msgstr ""

msgid "WIKI_THYLAKOIDS_REQUIREMENTS"
msgstr ""

#, fuzzy
msgid "WIKI_THYLAKOIDS_SCIENTIFIC_BACKGROUND"
msgstr "Tülakoidid on valkude ja valgustundlike pigmentide klastrid. Pigmendid on võimelised fotosünteesiks kutsutava protsessi käigus kasutama valguse energiat glükoosi tootmiseks veest ja gaasilisest süsinikdioksiidist. Need pigmendid annavad neile ka erilise värvi. Nende glükoosi tootmise kiirus sõltub süsinikdioksiidi kontsentratsioonist ja valguse intensiivsusest. Kuna tülakoidid suspendeeritakse otse tsütoplasmas, teostab ümbritsev vedelik teatud glükolüüsi."

#, fuzzy
msgid "WIKI_THYLAKOIDS_STRATEGY"
msgstr "Tülakoidid on valkude ja valgustundlike pigmentide klastrid. Pigmendid on võimelised fotosünteesiks kutsutava protsessi käigus kasutama valguse energiat glükoosi tootmiseks veest ja gaasilisest süsinikdioksiidist. Need pigmendid annavad neile ka erilise värvi. Nende glükoosi tootmise kiirus sõltub süsinikdioksiidi kontsentratsioonist ja valguse intensiivsusest. Kuna tülakoidid suspendeeritakse otse tsütoplasmas, teostab ümbritsev vedelik teatud glükolüüsi."

#, fuzzy
msgid "WIKI_THYLAKOIDS_UPGRADES"
msgstr "Tülakoidid on valkude ja valgustundlike pigmentide klastrid. Pigmendid on võimelised fotosünteesiks kutsutava protsessi käigus kasutama valguse energiat glükoosi tootmiseks veest ja gaasilisest süsinikdioksiidist. Need pigmendid annavad neile ka erilise värvi. Nende glükoosi tootmise kiirus sõltub süsinikdioksiidi kontsentratsioonist ja valguse intensiivsusest. Kuna tülakoidid suspendeeritakse otse tsütoplasmas, teostab ümbritsev vedelik teatud glükolüüsi."

#, fuzzy
msgid "WIKI_TOXIN_VACUOLE_EFFECTS"
msgstr "Toksiinivakuool on vakuool, mida on modifitseeritud oksütoksütoksiinide spetsiifiliseks tootmiseks, säilitamiseks ja sekreteerimiseks. Rohkem toksiinide vakuoole suurendab toksiinide vabanemise kiirust."

#, fuzzy
msgid "WIKI_TOXIN_VACUOLE_INTRO"
msgstr ""
"Toksiin\n"
"Vacuool"

#, fuzzy
msgid "WIKI_TOXIN_VACUOLE_MODIFICATIONS"
msgstr "Toksiinivakuool on vakuool, mida on modifitseeritud oksütoksütoksiinide spetsiifiliseks tootmiseks, säilitamiseks ja sekreteerimiseks. Rohkem toksiinide vakuoole suurendab toksiinide vabanemise kiirust."

#, fuzzy
msgid "WIKI_TOXIN_VACUOLE_PROCESSES"
msgstr "Muudab [thrive:compound type=\"atp\"][/thrive:compound] tüübiks [thrive:compound type=\"oxytoxy\"][/thrive:compound]. Hindamisskaalad kontsentratsiooniga [thrive:compound type=\"oxygen\"][/thrive:compound]. Võib vabastada toksiine, vajutades nuppu [thrive:input]g_fire_toxin[/thrive:input]. Kui [thrive:compound type=\"oxytoxy\"][/thrive:compound] kogus on väike, on pildistamine siiski võimalik, kuid sellega kaasneb väiksem kahju."

#, fuzzy
msgid "WIKI_TOXIN_VACUOLE_REQUIREMENTS"
msgstr "Toksiinivakuool on vakuool, mida on modifitseeritud oksütoksütoksiinide spetsiifiliseks tootmiseks, säilitamiseks ja sekreteerimiseks. Rohkem toksiinide vakuoole suurendab toksiinide vabanemise kiirust."

#, fuzzy
msgid "WIKI_TOXIN_VACUOLE_SCIENTIFIC_BACKGROUND"
msgstr "Toksiinivakuool on vakuool, mida on modifitseeritud oksütoksütoksiinide spetsiifiliseks tootmiseks, säilitamiseks ja sekreteerimiseks. Rohkem toksiinide vakuoole suurendab toksiinide vabanemise kiirust."

#, fuzzy
msgid "WIKI_TOXIN_VACUOLE_STRATEGY"
msgstr "Toksiinivakuool on vakuool, mida on modifitseeritud oksütoksütoksiinide spetsiifiliseks tootmiseks, säilitamiseks ja sekreteerimiseks. Rohkem toksiinide vakuoole suurendab toksiinide vabanemise kiirust."

#, fuzzy
msgid "WIKI_TOXIN_VACUOLE_UPGRADES"
msgstr "Toksiinivakuool on vakuool, mida on modifitseeritud oksütoksütoksiinide spetsiifiliseks tootmiseks, säilitamiseks ja sekreteerimiseks. Rohkem toksiinide vakuoole suurendab toksiinide vabanemise kiirust."

msgid "WIKI_VACUOLE_EFFECTS"
msgstr ""

#, fuzzy
msgid "WIKI_VACUOLE_INTRO"
msgstr "Toksiinivakuool on vakuool, mida on modifitseeritud oksütoksütoksiinide spetsiifiliseks tootmiseks, säilitamiseks ja sekreteerimiseks. Rohkem toksiinide vakuoole suurendab toksiinide vabanemise kiirust."

#, fuzzy
msgid "WIKI_VACUOLE_MODIFICATIONS"
msgstr "Toksiinivakuool on vakuool, mida on modifitseeritud oksütoksütoksiinide spetsiifiliseks tootmiseks, säilitamiseks ja sekreteerimiseks. Rohkem toksiinide vakuoole suurendab toksiinide vabanemise kiirust."

#, fuzzy
msgid "WIKI_VACUOLE_PROCESSES"
msgstr "Muudab [thrive:compound type=\"atp\"][/thrive:compound] tüübiks [thrive:compound type=\"oxytoxy\"][/thrive:compound]. Hindamisskaalad kontsentratsiooniga [thrive:compound type=\"oxygen\"][/thrive:compound]. Võib vabastada toksiine, vajutades nuppu [thrive:input]g_fire_toxin[/thrive:input]. Kui [thrive:compound type=\"oxytoxy\"][/thrive:compound] kogus on väike, on pildistamine siiski võimalik, kuid sellega kaasneb väiksem kahju."

msgid "WIKI_VACUOLE_REQUIREMENTS"
msgstr ""

msgid "WIKI_VACUOLE_SCIENTIFIC_BACKGROUND"
msgstr ""

msgid "WIKI_VACUOLE_STRATEGY"
msgstr ""

msgid "WIKI_VACUOLE_UPGRADES"
msgstr ""

#, fuzzy
msgid "WIKI_YES"
msgstr "meie Viki"

msgid "WILL_YOU_THRIVE"
msgstr "Kas sa õitsed?"

msgid "WINDOWED"
msgstr ""

msgid "WIN_BOX_TITLE"
msgstr "SA OLED ÕIDULIKUD!"

msgid "WIN_TEXT"
msgstr "Õnnitleme, võitsite selle Thrive'i versiooni! Soovi korral võite jätkata mängimist pärast selle ekraani sulgemist või alustada uut mängu uues maailmas."

msgid "WORKSHOP_ITEM_CHANGE_NOTES"
msgstr "Üksuse muutmise märkused"

msgid "WORKSHOP_ITEM_CHANGE_NOTES_TOOLTIP"
msgstr "Steami töökojas kuvatavate märkmete muutmine selle üksuse selle versiooni jaoks (valikuline)"

msgid "WORKSHOP_ITEM_DESCRIPTION"
msgstr "Toote kirjeldus:"

msgid "WORKSHOP_ITEM_PREVIEW"
msgstr "Üksuse eelvaate pilt:"

msgid "WORKSHOP_ITEM_TAGS"
msgstr "Üksuse sildid (eraldatud komaga \",\"):"

msgid "WORKSHOP_ITEM_TITLE"
msgstr "Kauba pealkiri:"

msgid "WORKSHOP_ITEM_UPLOAD_SUCCEEDED"
msgstr "Üksuse üleslaadimine Steami töökotta õnnestus"

#, fuzzy
msgid "WORKSHOP_ITEM_UPLOAD_SUCCEEDED_TOS_REQUIRED"
msgstr "Üksuse üleslaadimine Steami töökotta õnnestus, kuid enne seda peate nõustuma Workshopi [color=#3796e1][url=https://steamcommunity.com/sharedfiles/workshoplegalagreement]teenusetingimustega[/url][/color] on nähtav"

msgid "WORKSHOP_TERMS_OF_SERVICE_NOTICE"
msgstr "Selle üksuse esitamisega nõustute Steam Workshopi [color=#3796e1][url=https://steamcommunity.com/sharedfiles/workshoplegalagreement]teenusetingimustega[/url][/color]"

msgid "WORKSHOP_VISIBILITY_TOOLTIP"
msgstr "Kui üksus on nähtavaks tehtud, on see kõigile nähtav"

msgid "WORLD"
msgstr ""

#, fuzzy
msgid "WORLD_EXPORT_SUCCESS_MESSAGE"
msgstr "Viga: {0}"

#, fuzzy
msgid "WORLD_GENERAL_STATISTICS"
msgstr "Organismi statistika"

msgid "WORLD_MISC_DETAILS_STRING"
msgstr ""

#, fuzzy
msgid "WORLD_RELATIVE_MOVEMENT"
msgstr "Aluse liikumine"

#, fuzzy
msgid "WORLD_SIZE"
msgstr "Praegused arendajad"

#, fuzzy
msgid "WORLD_SIZE_EXPLANATION"
msgstr ""
"Keskendunud mikroobid otsivad tükke või saaki suuremate vahemaade tagant\n"
"ja võib olla tükkide osas palju ambitsioonikam.\n"
"Reageerivad mikroobid lülituvad varem uutele sihtmärkidele."

msgid "WORLD_SIZE_LARGE"
msgstr ""

#, fuzzy
msgid "WORLD_SIZE_MEDIUM"
msgstr "Aluse liikumine"

msgid "WORLD_SIZE_SMALL"
msgstr ""

#, fuzzy
msgid "WORLD_SIZE_TOOLTIP"
msgstr "Möödunud aeg: {0:#,#} aastat"

msgid "WORST_PATCH_COLON"
msgstr "Halvim plaaster:"

msgid "XBOX360"
msgstr ""

msgid "XBOX_ONE"
msgstr ""

msgid "XBOX_SERIES"
msgstr ""

#, fuzzy
msgid "X_TWITTER_TOOLTIP"
msgstr "Möödunud aeg: {0:#,#} aastat"

msgid "YEARS"
msgstr "aastat"

#, fuzzy
msgid "YET_TO_BE_IMPLEMENTED_NOTICE"
msgstr "Pole veel mängus."

#, fuzzy
msgid "YOUTUBE_TOOLTIP"
msgstr "Peata mäng"

msgid "YOU_CAN_MAKE_PULL_REQUEST"
msgstr ""
"Thrive on avatud lähtekoodiga projekt.\n"
"Tõmbetaotluse saate panustada ilma meeskonda taotlemata."

msgid "YOU_CAN_SUPPORT_THRIVE_ON_PATREON"
msgstr "Saate toetada Thrive'i edasist arengut Patreonis."

msgid "ZOOM_IN"
msgstr "Suurenda"

msgid "ZOOM_OUT"
msgstr "Suumi välja"

#, fuzzy
#~ msgid "PASSIVE_REPRODUCTION_PROGRESS"
#~ msgstr "See paneel näitab numbreid, millest automaatse evo ennustus töötab. Lõpliku populatsiooni määrab kogu energia, mida liik suudab püüda, ja kulu liigi isendi kohta. Auto-evo kasutab lihtsustatud tegelikkuse mudelit, et arvutada, kui hästi liigid toimivad, võttes aluseks energia, mida nad suudavad koguda. Iga toiduallika puhul näidatakse, et liik saab sellest palju energiat. Lisaks kuvatakse sellest allikast saadaolev koguenergia. See, kui suur osa liikide koguenergiast võidab, põhineb sellel, kui suur on sobivus võrreldes kogu sobivusega. Fitness on mõõdik selle kohta, kui hästi liik suudab seda toiduallikat kasutada."

#, fuzzy
#~ msgid "THANKS_FOR_BUYING_THRIVE"
#~ msgstr ""
#~ "Tänan mängimast!\n"
#~ "\n"
#~ "Kui teile mäng meeldis, rääkige meist oma sõpradele."

#, fuzzy
#~ msgid "WIKI_RADIOSYNTHESIS"
#~ msgstr "Kemosüntees"

#~ msgid "EASTEREGG_MESSAGE_19"
#~ msgstr "Lõbus tõsiasi, Didinium on ripsloom, kes jahib parametsiat."

#~ msgid "EASTEREGG_MESSAGE_20"
#~ msgstr "Lõbus tõsiasi, amööb jahib ja püüab saaki tsütoplasmast koosnevate jalgadega, mida nimetatakse pseudopoodideks. Me tahame need lõpuks Thrive'i saada."

#~ msgid "EASTEREGG_MESSAGE_21"
#~ msgstr "Siin on näpunäide: jälgige suuremaid rakke ja suuri baktereid, seedimine pole lõbus ja nad söövad teid ära."

#~ msgid "EASTEREGG_MESSAGE_22"
#~ msgstr "Thrive'i helimeeskonna juhtkond on teinud palju lugusid, mida pole veel mängu lisatud. Saate neid kuulda või vaadata vooge tema komponeerimisest oma YouTube'i kanalil Oliver Lugg."

#~ msgid "EASTEREGG_MESSAGE_23"
#~ msgstr "Siin on näpunäide: kui teie raku suurus on 150 kuusnurka, võite suured rauatükid endasse neelata."

#~ msgid "EASTEREGG_MESSAGE_24"
#~ msgstr "Thrive on mõeldud tulnukate planeedi simulatsiooniks, seetõttu on loogiline, et enamik teie leitud olendeid on teie ümber toimuva evolutsiooni tõttu seotud ühe või kahe teise liigiga, vaadake, kas saate nad tuvastada!"

#~ msgid "EASTEREGG_MESSAGE_25"
#~ msgstr "Lõbus tõsiasi, Thrive'i meeskond teeb taskuhäälingusaateid nii tihti, et peaksite neid vaatama!"

#~ msgid "EASTEREGG_MESSAGE_26"
#~ msgstr "Lõbus tõsiasi, Thrive on tehtud avatud lähtekoodiga Godoti mootoriga!"

#~ msgid "EASTEREGG_MESSAGE_27"
#~ msgstr "Lõbus tõsiasi, ühe esimestest mängitavatest mänguprototüüpidest valmistas meie vinge programmeerija untrustedlife!"

#~ msgid "MICROBE_EDITOR_HELP_MESSAGE_1"
#~ msgstr ""
#~ "Prokarüootsed struktuurid\n"
#~ "\n"
#~ "Metabolosoomid: toodab [thrive:compound type=\"atp\"][/thrive:compound] allikast [thrive:compound type=\"glucose\"][/thrive:compound]\n"
#~ "\n"
#~ "Kemosünteesivad valgud: toodab poole [thrive:compound type=\"glucose\"][/thrive:compound]-st [thrive:compound type=\"hydrogensulfide\"][/thrive:compound]-st kemoplastina, kuid teostab ka glükolüüsi, ja võtab enda alla 1 Hex\n"
#~ "\n"
#~ "Tülakoidid: toodab 1/3 kogusest [thrive:compound type=\"glucose\"][/thrive:compound] kui tavaline kloroplast, kuid teostab ka glükolüüsi ja võtab 1 hex.\n"
#~ "\n"
#~ "Rustitsüaniin: teisendab [thrive:compound type=\"iron\"][/thrive:compound] tüübiks [thrive:compound type=\"atp\"][/thrive:compound]\n"
#~ "\n"
#~ "Lämmastik: muudab õhulämmastiku ja [thrive:compound type=\"atp\"][/thrive:compound] anaeroobselt [thrive:compound type=\"ammoniaak\"][/thrive:compound]-ks\n"
#~ "\n"
#~ "Tsütoplasma: sellel on salvestusruum ja see teostab glükolüüsi (toodab väikeses koguses [thrive:compound type=\"atp\"][/thrive:compound])"

#, fuzzy
#~ msgid "MICROBE_EDITOR_HELP_MESSAGE_14"
#~ msgstr ""
#~ "Prokarüootsed struktuurid\n"
#~ "\n"
#~ "Metabolosoomid: toodab [thrive:compound type=\"atp\"][/thrive:compound] allikast [thrive:compound type=\"glucose\"][/thrive:compound]\n"
#~ "\n"
#~ "Kemosünteesivad valgud: toodab poole [thrive:compound type=\"glucose\"][/thrive:compound]-st [thrive:compound type=\"hydrogensulfide\"][/thrive:compound]-st kemoplastina, kuid teostab ka glükolüüsi, ja võtab enda alla 1 Hex\n"
#~ "\n"
#~ "Tülakoidid: toodab 1/3 kogusest [thrive:compound type=\"glucose\"][/thrive:compound] kui tavaline kloroplast, kuid teostab ka glükolüüsi ja võtab 1 hex.\n"
#~ "\n"
#~ "Rustitsüaniin: teisendab [thrive:compound type=\"iron\"][/thrive:compound] tüübiks [thrive:compound type=\"atp\"][/thrive:compound]\n"
#~ "\n"
#~ "Lämmastik: muudab õhulämmastiku ja [thrive:compound type=\"atp\"][/thrive:compound] anaeroobselt [thrive:compound type=\"ammoniaak\"][/thrive:compound]-ks\n"
#~ "\n"
#~ "Tsütoplasma: sellel on salvestusruum ja see teostab glükolüüsi (toodab väikeses koguses [thrive:compound type=\"atp\"][/thrive:compound])"

#~ msgid "MICROBE_EDITOR_HELP_MESSAGE_2"
#~ msgstr ""
#~ "Välised organellid\n"
#~ "\n"
#~ "Vibur: liigutab teie rakku kiiremini, tarbides [thrive:compound type=\"atp\"][/thrive:compound]\n"
#~ "\n"
#~ "Pilus: saab kasutada teiste rakkude pussitamiseks\n"
#~ "\n"
#~ "Kemoretseptor: võimaldab tuvastada ühendeid kaugemalt"

#~ msgid "MICROBE_EDITOR_HELP_MESSAGE_3"
#~ msgstr ""
#~ "embrane Bound Organellid\n"
#~ "\n"
#~ "Tuum: võtab enda alla 11 kuusnurka ja võimaldab areneda membraaniga seotud organellidel ning kahekordistab ka teie raku suurust (saab arendada ainult üks kord)\n"
#~ "\n"
#~ "Sideaine: võimaldab siduda teiste rakkudega\n"
#~ "\n"
#~ "Mitokondrid: toodab [thrive:compound type=\"atp\"][/thrive:compound] [thrive:compound type=\"glucose\"][/thrive:compound]-st ja atmosfääri O2-st palju tõhusamalt kui tsütoplasmas\n"
#~ "\n"
#~ "Kloroplast: muudab [thrive:compound type=\"glucose\"][/thrive:compound] päikesevalgusest ja atmosfääri CO2-st välja\n"
#~ "\n"
#~ "Kemoplast: loob [thrive:compound type=\"glucose\"][/thrive:compound] välja [thrive:compound type=\"vesiniksulfiid\"][/thrive:compound]\n"
#~ "\n"
#~ "Lämmastikku fikseeriv plastiid: muudab [thrive:compound type=\"ammonia\"][/thrive:compound] [thrive:compound type=\"atp\"][/thrive:compound]-st ja atmosfääri lämmastikust ja hapnikust\n"
#~ "\n"
#~ "Vacuool: salvestab 8 kogutud ühendit\n"
#~ "\n"
#~ "Toksiinivakuoolid: toodab toksiine (nimetatakse [thrive:compound type=\"oxytoxy\"][/thrive:compound]) ja võimaldab teil neid vabastada, tekitades kahju sõltuvalt saadaoleva oksütoksükoguse kogusest\n"
#~ "\n"
#~ "Signaalagent: lubage rakkudel luua kemikaale, millele teised rakud võivad reageerida"

#~ msgid "MICROBE_EDITOR_HELP_MESSAGE_4"
#~ msgstr "Igal põlvkonnal on teil kulutada 100 mutatsioonipunkti (MP) ja iga muudatus (või mutatsioon) maksab teatud summa sellest MP-st. Organellide lisamine ja eemaldamine maksab MP-d. Praeguses mutatsiooniseansis paigutatud organellide eemaldamine tagastab aga MP selle organelli eest. Organelli saab teisaldada või täielikult eemaldada, klõpsates sellel hiire parema nupuga ja valides hüpikmenüüst sobiva toimingu. Saate oma organelle pöörata, paigutades need nuppudega [thrive:input]e_pööra_vasakule[/thrive:input] ja [thrive:input]e_pööra_paremale[/thrive:input]."

#~ msgid "MICROBE_EDITOR_HELP_MESSAGE_5"
#~ msgstr "Iga kord, kui paljunete, sisenete mikroobide redaktorisse, kus saate oma liigis muudatusi teha (lisades, liigutades või eemaldades organelle), et oma liigi edu suurendada. Iga mikroobide staadiumis toimetaja külastus tähistab [thrive:constant]EDITOR_TIME_JUMP_MILLION_YEARS[/thrive:constant] miljonit aastat evolutsiooni."

#~ msgid "MICROBE_STAGE_HELP_MESSAGE_1"
#~ msgstr "[thrive:input]g_move_forward[/thrive:input],[thrive:input]g_move_left[/thrive:input],[thrive:input]g_move_backwards[/thrive:input],[thrive:input]g_move_right[/thrive:input] ja hiirt liigutamiseks. [thrive:input]g_fire_toxin[/thrive:input], et tulistada [thrive:compound type=\"oxytoxy\"][/thrive:compound], kui teil on toksiinide vakuool. [thrive:input]g_toggle_engulf[/thrive:input] neelamisrežiimi sisse- ja väljalülitamiseks. Hiirerattaga saab sisse ja välja suumida."

#~ msgid "MICROBE_STAGE_HELP_MESSAGE_10"
#~ msgstr "Paljundamiseks peate jagama kõik oma organellid kaheks. Organellid vajavad pooleks jagunemiseks ammoniaaki ja fosfaati."

#~ msgid "MICROBE_STAGE_HELP_MESSAGE_11"
#~ msgstr "Aga kui jääte ellu kakskümmend põlvkonda 300 elanikuga, loetakse teid praeguse mängu võitnuks. Pärast võitu näete hüpikakna ja saate jätkata mängimist, nagu soovite."

#~ msgid "MICROBE_STAGE_HELP_MESSAGE_12"
#~ msgstr "Ole teadlik et su konkurendid arenevad sinuga koos. Iga kord kui sa enda rakku muudad, arenevad nad samuti."

#~ msgid "MICROBE_STAGE_HELP_MESSAGE_13"
#~ msgstr "Teiste rakkudega sidudes saate luua rakukoloonia, kus rakud jagavad omavahel neelduvaid ja toodetud ühendeid. Teise rakuga seondumiseks peavad teil olema sideainete organellid ja need pärast sidumisrežiimi sisenemist nendesse liikuma. Saate siduda ainult oma liigi rakkudega. Koloonias viibides ei saa te oma lahtrit jagada ja redaktorisse siseneda (praegu). Redaktorisse sisenemiseks lahkuge esmalt kolooniast, kui olete kogunud piisavalt ühendeid, ja seejärel sisenege redaktorisse. Suured rakukolooniad on tee mitmerakulisuse poole (pole veel mängus)."

#, fuzzy
#~ msgid "MICROBE_STAGE_HELP_MESSAGE_15"
#~ msgstr "[thrive:input]g_move_forward[/thrive:input],[thrive:input]g_move_left[/thrive:input],[thrive:input]g_move_backwards[/thrive:input],[thrive:input]g_move_right[/thrive:input] ja hiirt liigutamiseks. [thrive:input]g_fire_toxin[/thrive:input], et tulistada [thrive:compound type=\"oxytoxy\"][/thrive:compound], kui teil on toksiinide vakuool. [thrive:input]g_toggle_engulf[/thrive:input] neelamisrežiimi sisse- ja väljalülitamiseks. Hiirerattaga saab sisse ja välja suumida."

#, fuzzy
#~ msgid "MICROBE_STAGE_HELP_MESSAGE_16"
#~ msgstr "[thrive:input]g_move_forward[/thrive:input],[thrive:input]g_move_left[/thrive:input],[thrive:input]g_move_backwards[/thrive:input],[thrive:input]g_move_right[/thrive:input] ja hiirt liigutamiseks. [thrive:input]g_fire_toxin[/thrive:input], et tulistada [thrive:compound type=\"oxytoxy\"][/thrive:compound], kui teil on toksiinide vakuool. [thrive:input]g_toggle_engulf[/thrive:input] neelamisrežiimi sisse- ja väljalülitamiseks. Hiirerattaga saab sisse ja välja suumida."

#~ msgid "MICROBE_STAGE_HELP_MESSAGE_2"
#~ msgstr "Teie rakk kasutab energiaallikana [thrive: ühendi tüüp = \"atp\"] [/ thrive: ühend], kui see saab otsa, surete."

#~ msgid "MICROBE_STAGE_HELP_MESSAGE_3"
#~ msgstr "Redigeerija avamiseks ja reprodutseerimiseks peate koguma [thrive:compound type=\"ammonia\"][/thrive:compound] (oranž pilv) ja [thrive:compound type=\"phosphates\"][/thrive:compound] (lilla pilv) )."

#~ msgid "MICROBE_STAGE_HELP_MESSAGE_4"
#~ msgstr "Sa saad kugistada rakke, baktereid, raua tükke ja raku osi mis on sinust väiksemad vajutades [thrive:input]g_lüliti_neelama[/thrive:input]. See kasutab rohkem ATP-d ja aeglustab su liikumist. Ära unusta vajutada [thrive:input]g_lüliti_neelama[/thrive:input] uuesti kui oled lõpetada."

#~ msgid "MICROBE_STAGE_HELP_MESSAGE_5"
#~ msgstr "Osmoregulatsioon maksab [thrive:compound type=\"atp\"][/thrive:compound], mis tähendab, et mida suurem on teie rakk, seda rohkem on teil vaja mitokondreid, metabolosoome või rustitsüaniini (või tsütoplasmat, mis teeb glükolüüsi), et vältida nende kadumist [thrive: ühend type=\"atp\"][/thrive:compound], kui olete paigal."

#~ msgid "MICROBE_STAGE_HELP_MESSAGE_6"
#~ msgstr "Redigeerijas on palju organelle, mida saate arendada, võimaldades laia valikut erinevaid mängustiile."

#~ msgid "MICROBE_STAGE_HELP_MESSAGE_7"
#~ msgstr "(Praeguseks) Kui su rakkude arv väheneb 0-ks siis oled välja surnud."

#~ msgid "MICROBE_STAGE_HELP_MESSAGE_8"
#~ msgstr ""
#~ "Erinevad liitpilved on:\n"
#~ "\n"
#~ "Valge – [thrive:compound type=\"glucose\"][/thrive:compound]\n"
#~ "Kollane – [thrive:compound type=\"hydrogensulfide\"][/thrive:compound]\n"
#~ "Oranž – [thrive:compound type=\"ammoniaak\"][/thrive:compound]\n"
#~ "Lilla – [thrive:compound type=\"phosphates\"][/thrive:compound]\n"
#~ "Roostepruun – [thrive:compound type=\"iron\"][/thrive:compound]\n"
#~ "\n"
#~ "[thrive:compound type=\"glucose\"][/thrive:compound] muudab [thrive:compound type=\"atp\"][/thrive:compound]."

#~ msgid "MICROBE_STAGE_HELP_MESSAGE_9"
#~ msgstr "Vesinik sulfiidist saab sünteesida glükoosi kasutades kemoplaste ja kemosünteesivaid valke. Rauaga saab toota ATP-d kasutades roote-tsüaniini."

#, fuzzy
#~ msgid "WIKI_MACROSCOPIC_STAGE"
#~ msgstr ""
#~ "Kaugel võõral planeedil on vulkaanitegevuse ja meteoriidide kokkupõrked viinud universumis uue nähtuse väljakujunemiseni.\n"
#~ "\n"
#~ "Elu.\n"
#~ "\n"
#~ "Lihtsad mikroobid elavad ookeani sügavates piirkondades. Olete viimane universaalne ühine esivanem (LUCA) sellel planeedil.\n"
#~ "\n"
#~ "Selles vaenulikus maailmas ellujäämiseks peate koguma kokku kõik ühendid, mida leiate ja põlvkondade kaupa edasi arenema, et võistelda teiste mikroobiliikidega."

#, fuzzy
#~ msgid "EARLY_MULTICELLULAR"
#~ msgstr "Liikuge mängu järgmisse etappi (mitmerakuline). Saadaval, kui teil on piisavalt suur rakukoloonia."

#, fuzzy
#~ msgid "LOADING_EARLY_MULTICELLULAR_EDITOR"
#~ msgstr "Mikroobide redaktori laadimine"

#, fuzzy
#~ msgid "ERUPTION_IN"
#~ msgstr "lootustandev"

#, fuzzy
#~ msgid "EVENT_TOOLTIP_ERUPTION"
#~ msgstr "{0}: +{1} ATP"

#~ msgid "THE_AMOUNT_OF_GLUCOSE_HAS_BEEN_REDUCED"
#~ msgstr "Glükoosi kogust on vähendatud {0}-ni eelmisest kogusest."

#, fuzzy
#~ msgid "OXYTOXISOME_DESC"
#~ msgstr "Modifitseeritud metabolosoom, mis vastutab toksilise aine OxyToxy NT primitiivse vormi tootmise eest."

#~ msgid "THYLAKOID"
#~ msgstr "Tülakoid"

#, fuzzy
#~ msgid "WIKI_CYTOPLASM_GLYCOLYSIS"
#~ msgstr "Tsütoplasma glükolüüs"

#, fuzzy
#~ msgid "WIKI_AEROBIC_NITROGEN_FIXATION"
#~ msgstr "Anaeroobne lämmastiku fikseerimine"

#, fuzzy
#~ msgid "WIKI_AWAKENING_STAGE"
#~ msgstr "Sideaine"

#, fuzzy
#~ msgid "WIKI_AWARE_STAGE"
#~ msgstr ""
#~ "Kaugel võõral planeedil on vulkaanitegevuse ja meteoriidide kokkupõrked viinud universumis uue nähtuse väljakujunemiseni.\n"
#~ "\n"
#~ "Elu.\n"
#~ "\n"
#~ "Lihtsad mikroobid elavad ookeani sügavates piirkondades. Olete viimane universaalne ühine esivanem (LUCA) sellel planeedil.\n"
#~ "\n"
#~ "Selles vaenulikus maailmas ellujäämiseks peate koguma kokku kõik ühendid, mida leiate ja põlvkondade kaupa edasi arenema, et võistelda teiste mikroobiliikidega."

#, fuzzy
#~ msgid "WIKI_CHEMOSYNTHESIS"
#~ msgstr "Kemosüntees"

#, fuzzy
#~ msgid "WIKI_GLYCOLYSIS"
#~ msgstr "Glükolüüs"

#, fuzzy
#~ msgid "WIKI_INDUSTRIAL_STAGE"
#~ msgstr "Sideaine"

#, fuzzy
#~ msgid "WIKI_IRON_CHEMOLITHOAUTOTROPHY"
#~ msgstr "Raua kemolitoautotroofia"

#, fuzzy
#~ msgid "WIKI_LIPASE"
#~ msgstr "Lipaas"

#, fuzzy
#~ msgid "WIKI_MICROBE_EDITOR"
#~ msgstr "Mikroobide redaktori laadimine"

#, fuzzy
#~ msgid "WIKI_MUCILAGE_SYNTHESIS"
#~ msgstr "Kemosüntees"

#, fuzzy
#~ msgid "WIKI_MULTICELLULAR_STAGE"
#~ msgstr "Liikuge mängu järgmisse etappi (mitmerakuline). Saadaval, kui teil on piisavalt suur rakukoloonia."

#, fuzzy
#~ msgid "WIKI_NONE"
#~ msgstr "Rustitsüaniin on valk, mis on võimeline kasutama gaasilist süsinikdioksiidi ja hapnikku, et oksüdeerida rauda ühest keemilisest olekust teise. See protsess, mida nimetatakse raudseks hingamiseks, vabastab energiat, mida rakk saab seejärel koguda."

#, fuzzy
#~ msgid "WIKI_OXYTOXY_SYNTHESIS"
#~ msgstr "Oksütotsiin"

#, fuzzy
#~ msgid "WIKI_PHOTOSYNTHESIS"
#~ msgstr "Fotosüntees"

#, fuzzy
#~ msgid "WIKI_RUSTICYANIN"
#~ msgstr "rustitsüaniin"

#, fuzzy
#~ msgid "WIKI_SOCIETY_STAGE"
#~ msgstr ""
#~ "Kaugel võõral planeedil on vulkaanitegevuse ja meteoriidide kokkupõrked viinud universumis uue nähtuse väljakujunemiseni.\n"
#~ "\n"
#~ "Elu.\n"
#~ "\n"
#~ "Lihtsad mikroobid elavad ookeani sügavates piirkondades. Olete viimane universaalne ühine esivanem (LUCA) sellel planeedil.\n"
#~ "\n"
#~ "Selles vaenulikus maailmas ellujäämiseks peate koguma kokku kõik ühendid, mida leiate ja põlvkondade kaupa edasi arenema, et võistelda teiste mikroobiliikidega."

#, fuzzy
#~ msgid "WIKI_SPACE_STAGE"
#~ msgstr ""
#~ "Kaugel võõral planeedil on vulkaanitegevuse ja meteoriidide kokkupõrked viinud universumis uue nähtuse väljakujunemiseni.\n"
#~ "\n"
#~ "Elu.\n"
#~ "\n"
#~ "Lihtsad mikroobid elavad ookeani sügavates piirkondades. Olete viimane universaalne ühine esivanem (LUCA) sellel planeedil.\n"
#~ "\n"
#~ "Selles vaenulikus maailmas ellujäämiseks peate koguma kokku kõik ühendid, mida leiate ja põlvkondade kaupa edasi arenema, et võistelda teiste mikroobiliikidega."

#, fuzzy
#~ msgid "NO"
#~ msgstr "Mitte ühtegi"

#, fuzzy
#~ msgid "YES"
#~ msgstr "aastat"

#, fuzzy
#~ msgid "STAGES_BUTTON"
#~ msgstr "Selle salvestamise kustutamist ei saa tagasi võtta. Kas olete kindel, et soovite selle jäädavalt kustutada?"

#, fuzzy
#~ msgid "EDITING"
#~ msgstr "Kitiin"

#, fuzzy
#~ msgid "ALLOW_SPECIES_TO_NOT_MIGRATE"
#~ msgstr "Osa elanikkonnast [u]{0}[/u] on rännanud asukohta {1}"

#, fuzzy
#~ msgid "MAXIMUM_SPECIES_IN_PATCH"
#~ msgstr "Lapist välja surnud"

#~ msgid "NOT_FOUND_CHUNK"
#~ msgstr "Viga: tükki ei leitud"

#~ msgid "BASSBOOST"
#~ msgstr "Bassivõim"

#~ msgid "BASSDOWN"
#~ msgstr "Bass alla"

#~ msgid "BASSUP"
#~ msgstr "Bass üles"

#~ msgid "DIRECTIONL"
#~ msgstr "Vasakule"

#~ msgid "DIRECTIONR"
#~ msgstr "paremale"

#~ msgid "HYPERL"
#~ msgstr "Hüper vasakpoolne"

#~ msgid "HYPERR"
#~ msgstr "Hüper paremale"

#~ msgid "SUPERL"
#~ msgstr "Super vasakpoolne"

#~ msgid "SUPERR"
#~ msgstr "Super paremale"

#~ msgid "TREBLEDOWN"
#~ msgstr "Treble alla"

#~ msgid "TREBLEUP"
#~ msgstr "Treble üles"

#, fuzzy
#~ msgid "UNKNOWN_ON_WINDOWS"
#~ msgstr "Tundmatu töökoja ID selle modifikatsiooni jaoks"

#~ msgid "SIXTEEN_TIMES"
#~ msgstr "16x"

#, fuzzy
#~ msgid "TARGET_TIME"
#~ msgstr "Tüüp:"

#, fuzzy
#~ msgid "ENABLED"
#~ msgstr "Lubatud modifikatsioonid"

#, fuzzy
#~ msgid "PATCH_MAP_TYPE"
#~ msgstr "Plaastri kaart"

#, fuzzy
#~ msgid "PATCH_MAP_TYPE_EXPLANATION"
#~ msgstr ""
#~ "Aktiivsed mikroobid jooksevad ja kukuvad, kui midagi huvitavat ei juhtu.\n"
#~ "Sessiilsed mikroobid on paigal ja ootavad enne tegutsemist, kuni keskkond muutub."

#, fuzzy
#~ msgid "LOOKING_AT"
#~ msgstr "Vea parandamiseks vajutage redaktoris tagasivõtmisnuppu"

#~ msgid "SPECIES_N_TIMES"
#~ msgstr "{0} (x{1})"

#, fuzzy
#~ msgid "BECOME_AWARE"
#~ msgstr "biome: {0}"

#, fuzzy
#~ msgid "CONFIRM_NORMAL"
#~ msgstr "KINNITA"

#~ msgid "STUFF_AT"
#~ msgstr "Kraam aadressil {0:F1}, {1:F1}:"

#, fuzzy
#~ msgid "SPECIES_DETAILS"
#~ msgstr "Liikide nimekiri"

#, fuzzy
#~ msgid "CURRENT_GENERATION_COLON"
#~ msgstr "Põlvkond:"

#, fuzzy
#~ msgid "STATISTICS_BUTTON_TOOLTIP"
#~ msgstr "vabasurm"

#, fuzzy
#~ msgid "MACROSCOPIC_PROTOYPE_WARNING"
#~ msgstr ""
#~ "Laadimiseks valitud salvestus on teadaolevalt Thrive'i selle versiooniga ühildumatu.\n"
#~ "Ja selle salvestamise uuendamiseks pole salvestamise uuendajat.\n"
#~ "Kuna Thrive on alles arendusjärgus, ei ole salvestamise ühilduvus kõrge prioriteediga, mistõttu pole kõigi versioonide jaoks salvestamise uuendajaid."

#, fuzzy
#~ msgid "AUTO_GPU_NAME"
#~ msgstr "Kohandatud kasutajanimi:"

#~ msgid "NOT_RUNNING_DOT"
#~ msgstr "Ei jookse."

#~ msgid "PATCH_PANGONIAN_VENTS"
#~ msgstr "Pangoonia tuulutusavad"

#~ msgid "PATCH_PANGONIAN_MESOPELAGIC"
#~ msgstr "Pangoonia mesopelagic"

#~ msgid "PATCH_PANGONIAN_EPIPELAGIC"
#~ msgstr "Pangoonia epipelaagiline"

#~ msgid "PATCH_PANGONIAN_TIDEPOOL"
#~ msgstr "Patagoonia tõusulaine"

#~ msgid "PATHCH_PANGONIAN_ABYSSOPELAGIC"
#~ msgstr "Pangoonia abyssopelagic"

#~ msgid "PATCH_PANGONIAN_COAST"
#~ msgstr "Pangoonia rannik"

#~ msgid "PATCH_PANGONIAN_ESTUARY"
#~ msgstr "Pangoonia suudmeala"

#~ msgid "PATCH_CAVE"
#~ msgstr "Koobas"

#~ msgid "PATCH_ICE_SHELF"
#~ msgstr "jääriiul"

#~ msgid "PATCH_PANGONIAN_SEAFLOOR"
#~ msgstr "Pangoonia mere põrand"

#, fuzzy
#~ msgid "COLOR"
#~ msgstr "Värv"

#~ msgid "TURNS"
#~ msgstr "Keerab"

#~ msgid "OXYGEN_DOT"
#~ msgstr "Hapnik."

#, fuzzy
#~ msgid "ETH"
#~ msgstr "Elu"

#~ msgid "PRODUCES"
#~ msgstr "Toodab"<|MERGE_RESOLUTION|>--- conflicted
+++ resolved
@@ -7,11 +7,7 @@
 msgstr ""
 "Project-Id-Version: PROJECT VERSION\n"
 "Report-Msgid-Bugs-To: EMAIL@ADDRESS\n"
-<<<<<<< HEAD
-"POT-Creation-Date: 2025-03-02 06:12-0300\n"
-=======
 "POT-Creation-Date: 2025-03-07 11:33+0200\n"
->>>>>>> 125b0f74
 "PO-Revision-Date: 2025-02-06 13:29+0000\n"
 "Last-Translator: Anonymous <noreply@weblate.org>\n"
 "Language-Team: Estonian <https://translate.revolutionarygamesstudio.com/projects/thrive/thrive-game/et/>\n"
@@ -1889,18 +1885,8 @@
 "Kui olete valmis, vajutage jätkamiseks paremas alanurgas nuppu \"Järgmine\"."
 
 #, fuzzy
-<<<<<<< HEAD
-msgid "EDITOR_TUTORIAL_MICROBE_EDITOR_NUCLEUS"
-msgstr ""
-"See on rakuredaktor, kus saate mutatsioonipunkte (MP) kulutades oma liike arendada. Igal põlvkonnal on teil alati kulutamiseks 100 MP, nii et ärge vaevu säästma!\n"
-"\n"
-"Ekraani keskel olev kuusnurk on teie rakk, mis koosneb ühest tsütoplasma osast.\n"
-"\n"
-"Jätkamiseks valige vasakpoolsest paneelist osa. Seejärel klõpsake selle asetamiseks vasakklahvi kuusiku kõrval. Osasid saate pöörata A ja D abil (vaikeklahvid)."
-=======
 msgid "EFFECTIVE_VALUE"
 msgstr "{0}%"
->>>>>>> 125b0f74
 
 msgid "EIGHT_TIMES"
 msgstr "8x"
