--- conflicted
+++ resolved
@@ -7,11 +7,7 @@
 msgstr ""
 "Project-Id-Version: Thrive VERSION\n"
 "Report-Msgid-Bugs-To: EMAIL@ADDRESS\n"
-<<<<<<< HEAD
-"POT-Creation-Date: 2024-06-22 13:23+0200\n"
-=======
-"POT-Creation-Date: 2024-09-13 13:45+0300\n"
->>>>>>> 69622fd6
+"POT-Creation-Date: 2024-09-16 15:39+0300\n"
 "PO-Revision-Date: 2023-09-10 12:18+0000\n"
 "Last-Translator: Mahbeer Alam Sarker <mahbeeralamsarker@gmail.com>\n"
 "Language-Team: Bengali <https://translate.revolutionarygamesstudio.com/projects/thrive/thrive-game/bn/>\n"
@@ -4611,11 +4607,6 @@
 msgid "SPREAD_TO_PATCHES"
 msgstr ""
 
-<<<<<<< HEAD
-msgid "STAGES"
-msgstr ""
-
-=======
 msgid "SPRINT"
 msgstr ""
 
@@ -4623,7 +4614,9 @@
 msgid "SPRINT_ACTION_TOOLTIP"
 msgstr "একটি নতুন কী বাইন্ডিং যোগ করুন"
 
->>>>>>> 69622fd6
+msgid "STAGES"
+msgstr ""
+
 msgid "STAGE_MENU_BUTTON_TOOLTIP"
 msgstr ""
 
@@ -4921,9 +4914,8 @@
 msgid "THE_DISTURBANCE"
 msgstr ""
 
-#, fuzzy
 msgid "THE_PATCH_MAP"
-msgstr "সবাত নাইট্রোজেন ফিক্সেশন"
+msgstr ""
 
 msgid "THE_WORLD"
 msgstr ""
@@ -6352,9 +6344,8 @@
 msgid "WIKI_PAGE_THERMOSYNTHASE"
 msgstr ""
 
-#, fuzzy
 msgid "WIKI_PAGE_THE_PATCH_MAP"
-msgstr "সবাত নাইট্রোজেন ফিক্সেশন"
+msgstr ""
 
 msgid "WIKI_PAGE_THYLAKOIDS"
 msgstr ""
