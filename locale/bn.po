--- conflicted
+++ resolved
@@ -7,11 +7,7 @@
 msgstr ""
 "Project-Id-Version: Thrive VERSION\n"
 "Report-Msgid-Bugs-To: EMAIL@ADDRESS\n"
-<<<<<<< HEAD
-"POT-Creation-Date: 2025-03-18 21:56+0100\n"
-=======
 "POT-Creation-Date: 2025-03-27 09:59+0200\n"
->>>>>>> 4c6b8478
 "PO-Revision-Date: 2023-09-10 12:18+0000\n"
 "Last-Translator: Mahbeer Alam Sarker <mahbeeralamsarker@gmail.com>\n"
 "Language-Team: Bengali <https://translate.revolutionarygamesstudio.com/projects/thrive/thrive-game/bn/>\n"
@@ -1851,25 +1847,6 @@
 msgid "EVENT_ERUPTION_TOOLTIP"
 msgstr "একটি নতুন কী বাইন্ডিং যোগ করুন"
 
-msgid "EVENT_METEOR_GLUCOSE"
-msgstr ""
-
-msgid "EVENT_METEOR_IRON"
-msgstr ""
-
-msgid "EVENT_METEOR_PHOSPHATES"
-msgstr ""
-
-#, fuzzy
-msgid "EVENT_METEOR_PLAIN"
-msgstr "একটি নতুন কী বাইন্ডিং যোগ করুন"
-
-msgid "EVENT_METEOR_RADIOACTIVE"
-msgstr ""
-
-msgid "EVENT_METEOR_SULFUR"
-msgstr ""
-
 msgid "EVOLUTIONARY_TREE"
 msgstr ""
 
@@ -2215,27 +2192,14 @@
 msgstr "অর্ধেক জন সংখ্যা"
 
 #, fuzzy
-<<<<<<< HEAD
-msgid "GLOBAL_GLACIATION_EVENT_LOG"
-msgstr "অর্ধেক জন সংখ্যা"
-
-#, fuzzy
 msgid "GLOBAL_GLACIATION_EVENT_TOOLTIP"
 msgstr "জাগ্রত পর্যায়ে চলে যাওয়া। আপনার পর্যাপ্ত মস্তিষ্কের শক্তি (অ্যাক্সন সহ টিস্যু টাইপ) থাকলে উপলব্ধ।"
 
-#, fuzzy
-msgid "GLOBAL_GLACIATION_EVENT_WARNING_LOG"
-msgstr "অর্ধেক জন সংখ্যা"
-=======
-msgid "GLOBAL_GLACIATION_EVENT_TOOLTIP"
-msgstr "জাগ্রত পর্যায়ে চলে যাওয়া। আপনার পর্যাপ্ত মস্তিষ্কের শক্তি (অ্যাক্সন সহ টিস্যু টাইপ) থাকলে উপলব্ধ।"
-
 msgid "GLOBAL_GLACIATION_EVENT_WARNING_LOG_PLURAL"
 msgstr ""
 
 msgid "GLOBAL_GLACIATION_EVENT_WARNING_LOG_SINGULAR"
 msgstr ""
->>>>>>> 4c6b8478
 
 msgid "GLOBAL_GLACIATION_START_EVENT_LOG"
 msgstr ""
@@ -3171,16 +3135,6 @@
 #, fuzzy
 msgid "META_THREADS_TOOLTIP"
 msgstr "বর্তমান থ্রেডসমুূহ:"
-
-msgid "METEOR_IMPACT_EVENT"
-msgstr ""
-
-#, fuzzy
-msgid "METEOR_IMPACT_EVENT_LOG"
-msgstr "অর্ধেক জন সংখ্যা"
-
-msgid "METEOR_STRIKE_START_EVENT_LOG"
-msgstr ""
 
 msgid "METRICS"
 msgstr ""
