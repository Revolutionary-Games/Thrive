# Translations template for PROJECT.
# Copyright (C) 2020 ORGANIZATION
# This file is distributed under the same license as the PROJECT project.
# FIRST AUTHOR <EMAIL@ADDRESS>, 2020.
#
msgid ""
msgstr ""
"Project-Id-Version: PROJECT VERSION\n"
"Report-Msgid-Bugs-To: EMAIL@ADDRESS\n"
<<<<<<< HEAD
"POT-Creation-Date: 2025-07-11 18:06+0200\n"
=======
"POT-Creation-Date: 2025-06-05 21:10+0100\n"
>>>>>>> c10e08e0
"PO-Revision-Date: 2025-05-25 15:00+0000\n"
"Last-Translator: Anonymous <noreply@weblate.org>\n"
"Language-Team: Portuguese (Portugal) <https://translate.revolutionarygamesstudio.com/projects/thrive/thrive-game/pt_PT/>\n"
"Language: pt_PT\n"
"MIME-Version: 1.0\n"
"Content-Type: text/plain; charset=UTF-8\n"
"Content-Transfer-Encoding: 8bit\n"
"Plural-Forms: nplurals=2; plural=n > 1;\n"
"X-Generator: Weblate 5.11.4\n"
"Generated-By: Babel 2.8.0\n"

msgid "2D_MOVEMENT_TYPE_SELECTION"
msgstr "Estilo de movimento 2D:"

msgid "3D_EDITOR"
msgstr "Editor 3D"

msgid "3D_MOVEMENT"
msgstr "Movimento 3D"

msgid "3D_MOVEMENT_TYPE_SELECTION"
msgstr "Estilo de movimento 3D:"

msgid "ABILITIES"
msgstr "Habilidades"

msgid "ABORT"
msgstr "Abortar"

msgid "ABORTED_DOT"
msgstr "Abortado."

#, fuzzy
msgid "ABSORBERS_COUNT"
msgstr "Número de micróbios:"

msgid "ABYSSOPELAGIC"
msgstr "Zona Abissopelágica"

msgid "ACCEPT"
msgstr ""

msgid "ACTION_AWAKEN"
msgstr "Despertar ({0:F1} / {1:F1})"

#, fuzzy
msgid "ACTION_AWAKEN_TOOLTIP"
msgstr "Suicídio"

msgid "ACTION_BLOCKED_WHILE_ANOTHER_IN_PROGRESS"
msgstr "Ação bloqueada enquanto outra está a decorrer"

msgid "ACTION_DELETE"
msgstr "Apagar"

msgid "ACTION_DOUBLE_POPULATION"
msgstr "Duplicar População"

msgid "ACTION_DUPLICATE_UNITS"
msgstr "Duplicar Unidades"

msgid "ACTION_HALF_POPULATION"
msgstr "Reduzir em metade a população"

msgid "ACTION_TELEPORT"
msgstr "Teleportar"

msgid "ACTIVE"
msgstr "Activo"

msgid "ACTIVE_THREAD_COUNT"
msgstr "Threads atuais:"

msgid "ACTIVITY_EXPLANATION"
msgstr ""
"Micróbios ativos irão correr e cair quando nada de interessante acontecer.\n"
"Micróbios sésseis ficarão parados e esperarão que o ambiente mude antes de agir."

msgid "ADDITIONAL_VALIDATION_FAILED"
msgstr "Validações adicionais detectaram um problema: {0}"

msgid "ADD_INPUT_BUTTON_TOOLTIP"
msgstr "Adicionar um novo atalho de teclado"

msgid "ADVANCED_VIEW"
msgstr "Avançadas"

msgid "ADVANCED_VIEW_BUTTON_TOOLTIP"
msgstr "Abrir a janela de configuração avançada"

#, fuzzy
msgid "AEROBIC_NITROGEN_FIXATION"
msgstr "Fixação Anaeróbica de Nitrogénio"

msgid "AEROBIC_NITROGEN_FIXING"
msgstr "Fixação Aeróbica de Nitrogénio"

#, fuzzy
msgid "AEROBIC_RESPIRATION"
msgstr "Respiração Aeróbica"

msgid "AGENTS"
msgstr "Agentes"

msgid "AGENTS_COLON"
msgstr "Agentes:"

msgid "AGENT_NAME"
msgstr "Agente {0}"

msgid "AGGRESSION_EXPLANATION"
msgstr ""
"Micróbios agressivos perseguirão presas em distâncias maiores\n"
"e são mais propensos a lutar contra predadores quando atacados.\n"
"Micróbios pacíficos não se envolvem com os outros em distâncias maiores\n"
"e são menos propensos a usar toxinas contra predadores."

msgid "AGGRESSIVE"
msgstr "Agressivo"

msgid "AI_MUTATION_RATE"
msgstr "Taxa de mutação da IA"

msgid "AI_MUTATION_RATE_EXPLANATION"
msgstr "(velocidade na qual as espécies de IA sofrem mutação)"

msgid "ALL"
msgstr "Tudo"

#, fuzzy
msgid "ALLOW_SPECIES_SWITCH_ON_EXTINCTION"
msgstr "Permite que espécies não sofram mutações (caso nenhuma mutação vantajosa seja encontrada)"

#, fuzzy
msgid "ALLOW_SPECIES_SWITCH_ON_EXTINCTION_EXPLANATION"
msgstr ""
"Micróbios agressivos perseguirão presas em distâncias maiores\n"
"e são mais propensos a lutar contra predadores quando atacados.\n"
"Micróbios pacíficos não se envolvem com os outros em distâncias maiores\n"
"e são menos propensos a usar toxinas contra predadores."

msgid "ALL_WORLDS_GENERAL_STATISTICS"
msgstr "Estatísticas genéricas de todos os mundos"

#, fuzzy
msgid "ALL_WORLDS_STATISTICS"
msgstr ""
"[b]Gerações[/b]\n"
"    {0}\n"
"[b]Total de Espécies:[/b]\n"
"    Média {1}; Desvio padrão {2}\n"
"[b]Espécies ainda vivas:[/b]\n"
"    Média {3}; Desvio padrão {4}\n"
"[b]Número de espécies por região:[/b]\n"
"    Média {5}; Desvio padrão {6}\n"
"[b]População total por região:[/b]\n"
"    Média {7}; Desvio padrão {8}\n"
"[b]Tamanho médio (hexágonos) das espécies de Micróbios:[/b]\n"
"    Média {9}; Desvio padrão {10}\n"
"[b]Dados genéricos de organelos:[/b]"

msgid "ALREADY_ASCENDED"
msgstr "Já ascendestes"

msgid "ALT"
msgstr "Alt"

#, fuzzy
msgid "ALWAYS_VISIBLE"
msgstr "Visível"

msgid "AMBIANCE_VOLUME"
msgstr "Volume Ambiente"

msgid "AMMONIA"
msgstr "Amoníaco"

#, fuzzy
msgid "AMMONIA_COST"
msgstr "Amoníaco"

msgid "AMOUNT_OF_AUTOSAVE_TO_KEEP"
msgstr "Quantidade de jogos guardados automaticamente a manter:"

msgid "AMOUNT_OF_QUICKSAVE_TO_KEEP"
msgstr "Quantidade de jogos guardados rapidamente a manter:"

msgid "ANAEROBIC_NITROGEN_FIXATION"
msgstr "Fixação Anaeróbica de Nitrogénio"

msgid "AND_UNLOCK_CONDITION"
msgstr "e"

msgid "ANISOTROPIC_FILTERING"
msgstr ""

msgid "ANTIALIASING_MSAA_TAA"
msgstr ""

#, fuzzy
msgid "ANTI_ALIASING_FXAA"
msgstr "Multisample anti-aliasing:"

#, fuzzy
msgid "ANTI_ALIASING_MODE"
msgstr "Multisample anti-aliasing:"

#, fuzzy
msgid "ANTI_ALIASING_MSAA"
msgstr "Multisample anti-aliasing:"

#, fuzzy
msgid "ANTI_ALIASING_TAA"
msgstr "Multisample anti-aliasing:"

msgid "APPEARANCE"
msgstr "Aparência"

msgid "APPLY"
msgstr "Aplicar"

msgid "APPLY_CHANGES"
msgstr "Aplicar Alterações"

msgid "APRIL"
msgstr "Abril"

msgid "ARE_YOU_SURE_TO_RESET_ALL_SETTINGS"
msgstr "Tem a certeza que deseja repor todas as definições por defeito?"

msgid "ARE_YOU_SURE_TO_RESET_INPUT_SETTINGS"
msgstr "Tem certeza de que deseja repor as definições do teclado por defeito?"

msgid "ARTIST_COLON"
msgstr "Artista:"

msgid "ARTWORK_TITLE"
msgstr "\"{0}\" - {1}"

msgid "ART_BY"
msgstr "Arte por {0}"

msgid "ART_GALLERY"
msgstr "Galeria de Arte"

msgid "ASCENSION_CONGRATULATIONS"
msgstr "Parabéns!"

msgid "ASCENSION_CONGRATULATIONS_CONTENT"
msgstr ""

#, fuzzy
msgid "ASCENSION_STAGE"
msgstr "Versão:"

msgid "ASSEMBLY_CLASS_REQUIRED"
msgstr "A classe de assembly do mod é necessária quando o assembly é especificado"

#, fuzzy
msgid "ASSEMBLY_REQUIRED_WITH_HARMONY"
msgstr "A classe de assembly do mod é necessária quando o assembly é especificado"

msgid "ASSUME_HYPERTHREADING"
msgstr "Presumir que o CPU funciona com hyperthreading"

msgid "ASSUME_HYPERTHREADING_TOOLTIP"
msgstr ""
"Não pode ser detectado automaticamente se o hyperthreading está ativo ou não.\n"
"Isso afeta o número padrão de threads, pois os threads de hyperthreading não são tão rápidos quanto os núcleos reais do CPU."

msgid "ATMOSPHERIC_GASSES"
msgstr "Gases Atmosféricos"

msgid "ATP"
msgstr "ATP"

msgid "ATP_BALANCE"
msgstr "Saldo ATP"

#, fuzzy
msgid "ATP_BALANCE_TOOLTIP"
msgstr "Mostrar / ocultar compostos"

#, fuzzy
msgid "ATP_BALANCE_TOOLTIP_MULTICELLULAR"
msgstr "Mostrar / ocultar compostos"

msgid "ATP_BALANCE_WITHOUT_EXTERNAL_RESOURCES"
msgstr ""

msgid "ATP_BALANCE_WITHOUT_GLUCOSE"
msgstr ""

#, fuzzy
msgid "ATP_BALANCE_WITHOUT_HYDROGEN_SULFIDE"
msgstr "Sulfureto de Hidrogénio"

#, fuzzy
msgid "ATP_BALANCE_WITHOUT_IRON"
msgstr "Saldo ATP"

msgid "ATP_BALANCE_WITH_ALL_COMPOUNDS"
msgstr ""

msgid "ATP_PRODUCTION"
msgstr "Produção de ATP"

msgid "ATP_PRODUCTION_TOO_LOW"
msgstr "PRODUÇÃO DE ATP MUITO BAIXA!"

#, fuzzy
msgid "ATTEMPT_TO_WRITE_SAVE_FAILED"
msgstr "A auto-evo falhou"

msgid "AT_CURSOR"
msgstr "No Cursor:"

msgid "AUDIO_OUTPUT_DEVICE"
msgstr "Dispositivo de saída de áudio:"

msgid "AUGUST"
msgstr "Agosto"

msgid "AUTO"
msgstr "auto"

#, fuzzy
msgid "AUTO-EVO_EXPLANATION_EXPLANATION"
msgstr "Este painel mostra os números a partir dos quais a previsão de auto-evo funciona. A energia total que uma espécie é capaz de capturar e o custo por indivíduo da espécie determinam a população final. O Auto-evo usa um modelo simplificado da realidade para calcular o desempenho das espécies com base na energia que conseguem obter. Para cada fonte de alimento, mostra quanta energia é que a espécie ganha com isso. Além disso, aparece o total de energia disponível na fonte. A fração que a espécie ganha da energia total é baseada em quão grande a aptidão é comparada com a aptidão total. A aptidão é uma métrica de quão bem a espécie pode utilizar essa fonte de alimento."

msgid "AUTO-EVO_POPULATION_CHANGED_2"
msgstr "A população de {0} alterou-se por {1} em {2} devido a: {3}"

msgid "AUTO-EVO_PREDICTION"
msgstr "Previsão da Auto-Evo"

msgid "AUTO-EVO_PREDICTION_BOX_DESCRIPTION"
msgstr ""
"Este painel mostra os números de população esperados de auto-evo para as espécies editadas.\n"
"Auto-evo executa a simulação da população que é a outra parte (para além do teu próprio desempenho) que afecta a tua população."

#, fuzzy
msgid "AUTO-EVO_RESULTS_TITLE"
msgstr "Resultados da auto-evo:"

msgid "AUTO-EVO_STEPS_DONE"
msgstr "{0:F1}% concluído. {1:n0}/{2:n0} etapas."

#, fuzzy
msgid "AUTO-EVO_STRENGHT_MULTIPLIER"
msgstr "Multiplicador de custo de mutação"

#, fuzzy
msgid "AUTO-EVO_STRENGHT_MULTIPLIER_EXPLANATION"
msgstr "(custo de organelas, membranas e outros itens no editor)"

msgid "AUTOSAVE_DURING_THE_GAME"
msgstr "Guardar automaticamente durante o jogo"

msgid "AUTO_EVO"
msgstr "Auto-Evo"

msgid "AUTO_EVO_EXPLORING_TOOL"
msgstr "Ferramenta de exploração da Auto-Evo"

msgid "AUTO_EVO_FAILED"
msgstr "A auto-evo falhou"

msgid "AUTO_EVO_MISSING_RESULT_DATA_OBJECT"
msgstr ""

msgid "AUTO_EVO_RESULTS"
msgstr "Resultados da auto-evo:"

#, fuzzy
msgid "AUTO_EVO_RESULTS_GLOBAL_TITLE"
msgstr "Resultados da auto-evo:"

#, fuzzy
msgid "AUTO_EVO_RESULTS_PATCH_TITLE"
msgstr "Resultados da auto-evo:"

msgid "AUTO_EVO_RUN_STATUS"
msgstr "Estados de execução:"

msgid "AUTO_EVO_STATUS_COLON"
msgstr "Estado da Auto-Evo:"

msgid "AUTO_MOVE_FORWARDS"
msgstr "Mover para a frente automaticamente"

msgid "AUTO_RESOLUTION"
msgstr "Auto ({0}x{1})"

msgid "AVAILABLE_CONSTRUCTION_PROJECTS"
msgstr "Projetos de Construção Disponíveis"

msgid "AVAILABLE_MODS"
msgstr "Mods disponíveis"

msgid "AWAKENING_STAGE"
msgstr "Estágio de Despertar"

#, fuzzy
msgid "AWARE_STAGE"
msgstr "Fase Microbial"

msgid "BACK"
msgstr "Voltar"

msgid "BACKGROUND_BLUR"
msgstr ""

msgid "BACKSLASH"
msgstr "Barra invertida"

msgid "BACKSPACE"
msgstr "Backspace"

#, fuzzy
msgid "BACTERIAL_THERMOSYNTHESIS"
msgstr "Termossíntese"

msgid "BALANCE_DISPLAY_AT_DAY_ALWAYS"
msgstr ""

msgid "BALANCE_DISPLAY_AT_DAY_ALWAYS_TOOLTIP"
msgstr ""

msgid "BALANCE_DISPLAY_WHILE_MOVING"
msgstr ""

#, fuzzy
msgid "BALANCE_DISPLAY_WHILE_MOVING_TOOLTIP"
msgstr "Abrir a janela de configuração avançada"

msgid "BASE_MOBILITY"
msgstr "Mobilidade Base"

msgid "BASE_MOVEMENT"
msgstr "Movimento Base"

msgid "BASIC_VIEW"
msgstr "Básicas"

msgid "BASIC_VIEW_BUTTON_TOOLTIP"
msgstr "Regressar à janela de configuração básica"

msgid "BATHYPELAGIC"
msgstr "Zona Batipelágica"

msgid "BECOME_MACROSCOPIC"
msgstr "Tornar-se Macroscópico ({0}/{1})"

msgid "BECOME_MULTICELLULAR"
msgstr "Tornar-se Multicelular ({0}/{1})"

msgid "BEGIN_THRIVING"
msgstr "Começar a prosperar"

msgid "BEHAVIOUR"
msgstr "Comportamento"

msgid "BEHAVIOUR_ACTIVITY"
msgstr "Atividade"

msgid "BEHAVIOUR_AGGRESSION"
msgstr "Agressividade"

msgid "BEHAVIOUR_FEAR"
msgstr "Medo"

msgid "BEHAVIOUR_FOCUS"
msgstr "Foco"

msgid "BEHAVIOUR_OPPORTUNISM"
msgstr "Oportunismo"

msgid "BELOW_SEA_LEVEL"
msgstr "{0}-{1}m abaixo do nível do mar"

msgid "BENCHMARKS"
msgstr "Benchmarks"

msgid "BENCHMARK_FINISHED"
msgstr "Benchmark concluído"

msgid "BENCHMARK_PHASE"
msgstr "Fase do Benchmark:"

msgid "BENCHMARK_RESULTS_COLON"
msgstr "Resultados:"

msgid "BEST_PATCH_COLON"
msgstr "Melhor Região:"

msgid "BIG_IRON_CHUNK"
msgstr "Grande Pedaço de Ferro"

#, fuzzy
msgid "BIG_PHOSPHATE_CHUNK"
msgstr "Grande Pedaço de Ferro"

msgid "BILLION_ABBREVIATION"
msgstr "{0} mM"

msgid "BINDING_AGENT"
msgstr "Agente de Adesão"

msgid "BINDING_AGENT_DESCRIPTION"
msgstr "Permite conectar com outras células. Este é o primeiro passo para a multicelularidade. Quando a tua célula pertence a uma colónia, os compostos são partilhados entre células. Não é possível entrar no editor enquanto pertenceres a uma colónia, sendo necessário desconectar-te da mesma assim que tenhas coletado compostos suficientes para dividires a tua célula."

msgid "BINDING_AGENT_PROCESSES_DESCRIPTION"
msgstr "Pressione [thrive:input]g_toggle_binding[/thrive:input] para ativar o modo de adesão. Quando em modo de adesão podes anexar outras células da tua espécie à tua colónia ao te aproximares das mesmas. Para deixar uma colónia pressione [thrive:input]g_unbind_all[/thrive:input]."

msgid "BIND_AXES_SENSITIVITY"
msgstr "Unir eixos"

msgid "BIOLUMINESCENT_VACUOLE"
msgstr "Vacúolo Bioluminescente"

#, fuzzy
msgid "BIOLUMINESCENT_VACUOLE_DESCRIPTION"
msgstr "Vacúolo Bioluminescente"

#, fuzzy
msgid "BIOLUMINESCENT_VACUOLE_PROCESSES_DESCRIPTION"
msgstr "Transforma [thrive:compound type=\"atp\"][/thrive:compound] em [thrive:compound type=\"oxytoxy\"][/thrive:compound]. A taxa aumenta com a concentração de [thrive:compound type=\"oxygen\"][/thrive:compound]. Pode libertar toxinas pressionando [thrive:input]g_fire_toxin[/thrive:input]. Quando a quantidade de [thrive:compound type=\"oxytoxy\"][/thrive:compound] é baixa, pode libertar toxinas, mas terá um dano reduzido."

msgid "BIOME_LABEL"
msgstr "Bioma: {0}"

#, fuzzy
msgid "BLOOM_RENDER_EFFECT"
msgstr "Efeito de ecrã"

#, fuzzy
msgid "BLUESKY_TOOLTIP"
msgstr "Pausa o jogo"

msgid "BRAIN_CELL_NAME_DEFAULT"
msgstr "Neurónio"

msgid "BRAVE"
msgstr "Corajoso"

msgid "BROWSE"
msgstr "Navegar"

msgid "BROWSE_WORKSHOP"
msgstr "Procurar na Steam Workshop"

msgid "BUILD_CITY"
msgstr "Construir uma cidade"

msgid "BUILD_QUEUE"
msgstr "Fila de Construção"

msgid "BUILD_STRUCTURE"
msgstr "Construir uma estrutura"

msgid "BY"
msgstr "Por:"

msgid "BY_REVOLUTIONARY_GAMES"
msgstr "Da Revolutionary Games Studio"

msgid "CACHE_DISK_MAX_TIME"
msgstr ""

msgid "CACHE_MEMORY_MAX_ITEMS"
msgstr ""

msgid "CACHE_TIME_MEMORY"
msgstr ""

msgid "CACHE_TIME_MEMORY_ONLY"
msgstr ""

#, fuzzy
msgid "CACHING_TITLE"
msgstr "Criação"

msgid "CALCIUM_CARBONATE"
msgstr "Carbonato de Cálcio"

msgid "CALCIUM_CARBONATE_MEMBRANE_DESCRIPTION"
msgstr "Esta membrana tem uma casca forte feita de carbonato de cálcio. Ele pode resistir facilmente a danos e requer menos energia para não se deformar. A desvantagem de ter um invólucro tão pesado é que a célula é muito mais lenta e demora um pouco para absorver os recursos."

msgid "CAMERA"
msgstr "Câmara"

msgid "CANCEL"
msgstr "Cancelar"

msgid "CANCEL_ACTION_CAPITAL"
msgstr "CANCELAR AÇÃO"

msgid "CANCEL_CURRENT_ACTION"
msgstr "Cancelar ação em curso"

msgid "CANNOT_DELETE_USED_CELL_TYPE"
msgstr "Um tipo de célula que é atualmente utilizado no teu plano corporal não pode ser eliminado"

msgid "CANNOT_DELETE_USED_CELL_TYPE_TITLE"
msgstr "Não é possível eliminar um tipo de célula usado"

msgid "CANNOT_ENGULF"
msgstr "Não pode engolir"

msgid "CANNOT_MOVE_METABALL_TO_DESCENDANT_TREE"
msgstr "Não é possível deslocar uma metaball para a sua árvore de descendentes"

msgid "CANNOT_REDUCE_BRAIN_POWER_STAGE"
msgstr "A quantidade de potência cerebral é agora demasiado baixa para continuar na fase atual. Atualmente, não é possível voltar atrás nas fases, por favor aumenta a potência cerebral para continuar."

msgid "CANNOT_REDUCE_BRAIN_POWER_STAGE_TITLE"
msgstr "Não é possível reduzir a potência cerebral para voltar atrás"

msgid "CANNOT_WRITE_SAVE"
msgstr "Não é possível gravar"

msgid "CANT_LOAD_MOD_INFO"
msgstr "Não foi possível carregar as informações do mod {0}"

msgid "CAPSLOCK"
msgstr "Caps Lock"

msgid "CARBON_DIOXIDE"
msgstr "Dióxido de Carbono"

msgid "CATEGORY_AN_ABUNDANCE"
msgstr "uma abundância"

msgid "CATEGORY_A_FAIR_AMOUNT"
msgstr "uma quantidade razoável"

msgid "CATEGORY_LITTLE"
msgstr "pouco"

msgid "CATEGORY_QUITE_A_BIT"
msgstr "um bocado"

msgid "CATEGORY_SOME"
msgstr "algum"

msgid "CATEGORY_VERY_LITTLE"
msgstr "muito pouco"

msgid "CAUTIOUS"
msgstr "Cauteloso"

msgid "CELL"
msgstr "Célula"

msgid "CELLS"
msgstr "Células"

msgid "CELLULASE"
msgstr "Celulase"

msgid "CELLULASE_DESCRIPTION"
msgstr "Celulase permite à célula decompor membranas de celulose. Cada adição aumenta a eficácia."

msgid "CELLULOSE"
msgstr "Celulose"

msgid "CELLULOSE_MEMBRANE_DESCRIPTION"
msgstr "Esta membrana possui uma parede, resultando em uma melhor proteção contra danos gerais e principalmente contra danos físicos. Também custa menos energia para manter a forma, mas não consegue absorver recursos rapidamente e é mais lenta.[b]Celulase consegue digerir esta parede[/b] tornando-a vulnerável a absorção por predadores."

#, fuzzy
msgid "CELL_STAT_ROTATION_TOOLTIP"
msgstr "Valor utilizado para gerar o mundo, tem de ser um número inteiro positivo"

#, fuzzy
msgid "CELL_STAT_SPEED_TOOLTIP"
msgstr "Valor utilizado para gerar o mundo, tem de ser um número inteiro positivo"

#, fuzzy
msgid "CELL_STAT_STORAGE_TOOLTIP"
msgstr "Valor utilizado para gerar o mundo, tem de ser um número inteiro positivo"

#, fuzzy
msgid "CELL_TYPE_BUTTON_ATP_CONSUMPTION"
msgstr "Área morta:"

#, fuzzy
msgid "CELL_TYPE_BUTTON_ATP_PRODUCTION"
msgstr "Área morta:"

msgid "CELL_TYPE_NAME"
msgstr "Nome do tipo de célula"

msgid "CHANGE_DESCRIPTION_IS_TOO_LONG"
msgstr "Notas de alteração são demasiado longas"

msgid "CHANGE_THE_SYMMETRY"
msgstr "Mudar simetria"

#, fuzzy
msgid "CHANNEL_INHIBITOR_TOXIN_SYNTHESIS"
msgstr "O vacúolo de toxinas é um vacúolo especialmente modificado para a produção, armazenamento e secreção de oxitoxinas. Um maior número de vacúolos de toxinas aumentará a taxa a que toxinas podem ser libertadas."

msgid "CHEATS"
msgstr "Cheats"

msgid "CHEAT_KEYS_ENABLED"
msgstr "Chaves de Cheats ativadas"

msgid "CHEAT_MENU"
msgstr "Cheat Menu"

msgid "CHEMICAL_BUTTON_MICROBE_TOOLTIP"
msgstr "Mostrar / ocultar processos de célula"

msgid "CHEMOPLAST"
msgstr "Quimioplasto"

msgid "CHEMOPLAST_DESCRIPTION"
msgstr "O quimioplasto é uma estrutura de membrana dupla que contém proteínas capazes de converter [thrive:compound type=\"hydrogensulfide\"][/thrive:compound],[thrive:compound type=\"carbondioxide\"][/thrive:compound] gasoso e água em [thrive:compound type=\"glucose\"][/thrive:compound] num processo chamado [b]Quimiossíntese de Sulfeto de Hidrogénio[/b]. A sua taxa de produção de [thrive:compound type=\"glucose\"][/thrive:compound] aumenta com a concentração de [thrive:compound type=\"carbondioxide\"][/thrive:compound]."

msgid "CHEMOPLAST_PROCESSES_DESCRIPTION"
msgstr "Transforma [thrive:compound type=\"hydrogensulfide\"][/thrive:compound] em [thrive:compound type=\"glucose\"][/thrive:compound]. A taxa aumenta com a concentração de [thrive:compound type=\"carbondioxide\"][/thrive:compound]."

msgid "CHEMORECEPTOR"
msgstr "Quimiorreceptor"

msgid "CHEMORECEPTOR_DESCRIPTION"
msgstr "Todas as células apenas \"veem\" através da quimiorrecepção. É assim que as células adquirem informações sobre seus arredores. A adição deste organelo representa a evolução da quimiorrecepção mais afinada. Como o jogador recebe visão, mesmo no estágio de célula, isso é representado por uma linha apontando para fora da área visível da tela, mostrando compostos próximos que o jogador ainda não podia ver."

#, fuzzy
msgid "CHEMORECEPTOR_MINIMUM_AMOUNT_TOOLTIP"
msgstr "Quantidade Mínima a Detectar:"

msgid "CHEMORECEPTOR_PROCESSES_DESCRIPTION"
msgstr "O quimiorrecetor permite detetar compostos de mais longe. Modifique-o quando colocado para selecionar o tipo de composto e a cor da linha usada para indicar o caminho."

#, fuzzy
msgid "CHEMORECEPTOR_SEARCH_RADIUS_TOOLTIP"
msgstr "Todas as células apenas \"veem\" através da quimiorrecepção. É assim que as células adquirem informações sobre seus arredores. A adição deste organelo representa a evolução da quimiorrecepção mais afinada. Como o jogador recebe visão, mesmo no estágio de célula, isso é representado por uma linha apontando para fora da área visível da tela, mostrando compostos próximos que o jogador ainda não podia ver."

#, fuzzy
msgid "CHEMOSYNTHESIS"
msgstr "Quimiossíntese"

msgid "CHEMOSYNTHESIZING_PROTEINS"
msgstr "Proteínas Quimiossintetizantes"

msgid "CHEMOSYNTHESIZING_PROTEINS_DESCRIPTION"
msgstr "Proteínas quimiossintetizantes são pequenos conjuntos de proteínas no citoplasma capazes de converter [thrive:compound type=\"hydrogensulfide\"], [thrive:compound type=\"carbondioxide\"][/thrive:compound] gasoso e água em [thrive:compound type=\"glucose\"][/thrive:compound] num processo chamado [b]quimiossíntese de sulfeto de hidrogénio[/b]. A taxa de produção de [thrive:compound type=\"glucose\"][/thrive:compound] aumenta com a concentração de [thrive:compound type=\"carbondioxide\"][/thrive:compound]. Uma vez que as proteínas quimiossintetizantes estão suspensas diretamente no citoplasma, o fluído envolvente efetua alguma [b]glicólise[/b]."

msgid "CHEMOSYNTHESIZING_PROTEINS_PROCESSES_DESCRIPTION"
msgstr "Transforma [thrive:compound type=\"hydrogensulfide\"][/thrive:compound] em [thrive:compound type=\"glucose\"][/thrive:compound]. A taxa aumenta com a concentração de [thrive:compound type=\"carbondioxide\"][/thrive:compound]. Também converte [thrive:compound type=\"glucose\"][/thrive:compound] em [thrive:compound type=\"atp\"][/thrive:compound]."

msgid "CHEMO_SYNTHESIS"
msgstr "Quimiossíntese"

msgid "CHITIN"
msgstr "Quitina"

msgid "CHITINASE"
msgstr "Quitinase"

msgid "CHITINASE_DESCRIPTION"
msgstr "A Quitinase permite à célula decompor membranas de quitina. Cada adição aumenta a eficácia."

msgid "CHITIN_MEMBRANE_DESCRIPTION"
msgstr "Esta membrana tem uma parede, o que significa que tem melhores proteções contra danos gerais e especialmente contra danos de toxinas. Também custa menos energia para reter a forma, mas é mais lenta e não pode absorver recursos rapidamente. [b]Quitinase consegue digerir esta parede[/b] tornando-a vulnerável à fagocitose por predadores"

msgid "CHLOROPLAST"
msgstr "Cloroplasto"

msgid "CHLOROPLAST_DESCRIPTION"
msgstr "O cloroplasto é uma estrutura de dupla membrana que contém pigmentos fotossensíveis empilhados em sacos membranosos. É um procarionte que foi assimilado para ser utilizado pelo seu hospedeiro eucariótico. Os pigmentos no cloroplasto são capazes de usar a energia da luz para produzir [thrive:compound type=\"glucose\"][/thrive:compound] a partir de [thrive:compound type=\"carbondioxide\"][/thrive:compound] gasoso e água num processo chamado [b]fotossíntese[/b]. Estes pigmentos são também o que lhe dá uma cor distinta. A sua taxa de produção de [thrive:compound type=\"glucose\"][/thrive:compound] é proporcional à concentração de [thrive:compound type=\"carbondioxide\"][/thrive:compound] e à intensidade da [thrive:compound type=\"sunlight\"][/thrive:compound]."

msgid "CHLOROPLAST_PROCESSES_DESCRIPTION"
msgstr "Produz [thrive:compound type=\"glucose\"][/thrive:compound]. A taxa aumenta com a concentração de [thrive:compound type=\"carbondioxide\"][/thrive:compound] e intensidade da [thrive:compound type=\"sunlight\"][/thrive:compound]."

msgid "CHOSEN_FILENAME_ALREADY_EXISTS"
msgstr "O nome do arquivo escolhido ({0}) já existe. Desejas substituir?"

msgid "CHROMATIC_ABERRATION"
msgstr "Aberração Cromática:"

msgid "CHROMATOPHORE_PROCESSES_DESCRIPTION"
msgstr "Produz [thrive:compound type=\"glucose\"][/thrive:compound]. A taxa aumenta com a concentração de [thrive:compound type=\"carbondioxide\"][/thrive:compound] e a intensidade de [thrive:compound type=\"sunlight\"][/thrive:compound]."

msgid "CHUNK_CELL_CORPSE_PART"
msgstr "Pedaço de cadáver de uma célula"

msgid "CHUNK_FOOD_SOURCE"
msgstr "{0} consumo"

msgid "CILIA"
msgstr "Cílios"

msgid "CILIA_DESCRIPTION"
msgstr "Os cílios são semelhantes aos flagelos mas, em vez de fornecerem força de impulso direcional, fornecem força de rotação para ajudar as células a rodar."

msgid "CILIA_PROCESSES_DESCRIPTION"
msgstr "Aumenta a velocidade de rotação de células grandes."

msgid "CITY_SHORT_STATISTICS"
msgstr "Pop: {0} Comida: {1} Ciência: {2}"

msgid "CLEAN_UP_OLD_SAVES"
msgstr "Limpar os jogos guardados antigos"

msgid "CLEAR_CACHE"
msgstr ""

#, fuzzy
msgid "CLICK_TO_SELECT"
msgstr "Apagar Selecionado"

msgid "CLOSE"
msgstr "Fechar"

msgid "CLOSE_OPTIONS"
msgstr "Fechar as opções?"

msgid "CLOSTRIDIAL_FERMENTATION"
msgstr ""

#, fuzzy
msgid "CLOUD_BENCHMARK"
msgstr "Benchmark de Micróbios"

msgid "CLOUD_RESOLUTION_DIVISOR"
msgstr "Divisor da Resolução de Nuvens:"

msgid "CLOUD_SIMULATION_MINIMUM_INTERVAL"
msgstr "Intervalo mínimo da simulação de nuvens:"

#, fuzzy
msgid "CLOUD_SIMULATION_MULTIPLIER"
msgstr "Custo de Osmorregulação"

msgid "COASTAL"
msgstr "Litoral"

msgid "COLLISION_SHAPE"
msgstr "Mostrar formas de depuração da física"

msgid "COLOUR"
msgstr "Cor"

msgid "COLOURBLIND_CORRECTION"
msgstr "Correção de cor para daltónicos:"

msgid "COLOUR_PICKER_ADD_PRESET"
msgstr "Adicionar a cor atual como predefinição"

msgid "COLOUR_PICKER_A_TOOLTIP"
msgstr "Valor do canal alfa da cor"

msgid "COLOUR_PICKER_B_TOOLTIP"
msgstr "Valor do canal azul da cor"

msgid "COLOUR_PICKER_G_TOOLTIP"
msgstr "Valor do canal verde da cor"

msgid "COLOUR_PICKER_HSV_BUTTON_TOOLTIP"
msgstr ""
"Ligar ou desligar o modo HSV (matiz, saturação, valor).\n"
"Não pode ser ativado no modo bruto."

msgid "COLOUR_PICKER_H_TOOLTIP"
msgstr "Valor de matiz, parte da cor"

msgid "COLOUR_PICKER_PICK_COLOUR"
msgstr "Escolha uma cor a partir da janela do jogo"

msgid "COLOUR_PICKER_PRESET_TOOLTIP"
msgstr ""
"Cor: {0}\n"
"Botão esquerdo do rato: Use esta predefinição\n"
"Botão direito do rato: Exclua esta predefinição"

msgid "COLOUR_PICKER_RAW_BUTTON_TOOLTIP"
msgstr ""
"Ativa ou desativa o modo bruto.\n"
"No modo bruto, podes fazer os valores\n"
"das cores R, G, B ir além de 1.0.\n"
"Não pode ser ligado no modo HSV."

msgid "COLOUR_PICKER_R_TOOLTIP"
msgstr "Valor do canal vermelho da cor"

msgid "COLOUR_PICKER_S_TOOLTIP"
msgstr "Valor de saturação, a quantidade de cinza em uma cor particular"

msgid "COLOUR_PICKER_V_TOOLTIP"
msgstr "Valor (brilho) valor, brilho ou intensidade da cor"

msgid "COMMON_ABILITIES"
msgstr "Habilidades Comuns"

msgid "COMMON_EDITING_AND_STRATEGY"
msgstr "Editor Comum e Fases de Estratégia"

msgid "COMMUNITY_FORUM"
msgstr "Fórum Comunitário"

msgid "COMMUNITY_FORUM_BUTTON_TOOLTIP"
msgstr "Junte-se à comunidade do Thrive no nosso fórum comunitário"

msgid "COMMUNITY_WIKI"
msgstr "Wiki Comunitária"

msgid "COMMUNITY_WIKI_BUTTON_TOOLTIP"
msgstr "Visite a nossa wiki comunitária"

msgid "COMPILED_AT_COLON"
msgstr "Construido em:"

#, fuzzy
msgid "COMPLETE_ACTION"
msgstr "Construido em:"

msgid "COMPOUNDS"
msgstr "Compostos"

#, fuzzy
msgid "COMPOUNDS_AT_EQUILIBRIUM"
msgstr "Composto a encontrar:"

#, fuzzy
msgid "COMPOUNDS_AT_MAX_SPEED"
msgstr "Composto a encontrar:"

msgid "COMPOUNDS_BUTTON_MICROBE_TOOLTIP"
msgstr "Mostrar / ocultar compostos"

msgid "COMPOUNDS_COLON"
msgstr "Compostos:"

#, fuzzy
msgid "COMPOUND_BALANCE_FILL_TIME"
msgstr "Equilíbrio de Compostos"

#, fuzzy
msgid "COMPOUND_BALANCE_FILL_TIME_TOO_LONG"
msgstr "Equilíbrio de Compostos"

#, fuzzy
msgid "COMPOUND_BALANCE_MODE_TOOLTIP"
msgstr "Mostrar / ocultar compostos"

msgid "COMPOUND_BALANCE_TITLE"
msgstr "Equilíbrio de Compostos"

#, fuzzy
msgid "COMPOUND_BALANCE_TOOLTIP"
msgstr "Mostrar / ocultar compostos"

msgid "COMPOUND_CLOUDS"
msgstr "Nuvens de compostos"

#, fuzzy
msgid "COMPOUND_CLOUD_BENCHMARK"
msgstr "Densidade da nuvem de compostos"

msgid "COMPOUND_CLOUD_DENSITY"
msgstr "Densidade da nuvem de compostos"

msgid "COMPOUND_CLOUD_DENSITY_EXPLANATION"
msgstr "(densidade de nuvens de compostos no ambiente)"

msgid "COMPOUND_CONCENTRATIONS_DECREASED"
msgstr "Concentrações de {0} diminuíram em {1}"

msgid "COMPOUND_FOOD_SOURCE"
msgstr "{0} consumo"

#, fuzzy
msgid "COMPOUND_HANDLE_KEEP"
msgstr "Equilíbrio de Compostos"

#, fuzzy
msgid "COMPOUND_HANDLE_SPLIT_SISTER"
msgstr "Equilíbrio de Compostos"

#, fuzzy
msgid "COMPOUND_HANDLE_TOP_UP"
msgstr "Mostrar / ocultar compostos"

#, fuzzy
msgid "COMPOUND_HANDLE_TOP_UP_ON_CHANGE"
msgstr "Densidade da nuvem de compostos"

#, fuzzy
msgid "COMPOUND_STORAGE_AMOUNT_DOES_NOT_LAST_NIGHT"
msgstr "Equilíbrio de Compostos"

msgid "COMPOUND_STORAGE_NOT_ENOUGH_GENERATED_DURING_DAY"
msgstr ""

#, fuzzy
msgid "COMPOUND_STORAGE_NOT_ENOUGH_SPACE"
msgstr "{0} consumo"

#, fuzzy
msgid "COMPOUND_STORAGE_STATS_TITLE"
msgstr "Equilíbrio de Compostos"

#, fuzzy
msgid "COMPOUND_STORAGE_STATS_TOOLTIP"
msgstr "Equilíbrio de Compostos"

msgid "COMPOUND_TO_FIND"
msgstr "Composto a encontrar:"

msgid "CONCEPT_ART"
msgstr "Arte conceitual"

msgid "CONFIG"
msgstr "Config"

msgid "CONFIRM_CAPITAL"
msgstr "CONFIRMAR"

msgid "CONFIRM_DELETE"
msgstr "Confirmar Apagar"

msgid "CONFIRM_EXIT"
msgstr "Confirmar Saída"

msgid "CONFIRM_FOSSILISATION_OVERWRITE"
msgstr "Confirmar Subscrição"

#, fuzzy
msgid "CONFIRM_MOVE_TO_ASCENSION_STAGE"
msgstr "(velocidade na qual as espécies de IA sofrem mutação)"

#, fuzzy
msgid "CONFIRM_MOVE_TO_ASCENSION_STAGE_EXPLANATION"
msgstr "(velocidade na qual as espécies de IA sofrem mutação)"

msgid "CONFIRM_MOVE_TO_INDUSTRIAL_STAGE"
msgstr "Passar para a fase industrial?"

msgid "CONFIRM_MOVE_TO_INDUSTRIAL_STAGE_EXPLANATION"
msgstr "Ao colocares uma fabrica irás passar para a próxima fase. Continuar para a próxima fase?"

msgid "CONFIRM_MOVE_TO_SPACE_STAGE"
msgstr "Avançar para a Fase Espacial?"

#, fuzzy
msgid "CONFIRM_MOVE_TO_SPACE_STAGE_EXPLANATION"
msgstr "(velocidade na qual as espécies de IA sofrem mutação)"

msgid "CONFIRM_NEW_GAME_BUTTON_TOOLTIP"
msgstr "Entrar no jogo com estas definições"

msgid "CONFIRM_NEW_GAME_BUTTON_TOOLTIP_DISABLED"
msgstr "Algumas definições não são válidas"

msgid "CONSTRUCTION_UNIT_NAME"
msgstr "Unidade: {0}"

msgid "CONTENT_UPLOADED_FROM"
msgstr "O conteúdo do workshop será carregado da pasta: {0}"

#, fuzzy
msgid "CONTINUE"
msgstr "Continuar a Prosperar"

#, fuzzy
msgid "CONTINUE_AS_SPECIES"
msgstr "Selecione uma espécie"

msgid "CONTINUE_THRIVING"
msgstr "Continuar a Prosperar"

#, fuzzy
msgid "CONTINUE_TO_PROTOTYPES"
msgstr "Protanóptico (Vermelho-Verde)"

msgid "CONTINUE_TO_PROTOTYPES_PROMPT"
msgstr "Continuar para os protótipos de fases?"

msgid "CONTROLLER_ANY_DEVICE"
msgstr "Qualquer Dispositivo"

msgid "CONTROLLER_AXIS_L2"
msgstr "L2"

msgid "CONTROLLER_AXIS_LEFT_TRIGGER"
msgstr "Gatilho Esquerdo"

#, fuzzy
msgid "CONTROLLER_AXIS_LEFT_X"
msgstr "Visualizadores dos eixos do comando:"

#, fuzzy
msgid "CONTROLLER_AXIS_LEFT_Y"
msgstr "Visualizadores dos eixos do comando:"

#, fuzzy
msgid "CONTROLLER_AXIS_NEGATIVE_DIRECTION"
msgstr "Visualizadores dos eixos do comando:"

#, fuzzy
msgid "CONTROLLER_AXIS_POSITIVE_DIRECTION"
msgstr "Sensibilidade do comando"

#, fuzzy
msgid "CONTROLLER_AXIS_R2"
msgstr "Visualizadores dos eixos do comando:"

#, fuzzy
msgid "CONTROLLER_AXIS_RIGHT_TRIGGER"
msgstr "Visualizadores dos eixos do comando:"

#, fuzzy
msgid "CONTROLLER_AXIS_RIGHT_X"
msgstr "Visualizadores dos eixos do comando:"

#, fuzzy
msgid "CONTROLLER_AXIS_RIGHT_Y"
msgstr "Visualizadores dos eixos do comando:"

msgid "CONTROLLER_AXIS_VISUALIZERS"
msgstr "Visualizadores dos eixos do comando:"

#, fuzzy
msgid "CONTROLLER_BUTTON_DPAD_DOWN"
msgstr "Área Morta do Comando"

#, fuzzy
msgid "CONTROLLER_BUTTON_DPAD_LEFT"
msgstr "Área Morta do Comando"

msgid "CONTROLLER_BUTTON_DPAD_RIGHT"
msgstr ""

#, fuzzy
msgid "CONTROLLER_BUTTON_DPAD_UP"
msgstr "Área Morta do Comando"

#, fuzzy
msgid "CONTROLLER_BUTTON_LEFT_SHOULDER"
msgstr "Área morta:"

#, fuzzy
msgid "CONTROLLER_BUTTON_LEFT_STICK"
msgstr "Área Morta do Comando"

#, fuzzy
msgid "CONTROLLER_BUTTON_MISC1"
msgstr "Área Morta do Comando"

#, fuzzy
msgid "CONTROLLER_BUTTON_PADDLE1"
msgstr "Área Morta do Comando"

#, fuzzy
msgid "CONTROLLER_BUTTON_PADDLE2"
msgstr "Área Morta do Comando"

#, fuzzy
msgid "CONTROLLER_BUTTON_PADDLE3"
msgstr "Área Morta do Comando"

#, fuzzy
msgid "CONTROLLER_BUTTON_PADDLE4"
msgstr "Área Morta do Comando"

msgid "CONTROLLER_BUTTON_PS3_SELECT"
msgstr ""

#, fuzzy
msgid "CONTROLLER_BUTTON_PS3_START"
msgstr "Sensibilidade do comando"

#, fuzzy
msgid "CONTROLLER_BUTTON_PS_CIRCLE"
msgstr "Área morta:"

#, fuzzy
msgid "CONTROLLER_BUTTON_PS_CROSS"
msgstr "Área morta:"

#, fuzzy
msgid "CONTROLLER_BUTTON_PS_L1"
msgstr "Área Morta do Comando"

#, fuzzy
msgid "CONTROLLER_BUTTON_PS_L3"
msgstr "Área Morta do Comando"

#, fuzzy
msgid "CONTROLLER_BUTTON_PS_OPTIONS"
msgstr "Área morta:"

#, fuzzy
msgid "CONTROLLER_BUTTON_PS_R1"
msgstr "Área Morta do Comando"

#, fuzzy
msgid "CONTROLLER_BUTTON_PS_R3"
msgstr "Área Morta do Comando"

#, fuzzy
msgid "CONTROLLER_BUTTON_PS_SHARE"
msgstr "Área Morta do Comando"

msgid "CONTROLLER_BUTTON_PS_SONY_BUTTON"
msgstr ""

#, fuzzy
msgid "CONTROLLER_BUTTON_PS_SQUARE"
msgstr "Visualizadores dos eixos do comando:"

#, fuzzy
msgid "CONTROLLER_BUTTON_PS_TRIANGLE"
msgstr "Visualizadores dos eixos do comando:"

#, fuzzy
msgid "CONTROLLER_BUTTON_RIGHT_SHOULDER"
msgstr "Visualizadores dos eixos do comando:"

msgid "CONTROLLER_BUTTON_RIGHT_STICK"
msgstr ""

msgid "CONTROLLER_BUTTON_TOUCH_PAD"
msgstr ""

#, fuzzy
msgid "CONTROLLER_BUTTON_UNKNOWN"
msgstr "Área morta:"

#, fuzzy
msgid "CONTROLLER_BUTTON_XBOX_A"
msgstr "Área morta:"

#, fuzzy
msgid "CONTROLLER_BUTTON_XBOX_B"
msgstr "Área morta:"

msgid "CONTROLLER_BUTTON_XBOX_BACK"
msgstr ""

msgid "CONTROLLER_BUTTON_XBOX_GUIDE"
msgstr ""

#, fuzzy
msgid "CONTROLLER_BUTTON_XBOX_START"
msgstr "Sensibilidade do comando"

#, fuzzy
msgid "CONTROLLER_BUTTON_XBOX_X"
msgstr "Área morta:"

#, fuzzy
msgid "CONTROLLER_BUTTON_XBOX_Y"
msgstr "Área morta:"

msgid "CONTROLLER_DEADZONES"
msgstr "Área Morta do Comando"

#, fuzzy
msgid "CONTROLLER_DEADZONE_CALIBRATION_EXPLANATION"
msgstr "Este painel mostra os números a partir dos quais a previsão de auto-evo funciona. A energia total que uma espécie é capaz de capturar e o custo por indivíduo da espécie determinam a população final. O Auto-evo usa um modelo simplificado da realidade para calcular o desempenho das espécies com base na energia que conseguem obter. Para cada fonte de alimento, mostra quanta energia é que a espécie ganha com isso. Além disso, aparece o total de energia disponível na fonte. A fração que a espécie ganha da energia total é baseada em quão grande a aptidão é comparada com a aptidão total. A aptidão é uma métrica de quão bem a espécie pode utilizar essa fonte de alimento."

msgid "CONTROLLER_DEADZONE_COLON"
msgstr "Área morta:"

msgid "CONTROLLER_PROMPT_TYPE_SETTING"
msgstr ""

msgid "CONTROLLER_SENSITIVITY"
msgstr "Sensibilidade do comando"

#, fuzzy
msgid "CONTROLLER_UNKNOWN_AXIS"
msgstr "Área Morta do Comando"

msgid "COPY_ERROR_TO_CLIPBOARD"
msgstr "Copiar Erro para a Área de Transferência"

msgid "COPY_RESULTS"
msgstr "Copiar Resultados"

msgid "CORRECTION_PROTANOPE"
msgstr "Protanóptico (Vermelho-Verde)"

msgid "CORRECTION_TRITANOPE"
msgstr "Tritanóptico (Azul-Amarelo)"

#, fuzzy
msgid "CPU_THREADS"
msgstr "Threads:"

msgid "CRAFTING_CLEAR_INPUTS"
msgstr "Limpar entradas selecionadas"

msgid "CRAFTING_ERROR_INTERNAL_CONSUME_PROBLEM"
msgstr "Erro: erro interno no consumo de itens de criação"

msgid "CRAFTING_ERROR_TAKING_ITEMS"
msgstr "Não foi possível encontrar itens de entrada de criação"

msgid "CRAFTING_FILTER_INPUTS"
msgstr "Entradas"

msgid "CRAFTING_KNOWN_ITEMS"
msgstr "Receitas Conhecidas"

msgid "CRAFTING_NOT_ENOUGH_MATERIAL"
msgstr "Não há {0} suficiente para criar a receita"

msgid "CRAFTING_NO_RECIPE_SELECTED"
msgstr "Selecione uma das receitas acima para criar primeiro"

msgid "CRAFTING_NO_ROOM_TO_TAKE_CRAFTING_RESULTS"
msgstr "Não há espaço para guardar todos os resultados da criação"

msgid "CRAFTING_RECIPE_DISPLAY"
msgstr "{0} ({1})"

msgid "CRAFTING_RECIPE_HAND_AXE"
msgstr "Machado de mão de pedra"

msgid "CRAFTING_RESULTS"
msgstr "Resultados"

msgid "CRAFTING_SELECT_RECIPE_OR_ITEMS_TO_FILTER"
msgstr "Selecione uma receita de criação ou adicione itens para filtrar"

msgid "CRAFTING_TAKE_ALL"
msgstr "Levar tudo"

msgid "CRAFTING_TITLE"
msgstr "Criação"

msgid "CREATE"
msgstr "Criar"

msgid "CREATED_AT"
msgstr "Criado em:"

msgid "CREATED_ON_PLATFORM"
msgstr "Criado na plataforma:"

msgid "CREATE_A_NEW_MICROBE"
msgstr "Criar um novo micróbio"

msgid "CREATE_NEW"
msgstr "Criar Novo"

msgid "CREATE_NEW_CELL_TYPE"
msgstr "Criar um novo tipo de célula"

msgid "CREATE_NEW_CELL_TYPE_DESCRIPTION"
msgstr "Podes criar novos tipo de células duplicando as existentes e dando-lhes um novo nome. Tipos de células podem ser modificados para especializa-los em diferentes funções. Ao modificares um tipo de célula, todas as células colocadas do mesmo tipo serão alteradas."

msgid "CREATE_NEW_MOD"
msgstr "Criar um Novo Mod"

msgid "CREATE_NEW_SAVE"
msgstr "Guardar novo jogo"

msgid "CREATE_NEW_TISSUE_TYPE"
msgstr "Criar um novo tipo de tecido"

msgid "CREATE_NEW_TISSUE_TYPE_DESCRIPTION"
msgstr "É possível criar novos tipos de tecido duplicando os existentes e dando-lhes um novo nome. Os tipos de tecido podem ser modificados com o editor de células para os tornar adequados a diferentes funções."

msgid "CREATING_DOT_DOT_DOT"
msgstr "A criar..."

msgid "CREATING_OBJECTS_FROM_SAVE"
msgstr "A criar objetos a partir do jogo guardado"

msgid "CREDITS"
msgstr "Créditos"

msgid "CTRL"
msgstr "CTRL"

#, fuzzy
msgid "CURRENT_CACHE_SIZE"
msgstr "Nenhuma pesquisa a decorrer"

#, fuzzy
msgid "CURRENT_CACHE_SIZE_TOOLTIP"
msgstr "Retomar o jogo"

msgid "CURRENT_DEVELOPERS"
msgstr "Desenvolvedores Actuais"

msgid "CURRENT_LOCATION_CAPITAL"
msgstr "LOCALIZAÇÃO ATUAL"

msgid "CURRENT_RESEARCH_NONE"
msgstr "Nenhuma pesquisa a decorrer"

msgid "CURRENT_RESEARCH_PROGRESS"
msgstr "Atualmente a pesquisar: {0} ({1})"

msgid "CURRENT_WORLD"
msgstr "Mundo Atual"

#, fuzzy
msgid "CURRENT_WORLD_STATISTICS"
msgstr "Estatísticas de Organismo"

msgid "CUSTOM_USERNAME"
msgstr "Username personalizado:"

msgid "CYTOPLASM"
msgstr "Citoplasma"

msgid "CYTOPLASM_DESCRIPTION"
msgstr "As entranhas pegajosas de uma célula. O citoplasma é a mistura básica de iões, proteínas e outras substâncias dissolvidas em água que preenchem o interior da célula. Uma das funções que desempenha é a [b]glicólise[/b], a conversão de [thrive:compound type=\"glucose\"][/thrive:compound] em [thrive:compound type=\"glucose\"][/thrive:compound]. Para as células que não têm organelos para ter metabolismos mais avançados, é disto que elas dependem para obter energia. O citoplasma é também usado para armazenar moléculas na célula e aumentar o seu tamanho."

msgid "CYTOPLASM_GLYCOLYSIS"
msgstr "Glicólise Citoplasmática"

msgid "CYTOPLASM_PROCESSES_DESCRIPTION"
msgstr "Transforma [thrive:compound type=\"glucose\"][/thrive:compound] em [thrive:compound type=\"atp\"][/thrive:compound]."

#, fuzzy
msgid "CYTOTOXIN_SYNTHESIS"
msgstr "Síntese de OxiToxi"

#, fuzzy
msgid "DAMAGE_SOURCE_RADIATION"
msgstr "(custo de organelas, membranas e outros itens no editor)"

msgid "DAY_LENGTH"
msgstr "Duração do dia"

msgid "DAY_LENGTH_EXPLANATION"
msgstr "(duração em segundos reais para um dia de jogo)"

msgid "DAY_NIGHT_CYCLE_ENABLED"
msgstr "Ativar ciclo dia/noite"

#, fuzzy
msgid "DAY_NIGHT_CYCLE_ENABLED_EXPLANATION_2"
msgstr "(AVISO: fotossíntese torna-se muito menos viável)"

msgid "DEADZONE_CALIBRATION_FINISHED"
msgstr "A calibração da área morta está concluída. As novas áreas mortas estão representadas em baixo nos visualizadores de valores dos eixos."

msgid "DEADZONE_CALIBRATION_INPROGRESS"
msgstr "A calibração da zona morta está em progresso. Por favor não toques em nenhum botão ou analógico do teu comando e espera alguns segundos."

msgid "DEADZONE_CALIBRATION_IS_RESET"
msgstr "As calibrações da área morta foram repostas"

msgid "DEADZONE_CONFIGURATION"
msgstr "Configuração de Áreas Mortas"

msgid "DEATH"
msgstr "morte"

msgid "DEBUG_COORDINATES"
msgstr ""

msgid "DEBUG_DRAW_NOT_AVAILABLE"
msgstr "O desenho de depuração de física não está disponível neste tipo de compilação"

#, fuzzy
msgid "DEBUG_HEAT_AT_CURSOR"
msgstr "No Cursor:"

msgid "DEBUG_PANEL"
msgstr "Painel de Depuração"

msgid "DECEMBER"
msgstr "Dezembro"

#, fuzzy
msgid "DECREASE_ITEM_SIZE"
msgstr "Secretar Mucilagem"

msgid "DEFAULT_AUDIO_OUTPUT_DEVICE"
msgstr "Dispositivo de saída padrão"

msgid "DELETE"
msgstr "Apagar"

msgid "DELETE_ALL_OLD_SAVE_WARNING_2"
msgstr ""
"Apagar todos os jogos antigos guardados automaticamente e rapidamente é uma ação que não pode ser revertida, tens a certeza de que desejas apagar permanentemente o seguinte? \n"
"- {0} Jogo(s) guardado(s) automaticamente\n"
"- {1} Jogo(s) guardado(s) rapidamente\n"
"- {2} Jogo(s) guardado(s) de backup"

msgid "DELETE_FOSSIL_CONFIRMATION"
msgstr "A eliminação deste fóssil não pode ser anulada. Tens a certeza de que queres eliminar isto permanentemente?"

msgid "DELETE_OLD_SAVES_PROMPT"
msgstr "Apagar jogos guardados antigos?"

msgid "DELETE_ORGANELLE"
msgstr "Apagar organelo"

msgid "DELETE_SAVE_CONFIRMATION"
msgstr "Apagar o jogo guardado não pode ser revertido, tens a certeza que o desejas apagar permanentemente?"

msgid "DELETE_SELECTED"
msgstr "Apagar Selecionado"

msgid "DELETE_SELECTED_SAVES_PROMPT"
msgstr "Apagar o(s) jogo(s) guardado(s) selecionado(s)?"

msgid "DELETE_SELECTED_SAVE_WARNING"
msgstr "Apagar o(s) jogo(s) selecionado(s) não pode ser revertido, tens a certeza que desejas apagar permanentemente {0} jogo(s)?"

msgid "DELETE_THIS_SAVE_PROMPT"
msgstr "Apagar este jogo guardado?"

msgid "DESCEND_BUTTON"
msgstr "Regredir"

#, fuzzy
msgid "DESCEND_CONFIRMATION"
msgstr "Apagar o jogo guardado não pode ser revertido, tens a certeza que o desejas apagar permanentemente?"

#, fuzzy
msgid "DESCEND_CONFIRMATION_EXPLANATION"
msgstr ""
"Micróbios agressivos perseguirão presas em distâncias maiores\n"
"e são mais propensos a lutar contra predadores quando atacados.\n"
"Micróbios pacíficos não se envolvem com os outros em distâncias maiores\n"
"e são menos propensos a usar toxinas contra predadores."

msgid "DESCRIPTION"
msgstr "Descrição:"

msgid "DESCRIPTION_COLON"
msgstr "Descrição:"

msgid "DESCRIPTION_TOO_LONG"
msgstr "Descrição é demasiado longa"

msgid "DESPAWN_ENTITIES"
msgstr "Remover todas as entidades"

msgid "DETECTED_CPU_COUNT"
msgstr "Número de threads detectados:"

msgid "DEVBUILD_VERSION_INFO"
msgstr ""
"Devbuild {0}\n"
"no ramo {1} em {2}\n"
"{3}"

msgid "DEVELOPERS"
msgstr "Desenvolvedores"

msgid "DEVELOPMENT_FORUM"
msgstr "Fórum de Desenvolvimento"

msgid "DEVELOPMENT_FORUM_BUTTON_TOOLTIP"
msgstr "Ver novidades sobre o desenvolvimento no nosso fórum de desenvolvimento"

msgid "DEVELOPMENT_SUPPORTED_BY"
msgstr "Desenvolvimento Apoiado pela Revolutionary Games Studio ry"

msgid "DEVELOPMENT_WIKI"
msgstr "Wiki de desenvolvimento"

msgid "DEVELOPMENT_WIKI_BUTTON_TOOLTIP"
msgstr "Visite a nossa wiki de programador"

msgid "DEVOURED"
msgstr "Devorado"

msgid "DEV_BUILD_PATRONS"
msgstr "Apoiadores Devbuilds"

msgid "DIFFICULTY"
msgstr "Dificuldade"

#, fuzzy
msgid "DIFFICULTY_DETAILS_STRING"
msgstr "Personalizadas"

msgid "DIFFICULTY_PRESET"
msgstr ""

msgid "DIFFICULTY_PRESET_CUSTOM"
msgstr "Personalizadas"

msgid "DIFFICULTY_PRESET_EASY"
msgstr "Fácil"

msgid "DIFFICULTY_PRESET_HARD"
msgstr "Difícil"

msgid "DIFFICULTY_PRESET_NORMAL"
msgstr "Normal"

msgid "DIGESTION_EFFICIENCY"
msgstr "Eficácia da Digestão"

msgid "DIGESTION_EFFICIENCY_COLON"
msgstr "Eficácia da Digestão:"

msgid "DIGESTION_SPEED"
msgstr "Velocidade de Digestão"

msgid "DIGESTION_SPEED_COLON"
msgstr "Velocidade de Digestão:"

msgid "DIGESTION_SPEED_VALUE"
msgstr "{0}/s"

msgid "DISABLED"
msgstr "Desactivado"

msgid "DISABLE_ALL"
msgstr "Desativar Todos"

msgid "DISCARD_AND_CONTINUE"
msgstr "Descartar e continuar"

msgid "DISCARD_CHANGES"
msgstr "Descartar Alterações"

#, fuzzy
msgid "DISCARD_MIGRATION"
msgstr "Descartar e continuar"

msgid "DISCONNECTED_CELLS"
msgstr "Células desconectadas"

#, fuzzy
msgid "DISCONNECTED_CELLS_TEXT"
msgstr ""
"Existem organelos colocados que não estão conectadas aos restantes organelos.\n"
"Conecte todos os organelos entre si ou reverta as alterações feitas."

msgid "DISCONNECTED_METABALLS"
msgstr "Metaballs Desconectadas"

#, fuzzy
msgid "DISCONNECTED_METABALLS_TEXT"
msgstr ""
"Existem organelos colocados que não estão conectadas aos restantes organelos.\n"
"Conecte todos os organelos entre si ou reverta as alterações feitas."

msgid "DISCONNECTED_ORGANELLES"
msgstr "Organelos desconectados"

msgid "DISCONNECTED_ORGANELLES_TEXT"
msgstr ""
"Existem organelos colocados que não estão conectadas aos restantes organelos.\n"
"Conecte todos os organelos entre si ou reverta as alterações feitas."

msgid "DISCORD_TOOLTIP"
msgstr "Junte-se ao nosso servidor comunitário de Discord"

#, fuzzy
msgid "DISK_CACHE_TOOLTIP"
msgstr "Visite a nossa página Itch.io"

msgid "DISMISSED_POPUPS_COLON"
msgstr "Popups dispensados:"

#, fuzzy
msgid "DISMISSED_POPUPS_EXPLANATION"
msgstr ""
"Os micróbios focados irão procurar por pedaços ou presas em distâncias maiores\n"
"e podem ser mais ambicioso em relação aos pedaços.\n"
"Micróbios reativos mudarão para novos alvos depois de algum tempo."

msgid "DISMISS_INFORMATION_PERMANENTLY"
msgstr "Não mostrar isto novamente"

msgid "DISMISS_WARNING_PERMANENTLY"
msgstr "Não voltar a avisar sobre isto"

msgid "DISPLAY_3D_MENU_BACKGROUNDS"
msgstr "Mostrar fundos de menu 3D"

msgid "DISPLAY_ABILITIES_BAR"
msgstr "Mostrar barra de habilidades"

#, fuzzy
msgid "DISPLAY_BACKGROUND_DISTORTION_EFFECT"
msgstr "Mostrar partículas de fundo"

msgid "DISPLAY_BACKGROUND_PARTICLES"
msgstr "Mostrar partículas de fundo"

#, fuzzy
msgid "DISPLAY_DRIVER_OPENGL"
msgstr "Mostrar barra de habilidades"

#, fuzzy
msgid "DISPLAY_DRIVER_VULKAN"
msgstr "Mostrar barra de habilidades"

#, fuzzy
msgid "DISPLAY_MODE"
msgstr "Mostrar nomes de botões de seleção de peças"

msgid "DISPLAY_PART_NAMES"
msgstr "Mostrar nomes de botões de seleção de peças"

msgid "DISSOLVED_COMPOUND_FOOD_SOURCE"
msgstr "Espalhar uniformemente a fonte de comida ambiental de {0}"

msgid "DOES_NOT_USE_FEATURE"
msgstr "Não"

msgid "DONATIONS"
msgstr "Doações"

msgid "DOT_DOT_DOT"
msgstr "..."

msgid "DOUBLE"
msgstr "Duplo"

msgid "DOUBLE_CLICK_TO_VIEW_IN_FULLSCREEN"
msgstr "Clique duas vezes para ver em ecrã completo"

msgid "DOUBLE_MEMBRANE_DESCRIPTION"
msgstr "Uma membrana com duas camadas, tem uma melhor proteção contra danos e consome menos energia para não se deformar. No entanto, abranda um pouco a célula e diminui a taxa de absorção de recursos."

#, fuzzy
msgid "DOUBLE_SPEED_TOGGLE_TOOLTIP"
msgstr "Valor utilizado para gerar o mundo, tem de ser um número inteiro positivo"

msgid "DRAG_TO_REORDER_ITEMS_WITH_MOUSE"
msgstr ""

msgid "DUMP_SCENE_TREE"
msgstr ""

msgid "DUPLICATE_TYPE"
msgstr "Duplicar Tipo"

msgid "EASTEREGG_MESSAGE_1"
msgstr "Curiosidade: o Didinium e o Paramecium são um exemplo clássico de uma relação predador-presa estudada há décadas. Serás o Didinium ou o Paramecium? Predador ou Presa?"

msgid "EASTEREGG_MESSAGE_10"
msgstr "COISAS ONDULANTES!!"

msgid "EASTEREGG_MESSAGE_11"
msgstr "Não, não podes derreter metal em fontes hidrotermais."

msgid "EASTEREGG_MESSAGE_12"
msgstr "Essas células azuis, no entanto."

msgid "EASTEREGG_MESSAGE_13"
msgstr "Eis uma dica, os biomas são mais que fundos diferentes, os compostos em diferentes biomas podem aparecer em diferentes proporções."

msgid "EASTEREGG_MESSAGE_14"
msgstr "Eis uma dica, quanto mais flagelas possuis mais rapidamente te deslocas, vroom vroom, mas também custa mais ATP"

msgid "EASTEREGG_MESSAGE_15"
msgstr "Eis uma dica, tu podes engolfar pedaços, de ferro ou outros."

msgid "EASTEREGG_MESSAGE_16"
msgstr "Eis uma dica, prepara-te antes de adicionares um núcleo. Essas coisas são caras! Em manutenção e no custo inicial."

msgid "EASTEREGG_MESSAGE_17"
msgstr "Curiosidade, Sabias que existem mais de 8000 espécies de ciliados no planeta Terra?"

msgid "EASTEREGG_MESSAGE_18"
msgstr "Curiosidade, O Stentor é um ciliado capaz de se esticar e capturar presas na sua boca semelhante a um trompete, a qual as arrasta ao gerar uma corrente de água com cílios."

msgid "EASTEREGG_MESSAGE_2"
msgstr "Eis uma dica, toxinas podem ser utilizadas para rebater outras toxinas se fores suficientemente rápido."

msgid "EASTEREGG_MESSAGE_3"
msgstr "Eis uma dica, Osmoregulação custa 1 ATP por segundo por hexágono que a tua célula apresenta, cada hexágono vazio de citoplasma também gera 5 ATP por segundo , o que significa que se estiveres a perder ATP devido à osmoregulação basta adicionares alguns hexágonos de citoplasma vazios ou remover alguns organelos."

msgid "EASTEREGG_MESSAGE_4"
msgstr "Curiosidade, na vida real os procariotas possuem algo chamado Biocompartimentos, que atuam como organelos, sendo até chamados organelos poliédricos."

msgid "EASTEREGG_MESSAGE_5"
msgstr "Curiosidade, o metabolossoma é o que é chamado de um organelo poliédrico."

msgid "EASTEREGG_MESSAGE_6"
msgstr "Eis uma dica, por vezes é melhor apenas fugir de outras células."

msgid "EASTEREGG_MESSAGE_7"
msgstr "Eis uma dica, se uma célula tiver cerca de metade do teu tamanho podes engolfá-la."

msgid "EASTEREGG_MESSAGE_8"
msgstr "Eis uma dica, as bactérias podem ser mais fortes do que aparentam. Podem parecer pequenas, mas algumas delas são capazes de te penetrar e matar desta forma!"

msgid "EASTEREGG_MESSAGE_9"
msgstr "Eis uma dica, tu podes caçar outras espécies até à extinção se não fores suficientemente cuidadoso. Outras espécies também o podem fazer."

msgid "EASTER_EGGS"
msgstr "Incluir Easter eggs"

msgid "EASTER_EGGS_EXPLANATION"
msgstr "(segredos que surgem aleatoriamente no jogo)"

#, fuzzy
msgid "EASTER_EGG_BANANA_BIOME"
msgstr "(segredos que surgem aleatoriamente no jogo)"

msgid "EDGE_PAN_SPEED"
msgstr "Velocidade de deslocação do eixo vertical:"

#, fuzzy
msgid "EDITING_TITLE"
msgstr "Falta um título"

msgid "EDITOR"
msgstr "Editor"

#, fuzzy
msgid "EDITORS_AND_MUTATIONS_BUTTON"
msgstr "tem uma mutação"

msgid "EDITOR_BUTTON_TOOLTIP"
msgstr "Entrar no editor e modificar a tua espécie"

#, fuzzy
msgid "EDITOR_TUTORIAL_EARLY_GOAL"
msgstr ""
"Este é o editor de células onde podes adicionar ou remover organelos da espécie gastando pontos de mutação (PM).\n"
"\n"
"Também podes alterar outras propriedades da espécie nos outros separadores do editor de células.\n"
"\n"
"Para continuar, seleciona um organelo no painel à esquerda (o citoplasma é uma boa escolha). Em seguida, clica com o botão esquerdo próximo ao hexágono mostrado no meio da tela para adicionar aquele organelo à tua espécie."

#, fuzzy
msgid "EDITOR_TUTORIAL_EDITOR_TEXT"
msgstr ""
"Bem-vindo ao [b]Editor de Microrganismos[/b].\n"
"\n"
"Aqui podes rever o que aconteceu durante gerações passadas e, de seguida, fazeres alterações à tua espécie.\n"
"\n"
"Este separador dá-te uma lista de mudanças na região que ocupas atualmente. Experimenta explorar as varias ferramentas à tua disposição para aprenderes mais sobre eventos no teu mundo!\n"
"\n"
"Quando estiveres pronto, pressiona o botão \"próximo\" no canto inferior direito para continuares."

#, fuzzy
msgid "EDITOR_TUTORIAL_MICROBE_EDITOR_NUCLEUS"
msgstr ""
"Este é o editor de células onde podes evoluir a tua espécie gastando [b]pontos de mutação[/b] (PM) [thrive:icon]MP[/thrive:icon]. Cada geração terá sempre [b]100 PM[/b] [thrive:icon]MP[/thrive:icon] para gastar, então não te preocupes em poupar!\n"
"\n"
"O hexágono no centro do ecrã é a tua [b]célula[/b], que é composta por uma única unidade de citoplasma.\n"
"\n"
"Para continuar, seleciona uma parte no painel à esquerda. Em seguida, clica com o botão esquerdo ao lado do hexágono para colocá-la. Podes rodar partes com [thrive:input]e_rotate_left[/thrive:input] e [thrive:input]e_rotate_right[/thrive:input]."

#, fuzzy
msgid "EFFECTIVE_VALUE"
msgstr "{0}%"

msgid "EIGHT_TIMES"
msgstr "8x"

msgid "EJECT_ENGULFED"
msgstr "Ejetar objetos engulidos"

msgid "EJECT_ENGULFED_TOOLTIP"
msgstr "Ejetar objetos engolidos"

#, fuzzy
msgid "EMITTERS_COUNT"
msgstr "Número de micróbios:"

msgid "ENABLED_MODS"
msgstr "Ativar Mods"

msgid "ENABLE_ALL_COMPATIBLE"
msgstr "Ativar Todos os Mods Compatíveis"

msgid "ENABLE_EDITOR"
msgstr "Ativar o editor"

msgid "ENABLE_GUI_LIGHT_EFFECTS"
msgstr "Ativar efeitos de luz da interface gráfica"

msgid "ENDOSYMBIONT_ENGULFED_ALREADY_DONE"
msgstr ""

msgid "ENDOSYMBIONT_ENGULFED_PROGRESS"
msgstr ""

msgid "ENDOSYMBIONT_TYPE_ALREADY_PRESENT"
msgstr ""

#, fuzzy
msgid "ENDOSYMBIOSIS_AVAILABLE_ORGANELLES"
msgstr "Desbloquear todos os organelos"

msgid "ENDOSYMBIOSIS_BUTTON"
msgstr ""

#, fuzzy
msgid "ENDOSYMBIOSIS_CANCEL_TOOLTIP"
msgstr "Desconectar todas as células na colónia"

#, fuzzy
msgid "ENDOSYMBIOSIS_COMPLETE_TOOLTIP"
msgstr "Valor utilizado para gerar o mundo, tem de ser um número inteiro positivo"

#, fuzzy
msgid "ENDOSYMBIOSIS_EXPLANATION"
msgstr ""
"Micróbios agressivos perseguirão presas em distâncias maiores\n"
"e são mais propensos a lutar contra predadores quando atacados.\n"
"Micróbios pacíficos não se envolvem com os outros em distâncias maiores\n"
"e são menos propensos a usar toxinas contra predadores."

msgid "ENDOSYMBIOSIS_NOTHING_ENGULFED"
msgstr ""

#, fuzzy
msgid "ENDOSYMBIOSIS_NO_CANDIDATE_ORGANELLES"
msgstr "Organelos desconectados"

#, fuzzy
msgid "ENDOSYMBIOSIS_PROGRESSING_EXPLANATION"
msgstr ""
"Os micróbios focados irão procurar por pedaços ou presas em distâncias maiores\n"
"e podem ser mais ambicioso em relação aos pedaços.\n"
"Micróbios reativos mudarão para novos alvos depois de algum tempo."

msgid "ENDOSYMBIOSIS_PROKARYOTIC_LIMIT_EXPLANATION"
msgstr ""

#, fuzzy
msgid "ENDOSYMBIOSIS_SINGLE_SPECIES_PROGRESS_DESCRIPTION"
msgstr "Transforma [thrive:compound type=\"hydrogensulfide\"][/thrive:compound] em [thrive:compound type=\"glucose\"][/thrive:compound]. A taxa aumenta com a concentração de [thrive:compound type=\"carbondioxide\"][/thrive:compound]. Também converte [thrive:compound type=\"glucose\"][/thrive:compound] em [thrive:compound type=\"atp\"][/thrive:compound]."

#, fuzzy
msgid "ENDOSYMBIOSIS_START_TOOLTIP"
msgstr "Entrar no editor e modificar a tua espécie"

#, fuzzy
msgid "ENDOSYMBIOSIS_TITLE"
msgstr "Falta um título"

#, fuzzy
msgid "ENERGY_BALANCE_REQUIRED_COMPOUND_LINE"
msgstr "{0}: -{1} ATP"

msgid "ENERGY_BALANCE_TOOLTIP_CONSUMPTION"
msgstr "{0}: -{1} ATP"

msgid "ENERGY_BALANCE_TOOLTIP_PRODUCTION"
msgstr "{0}: +{1} ATP"

#, fuzzy
msgid "ENERGY_BALANCE_TOOLTIP_PRODUCTION_WITH_REQUIREMENT"
msgstr "{0}: +{1} ATP"

msgid "ENERGY_IN_PATCH_FOR"
msgstr "Energia em {0} para {1}"

msgid "ENERGY_IN_PATCH_SHORT"
msgstr "{0}, {1}"

msgid "ENERGY_SOURCES"
msgstr "Fontes de energia:"

msgid "ENERGY_SUMMARY_LINE"
msgstr "A energia total recolhida é {0} com custo individual de {1} resultando em população inalterada de {2}"

msgid "ENGULF_NO_ATP_DAMAGE_MESSAGE"
msgstr ""

msgid "ENTER_EXISTING_ID"
msgstr "Insira um ID existente"

msgid "ENTER_EXISTING_WORKSHOP_ID"
msgstr "Inserir um ID Existente da Steam Wrokshop"

msgid "ENTITY_LABEL"
msgstr "Etiqueta da entidade"

msgid "ENVIRONMENT"
msgstr "Ambiente"

#, fuzzy
msgid "ENVIRONMENTAL_CONDITIONS_BUTTON"
msgstr "Retenção de glicose no ambiente"

msgid "ENVIRONMENTAL_GLUCOSE_RETENTION"
msgstr "Retenção de glicose no ambiente"

msgid "ENVIRONMENTAL_GLUCOSE_RETENTION_EXPLANATION"
msgstr "(proporção de glicose retida no ambiente a cada geração)"

msgid "ENVIRONMENT_BUTTON_MICROBE_TOOLTIP"
msgstr "Mostrar / ocultar ambiente"

#, fuzzy
msgid "ENVIRONMENT_TOLERANCE"
msgstr "Ambiente"

msgid "EPIPELAGIC"
msgstr "Epipelágica"

msgid "EQUIPMENT_TYPE_AXE"
msgstr "Machado"

msgid "ERROR"
msgstr "Erro"

msgid "ERROR_CREATING_FOLDER"
msgstr "Erro ao criar pasta para o mod"

msgid "ERROR_CREATING_INFO_FILE"
msgstr "Erro ao criar o ficheiro de informações do mod"

msgid "ERROR_FAILED_TO_SAVE_NEW_SETTINGS"
msgstr "Erro: Falha ao gravar as novas definições no ficheiro de configuração."

msgid "ERROR_FETCHING_EXPLANATION"
msgstr "Obtenção de noticias falhou devido a um erro: {0}"

msgid "ERROR_FETCHING_NEWS"
msgstr "Erro ao obter noticias"

msgid "ERROR_LOADING"
msgstr "Erro ao carregar"

msgid "ERROR_SAVING"
msgstr "Erro ao gravar"

#, fuzzy
msgid "ERROR_UPLOADING_EXCEPTION"
msgstr "Erro ao carregar"

msgid "ESCAPE"
msgstr "Esc"

msgid "ESCAPE_ENGULFING"
msgstr "escapou de ser engolido"

msgid "ESTUARY"
msgstr "Estuário"

#, fuzzy
msgid "EVENT_ERUPTION_TOOLTIP"
msgstr "Este é o codigo exato do commit que esta versão do Thrive foi compilada de"

msgid "EVENT_METEOR_GLUCOSE"
msgstr ""

#, fuzzy
msgid "EVENT_METEOR_IRON"
msgstr "{0}: +{1} ATP"

#, fuzzy
msgid "EVENT_METEOR_PHOSPHATES"
msgstr "Gerar fosfato"

#, fuzzy
msgid "EVENT_METEOR_PLAIN"
msgstr "Este é o codigo exato do commit que esta versão do Thrive foi compilada de"

msgid "EVENT_METEOR_RADIOACTIVE"
msgstr ""

msgid "EVENT_METEOR_SULFUR"
msgstr ""

msgid "EVOLUTIONARY_TREE"
msgstr "Árvore evolutiva"

#, fuzzy
msgid "EVOLUTIONARY_TREE_BUILD_FAILED"
msgstr "Da Revolutionary Games Studio"

msgid "EXACT_VERSION_COLON"
msgstr "Versão exata do Thrive:"

msgid "EXACT_VERSION_TOOLTIP"
msgstr "Este é o codigo exato do commit que esta versão do Thrive foi compilada de"

msgid "EXCEPTION_HAPPENED_PROCESSING_SAVE"
msgstr "Ocorreu um erro durante o processamento de objetos carregados"

msgid "EXCEPTION_HAPPENED_WHILE_LOADING"
msgstr "Ocorreu um erro ao carregar os dados guardados"

#, fuzzy
msgid "EXCLUSIVE_FULLSCREEN"
msgstr "Ecrã inteiro"

msgid "EXISTING_BUILDINGS"
msgstr "Edifícios"

msgid "EXIT"
msgstr "Sair"

#, fuzzy
msgid "EXIT_EDITOR"
msgstr "Ativar o editor"

msgid "EXIT_TO_LAUNCHER"
msgstr "Sair para o Launcher"

msgid "EXPERIMENTAL_FEATURES"
msgstr ""

#, fuzzy
msgid "EXPERIMENTAL_FEATURES_EXPLANATION"
msgstr "(velocidade na qual as espécies de IA sofrem mutação)"

#, fuzzy
msgid "EXPERIMENTAL_FEATURES_WARNING"
msgstr "(velocidade na qual as espécies de IA sofrem mutação)"

msgid "EXPORT_ALL_WORLDS"
msgstr "Exportar todos os mundos"

msgid "EXPORT_ALL_WORLDS_TOOLTIP"
msgstr "Exportar toda a informacão dos mundos em ficheiros .csv"

msgid "EXPORT_SUCCESS"
msgstr "Êxito na exportação"

msgid "EXTERNAL"
msgstr "Externo"

msgid "EXTERNAL_EFFECTS"
msgstr "Efeitos externos:"

msgid "EXTINCTION_BOX_TEXT"
msgstr "Assim como 99% de todas as espécies que já existiram, a tua espécie foi extinta. Outras irão ocupar o teu ninho e prosperar, mas não serás tu. Tu serás esquecido, uma experiência falhada na evolução."

msgid "EXTINCTION_CAPITAL"
msgstr "EXTINÇÃO"

msgid "EXTINCT_FROM_PATCH"
msgstr "Extinguiram-se na região"

msgid "EXTINCT_FROM_THE_PLANET"
msgstr "Extinguiram-se no planeta"

msgid "EXTINCT_IN_PATCH"
msgstr "extinto na região"

msgid "EXTINCT_SPECIES"
msgstr "Espécies Extintas"

msgid "EXTRAS"
msgstr "Extras"

msgid "EXTRA_OPTIONS"
msgstr "Opções Extra"

msgid "FACEBOOK_TOOLTIP"
msgstr "Visita a nossa página de Facebook"

msgid "FAILED"
msgstr "Falhou"

msgid "FAILED_ONE_OR_MORE_SAVE_DELETION_DESCRIPTION"
msgstr "Erro: Falha ao eliminar um ou mais jogos guardados."

msgid "FAILED_SAVE_DELETION"
msgstr "Erro: Falha na eliminação da gravação"

msgid "FAILED_SAVE_DELETION_DESCRIPTION"
msgstr "Este jogo guardado não pode ser eliminado."

msgid "FEARFUL"
msgstr "Temeroso"

msgid "FEAR_EXPLANATION"
msgstr ""
"Os micróbios medrosos fugirão a distâncias maiores\n"
"e são mais propensos a fugir dos predadores em geral.\n"
"Os micróbios corajosos não se deixam intimidar pelos predadores próximos\n"
"e, mais provavelmente, irão atacar de volta."

msgid "FEATURE_DISABLED"
msgstr "Desativada"

msgid "FEATURE_ENABLED"
msgstr "Ativada"

msgid "FEBRUARY"
msgstr "Fevereiro"

#, fuzzy
msgid "FEED_ITEM_CONTENT_PARSING_FAILED"
msgstr "Falha na inicialização da biblioteca do cliente Steam"

msgid "FEED_ITEM_MISSING_CONTENT"
msgstr "Este item de feed está a faltar o seu conteúdo."

msgid "FEED_ITEM_PUBLISHED_AT"
msgstr "Publicado em {0}"

msgid "FEED_ITEM_TRUNCATED_NOTICE"
msgstr ""

#, fuzzy
msgid "FERROPLAST"
msgstr "Termoplasto"

#, fuzzy
msgid "FERROPLAST_DESCRIPTION"
msgstr "O termoplasto é uma estrutura de membrana dupla que contém pigmentos termossensíveis aglomerados em bolsas membranosas. É um procariota que foi assimilado para o uso pelo seu hospedeiro eucariótico. Os pigmentos nos termoplastos conseguem utilizar a energia das diferenças de calor no ambiente para produzir [thrive:compound type=\"atp\"][/thrive:compound] a partir da água num processo chamado [b]termossíntese[/b]. A taxa de produção de [thrive:compound type=\"atp\"][/thrive:compound] aumenta com a [thrive:compound type=\"temperature\"][/thrive:compound]."

#, fuzzy
msgid "FERROPLAST_PROCESSES_DESCRIPTION"
msgstr "Produz [thrive:compound type=\"atp\"][/thrive:compound] usando gradientes de temperatura. A taxa aumenta com a concentração de [thrive:compound type=\"temperature\"][/thrive:compound]."

msgid "FILTER_ITEMS_BY_CATEGORY_COLON"
msgstr "Filtrar itens por categoria:"

msgid "FIND_CURRENT_PATCH"
msgstr "Encontrar Região Atual"

msgid "FINISHED_DOT"
msgstr "Concluído."

msgid "FINISH_EDITING_AND_RETURN_TO_ENVIRONMENT"
msgstr "Concluir a edição e voltar ao ambiente"

msgid "FINISH_ONE_GENERATION"
msgstr "Completar uma Geração"

msgid "FINISH_X_GENERATIONS"
msgstr "Completou {0} Gerações"

msgid "FIRE_TOXIN"
msgstr "Disparar toxina"

msgid "FIRE_TOXIN_TOOLTIP"
msgstr "Dispara projeteis tóxicos causando danos a células"

msgid "FLAGELLUM"
msgstr "Flagelo"

msgid "FLAGELLUM_DESCRIPTION"
msgstr "O Flagelo (plural: Flagelos) é um feixe de fibras proteicas em forma de chicote que se estende da membrana da célula e que utiliza [thrive:compound type=\"atp\"][/thrive:compound] para ondular e impulsionar a célula numa direção. A posição do flagelo determina a direção na qual ele fornece impulso para movimentar a célula. A direção do impulso é oposta à direção para a qual o flagelo está direcionado, por exemplo, um flagelo posicionado no lado esquerdo de uma célula fornece impulso quando se move para a direita."

#, fuzzy
msgid "FLAGELLUM_LENGTH_DESCRIPTION"
msgstr "O Flagelo (plural: Flagelos) é um feixe de fibras proteicas em forma de chicote que se estende da membrana da célula e que utiliza [thrive:compound type=\"atp\"][/thrive:compound] para ondular e impulsionar a célula numa direção. A posição do flagelo determina a direção na qual ele fornece impulso para movimentar a célula. A direção do impulso é oposta à direção para a qual o flagelo está direcionado, por exemplo, um flagelo posicionado no lado esquerdo de uma célula fornece impulso quando se move para a direita."

msgid "FLAGELLUM_PROCESSES_DESCRIPTION"
msgstr "Utiliza [thrive:compound type=\"atp\"][/thrive:compound] para aumentar a velocidade de movimento da célula."

msgid "FLEET_NAME_FROM_PLACE"
msgstr "Frota {0}"

msgid "FLEET_UNITS"
msgstr "Unidades da Frota"

msgid "FLOATING_CHUNKS_COLON"
msgstr "Fragmentos Flutuantes:"

msgid "FLOATING_HAZARD"
msgstr "Perigo Flutufante"

msgid "FLUID"
msgstr "Fluido"

msgid "FLUIDITY_RIGIDITY"
msgstr "Fluidez / Rigidez"

msgid "FOCUSED"
msgstr "Focado"

msgid "FOCUS_EXPLANATION"
msgstr ""
"Os micróbios focados irão procurar por pedaços ou presas em distâncias maiores\n"
"e podem ser mais ambicioso em relação aos pedaços.\n"
"Micróbios reativos mudarão para novos alvos depois de algum tempo."

msgid "FOG_OF_WAR_DISABLED"
msgstr "Neblina de Guerra Desativada"

msgid "FOG_OF_WAR_DISABLED_DESCRIPTION"
msgstr "(todas as regiões serão reveladas)"

msgid "FOG_OF_WAR_INTENSE"
msgstr "Neblina de Guerra Intensa"

msgid "FOG_OF_WAR_INTENSE_DESCRIPTION"
msgstr "(apenas regiões que o jogador esteve serão reveladas)"

#, fuzzy
msgid "FOG_OF_WAR_MODE"
msgstr "Modo Neblina de Guerra"

msgid "FOG_OF_WAR_REGULAR"
msgstr "Neblina de Guerra Normal"

msgid "FOG_OF_WAR_REGULAR_DESCRIPTION"
msgstr "(regiões adjacentes e em que o jogador já esteve serão reveladas)"

msgid "FOOD_CHAIN"
msgstr "Cadeia alimentar"

msgid "FOOD_SOURCE_ENERGY_INFO"
msgstr "{0} energia: {1} (aptidão: {2}) energia total disponível: {3} (aptidão total: {4})"

msgid "FORGET_MOD_DETAILS"
msgstr "Remover dados locais"

msgid "FORGET_MOD_DETAILS_TOOLTIP"
msgstr "Remova os dados locais relativos a este item. Útil se inserires o ID errado ou desejares fazer upload de uma nova versão para um item diferente."

msgid "FORM_ERROR_MESSAGE"
msgstr "Erro: {0}"

msgid "FOSSILISATION"
msgstr "Fossilização"

msgid "FOSSILISATION_EXPLANATION"
msgstr "Fossiliza esta espécie para a guardar no museu. Podes aceder o museu através da Thrivepédia ou carregar uma espécie fossilizada no editor livre."

msgid "FOSSILISATION_FAILED"
msgstr "Fossilização Falhou"

msgid "FOSSILISATION_FAILED_DESCRIPTION"
msgstr "O ficheiro de fóssil não pôde ser escrito"

msgid "FOSSILISATION_HINT"
msgstr "Fossilizar esta espécie"

msgid "FOSSILISATION_HINT_ALREADY_FOSSILISED"
msgstr "Fossilizar esta espécie (já fossilizada)"

msgid "FOSSILISE"
msgstr "Fossilizar"

msgid "FOSSIL_DELETION_FAILED"
msgstr "A eliminação de fósseis falhou"

msgid "FOSSIL_DELETION_FAILED_DESCRIPTION"
msgstr "O ficheiro do fóssil não pôde ser eliminado"

msgid "FOUR_TIMES"
msgstr "4x"

msgid "FPS"
msgstr "FPS: {0}"

msgid "FPS_DISPLAY"
msgstr "Indicador de FPS"

msgid "FRAME_DURATION"
msgstr "Delta: {0}"

msgid "FREEBUILDING"
msgstr "Modo livre"

msgid "FREE_GLUCOSE_CLOUD"
msgstr "Nuvem de glucose gratuita ao sair do editor"

msgid "FREE_GLUCOSE_CLOUD_EXPLANATION"
msgstr "(começar com uma nuvem de glicose próxima a cada geração)"

msgid "FULLSCREEN"
msgstr "Ecrã inteiro"

msgid "FULL_MOD_INFO"
msgstr "Informação Completa do Mod"

msgid "GALLERY_VIEWER"
msgstr "Visualizador de galeria"

#, fuzzy
msgid "GAMEPLAY_BASICS_TITLE"
msgstr "Equipa de Desenho do Jogo"

msgid "GAME_DESIGN_TEAM"
msgstr "Equipa de Desenho do Jogo"

#, fuzzy
msgid "GAME_SYSTEMS_TITLE"
msgstr "Equipa de Desenho do Jogo"

#, fuzzy
msgid "GATHERED_ENERGY_TOOLTIP"
msgstr "Mostra a energia total prevista recolhida pela sua espécie em todas as regiões e a população resultante (entre parênteses)."

msgid "GENERAL"
msgstr "Geral"

#, fuzzy
msgid "GENERAL_LOADING_TIP_1"
msgstr "Pressione o botão \"reverter\" no editor para corrigir um erro"

#, fuzzy
msgid "GENERAL_LOADING_TIP_2"
msgstr "Pressione o botão \"reverter\" no editor para corrigir um erro"

#, fuzzy
msgid "GENERAL_LOADING_TIP_3"
msgstr "Pressione o botão \"reverter\" no editor para corrigir um erro"

#, fuzzy
msgid "GENERAL_LOADING_TIP_4"
msgstr "Pressione o botão \"reverter\" no editor para corrigir um erro"

#, fuzzy
msgid "GENERAL_LOADING_TIP_5"
msgstr "Pressione o botão \"reverter\" no editor para corrigir um erro"

#, fuzzy
msgid "GENERAL_LOADING_TIP_6"
msgstr "Pressione o botão \"reverter\" no editor para corrigir um erro"

#, fuzzy
msgid "GENERAL_LOADING_TIP_7"
msgstr "Pressione o botão \"reverter\" no editor para corrigir um erro"

msgid "GENERATIONS"
msgstr "Gerações"

msgid "GENERATION_COLON"
msgstr "Geração:"

msgid "GITHUB_TOOLTIP"
msgstr "Visite o nosso repositório GitHub"

msgid "GLES3"
msgstr "GLES3"

msgid "GLOBAL_GLACIATION_END_EVENT_LOG"
msgstr ""

#, fuzzy
msgid "GLOBAL_GLACIATION_EVENT"
msgstr "População:"

#, fuzzy
msgid "GLOBAL_GLACIATION_EVENT_TOOLTIP"
msgstr "Suicídio"

msgid "GLOBAL_GLACIATION_EVENT_WARNING_LOG_PLURAL"
msgstr ""

msgid "GLOBAL_GLACIATION_EVENT_WARNING_LOG_SINGULAR"
msgstr ""

msgid "GLOBAL_GLACIATION_START_EVENT_LOG"
msgstr ""

msgid "GLOBAL_INITIAL_LETTER"
msgstr "G"

#, fuzzy
msgid "GLOBAL_POPULATION_COLON"
msgstr "População:"

msgid "GLOBAL_TIMELINE_SPECIES_MIGRATED_TO"
msgstr "Parte da população de [b][u]{0}[/u][/b] migrou de {2} para {1}"

msgid "GLUCOSE"
msgstr "Glicose"

msgid "GLUCOSE_CONCENTRATIONS_DRASTICALLY_DROPPED"
msgstr "As concentrações de glicose caíram drasticamente!"

msgid "GLYCOLYSIS"
msgstr "Glicólise"

msgid "GODMODE"
msgstr "Godmode"

msgid "GOD_TOOLS_TITLE"
msgstr "Ferramentas Divinas"

msgid "GOOGLY_EYE_CELL"
msgstr "Célula de olhos esbugalhados"

msgid "GOT_IT"
msgstr "Entendi"

msgid "GPL_LICENSE_HEADING"
msgstr "Segue o texto da licença GPL:"

msgid "GPU_NAME"
msgstr "GPU:"

msgid "GRAPHICS"
msgstr "Gráficos"

msgid "GRAPHICS_TEAM"
msgstr "Equipa dos Gráficos"

#, fuzzy
msgid "GROWTH_ORDER"
msgstr "CONFIRMAR"

msgid "GUI"
msgstr "GUI"

msgid "GUI_LIGHT_EFFECTS_OPTION_DESCRIPTION"
msgstr ""
"Ativa os efeitos de flash de luz na interface gráfica (por exemplo, flash do botão do editor).\n"
"\n"
"Se tiveres problemas em que partes do botão do editor desaparecem,\n"
"podes tentar desabilitar os efeitos de flash de luz para ver se o problema desaparece."

#, fuzzy
msgid "GUI_TAB_NAVIGATION"
msgstr "{0} m"

msgid "GUI_VOLUME"
msgstr "Volume da GUI"

msgid "HEALTH"
msgstr "Vida"

msgid "HEALTH_MODIFIER"
msgstr ""

#, fuzzy
msgid "HEAT_ACCUMULATION_BAR_TOOLTIP"
msgstr "Suicídio"

msgid "HELP"
msgstr "Ajuda"

msgid "HELP_BUTTON_TOOLTIP"
msgstr "Ajuda"

msgid "HIGHER_VALUES_INCREASE_PERFORMANCE"
msgstr "(valores mais altos melhoram o desempenho)"

msgid "HIGHER_VALUES_WORSEN_PERFORMANCE"
msgstr "(valores mais altos pioram o desempenho)"

msgid "HOLD_FOR_PAN_OR_ROTATE_MODE"
msgstr ""

msgid "HOLD_FOR_PAN_WITH_MOUSE"
msgstr ""

msgid "HOLD_PACK_COMMANDS_MENU"
msgstr "Segure para mostrar o menu de comandos do pacote"

msgid "HOLD_TO_SHOW_CURSOR"
msgstr "Manter premido para mostrar o cursor"

msgid "HOLD_TO_SHOW_CURSOR_ADVICE_TEXT"
msgstr "Manter premido [thrive:input]g_free_cursor[/thrive:input] para mostrar o cursor"

msgid "HOLD_TO_SKIP_CREDITS"
msgstr "Segura para pular"

msgid "HOME"
msgstr "Casa"

msgid "HORIZONTAL_COLON"
msgstr "Horizontal:"

msgid "HORIZONTAL_WITH_AXIS_NAME_COLON"
msgstr "Horizontal (Eixo: {0})"

msgid "HP_COLON"
msgstr "HP:"

msgid "HSV"
msgstr "HSV"

msgid "HUD_MESSAGE_MULTIPLE"
msgstr "{0} (x{1})"

#, fuzzy
msgid "HYDROGENASE"
msgstr "Sulfureto de Hidrogénio"

#, fuzzy
msgid "HYDROGENASE_DESCRIPTION"
msgstr "Nitrogenase é uma proteína capaz de utilizar o [thrive:compound type=\"nitrogen\"][/thrive:compound] gasoso e a energia celular na forma de [thrive:compound type=\"atp\"][/thrive:compound] para produzir [thrive:compound type=\"ammonia\"][/thrive:compound], um nutriente chave para o crescimento das células. Isto é um processo referido como [b]Fixação Anaeróbica de Nitrogénio[/b]. Uma vez que a Nitrogenase está suspensa diretamente no citoplasma, o fluído envolvente efetua alguma [b]glicólise[/b]."

#, fuzzy
msgid "HYDROGENASE_PROCESSES_DESCRIPTION"
msgstr "Transforma [thrive:compound type=\"atp\"][/thrive:compound] em [thrive:compound type=\"ammonia\"][/thrive:compound]. A taxa aumenta com a concentração de [thrive:compound type=\"nitrogen\"][/thrive:compound]."

#, fuzzy
msgid "HYDROGENOSOME"
msgstr "Sulfureto de Hidrogénio"

#, fuzzy
msgid "HYDROGENOSOME_DESCRIPTION"
msgstr "Nitrogenase é uma proteína capaz de utilizar o [thrive:compound type=\"nitrogen\"][/thrive:compound] gasoso e a energia celular na forma de [thrive:compound type=\"atp\"][/thrive:compound] para produzir [thrive:compound type=\"ammonia\"][/thrive:compound], um nutriente chave para o crescimento das células. Isto é um processo referido como [b]Fixação Anaeróbica de Nitrogénio[/b]. Uma vez que a Nitrogenase está suspensa diretamente no citoplasma, o fluído envolvente efetua alguma [b]glicólise[/b]."

#, fuzzy
msgid "HYDROGENOSOME_PROCESSES_DESCRIPTION"
msgstr "Transforma [thrive:compound type=\"atp\"][/thrive:compound] em [thrive:compound type=\"ammonia\"][/thrive:compound]. A taxa aumenta com a concentração de [thrive:compound type=\"nitrogen\"][/thrive:compound]."

msgid "HYDROGEN_SULFIDE"
msgstr "Sulfureto de Hidrogénio"

#, fuzzy
msgid "ICESHARD"
msgstr "Fragmento de Gelo"

msgid "ICESHELF"
msgstr "Plataforma de Gelo"

msgid "ICE_CHUNK_BIG"
msgstr ""

msgid "ICE_CHUNK_SMALL"
msgstr ""

msgid "ID_IS_NOT_A_NUMBER"
msgstr "O ID não é um número válido"

msgid "ID_NUMBER"
msgstr "Número de ID"

msgid "IF_FALLBACK_RENDERER_USED_ALL_NOT_AVAILABLE"
msgstr ""

#, fuzzy
msgid "IMAGE_FILE_TYPES"
msgstr "Tipos de Membrana"

#, fuzzy
msgid "INCLUDE_MULTICELLULAR_PROTOTYPE"
msgstr "Colocar organelo"

msgid "INCLUDE_MULTICELLULAR_PROTOTYPE_EXPLANATION"
msgstr "(algumas funcionalidades podem ficar indisponíveis ao atingir as fases seguintes)"

#, fuzzy
msgid "INCREASE_ITEM_SIZE"
msgstr "Criar Novo"

#, fuzzy
msgid "INDICATOR_SPECIES_IS_NEW"
msgstr "Espécies Extintas"

#, fuzzy
msgid "INDICATOR_SPECIES_MUTATED"
msgstr "Permite que espécies não sofram mutações (caso nenhuma mutação vantajosa seja encontrada)"

msgid "INDUSTRIAL_STAGE"
msgstr ""

msgid "INFINITE_COMPOUNDS"
msgstr "Compostos Infinitos"

msgid "INFINITE_MP"
msgstr "PM infinito"

msgid "INFO_BOX_COST"
msgstr "Custo Base (PM)"

#, fuzzy
msgid "INFO_BOX_EDITORS"
msgstr "Custo Base (PM)"

msgid "INFO_BOX_ENZYMES"
msgstr "Enzimas"

#, fuzzy
msgid "INFO_BOX_GAMEPLAY_TYPE"
msgstr "Enzimas"

msgid "INFO_BOX_INTERNAL_NAME"
msgstr "Nome Interno"

msgid "INFO_BOX_MASS"
msgstr "Massa"

#, fuzzy
msgid "INFO_BOX_NEXT_STAGE"
msgstr "Armazenamento"

msgid "INFO_BOX_OSMOREGULATION_COST"
msgstr "Custo de Osmorregulação"

#, fuzzy
msgid "INFO_BOX_PREVIOUS_STAGE"
msgstr "Processos"

msgid "INFO_BOX_PROCESSES"
msgstr "Processos"

msgid "INFO_BOX_REQUIRES_NUCLEUS"
msgstr "Requer Núcleo"

msgid "INFO_BOX_SIZE"
msgstr "Tamanho (Hexágonos)"

msgid "INFO_BOX_STORAGE"
msgstr "Armazenamento"

msgid "INFO_BOX_UNIQUE"
msgstr "Único"

msgid "INFO_BOX_UPGRADES"
msgstr "Melhorias"

msgid "INGESTED_MATTER"
msgstr "Matéria Ingerida"

msgid "INIT_NEW_WORLD_TOOLTIP"
msgstr "Criar um novo mundo"

msgid "INPUTS"
msgstr "Teclado"

msgid "INPUT_NAME_BUILD_STRUCTURE"
msgstr "Construir uma estrutura"

msgid "INPUT_NAME_INTERACTION"
msgstr "Interagir com objetos"

#, fuzzy
msgid "INPUT_NAME_OPEN_INVENTORY"
msgstr "Completar uma Geração"

msgid "INSPECT"
msgstr "Inspecionar"

msgid "INSPECTOR"
msgstr "Inspetor"

#, fuzzy
msgid "INSTAGRAM_TOOLTIP"
msgstr "Visite a nossa página Steam"

#, fuzzy
msgid "INTERACTION_ACTIVATE_ASCENSION"
msgstr "Pontos de Mutação"

#, fuzzy
msgid "INTERACTION_ACTIVATE_ASCENSION_MISSING_ENERGY"
msgstr "Pontos de Mutação"

msgid "INTERACTION_CONSTRUCT"
msgstr "Terminar construção"

msgid "INTERACTION_CONSTRUCT_MISSING_DEPOSITED_MATERIALS"
msgstr "Terminar construção (faltam materiais necessários)"

msgid "INTERACTION_CRAFT"
msgstr "Criar..."

msgid "INTERACTION_DEPOSIT_RESOURCES"
msgstr "Depositar Materiais"

msgid "INTERACTION_DEPOSIT_RESOURCES_NO_SUITABLE_RESOURCES"
msgstr ""

msgid "INTERACTION_DESTROY"
msgstr "Destruir"

msgid "INTERACTION_FOUND_SETTLEMENT"
msgstr "Fundar um Povoamento"

msgid "INTERACTION_HARVEST"
msgstr "Colher"

msgid "INTERACTION_HARVEST_CANNOT_MISSING_TOOL"
msgstr "Colher (EQUIPAMENTO EM FALTA: {0})"

msgid "INTERACTION_PICK_UP"
msgstr "Recolher"

msgid "INTERACTION_PICK_UP_CANNOT_FULL"
msgstr "Recolher (CHEIO)"

msgid "INTERNALS"
msgstr "Internos"

msgid "INTERNAL_NAME_IN_USE"
msgstr "Já existe um mod com o nome interno especificado"

msgid "INTERNAL_NAME_REQUIRED"
msgstr "O nome interno é obrigatório"

msgid "INTERNAL_NAME_REQUIRES_CAPITAL"
msgstr "O nome interno deve começar com letra maiúscula"

msgid "INVALID_DATA_TO_PLOT"
msgstr "Dados inválidos"

msgid "INVALID_ICON_PATH"
msgstr "Caminho do ícone do mod inválido"

msgid "INVALID_SAVE_NAME_POPUP"
msgstr "O nome do ficheiro guardado não pode conter caracteres especiais (<>:\"/\\|?*)"

msgid "INVALID_SPECIES_NAME_POPUP"
msgstr "O nome da espécie deve estar de acordo com o sistema de nomenclatura binomial (gênero e epíteto)!"

msgid "INVALID_TAG"
msgstr "Tag inválida \"{0}\" especificada"

msgid "INVALID_URL_FORMAT"
msgstr "Formato de URL inválido"

msgid "INVALID_URL_SCHEME"
msgstr "Esquema de URL inválido"

msgid "INVENTORY_ITEMS_ON_GROUND"
msgstr "Itens no Chão"

msgid "INVENTORY_TITLE"
msgstr "Inventário"

msgid "INVENTORY_TOGGLE_CRAFTING"
msgstr ""

msgid "INVENTORY_TOGGLE_GROUND"
msgstr "Chão"

msgid "INVERTED"
msgstr "Invertidos"

#, fuzzy
msgid "IN_PROTOTYPE"
msgstr "Protanóptico (Vermelho-Verde)"

msgid "IRON"
msgstr "Ferro"

#, fuzzy
msgid "IRON_OXIDATION"
msgstr "Doações"

msgid "ITCH_TOOLTIP"
msgstr "Visite a nossa página Itch.io"

msgid "ITEM_AT_2D_COORDINATES"
msgstr ""

#, fuzzy
msgid "ITEM_NAME_SEPARATOR"
msgstr "Interagir com objetos"

msgid "JANUARY"
msgstr "Janeiro"

msgid "JSON_DEBUG_MODE"
msgstr "Modo de debug para JSON:"

msgid "JSON_DEBUG_MODE_ALWAYS"
msgstr "Sempre"

msgid "JSON_DEBUG_MODE_AUTO"
msgstr "Automaticamente"

msgid "JSON_DEBUG_MODE_NEVER"
msgstr "Nunca"

msgid "JULY"
msgstr "Julho"

msgid "JUNE"
msgstr "Junho"

#, fuzzy
msgid "KEEP_CURRENT_SHORT"
msgstr "Mundo Atual"

#, fuzzy
msgid "KEEP_CURRENT_TOLERANCE_FLEXIBILITY_TOOLTIP"
msgstr "Visite a nossa pagina de Patreon"

#, fuzzy
msgid "KEEP_MIGRATION"
msgstr "Respiração Aeróbica"

msgid "KEY_BACK"
msgstr "Voltar"

#, fuzzy
msgid "KEY_BACKTAB"
msgstr "Voltar"

msgid "KEY_BINDING_CHANGE_CONFLICT"
msgstr ""
"Há um conflito com {0}.\n"
"Desejas remover a entrada de {1}?"

msgid "KEY_BRING_UP_KEYBOARD"
msgstr ""

msgid "KEY_CLEAR"
msgstr "Limpar"

msgid "KEY_DELETE"
msgstr "Delete"

msgid "KEY_DOWN"
msgstr "Seta Baixo"

msgid "KEY_END"
msgstr "End"

msgid "KEY_ENTER"
msgstr "Enter"

msgid "KEY_FAVORITES"
msgstr "Favoritos"

msgid "KEY_FORWARD"
msgstr "Avançar"

#, fuzzy
msgid "KEY_GLOBE"
msgstr "Home"

msgid "KEY_HELP"
msgstr "Help"

msgid "KEY_HOME"
msgstr "Home"

msgid "KEY_HOMEPAGE"
msgstr "Homepage"

#, fuzzy
msgid "KEY_HYPER"
msgstr "Help"

msgid "KEY_INSERT"
msgstr "Insert"

#, fuzzy
msgid "KEY_JIS_EISU"
msgstr "Insert"

#, fuzzy
msgid "KEY_JIS_KANA"
msgstr "Standby"

msgid "KEY_LEFT"
msgstr "Seta Esquerda"

msgid "KEY_MENU"
msgstr "Menu"

#, fuzzy
msgid "KEY_META"
msgstr "Tab"

msgid "KEY_OPENURL"
msgstr "Abrir URL"

msgid "KEY_PAUSE"
msgstr "Pause"

msgid "KEY_PRINT"
msgstr "Print Screen"

msgid "KEY_REFRESH"
msgstr "Atualizar"

msgid "KEY_RIGHT"
msgstr "Seta Direita"

msgid "KEY_SEARCH"
msgstr "Procurar"

msgid "KEY_STANDBY"
msgstr "Standby"

msgid "KEY_STOP"
msgstr "Stop"

msgid "KEY_TAB"
msgstr "Tab"

msgid "KEY_UP"
msgstr "Seta Cima"

msgid "KILO_ABBREVIATION"
msgstr "{0} m"

msgid "KP0"
msgstr "Num 0"

msgid "KP1"
msgstr "Num 1"

msgid "KP2"
msgstr "Num 2"

msgid "KP3"
msgstr "Num 3"

msgid "KP4"
msgstr "Num 4"

msgid "KP5"
msgstr "Num 5"

msgid "KP6"
msgstr "Num 6"

msgid "KP7"
msgstr "Num 7"

msgid "KP8"
msgstr "Num 8"

msgid "KP9"
msgstr "Num 9"

msgid "KPADD"
msgstr "Num +"

msgid "KPDIVIDE"
msgstr "Num /"

msgid "KPENTER"
msgstr "Num Enter"

msgid "KPMULTIPLY"
msgstr "Num *"

msgid "KPPERIOD"
msgstr "Num ."

msgid "KPSUBTRACT"
msgstr "Num -"

msgid "LANGUAGE"
msgstr "Idioma:"

msgid "LANGUAGE_TRANSLATION_PROGRESS"
msgstr "Este idioma está {0}% traduzido"

msgid "LANGUAGE_TRANSLATION_PROGRESS_LOW"
msgstr "Esta língua é ainda um trabalho em curso ({0}% feito)"

msgid "LANGUAGE_TRANSLATION_PROGRESS_REALLY_LOW"
msgstr "Esta tradução está muito incompleta ({0}% feita) por favor ajude-nos com ela!"

#, fuzzy
msgid "LARGE_SULFUR_CHUNK"
msgstr "Pequeno Pedaço de Ferro"

msgid "LAST_ORGANELLE_DELETE_OPTION_DISABLED_TOOLTIP"
msgstr "Não é possível eliminar o último organelo"

msgid "LAUNCH0"
msgstr "Launch 0"

msgid "LAUNCH1"
msgstr "Launch 1"

msgid "LAUNCH2"
msgstr "Launch 2"

msgid "LAUNCH3"
msgstr "Launch 3"

msgid "LAUNCH4"
msgstr "Launch 4"

msgid "LAUNCH5"
msgstr "Launch 5"

msgid "LAUNCH6"
msgstr "Launch 6"

msgid "LAUNCH7"
msgstr "Launch 7"

msgid "LAUNCH8"
msgstr "Launch 8"

msgid "LAUNCH9"
msgstr "Launch 9"

msgid "LAUNCHA"
msgstr "Launch A"

msgid "LAUNCHB"
msgstr "Launch B"

msgid "LAUNCHC"
msgstr "Launch C"

msgid "LAUNCHD"
msgstr "Launch D"

msgid "LAUNCHE"
msgstr "Launch E"

msgid "LAUNCHF"
msgstr "Launch F"

msgid "LAUNCHMAIL"
msgstr "Email"

msgid "LAUNCHMEDIA"
msgstr "Multimédia"

msgid "LAWK_ONLY"
msgstr "Apenas LAWK"

msgid "LAWK_ONLY_EXPLANATION"
msgstr "(restringe partes e habilidades apenas para A Vida Como Conhecemos)"

msgid "LEAD_ARTIST"
msgstr "Artista Líder"

msgid "LEAD_ARTISTS"
msgstr "Artistas Líderes"

msgid "LEAD_DEVELOPERS"
msgstr "Líderes de Desenvolvedores"

msgid "LEAD_GAME_DESIGNER"
msgstr "Líder de Design de Jogo"

msgid "LEAD_GAME_DESIGNERS"
msgstr "Líderes de Design de Jogo"

msgid "LEAD_OUTREACH_PEOPLE"
msgstr "Líder da Equipa de Divulgação"

msgid "LEAD_OUTREACH_PERSON"
msgstr "Líder de divulgação"

msgid "LEAD_PROGRAMMER"
msgstr "Programador Principal"

msgid "LEAD_PROGRAMMERS"
msgstr "Programadores Principais"

msgid "LEAD_PROJECT_MANAGER"
msgstr "Líder de Gestor de Projeto"

msgid "LEAD_PROJECT_MANAGERS"
msgstr "Líder de Gestores de Projetos"

msgid "LEAD_TESTER"
msgstr "Líder Tester"

msgid "LEAD_TESTERS"
msgstr "Líderes de Testers"

msgid "LEAD_THEORIST"
msgstr "Teórico Principal"

msgid "LEAD_THEORISTS"
msgstr "Teóricos Líderes"

msgid "LEFT_ARROW"
msgstr "←"

msgid "LEFT_MOUSE"
msgstr "Rato esquerdo"

msgid "LICENSES"
msgstr "Licenças"

msgid "LICENSES_COVERING_THRIVE"
msgstr "Licenças que cobrem partes do Thrive são apresentadas aqui"

msgid "LIFE_ORIGIN"
msgstr "Origem da vida"

msgid "LIFE_ORIGIN_EXPLANATION"
msgstr "(zona Inicial)"

msgid "LIFE_ORIGIN_PANSPERMIA"
msgstr "Panspermia (aleatório)"

msgid "LIFE_ORIGIN_POND"
msgstr "Pequeno charco quente"

msgid "LIFE_ORIGIN_TOOLTIP"
msgstr "Algumas opções podem ser desativas caso Apenas LAWK esteja ativa"

msgid "LIFE_ORIGIN_VENTS"
msgstr "Fontes Hidrotermais"

msgid "LIGHT"
msgstr "Luz"

msgid "LIGHT_LEVEL_AVERAGE"
msgstr "Médio"

msgid "LIGHT_LEVEL_CURRENT"
msgstr "Atual"

msgid "LIGHT_LEVEL_DAY"
msgstr "Dia"

msgid "LIGHT_LEVEL_LABEL_AT_NOON"
msgstr "{0} ao meio-dia"

msgid "LIGHT_LEVEL_NIGHT"
msgstr "Noite"

#, fuzzy
msgid "LIGHT_MAX"
msgstr "Luz"

msgid "LIMIT_EXTREME"
msgstr "Extremo"

#, fuzzy
msgid "LIMIT_GROWTH_RATE"
msgstr "CONFIRMAR"

#, fuzzy
msgid "LIMIT_GROWTH_RATE_EXPLANATION"
msgstr "Este painel mostra os números a partir dos quais a previsão de auto-evo funciona. A energia total que uma espécie é capaz de capturar e o custo por indivíduo da espécie determinam a população final. O Auto-evo usa um modelo simplificado da realidade para calcular o desempenho das espécies com base na energia que conseguem obter. Para cada fonte de alimento, mostra quanta energia é que a espécie ganha com isso. Além disso, aparece o total de energia disponível na fonte. A fração que a espécie ganha da energia total é baseada em quão grande a aptidão é comparada com a aptidão total. A aptidão é uma métrica de quão bem a espécie pode utilizar essa fonte de alimento."

msgid "LIMIT_HUGE"
msgstr "Enorme"

msgid "LIMIT_LARGE"
msgstr "Grande"

msgid "LIMIT_NORMAL"
msgstr "Normal"

msgid "LIMIT_SMALL"
msgstr "Pequeno"

msgid "LIMIT_TINY"
msgstr "Minúsculo"

msgid "LIMIT_VERY_LARGE"
msgstr "Muito grande"

msgid "LIMIT_VERY_SMALL"
msgstr "Muito pequeno"

msgid "LINE_COLOUR"
msgstr "Cor da linha:"

#, fuzzy
msgid "LINKS_TITLE"
msgstr "Falta um título"

msgid "LIPASE"
msgstr "Lipase"

msgid "LIPASE_DESCRIPTION"
msgstr "A lipase permite à célula decompor a maior parte dos tipos de membranas. A tua célula já produz uma parte desta enzima sem lisossoma, mas ao selecionares este tipo aumentarás a sua eficácia."

msgid "LOAD"
msgstr "Carregar"

msgid "LOADING"
msgstr "A carregar"

msgid "LOADING_DOT_DOT_DOT"
msgstr "A carregar..."

msgid "LOADING_GAME"
msgstr "A carregar o jogo"

#, fuzzy
msgid "LOADING_GRAPHICS_SHADERS"
msgstr "A carregar o jogo"

#, fuzzy
msgid "LOADING_MACROSCOPIC_EDITOR"
msgstr "A carregar o Editor de Micróbio"

msgid "LOADING_MICROBE_EDITOR"
msgstr "A carregar o Editor de Micróbio"

#, fuzzy
msgid "LOADING_MICROBE_STAGE"
msgstr "Fase Microbial"

msgid "LOADING_MULTICELLULAR_EDITOR"
msgstr "A carregar o Editor de Multicelular"

#, fuzzy
msgid "LOADING_MULTICELLULAR_STAGE"
msgstr "A carregar o Editor de Multicelular"

#, fuzzy
msgid "LOADING_STAGE"
msgstr "A carregar o jogo"

#, fuzzy
msgid "LOADING_STAGE_ASSETS"
msgstr "A carregar o jogo"

msgid "LOAD_FINISHED"
msgstr "Carregamento terminado"

msgid "LOAD_GAME"
msgstr "Carregar Jogo"

msgid "LOAD_GAME_BUTTON_TOOLTIP"
msgstr "Carregar jogos previamente guardados"

#, fuzzy
msgid "LOAD_INCOMPATIBLE_PROTOTYPE_WARNING"
msgstr ""
"Foi detetado que o jogo guardado selecionado é incompatível com a atual versão do Thrive.\n"
"Não existe nenhum atualizador de jogos guardados para atualizar este jogo guardado.\n"
"Como o Thrive ainda está no início do desenvolvimento, a compatibilidade de jogos guardados não é uma prioridade alta, como tal, não existe um conversor de jogos guardados para todas as versões."

msgid "LOAD_INCOMPATIBLE_SAVE_PROMPT"
msgstr "Carregar jogo guardado incompatível?"

msgid "LOAD_INCOMPATIBLE_SAVE_WARNING"
msgstr ""
"Foi detetado que o jogo guardado selecionado é incompatível com a atual versão do Thrive.\n"
"Não existe nenhum atualizador de jogos guardados para atualizar este jogo guardado.\n"
"Como o Thrive ainda está no início do desenvolvimento, a compatibilidade de jogos guardados não é uma prioridade alta, como tal, não existe um conversor de jogos guardados para todas as versões."

msgid "LOAD_INVALID_SAVE_PROMPT"
msgstr "Carregar jogo guardado inválido?"

msgid "LOAD_INVALID_SAVE_WARNING"
msgstr ""
"Não foi possível carregar as informações guardadas neste arquivo.\n"
"Este jogo guardado provavelmente está corrompido ou num formato mais recente que não é compreendido por esta versão do Thrive.\n"
"Queres tentar carregar o jogo guardado mesmo assim?"

msgid "LOCAL_INITIAL_LETTER"
msgstr "L"

#, fuzzy
msgid "LOCK_DAY_NIGHT_CYCLE"
msgstr "Trancar Ciclo Dia/Noite"

#, fuzzy
msgid "LOWER_SCALE_INCREASES_PERFORMANCE"
msgstr "(valores mais altos melhoram o desempenho)"

msgid "LOWER_VALUE_MAKES_SHARPER_IMAGE"
msgstr ""

msgid "LOW_MENU_PERFORMANCE"
msgstr "Desempenho Baixo Detetado"

#, fuzzy
msgid "LOW_MENU_PERFORMANCE_DESCRIPTION"
msgstr "Transforma [thrive:compound type=\"atp\"][/thrive:compound] em [thrive:compound type=\"oxytoxy\"][/thrive:compound]. A taxa aumenta com a concentração de [thrive:compound type=\"oxygen\"][/thrive:compound]. Pode libertar toxinas pressionado [thrive:input]g_fire_toxin[/thrive:input]. Quando a quantidade de [thrive:compound type=\"oxytoxy\"][/thrive:compound] é baixa, será possível disparar, mas o dano irá ser reduzido."

msgid "LOW_QUALITY_BACKGROUND_BLUR"
msgstr ""

msgid "LOW_QUALITY_BACKGROUND_BLUR_TOOLTIP"
msgstr ""

msgid "LUCIFERASE"
msgstr ""

#, fuzzy
msgid "LUCIFERASE_SYNTHESIS"
msgstr "Quimiossíntese"

msgid "LYSOSOME"
msgstr "Lisossoma"

msgid "LYSOSOME_DESCRIPTION"
msgstr "O lisossoma é um organelo ligado à membrana que contém enzimas hidrolíticas capazes de decompor várias biomoléculas. Os lisossomas permitem à célula digerir materiais ingeridos por endocitose e limpar os resíduos da célula num processo chamado [b]autofagia[/b]."

msgid "LYSOSOME_PROCESSES_DESCRIPTION"
msgstr "Contém enzimas digestivas. Pode ser modificado para alterar o tipo de enzima que contém. Apenas uma enzima por lisossoma pode ser utilizada de cada vez. As enzimas aceleram e melhoram a eficiência da digestão."

#, fuzzy
msgid "MACROLIDE_SYNTHESIS"
msgstr "Quimiossíntese"

#, fuzzy
msgid "MACROSCOPIC"
msgstr "Tornar-se Macroscópico ({0}/{1})"

#, fuzzy
msgid "MACROSCOPIC_STAGE"
msgstr "Fase Microbial"

msgid "MANUALLY_SET_TIME"
msgstr "Definir manualmente a hora do dia"

msgid "MAP"
msgstr "Mapa"

msgid "MARCH"
msgstr "Março"

msgid "MARINE_SNOW"
msgstr "Neve marinha"

msgid "MASTER_VOLUME"
msgstr "Volume principal"

#, fuzzy
msgid "MASTODON_TOOLTIP"
msgstr "Visite a nossa pagina de Patreon"

#, fuzzy
msgid "MAX_CACHE_SIZE_TOOLTIP"
msgstr "Retomar o jogo"

msgid "MAX_FPS"
msgstr "Max FPS:"

msgid "MAX_FPS_NO_LIMIT"
msgstr "Ilimitado"

#, fuzzy
msgid "MAX_SIZE_COLON"
msgstr "Tamanho:"

msgid "MAX_SPAWNED_ENTITIES"
msgstr "Número máximo de entidades:"

msgid "MAX_VISIBLE_DATASET_WARNING"
msgstr "Não é permitido mostrar mais de {0} conjuntos de dados!"

msgid "MAY"
msgstr "Maio"

#, fuzzy
msgid "MECHANICS_BUTTON"
msgstr "Regredir"

msgid "MEDIANEXT"
msgstr "Seguinte"

msgid "MEDIAPLAY"
msgstr "Play"

msgid "MEDIAPREVIOUS"
msgstr "Anterior"

msgid "MEDIARECORD"
msgstr "Gravar"

msgid "MEDIASTOP"
msgstr "Stop"

#, fuzzy
msgid "MEDIUM_SULFUR_CHUNK"
msgstr "Pequeno Pedaço de Ferro"

msgid "MEGA_YEARS"
msgstr "milhões de anos"

#, fuzzy
msgid "MELANOSOME"
msgstr "Metabolossomas"

#, fuzzy
msgid "MELANOSOME_DESCRIPTION"
msgstr "O lisossoma é um organelo ligado à membrana que contém enzimas hidrolíticas capazes de decompor várias biomoléculas. Os lisossomas permitem à célula digerir materiais ingeridos por endocitose e limpar os resíduos da célula num processo chamado [b]autofagia[/b]."

#, fuzzy
msgid "MELANOSOME_PROCESSES_DESCRIPTION"
msgstr "Contém enzimas digestivas. Pode ser modificado para alterar o tipo de enzima que contém. Apenas uma enzima por lisossoma pode ser utilizada de cada vez. As enzimas aceleram e melhoram a eficiência da digestão."

msgid "MEMBRANE"
msgstr "Membrana"

msgid "MEMBRANE_RIGIDITY"
msgstr "Rigidez da membrana"

msgid "MEMBRANE_TYPES"
msgstr "Tipos de Membrana"

msgid "MENU"
msgstr "Menu"

msgid "MESOPELAGIC"
msgstr "Zona Mesopelágica"

msgid "METABOLOSOMES"
msgstr "Metabolossomas"

#, fuzzy
msgid "METABOLOSOMES_DESCRIPTION"
msgstr "Metabolossomas são conjuntos de proteínas envoltos no invólucro das proteínas. Eles são capazes de converter glicose em ATP a uma velocidade muito mais alta do que pode ser feito no citoplasma num processo chamado Respiração Aeróbica. No entanto, ele requer oxigênio para funcionar, e níveis mais baixos de oxigênio no ambiente diminuirão a taxa de produção de ATP. Uma vez que os metabolossomas estão suspensos diretamente no citoplasma, o fluido circundante realiza alguma glicólise."

msgid "METABOLOSOMES_PROCESSES_DESCRIPTION"
msgstr "Transforma [thrive:compound type=\"glucose\"][/thrive:compound] em[thrive:compound type=\"atp\"][/thrive:compound]. A taxa aumenta com a concentração de [thrive:compound type=\"oxygen\"][/thrive:compound]."

#, fuzzy
msgid "META_THREADS_TOOLTIP"
msgstr ""
"Não pode ser detectado automaticamente se o hyperthreading está ativo ou não.\n"
"Isso afeta o número padrão de threads, pois os threads de hyperthreading não são tão rápidos quanto os núcleos reais do CPU."

msgid "METEOR_IMPACT_EVENT"
msgstr ""

msgid "METEOR_STRIKE_START_EVENT_LOG_PLURAL"
msgstr ""

msgid "METEOR_STRIKE_START_EVENT_LOG_SINGULAR"
msgstr ""

msgid "METRICS"
msgstr "Métricas de desempenho"

msgid "METRICS_CONTENT"
msgstr ""

msgid "MIB_VALUE"
msgstr "{0} MiB"

msgid "MICHE"
msgstr ""

#, fuzzy
msgid "MICHES_FOR_PATCH"
msgstr "Extinguiram-se na região"

#, fuzzy
msgid "MICHE_AVOID_PREDATION_SELECTION_PRESSURE"
msgstr "[b][u]{0}[/u][/b] separou-se de [b][u]{1}[/u][/b] como uma nova espécie devido a diferentes pressões de seleção"

msgid "MICHE_CHUNK_PRESSURE"
msgstr ""

#, fuzzy
msgid "MICHE_COMPOUND_CLOUD_PRESSURE"
msgstr "Nuvens de compostos"

msgid "MICHE_COMPOUND_EFFICIENCY_PRESSURE"
msgstr ""

#, fuzzy
msgid "MICHE_DETAIL_TEXT"
msgstr ""
"[b]Espécie[/b]\n"
"     {0}:{1}\n"
"[b]Geração[/b]\n"
"     {2}\n"
"[b]População[/b]\n"
"     {3}\n"
"[b]Cor[/b]\n"
"     #{4}\n"
"[b]Comportamento[/b]\n"
"     {5}"

msgid "MICHE_ENVIRONMENTAL_COMPOUND_PRESSURE"
msgstr ""

#, fuzzy
msgid "MICHE_ENVIRONMENTAL_TOLERANCE"
msgstr "Ambiente"

msgid "MICHE_MAINTAIN_COMPOUND_PRESSURE"
msgstr ""

msgid "MICHE_METABOLIC_STABILITY_PRESSURE"
msgstr ""

msgid "MICHE_NO_OP_PRESSURE"
msgstr ""

msgid "MICHE_PREDATION_EFFECTIVENESS_PRESSURE"
msgstr ""

#, fuzzy
msgid "MICHE_PREDATOR_ROOT_PRESSURE"
msgstr "Predação de {0}"

msgid "MICHE_ROOT_PRESSURE"
msgstr ""

msgid "MICHE_TREE"
msgstr ""

msgid "MICROBE"
msgstr "Micróbio"

msgid "MICROBES_COUNT"
msgstr "Número de micróbios:"

msgid "MICROBE_BENCHMARK"
msgstr "Benchmark de Micróbios"

#, fuzzy
msgid "MICROBE_CAMERA_TILT_EFFECT"
msgstr "  {0}: Encontrado em {1} espécies, com uma média de {2} cada"

msgid "MICROBE_EDITOR"
msgstr "Editor de Microrganismos"

#, fuzzy
msgid "MICROBE_ENZYME_STATISTICS"
msgstr "  {0}: Encontrado em {1} espécies, com uma média de {2} cada"

msgid "MICROBE_FREEBUILD_EDITOR"
msgstr "Editor livre para micróbios"

#, fuzzy
msgid "MICROBE_LOADING_TIP_1"
msgstr "Pressione o botão \"reverter\" no editor para corrigir um erro"

#, fuzzy
msgid "MICROBE_LOADING_TIP_10"
msgstr "Pressione o botão \"reverter\" no editor para corrigir um erro"

#, fuzzy
msgid "MICROBE_LOADING_TIP_11"
msgstr "Pressione o botão \"reverter\" no editor para corrigir um erro"

#, fuzzy
msgid "MICROBE_LOADING_TIP_12"
msgstr "Pressione o botão \"reverter\" no editor para corrigir um erro"

#, fuzzy
msgid "MICROBE_LOADING_TIP_13"
msgstr "Pressione o botão \"reverter\" no editor para corrigir um erro"

#, fuzzy
msgid "MICROBE_LOADING_TIP_14"
msgstr "Pressione o botão \"reverter\" no editor para corrigir um erro"

#, fuzzy
msgid "MICROBE_LOADING_TIP_15"
msgstr "Pressione o botão \"reverter\" no editor para corrigir um erro"

#, fuzzy
msgid "MICROBE_LOADING_TIP_16"
msgstr "Pressione o botão \"reverter\" no editor para corrigir um erro"

#, fuzzy
msgid "MICROBE_LOADING_TIP_17"
msgstr "Pressione o botão \"reverter\" no editor para corrigir um erro"

#, fuzzy
msgid "MICROBE_LOADING_TIP_18"
msgstr "Pressione o botão \"reverter\" no editor para corrigir um erro"

#, fuzzy
msgid "MICROBE_LOADING_TIP_19"
msgstr "Pressione o botão \"reverter\" no editor para corrigir um erro"

#, fuzzy
msgid "MICROBE_LOADING_TIP_2"
msgstr "Pressione o botão \"reverter\" no editor para corrigir um erro"

#, fuzzy
msgid "MICROBE_LOADING_TIP_20"
msgstr "Pressione o botão \"reverter\" no editor para corrigir um erro"

#, fuzzy
msgid "MICROBE_LOADING_TIP_21"
msgstr "Pressione o botão \"reverter\" no editor para corrigir um erro"

#, fuzzy
msgid "MICROBE_LOADING_TIP_22"
msgstr "Pressione o botão \"reverter\" no editor para corrigir um erro"

#, fuzzy
msgid "MICROBE_LOADING_TIP_3"
msgstr "Pressione o botão \"reverter\" no editor para corrigir um erro"

#, fuzzy
msgid "MICROBE_LOADING_TIP_4"
msgstr "Pressione o botão \"reverter\" no editor para corrigir um erro"

#, fuzzy
msgid "MICROBE_LOADING_TIP_5"
msgstr "Pressione o botão \"reverter\" no editor para corrigir um erro"

#, fuzzy
msgid "MICROBE_LOADING_TIP_6"
msgstr "Pressione o botão \"reverter\" no editor para corrigir um erro"

#, fuzzy
msgid "MICROBE_LOADING_TIP_7"
msgstr "Pressione o botão \"reverter\" no editor para corrigir um erro"

#, fuzzy
msgid "MICROBE_LOADING_TIP_8"
msgstr "Pressione o botão \"reverter\" no editor para corrigir um erro"

#, fuzzy
msgid "MICROBE_LOADING_TIP_9"
msgstr "Pressione o botão \"reverter\" no editor para corrigir um erro"

#, fuzzy
msgid "MICROBE_MEMBRANE_PERCENTAGE_STATISTICS"
msgstr "  {0}: Encontrado em {1} espécies, com uma média de {2} cada"

#, fuzzy
msgid "MICROBE_MEMBRANE_STATISTICS"
msgstr "  {0}: Encontrado em {1} espécies, com uma média de {2} cada"

msgid "MICROBE_ORGANELLE_STATISTICS"
msgstr "  {0}: Encontrado em {1} espécies, com uma média de {2} cada"

#, fuzzy
msgid "MICROBE_ORGANELLE_UPGRADES_STATISTICS"
msgstr "  {0}: Encontrado em {1} espécies, com uma média de {2} cada"

#, fuzzy
msgid "MICROBE_RIPPLE_EFFECT"
msgstr "  {0}: Encontrado em {1} espécies, com uma média de {2} cada"

msgid "MICROBE_SPECIES_DETAIL_TEXT"
msgstr ""
"[b]Estágio[/b]\n"
"  Micróbio \n"
"[b]Tipo de Membrana[/b]\n"
"  {0}\n"
"[b]Rigidez da Membrana[/b]\n"
"  {1}\n"
"[b]Velocidade Base[/b]\n"
"  {2}\n"
"[b]Velocidade de Rotação Base[/b]\n"
"  {3}\n"
"[b]Tamanho Base em Hexágonos[/b]\n"
"  {4}"

msgid "MICROBE_STAGE"
msgstr "Fase Microbial"

#, fuzzy
msgid "MICROBE_STAGE_BECOME_MULTICELLULAR_TEXT"
msgstr ""
"Acumula glicose (nuvens brancas) movendo-te na direção delas.\n"
"\n"
"A tua célula precisa de glicose para produzir energia e sobreviver.\n"
"\n"
"Segue a linha da tua célula até a glicose."

#, fuzzy
msgid "MICROBE_STAGE_COLLECT_TEXT"
msgstr ""
"Acumula glicose (nuvens brancas) movendo-te na direção delas.\n"
"\n"
"A tua célula precisa de glicose para produzir energia e sobreviver.\n"
"\n"
"Segue a linha da tua célula até a glicose."

#, fuzzy
msgid "MICROBE_STAGE_CONTROL_TEXT"
msgstr ""
"Para controlar a tua célula usa as teclas mostradas perto da célula (centro da ecrã) e o rato para controlar a sua orientação.\n"
"\n"
"Testa todas as teclas por alguns segundos para continuar."

#, fuzzy
msgid "MICROBE_STAGE_CONTROL_TEXT_CONTROLLER"
msgstr ""
"Para controlar a tua célula usa as teclas mostradas perto da célula (centro da ecrã) e o rato para controlar a sua orientação.\n"
"\n"
"Testa todas as teclas por alguns segundos para continuar."

#, fuzzy
msgid "MICROBE_STAGE_HEALTH_TEXT"
msgstr ""
"Fica atento à barra de saúde próximo da barra de ATP (canto inferior direito).\n"
"A tua célula morre quando não tens mais saúde.\n"
"Tu regeneras saúde enquanto tiveres ATP.\n"
"Certifica-te de que consegues glicose suficiente para produzires ATP."

#, fuzzy
msgid "MICROBE_STAGE_INITIAL"
msgstr ""
"Num planeta alienígena distante, eras de atividades vulcânicas e impactos de meteoros causaram o desenvolvimento de um novo fenómeno no universo.\n"
"\n"
"Vida.\n"
"\n"
"Micróbios simples moram nas regiões mais profundas do oceano. Tu és o Último Ancestral Comum Universal (LUCA) no planeta.\n"
"\n"
"Para sobreviver neste mundo hostil, precisarás de acumular compostos e evoluir para competir contra outras espécies de micróbios."

#, fuzzy
msgid "MICROBE_STAGE_INITIAL_PANSPERMIA"
msgstr ""
"Num planeta alienígena distante,um meteoro caiu após percorrer grandes distâncias astronómicas, levando consigo as sementes necessárias para um novo fenómeno no planeta.\n"
"\n"
"Vida.\n"
"\n"
"Micróbios simples moram nas regiões próximas ao impacto. Tu és o Último Ancestral Comum Universal (LUCA) no planeta.\n"
"\n"
"Para sobreviver neste mundo hostil, precisarás de acumular qualquer compostos que consigas encontrar e evoluir entre gerações para competir contra outras espécies de micróbios."

#, fuzzy
msgid "MICROBE_STAGE_INITIAL_POND"
msgstr ""
"Num planeta alienígena distante, eras de atividades vulcânicas e impactos de meteoros causaram o desenvolvimento de um novo fenómeno no universo.\n"
"\n"
"Vida.\n"
"\n"
"Micróbios simples moram nas regiões mais profundas do oceano. Tu és o Último Ancestral Comum Universal (LUCA) no planeta.\n"
"\n"
"Para sobreviver neste mundo hostil, precisarás de acumular compostos e evoluir para competir contra outras espécies de micróbios."

#, fuzzy
msgid "MICROBE_STAGE_ORGANELLE_DIVISION"
msgstr "Estatísticas de Organismo"

msgid "MIDDLE_MOUSE"
msgstr "Clique Roda Rato"

#, fuzzy
msgid "MIGRATION_FAILED_TO_ADD"
msgstr "Falha na Criação do Mod"

#, fuzzy
msgid "MIGRATION_MANAGER"
msgstr ""
"Fica atento à barra de saúde próximo da barra de ATP (canto inferior direito).\n"
"A tua célula morre quando não tens mais saúde.\n"
"Tu regeneras saúde enquanto tiveres ATP.\n"
"Certifica-te de que consegues glicose suficiente para produzires ATP."

msgid "MIGRATION_STATUS_DESTINATION_NOT_SELECTED"
msgstr ""

#, fuzzy
msgid "MIGRATION_STATUS_TEXT"
msgstr ""
"Fica atento à barra de saúde próximo da barra de ATP (canto inferior direito).\n"
"A tua célula morre quando não tens mais saúde.\n"
"Tu regeneras saúde enquanto tiveres ATP.\n"
"Certifica-te de que consegues glicose suficiente para produzires ATP."

#, fuzzy
msgid "MIGRATION_STEP_DESTINATION_EXPLANATION"
msgstr ""
"Micróbios agressivos perseguirão presas em distâncias maiores\n"
"e são mais propensos a lutar contra predadores quando atacados.\n"
"Micróbios pacíficos não se envolvem com os outros em distâncias maiores\n"
"e são menos propensos a usar toxinas contra predadores."

msgid "MIGRATION_STEP_ONLY_ONE_ALLOWED"
msgstr ""

#, fuzzy
msgid "MIGRATION_STEP_POPULATION_EXPLANATION"
msgstr "(custo de organelas, membranas e outros itens no editor)"

#, fuzzy
msgid "MIGRATION_STEP_SOURCE_EXPLANATION"
msgstr "(custo de organelas, membranas e outros itens no editor)"

#, fuzzy
msgid "MIGRATION_TOOLTIP"
msgstr "Visite a nossa pagina de Patreon"

msgid "MILLION_ABBREVIATION"
msgstr "{0} M"

msgid "MINIMUM_AMOUNT_TO_FIND"
msgstr "Quantidade Mínima a Detectar:"

msgid "MINIMUM_VERSION"
msgstr "Mínimo:"

msgid "MIN_VISIBLE_DATASET_WARNING"
msgstr "Não é permitido mostrar menos de {0} conjunto(s) de dados!"

msgid "MISC"
msgstr "Diversos"

msgid "MISCELLANEOUS"
msgstr "Diversos"

#, fuzzy
msgid "MISCELLANEOUS_3D_STAGE"
msgstr "Diversos"

msgid "MISC_FUN"
msgstr "Diversão variada"

msgid "MISSING_DESCRIPTION"
msgstr "Falta uma descrição"

msgid "MISSING_OR_INVALID_REQUIRED_FIELD"
msgstr "Formato ausente ou inválido de um campo obrigatório: {0}"

msgid "MISSING_TITLE"
msgstr "Falta um título"

msgid "MITOCHONDRION"
msgstr "Mitocôndria"

#, fuzzy
msgid "MITOCHONDRION_DESCRIPTION"
msgstr "A central de energia da célula. A mitocôndria é uma estrutura de membrana dupla cheia de proteínas e enzimas. É um procariota que foi reconhecido pelo seu hospedeiro eucariótico para uso. É capaz de converter Glicose em ATP com maior eficiência do que feito no citoplasma num processo chamado Respiração Aeróbica. Precisa, no entanto, de oxigénio para funcionar, e níveis menores de oxigénio no ambiente irão diminuir a taxa da produção de ATP."

msgid "MITOCHONDRION_PROCESSES_DESCRIPTION"
msgstr "Transforma [thrive:compound type=\"glucose\"][/thrive:compound] em [thrive:compound type=\"atp\"][/thrive:compound]. A taxa aumenta com a concentração de [thrive:compound type=\"oxygen\"][/thrive:compound]."

msgid "MIXED_DOT_DOT_DOT"
msgstr "Misto..."

msgid "MODDING_INSTRUCTIONS_ON"
msgstr "As instruções para o Modding estão disponíveis em"

msgid "MODELS"
msgstr "Modelos"

msgid "MODE_CAN_BE_CHANGED_IN_OPTIONS"
msgstr ""

msgid "MODIFY"
msgstr "Modificar"

msgid "MODIFY_ORGANELLE"
msgstr "Modificar organela"

msgid "MODIFY_TYPE"
msgstr "Modificar Tipo"

msgid "MODS"
msgstr "Mods"

msgid "MODS_INSTALLED_BUT_NOT_ENABLED"
msgstr ""

msgid "MOD_ASSEMBLY"
msgstr "Assembly do Mod:"

msgid "MOD_ASSEMBLY_CLASS"
msgstr "Classe Principal do Assembly do Mod:"

#, fuzzy
msgid "MOD_ASSEMBLY_CLASS_CREATION_FAILED"
msgstr "{0}: falha ao chamar o método de descarregamento do assembly do mod"

msgid "MOD_ASSEMBLY_CLASS_NOT_FOUND"
msgstr "{0}: classe do mod especificada \"{1}\" não encontrada no assembly do mod"

msgid "MOD_ASSEMBLY_INIT_CALL_FAILED"
msgstr "{0}: falha ao chamar o método de inicialização do assembly do mod"

msgid "MOD_ASSEMBLY_LOAD_CALL_FAILED_EXCEPTION"
msgstr "{0}: a chamada do método de inicialização do assembly do mod falhou com uma exceção: {1}"

msgid "MOD_ASSEMBLY_LOAD_EXCEPTION"
msgstr "{0}: o carregamento do assembly falhou com uma exceção: {1}"

msgid "MOD_ASSEMBLY_UNLOAD_CALL_FAILED"
msgstr "{0}: falha ao chamar o método de descarregamento do assembly do mod"

msgid "MOD_ASSEMBLY_UNLOAD_CALL_FAILED_EXCEPTION"
msgstr "{0}: a chamada do método de descarregamento do assembly do mod falhou com uma exceção: {1}"

msgid "MOD_AUTHOR"
msgstr "Autor:"

#, fuzzy
msgid "MOD_AUTO_HARMONY"
msgstr "Autor:"

msgid "MOD_CREATION_FAILED"
msgstr "Falha na Criação do Mod"

msgid "MOD_DESCRIPTION"
msgstr "Descrição do Mod:"

msgid "MOD_EXTENDED_DESCRIPTION"
msgstr "Descrição longa do mod:"

#, fuzzy
msgid "MOD_HARMONY_LOAD_FAILED_EXCEPTION"
msgstr "{0}: a chamada do método de inicialização do assembly do mod falhou com uma exceção: {1}"

#, fuzzy
msgid "MOD_HARMONY_UNLOAD_FAILED_EXCEPTION"
msgstr "{0}: a chamada do método de descarregamento do assembly do mod falhou com uma exceção: {1}"

msgid "MOD_HAS_NO_LOADABLE_RESOURCES"
msgstr "{0}: não tem recursos carregáveis"

msgid "MOD_ICON_FILE"
msgstr "Ícone do Ficheiro:"

msgid "MOD_INFO_URL"
msgstr "URL da Informação do Mod:"

msgid "MOD_INTERNAL_NAME"
msgstr "Nome Interno (da Pasta):"

msgid "MOD_LICENSE"
msgstr "Licença do Mod:"

msgid "MOD_LOAD_ERRORS"
msgstr "Erro ao carregar Mods"

msgid "MOD_LOAD_ERRORS_OCCURRED"
msgstr "Ocorreram erros ao carregar um ou mais mods. Os logs podem conter informações adicionais."

msgid "MOD_LOAD_OR_UNLOAD_ERRORS_OCCURRED"
msgstr "Ocorreram erros ao carregar ou descarregar um ou mais mods. Os logs podem conter informações adicionais."

msgid "MOD_LOAD_UNLOAD_CAVEATS"
msgstr "Nota: muitos mods requerem a reinicialização do jogo para carregar ou descarregar corretamente. Carrega apenas mods em que confias, pois eles podem conter código executável."

msgid "MOD_LOAD_UNLOAD_RESTART"
msgstr "Um ou mais mods requerem a reinicialização do jogo para carregar ou descarregar corretamente"

msgid "MOD_MAXIMUM_THRIVE"
msgstr "Versão Máxima Suportada do Thrive:"

msgid "MOD_MINIMUM_THRIVE"
msgstr "Versão Mínima Necessária do Thrive:"

msgid "MOD_NAME"
msgstr "Nome do Mod:"

msgid "MOD_PCK_NAME"
msgstr "Ficheiro .pck do Mod:"

msgid "MOD_RECOMMENDED_THRIVE"
msgstr "Versão Recomendada do Thrive:"

msgid "MOD_TO_UPLOAD"
msgstr "Mod a Carregar:"

msgid "MOD_UPLOADER"
msgstr "Carregador de Mods"

msgid "MOD_VERSION"
msgstr "Versão do Mod:"

msgid "MORE_INFO"
msgstr "Mostrar Mais Informações"

msgid "MORE_INFO_PROMPT"
msgstr "Pressione [thrive:input]help[/thrive:input] para ver mais informações na Thrivepédia."

msgid "MOUSE_EDGE_PANNING_OPTION"
msgstr ""

msgid "MOUSE_LOOK_SENSITIVITY"
msgstr ""

msgid "MOUSE_SENSITIVITY_WINDOW_SIZE_ADJUSTMENT"
msgstr ""

msgid "MOVE"
msgstr "Mover"

msgid "MOVEMENT"
msgstr "Movimento"

msgid "MOVE_ATTEMPTS_PER_SPECIES"
msgstr "Tentativas de deslocação por espécie"

msgid "MOVE_BACKWARDS"
msgstr "Mover para trás"

msgid "MOVE_DOWN_OR_CROUCH"
msgstr "Mover para baixo ou agachar"

msgid "MOVE_FORWARD"
msgstr "Mover para a frente"

#, fuzzy
msgid "MOVE_ITEM_DOWN"
msgstr "Mod a Carregar:"

#, fuzzy
msgid "MOVE_ITEM_UP"
msgstr "Mover para a direita"

msgid "MOVE_LEFT"
msgstr "Mover para a esquerda"

msgid "MOVE_ORGANELLE"
msgstr "Mover organelo"

msgid "MOVE_RIGHT"
msgstr "Mover para a direita"

msgid "MOVE_TO_ANY_PATCH"
msgstr "Mover para qualquer região"

#, fuzzy
msgid "MOVE_TO_LAND"
msgstr "Mod a Carregar:"

#, fuzzy
msgid "MOVE_TO_MACROSCOPIC_TOOLTIP"
msgstr "Suicídio"

msgid "MOVE_TO_MULTICELLULAR_STAGE_TOOLTIP"
msgstr ""

msgid "MOVE_TO_THIS_PATCH"
msgstr "Mover para esta região"

msgid "MOVE_UP_OR_JUMP"
msgstr "Mover para cima ou saltar"

#, fuzzy
msgid "MOVING_TO_AWAKENING_PROTOTYPE"
msgstr "Protanóptico (Vermelho-Verde)"

#, fuzzy
msgid "MOVING_TO_AWAKENING_PROTOTYPE_TITLE"
msgstr "Protanóptico (Vermelho-Verde)"

#, fuzzy
msgid "MOVING_TO_LAND_PROTOTYPE"
msgstr "Protanóptico (Vermelho-Verde)"

#, fuzzy
msgid "MOVING_TO_LAND_PROTOTYPE_TITLE"
msgstr "Protanóptico (Vermelho-Verde)"

#, fuzzy
msgid "MOVING_TO_SOCIETY_STAGE"
msgstr "Protanóptico (Vermelho-Verde)"

msgid "MP_COST"
msgstr "{0} PM"

msgid "MUCILAGE"
msgstr "Mucilagem"

#, fuzzy
msgid "MUCILAGE_SYNTHESIS"
msgstr "Quimiossíntese"

#, fuzzy
msgid "MUCOCYST_ACTION_TOOLTIP"
msgstr "Visite a nossa pagina de Patreon"

#, fuzzy
msgid "MULTICELLULAR"
msgstr "Colocar organelo"

msgid "MULTICELLULAR_EDITOR"
msgstr "Editor de multicelulas"

#, fuzzy
msgid "MULTICELLULAR_FREEBUILD_EDITOR"
msgstr "Editor de multicelulas"

#, fuzzy
msgid "MULTICELLULAR_LOADING_TIP_1"
msgstr "Editor de multicelulas"

msgid "MULTICELLULAR_STAGE"
msgstr "Fase multicelular"

msgid "MULTIPLE_CELLS"
msgstr "Múltiplas Células"

msgid "MULTIPLE_METABALLS"
msgstr "Múltiplas Metaballs"

msgid "MULTIPLE_ORGANELLES"
msgstr "Múltiplos Organelos"

msgid "MULTISAMPLE_ANTI_ALIASING"
msgstr "Multisample anti-aliasing:"

msgid "MULTITHREADED_SIMULATION_ENABLED"
msgstr ""

#, fuzzy
msgid "MULTITHREADED_SIMULATION_EXPLANATION"
msgstr ""
"Micróbios agressivos perseguirão presas em distâncias maiores\n"
"e são mais propensos a lutar contra predadores quando atacados.\n"
"Micróbios pacíficos não se envolvem com os outros em distâncias maiores\n"
"e são menos propensos a usar toxinas contra predadores."

msgid "MUSEUM_WELCOME_TEXT"
msgstr ""
"Bem-vindo ao museu! Aqui podes admirar as muitas espécies que fossilizaste em todos os teus jogos. Podes até jogar como uma espécie abrindo-a no editor livre.\n"
"\n"
"Para fossilizar uma espécie no jogo, prime o botão de pausa. Depois seleciona um micróbio no ecrã para fossilizar a sua espécie."

msgid "MUSIC"
msgstr "Música"

msgid "MUSIC_VOLUME"
msgstr "Volume da música"

msgid "MUTATIONS_PER_SPECIES"
msgstr "Tentativas de mutação por espécie"

msgid "MUTATION_COST_MULTIPLIER"
msgstr "Multiplicador de custo de mutação"

msgid "MUTATION_COST_MULTIPLIER_EXPLANATION"
msgstr "(custo de organelas, membranas e outros itens no editor)"

msgid "MUTATION_POINTS"
msgstr "Pontos de Mutação"

msgid "MUTE"
msgstr "Silenciar"

msgid "NAME"
msgstr "Nome:"

msgid "NAME_LABEL_CITY"
msgstr "{0} ({1})"

msgid "NAME_LABEL_FLEET"
msgstr "{0} (PWR: {1})"

msgid "NAME_LABEL_STRUCTURE_UNFINISHED"
msgstr "{0} (I)"

msgid "NATIVE_THREAD_ADVICE_TOOLTIP"
msgstr ""
"Os threads nativos são utilizados para tarefas diferentes dos threads geridos.\n"
"Mais threads em CPUs com muitos núcleos geralmente aumentam o desempenho até um limite\n"
"demasiados threads totais diminuirão o desempenho."

msgid "NEGATIVE_ATP_BALANCE"
msgstr "Saldo ATP negativo"

msgid "NEGATIVE_ATP_BALANCE_TEXT"
msgstr ""
"O micróbio não está a produzir ATP suficiente para sobreviver!\n"
"Deseja continuar?"

msgid "NEW"
msgstr "Novo"

msgid "NEWER_VERSION_LOADING_WARNING"
msgstr ""
"Este jogo guardado é de uma versão mais recente do Thrive e muito provavelmente incompatível.\n"
"Quer tentar carregar o jogo mesmo assim?"

msgid "NEWS"
msgstr "NOTÍCIAS"

msgid "NEW_GAME"
msgstr "Novo Jogo"

msgid "NEW_GAME_BUTTON_TOOLTIP"
msgstr "Comece um novo jogo"

msgid "NEW_GAME_SETTINGS_PERFORMANCE_OPTIONS_INFO"
msgstr ""

msgid "NEW_MOD_DEFAULT_DESCRIPTION"
msgstr "O meu mod incrível"

msgid "NEW_NAME"
msgstr "Novo Nome"

msgid "NEW_NAME_COLON"
msgstr "Novo Nome:"

msgid "NEXT_CAPITAL"
msgstr "PRÓXIMO"

#, fuzzy
msgid "NEXT_EDITOR_TAB"
msgstr "Ativar o editor"

msgid "NITROGEN"
msgstr "Nitrogénio"

msgid "NITROGENASE"
msgstr "Nitrogenase"

msgid "NITROGENASE_DESCRIPTION"
msgstr "Nitrogenase é uma proteína capaz de utilizar o [thrive:compound type=\"nitrogen\"][/thrive:compound] gasoso e a energia celular na forma de [thrive:compound type=\"atp\"][/thrive:compound] para produzir [thrive:compound type=\"ammonia\"][/thrive:compound], um nutriente chave para o crescimento das células. Isto é um processo referido como [b]Fixação Anaeróbica de Nitrogénio[/b]. Uma vez que a Nitrogenase está suspensa diretamente no citoplasma, o fluído envolvente efetua alguma [b]glicólise[/b]."

msgid "NITROGENASE_PROCESSES_DESCRIPTION"
msgstr "Transforma [thrive:compound type=\"atp\"][/thrive:compound] em [thrive:compound type=\"ammonia\"][/thrive:compound]. A taxa aumenta com a concentração de [thrive:compound type=\"nitrogen\"][/thrive:compound]."

msgid "NITROPLAST"
msgstr "Plastídeo Fixador de Nitrogénio"

msgid "NITROPLAST_DESCRIPTION"
msgstr "O Plastídeo Fixador de Nitrogénio é uma proteína capaz de usar [thrive:compound type=\"nitrogen\"][/thrive:compound] gasoso, [thrive:compound type=\"oxygen\"][/thrive:compound] e [thrive:compound type=\"atp\"][/thrive:compound] para produzir [thrive:compound type=\"ammonia\"][/thrive:compound], um nutriente essencial para o crescimento das células. Este é um processo chamado [b]Fixação Aeróbica de Nitrogénio[/b]."

msgid "NITROPLAST_PROCESSES_DESCRIPTION"
msgstr "Transforma [thrive:compound type=\"atp\"][/thrive:compound] em [thrive:compound type=\"ammonia\"][/thrive:compound]. A taxa aumenta com a concentração de [thrive:compound type=\"nitrogen\"][/thrive:compound] e [thrive:compound type=\"oxygen\"][/thrive:compound]."

msgid "NONE"
msgstr "Nenhum"

msgid "NORMAL"
msgstr "Normal"

msgid "NORMAL_MEMBRANE_DESCRIPTION"
msgstr "A forma mais básica da membrana, tem pouca proteção contra danos. Também precisa de mais energia para não se deformar. A vantagem é que permite que a célula se mova e absorva nutrientes rapidamente."

msgid "NOTHING_HERE"
msgstr "Nada aqui"

msgid "NOTHING_TO_INTERACT_WITH"
msgstr "Não há nada para interagir"

#, fuzzy
msgid "NOTICE_BINDING_OUT_OF_ATP"
msgstr "Danificado por falta de ATP"

msgid "NOTICE_DAMAGED_BY_NO_ATP"
msgstr "Danificado por falta de ATP"

#, fuzzy
msgid "NOTICE_ENGULFING_OUT_OF_ATP"
msgstr "Tamanho atual da célula demasiado pequeno para engolir o alvo"

msgid "NOTICE_ENGULF_DAMAGE_FROM_TOXIN"
msgstr "Danificado por toxinas na matéria ingerida"

msgid "NOTICE_ENGULF_MISSING_ENZYME"
msgstr "Falta {0} para engolir o alvo"

msgid "NOTICE_ENGULF_SIZE_TOO_SMALL"
msgstr "Tamanho atual da célula demasiado pequeno para engolir o alvo"

msgid "NOTICE_ENGULF_STORAGE_FULL"
msgstr "Não há espaço suficiente no armazenamento de matéria ingerida para engolir o alvo"

msgid "NOTICE_HIT_BY_ATP_TOXIN"
msgstr ""

#, fuzzy
msgid "NOTICE_HIT_BY_BASE_MOVEMENT_TOXIN"
msgstr "Movimento Base"

#, fuzzy
msgid "NOTICE_NOT_ENOUGH_MUCILAGE"
msgstr "Não há {0} suficiente para criar a receita"

#, fuzzy
msgid "NOTICE_RADIATION_DAMAGE"
msgstr "O editor está pronto para ser utilizado"

msgid "NOTICE_READY_TO_EDIT"
msgstr "O editor está pronto para ser utilizado"

#, fuzzy
msgid "NOT_ADAPTED_TO_CURRENT_PATCH"
msgstr "Encontrar Região Atual"

msgid "NOT_STARTED_DOT"
msgstr "Não iniciada."

msgid "NOVEMBER"
msgstr "Novembro"

msgid "NO_AI"
msgstr "Sem IA"

msgid "NO_DATA_TO_SHOW"
msgstr "Sem Dados a Mostrar"

msgid "NO_EVENTS_RECORDED"
msgstr "Sem eventos registado"

#, fuzzy
msgid "NO_FOSSIL_DIRECTORY"
msgstr "Nenhum diretório de ficheiros guardados encontrado"

msgid "NO_MODS_ENABLED"
msgstr "Sem Mods ativos"

msgid "NO_ORGANELLE_PROCESSES"
msgstr "Sem processos"

msgid "NO_SAVEGAMES_FOUND"
msgstr "Não foram encontrados jogos guardados"

msgid "NO_SAVE_DIRECTORY"
msgstr "Nenhum diretório de ficheiros guardados encontrado"

msgid "NO_SCREENSHOT_DIRECTORY"
msgstr "Nenhum diretório de captura de ecrã encontrado"

msgid "NO_SELECTED_MOD"
msgstr "Nenhum mod selecionado"

#, fuzzy
msgid "NO_SUGGESTION"
msgstr "Resolução:"

msgid "NUCLEUS"
msgstr "Núcleo"

msgid "NUCLEUS_DELETE_OPTION_DISABLED_TOOLTIP"
msgstr ""
"Não é possível apagar o núcleo, uma vez que se trata de uma evolução irreversível.\n"
"No entanto, se for colocado na sessão atual, desfazer ou refazer ainda são permitidos."

msgid "NUCLEUS_DESCRIPTION"
msgstr "A principal característica das células eucarióticas. O núcleo também inclui o retículo endoplasmático e o complexo de golgi. É uma evolução das células procarióticas para desenvolver um sistema de membranas internas, assimilando outros procariontes dentro deles. Isso permite-os compartimentar, ou repelir os diferentes processos que acontecem dentro das células prevenindo-os de se sobrepor. Isso permite que os seus novos organelos com membranas sejam mais complexos, eficientes, e especializados do que se estivessem a flutuar no citoplasma. No entanto, isso tem o custo de fazer a célula muito maior e necessitando de muita da energia da célula para se manter."

msgid "NUCLEUS_SMALL_DESCRIPTION"
msgstr "Permite a evolução de organelos delimitados por membranas mais complexos. Custo de manutenção elevado de ATP. É uma evolução irreversível."

msgid "NUMLOCK"
msgstr "Num Lock"

#, fuzzy
msgid "NUTRIENT_COST_TOOLTIP"
msgstr "Visite a nossa pagina de Patreon"

msgid "N_A"
msgstr "N/A"

msgid "N_A_MP"
msgstr "N/A PM"

msgid "N_TIMES"
msgstr "x{0}"

msgid "OCTOBER"
msgstr "Outubro"

msgid "OFF"
msgstr ""

msgid "OFFICIAL_WEBSITE"
msgstr "Website Oficial"

msgid "OFFICIAL_WEBSITE_BUTTON_TOOLTIP"
msgstr "Visite o website oficial do estúdio Revolutionary Games"

msgid "OK"
msgstr "OK"

msgid "OLDER_VERSION_LOADING_WARNING"
msgstr ""
"Este jogo guardado é de uma versão antiga do Thrive e pode ser incompatível.\n"
"Como o Thrive está atualmente no início do desenvolvimento, a compatibilidade de jogos guardados não é uma prioridade.\n"
"Podes reportar quaisquer problemas que encontrares, no entanto eles não têm uma prioridade alta no momento.\n"
"Queres tentar carregar o jogo guardado mesmo assim?"

#, fuzzy
msgid "OPENGL_MODE_WARNING"
msgstr "Aviso do modo GLES2"

#, fuzzy
msgid "OPENGL_MODE_WARNING_EXPLANATION"
msgstr "Estás a executar o Thrive com GLES2. Esta versão não foi testada severamente e pode causar problemas. Experimente atualizar os drivers da placa gráfica e/ou forçar a utilização da placa gráfica da AMD ou Nvidia."

msgid "OPEN_FOLDER"
msgstr "Abrir diretório"

msgid "OPEN_FOSSIL_FOLDER"
msgstr "Abrir pasta de Fósseis"

msgid "OPEN_FOSSIL_IN_FREEBUILD_WARNING"
msgstr ""
"Tens a certeza de que queres começar um novo jogo com a espécie selecionada?\n"
"Perderás todo o progresso não guardado."

msgid "OPEN_GOD_TOOLS"
msgstr "Ferramentas Divinas"

msgid "OPEN_HELP_SCREEN"
msgstr "Abrir o ecrã de ajuda"

#, fuzzy
msgid "OPEN_IN_FREEBUILD"
msgstr "Modo livre"

msgid "OPEN_LOGS_FOLDER"
msgstr "Abrir pasta de Logs"

msgid "OPEN_MOD_URL"
msgstr "Abrir URL"

msgid "OPEN_ORGANELLES_PAGE"
msgstr "Abrir pagina de organelos"

msgid "OPEN_ORGANELLE_MENU"
msgstr "Abrir o menu do organelo"

msgid "OPEN_RESEARCH_SCREEN"
msgstr "Abrir menu de pesquisa"

msgid "OPEN_SAVE_DIRECTORY"
msgstr "Abrir a pasta dos jogos guardados"

msgid "OPEN_SCIENCE_MENU"
msgstr "Abrir menu de ciência"

msgid "OPEN_SCREENSHOT_FOLDER"
msgstr "Abrir pasta de capturas de ecrã"

msgid "OPEN_THE_MENU"
msgstr "Abrir o menu"

msgid "OPEN_TRANSLATION_SITE"
msgstr "Ajude a traduzir o jogo"

msgid "OPERATION_PAUSED_DOT"
msgstr "Parado."

msgid "OPPORTUNISM_EXPLANATION"
msgstr ""
"Os micróbios oportunistas competirão com os rivais por comida,\n"
"e tentarão caçar presas com toxinas se não as conseguirem engolir.\n"
"Os micróbios cautelosos podem não se colocar em perigo por causa de pedaços."

msgid "OPPORTUNISTIC"
msgstr "Oportunista"

msgid "OPTIONS"
msgstr "Opções"

msgid "OPTIONS_BUTTON_TOOLTIP"
msgstr "Mudar as definições"

msgid "ORGANELLES"
msgstr "Organelos"

#, fuzzy
msgid "ORGANELLES_BUTTON"
msgstr "Axónio"

#, fuzzy
msgid "ORGANELLES_WILL_BE_UNLOCKED_NEXT_GENERATION"
msgstr "(Alguns organelos terão condições de desbloqueio necessárias para os colocar)"

msgid "ORGANELLE_AXON"
msgstr "Axónio"

msgid "ORGANELLE_AXON_DESCRIPTION"
msgstr "Os axónios são as fibras nervosas que os neurónios utilizam para se ligarem uns aos outros e comunicarem. Colocar este organelo transforma o tipo de célula para tecido cerebral."

#, fuzzy
msgid "ORGANELLE_CATEGORY_MACROSCOPIC"
msgstr "Multicelular"

msgid "ORGANELLE_CATEGORY_MULTICELLULAR"
msgstr "Multicelular"

#, fuzzy
msgid "ORGANELLE_GROWTH_ORDER_EXPLANATION"
msgstr "Este painel mostra os números a partir dos quais a previsão de auto-evo funciona. A energia total que uma espécie é capaz de capturar e o custo por indivíduo da espécie determinam a população final. O Auto-evo usa um modelo simplificado da realidade para calcular o desempenho das espécies com base na energia que conseguem obter. Para cada fonte de alimento, mostra quanta energia é que a espécie ganha com isso. Além disso, aparece o total de energia disponível na fonte. A fração que a espécie ganha da energia total é baseada em quão grande a aptidão é comparada com a aptidão total. A aptidão é uma métrica de quão bem a espécie pode utilizar essa fonte de alimento."

msgid "ORGANELLE_MYOFIBRIL"
msgstr "Miofibrilha"

#, fuzzy
msgid "ORGANELLE_MYOFIBRIL_DESCRIPTION"
msgstr "Ataca as outras células com isto."

msgid "ORGANELLE_PILUS"
msgstr "Pilo Predatório"

msgid "ORGANELLE_PILUS_DESCRIPTION"
msgstr "Ataca as outras células com isto."

msgid "ORGANELLE_PILUS_PROCESSES_DESCRIPTION"
msgstr "Esfaqueie outras células com isso."

msgid "ORGANELLE_PLURAL"
msgstr "{0} organelos"

msgid "ORGANELLE_SINGULAR"
msgstr "{0} organelo"

#, fuzzy
msgid "ORGANELLE_SUGGESTION_COLON"
msgstr "Axónio"

#, fuzzy
msgid "ORGANELLE_SUGGESTION_TOOLTIP"
msgstr "Carregar jogos previamente guardados"

msgid "ORGANELLE_UNLOCKS_ENABLED"
msgstr "Desbloqueio de organelos ativado"

#, fuzzy
msgid "ORGANELLE_UNLOCKS_ENABLED_EXPLANATION"
msgstr "(Alguns organelos terão condições de desbloqueio necessárias para os colocar)"

msgid "ORGANISM_STATISTICS"
msgstr "Estatísticas de Organismo"

msgid "OR_UNLOCK_CONDITION"
msgstr "ou"

msgid "OSMOREGULATION"
msgstr "Osmorregulação"

msgid "OSMOREGULATION_COST"
msgstr "Custo de Osmorregulação"

#, fuzzy
msgid "OSMOREGULATION_COST_MULTIPLIER"
msgstr "Custo de Osmorregulação"

msgid "OSMOREGULATION_COST_MULTIPLIER_EXPLANATION"
msgstr "(custo da osmorregulação da espécie do jogador)"

#, fuzzy
msgid "OTHER_COMPOUNDS"
msgstr "Compostos"

msgid "OUR_WIKI"
msgstr "A nossa Wiki"

#, fuzzy
msgid "OUTDATED_NOTICE"
msgstr "Não iniciada."

msgid "OUTREACH_TEAM"
msgstr "Equipa de Divulgação"

msgid "OUTSIDE_CONTRIBUTORS"
msgstr "Colaboradores externos"

msgid "OVERWRITE_EXISTING_SAVE"
msgstr "Substituir o jogo guardado existente:"

msgid "OVERWRITE_EXISTING_SAVE_PROMPT"
msgstr "Substituir jogo guardado existente?"

msgid "OVERWRITE_SPECIES_NAME_CONFIRMATION"
msgstr ""
"Uma espécie fossilizada com este nome já existe.\n"
"Tens a certeza de que a queres substituir?"

msgid "OXYGEN"
msgstr "Oxigénio"

#, fuzzy
msgid "OXYGEN_INHIBITOR_SYNTHESIS"
msgstr "Síntese de OxiToxi"

#, fuzzy
msgid "OXYGEN_RESISTANCE"
msgstr "Resistência a Toxinas"

#, fuzzy
msgid "OXYGEN_TOLERANCE_TOOLTIP"
msgstr "Mostrar / ocultar compostos"

#, fuzzy
msgid "OXYTOXISOME_PROCESSES_DESCRIPTION"
msgstr "Transforma [thrive:compound type=\"atp\"][/thrive:compound] em [thrive:compound type=\"oxytoxy\"][/thrive:compound]. A taxa aumenta com a concentração de [thrive:compound type=\"oxygen\"][/thrive:compound]. Pode libertar toxinas pressionado [thrive:input]g_fire_toxin[/thrive:input]. Quando a quantidade de [thrive:compound type=\"oxytoxy\"][/thrive:compound] é baixa, será possível disparar, mas o dano irá ser reduzido."

msgid "OXYTOXY_NT"
msgstr "OxiToxi NT"

#, fuzzy
msgid "OXYTOXY_SYNTHESIS"
msgstr "Síntese de OxiToxi"

msgid "PAGEDOWN"
msgstr "Page Down"

msgid "PAGEUP"
msgstr "Page Up"

msgid "PAGE_BACK"
msgstr "Voltar"

msgid "PAGE_FORWARD"
msgstr "Avançar"

msgid "PAGE_TITLE"
msgstr "Título da página"

msgid "PAN_CAMERA_DOWN"
msgstr "Mover a câmara para baixo"

msgid "PAN_CAMERA_LEFT"
msgstr "Mover a câmara para a esquerda"

msgid "PAN_CAMERA_RESET"
msgstr "Redefinir câmara"

msgid "PAN_CAMERA_RIGHT"
msgstr "Mover a câmara para a direita"

msgid "PAN_CAMERA_UP"
msgstr "Mover a câmara para cima"

msgid "PAST_DEVELOPERS"
msgstr "Desenvolvedores anteriores"

#, fuzzy
msgid "PATCH_COLON"
msgstr "Melhor Região:"

msgid "PATCH_EXTINCTION_BOX_TEXT"
msgstr ""
"A tua espécie foi extinta nesta região.\n"
"Mas ainda não acabou, ainda podes escolher uma nova região para jogar!"

#, fuzzy
msgid "PATCH_EXTINCTION_CAPITAL"
msgstr "EXTINÇÃO"

msgid "PATCH_MAP"
msgstr "Mapa de Regiões"

msgid "PATCH_MAP_NAVIGATION_TOOLTIP"
msgstr "Clique, arraste e faça zoom para se deslocar"

msgid "PATCH_NAME"
msgstr "{0} {1}"

msgid "PATCH_NOTES_LAST_PLAYED_INFO"
msgstr "Jogou a ultima vez o Thrive {0}, desde então houve uma nova atualização"

msgid "PATCH_NOTES_LAST_PLAYED_INFO_PLURAL"
msgstr ""

#, fuzzy
msgid "PATCH_NOTES_TITLE"
msgstr "Remover dados locais"

msgid "PATCH_NOTE_BULLET_POINT"
msgstr "— {0}"

msgid "PATCH_NOTE_CHANGES_HEADING"
msgstr "Mudanças:"

#, fuzzy
msgid "PATCH_NOTE_LINK_VISIT_TEXT"
msgstr "Veja todos os detalhes desta versão no [color=#3796e1][url={0}]Github[/url][/color]"

msgid "PATREON_TOOLTIP"
msgstr "Visite a nossa pagina de Patreon"

msgid "PATRONS"
msgstr "Patrons"

msgid "PAUSED"
msgstr "PARADO"

msgid "PAUSE_MENU_RESUME_TOOLTIP"
msgstr "Regressar ao jogo"

msgid "PAUSE_PROMPT"
msgstr "[center]Pressione [thrive:input]g_pause[/thrive:input] para retomar[/center]"

msgid "PAUSE_TOOLTIP"
msgstr "Pausa o jogo"

msgid "PCK_LOAD_FAILED"
msgstr "Falha ao carregar o arquivo pck ({0})"

#, fuzzy
msgid "PCK_LOAD_FAILED_DOES_NOT_EXIST"
msgstr "Falha ao carregar o arquivo pck ({0})"

msgid "PEACEFUL"
msgstr "Pacífico"

#, fuzzy
msgid "PENDING_ENDOSYMBIOSIS_EXPLANATION"
msgstr "Estás a executar o Thrive com GLES2. Esta versão não foi testada severamente e pode causar problemas. Experimente atualizar os drivers da placa gráfica e/ou forçar a utilização da placa gráfica da AMD ou Nvidia."

msgid "PENDING_ENDOSYMBIOSIS_TITLE"
msgstr ""

msgid "PERCENTAGE_VALUE"
msgstr "{0}%"

#, fuzzy
msgid "PERFECT_ADAPTATION_DESCRIPTION"
msgstr ""
"Ativa os efeitos de flash de luz na interface gráfica (por exemplo, flash do botão do editor).\n"
"\n"
"Se tiveres problemas em que partes do botão do editor desaparecem,\n"
"podes tentar desabilitar os efeitos de flash de luz para ver se o problema desaparece."

msgid "PERFORMANCE"
msgstr "Desempenho"

msgid "PERFORM_UNBINDING"
msgstr "Efetuar a desconexão"

#, fuzzy
msgid "PER_SECOND_ABBREVIATION"
msgstr "{0} m"

msgid "PER_SECOND_SLASH"
msgstr "/segundo"

msgid "PHOSPHATE"
msgstr "Fosfato"

#, fuzzy
msgid "PHOSPHATES_COST"
msgstr "Fosfato"

msgid "PHOTOSYNTHESIS"
msgstr "Fotossíntese"

msgid "PHYSICAL_CONDITIONS"
msgstr "Condições físicas"

msgid "PHYSICAL_RESISTANCE"
msgstr "Resistência Física"

msgid "PLACE_ORGANELLE"
msgstr "Colocar organelo"

msgid "PLANET"
msgstr "Planeta"

msgid "PLANET_DETAILS_STRING"
msgstr ""
"Só LAWK: {0}\n"
"Origem da vida: {1}\n"
"Ciclo Dia/Noite: {2}\n"
"Duração do dia: {3} segundos\n"
"Semente aleatória do planeta: {4}"

msgid "PLANET_GENERATION_TEASER"
msgstr "Geração de planetas em breve!"

msgid "PLANET_RANDOM_SEED"
msgstr "Semente aleatória do planeta"

msgid "PLAYER"
msgstr "Jogador"

msgid "PLAYER_DEATH_POPULATION_PENALTY"
msgstr ""

msgid "PLAYER_DEATH_POPULATION_PENALTY_EXPLANATION"
msgstr "(coeficiente de redução na população da espécie do jogador para cada morte do jogador)"

msgid "PLAYER_DIED"
msgstr "jogador morreu"

msgid "PLAYER_DUPLICATE"
msgstr "Duplicar Jogador"

msgid "PLAYER_EXTINCT"
msgstr "O jogador está extinto"

msgid "PLAYER_RELATIVE_MOVEMENT"
msgstr "Relativo ao jogador"

#, fuzzy
msgid "PLAYER_RELATIVE_MOVEMENT_TOOLTIP"
msgstr "Relativo ao jogador"

msgid "PLAYER_REPRODUCED"
msgstr "jogador reproduzido"

msgid "PLAYER_SPEED"
msgstr ""
"Velocidade\n"
"Jogador"

msgid "PLAYSTATION_3"
msgstr "PlayStation 3"

msgid "PLAYSTATION_4"
msgstr "PlayStation 4"

msgid "PLAYSTATION_5"
msgstr "PlayStation 5"

msgid "PLAY_INTRO_VIDEO"
msgstr "Reproduzir o vídeo de introdução"

msgid "PLAY_MICROBE_INTRO_ON_NEW_GAME"
msgstr "Jogar a Introdução ao Micróbio num Novo Jogo"

msgid "PLAY_WITH_CURRENT_SETTING"
msgstr "Jogar com definições atuais"

msgid "POPULATION_CAPITAL"
msgstr "POPULAÇÃO:"

msgid "POPULATION_COLON"
msgstr "População:"

msgid "POPULATION_IN_PATCHES"
msgstr "população em regiões:"

msgid "POPULATION_IN_PATCH_SHORT"
msgstr "{0} ({1})"

#, fuzzy
msgid "POSITION_NUMBER"
msgstr "Número de ID"

msgid "PREDATION_FOOD_SOURCE"
msgstr "Predação de {0}"

msgid "PREDICTION_DETAILS_OPEN_TOOLTIP"
msgstr "Ver informações detalhadas sobre a previsão"

msgid "PRESSURE"
msgstr "Pressão"

msgid "PRESSURE_SHORT"
msgstr "Press."

#, fuzzy
msgid "PRESSURE_TOLERANCE_TOOLTIP"
msgstr "Sair para o menu principal"

msgid "PRESS_KEY_DOT_DOT_DOT"
msgstr "Pressiona uma tecla..."

msgid "PREVIEW_IMAGE_DOES_NOT_EXIST"
msgstr "A imagem de pré-visualização não existe"

msgid "PREVIEW_IMAGE_IS_TOO_LARGE"
msgstr "A imagem de pré-visualização é muito grande"

msgid "PREVIOUS_COLON"
msgstr "Anterior:"

msgid "PROCESSING_LOADED_OBJECTS"
msgstr "A processar objetos carregados"

msgid "PROCESS_ENVIRONMENT_SEPARATOR"
msgstr "@"

msgid "PROCESS_PANEL_TITLE"
msgstr "Processos de Célula"

#, fuzzy
msgid "PROCESS_SPEED_MODIFIER"
msgstr "Processos de Célula"

#, fuzzy
msgid "PROCESS_TOGGLE_TOOLTIP"
msgstr "Sair para o menu principal"

msgid "PROGRAMMING_TEAM"
msgstr "Equipa da Programação"

msgid "PROJECT_MANAGEMENT_TEAM"
msgstr "Equipa de Gestão de Projetos"

msgid "PROTEINS"
msgstr "Proteínas"

msgid "PROTOPLASM"
msgstr "Protoplasma"

msgid "PULL_REQUESTS_PROGRAMMING"
msgstr "Pull Requests / Programação"

#, fuzzy
msgid "QUADRILLION_ABBREVIATION"
msgstr "{0} mM"

msgid "QUICK_LOAD"
msgstr "Carregar rapidamente"

msgid "QUICK_SAVE"
msgstr "Guardar rapidamente"

msgid "QUIT"
msgstr "Sair"

msgid "QUIT_BUTTON_TOOLTIP"
msgstr "Sair do jogo"

msgid "QUIT_GAME_WARNING"
msgstr ""
"Tens a certeza de que desejas sair do jogo?\n"
"Perderás todo o progresso não guardado."

#, fuzzy
msgid "RADIATION"
msgstr "Respiração Aeróbica"

#, fuzzy
msgid "RADIOACTIVE_CHUNK"
msgstr "Grande Pedaço de Ferro"

#, fuzzy
msgid "RADIOSYNTHESIS"
msgstr "Termossíntese"

msgid "RANDOMIZE_SPECIES_NAME"
msgstr "Randomizar os nomes das espécies"

msgid "RANDOM_SEED_TOOLTIP"
msgstr "Valor utilizado para gerar o mundo, tem de ser um número inteiro positivo"

msgid "RAW"
msgstr "Cru"

msgid "RAW_VALUE_COLON"
msgstr "Bruto:"

msgid "READING_SAVE_DATA"
msgstr "A ler dados guardados"

msgid "READY"
msgstr "Pronto"

msgid "RECOMMENDED_THRIVE_VERSION"
msgstr "Thrive Recomendado:"

msgid "REDDIT_TOOLTIP"
msgstr "Visite o nosso subreddit"

msgid "REDO"
msgstr "Refazer"

msgid "REDO_THE_LAST_ACTION"
msgstr "Refazer a última ação"

msgid "REFRESH"
msgstr "Atualizar"

#, fuzzy
msgid "RENDER_SCALE"
msgstr "Renderizador utilizado:"

msgid "REPORT"
msgstr "Relatório"

msgid "REPORT_BUG"
msgstr "Comunicar um erro"

msgid "REPRODUCED"
msgstr "reproduzido"

msgid "REPRODUCTION"
msgstr "Reprodução"

msgid "REPRODUCTION_ASEXUAL"
msgstr "Assexuada"

#, fuzzy
msgid "REPRODUCTION_BUDDING"
msgstr "reproduzido"

#, fuzzy
msgid "REPRODUCTION_COMPOUNDS_MODE"
msgstr "Reprodução:"

#, fuzzy
msgid "REPRODUCTION_COMPOUNDS_MODE_EXPLANATION"
msgstr "(obter passivamente compostos de reprodução do ambiente sem ter de fazer nada)"

#, fuzzy
msgid "REPRODUCTION_COMPOUND_HANDLING_TOOLTIP"
msgstr "Reprodução:"

msgid "REPRODUCTION_METHOD"
msgstr "Reprodução:"

msgid "REQUIRES_NUCLEUS"
msgstr "Requer núcleo"

msgid "RESEARCH"
msgstr "Pesquisa"

msgid "RESET"
msgstr "Repor"

msgid "RESET_DEADZONES"
msgstr "Repor Áreas Mortas"

msgid "RESET_DISMISSED_POPUPS"
msgstr ""

msgid "RESET_INPUTS_TO_DEFAULTS"
msgstr "Repor as entradas por defeito?"

#, fuzzy
msgid "RESET_ITEM_ORDER_TO_DEFAULT"
msgstr "Repor as entradas por defeito?"

msgid "RESET_KEYBINDINGS"
msgstr "Repor os atalhos de teclado"

msgid "RESET_SETTINGS_TO_DEFAULTS"
msgstr "Repor Definições por Defeito"

#, fuzzy
msgid "RESET_SHOWN_TUTORIALS"
msgstr "Mostrar tutoriais"

#, fuzzy
msgid "RESET_SHOWN_TUTORIALS_TOOLTIP"
msgstr "Exportar toda a informacão dos mundos em ficheiros .csv"

msgid "RESET_TO_DEFAULTS"
msgstr "Repor as definições por defeito?"

msgid "RESISTANT_TO_BASIC_ENGULFMENT"
msgstr ""

#, fuzzy
msgid "RESIZE_METABALL_TOOLTIP"
msgstr "Retomar o jogo"

msgid "RESOLUTION"
msgstr "Resolução:"

msgid "RESOURCE_ABSORBTION_SPEED"
msgstr "Velocidade de absorção de recursos"

msgid "RESOURCE_AMOUNT_SHORT"
msgstr "{0}: {1}"

msgid "RESOURCE_ENERGY"
msgstr "Energia"

msgid "RESOURCE_FOOD"
msgstr "Comida"

msgid "RESOURCE_ROCK"
msgstr "Pedra"

msgid "RESOURCE_WOOD"
msgstr "Madeira"

msgid "RESPIRATION"
msgstr "Respiração Aeróbica"

msgid "RESPONSIVE"
msgstr "Reactivo"

msgid "RESTART_REQUIRED"
msgstr "Reinicialização Necessária"

msgid "RESUME"
msgstr "Retomar"

msgid "RESUME_TOOLTIP"
msgstr "Retomar o jogo"

msgid "RETURN_TO_MENU"
msgstr "Voltar ao Menu"

msgid "RETURN_TO_MENU_TOOLTIP"
msgstr "Sair para o menu principal"

msgid "RETURN_TO_MENU_WARNING"
msgstr ""
"Tens a certeza de que desejas sair para o menu principal?\n"
"Perderás todo o progresso não guardado."

msgid "REVEAL_ALL_PATCHES"
msgstr "Revelar todas as regiões"

msgid "REVOLUTIONARY_GAMES_SOCIAL_TOOLTIP"
msgstr "Visite os sites oficiais da Revolutionary Games"

msgid "RIGHT_ARROW"
msgstr "→"

msgid "RIGHT_MOUSE"
msgstr "Rato direito"

msgid "RIGID"
msgstr "Rígido"

msgid "RIGIDITY_MEMBRANE_DESCRIPTION"
msgstr "Uma membrana mais rígida será mais resistente a danos, mas tornará mais difícil para a célula se mover."

msgid "ROTATE_LEFT"
msgstr "Rodar para a esquerda"

msgid "ROTATE_RIGHT"
msgstr "Rodar para a direita"

msgid "ROTATION_COLON"
msgstr "Rotação:"

msgid "RUN_AUTO_EVO_DURING_GAMEPLAY"
msgstr "Utilizar auto-evo durante o jogo"

msgid "RUN_ONE_STEP"
msgstr ""

msgid "RUN_RESULT_BY_SENDING_POPULATION"
msgstr "{0} enviando: {1} indivíduos da região: {2}"

msgid "RUN_RESULT_GENE_CODE"
msgstr "código do gene:"

msgid "RUN_RESULT_NICHE_FILL"
msgstr "surgiu para preencher um nicho"

msgid "RUN_RESULT_SELECTION_PRESSURE_SPLIT"
msgstr "surgiu devido a diferentes pressões de seleção"

msgid "RUN_RESULT_SPLIT_FROM"
msgstr "separar-se de {0}"

msgid "RUN_RESULT_SPLIT_OFF_TO"
msgstr "a população em algumas casas dividiu-se para formar novas espécies {0}:"

msgid "RUN_X_WORLDS"
msgstr ""

#, fuzzy
msgid "RUN_X_WORLDS_TOOLTIP"
msgstr "Tempo Passado: {0:#,#} anos"

msgid "RUSTICYANIN"
msgstr "Rusticianina"

#, fuzzy
msgid "RUSTICYANIN_DESCRIPTION"
msgstr "Rusticianina é uma proteína capaz de utilizar [thrive:compound type=\"carbondioxide\"][/thrive:compound] gasoso e [thrive:compound type=\"oxygen\"][/thrive:compound] para oxidar [thrive:compound type=\"iron\"][/thrive:compound] de um estado químico para outro. Este processo, chamado [b]Quimiossíntese litoautotrófica[/b], liberta energia que a célula pode posteriormente recolher."

#, fuzzy
msgid "RUSTICYANIN_PROCESSES_DESCRIPTION"
msgstr "Transforma [thrive:compound type=\"iron\"][/thrive:compound] em [thrive:compound type=\"atp\"][/thrive:compound]. A taxa aumenta com a concentração de [thrive:compound type=\"carbondioxide\"][/thrive:compound] e [thrive:compound type=\"oxygen\"][/thrive:compound]."

#, fuzzy
msgid "SAFE_MODE_EXPLANATION"
msgstr ""
"Os micróbios medrosos fugirão a distâncias maiores\n"
"e são mais propensos a fugir dos predadores em geral.\n"
"Os micróbios corajosos não se deixam intimidar pelos predadores próximos\n"
"e, mais provavelmente, irão atacar de volta."

msgid "SAFE_MODE_TITLE"
msgstr "Thrive iniciado no Modo Seguro"

msgid "SAVE"
msgstr "Gravar"

msgid "SAVE_AND_CONTINUE"
msgstr "Gravar e continuar"

msgid "SAVE_AUTOSAVE"
msgstr "Guardar automaticamente"

msgid "SAVE_DELETE_WARNING"
msgstr "Apagar este jogo guardado não pode ser revertido, tens a certeza que desejas apagar permanentemente {0}?"

msgid "SAVE_ERROR_INCLUDE_JSON_DEBUG_NOTE"
msgstr ""

#, fuzzy
msgid "SAVE_ERROR_TURN_ON_JSON_DEBUG_MODE"
msgstr "Modo de debug para JSON:"

msgid "SAVE_FAILED"
msgstr "Falha ao guardar"

msgid "SAVE_GAME"
msgstr "Gravar Jogo"

msgid "SAVE_GAME_BUTTON_TOOLTIP"
msgstr "Abre o menu Guardar para guardar o jogo"

msgid "SAVE_HAS_DIFFERENT_VERSION"
msgstr "O jogo guardado tem uma versão diferente"

msgid "SAVE_HAS_DIFFERENT_VERSION_TEXT"
msgstr ""
"A versão do jogo guardado não corresponde à versão do jogo.\n"
"Por favor faz a leitura do jogo guardado manualmente através do menu."

msgid "SAVE_HAS_INVALID_GAME_STATE"
msgstr "O jogo guardado tem um estado de jogo inválido"

msgid "SAVE_INVALID"
msgstr "Inválido"

msgid "SAVE_IS_INVALID"
msgstr "O jogo guardado é inválido"

msgid "SAVE_IS_UPGRADEABLE_DESCRIPTION"
msgstr ""
"O jogo guardado selecionado é de uma versão anterior do Thrive, mas pode ser atualizado.\n"
"Um ficheiro reserva irá ser criado antes da atualização, se ainda não existir.\n"
"Se saltar a atualização, o ficheiro guardado irá ser tentado lido normalmente. \n"
"Tentar atualizar este ficheiro guardado?"

msgid "SAVE_LOAD_ALREADY_LOADED_FREE_FAILURE"
msgstr ". Erro ao libertar recursos carregados: {0}"

msgid "SAVE_MANUAL"
msgstr "Manual"

msgid "SAVE_QUICKSAVE"
msgstr "Guardar rapidamente"

msgid "SAVE_SPACE_USED"
msgstr "Espaço utilizado:"

msgid "SAVE_UPGRADE_FAILED"
msgstr "Falha ao atualizar o jogo guardado"

msgid "SAVE_UPGRADE_FAILED_DESCRIPTION"
msgstr "Atualizar o jogo guardado selecionado falhou devido ao seguinte erro:"

msgid "SAVING_DATA_FAILED_DUE_TO"
msgstr "Falha ao guardar as informações devido à exceção: {0}"

msgid "SAVING_DOT_DOT_DOT"
msgstr "A guardar..."

msgid "SAVING_FAILED_WITH_EXCEPTION"
msgstr "Falha ao guardar! Ocorreu uma exceção"

msgid "SAVING_NOT_POSSIBLE"
msgstr "Guardar o jogo não é possível devido a:"

msgid "SAVING_SUCCEEDED"
msgstr "Guardado com sucesso"

msgid "SCALING_NONE"
msgstr "Nenhuma"

msgid "SCALING_ON"
msgstr "Escalado"

msgid "SCALING_ON_INVERSE"
msgstr "Escalado Inversamente"

msgid "SCREEN_EFFECT"
msgstr "Efeito de ecrã"

msgid "SCREEN_EFFECT_GAMEBOY"
msgstr "Paleta \"GB\""

msgid "SCREEN_EFFECT_GAMEBOY_COLOR"
msgstr "Gráficos \"GB Color \""

msgid "SCREEN_EFFECT_GREYSCALE"
msgstr "Escala de cinzentos"

msgid "SCREEN_EFFECT_NONE"
msgstr "Nenhum"

msgid "SCREEN_RELATIVE_MOVEMENT"
msgstr "Relativo ao ecrã"

#, fuzzy
msgid "SCREEN_RELATIVE_MOVEMENT_TOOLTIP"
msgstr "Relativo ao ecrã"

msgid "SCROLLLOCK"
msgstr "Scroll Lock"

msgid "SEARCH_DOT_DOT_DOT"
msgstr "Procurar..."

msgid "SEARCH_PLACEHOLDER"
msgstr "Procurar..."

msgid "SEARCH_RADIUS"
msgstr "Raio de Procura:"

msgid "SEA_FLOOR"
msgstr "Fundo Oceânico"

msgid "SECRETE_SLIME"
msgstr "Secretar Mucilagem"

#, fuzzy
msgid "SECRETE_SLIME_TOOLTIP"
msgstr "Retomar o jogo"

msgid "SEED_LABEL"
msgstr "Semente do planeta: {0}"

#, fuzzy
msgid "SELECTED"
msgstr "Mod Selecionado:"

msgid "SELECTED_COLON"
msgstr "Selecionado:"

msgid "SELECTED_MOD"
msgstr "Mod Selecionado:"

msgid "SELECTED_SAVE_IS_INCOMPATIBLE_PROMPT"
msgstr "O jogo guardado selecionado é incompatível"

#, fuzzy
msgid "SELECTED_SAVE_IS_INCOMPATIBLE_PROTOTYPE_PROMPT"
msgstr "O jogo guardado selecionado é incompatível"

msgid "SELECTED_SAVE_IS_UPGRADEABLE_PROMPT"
msgstr "O jogo guardado selecionado é atualizável"

msgid "SELECT_A_GENERATION"
msgstr "Selecione uma geração"

msgid "SELECT_A_PATCH"
msgstr "Selecione uma região para mostrar detalhes"

msgid "SELECT_A_SPECIES"
msgstr "Selecione uma espécie"

#, fuzzy
msgid "SELECT_A_TECHNOLOGY"
msgstr "Seleciona uma região para mostrar detalhes"

msgid "SELECT_CELL_TYPE_FROM_EDITOR"
msgstr "Selecione um tipo de célula para editar aqui a partir do separador do editor"

msgid "SELECT_ENZYME"
msgstr "Selecionar Enzima:"

#, fuzzy
msgid "SELECT_MOVEMENT_MODE_TITLE"
msgstr "Thrive iniciado no Modo Seguro"

msgid "SELECT_OPTION"
msgstr "Seleciona uma opção"

msgid "SELECT_PREVIEW_IMAGE"
msgstr "Selecionar imagem de pré-visualização"

msgid "SELECT_SPACE_STRUCTURE_TITLE"
msgstr "Selecionar Estrutura a Construir"

msgid "SELECT_STRUCTURE_POPUP_TITLE"
msgstr "Selecionar Estrutura a Colocar"

msgid "SELECT_TISSUE_TYPE_FROM_EDITOR"
msgstr "Selecione um tipo de tecido para editar aqui através do editor"

msgid "SELECT_VACUOLE_COMPOUND_COLON"
msgstr "Selecionar o composto que o vacúolo irá armazenar:"

msgid "SEPTEMBER"
msgstr "Setembro"

msgid "SESSILE"
msgstr "Séssil"

msgid "SETTING_ONLY_APPLIES_TO_NEW_GAMES"
msgstr "Este valor só se aplica a novos jogos iniciados após alterar esta opção"

msgid "SFX_VOLUME"
msgstr "Volume de Efeitos"

msgid "SHIFT"
msgstr "Shift"

#, fuzzy
msgid "SHOW_ALL_TUTORIALS"
msgstr "Mostrar tutoriais"

#, fuzzy
msgid "SHOW_ALL_TUTORIALS_TOOLTIP"
msgstr "Exportar toda a informacão dos mundos em ficheiros .csv"

#, fuzzy
msgid "SHOW_DAMAGE_EFFECT"
msgstr "O Flagelo (plural: Flagelos) é um feixe de fibras proteicas em forma de chicote que se estende da membrana da célula e que utiliza ATP para ondular e impulsionar a célula numa direção. A posição do flagelo determina a direção em que fornece impulso para movimentar a célula. A direção de impulso é oposta à direção para a qual o flagelo está direcionado, por exemplo, um flagelo posicionado no lado esquerdo de uma célula fornece impulso quando se move para a direita."

msgid "SHOW_HELP"
msgstr "Mostrar ajuda"

#, fuzzy
msgid "SHOW_ITEM_COORDINATES"
msgstr "Mostrar tutoriais"

#, fuzzy
msgid "SHOW_NEW_PATCH_NOTES"
msgstr "Caverna"

#, fuzzy
msgid "SHOW_NEW_PATCH_NOTES_TOOLTIP"
msgstr "Caverna"

msgid "SHOW_TUTORIALS_IN_NEW_CURRENT_OPTION"
msgstr "Mostrar tutoriais (no jogo atual)"

msgid "SHOW_TUTORIALS_IN_NEW_GAMES_OPTION"
msgstr "Mostrar tutoriais (em novos jogos)"

#, fuzzy
msgid "SHOW_TUTORIALS_OPTION_TOOLTIP"
msgstr "Exportar toda a informacão dos mundos em ficheiros .csv"

msgid "SHOW_UNSAVED_PROGRESS_WARNING"
msgstr "Mostrar aviso de progresso não guardado"

msgid "SHOW_UNSAVED_PROGRESS_WARNING_TOOLTIP"
msgstr "Ativa / desativa o popup de aviso de progresso não guardado para quando o jogador tenta sair do jogo."

msgid "SHOW_WEB_NEWS_FEED"
msgstr ""

#, fuzzy
msgid "SIDEROPHORE_ACTION_TOOLTIP"
msgstr "Visite a nossa pagina de Patreon"

msgid "SIGNALING_AGENT"
msgstr "Agente de Adesão"

#, fuzzy
msgid "SIGNALING_AGENTS_ACTION_TOOLTIP"
msgstr "Os agentes de adesão permitem que as células criem produtos químicos aos quais outras células podem reagir. Os sinais químicos podem ser usados para atrair outras células ou avisá-las sobre o perigo para fazê-las fugir."

#, fuzzy
msgid "SIGNALING_AGENT_DESCRIPTION"
msgstr "Os agentes de adesão permitem que as células criem produtos químicos aos quais outras células podem reagir. Os sinais químicos podem ser usados para atrair outras células ou avisá-las sobre o perigo para fazê-las fugir."

msgid "SIGNALING_AGENT_PROCESSES_DESCRIPTION"
msgstr "Pressione [thrive:input]g_pack_commands[/thrive:input] para abrir um menu para emitir comandos para outros membros de sua espécie."

msgid "SIGNAL_COMMAND_AGGRESSION"
msgstr "Tornar-se Agressivo"

msgid "SIGNAL_COMMAND_FLEE"
msgstr "Fugir"

msgid "SIGNAL_COMMAND_FOLLOW"
msgstr "Segue-me"

msgid "SIGNAL_COMMAND_NONE"
msgstr "Sem ordem"

msgid "SIGNAL_COMMAND_TO_ME"
msgstr "Ter comigo"

msgid "SIGNAL_TO_EMIT"
msgstr "Sinal a Emitir"

msgid "SILICA"
msgstr "Sílica"

msgid "SILICA_MEMBRANE_DESCRIPTION"
msgstr "Esta membrana possui uma forte parede de sílica. Ela pode resistir bem a danos gerais e é muito resistente a danos físicos. Também requer menos energia para manter a forma. No entanto, abranda a célula por um grande fator e absorve recursos em uma taxa reduzida."

#, fuzzy
msgid "SIMULATION_CONFIG"
msgstr "Osmorregulação"

msgid "SIXTEEN_TIMES"
msgstr "16x"

msgid "SIZE_COLON"
msgstr "Tamanho:"

msgid "SLIDESHOW"
msgstr "Slideshow"

msgid "SLIME_JET"
msgstr ""

#, fuzzy
msgid "SLIME_JET_DESCRIPTION"
msgstr "As entranhas pegajosas de uma célula. O citoplasma é a mistura básica de iões, proteínas e outras substâncias dissolvidas na água que preenchem o interior da célula. Uma das funções que desempenha é a glicólise, a conversão de glicose em energia ATP. Para que células onde faltam organelos tenham metabolismos mais avançados, esta é a sua dependência para obter energia. O citoplasma é também usado para armazenar moléculas na célula e aumentar o seu tamanho."

#, fuzzy
msgid "SLIME_JET_PROCESSES_DESCRIPTION"
msgstr "Transforma [thrive:compound type=\"glucose\"][/thrive:compound] em [thrive:compound type=\"atp\"][/thrive:compound]."

msgid "SMALL_IRON_CHUNK"
msgstr "Pequeno Pedaço de Ferro"

#, fuzzy
msgid "SMALL_PHOSPHATE_CHUNK"
msgstr "Pequeno Pedaço de Ferro"

#, fuzzy
msgid "SMALL_SULFUR_CHUNK"
msgstr "Pequeno Pedaço de Ferro"

msgid "SNOWFLAKE"
msgstr ""

#, fuzzy
msgid "SOCIETY_STAGE"
msgstr "Fase Microbial"

msgid "SOUND"
msgstr "Som"

msgid "SOUND_TEAM"
msgstr "Equipa do Som"

msgid "SOUND_TEAM_LEAD"
msgstr "Líder da equipa de som"

msgid "SOUND_TEAM_LEADS"
msgstr "Líderes de equipa de som"

msgid "SPACE"
msgstr "Espaço"

msgid "SPACE_STAGE"
msgstr "Fase Espacial"

#, fuzzy
msgid "SPACE_STRUCTURE_HAS_RESOURCES"
msgstr "Estrutura"

msgid "SPACE_STRUCTURE_NO_EXTRA_DESCRIPTION"
msgstr "Sem informações adicionais disponíveis"

msgid "SPACE_STRUCTURE_WAITING_CONSTRUCTION"
msgstr ""

msgid "SPAWN_AMMONIA"
msgstr "Gerar amoníaco"

msgid "SPAWN_ENEMY"
msgstr "Spawn Inimigo"

#, fuzzy
msgid "SPAWN_ENEMY_CHEAT_FAIL"
msgstr "Impossível de usar o cheat de spawn inimigo porque esta região não contém nenhuma espécie inimiga"

msgid "SPAWN_GLUCOSE"
msgstr "Gerar glicose"

msgid "SPAWN_PHOSPHATES"
msgstr "Gerar fosfato"

msgid "SPECIAL_MOUSE_1"
msgstr "Rato Especial 1"

msgid "SPECIAL_MOUSE_2"
msgstr "Rato Especial 2"

msgid "SPECIES"
msgstr "Espécie"

msgid "SPECIES_COLON"
msgstr "Espécie:"

msgid "SPECIES_DETAIL_TEXT"
msgstr ""
"[b]Espécie[/b]\n"
"     {0}:{1}\n"
"[b]Geração[/b]\n"
"     {2}\n"
"[b]População[/b]\n"
"     {3}\n"
"[b]Cor[/b]\n"
"     #{4}\n"
"[b]Comportamento[/b]\n"
"     {5}"

msgid "SPECIES_HAS_A_MUTATION"
msgstr "tem uma mutação"

msgid "SPECIES_LIST"
msgstr "Lista de Espécies"

#, fuzzy
msgid "SPECIES_MEMBER_IMPACT_ON_POP"
msgstr "Nome da espécie é demasiado longo!"

#, fuzzy
msgid "SPECIES_MEMBER_IMPACT_ON_POPULATION_EXPLANATION"
msgstr "(custo de organelas, membranas e outros itens no editor)"

msgid "SPECIES_NAME_DOT_DOT_DOT"
msgstr "Nome da espécie..."

msgid "SPECIES_NAME_TOO_LONG_POPUP"
msgstr "Nome da espécie é demasiado longo!"

msgid "SPECIES_POPULATION"
msgstr "População das Espécies"

msgid "SPECIES_PRESENT"
msgstr "Espécies presentes"

msgid "SPECIES_TO_FIND"
msgstr "Espécie a Encontrar:"

msgid "SPECIES_WITH_POPULATION"
msgstr "{0} com população: {1}"

msgid "SPEED"
msgstr "Velocidade"

msgid "SPEED_COLON"
msgstr "Velocidade:"

msgid "SPREAD_TO_PATCHES"
msgstr "Espalhou para as regiões:"

#, fuzzy
msgid "SPRINT"
msgstr "Print Screen"

#, fuzzy
msgid "SPRINT_ACTION_TOOLTIP"
msgstr "Visite a nossa pagina de Patreon"

msgid "STAGE_MENU_BUTTON_TOOLTIP"
msgstr "Menu de pausa"

#, fuzzy
msgid "START"
msgstr "A iniciar"

msgid "STARTING"
msgstr "A iniciar"

msgid "START_CALIBRATION"
msgstr "Começar Calibração"

msgid "START_GAME"
msgstr "Começar Jogo"

msgid "START_RESEARCH"
msgstr "Começar Pesquisa"

msgid "STATISTICS"
msgstr "Estatísticas"

#, fuzzy
msgid "STAT_ATP_PRODUCTION_REDUCTION"
msgstr "PRODUÇÃO DE ATP MUITO BAIXA!"

#, fuzzy
msgid "STAT_BASE_MOVEMENT_REDUCTION"
msgstr "Movimento Base"

msgid "STAT_DAMAGE"
msgstr ""

msgid "STAT_DAMAGE_PER_OXYGEN"
msgstr ""

msgid "STEAM_CLIENT_INIT_FAILED"
msgstr "Falha na inicialização da biblioteca do cliente Steam"

msgid "STEAM_ERROR_ACCOUNT_DOES_NOT_OWN_PRODUCT"
msgstr "A tua conta Steam não possui uma licença para o Thrive"

msgid "STEAM_ERROR_ACCOUNT_READ_ONLY"
msgstr "A tua conta Steam está atualmente no modo só leitura devido a uma alteração recente na conta"

msgid "STEAM_ERROR_ALREADY_UPLOADED"
msgstr "O Steam relatou que o ficheiro já foi carregado, atualize"

msgid "STEAM_ERROR_BANNED"
msgstr "A tua conta Steam foi proibida de enviar conteúdo"

msgid "STEAM_ERROR_CLOUD_LIMIT_EXCEEDED"
msgstr "Cota de armazenamento em nuvem da Steam ou limite de tamanho de ficheiro excedido"

msgid "STEAM_ERROR_DUPLICATE_NAME"
msgstr "O Steam relatou um erro de nome duplicado"

msgid "STEAM_ERROR_FILE_NOT_FOUND"
msgstr "Ficheiro não encontrado"

msgid "STEAM_ERROR_INSUFFICIENT_PRIVILEGE"
msgstr "A tua conta Steam está atualmente restrita ao upload de conteúdo. Entra em contato com o suporte do Steam."

msgid "STEAM_ERROR_INVALID_PARAMETER"
msgstr "Parâmetro inválido enviado à Steam"

msgid "STEAM_ERROR_LOCKING_FAILED"
msgstr "O Steam falhou ao adquirir o bloqueio UGC"

msgid "STEAM_ERROR_NOT_LOGGED_IN"
msgstr "Sem sessão iniciada na Steam"

msgid "STEAM_ERROR_TIMEOUT"
msgstr "A operação de Steam expirou, tente novamente"

msgid "STEAM_ERROR_UNAVAILABLE"
msgstr "O Steam não está disponível no momento, tente novamente"

msgid "STEAM_ERROR_UNKNOWN"
msgstr "Ocorreu um erro desconhecido da Steam"

msgid "STEAM_INIT_FAILED"
msgstr "Falha na inicialização do Steam"

msgid "STEAM_INIT_FAILED_DESCRIPTION"
msgstr ""
"A inicialização da biblioteca do cliente Steam falhou. As funcionalidades do Steam ficarão indisponíveis.\n"
"Certifica-te de que tens o Steam a funcionar e que iniciaste sessão com a conta correta. Executa o jogo através do software do cliente Steam se este erro não desaparecer de outra forma."

msgid "STEAM_TOOLTIP"
msgstr "Visite a nossa página Steam"

msgid "STEM_CELL_NAME"
msgstr "Estaminal"

msgid "STOP"
msgstr "Parar"

msgid "STORAGE"
msgstr "Armazenamento"

msgid "STORAGE_COLON"
msgstr "Armazenamento:"

msgid "STORAGE_STATISTICS_SECONDS_OF_COMPOUND"
msgstr ""

msgid "STORE_LOGGED_IN_AS"
msgstr "Entrou como: {0}"

#, fuzzy
msgid "STRAIN_BAR_TOOLTIP"
msgstr "Visite a nossa pagina de Patreon"

msgid "STRAIN_BAR_VISIBILITY"
msgstr ""

#, fuzzy
msgid "STRATEGY_STAGES"
msgstr "Fase Microbial"

msgid "STRICT_NICHE_COMPETITION"
msgstr ""

msgid "STRUCTURAL"
msgstr "Estrutural"

msgid "STRUCTURE"
msgstr "Estrutura"

msgid "STRUCTURE_ASCENSION_GATE"
msgstr ""

#, fuzzy
msgid "STRUCTURE_DYSON_SWARM"
msgstr "Estrutura"

msgid "STRUCTURE_HAS_REQUIRED_RESOURCES_TO_BUILD"
msgstr ""

msgid "STRUCTURE_HUNTER_GATHERER_LODGE"
msgstr ""

msgid "STRUCTURE_IN_PROGRESS_CONSTRUCTION"
msgstr "Em construção: {0}"

msgid "STRUCTURE_REQUIRED_RESOURCES_TO_FINISH"
msgstr ""

msgid "STRUCTURE_SELECTION_MENU_ENTRY"
msgstr "{0} (custo inicial: {1}, total:{2})"

msgid "STRUCTURE_SELECTION_MENU_ENTRY_NOT_ENOUGH_RESOURCES"
msgstr ""

msgid "STRUCTURE_SOCIETY_CENTER"
msgstr ""

msgid "STRUCTURE_STEAM_POWERED_FACTORY"
msgstr ""

msgid "SUCCESSFUL_KILL"
msgstr "morte com sucesso"

msgid "SUCCESSFUL_SCAVENGE"
msgstr "limpeza bem-sucedida"

msgid "SUCCESS_BUT_MISSING_ID"
msgstr "Resultado indicado como sucesso, mas nenhum ID foi retornado"

msgid "SUICIDE_BUTTON_TOOLTIP"
msgstr "Suicídio"

msgid "SUNLIGHT"
msgstr "Luz Solar"

msgid "SUPPORTER_PATRONS"
msgstr "Apoiantes"

msgid "SURVIVAL_TITLE"
msgstr ""

msgid "SWITCH_TO_FRONT_CAMERA"
msgstr "Mudar para a vista da câmara frontal"

msgid "SWITCH_TO_RIGHT_CAMERA"
msgstr "Mudar para a vista da câmara direita"

msgid "SWITCH_TO_TOP_CAMERA"
msgstr "Mudar para a vista da câmara superior"

msgid "SYSREQ"
msgstr "SysRq"

msgid "TAB_SECONDARY_SWITCH_LEFT"
msgstr ""

msgid "TAB_SECONDARY_SWITCH_RIGHT"
msgstr ""

#, fuzzy
msgid "TAB_SWITCH_LEFT"
msgstr "Rodar para a esquerda"

#, fuzzy
msgid "TAB_SWITCH_RIGHT"
msgstr "Rodar para a direita"

msgid "TAGS_IS_WHITESPACE"
msgstr "Tags contém apenas espaços em branco"

msgid "TAKE_SCREENSHOT"
msgstr "Capturar ecrã"

msgid "TARGET_TYPE_COLON"
msgstr "Tipo do alvo:"

msgid "TECHNOLOGY_ASCENSION"
msgstr "Ascensão"

msgid "TECHNOLOGY_HUNTER_GATHERING"
msgstr "Caçador-Coletor"

msgid "TECHNOLOGY_LEVEL_ADVANCED_SPACE"
msgstr "Espaço Avançado"

msgid "TECHNOLOGY_LEVEL_INDUSTRIAL"
msgstr "Industrial"

msgid "TECHNOLOGY_LEVEL_PRE_SOCIETY"
msgstr "Pré-Sociedade"

msgid "TECHNOLOGY_LEVEL_PRIMITIVE"
msgstr "Primitivo"

msgid "TECHNOLOGY_LEVEL_SCIFI"
msgstr "Sci-fi"

msgid "TECHNOLOGY_LEVEL_SPACE_AGE"
msgstr "Era Espacial"

msgid "TECHNOLOGY_REQUIRED_LEVEL"
msgstr "Nível tecnológico necessário: {0}"

msgid "TECHNOLOGY_ROCKETRY"
msgstr ""

msgid "TECHNOLOGY_SIMPLE_STONE_TOOLS"
msgstr "Ferramentas simples de pedra"

msgid "TECHNOLOGY_SOCIETY_CENTER"
msgstr ""

msgid "TECHNOLOGY_STEAM_POWER"
msgstr "Energia a vapor"

msgid "TECHNOLOGY_UNLOCKED_NOTICE"
msgstr "Tecnologia desbloqueada: {0}"

msgid "TEMPERATURE"
msgstr "Temperatura"

msgid "TEMPERATURE_SHORT"
msgstr "Temp."

#, fuzzy
msgid "TEMPERATURE_TOLERANCE_TOOLTIP"
msgstr "Visite a nossa pagina de Patreon"

msgid "TESTING_TEAM"
msgstr "Equipa da Testagem"

#, fuzzy
msgid "THANKS_FOR_BUYING_THRIVE_2"
msgstr ""
"Obrigado por apoiares o desenvolvimento do Thrive através da compra desta cópia!\n"
"\n"
"Se não compraste o jogo, podes comprar a tua cópia [color=#3796e1][url={0}]from here[/url][/color] or check out our [color=#3796e1][url=https://revolutionarygamesstudio.com/releases/]website[/url][/color].\n"
"\n"
"Se quiseres aceder ao Thrive Launcher antes de executar o jogo, podes usar o botão no menu principal para sair para a aplicação e aí desativar o modo integrado no menu das opções."

msgid "THANKS_FOR_PLAYING"
msgstr ""
"Obrigado por jogares!\n"
"\n"
"Se gostaste do jogo, diz aos teus amigos."

msgid "THANK_YOU_TITLE"
msgstr "Obrigado"

msgid "THEORY_TEAM"
msgstr "Equipa de Teoria"

msgid "THERMOPLAST"
msgstr "Termoplasto"

#, fuzzy
msgid "THERMOPLAST_DESCRIPTION"
msgstr "O termoplasto é uma estrutura de membrana dupla que contém pigmentos termossensíveis aglomerados em bolsas membranosas. É um procariota que foi assimilado para o uso pelo seu hospedeiro eucariótico. Os pigmentos nos termoplastos conseguem utilizar a energia das diferenças de calor no ambiente para produzir [thrive:compound type=\"atp\"][/thrive:compound] a partir da água num processo chamado [b]termossíntese[/b]. A taxa de produção de [thrive:compound type=\"atp\"][/thrive:compound] aumenta com a [thrive:compound type=\"temperature\"][/thrive:compound]."

#, fuzzy
msgid "THERMOPLAST_PROCESSES_DESCRIPTION"
msgstr "Produz [thrive:compound type=\"atp\"][/thrive:compound] usando gradientes de temperatura. A taxa aumenta com a concentração de [thrive:compound type=\"temperature\"][/thrive:compound]."

msgid "THERMOSYNTHASE"
msgstr "Termossintase"

#, fuzzy
msgid "THERMOSYNTHASE_DESCRIPTION"
msgstr "O termoplasto é uma estrutura de membrana dupla que contém pigmentos termossensíveis. É um procariota que foi reconhecido para uso do seu hospedeiro eucariótico. Os pigmentos nos termoplastos conseguem utilizar a energia das diferenças de calor no ambiente para produzir glicose da água e gás carbónico num processo chamado Termossíntese. A taxa da sua produção de glicose aumenta com a concentração de dióxido de carbono e temperatura."

#, fuzzy
msgid "THERMOSYNTHASE_PROCESSES_DESCRIPTION"
msgstr "Produz [thrive:compound type=\"atp\"][/thrive:compound] usando gradientes de temperatura. A taxa aumenta com a concentração de [thrive:compound type=\"temperature\"][/thrive:compound]."

msgid "THERMOSYNTHESIS"
msgstr "Termossíntese"

msgid "THE_DISTURBANCE"
msgstr "O Distúrbio"

#, fuzzy
msgid "THE_PATCH_MAP_BUTTON"
msgstr "Mapa de Regiões"

#, fuzzy
msgid "THE_WORLD_TITLE"
msgstr "Mundo"

msgid "THIS_IS_LOCAL_MOD"
msgstr "Mod instalado localmente"

msgid "THIS_IS_WORKSHOP_MOD"
msgstr "Este mod é descarregado do Steam Workshop"

msgid "THREADS"
msgstr "Threads:"

msgid "THRIVEOPEDIA"
msgstr "Thrivepédia"

msgid "THRIVEOPEDIA_CURRENT_WORLD_PAGE_TITLE"
msgstr "Mundo Atual"

msgid "THRIVEOPEDIA_EVOLUTIONARY_TREE_PAGE_TITLE"
msgstr "Árvore Evolutiva"

msgid "THRIVEOPEDIA_HINT_IN_GAME"
msgstr "Abre a Thrivepédia"

msgid "THRIVEOPEDIA_HOME_INFO"
msgstr ""
"A Thrivepédia é a biblioteca central e a loja de informação para o conteúdo do Thrive. Aqui encontrarás as respostas a qualquer pergunta que possas ter sobre o jogo, o teu mundo atual ou o projeto de desenvolvimento do Thrive.\n"
"\n"
"De momento, a Thrivepédia está relativamente vazia, mas podes explorar várias páginas usando a árvore de páginas e os botões de navegação. Nota que as páginas relacionadas com um jogo em curso só serão mostradas quando a Thrivepédia for aberta através do menu de pausa do jogo.\n"
"\n"
"Podes encontrar mais informações sobre o jogo nos locais abaixo.\n"
"\n"
"[color=#3796e1][url=https://revolutionarygamesstudio.com/]Official Website[/url][/color]\n"
"[color=#3796e1][url=https://wiki.revolutionarygamesstudio.com/wiki/Main_Page]Development Wiki[/url][/color]\n"
"[color=#3796e1][url=https://thrive.fandom.com/wiki/Thrive_Wiki]Community Wiki[/url][/color]"

msgid "THRIVEOPEDIA_HOME_PAGE_TITLE"
msgstr "Casa"

msgid "THRIVEOPEDIA_MUSEUM_PAGE_TITLE"
msgstr "Museu"

msgid "THRIVEOPEDIA_PATCH_MAP_PAGE_TITLE"
msgstr "Mapa de regiões"

msgid "THRIVE_LICENSES"
msgstr "Licenças Thrive"

msgid "THYLAKOIDS"
msgstr "Tilacoides"

#, fuzzy
msgid "THYLAKOIDS_DESCRIPTION"
msgstr "Tilacoides são conjuntos de proteínas e pigmentos fotossintéticos. Os pigmentos são capazes de utilizar a energia presente na luz para produzir glicose a parir de água e gás carbónico num processo denominado Fotossíntese. Estes pigmentos são também o que lhes fornece uma cor característica. A sua taxa de produção de glicose aumenta com a concentração de dióxido de carbono e intensidade da luz. Como os tilacoides estão diretamente suspensos no citoplasma, o fluido circundante realiza alguma glicólise."

msgid "TIDEPOOL"
msgstr "Poça de Maré"

msgid "TIMELINE"
msgstr "Linha temporal"

msgid "TIMELINE_GLOBAL_FILTER_TOOLTIP"
msgstr "Mostrar eventos globais"

msgid "TIMELINE_LOCAL_FILTER_TOOLTIP"
msgstr "Mostrar eventos locais"

msgid "TIMELINE_NICHE_FILL"
msgstr "[b][u]{0}[/u][/b] separou-se de [b][u]{1}[/u][/b] como uma nova espécie para preencher um nicho"

#, fuzzy
msgid "TIMELINE_PLAYER_MIGRATED"
msgstr "Parte da população de [b][u]{0}[/u][/b] migrou para {1}"

#, fuzzy
msgid "TIMELINE_PLAYER_MIGRATED_TO"
msgstr "Parte da população de [b][u]{0}[/u][/b] migrou para {1}"

msgid "TIMELINE_SELECTION_PRESSURE_SPLIT"
msgstr "[b][u]{0}[/u][/b] separou-se de [b][u]{1}[/u][/b] como uma nova espécie devido a diferentes pressões de seleção"

msgid "TIMELINE_SPECIES_BECAME_MULTICELLULAR"
msgstr "[b][u]{0}[/u][/b] tornou-se multicelular"

msgid "TIMELINE_SPECIES_EXTINCT"
msgstr "[b][u]{0}[/u][/b] foi extinto!"

msgid "TIMELINE_SPECIES_EXTINCT_LOCAL"
msgstr "[b][u]{0}[/u][/b] desapareceu desta região"

#, fuzzy
msgid "TIMELINE_SPECIES_FOLLOWED"
msgstr "[b][u]{0}[/u][/b] foi extinto!"

msgid "TIMELINE_SPECIES_MIGRATED_FROM"
msgstr "Parte da população de [b][u]{0}[/u][/b] migrou para esta região a partir de {1}"

msgid "TIMELINE_SPECIES_MIGRATED_TO"
msgstr "Parte da população de [b][u]{0}[/u][/b] migrou para {1}"

msgid "TIMELINE_SPECIES_POPULATION_DECREASE"
msgstr "A população de [b][u]{0}[/u][/b] decresceu para {1}"

msgid "TIMELINE_SPECIES_POPULATION_INCREASE"
msgstr "A população de [b][u]{0}[/u][/b] aumentou para {1}"

msgid "TIME_INDICATOR_TOOLTIP"
msgstr "Tempo Passado: {0:#,#} anos"

msgid "TIME_OF_DAY"
msgstr "Hora do dia"

msgid "TITLE_COLON"
msgstr "Titulo:"

msgid "TOGGLE_BINDING"
msgstr "Conectar"

msgid "TOGGLE_BINDING_TOOLTIP"
msgstr "Ativar Modo de Ligação. Toca noutras células para criar uma colónia."

msgid "TOGGLE_DEBUG_PANEL"
msgstr "Ativar painel de depuração"

msgid "TOGGLE_ENGULF"
msgstr "Engolfar"

#, fuzzy
msgid "TOGGLE_ENGULF_TOOLTIP"
msgstr "Engolfar"

#, fuzzy
msgid "TOGGLE_FAST_MODE"
msgstr "Parar"

msgid "TOGGLE_FPS"
msgstr "Exibir FPS"

msgid "TOGGLE_FULLSCREEN"
msgstr "Ecrã inteiro"

#, fuzzy
msgid "TOGGLE_HEAT_VIEW_TOOLTIP"
msgstr "Engolfar"

msgid "TOGGLE_HUD_HIDE"
msgstr "Alternar HUD"

msgid "TOGGLE_INVENTORY"
msgstr "Ativar Inventário"

#, fuzzy
msgid "TOGGLE_METRICS"
msgstr "Exibir FPS"

#, fuzzy
msgid "TOGGLE_MUCOCYST_DEFENCE"
msgstr "Ecrã inteiro"

msgid "TOGGLE_NAVIGATION_TREE"
msgstr ""

msgid "TOGGLE_PAUSE"
msgstr "Parar"

msgid "TOGGLE_UNBINDING"
msgstr "Desconectar"

msgid "TOLERANCES_TOO_HIGH_PRESSURE"
msgstr ""

msgid "TOLERANCES_TOO_HIGH_TEMPERATURE"
msgstr ""

msgid "TOLERANCES_TOO_LOW_OXYGEN_PROTECTION"
msgstr ""

#, fuzzy
msgid "TOLERANCES_TOO_LOW_PRESSURE"
msgstr "Nuvens de compostos"

msgid "TOLERANCES_TOO_LOW_TEMPERATURE"
msgstr ""

#, fuzzy
msgid "TOLERANCES_TOO_LOW_UV_PROTECTION"
msgstr "{0}: +{1} ATP"

msgid "TOLERANCES_UNSUITABLE_DEBUFFS"
msgstr ""

#, fuzzy
msgid "TOLERANCE_FROM_ORGANELLES_TOOLTIP"
msgstr "Mostrar / ocultar compostos"

msgid "TOLERANCE_RANGE_LABEL"
msgstr ""

msgid "TOOLS"
msgstr "Ferramentas"

msgid "TOOL_HAND_AXE"
msgstr "Machado de mão"

msgid "TOO_LARGE_PRESSURE_RANGE"
msgstr ""

msgid "TOO_MANY_RECENT_VERSIONS_TO_SHOW"
msgstr ""

msgid "TOTAL_GATHERED_ENERGY_COLON"
msgstr "Energia Recolhida:"

msgid "TOTAL_SAVES"
msgstr "Número de jogos guardados:"

msgid "TOXIN_CHANNEL_INHIBITOR"
msgstr ""

#, fuzzy
msgid "TOXIN_CHANNEL_INHIBITOR_DESCRIPTION"
msgstr "O vacúolo de toxinas é um vacúolo especialmente modificado para a produção, armazenamento e secreção de oxitoxinas. Um maior número de vacúolos de toxinas aumentará a taxa a que toxinas podem ser libertadas."

#, fuzzy
msgid "TOXIN_COMPOUND"
msgstr "Compostos"

#, fuzzy
msgid "TOXIN_CYTOTOXIN"
msgstr "Dispara projeteis tóxicos causando danos a células"

#, fuzzy
msgid "TOXIN_CYTOTOXIN_DESCRIPTION"
msgstr "O vacúolo de toxinas é um vacúolo especialmente modificado para a produção, armazenamento e secreção de oxitoxinas. Um maior número de vacúolos de toxinas aumentará a taxa a que toxinas podem ser libertadas."

msgid "TOXIN_FIRE_RATE_TOXICITY_COLON"
msgstr ""

#, fuzzy
msgid "TOXIN_MACROLIDE"
msgstr ""
"Vacúolo de\n"
"Toxinas"

#, fuzzy
msgid "TOXIN_MACROLIDE_DESCRIPTION"
msgstr "O vacúolo de toxinas é um vacúolo especialmente modificado para a produção, armazenamento e secreção de oxitoxinas. Um maior número de vacúolos de toxinas aumentará a taxa a que toxinas podem ser libertadas."

msgid "TOXIN_OXYGEN_METABOLISM_INHIBITOR"
msgstr ""

#, fuzzy
msgid "TOXIN_OXYGEN_METABOLISM_INHIBITOR_DESCRIPTION"
msgstr "Metabolossomas são conjuntos de proteínas envoltos no invólucro das proteínas. Eles são capazes de converter glicose em ATP a uma velocidade muito mais alta do que pode ser feito no citoplasma num processo chamado Respiração Aeróbica. No entanto, ele requer oxigênio para funcionar, e níveis mais baixos de oxigênio no ambiente diminuirão a taxa de produção de ATP. Uma vez que os metabolossomas estão suspensos diretamente no citoplasma, o fluido circundante realiza alguma glicólise."

#, fuzzy
msgid "TOXIN_OXYTOXY_DESCRIPTION"
msgstr "O vacúolo de toxinas é um vacúolo especialmente modificado para a produção, armazenamento e secreção de oxitoxinas. Um maior número de vacúolos de toxinas aumentará a taxa a que toxinas podem ser libertadas."

msgid "TOXIN_PREFER_FIRE_RATE"
msgstr ""

msgid "TOXIN_PREFER_TOXICITY"
msgstr ""

#, fuzzy
msgid "TOXIN_PROPERTIES_HEADING"
msgstr "Wiki do Thrive (dentro do jogo)"

msgid "TOXIN_RESISTANCE"
msgstr "Resistência a Toxinas"

#, fuzzy
msgid "TOXIN_TOXICITY_CUSTOMIZATION_TOOLTIP"
msgstr ""
"Micróbios agressivos perseguirão presas em distâncias maiores\n"
"e são mais propensos a lutar contra predadores quando atacados.\n"
"Micróbios pacíficos não se envolvem com os outros em distâncias maiores\n"
"e são menos propensos a usar toxinas contra predadores."

#, fuzzy
msgid "TOXIN_TYPE_COLON"
msgstr "Tipo:"

#, fuzzy
msgid "TOXIN_TYPE_CUSTOMIZATION_EXPLANATION"
msgstr ""
"Micróbios agressivos perseguirão presas em distâncias maiores\n"
"e são mais propensos a lutar contra predadores quando atacados.\n"
"Micróbios pacíficos não se envolvem com os outros em distâncias maiores\n"
"e são menos propensos a usar toxinas contra predadores."

#, fuzzy
msgid "TOXIN_VACUOLE"
msgstr ""
"Vacúolo de\n"
"Toxinas"

#, fuzzy
msgid "TOXIN_VACUOLE_DESCRIPTION"
msgstr "O vacúolo de toxinas é um vacúolo especialmente modificado para a produção, armazenamento e secreção de oxitoxinas. Um maior número de vacúolos de toxinas aumentará a taxa a que toxinas podem ser libertadas."

#, fuzzy
msgid "TOXIN_VACUOLE_PROCESSES_DESCRIPTION"
msgstr "Transforma [thrive:compound type=\"atp\"][/thrive:compound] em [thrive:compound type=\"oxytoxy\"][/thrive:compound]. A taxa aumenta com a concentração de [thrive:compound type=\"oxygen\"][/thrive:compound]. Pode libertar toxinas pressionando [thrive:input]g_fire_toxin[/thrive:input]. Quando a quantidade de [thrive:compound type=\"oxytoxy\"][/thrive:compound] é baixa, pode libertar toxinas, mas terá um dano reduzido."

#, fuzzy
msgid "TOXISOME"
msgstr "Oxitoxissoma"

#, fuzzy
msgid "TOXISOME_DESCRIPTION"
msgstr "O lisossoma é um organelo ligado à membrana que contém enzimas hidrolíticas capazes de decompor várias biomoléculas. Os lisossomas permitem à célula digerir materiais ingeridos por endocitose e limpar os resíduos da célula num processo chamado [b]autofagia[/b]."

msgid "TRANSLATORS"
msgstr "Tradutores"

msgid "TRANSPARENCY"
msgstr "Transparência"

#, fuzzy
msgid "TRILLION_ABBREVIATION"
msgstr "{0} mM"

msgid "TRY_FOSSILISING_SOME_SPECIES"
msgstr "Tenta fossilizar alguma espécie!"

msgid "TRY_MAKING_A_SAVE"
msgstr "Tente guardar!"

msgid "TRY_TAKING_SOME_SCREENSHOTS"
msgstr "Tente tirar algumas capturas de ecrã!"

msgid "TUTORIAL"
msgstr "Tutorial"

#, fuzzy
msgid "TUTORIAL_ALL_NOT_ENABLED_EXPLANATION"
msgstr "(Alguns organelos terão condições de desbloqueio necessárias para os colocar)"

#, fuzzy
msgid "TUTORIAL_MICROBE_EDITOR_ATP_BALANCE_INTRO"
msgstr ""
"Este é o mapa das regiões.\n"
"Aqui tu podes ver as diferentes regiões em que os micróbios podem viver.\n"
"A tua região atual está destacada.\n"
"Podes clicar nas regiões com o rato para selecioná-las e ver os seus detalhes no lado direito.\n"
"\n"
"Se selecionares uma região próxima aonde estás atualmente, podes pressionar o botão à direita para mover para lá. Isso permite que a tua população se espalhe para novas regiões.\n"
"\n"
"Seleciona uma região para continuar."

#, fuzzy
msgid "TUTORIAL_MICROBE_EDITOR_AUTO-EVO_PREDICTION"
msgstr ""
"Este painel mostra uma previsão da tua população futura. Estes números são provenientes da simulação da população da [b]auto-evo[/b].\n"
"\n"
"Eles não têm em conta o teu desempenho individual. Portanto, na tua região atual, vais ter um melhor desempenho quando entrares no editor.\n"
"\n"
"Mas deves tentar manter a tua população elevada mesmo quando não estás diretamente envolvido.\n"
"\n"
"Podes visualizar informações mais detalhadas sobre a previsão pressionando o botão de ponto de interrogação no painel. Pressiona-o para continuar."

#, fuzzy
msgid "TUTORIAL_MICROBE_EDITOR_CELL_TEXT"
msgstr ""
"Este é o editor de células onde podes evoluir a tua espécie gastando [b]pontos de mutação[/b] (PM) [thrive:icon]MP[/thrive:icon]. Cada geração terá sempre [b]100 PM[/b] [thrive:icon]MP[/thrive:icon] para gastar, então não te preocupes em poupar!\n"
"\n"
"O hexágono no centro do ecrã é a tua [b]célula[/b], que é composta por uma única unidade de citoplasma.\n"
"\n"
"Para continuar, seleciona uma parte no painel à esquerda. Em seguida, clica com o botão esquerdo ao lado do hexágono para colocá-la. Podes rodar partes com [thrive:input]e_rotate_left[/thrive:input] e [thrive:input]e_rotate_right[/thrive:input]."

#, fuzzy
msgid "TUTORIAL_MICROBE_EDITOR_CHEMORECEPTOR"
msgstr ""
"Este é o editor de células onde podes adicionar ou remover organelos da tua espécie gastando pontos de mutação (PM). Cada geração terá sempre 100 PM para gastar, então não te preocupes em economizar!\n"
"\n"
"O hexágono no centro do ecrã é a tua célula, que é composta por um unidade de citoplasma.\n"
"\n"
"Para continuar, seleciona uma parte no painel à esquerda. Em seguida, clica com o botão esquerdo ao lado do hexágono para colocá-la. Consegues rotacionar partes com [thrive:input]e_rotate_left[/thrive:input] e [thrive:input]e_rotate_right[/thrive:input]."

#, fuzzy
msgid "TUTORIAL_MICROBE_EDITOR_COMPOUND_BALANCES"
msgstr ""
"Este é o mapa das regiões.\n"
"Aqui tu podes ver as diferentes regiões em que os micróbios podem viver.\n"
"A tua região atual está destacada.\n"
"Podes clicar nas regiões com o rato para selecioná-las e ver os seus detalhes no lado direito.\n"
"\n"
"Se selecionares uma região próxima aonde estás atualmente, podes pressionar o botão à direita para mover para lá. Isso permite que a tua população se espalhe para novas regiões.\n"
"\n"
"Seleciona uma região para continuar."

#, fuzzy
msgid "TUTORIAL_MICROBE_EDITOR_DIGESTION_STAT"
msgstr ""
"Este é o editor de células onde podes adicionar ou remover organelos da tua espécie gastando pontos de mutação (PM). Cada geração terá sempre 100 PM para gastar, então não te preocupes em economizar!\n"
"\n"
"O hexágono no centro do ecrã é a tua célula, que é composta por um unidade de citoplasma.\n"
"\n"
"Para continuar, seleciona uma parte no painel à esquerda. Em seguida, clica com o botão esquerdo ao lado do hexágono para colocá-la. Consegues rotacionar partes com [thrive:input]e_rotate_left[/thrive:input] e [thrive:input]e_rotate_right[/thrive:input]."

#, fuzzy
msgid "TUTORIAL_MICROBE_EDITOR_ENDING_TEXT"
msgstr ""
"Estes são os básicos do editor das espécies.Como toque final, pode mudar o nome das tuas espécies clicando no nome no canto inferior esquerdo e editando o texto.\n"
"\n"
"Tenta explorar os outros separadores na barra [b]PM [thrive:icon]MP[/thrive:icon][/b] para veres como podes mais personalizar a tua célula.\n"
"\n"
"Para sobreviveres neste mundo cruel, terás de encontrar uma fonte fiável de [thrive:compound type=\"atp\"][/thrive:compound] uma vez que a [thrive:compound type=\"glucose\"][/thrive:compound] natural irá [b]diminuir rapidamente[/b].\n"
"\n"
"Boa sorte!"

#, fuzzy
msgid "TUTORIAL_MICROBE_EDITOR_FLAGELLUM"
msgstr ""
"Este é o editor de células onde podes adicionar ou remover organelos da tua espécie gastando pontos de mutação (PM). Cada geração terá sempre 100 PM para gastar, então não te preocupes em economizar!\n"
"\n"
"O hexágono no centro do ecrã é a tua célula, que é composta por um unidade de citoplasma.\n"
"\n"
"Para continuar, seleciona uma parte no painel à esquerda. Em seguida, clica com o botão esquerdo ao lado do hexágono para colocá-la. Consegues rotacionar partes com [thrive:input]e_rotate_left[/thrive:input] e [thrive:input]e_rotate_right[/thrive:input]."

#, fuzzy
msgid "TUTORIAL_MICROBE_EDITOR_FOOD_CHAIN"
msgstr ""
"Não fizeste nenhuma alteração à tua espécie.\n"
"\n"
"Quando saíres do editor [u]não poderás editar a tua espécie até à próxima vez que te reproduzires[/u].\n"
"Para progredir no jogo tens de evoluir e adaptar-te, por isso é recomendável editar a tua espécie na maioria dos ciclos do editor."

#, fuzzy
msgid "TUTORIAL_MICROBE_EDITOR_MIGRATION"
msgstr ""
"Este é o editor de células onde podes adicionar ou remover organelos da tua espécie gastando pontos de mutação (PM). Cada geração terá sempre 100 PM para gastar, então não te preocupes em economizar!\n"
"\n"
"O hexágono no centro do ecrã é a tua célula, que é composta por um unidade de citoplasma.\n"
"\n"
"Para continuar, seleciona uma parte no painel à esquerda. Em seguida, clica com o botão esquerdo ao lado do hexágono para colocá-la. Consegues rotacionar partes com [thrive:input]e_rotate_left[/thrive:input] e [thrive:input]e_rotate_right[/thrive:input]."

#, fuzzy
msgid "TUTORIAL_MICROBE_EDITOR_MODIFY_ORGANELLE"
msgstr ""
"Podes [b]modificar[/b] este organelo. Isto irá desbloquear [b]novas funções[/b] ou [b]atualizações[/b] para o organelo.\n"
"\n"
"Para o fazer, clica com o botão direito do rato no organelo para abrir o [b]menu popup do organelo[/b] e prime o botão \"Modificar\".\n"
"\n"
"Modifica o organelo para continuar."

#, fuzzy
msgid "TUTORIAL_MICROBE_EDITOR_NEGATIVE_ATP_BALANCE"
msgstr ""
"O teu balanço de [thrive:compound type=\"atp\"][/thrive:compound] é negativo.\n"
"\n"
"Quando todos os processos estão a decorrer e em movimento, a célula esgota o seu [thrive:compound type=\"atp\"][/thrive:compound] e morre.\n"
"\n"
"Existem muitas formas de regular a produção de [thrive:compound type=\"atp\"][/thrive:compound]. Podes aumentá-la adicionando organelos que produzem [thrive:compound type=\"atp\"][/thrive:compound] como os [b]Metabolossomas[/b]. Algumas [b]membranas[/b] também te darão descontos de osmorregulação [thrive:icon]OsmoIcon[/thrive:icon]. \n"
"\n"
"Em alternativa, podes também remover organelos desnecessários ou redundantes."

#, fuzzy
msgid "TUTORIAL_MICROBE_EDITOR_NO_CHANGES_MADE"
msgstr ""
"Não fizeste nenhuma alteração à tua espécie.\n"
"\n"
"Quando saíres do editor [u]não poderás editar a tua espécie até à próxima vez que te reproduzires[/u].\n"
"Para progredir no jogo tens de evoluir e adaptar-te, por isso é recomendável editar a tua espécie na maioria dos ciclos do editor."

#, fuzzy
msgid "TUTORIAL_MICROBE_EDITOR_OPEN_TOLERANCES"
msgstr ""
"Este é o mapa das regiões.\n"
"Aqui tu podes ver as diferentes regiões em que os micróbios podem viver.\n"
"A tua região atual está destacada.\n"
"Podes clicar nas regiões com o rato para selecioná-las e ver os seus detalhes no lado direito.\n"
"\n"
"Se selecionares uma região próxima aonde estás atualmente, podes pressionar o botão à direita para mover para lá. Isso permite que a tua população se espalhe para novas regiões.\n"
"\n"
"Seleciona uma região para continuar."

#, fuzzy
msgid "TUTORIAL_MICROBE_EDITOR_PATCH_TEXT"
msgstr ""
"Este é o [b]mapa das regiões[/b].\n"
"\n"
"Cada ícone representa um ambiente único no qual podes habitar, com o painel à tua direita descrevendo as condições da região selecionada.\n"
"\n"
"Se selecionares uma região conectada à qual estás atualmente, que está destacada com uma borda verde a piscar, podes pressionar o botão à direita \"Mover para esta região\" para migrares para lá.\n"
"\n"
"Seleciona uma região para continuar."

msgid "TUTORIAL_MICROBE_EDITOR_REMOVE_ORGANELLE_TEXT"
msgstr ""
"Remover organelos também custa [b]PM[/b] [thrive:icon]MP[/thrive:icon], já que também conta como uma mutação. [u]A menos que os tenhas colocado na mesma sessão de edição[/u]. \n"
"\n"
"Podes clicar com o botão direito para abrir o [b]menu de organelos[/b] e selecionar a opção apagar para removê-los.\n"
"\n"
"Se cometeres um erro, podes desfazer qualquer alteração que fizeste no editor.\n"
"\n"
"Clica no botão de reverter para continuar."

#, fuzzy
msgid "TUTORIAL_MICROBE_EDITOR_SELECT_ORGANELLE_TEXT"
msgstr ""
"Ao escolher quais organelos a adicionar, presta atenção às suas descrições para saberes quais processos eles realizam e quais compostos eles usam e produzem.\n"
"\n"
"Também presta atenção ao saldo de ATP no canto superior direito para teres a certeza de que a célula pode sobreviver.\n"
"\n"
"Podes rotacionar os organelos ao clicares nas teclas A e D antes de os colocar.\n"
"\n"
"Aperta o botão de refazer (perto do botão de reverter) para continuar."

#, fuzzy
msgid "TUTORIAL_MICROBE_EDITOR_STAY_SMALL"
msgstr ""
"Tu deves concentrar em uma ou duas fontes de energia para que não precises de ter todos os recursos para gerar ATP suficiente para sobreviver.\n"
"\n"
"Também considera cuidadosamente se adicionar uma organela é benéfico, muitas vezes não fazer nenhuma alteração é uma boa escolha, pois cada parte custa ATP para manter e requer mais recursos para dividir.\n"
"\n"
"Uma estratégia possível é ficar com um único hexágono de citoplasma e ir primeiro para as regiões da superfície antes de obter organelas de fotossíntese."

#, fuzzy
msgid "TUTORIAL_MICROBE_EDITOR_TOLERANCES_TAB"
msgstr ""
"Este é o mapa das regiões.\n"
"Aqui tu podes ver as diferentes regiões em que os micróbios podem viver.\n"
"A tua região atual está destacada.\n"
"Podes clicar nas regiões com o rato para selecioná-las e ver os seus detalhes no lado direito.\n"
"\n"
"Se selecionares uma região próxima aonde estás atualmente, podes pressionar o botão à direita para mover para lá. Isso permite que a tua população se espalhe para novas regiões.\n"
"\n"
"Seleciona uma região para continuar."

msgid "TUTORIAL_MICROBE_STAGE_EDITOR_BUTTON_TUTORIAL"
msgstr ""
"Acumulaste recursos suficientes para dividires a tua célula.\n"
"\n"
"Agora estás pronto para editares a tua espécie.\n"
"\n"
"Para entrares no editor, pressiona o botão do editor que está a piscar no canto inferior direito."

#, fuzzy
msgid "TUTORIAL_MICROBE_STAGE_ENGULFED_TEXT"
msgstr ""
"Entraste no modo de desvinculação. Neste modo podes clicar num membro da colónia para o desvincular.\n"
"\n"
"Para abandonar a colónia totalmente podes clicar na tua própria célula ou pressionar o botão Desvincular tudo."

msgid "TUTORIAL_MICROBE_STAGE_ENGULFMENT_FULL_TEXT"
msgstr ""
"A tua célula tem uma capacidade limitada para os objetos que podem ser engolidos de uma só vez. Este limite baseia-se no tamanho; as células mais pequenas têm menos capacidade.\n"
"\n"
"Quando está cheia, uma célula não pode engolir mais objetos. Para continuar a engolir, espera até que um ou mais objetos ingeridos estejam completamente digeridos."

#, fuzzy
msgid "TUTORIAL_MICROBE_STAGE_ENGULFMENT_TEXT"
msgstr ""
"Entraste no modo de desvinculação. Neste modo podes clicar num membro da colónia para o desvincular.\n"
"\n"
"Para abandonar a colónia totalmente podes clicar na tua própria célula ou pressionar o botão Desvincular tudo."

#, fuzzy
msgid "TUTORIAL_MICROBE_STAGE_ENVIRONMENT_PANEL"
msgstr ""
"Entraste no modo de desvinculação. Neste modo podes clicar num membro da colónia para o desvincular.\n"
"\n"
"Para abandonar a colónia totalmente podes clicar na tua própria célula ou pressionar o botão Desvincular tudo."

#, fuzzy
msgid "TUTORIAL_MICROBE_STAGE_HELP_MENU_AND_ZOOM"
msgstr ""
"Está com dificuldades? Consulta o menu de ajuda. Podes abri-lo com o botão de ponto de interrogação no canto inferior esquerdo.\n"
"\n"
"Mais uma dica: pode diminuir o zoom da tua visão com a roda do rato."

#, fuzzy
msgid "TUTORIAL_MICROBE_STAGE_LEAVE_COLONY_TEXT"
msgstr ""
"Entraste no modo de desvinculação. Neste modo podes clicar num membro da colónia para o desvincular.\n"
"\n"
"Para abandonar a colónia totalmente podes clicar na tua própria célula ou pressionar o botão Desvincular tudo."

#, fuzzy
msgid "TUTORIAL_MICROBE_STAGE_MEMBER_DIED"
msgstr ""
"Entraste no modo de desvinculação. Neste modo podes clicar num membro da colónia para o desvincular.\n"
"\n"
"Para abandonar a colónia totalmente podes clicar na tua própria célula ou pressionar o botão Desvincular tudo."

#, fuzzy
msgid "TUTORIAL_MICROBE_STAGE_OPEN_PROCESS_PANEL"
msgstr ""
"Para te reproduzires necessitas de duplicar os teus organelos. Isto acontece gradualmente ao sobreviveres, mas podes acelerar este processo coletando [thrive:compound type=\"ammonia\"][/thrive:compound] e [thrive:compound type=\"phosphates\"][/thrive:compound].\n"
"\n"
"As barra no canto inferior direito mostram o teu progresso. Quando estas ficarem brancas estás pronto para reproduzir."

#, fuzzy
msgid "TUTORIAL_MICROBE_STAGE_PAUSING"
msgstr ""
"Entraste no modo de desvinculação. Neste modo podes clicar num membro da colónia para o desvincular.\n"
"\n"
"Para abandonar a colónia totalmente podes clicar na tua própria célula ou pressionar o botão Desvincular tudo."

#, fuzzy
msgid "TUTORIAL_MICROBE_STAGE_PROCESS_PANEL"
msgstr ""
"Para te reproduzires necessitas de duplicar os teus organelos. Isto acontece gradualmente ao sobreviveres, mas podes acelerar este processo coletando [thrive:compound type=\"ammonia\"][/thrive:compound] e [thrive:compound type=\"phosphates\"][/thrive:compound].\n"
"\n"
"As barra no canto inferior direito mostram o teu progresso. Quando estas ficarem brancas estás pronto para reproduzir."

#, fuzzy
msgid "TUTORIAL_MICROBE_STAGE_REPRODUCE_TEXT"
msgstr ""
"Para te reproduzires necessitas de duplicar os teus organelos. Isto acontece gradualmente ao sobreviveres, mas podes acelerar este processo coletando [thrive:compound type=\"ammonia\"][/thrive:compound] e [thrive:compound type=\"phosphates\"][/thrive:compound].\n"
"\n"
"As barra no canto inferior direito mostram o teu progresso. Quando estas ficarem brancas estás pronto para reproduzir."

#, fuzzy
msgid "TUTORIAL_MICROBE_STAGE_RESOURCE_SPLIT"
msgstr ""
"Para te reproduzires necessitas de duplicar os teus organelos. Isto acontece gradualmente ao sobreviveres, mas podes acelerar este processo coletando [thrive:compound type=\"ammonia\"][/thrive:compound] e [thrive:compound type=\"phosphates\"][/thrive:compound].\n"
"\n"
"As barra no canto inferior direito mostram o teu progresso. Quando estas ficarem brancas estás pronto para reproduzir."

#, fuzzy
msgid "TUTORIAL_MICROBE_STAGE_UNBIND_TEXT"
msgstr ""
"Entraste no modo de desvinculação. Neste modo podes clicar num membro da colónia para o desvincular.\n"
"\n"
"Para abandonar a colónia totalmente podes clicar na tua própria célula ou pressionar o botão Desvincular tudo."

#, fuzzy
msgid "TUTORIAL_MULTICELLULAR_STAGE_WELCOME"
msgstr "A carregar o Editor de Micróbio"

msgid "TUTORIAL_VIEW_NOW"
msgstr "Ver Agora"

msgid "TWO_TIMES"
msgstr "2x"

msgid "TYPE_COLON"
msgstr "Tipo:"

msgid "UNAPPLIED_MOD_CHANGES"
msgstr "Existem alterações não aplicadas"

msgid "UNAPPLIED_MOD_CHANGES_DESCRIPTION"
msgstr "Tu precisas de aplicar as alterações para carregar ou descarregar qualquer mod."

msgid "UNBIND_ALL"
msgstr "Desconectar todas"

msgid "UNBIND_ALL_TOOLTIP"
msgstr "Desconectar todas as células na colónia"

msgid "UNBIND_HELP_TEXT"
msgstr "Modo de Desconexão"

msgid "UNCERTAIN_VERSION_WARNING"
msgstr "Esta é uma compilação de depuração em que a informação abaixo provavelmente não está atualizada"

msgid "UNDERWATERCAVE"
msgstr "Caverna Subaquática"

#, fuzzy
msgid "UNDERWATER_VENT_ERUPTION"
msgstr "Caverna Subaquática"

#, fuzzy
msgid "UNDERWATER_VENT_ERUPTION_IN"
msgstr "Caverna Subaquática"

msgid "UNDISCOVERED_ORGANELLES"
msgstr "Não Descoberto"

msgid "UNDISCOVERED_PATCH"
msgstr "Região Não Descoberta"

msgid "UNDO"
msgstr "Reverter"

msgid "UNDO_THE_LAST_ACTION"
msgstr "Reverter a última ação"

#, fuzzy
msgid "UNIT_ACTION_CONSTRUCT"
msgstr "Pontos de Mutação"

msgid "UNIT_ACTION_MOVE"
msgstr "Mover"

msgid "UNIT_ADVANCED_SPACESHIP"
msgstr ""

msgid "UNIT_SIMPLE_ROCKET"
msgstr "Foguetão Simples"

msgid "UNKNOWN"
msgstr "Desconhecido"

msgid "UNKNOWN_DISPLAY_DRIVER"
msgstr "Desconhecido"

msgid "UNKNOWN_MOUSE"
msgstr "Rato botão desconhecido"

msgid "UNKNOWN_ORGANELLE_SYMBOL"
msgstr "?"

msgid "UNKNOWN_PATCH"
msgstr "Região Desconhecida"

msgid "UNKNOWN_SHORT"
msgstr "?"

msgid "UNKNOWN_VERSION"
msgstr "Versão desconhecida"

msgid "UNKNOWN_WORKSHOP_ID"
msgstr "O ID da Steam Workshop é desconhecido para este mod"

msgid "UNLIMIT_GROWTH_SPEED"
msgstr "Velocidade de Crescimento Ilimitada"

msgid "UNLOCKED_NEW_ORGANELLE"
msgstr "NOVO"

msgid "UNLOCK_ALL_ORGANELLES"
msgstr "Desbloquear todos os organelos"

msgid "UNLOCK_CONDITION_ATP_PRODUCTION_ABOVE"
msgstr "Produção de [thrive:compound type=\"atp\"][/thrive:compound] atinja {0}"

msgid "UNLOCK_CONDITION_COMPOUND_IS_ABOVE"
msgstr "[thrive:compound type=\"{0}\"][/thrive:compound] na região é superior a {1}"

msgid "UNLOCK_CONDITION_COMPOUND_IS_BELOW"
msgstr "[thrive:compound type=\"{0}\"][/thrive:compound] na região é inferior a {1}"

msgid "UNLOCK_CONDITION_COMPOUND_IS_BETWEEN"
msgstr "[thrive:compound type=\"{0}\"][/thrive:compound] na região encontra-se entre {1} e {2}"

msgid "UNLOCK_CONDITION_DIGESTED_MICROBES_ABOVE"
msgstr "{0} micróbios forem digeridos    (atualmente a {1})"

msgid "UNLOCK_CONDITION_ENGULFED_MICROBES_ABOVE"
msgstr "{0} micróbios estão engolidos (atualmente a {1})"

msgid "UNLOCK_CONDITION_EXCESS_ATP_ABOVE"
msgstr "[thrive:compound type=\"atp\"][/thrive:compound] em excesso atinja {0}"

#, fuzzy
msgid "UNLOCK_CONDITION_PLAYER_DAMAGE_RECEIVED"
msgstr "mortes atinjam {0} (atualmente a {1})"

#, fuzzy
msgid "UNLOCK_CONDITION_PLAYER_DAMAGE_RECEIVED_SOURCE"
msgstr "mortes atinjam {0} (atualmente a {1})"

msgid "UNLOCK_CONDITION_PLAYER_DEATH_COUNT_ABOVE"
msgstr "mortes atinjam {0} (atualmente a {1})"

msgid "UNLOCK_CONDITION_REPRODUCED_WITH"
msgstr "organismo contenha pelo menos {1} {0} por {2} gerações (atualmente a {3})"

msgid "UNLOCK_CONDITION_REPRODUCED_WITH_IN_A_ROW"
msgstr ""

msgid "UNLOCK_CONDITION_REPRODUCE_IN_BIOME"
msgstr "reproduzindo no bioma {0}"

msgid "UNLOCK_CONDITION_SPEED_BELOW"
msgstr "velocidade abaixo de {0}"

msgid "UNLOCK_WITH_ANY_OF_FOLLOWING"
msgstr "[b]{0}[/b] desbloqueado quando"

msgid "UNSAVED_CHANGE_WARNING"
msgstr ""
"Existem alterações não guardadas que serão perdidas.\n"
"Desejas continuar?"

msgid "UNTITLED"
msgstr "Sem título"

msgid "UPGRADE_CILIA_PULL"
msgstr ""

#, fuzzy
msgid "UPGRADE_CILIA_PULL_DESCRIPTION"
msgstr "As entranhas pegajosas de uma célula. O citoplasma é a mistura básica de iões, proteínas e outras substâncias dissolvidas na água que preenchem o interior da célula. Uma das funções que desempenha é a glicólise, a conversão de glicose em energia ATP. Para que células onde faltam organelos tenham metabolismos mais avançados, esta é a sua dependência para obter energia. O citoplasma é também usado para armazenar moléculas na célula e aumentar o seu tamanho."

#, fuzzy
msgid "UPGRADE_COST"
msgstr "{0} PM"

msgid "UPGRADE_DESCRIPTION_NONE"
msgstr "O estado não melhorado padrão."

msgid "UPGRADE_NAME_NONE"
msgstr "Sem Melhoria"

#, fuzzy
msgid "UPGRADE_PILUS_INJECTISOME"
msgstr "As entranhas pegajosas de uma célula. O citoplasma é a mistura básica de iões, proteínas e outras substâncias dissolvidas na água que preenchem o interior da célula. Uma das funções que desempenha é a glicólise, a conversão de glicose em energia ATP. Para que células onde faltam organelos tenham metabolismos mais avançados, esta é a sua dependência para obter energia. O citoplasma é também usado para armazenar moléculas na célula e aumentar o seu tamanho."

#, fuzzy
msgid "UPGRADE_PILUS_INJECTISOME_DESCRIPTION"
msgstr "As entranhas pegajosas de uma célula. O citoplasma é a mistura básica de iões, proteínas e outras substâncias dissolvidas na água que preenchem o interior da célula. Uma das funções que desempenha é a glicólise, a conversão de glicose em energia ATP. Para que células onde faltam organelos tenham metabolismos mais avançados, esta é a sua dependência para obter energia. O citoplasma é também usado para armazenar moléculas na célula e aumentar o seu tamanho."

#, fuzzy
msgid "UPGRADE_SLIME_JET_MUCOCYST"
msgstr "{0} PM"

#, fuzzy
msgid "UPGRADE_SLIME_JET_MUCOCYST_DESCRIPTION"
msgstr "Transforma [thrive:compound type=\"glucose\"][/thrive:compound] em [thrive:compound type=\"atp\"][/thrive:compound]."

msgid "UPLOAD"
msgstr "Carregar"

msgid "UPLOADING_DOT_DOT_DOT"
msgstr "A carregar..."

msgid "UPLOAD_SUCCEEDED"
msgstr "Carregamento bem-sucedido"

msgid "UPSCALE_BILINEAR"
msgstr ""

msgid "UPSCALE_FSR_1"
msgstr ""

msgid "UPSCALE_FSR_22"
msgstr ""

msgid "UPSCALE_METHOD"
msgstr ""

msgid "UPSCALE_SHARPENING_FSR"
msgstr ""

msgid "USED_LIBRARIES_LICENSES"
msgstr "Licenças e Bibliotecas Utilizadas"

msgid "USED_RENDERER_NAME"
msgstr "Renderizador utilizado:"

msgid "USES_FEATURE"
msgstr "Sim"

msgid "USE_AUTO_HARMONY"
msgstr ""

#, fuzzy
msgid "USE_AUTO_HARMONY_TOOLTIP"
msgstr "Suicídio"

msgid "USE_A_CUSTOM_USERNAME"
msgstr "Use um username personalizado"

msgid "USE_DISK_CACHE"
msgstr ""

msgid "USE_MANUAL_THREAD_COUNT"
msgstr "Escolher manualmente o número de threads"

#, fuzzy
msgid "USE_MANUAL_THREAD_COUNT_NATIVE"
msgstr "Escolher manualmente o número de threads"

msgid "USE_VIRTUAL_WINDOW_SIZE"
msgstr ""

#, fuzzy
msgid "UV_PROTECTION"
msgstr "Previsão da Auto-Evo"

#, fuzzy
msgid "UV_TOLERANCE_TOOLTIP"
msgstr "Mostrar / ocultar compostos"

msgid "VACUOLE"
msgstr "Vacúolo"

msgid "VACUOLE_DESCRIPTION"
msgstr "O vacúolo é um organelo interno membranoso usado para o armazenamento da célula. Composto de várias vesículas, pequenas estruturas membranosas amplamente usadas nas células para o armazenamento, que se fundiram. É preenchida com água que é usada para conter moléculas, enzimas, sólidos, e outras substâncias. Tem um formato fluído e pode variar em cada célula."

msgid "VACUOLE_IS_SPECIALIZED"
msgstr "Vacúolo Especializado"

msgid "VACUOLE_NOT_SPECIALIZED_DESCRIPTION"
msgstr "O vacúolo irá armazenar {0} unidades de todos os compostos"

msgid "VACUOLE_PROCESSES_DESCRIPTION"
msgstr "Aumenta o espaço de armazenamento da célula."

msgid "VACUOLE_SPECIALIZED_DESCRIPTION"
msgstr "O vacúolo irá armazenar {0} unidades do composto selecionado"

msgid "VALUE_WITH_UNIT"
msgstr "{0} {1}"

msgid "VERSION_COLON"
msgstr "Versão:"

msgid "VERTICAL_COLON"
msgstr "Vertical:"

msgid "VERTICAL_WITH_AXIS_NAME_COLON"
msgstr "Vertical (Eixo: {0})"

msgid "VIDEO_MEMORY"
msgstr ""

msgid "VIDEO_MEMORY_MIB"
msgstr "{0} MiB"

msgid "VIEWER"
msgstr "Visualizador"

msgid "VIEW_ALL"
msgstr "Ver Todos"

#, fuzzy
msgid "VIEW_CELL_PROCESSES"
msgstr "Transforma [thrive:compound type=\"glucose\"][/thrive:compound] em [thrive:compound type=\"atp\"][/thrive:compound]."

msgid "VIEW_ONLINE"
msgstr "Ver Online"

#, fuzzy
msgid "VIEW_PATCH_MICHES"
msgstr "Caverna"

#, fuzzy
msgid "VIEW_PATCH_NOTES"
msgstr "Caverna"

#, fuzzy
msgid "VIEW_PATCH_NOTES_TOOLTIP"
msgstr "Caverna"

msgid "VIEW_PENDING_ACTIONS"
msgstr ""

msgid "VIEW_SOURCE_CODE"
msgstr "Ver Código Fonte"

msgid "VIEW_TEXT_REPORT"
msgstr ""

msgid "VIP_PATRONS"
msgstr "Apoiadores VIP"

msgid "VISIBLE"
msgstr "Visível"

msgid "VISIBLE_WHEN_CLOSE_TO_FULL"
msgstr ""

msgid "VISIBLE_WHEN_OVER_ZERO"
msgstr ""

msgid "VISIT_SUGGESTIONS_SITE"
msgstr "Sugerir uma funcionalidade"

msgid "VOLCANIC_VENT"
msgstr "Fonte hidrotermal"

msgid "VOLUMEDOWN"
msgstr "Diminuir o Volume"

msgid "VOLUMEMUTE"
msgstr "Sem som"

msgid "VOLUMEUP"
msgstr "Aumentar o volume"

msgid "VSYNC"
msgstr "VSync"

msgid "WAITING_FOR_AUTO_EVO"
msgstr "A aguardar por auto-evo:"

msgid "WELCOME_TO_THRIVEOPEDIA"
msgstr "Bem-vindo à Thrivepédia"

msgid "WENT_EXTINCT_FROM_PLANET"
msgstr "extinguiram-se no planeta"

msgid "WENT_EXTINCT_IN"
msgstr "extinguiu-se em {0}"

msgid "WHEEL_DOWN"
msgstr "Scroll para baixo"

msgid "WHEEL_LEFT"
msgstr "Clique roda esquerda"

msgid "WHEEL_RIGHT"
msgstr "Clique roda direita"

msgid "WHEEL_UP"
msgstr "Scroll para cima"

msgid "WIKI"
msgstr "Wiki"

#, fuzzy
msgid "WIKI_2D"
msgstr "Wiki"

#, fuzzy
msgid "WIKI_3D"
msgstr "Wiki"

msgid "WIKI_3D_COMMA_SANDBOX"
msgstr ""

#, fuzzy
msgid "WIKI_3D_COMMA_STRATEGY"
msgstr "Editor Comum e Fases de Estratégia"

#, fuzzy
msgid "WIKI_3D_COMMA_STRATEGY_COMMA_SPACE"
msgstr "Editor Comum e Fases de Estratégia"

msgid "WIKI_8_BRACKET_16"
msgstr ""

#, fuzzy
msgid "WIKI_ASCENSION"
msgstr "A ser anunciado"

#, fuzzy
msgid "WIKI_ASCENSION_CURRENT_DEVELOPMENT"
msgstr "Desenvolvedores Actuais"

#, fuzzy
msgid "WIKI_ASCENSION_FEATURES"
msgstr "A ser anunciado"

#, fuzzy
msgid "WIKI_ASCENSION_INTRO"
msgstr "A ser anunciado"

msgid "WIKI_ASCENSION_OVERVIEW"
msgstr ""

#, fuzzy
msgid "WIKI_ASCENSION_TRANSITIONS"
msgstr "Parabéns!"

#, fuzzy
msgid "WIKI_ASCENSION_UI"
msgstr "A ser anunciado"

#, fuzzy
msgid "WIKI_AWAKENING_STAGE_CURRENT_DEVELOPMENT"
msgstr "Permite conectar com outras células. Este é o primeiro passo para a multicelularidade. Quando a tua célula pertence a uma colónia, os compostos são partilhados entre células. Não é possível entrar no editor enquanto pertenceres a uma colónia, sendo necessário desconectar-te da mesma assim que tenhas coletado compostos suficientes para dividires a tua célula."

#, fuzzy
msgid "WIKI_AWAKENING_STAGE_FEATURES"
msgstr "Estágio de Despertar"

#, fuzzy
msgid "WIKI_AWAKENING_STAGE_INTRO"
msgstr "Agente de Adesão"

#, fuzzy
msgid "WIKI_AWAKENING_STAGE_OVERVIEW"
msgstr "Estágio de Despertar"

#, fuzzy
msgid "WIKI_AWAKENING_STAGE_TRANSITIONS"
msgstr "Estágio de Despertar"

#, fuzzy
msgid "WIKI_AWAKENING_STAGE_UI"
msgstr "Estágio de Despertar"

msgid "WIKI_AWARE_STAGE_CURRENT_DEVELOPMENT"
msgstr ""

#, fuzzy
msgid "WIKI_AWARE_STAGE_FEATURES"
msgstr "Fase Microbial"

#, fuzzy
msgid "WIKI_AWARE_STAGE_INTRO"
msgstr "Nitrogenase é uma proteína capaz de utilizar o nitrogénio gasoso e a energia celular na forma de ATP para produzir amoníaco, um nutriente chave para o crescimento das células. Isto é um processo referido como Fixação Anaeróbica de Nitrogénio. Uma vez que Nitrogenase está suspenso diretamente no citoplasma, o fluído envolvente efetua alguma glicólise."

#, fuzzy
msgid "WIKI_AWARE_STAGE_OVERVIEW"
msgstr "Fase Microbial"

#, fuzzy
msgid "WIKI_AWARE_STAGE_TRANSITIONS"
msgstr "Nitrogenase"

#, fuzzy
msgid "WIKI_AWARE_STAGE_UI"
msgstr "Fase Microbial"

#, fuzzy
msgid "WIKI_AXON_EFFECTS"
msgstr "A ser anunciado"

#, fuzzy
msgid "WIKI_AXON_INTRO"
msgstr "A ser anunciado"

#, fuzzy
msgid "WIKI_AXON_MODIFICATIONS"
msgstr "A ser anunciado"

#, fuzzy
msgid "WIKI_AXON_PROCESSES"
msgstr "A ser anunciado"

#, fuzzy
msgid "WIKI_AXON_REQUIREMENTS"
msgstr "A ser anunciado"

msgid "WIKI_AXON_SCIENTIFIC_BACKGROUND"
msgstr "A ser anunciado"

#, fuzzy
msgid "WIKI_AXON_STRATEGY"
msgstr "A ser anunciado"

#, fuzzy
msgid "WIKI_AXON_UPGRADES"
msgstr "A ser anunciado"

#, fuzzy
msgid "WIKI_BACTERIAL_CHEMOSYNTHESIS_COMMA_GLYCOLYSIS"
msgstr "Síntese de OxiToxi"

#, fuzzy
msgid "WIKI_BINDING_AGENT_EFFECTS"
msgstr "Permite conectar com outras células. Este é o primeiro passo para a multicelularidade. Quando a tua célula pertence a uma colónia, os compostos são partilhados entre células. Não é possível entrar no editor enquanto pertenceres a uma colónia, sendo necessário desconectar-te da mesma assim que tenhas coletado compostos suficientes para dividires a tua célula."

#, fuzzy
msgid "WIKI_BINDING_AGENT_INTRO"
msgstr "Agente de Adesão"

msgid "WIKI_BINDING_AGENT_MODIFICATIONS"
msgstr "Sem modificações."

msgid "WIKI_BINDING_AGENT_PROCESSES"
msgstr "Sem processos."

#, fuzzy
msgid "WIKI_BINDING_AGENT_REQUIREMENTS"
msgstr "Permite conectar com outras células. Este é o primeiro passo para a multicelularidade. Quando a tua célula pertence a uma colónia, os compostos são partilhados entre células. Não é possível entrar no editor enquanto pertenceres a uma colónia, sendo necessário desconectar-te da mesma assim que tenhas coletado compostos suficientes para dividires a tua célula."

msgid "WIKI_BINDING_AGENT_SCIENTIFIC_BACKGROUND"
msgstr "A ser anunciado"

#, fuzzy
msgid "WIKI_BINDING_AGENT_STRATEGY"
msgstr "Permite conectar com outras células. Este é o primeiro passo para a multicelularidade. Quando a tua célula pertence a uma colónia, os compostos são partilhados entre células. Não é possível entrar no editor enquanto pertenceres a uma colónia, sendo necessário desconectar-te da mesma assim que tenhas coletado compostos suficientes para dividires a tua célula."

msgid "WIKI_BINDING_AGENT_UPGRADES"
msgstr "Sem melhorias."

msgid "WIKI_BIOLUMINESCENT_VACUOLE_EFFECTS"
msgstr "A ser anunciado"

#, fuzzy
msgid "WIKI_BIOLUMINESCENT_VACUOLE_INTRO"
msgstr "Vacúolo Bioluminescente"

#, fuzzy
msgid "WIKI_BIOLUMINESCENT_VACUOLE_MODIFICATIONS"
msgstr "Vacúolo Bioluminescente"

#, fuzzy
msgid "WIKI_BIOLUMINESCENT_VACUOLE_PROCESSES"
msgstr "Vacúolo Bioluminescente"

#, fuzzy
msgid "WIKI_BIOLUMINESCENT_VACUOLE_REQUIREMENTS"
msgstr "Vacúolo Bioluminescente"

#, fuzzy
msgid "WIKI_BIOLUMINESCENT_VACUOLE_SCIENTIFIC_BACKGROUND"
msgstr "Vacúolo Bioluminescente"

#, fuzzy
msgid "WIKI_BIOLUMINESCENT_VACUOLE_STRATEGY"
msgstr "Vacúolo Bioluminescente"

#, fuzzy
msgid "WIKI_BIOLUMINESCENT_VACUOLE_UPGRADES"
msgstr "Vacúolo Bioluminescente"

msgid "WIKI_BODY_PLAN_EDITOR_COMMA_CELL_EDITOR"
msgstr ""

#, fuzzy
msgid "WIKI_CHEMOPLAST_EFFECTS"
msgstr "O quimioplasto é uma estrutura de membrana dupla que contém proteínas capazes de converter sulfeto de hidrogénio, água, e gás carbónico em glicose num processo chamado Quimiossíntese de Sulfeto de Hidrogénio. A taxa de sua produção de glicose aumenta com a concentração de dióxido de carbono."

#, fuzzy
msgid "WIKI_CHEMOPLAST_INTRO"
msgstr "O quimioplasto é uma estrutura de membrana dupla que contém proteínas capazes de converter sulfeto de hidrogénio, água, e gás carbónico em glicose num processo chamado Quimiossíntese de Sulfeto de Hidrogénio. A taxa de sua produção de glicose aumenta com a concentração de dióxido de carbono."

#, fuzzy
msgid "WIKI_CHEMOPLAST_MODIFICATIONS"
msgstr "O quimioplasto é uma estrutura de membrana dupla que contém proteínas capazes de converter sulfeto de hidrogénio, água, e gás carbónico em glicose num processo chamado Quimiossíntese de Sulfeto de Hidrogénio. A taxa de sua produção de glicose aumenta com a concentração de dióxido de carbono."

#, fuzzy
msgid "WIKI_CHEMOPLAST_PROCESSES"
msgstr "Transforma [thrive:compound type=\"hydrogensulfide\"][/thrive:compound] em [thrive:compound type=\"glucose\"][/thrive:compound]. A taxa aumenta com a concentração de [thrive:compound type=\"carbondioxide\"][/thrive:compound]."

msgid "WIKI_CHEMOPLAST_REQUIREMENTS"
msgstr ""

#, fuzzy
msgid "WIKI_CHEMOPLAST_SCIENTIFIC_BACKGROUND"
msgstr "O quimioplasto é uma estrutura de membrana dupla que contém proteínas capazes de converter sulfeto de hidrogénio, água, e gás carbónico em glicose num processo chamado Quimiossíntese de Sulfeto de Hidrogénio. A taxa de sua produção de glicose aumenta com a concentração de dióxido de carbono."

#, fuzzy
msgid "WIKI_CHEMOPLAST_STRATEGY"
msgstr "O quimioplasto é uma estrutura de membrana dupla que contém proteínas capazes de converter sulfeto de hidrogénio, água, e gás carbónico em glicose num processo chamado Quimiossíntese de Sulfeto de Hidrogénio. A taxa de sua produção de glicose aumenta com a concentração de dióxido de carbono."

#, fuzzy
msgid "WIKI_CHEMOPLAST_UPGRADES"
msgstr "O quimioplasto é uma estrutura de membrana dupla que contém proteínas capazes de converter sulfeto de hidrogénio, água, e gás carbónico em glicose num processo chamado Quimiossíntese de Sulfeto de Hidrogénio. A taxa de sua produção de glicose aumenta com a concentração de dióxido de carbono."

#, fuzzy
msgid "WIKI_CHEMORECEPTOR_EFFECTS"
msgstr "Todas as células apenas \"vêem\" através da quimiorrecepção. É assim que as células adquirem informações sobre seus arredores. A adição desta organela representa a evolução da quimiorrecepção mais afinada. Como o jogador recebe visão, mesmo no estágio de célula, isso é representado por uma linha apontando para fora da área visível da tela, mostrando compostos próximos que o jogador ainda não podia ver."

#, fuzzy
msgid "WIKI_CHEMORECEPTOR_INTRO"
msgstr "Quimiorreceptor"

#, fuzzy
msgid "WIKI_CHEMORECEPTOR_MODIFICATIONS"
msgstr "Todas as células apenas \"vêem\" através da quimiorrecepção. É assim que as células adquirem informações sobre seus arredores. A adição desta organela representa a evolução da quimiorrecepção mais afinada. Como o jogador recebe visão, mesmo no estágio de célula, isso é representado por uma linha apontando para fora da área visível da tela, mostrando compostos próximos que o jogador ainda não podia ver."

#, fuzzy
msgid "WIKI_CHEMORECEPTOR_PROCESSES"
msgstr "O quimiorreceptor permite detectar compostos de mais longe. Modifique-o para mudar o tipo de composto e a cor da linha usada para indicar o caminho."

#, fuzzy
msgid "WIKI_CHEMORECEPTOR_REQUIREMENTS"
msgstr "Todas as células apenas \"vêem\" através da quimiorrecepção. É assim que as células adquirem informações sobre seus arredores. A adição desta organela representa a evolução da quimiorrecepção mais afinada. Como o jogador recebe visão, mesmo no estágio de célula, isso é representado por uma linha apontando para fora da área visível da tela, mostrando compostos próximos que o jogador ainda não podia ver."

#, fuzzy
msgid "WIKI_CHEMORECEPTOR_SCIENTIFIC_BACKGROUND"
msgstr "Todas as células apenas \"vêem\" através da quimiorrecepção. É assim que as células adquirem informações sobre seus arredores. A adição desta organela representa a evolução da quimiorrecepção mais afinada. Como o jogador recebe visão, mesmo no estágio de célula, isso é representado por uma linha apontando para fora da área visível da tela, mostrando compostos próximos que o jogador ainda não podia ver."

#, fuzzy
msgid "WIKI_CHEMORECEPTOR_STRATEGY"
msgstr "Todas as células apenas \"vêem\" através da quimiorrecepção. É assim que as células adquirem informações sobre seus arredores. A adição desta organela representa a evolução da quimiorrecepção mais afinada. Como o jogador recebe visão, mesmo no estágio de célula, isso é representado por uma linha apontando para fora da área visível da tela, mostrando compostos próximos que o jogador ainda não podia ver."

msgid "WIKI_CHEMORECEPTOR_UPGRADES"
msgstr "Sem melhorias."

msgid "WIKI_CHEMOSYNTHESIZING_PROTEINS_EFFECTS"
msgstr "Sem efeitos especiais."

#, fuzzy
msgid "WIKI_CHEMOSYNTHESIZING_PROTEINS_INTRO"
msgstr "Proteínas Quimiossintetizantes"

msgid "WIKI_CHEMOSYNTHESIZING_PROTEINS_MODIFICATIONS"
msgstr "Sem modificações."

#, fuzzy
msgid "WIKI_CHEMOSYNTHESIZING_PROTEINS_PROCESSES"
msgstr "Transforma [thrive:compound type=\"hydrogensulfide\"][/thrive:compound] em [thrive:compound type=\"glucose\"][/thrive:compound]. A taxa aumenta com a concentração de [thrive:compound type=\"carbondioxide\"][/thrive:compound]. Também converte [thrive:compound type=\"glucose\"][/thrive:compound] em [thrive:compound type=\"atp\"][/thrive:compound]."

msgid "WIKI_CHEMOSYNTHESIZING_PROTEINS_REQUIREMENTS"
msgstr "Sem requerimentos."

#, fuzzy
msgid "WIKI_CHEMOSYNTHESIZING_PROTEINS_SCIENTIFIC_BACKGROUND"
msgstr "Proteínas quimiossintetizantes são pequenos conjuntos de proteínas no citoplasma capazes de converter sulfeto de hidrogénio, água e gás carbónico em glicose num processo chamado quimiossíntese de sulfeto de hidrogénio. A taxa de produção de glicose aumenta com a concentração de dióxido de carbono. Uma vez que as proteínas quimiossintetizantes estão suspensas diretamente no citoplasma, o fluído envolvente efetua alguma glicólise."

#, fuzzy
msgid "WIKI_CHEMOSYNTHESIZING_PROTEINS_STRATEGY"
msgstr "Proteínas Quimiossintetizantes"

msgid "WIKI_CHEMOSYNTHESIZING_PROTEINS_UPGRADES"
msgstr "Sem melhorias."

#, fuzzy
msgid "WIKI_CHLOROPLAST_EFFECTS"
msgstr "O cloroplasto é uma estrutura de membrana dupla que contém pigmentos fotossensíveis. É um procariota que foi reconhecido pelo seu hospedeiro eucariótico para uso. Os pigmentos no cloroplasto conseguem utilizar a energia da luz para produzir glicose da água e gás carbónico num processo denominado Fotossíntese. Estes pigmentos são também o que lhes fornece uma cor característica. A taxa da sua produção de glicose aumenta com a concentração de dióxido de carbono, e intensidade da luz."

#, fuzzy
msgid "WIKI_CHLOROPLAST_INTRO"
msgstr "O cloroplasto é uma estrutura de membrana dupla que contém pigmentos fotossensíveis. É um procariota que foi reconhecido pelo seu hospedeiro eucariótico para uso. Os pigmentos no cloroplasto conseguem utilizar a energia da luz para produzir glicose da água e gás carbónico num processo denominado Fotossíntese. Estes pigmentos são também o que lhes fornece uma cor característica. A taxa da sua produção de glicose aumenta com a concentração de dióxido de carbono, e intensidade da luz."

#, fuzzy
msgid "WIKI_CHLOROPLAST_MODIFICATIONS"
msgstr "O cloroplasto é uma estrutura de membrana dupla que contém pigmentos fotossensíveis. É um procariota que foi reconhecido pelo seu hospedeiro eucariótico para uso. Os pigmentos no cloroplasto conseguem utilizar a energia da luz para produzir glicose da água e gás carbónico num processo denominado Fotossíntese. Estes pigmentos são também o que lhes fornece uma cor característica. A taxa da sua produção de glicose aumenta com a concentração de dióxido de carbono, e intensidade da luz."

#, fuzzy
msgid "WIKI_CHLOROPLAST_PROCESSES"
msgstr "Produz [thrive:compound type=\"glucose\"][/thrive:compound]. A taxa aumenta com a concentração de [thrive:compound type=\"carbondioxide\"][/thrive:compound] e intensidade da [thrive:compound type=\"sunlight\"][/thrive:compound]."

msgid "WIKI_CHLOROPLAST_REQUIREMENTS"
msgstr ""

#, fuzzy
msgid "WIKI_CHLOROPLAST_SCIENTIFIC_BACKGROUND"
msgstr "O cloroplasto é uma estrutura de membrana dupla que contém pigmentos fotossensíveis. É um procariota que foi reconhecido pelo seu hospedeiro eucariótico para uso. Os pigmentos no cloroplasto conseguem utilizar a energia da luz para produzir glicose da água e gás carbónico num processo denominado Fotossíntese. Estes pigmentos são também o que lhes fornece uma cor característica. A taxa da sua produção de glicose aumenta com a concentração de dióxido de carbono, e intensidade da luz."

#, fuzzy
msgid "WIKI_CHLOROPLAST_STRATEGY"
msgstr "O cloroplasto é uma estrutura de membrana dupla que contém pigmentos fotossensíveis. É um procariota que foi reconhecido pelo seu hospedeiro eucariótico para uso. Os pigmentos no cloroplasto conseguem utilizar a energia da luz para produzir glicose da água e gás carbónico num processo denominado Fotossíntese. Estes pigmentos são também o que lhes fornece uma cor característica. A taxa da sua produção de glicose aumenta com a concentração de dióxido de carbono, e intensidade da luz."

#, fuzzy
msgid "WIKI_CHLOROPLAST_UPGRADES"
msgstr "O cloroplasto é uma estrutura de membrana dupla que contém pigmentos fotossensíveis. É um procariota que foi reconhecido pelo seu hospedeiro eucariótico para uso. Os pigmentos no cloroplasto conseguem utilizar a energia da luz para produzir glicose da água e gás carbónico num processo denominado Fotossíntese. Estes pigmentos são também o que lhes fornece uma cor característica. A taxa da sua produção de glicose aumenta com a concentração de dióxido de carbono, e intensidade da luz."

#, fuzzy
msgid "WIKI_CHROMATOPHORE_PHOTOSYNTHESIS_COMMA_GLYCOLYSIS"
msgstr "Síntese de OxiToxi"

msgid "WIKI_CILIA_EFFECTS"
msgstr ""

msgid "WIKI_CILIA_INTRO"
msgstr ""

msgid "WIKI_CILIA_MODIFICATIONS"
msgstr ""

#, fuzzy
msgid "WIKI_CILIA_PROCESSES"
msgstr "Transforma [thrive:compound type=\"glucose\"][/thrive:compound] em [thrive:compound type=\"atp\"][/thrive:compound]."

msgid "WIKI_CILIA_REQUIREMENTS"
msgstr ""

msgid "WIKI_CILIA_SCIENTIFIC_BACKGROUND"
msgstr ""

msgid "WIKI_CILIA_STRATEGY"
msgstr ""

msgid "WIKI_CILIA_UPGRADES"
msgstr ""

#, fuzzy
msgid "WIKI_COMPOUNDS_BUTTON"
msgstr "As entranhas pegajosas de uma célula. O citoplasma é a mistura básica de iões, proteínas e outras substâncias dissolvidas na água que preenchem o interior da célula. Uma das funções que desempenha é a glicólise, a conversão de glicose em energia ATP. Para que células onde faltam organelos tenham metabolismos mais avançados, esta é a sua dependência para obter energia. O citoplasma é também usado para armazenar moléculas na célula e aumentar o seu tamanho."

#, fuzzy
msgid "WIKI_COMPOUNDS_DEVELOPMENT"
msgstr "Compostos:"

#, fuzzy
msgid "WIKI_COMPOUNDS_INTRO"
msgstr "As entranhas pegajosas de uma célula. O citoplasma é a mistura básica de iões, proteínas e outras substâncias dissolvidas na água que preenchem o interior da célula. Uma das funções que desempenha é a glicólise, a conversão de glicose em energia ATP. Para que células onde faltam organelos tenham metabolismos mais avançados, esta é a sua dependência para obter energia. O citoplasma é também usado para armazenar moléculas na célula e aumentar o seu tamanho."

msgid "WIKI_COMPOUNDS_TYPES_OF_COMPOUNDS"
msgstr ""

msgid "WIKI_COMPOUND_SYSTEM_DEVELOPMENT_COMPOUNDS_LIST"
msgstr ""

msgid "WIKI_COMPOUND_SYSTEM_DEVELOPMENT_INTRO"
msgstr ""

msgid "WIKI_COMPOUND_SYSTEM_DEVELOPMENT_MICROBE_STAGE"
msgstr ""

msgid "WIKI_COMPOUND_SYSTEM_DEVELOPMENT_OVERVIEW"
msgstr ""

#, fuzzy
msgid "WIKI_CREATURE_EDITOR_COMMA_TECH_EDITOR"
msgstr "Editor de Microrganismos"

#, fuzzy
msgid "WIKI_CYTOPLASM_EFFECTS"
msgstr "As entranhas pegajosas de uma célula. O citoplasma é a mistura básica de iões, proteínas e outras substâncias dissolvidas na água que preenchem o interior da célula. Uma das funções que desempenha é a glicólise, a conversão de glicose em energia ATP. Para que células onde faltam organelos tenham metabolismos mais avançados, esta é a sua dependência para obter energia. O citoplasma é também usado para armazenar moléculas na célula e aumentar o seu tamanho."

#, fuzzy
msgid "WIKI_CYTOPLASM_INTRO"
msgstr "As entranhas pegajosas de uma célula. O citoplasma é a mistura básica de iões, proteínas e outras substâncias dissolvidas na água que preenchem o interior da célula. Uma das funções que desempenha é a glicólise, a conversão de glicose em energia ATP. Para que células onde faltam organelos tenham metabolismos mais avançados, esta é a sua dependência para obter energia. O citoplasma é também usado para armazenar moléculas na célula e aumentar o seu tamanho."

msgid "WIKI_CYTOPLASM_MODIFICATIONS"
msgstr "Sem modificações."

#, fuzzy
msgid "WIKI_CYTOPLASM_PROCESSES"
msgstr "Transforma [thrive:compound type=\"glucose\"][/thrive:compound] em [thrive:compound type=\"atp\"][/thrive:compound]."

msgid "WIKI_CYTOPLASM_REQUIREMENTS"
msgstr "Sem requerimentos."

msgid "WIKI_CYTOPLASM_SCIENTIFIC_BACKGROUND"
msgstr ""

msgid "WIKI_CYTOPLASM_STRATEGY"
msgstr ""

msgid "WIKI_CYTOPLASM_UPGRADES"
msgstr "Sem melhorias."

#, fuzzy
msgid "WIKI_DEVELOPMENT"
msgstr "Wiki de desenvolvimento"

#, fuzzy
msgid "WIKI_DEVELOPMENT_INFO_BUTTON"
msgstr "Organelos"

#, fuzzy
msgid "WIKI_DEVELOPMENT_ROOT_INTRO"
msgstr "Organelos"

msgid "WIKI_EDITORS_AND_MUTATIONS_GENERATIONS_AND_EDITOR_SESSIONS"
msgstr ""

#, fuzzy
msgid "WIKI_EDITORS_AND_MUTATIONS_INTRO"
msgstr "Mitocôndria"

msgid "WIKI_EDITORS_AND_MUTATIONS_MUTATIONS_AND_MUTATION_POINTS"
msgstr ""

msgid "WIKI_ENVIRONMENTAL_CONDITIONS_ENVIRONMENTAL_GASSES"
msgstr ""

#, fuzzy
msgid "WIKI_ENVIRONMENTAL_CONDITIONS_INTRO"
msgstr "Mitocôndria"

#, fuzzy
msgid "WIKI_ENVIRONMENTAL_CONDITIONS_PHYSICAL_CONDITIONS"
msgstr "(proporção de glicose retida no ambiente a cada geração)"

msgid "WIKI_ENVIRONMENTAL_CONDITIONS_THE_DAY/NIGHT_CYCLE"
msgstr ""

#, fuzzy
msgid "WIKI_FERROPLAST_EFFECTS"
msgstr "O termoplasto é uma estrutura de membrana dupla que contém pigmentos termossensíveis. É um procariota que foi reconhecido para uso do seu hospedeiro eucariótico. Os pigmentos nos termoplastos conseguem utilizar a energia das diferenças de calor no ambiente para produzir glicose da água e gás carbónico num processo chamado Termossíntese. A taxa da sua produção de glicose aumenta com a concentração de dióxido de carbono e temperatura."

#, fuzzy
msgid "WIKI_FERROPLAST_INTRO"
msgstr "O termoplasto é uma estrutura de membrana dupla que contém pigmentos termossensíveis. É um procariota que foi reconhecido para uso do seu hospedeiro eucariótico. Os pigmentos nos termoplastos conseguem utilizar a energia das diferenças de calor no ambiente para produzir glicose da água e gás carbónico num processo chamado Termossíntese. A taxa da sua produção de glicose aumenta com a concentração de dióxido de carbono e temperatura."

#, fuzzy
msgid "WIKI_FERROPLAST_MODIFICATIONS"
msgstr "O termoplasto é uma estrutura de membrana dupla que contém pigmentos termossensíveis. É um procariota que foi reconhecido para uso do seu hospedeiro eucariótico. Os pigmentos nos termoplastos conseguem utilizar a energia das diferenças de calor no ambiente para produzir glicose da água e gás carbónico num processo chamado Termossíntese. A taxa da sua produção de glicose aumenta com a concentração de dióxido de carbono e temperatura."

#, fuzzy
msgid "WIKI_FERROPLAST_PROCESSES"
msgstr "Produz [thrive:compound type=\"glucose\"][/thrive:compound]. A taxa aumenta com a concentração de [thrive:compound type=\"carbondioxide\"][/thrive:compound] e temperatura."

#, fuzzy
msgid "WIKI_FERROPLAST_REQUIREMENTS"
msgstr "Plastídeo Fixador de Nitrogénio"

#, fuzzy
msgid "WIKI_FERROPLAST_SCIENTIFIC_BACKGROUND"
msgstr "O termoplasto é uma estrutura de membrana dupla que contém pigmentos termossensíveis. É um procariota que foi reconhecido para uso do seu hospedeiro eucariótico. Os pigmentos nos termoplastos conseguem utilizar a energia das diferenças de calor no ambiente para produzir glicose da água e gás carbónico num processo chamado Termossíntese. A taxa da sua produção de glicose aumenta com a concentração de dióxido de carbono e temperatura."

#, fuzzy
msgid "WIKI_FERROPLAST_STRATEGY"
msgstr "O termoplasto é uma estrutura de membrana dupla que contém pigmentos termossensíveis. É um procariota que foi reconhecido para uso do seu hospedeiro eucariótico. Os pigmentos nos termoplastos conseguem utilizar a energia das diferenças de calor no ambiente para produzir glicose da água e gás carbónico num processo chamado Termossíntese. A taxa da sua produção de glicose aumenta com a concentração de dióxido de carbono e temperatura."

#, fuzzy
msgid "WIKI_FERROPLAST_UPGRADES"
msgstr "O termoplasto é uma estrutura de membrana dupla que contém pigmentos termossensíveis. É um procariota que foi reconhecido para uso do seu hospedeiro eucariótico. Os pigmentos nos termoplastos conseguem utilizar a energia das diferenças de calor no ambiente para produzir glicose da água e gás carbónico num processo chamado Termossíntese. A taxa da sua produção de glicose aumenta com a concentração de dióxido de carbono e temperatura."

#, fuzzy
msgid "WIKI_FLAGELLUM_EFFECTS"
msgstr "O Flagelo (plural: Flagelos) é um feixe de fibras proteicas em forma de chicote que se estende da membrana da célula e que utiliza ATP para ondular e impulsionar a célula numa direção. A posição do flagelo determina a direção em que fornece impulso para movimentar a célula. A direção de impulso é oposta à direção para a qual o flagelo está direcionado, por exemplo, um flagelo posicionado no lado esquerdo de uma célula fornece impulso quando se move para a direita."

#, fuzzy
msgid "WIKI_FLAGELLUM_INTRO"
msgstr "O Flagelo (plural: Flagelos) é um feixe de fibras proteicas em forma de chicote que se estende da membrana da célula e que utiliza ATP para ondular e impulsionar a célula numa direção. A posição do flagelo determina a direção em que fornece impulso para movimentar a célula. A direção de impulso é oposta à direção para a qual o flagelo está direcionado, por exemplo, um flagelo posicionado no lado esquerdo de uma célula fornece impulso quando se move para a direita."

#, fuzzy
msgid "WIKI_FLAGELLUM_MODIFICATIONS"
msgstr "O Flagelo (plural: Flagelos) é um feixe de fibras proteicas em forma de chicote que se estende da membrana da célula e que utiliza ATP para ondular e impulsionar a célula numa direção. A posição do flagelo determina a direção em que fornece impulso para movimentar a célula. A direção de impulso é oposta à direção para a qual o flagelo está direcionado, por exemplo, um flagelo posicionado no lado esquerdo de uma célula fornece impulso quando se move para a direita."

#, fuzzy
msgid "WIKI_FLAGELLUM_PROCESSES"
msgstr "Utiliza [thrive:compound type=\"atp\"][/thrive:compound] para aumentar a velocidade de movimento da célula."

msgid "WIKI_FLAGELLUM_REQUIREMENTS"
msgstr ""

msgid "WIKI_FLAGELLUM_SCIENTIFIC_BACKGROUND"
msgstr ""

msgid "WIKI_FLAGELLUM_STRATEGY"
msgstr ""

msgid "WIKI_FLAGELLUM_UPGRADES"
msgstr ""

#, fuzzy
msgid "WIKI_GLYCOLYSIS_COMMA_ANAEROBIC_NITROGEN_FIXATION"
msgstr "Fixação Anaeróbica de Nitrogénio"

#, fuzzy
msgid "WIKI_HEADING_APPENDICES"
msgstr "Sem melhorias."

#, fuzzy
msgid "WIKI_HEADING_BASIC_GAME_MECHANICS"
msgstr "Sem melhorias."

msgid "WIKI_HEADING_COMPOUNDS_LIST"
msgstr ""

#, fuzzy
msgid "WIKI_HEADING_COMPOUND_CLOUDS"
msgstr "Compostos Infinitos"

#, fuzzy
msgid "WIKI_HEADING_CONCEPT_ART"
msgstr "Quimiorreceptor"

#, fuzzy
msgid "WIKI_HEADING_CURRENT_DEVELOPMENT"
msgstr "Desenvolvedores Actuais"

#, fuzzy
msgid "WIKI_HEADING_DEVELOPMENT"
msgstr "Líderes de Desenvolvedores"

#, fuzzy
msgid "WIKI_HEADING_EDITOR"
msgstr "Wiki do Thrive (dentro do jogo)"

msgid "WIKI_HEADING_EFFECTS"
msgstr ""

#, fuzzy
msgid "WIKI_HEADING_ENVIRONMENTAL_GASSES"
msgstr "Nitrogenase"

#, fuzzy
msgid "WIKI_HEADING_FEATURES"
msgstr "Sem melhorias."

#, fuzzy
msgid "WIKI_HEADING_FOG_OF_WAR"
msgstr "Wiki do Thrive (dentro do jogo)"

#, fuzzy
msgid "WIKI_HEADING_GAMEPLAY"
msgstr "Wiki do Thrive (dentro do jogo)"

#, fuzzy
msgid "WIKI_HEADING_GDD"
msgstr "Wiki do Thrive (dentro do jogo)"

#, fuzzy
msgid "WIKI_HEADING_GENERAL_TIPS"
msgstr "Sem melhorias."

msgid "WIKI_HEADING_GENERATIONS_AND_EDITOR_SESSIONS"
msgstr ""

#, fuzzy
msgid "WIKI_HEADING_MICROBE_PARTS"
msgstr "Fase Microbial"

#, fuzzy
msgid "WIKI_HEADING_MICROBE_STAGE"
msgstr "Fase Microbial"

#, fuzzy
msgid "WIKI_HEADING_MICROBE_STAGE_TIPS"
msgstr "Fase Microbial"

msgid "WIKI_HEADING_MODIFICATIONS"
msgstr ""

#, fuzzy
msgid "WIKI_HEADING_MORE_GAME_INFO"
msgstr "Fase Microbial"

msgid "WIKI_HEADING_MUTATIONS_AND_MUTATION_POINTS"
msgstr ""

#, fuzzy
msgid "WIKI_HEADING_OVERVIEW"
msgstr "Wiki do Thrive (dentro do jogo)"

#, fuzzy
msgid "WIKI_HEADING_PATCHES"
msgstr "Wiki do Thrive (dentro do jogo)"

#, fuzzy
msgid "WIKI_HEADING_PHYSICAL_CONDITIONS"
msgstr "Condições físicas"

msgid "WIKI_HEADING_PROCESSES"
msgstr ""

msgid "WIKI_HEADING_REPRODUCTION_IN_THE_MICROBE_STAGE"
msgstr ""

msgid "WIKI_HEADING_REQUIREMENTS"
msgstr ""

msgid "WIKI_HEADING_SCIENTIFIC_BACKGROUND"
msgstr ""

msgid "WIKI_HEADING_STRATEGY"
msgstr ""

#, fuzzy
msgid "WIKI_HEADING_THE_DAY/NIGHT_CYCLE"
msgstr "Trancar Ciclo Dia/Noite"

msgid "WIKI_HEADING_THE_PATCH_MAP"
msgstr ""

#, fuzzy
msgid "WIKI_HEADING_TRANSITIONS"
msgstr "Sem modificações."

#, fuzzy
msgid "WIKI_HEADING_TYPES_OF_COMPOUNDS"
msgstr "Compostos Infinitos"

#, fuzzy
msgid "WIKI_HEADING_UI"
msgstr "Wiki do Thrive (dentro do jogo)"

msgid "WIKI_HEADING_UPGRADES"
msgstr ""

#, fuzzy
msgid "WIKI_HELP_AND_TIPS_BASIC_GAME_MECHANICS"
msgstr "Colocar organelo"

#, fuzzy
msgid "WIKI_HELP_AND_TIPS_BUTTON"
msgstr "As entranhas pegajosas de uma célula. O citoplasma é a mistura básica de iões, proteínas e outras substâncias dissolvidas na água que preenchem o interior da célula. Uma das funções que desempenha é a glicólise, a conversão de glicose em energia ATP. Para que células onde faltam organelos tenham metabolismos mais avançados, esta é a sua dependência para obter energia. O citoplasma é também usado para armazenar moléculas na célula e aumentar o seu tamanho."

#, fuzzy
msgid "WIKI_HELP_AND_TIPS_COMPOUND_CLOUDS"
msgstr "Compostos Infinitos"

msgid "WIKI_HELP_AND_TIPS_GENERAL_TIPS"
msgstr ""

#, fuzzy
msgid "WIKI_HELP_AND_TIPS_INTRO"
msgstr "Mitocôndria"

#, fuzzy
msgid "WIKI_HELP_AND_TIPS_MICROBE_PARTS"
msgstr "Fase Microbial"

#, fuzzy
msgid "WIKI_HELP_AND_TIPS_MICROBE_STAGE_TIPS"
msgstr "Fase Microbial"

msgid "WIKI_HELP_AND_TIPS_MORE_GAME_INFO"
msgstr ""

#, fuzzy
msgid "WIKI_HYDROGENASE_EFFECTS"
msgstr "Nitrogenase é uma proteína capaz de utilizar o nitrogénio gasoso e a energia celular na forma de ATP para produzir amoníaco, um nutriente chave para o crescimento das células. Isto é um processo referido como Fixação Anaeróbica de Nitrogénio. Uma vez que Nitrogenase está suspenso diretamente no citoplasma, o fluído envolvente efetua alguma glicólise."

#, fuzzy
msgid "WIKI_HYDROGENASE_INTRO"
msgstr "Nitrogenase é uma proteína capaz de utilizar o nitrogénio gasoso e a energia celular na forma de ATP para produzir amoníaco, um nutriente chave para o crescimento das células. Isto é um processo referido como Fixação Anaeróbica de Nitrogénio. Uma vez que Nitrogenase está suspenso diretamente no citoplasma, o fluído envolvente efetua alguma glicólise."

#, fuzzy
msgid "WIKI_HYDROGENASE_MODIFICATIONS"
msgstr "Nitrogenase é uma proteína capaz de utilizar o nitrogénio gasoso e a energia celular na forma de ATP para produzir amoníaco, um nutriente chave para o crescimento das células. Isto é um processo referido como Fixação Anaeróbica de Nitrogénio. Uma vez que Nitrogenase está suspenso diretamente no citoplasma, o fluído envolvente efetua alguma glicólise."

#, fuzzy
msgid "WIKI_HYDROGENASE_PROCESSES"
msgstr "Transforma [thrive:compound type=\"atp\"][/thrive:compound] em [thrive:compound type=\"ammonia\"][/thrive:compound]. A taxa aumenta com a concentração de [thrive:compound type=\"nitrogen\"][/thrive:compound]."

#, fuzzy
msgid "WIKI_HYDROGENASE_REQUIREMENTS"
msgstr "O termoplasto é uma estrutura de membrana dupla que contém pigmentos termossensíveis. É um procariota que foi reconhecido para uso do seu hospedeiro eucariótico. Os pigmentos nos termoplastos conseguem utilizar a energia das diferenças de calor no ambiente para produzir glicose da água e gás carbónico num processo chamado Termossíntese. A taxa da sua produção de glicose aumenta com a concentração de dióxido de carbono e temperatura."

#, fuzzy
msgid "WIKI_HYDROGENASE_SCIENTIFIC_BACKGROUND"
msgstr "Nitrogenase é uma proteína capaz de utilizar o nitrogénio gasoso e a energia celular na forma de ATP para produzir amoníaco, um nutriente chave para o crescimento das células. Isto é um processo referido como Fixação Anaeróbica de Nitrogénio. Uma vez que Nitrogenase está suspenso diretamente no citoplasma, o fluído envolvente efetua alguma glicólise."

#, fuzzy
msgid "WIKI_HYDROGENASE_STRATEGY"
msgstr "Nitrogenase é uma proteína capaz de utilizar o nitrogénio gasoso e a energia celular na forma de ATP para produzir amoníaco, um nutriente chave para o crescimento das células. Isto é um processo referido como Fixação Anaeróbica de Nitrogénio. Uma vez que Nitrogenase está suspenso diretamente no citoplasma, o fluído envolvente efetua alguma glicólise."

#, fuzzy
msgid "WIKI_HYDROGENASE_UPGRADES"
msgstr "Nitrogenase é uma proteína capaz de utilizar o nitrogénio gasoso e a energia celular na forma de ATP para produzir amoníaco, um nutriente chave para o crescimento das células. Isto é um processo referido como Fixação Anaeróbica de Nitrogénio. Uma vez que Nitrogenase está suspenso diretamente no citoplasma, o fluído envolvente efetua alguma glicólise."

#, fuzzy
msgid "WIKI_HYDROGENOSOME_EFFECTS"
msgstr "Nitrogenase é uma proteína capaz de utilizar o nitrogénio gasoso e a energia celular na forma de ATP para produzir amoníaco, um nutriente chave para o crescimento das células. Isto é um processo referido como Fixação Anaeróbica de Nitrogénio. Uma vez que Nitrogenase está suspenso diretamente no citoplasma, o fluído envolvente efetua alguma glicólise."

#, fuzzy
msgid "WIKI_HYDROGENOSOME_INTRO"
msgstr "Nitrogenase é uma proteína capaz de utilizar o nitrogénio gasoso e a energia celular na forma de ATP para produzir amoníaco, um nutriente chave para o crescimento das células. Isto é um processo referido como Fixação Anaeróbica de Nitrogénio. Uma vez que Nitrogenase está suspenso diretamente no citoplasma, o fluído envolvente efetua alguma glicólise."

#, fuzzy
msgid "WIKI_HYDROGENOSOME_MODIFICATIONS"
msgstr "Nitrogenase é uma proteína capaz de utilizar o nitrogénio gasoso e a energia celular na forma de ATP para produzir amoníaco, um nutriente chave para o crescimento das células. Isto é um processo referido como Fixação Anaeróbica de Nitrogénio. Uma vez que Nitrogenase está suspenso diretamente no citoplasma, o fluído envolvente efetua alguma glicólise."

#, fuzzy
msgid "WIKI_HYDROGENOSOME_PROCESSES"
msgstr "Transforma [thrive:compound type=\"atp\"][/thrive:compound] em [thrive:compound type=\"ammonia\"][/thrive:compound]. A taxa aumenta com a concentração de [thrive:compound type=\"nitrogen\"][/thrive:compound]."

#, fuzzy
msgid "WIKI_HYDROGENOSOME_REQUIREMENTS"
msgstr "O termoplasto é uma estrutura de membrana dupla que contém pigmentos termossensíveis. É um procariota que foi reconhecido para uso do seu hospedeiro eucariótico. Os pigmentos nos termoplastos conseguem utilizar a energia das diferenças de calor no ambiente para produzir glicose da água e gás carbónico num processo chamado Termossíntese. A taxa da sua produção de glicose aumenta com a concentração de dióxido de carbono e temperatura."

#, fuzzy
msgid "WIKI_HYDROGENOSOME_SCIENTIFIC_BACKGROUND"
msgstr "Nitrogenase é uma proteína capaz de utilizar o nitrogénio gasoso e a energia celular na forma de ATP para produzir amoníaco, um nutriente chave para o crescimento das células. Isto é um processo referido como Fixação Anaeróbica de Nitrogénio. Uma vez que Nitrogenase está suspenso diretamente no citoplasma, o fluído envolvente efetua alguma glicólise."

#, fuzzy
msgid "WIKI_HYDROGENOSOME_STRATEGY"
msgstr "Nitrogenase é uma proteína capaz de utilizar o nitrogénio gasoso e a energia celular na forma de ATP para produzir amoníaco, um nutriente chave para o crescimento das células. Isto é um processo referido como Fixação Anaeróbica de Nitrogénio. Uma vez que Nitrogenase está suspenso diretamente no citoplasma, o fluído envolvente efetua alguma glicólise."

#, fuzzy
msgid "WIKI_HYDROGENOSOME_UPGRADES"
msgstr "Nitrogenase é uma proteína capaz de utilizar o nitrogénio gasoso e a energia celular na forma de ATP para produzir amoníaco, um nutriente chave para o crescimento das células. Isto é um processo referido como Fixação Anaeróbica de Nitrogénio. Uma vez que Nitrogenase está suspenso diretamente no citoplasma, o fluído envolvente efetua alguma glicólise."

#, fuzzy
msgid "WIKI_INDUSTRIAL_STAGE_CURRENT_DEVELOPMENT"
msgstr "Permite conectar com outras células. Este é o primeiro passo para a multicelularidade. Quando a tua célula pertence a uma colónia, os compostos são partilhados entre células. Não é possível entrar no editor enquanto pertenceres a uma colónia, sendo necessário desconectar-te da mesma assim que tenhas coletado compostos suficientes para dividires a tua célula."

#, fuzzy
msgid "WIKI_INDUSTRIAL_STAGE_FEATURES"
msgstr "Permite conectar com outras células. Este é o primeiro passo para a multicelularidade. Quando a tua célula pertence a uma colónia, os compostos são partilhados entre células. Não é possível entrar no editor enquanto pertenceres a uma colónia, sendo necessário desconectar-te da mesma assim que tenhas coletado compostos suficientes para dividires a tua célula."

#, fuzzy
msgid "WIKI_INDUSTRIAL_STAGE_INTRO"
msgstr "Agente de Adesão"

msgid "WIKI_INDUSTRIAL_STAGE_OVERVIEW"
msgstr ""

#, fuzzy
msgid "WIKI_INDUSTRIAL_STAGE_TRANSITIONS"
msgstr "Ao colocares uma fabrica irás passar para a próxima fase. Continuar para a próxima fase?"

#, fuzzy
msgid "WIKI_INDUSTRIAL_STAGE_UI"
msgstr "Passar para a fase industrial?"

msgid "WIKI_INJECTISOME_PILUS"
msgstr ""

msgid "WIKI_LYSOSOME_EFFECTS"
msgstr ""

#, fuzzy
msgid "WIKI_LYSOSOME_INTRO"
msgstr "Metabolossomas são conjuntos de proteínas envoltos no invólucro das proteínas. Eles são capazes de converter glicose em ATP a uma velocidade muito mais alta do que pode ser feito no citoplasma num processo chamado Respiração Aeróbica. No entanto, ele requer oxigênio para funcionar, e níveis mais baixos de oxigênio no ambiente diminuirão a taxa de produção de ATP. Uma vez que os metabolossomas estão suspensos diretamente no citoplasma, o fluido circundante realiza alguma glicólise."

#, fuzzy
msgid "WIKI_LYSOSOME_MODIFICATIONS"
msgstr "Metabolossomas são conjuntos de proteínas envoltos no invólucro das proteínas. Eles são capazes de converter glicose em ATP a uma velocidade muito mais alta do que pode ser feito no citoplasma num processo chamado Respiração Aeróbica. No entanto, ele requer oxigênio para funcionar, e níveis mais baixos de oxigênio no ambiente diminuirão a taxa de produção de ATP. Uma vez que os metabolossomas estão suspensos diretamente no citoplasma, o fluido circundante realiza alguma glicólise."

msgid "WIKI_LYSOSOME_PROCESSES"
msgstr "Sem processos."

#, fuzzy
msgid "WIKI_LYSOSOME_REQUIREMENTS"
msgstr "Uma célula requer um núcleo para desenvolver lisossomas."

msgid "WIKI_LYSOSOME_SCIENTIFIC_BACKGROUND"
msgstr ""

#, fuzzy
msgid "WIKI_LYSOSOME_STRATEGY"
msgstr "A ser anunciado"

msgid "WIKI_LYSOSOME_UPGRADES"
msgstr "Sem melhorias."

#, fuzzy
msgid "WIKI_MACROSCOPIC_STAGE_CONCEPT_ART"
msgstr "Fase multicelular"

#, fuzzy
msgid "WIKI_MACROSCOPIC_STAGE_CURRENT_DEVELOPMENT"
msgstr "Permite conectar com outras células. Este é o primeiro passo para a multicelularidade. Quando a tua célula pertence a uma colónia, os compostos são partilhados entre células. Não é possível entrar no editor enquanto pertenceres a uma colónia, sendo necessário desconectar-te da mesma assim que tenhas coletado compostos suficientes para dividires a tua célula."

#, fuzzy
msgid "WIKI_MACROSCOPIC_STAGE_FEATURES"
msgstr "Sem efeitos."

#, fuzzy
msgid "WIKI_MACROSCOPIC_STAGE_INTRO"
msgstr ""
"Num planeta alienígena distante, eras de atividades vulcânicas e impactos de meteoros causaram o desenvolvimento de um novo fenómeno no universo.\n"
"\n"
"Vida.\n"
"\n"
"Micróbios simples moram nas regiões mais profundas do oceano. Tu és o Último Ancestral Comum Universal (LUCA) no planeta.\n"
"\n"
"Para sobreviver neste mundo hostil, precisarás de acumular compostos e evoluir para competir contra outras espécies de micróbios."

#, fuzzy
msgid "WIKI_MACROSCOPIC_STAGE_OVERVIEW"
msgstr "Fase Espacial"

#, fuzzy
msgid "WIKI_MACROSCOPIC_STAGE_TRANSITIONS"
msgstr "Nitrogenase"

#, fuzzy
msgid "WIKI_MACROSCOPIC_STAGE_UI"
msgstr "Fase Espacial"

#, fuzzy
msgid "WIKI_MECHANICS"
msgstr "Colocar organelo"

#, fuzzy
msgid "WIKI_MECHANICS_ROOT_INTRO"
msgstr "Organelos"

#, fuzzy
msgid "WIKI_MELANOSOME_EFFECTS"
msgstr "Sem efeitos."

#, fuzzy
msgid "WIKI_MELANOSOME_INTRO"
msgstr "Metabolossomas são conjuntos de proteínas envoltos no invólucro das proteínas. Eles são capazes de converter glicose em ATP a uma velocidade muito mais alta do que pode ser feito no citoplasma num processo chamado Respiração Aeróbica. No entanto, ele requer oxigênio para funcionar, e níveis mais baixos de oxigênio no ambiente diminuirão a taxa de produção de ATP. Uma vez que os metabolossomas estão suspensos diretamente no citoplasma, o fluido circundante realiza alguma glicólise."

#, fuzzy
msgid "WIKI_MELANOSOME_MODIFICATIONS"
msgstr "Metabolossomas são conjuntos de proteínas envoltos no invólucro das proteínas. Eles são capazes de converter glicose em ATP a uma velocidade muito mais alta do que pode ser feito no citoplasma num processo chamado Respiração Aeróbica. No entanto, ele requer oxigênio para funcionar, e níveis mais baixos de oxigênio no ambiente diminuirão a taxa de produção de ATP. Uma vez que os metabolossomas estão suspensos diretamente no citoplasma, o fluido circundante realiza alguma glicólise."

#, fuzzy
msgid "WIKI_MELANOSOME_PROCESSES"
msgstr "Sem processos."

#, fuzzy
msgid "WIKI_MELANOSOME_REQUIREMENTS"
msgstr "Uma célula requer um núcleo para desenvolver lisossomas."

#, fuzzy
msgid "WIKI_MELANOSOME_SCIENTIFIC_BACKGROUND"
msgstr "Metabolossomas são conjuntos de proteínas envoltos no invólucro das proteínas. Eles são capazes de converter glicose em ATP a uma velocidade muito mais alta do que pode ser feito no citoplasma num processo chamado Respiração Aeróbica. No entanto, ele requer oxigênio para funcionar, e níveis mais baixos de oxigênio no ambiente diminuirão a taxa de produção de ATP. Uma vez que os metabolossomas estão suspensos diretamente no citoplasma, o fluido circundante realiza alguma glicólise."

#, fuzzy
msgid "WIKI_MELANOSOME_STRATEGY"
msgstr "A ser anunciado"

#, fuzzy
msgid "WIKI_MELANOSOME_UPGRADES"
msgstr "Sem melhorias."

msgid "WIKI_METABOLOSOMES_EFFECTS"
msgstr "Sem efeitos."

#, fuzzy
msgid "WIKI_METABOLOSOMES_INTRO"
msgstr "Metabolossomas"

msgid "WIKI_METABOLOSOMES_MODIFICATIONS"
msgstr "Sem modificações."

#, fuzzy
msgid "WIKI_METABOLOSOMES_PROCESSES"
msgstr "Transforma [thrive:compound type=\"glucose\"][/thrive:compound] em[thrive:compound type=\"atp\"][/thrive:compound]. A taxa aumenta com a concentração de [thrive:compound type=\"oxygen\"][/thrive:compound]."

msgid "WIKI_METABOLOSOMES_REQUIREMENTS"
msgstr "Sem requisitos"

#, fuzzy
msgid "WIKI_METABOLOSOMES_SCIENTIFIC_BACKGROUND"
msgstr "Metabolossomas são conjuntos de proteínas envoltos no invólucro das proteínas. Eles são capazes de converter glicose em ATP a uma velocidade muito mais alta do que pode ser feito no citoplasma num processo chamado Respiração Aeróbica. No entanto, ele requer oxigênio para funcionar, e níveis mais baixos de oxigênio no ambiente diminuirão a taxa de produção de ATP. Uma vez que os metabolossomas estão suspensos diretamente no citoplasma, o fluido circundante realiza alguma glicólise."

#, fuzzy
msgid "WIKI_METABOLOSOMES_STRATEGY"
msgstr "Metabolossomas são conjuntos de proteínas envoltos no invólucro das proteínas. Eles são capazes de converter glicose em ATP a uma velocidade muito mais alta do que pode ser feito no citoplasma num processo chamado Respiração Aeróbica. No entanto, ele requer oxigênio para funcionar, e níveis mais baixos de oxigênio no ambiente diminuirão a taxa de produção de ATP. Uma vez que os metabolossomas estão suspensos diretamente no citoplasma, o fluido circundante realiza alguma glicólise."

msgid "WIKI_METABOLOSOMES_UPGRADES"
msgstr "Sem melhorias."

#, fuzzy
msgid "WIKI_MICROBE_STAGE_APPENDICES"
msgstr ""
"Num planeta alienígena distante, eras de atividades vulcânicas e impactos de meteoros causaram o desenvolvimento de um novo fenómeno no universo.\n"
"\n"
"Vida.\n"
"\n"
"Micróbios simples moram nas regiões mais profundas do oceano. Tu és o Último Ancestral Comum Universal (LUCA) no planeta.\n"
"\n"
"Para sobreviver neste mundo hostil, precisarás de acumular compostos e evoluir para competir contra outras espécies de micróbios."

#, fuzzy
msgid "WIKI_MICROBE_STAGE_BUTTON"
msgstr ""
"Num planeta alienígena distante, eras de atividades vulcânicas e impactos de meteoros causaram o desenvolvimento de um novo fenómeno no universo.\n"
"\n"
"Vida.\n"
"\n"
"Micróbios simples moram nas regiões mais profundas do oceano. Tu és o Último Ancestral Comum Universal (LUCA) no planeta.\n"
"\n"
"Para sobreviver neste mundo hostil, precisarás de acumular compostos e evoluir para competir contra outras espécies de micróbios."

#, fuzzy
msgid "WIKI_MICROBE_STAGE_EDITOR"
msgstr "Editor de Microrganismos"

#, fuzzy
msgid "WIKI_MICROBE_STAGE_GAMEPLAY"
msgstr ""
"Num planeta alienígena distante, eras de atividades vulcânicas e impactos de meteoros causaram o desenvolvimento de um novo fenómeno no universo.\n"
"\n"
"Vida.\n"
"\n"
"Micróbios simples moram nas regiões mais profundas do oceano. Tu és o Último Ancestral Comum Universal (LUCA) no planeta.\n"
"\n"
"Para sobreviver neste mundo hostil, precisarás de acumular compostos e evoluir para competir contra outras espécies de micróbios."

#, fuzzy
msgid "WIKI_MICROBE_STAGE_GDD"
msgstr "Fase Microbial"

#, fuzzy
msgid "WIKI_MICROBE_STAGE_INTRO"
msgstr ""
"Num planeta alienígena distante, eras de atividades vulcânicas e impactos de meteoros causaram o desenvolvimento de um novo fenómeno no universo.\n"
"\n"
"Vida.\n"
"\n"
"Micróbios simples moram nas regiões mais profundas do oceano. Tu és o Último Ancestral Comum Universal (LUCA) no planeta.\n"
"\n"
"Para sobreviver neste mundo hostil, precisarás de acumular compostos e evoluir para competir contra outras espécies de micróbios."

msgid "WIKI_MITOCHONDRION_EFFECTS"
msgstr "Sem efeitos."

#, fuzzy
msgid "WIKI_MITOCHONDRION_INTRO"
msgstr "Mitocôndria"

msgid "WIKI_MITOCHONDRION_MODIFICATIONS"
msgstr "Sem modificações."

#, fuzzy
msgid "WIKI_MITOCHONDRION_PROCESSES"
msgstr "Transforma [thrive:compound type=\"glucose\"][/thrive:compound] em [thrive:compound type=\"atp\"][/thrive:compound]. A taxa aumenta com a concentração de [thrive:compound type=\"oxygen\"][/thrive:compound]."

#, fuzzy
msgid "WIKI_MITOCHONDRION_REQUIREMENTS"
msgstr "Uma célula tem de ter um <a href=\"/wiki/Nucleus\" title=\"Nucleus\">Nucleus</a> para evoluir Mitocôndria."

#, fuzzy
msgid "WIKI_MITOCHONDRION_SCIENTIFIC_BACKGROUND"
msgstr "A central de energia da célula. A mitocôndria é uma estrutura de membrana dupla cheia de proteínas e enzimas. É um procariota que foi reconhecido pelo seu hospedeiro eucariótico para uso. É capaz de converter Glicose em ATP com maior eficiência do que feito no citoplasma num processo chamado Respiração Aeróbica. Precisa, no entanto, de oxigénio para funcionar, e níveis menores de oxigénio no ambiente irão diminuir a taxa da produção de ATP."

#, fuzzy
msgid "WIKI_MITOCHONDRION_STRATEGY"
msgstr "A central de energia da célula. A mitocôndria é uma estrutura de membrana dupla cheia de proteínas e enzimas. É um procariota que foi reconhecido pelo seu hospedeiro eucariótico para uso. É capaz de converter Glicose em ATP com maior eficiência do que feito no citoplasma num processo chamado Respiração Aeróbica. Precisa, no entanto, de oxigénio para funcionar, e níveis menores de oxigénio no ambiente irão diminuir a taxa da produção de ATP."

msgid "WIKI_MITOCHONDRION_UPGRADES"
msgstr "Sem melhorias."

#, fuzzy
msgid "WIKI_MULTICELLULAR_STAGE_CONCEPT_ART"
msgstr "Fase multicelular"

#, fuzzy
msgid "WIKI_MULTICELLULAR_STAGE_CURRENT_DEVELOPMENT"
msgstr "A carregar o Editor de Micróbio"

#, fuzzy
msgid "WIKI_MULTICELLULAR_STAGE_FEATURES"
msgstr "Fase multicelular"

#, fuzzy
msgid "WIKI_MULTICELLULAR_STAGE_INTRO"
msgstr "Fase multicelular"

#, fuzzy
msgid "WIKI_MULTICELLULAR_STAGE_OVERVIEW"
msgstr "Fase multicelular"

#, fuzzy
msgid "WIKI_MULTICELLULAR_STAGE_TRANSITIONS"
msgstr "Fase multicelular"

#, fuzzy
msgid "WIKI_MULTICELLULAR_STAGE_UI"
msgstr "Fase multicelular"

msgid "WIKI_MYOFIBRIL_EFFECTS"
msgstr ""

msgid "WIKI_MYOFIBRIL_INTRO"
msgstr ""

msgid "WIKI_MYOFIBRIL_MODIFICATIONS"
msgstr ""

#, fuzzy
msgid "WIKI_MYOFIBRIL_PROCESSES"
msgstr "Sem processos"

msgid "WIKI_MYOFIBRIL_REQUIREMENTS"
msgstr ""

msgid "WIKI_MYOFIBRIL_SCIENTIFIC_BACKGROUND"
msgstr ""

msgid "WIKI_MYOFIBRIL_STRATEGY"
msgstr ""

msgid "WIKI_MYOFIBRIL_UPGRADES"
msgstr ""

#, fuzzy
msgid "WIKI_NATION_EDITOR"
msgstr "Ativar o editor"

#, fuzzy
msgid "WIKI_NITROGENASE_EFFECTS"
msgstr "Nitrogenase é uma proteína capaz de utilizar o nitrogénio gasoso e a energia celular na forma de ATP para produzir amoníaco, um nutriente chave para o crescimento das células. Isto é um processo referido como Fixação Anaeróbica de Nitrogénio. Uma vez que Nitrogenase está suspenso diretamente no citoplasma, o fluído envolvente efetua alguma glicólise."

#, fuzzy
msgid "WIKI_NITROGENASE_INTRO"
msgstr "Nitrogenase é uma proteína capaz de utilizar o nitrogénio gasoso e a energia celular na forma de ATP para produzir amoníaco, um nutriente chave para o crescimento das células. Isto é um processo referido como Fixação Anaeróbica de Nitrogénio. Uma vez que Nitrogenase está suspenso diretamente no citoplasma, o fluído envolvente efetua alguma glicólise."

#, fuzzy
msgid "WIKI_NITROGENASE_MODIFICATIONS"
msgstr "Nitrogenase é uma proteína capaz de utilizar o nitrogénio gasoso e a energia celular na forma de ATP para produzir amoníaco, um nutriente chave para o crescimento das células. Isto é um processo referido como Fixação Anaeróbica de Nitrogénio. Uma vez que Nitrogenase está suspenso diretamente no citoplasma, o fluído envolvente efetua alguma glicólise."

#, fuzzy
msgid "WIKI_NITROGENASE_PROCESSES"
msgstr "Transforma [thrive:compound type=\"atp\"][/thrive:compound] em [thrive:compound type=\"ammonia\"][/thrive:compound]. A taxa aumenta com a concentração de [thrive:compound type=\"nitrogen\"][/thrive:compound]."

msgid "WIKI_NITROGENASE_REQUIREMENTS"
msgstr ""

#, fuzzy
msgid "WIKI_NITROGENASE_SCIENTIFIC_BACKGROUND"
msgstr "Nitrogenase é uma proteína capaz de utilizar o nitrogénio gasoso e a energia celular na forma de ATP para produzir amoníaco, um nutriente chave para o crescimento das células. Isto é um processo referido como Fixação Anaeróbica de Nitrogénio. Uma vez que Nitrogenase está suspenso diretamente no citoplasma, o fluído envolvente efetua alguma glicólise."

#, fuzzy
msgid "WIKI_NITROGENASE_STRATEGY"
msgstr "Nitrogenase é uma proteína capaz de utilizar o nitrogénio gasoso e a energia celular na forma de ATP para produzir amoníaco, um nutriente chave para o crescimento das células. Isto é um processo referido como Fixação Anaeróbica de Nitrogénio. Uma vez que Nitrogenase está suspenso diretamente no citoplasma, o fluído envolvente efetua alguma glicólise."

#, fuzzy
msgid "WIKI_NITROGENASE_UPGRADES"
msgstr "Nitrogenase é uma proteína capaz de utilizar o nitrogénio gasoso e a energia celular na forma de ATP para produzir amoníaco, um nutriente chave para o crescimento das células. Isto é um processo referido como Fixação Anaeróbica de Nitrogénio. Uma vez que Nitrogenase está suspenso diretamente no citoplasma, o fluído envolvente efetua alguma glicólise."

#, fuzzy
msgid "WIKI_NITROPLAST_EFFECTS"
msgstr "Plastídeo Fixador de Nitrogénio"

#, fuzzy
msgid "WIKI_NITROPLAST_INTRO"
msgstr "Plastídeo Fixador de Nitrogénio"

#, fuzzy
msgid "WIKI_NITROPLAST_MODIFICATIONS"
msgstr "O Plastídeo Fixador de Nitrogénio é uma proteína capaz de usar nitrogénio gasoso, oxigénio e energia celular em forma de ATP para produzir amoníaco, um nutriente essencial para o crescimento das células. Este é um processo chamado Fixação Aeróbica de Nitrogénio."

#, fuzzy
msgid "WIKI_NITROPLAST_PROCESSES"
msgstr "Transforma [thrive:compound type=\"atp\"][/thrive:compound] em [thrive:compound type=\"ammonia\"][/thrive:compound]. A taxa aumenta com a concentração de [thrive:compound type=\"nitrogen\"][/thrive:compound] e [thrive:compound type=\"oxygen\"][/thrive:compound]."

#, fuzzy
msgid "WIKI_NITROPLAST_REQUIREMENTS"
msgstr "Plastídeo Fixador de Nitrogénio"

#, fuzzy
msgid "WIKI_NITROPLAST_SCIENTIFIC_BACKGROUND"
msgstr "O Plastídeo Fixador de Nitrogénio é uma proteína capaz de usar nitrogénio gasoso, oxigénio e energia celular em forma de ATP para produzir amoníaco, um nutriente essencial para o crescimento das células. Este é um processo chamado Fixação Aeróbica de Nitrogénio."

#, fuzzy
msgid "WIKI_NITROPLAST_STRATEGY"
msgstr "Plastídeo Fixador de Nitrogénio"

#, fuzzy
msgid "WIKI_NITROPLAST_UPGRADES"
msgstr "Plastídeo Fixador de Nitrogénio"

#, fuzzy
msgid "WIKI_NO"
msgstr "Wiki"

msgid "WIKI_NONE_COMMA_THIS_IS_THE_LAST_STAGE"
msgstr ""

msgid "WIKI_NUCLEUS_EFFECTS"
msgstr ""

msgid "WIKI_NUCLEUS_INTRO"
msgstr ""

#, fuzzy
msgid "WIKI_NUCLEUS_MODIFICATIONS"
msgstr "A principal característica das células eucarióticas. O núcleo também inclui o retículo endoplasmático e o complexo de golgi. É uma evolução das células procarióticas para desenvolver um sistema de membranas internas, assimilando outros procariontes dentro deles. Isso permite-os compartimentar, ou repelir os diferentes processos que acontecem dentro das células prevenindo-os de se sobrepor. Isso permite que os seus novos organelos com membranas sejam mais complexos, eficientes, e especializados do que se estivessem a flutuar no citoplasma. No entanto, isso tem o custo de fazer a célula muito maior e necessitando de muita da energia da célula para se manter."

#, fuzzy
msgid "WIKI_NUCLEUS_PROCESSES"
msgstr "Sem processos"

msgid "WIKI_NUCLEUS_REQUIREMENTS"
msgstr ""

msgid "WIKI_NUCLEUS_SCIENTIFIC_BACKGROUND"
msgstr ""

msgid "WIKI_NUCLEUS_STRATEGY"
msgstr ""

msgid "WIKI_NUCLEUS_UPGRADES"
msgstr ""

#, fuzzy
msgid "WIKI_ORGANELLES_ROOT_INTRO"
msgstr "Organelos"

#, fuzzy
msgid "WIKI_OXYTOXISOME_EFFECTS"
msgstr "Um metabolossoma modificado responsável pela produção da forma primitiva do agente tóxico OxiToxi NT."

#, fuzzy
msgid "WIKI_OXYTOXISOME_INTRO"
msgstr "Oxitoxissoma"

msgid "WIKI_OXYTOXISOME_MODIFICATIONS"
msgstr "Sem modificações."

#, fuzzy
msgid "WIKI_OXYTOXISOME_PROCESSES"
msgstr "Transforma [thrive:compound type=\"atp\"][/thrive:compound] em [thrive:compound type=\"oxytoxy\"][/thrive:compound]. A taxa aumenta com a concentração de [thrive:compound type=\"oxygen\"][/thrive:compound]. Pode libertar toxinas pressionado [thrive:input]g_fire_toxin[/thrive:input]. Quando a quantidade de [thrive:compound type=\"oxytoxy\"][/thrive:compound] é baixa, será possível disparar, mas o dano irá ser reduzido."

#, fuzzy
msgid "WIKI_OXYTOXISOME_REQUIREMENTS"
msgstr "Um metabolossoma modificado responsável pela produção da forma primitiva do agente tóxico OxiToxi NT."

msgid "WIKI_OXYTOXISOME_SCIENTIFIC_BACKGROUND"
msgstr ""

#, fuzzy
msgid "WIKI_OXYTOXISOME_STRATEGY"
msgstr "Um metabolossoma modificado responsável pela produção da forma primitiva do agente tóxico OxiToxi NT."

msgid "WIKI_OXYTOXISOME_UPGRADES"
msgstr "Sem melhorias."

#, fuzzy
msgid "WIKI_OXYTOXY_SYNTHESIS_COMMA_GLYCOLYSIS"
msgstr "Síntese de OxiToxi"

#, fuzzy
msgid "WIKI_PAGE_ASCENSION"
msgstr "Rusticianina"

#, fuzzy
msgid "WIKI_PAGE_AWAKENING_STAGE"
msgstr "Estágio de Despertar"

#, fuzzy
msgid "WIKI_PAGE_AWARE_STAGE"
msgstr "Fase Microbial"

msgid "WIKI_PAGE_AXON"
msgstr ""

#, fuzzy
msgid "WIKI_PAGE_BINDING_AGENT"
msgstr "Agente de Adesão"

#, fuzzy
msgid "WIKI_PAGE_BIOLUMINESCENT_VACUOLE"
msgstr "Vacúolo Bioluminescente"

#, fuzzy
msgid "WIKI_PAGE_CHEMOPLAST"
msgstr "Quimioplasto"

#, fuzzy
msgid "WIKI_PAGE_CHEMORECEPTOR"
msgstr "Quimiorreceptor"

#, fuzzy
msgid "WIKI_PAGE_CHEMOSYNTHESIZING_PROTEINS"
msgstr "Proteínas Quimiossintetizantes"

#, fuzzy
msgid "WIKI_PAGE_CHLOROPLAST"
msgstr "Cloroplasto"

msgid "WIKI_PAGE_CILIA"
msgstr ""

#, fuzzy
msgid "WIKI_PAGE_COMPOUNDS"
msgstr "Citoplasma"

msgid "WIKI_PAGE_COMPOUND_SYSTEM_DEVELOPMENT"
msgstr ""

#, fuzzy
msgid "WIKI_PAGE_CYTOPLASM"
msgstr "Citoplasma"

#, fuzzy
msgid "WIKI_PAGE_DEVELOPMENT_ROOT"
msgstr "Colocar organelo"

#, fuzzy
msgid "WIKI_PAGE_EDITORS_AND_MUTATIONS"
msgstr "Mitocôndria"

#, fuzzy
msgid "WIKI_PAGE_ENVIRONMENTAL_CONDITIONS"
msgstr "Mitocôndria"

#, fuzzy
msgid "WIKI_PAGE_FERROPLAST"
msgstr "Termoplasto"

#, fuzzy
msgid "WIKI_PAGE_FLAGELLUM"
msgstr "Flagelo"

#, fuzzy
msgid "WIKI_PAGE_HELP_AND_TIPS"
msgstr "Mitocôndria"

#, fuzzy
msgid "WIKI_PAGE_HYDROGENASE"
msgstr "Nitrogenase"

#, fuzzy
msgid "WIKI_PAGE_HYDROGENOSOME"
msgstr "Nitrogenase"

#, fuzzy
msgid "WIKI_PAGE_INDUSTRIAL_STAGE"
msgstr "Agente de Adesão"

#, fuzzy
msgid "WIKI_PAGE_LYSOSOME"
msgstr "Oxitoxissoma"

#, fuzzy
msgid "WIKI_PAGE_MACROSCOPIC_STAGE"
msgstr "Nitrogenase"

#, fuzzy
msgid "WIKI_PAGE_MECHANICS_ROOT"
msgstr "Colocar organelo"

#, fuzzy
msgid "WIKI_PAGE_MELANOSOME"
msgstr "Oxitoxissoma"

#, fuzzy
msgid "WIKI_PAGE_METABOLOSOMES"
msgstr "Metabolossomas"

#, fuzzy
msgid "WIKI_PAGE_MICROBE_STAGE"
msgstr "Nitrogenase"

#, fuzzy
msgid "WIKI_PAGE_MITOCHONDRION"
msgstr "Mitocôndria"

#, fuzzy
msgid "WIKI_PAGE_MULTICELLULAR_STAGE"
msgstr "Fase multicelular"

#, fuzzy
msgid "WIKI_PAGE_MYOFIBRIL"
msgstr "Pilo Predatório"

msgid "WIKI_PAGE_NITROGENASE"
msgstr "Nitrogenase"

#, fuzzy
msgid "WIKI_PAGE_NITROPLAST"
msgstr "Plastídeo Fixador de Nitrogénio"

#, fuzzy
msgid "WIKI_PAGE_NUCLEUS"
msgstr "Núcleo"

#, fuzzy
msgid "WIKI_PAGE_ORGANELLES_ROOT"
msgstr "Colocar organelo"

#, fuzzy
msgid "WIKI_PAGE_OXYTOXISOME"
msgstr "Oxitoxissoma"

msgid "WIKI_PAGE_PERFORATOR_PILUS"
msgstr ""

#, fuzzy
msgid "WIKI_PAGE_PROTOPLASM"
msgstr "Protoplasma"

#, fuzzy
msgid "WIKI_PAGE_REPRODUCTION"
msgstr "Protoplasma"

#, fuzzy
msgid "WIKI_PAGE_RUSTICYANIN"
msgstr "Rusticianina"

#, fuzzy
msgid "WIKI_PAGE_SIGNALING_AGENT"
msgstr "Agente de Adesão"

msgid "WIKI_PAGE_SLIME_JET"
msgstr ""

#, fuzzy
msgid "WIKI_PAGE_SOCIETY_STAGE"
msgstr "Fase Microbial"

#, fuzzy
msgid "WIKI_PAGE_SPACE_STAGE"
msgstr "Agente de Adesão"

#, fuzzy
msgid "WIKI_PAGE_STAGES_ROOT"
msgstr "Colocar organelo"

#, fuzzy
msgid "WIKI_PAGE_THERMOPLAST"
msgstr "Termoplasto"

#, fuzzy
msgid "WIKI_PAGE_THERMOSYNTHASE"
msgstr "Quimiossíntese"

#, fuzzy
msgid "WIKI_PAGE_THE_PATCH_MAP"
msgstr "Termoplasto"

#, fuzzy
msgid "WIKI_PAGE_THYLAKOIDS"
msgstr "Tilacoides"

#, fuzzy
msgid "WIKI_PAGE_TOXIN_VACUOLE"
msgstr ""
"Vacúolo de\n"
"Toxinas"

#, fuzzy
msgid "WIKI_PAGE_VACUOLE"
msgstr ""
"Vacúolo de\n"
"Toxinas"

msgid "WIKI_PERFORATOR_PILUS_EFFECTS"
msgstr ""

msgid "WIKI_PERFORATOR_PILUS_INTRO"
msgstr ""

msgid "WIKI_PERFORATOR_PILUS_MODIFICATIONS"
msgstr ""

msgid "WIKI_PERFORATOR_PILUS_PROCESSES"
msgstr ""

msgid "WIKI_PERFORATOR_PILUS_REQUIREMENTS"
msgstr ""

msgid "WIKI_PERFORATOR_PILUS_SCIENTIFIC_BACKGROUND"
msgstr ""

msgid "WIKI_PERFORATOR_PILUS_STRATEGY"
msgstr ""

msgid "WIKI_PERFORATOR_PILUS_UPGRADES"
msgstr ""

#, fuzzy
msgid "WIKI_PROTEIN_RESPIRATION"
msgstr "Respiração Aeróbica"

msgid "WIKI_PROTOPLASM_EFFECTS"
msgstr "Sem efeitos."

#, fuzzy
msgid "WIKI_PROTOPLASM_INTRO"
msgstr "Protoplasma"

msgid "WIKI_PROTOPLASM_MODIFICATIONS"
msgstr "Sem modificações."

#, fuzzy
msgid "WIKI_PROTOPLASM_PROCESSES"
msgstr "Transforma [thrive:compound type=\"glucose\"][/thrive:compound] em [thrive:compound type=\"atp\"][/thrive:compound]."

msgid "WIKI_PROTOPLASM_REQUIREMENTS"
msgstr "O jogador não pode evoluir [b]Protoplasma[/b]. As espécies que não sejam o jogador podem, sem restrições."

msgid "WIKI_PROTOPLASM_SCIENTIFIC_BACKGROUND"
msgstr ""

msgid "WIKI_PROTOPLASM_STRATEGY"
msgstr ""

msgid "WIKI_PROTOPLASM_UPGRADES"
msgstr "Sem melhorias."

#, fuzzy
msgid "WIKI_PULLING_CILIA"
msgstr "Wiki do Thrive (dentro do jogo)"

#, fuzzy
msgid "WIKI_REPRODUCTION_BUTTON"
msgstr "Protoplasma"

#, fuzzy
msgid "WIKI_REPRODUCTION_INTRO"
msgstr "Protoplasma"

msgid "WIKI_REPRODUCTION_REPRODUCTION_IN_THE_MICROBE_STAGE"
msgstr ""

msgid "WIKI_ROOT_BODY"
msgstr ""

msgid "WIKI_ROOT_HEADING"
msgstr "Wiki do Thrive (dentro do jogo)"

#, fuzzy
msgid "WIKI_RUSTICYANIN_EFFECTS"
msgstr "Rusticianina é uma proteína capaz de utilizar gás carbónico e oxigénio para oxidar ferro de um estado químico para outro. Este processo, chamado Quimiossíntese litoautotrófica, liberta energia que a célula pode posteriormente recolher."

#, fuzzy
msgid "WIKI_RUSTICYANIN_INTRO"
msgstr "Rusticianina é uma proteína capaz de utilizar gás carbónico e oxigénio para oxidar ferro de um estado químico para outro. Este processo, chamado Quimiossíntese litoautotrófica, liberta energia que a célula pode posteriormente recolher."

#, fuzzy
msgid "WIKI_RUSTICYANIN_MODIFICATIONS"
msgstr "Rusticianina é uma proteína capaz de utilizar gás carbónico e oxigénio para oxidar ferro de um estado químico para outro. Este processo, chamado Quimiossíntese litoautotrófica, liberta energia que a célula pode posteriormente recolher."

#, fuzzy
msgid "WIKI_RUSTICYANIN_PROCESSES"
msgstr "Transforma [thrive:compound type=\"iron\"][/thrive:compound] em [thrive:compound type=\"atp\"][/thrive:compound]. A taxa aumenta com a concentração de [thrive:compound type=\"carbondioxide\"][/thrive:compound] e [thrive:compound type=\"oxygen\"][/thrive:compound]."

msgid "WIKI_RUSTICYANIN_REQUIREMENTS"
msgstr ""

#, fuzzy
msgid "WIKI_RUSTICYANIN_SCIENTIFIC_BACKGROUND"
msgstr "Rusticianina é uma proteína capaz de utilizar gás carbónico e oxigénio para oxidar ferro de um estado químico para outro. Este processo, chamado Quimiossíntese litoautotrófica, liberta energia que a célula pode posteriormente recolher."

#, fuzzy
msgid "WIKI_RUSTICYANIN_STRATEGY"
msgstr "Rusticianina é uma proteína capaz de utilizar gás carbónico e oxigénio para oxidar ferro de um estado químico para outro. Este processo, chamado Quimiossíntese litoautotrófica, liberta energia que a célula pode posteriormente recolher."

#, fuzzy
msgid "WIKI_RUSTICYANIN_UPGRADES"
msgstr "Rusticianina é uma proteína capaz de utilizar gás carbónico e oxigénio para oxidar ferro de um estado químico para outro. Este processo, chamado Quimiossíntese litoautotrófica, liberta energia que a célula pode posteriormente recolher."

#, fuzzy
msgid "WIKI_SIGNALING_AGENT_EFFECTS"
msgstr "Agente de Adesão"

#, fuzzy
msgid "WIKI_SIGNALING_AGENT_INTRO"
msgstr "Agente de Adesão"

#, fuzzy
msgid "WIKI_SIGNALING_AGENT_MODIFICATIONS"
msgstr "Os agentes de adesão permitem que as células criem produtos químicos aos quais outras células podem reagir. Os sinais químicos podem ser usados para atrair outras células ou avisá-las sobre o perigo para fazê-las fugir."

#, fuzzy
msgid "WIKI_SIGNALING_AGENT_PROCESSES"
msgstr "Pressione [thrive:input]g_pack_commands[/thrive:input] para abrir um menu para emitir comandos para outros membros de sua espécie."

#, fuzzy
msgid "WIKI_SIGNALING_AGENT_REQUIREMENTS"
msgstr "Os agentes de adesão permitem que as células criem produtos químicos aos quais outras células podem reagir. Os sinais químicos podem ser usados para atrair outras células ou avisá-las sobre o perigo para fazê-las fugir."

#, fuzzy
msgid "WIKI_SIGNALING_AGENT_SCIENTIFIC_BACKGROUND"
msgstr "Os agentes de adesão permitem que as células criem produtos químicos aos quais outras células podem reagir. Os sinais químicos podem ser usados para atrair outras células ou avisá-las sobre o perigo para fazê-las fugir."

#, fuzzy
msgid "WIKI_SIGNALING_AGENT_STRATEGY"
msgstr "Agente de Adesão"

#, fuzzy
msgid "WIKI_SIGNALING_AGENT_UPGRADES"
msgstr "Agente de Adesão"

#, fuzzy
msgid "WIKI_SLIME_JET_EFFECTS"
msgstr "As entranhas pegajosas de uma célula. O citoplasma é a mistura básica de iões, proteínas e outras substâncias dissolvidas na água que preenchem o interior da célula. Uma das funções que desempenha é a glicólise, a conversão de glicose em energia ATP. Para que células onde faltam organelos tenham metabolismos mais avançados, esta é a sua dependência para obter energia. O citoplasma é também usado para armazenar moléculas na célula e aumentar o seu tamanho."

#, fuzzy
msgid "WIKI_SLIME_JET_INTRO"
msgstr "As entranhas pegajosas de uma célula. O citoplasma é a mistura básica de iões, proteínas e outras substâncias dissolvidas na água que preenchem o interior da célula. Uma das funções que desempenha é a glicólise, a conversão de glicose em energia ATP. Para que células onde faltam organelos tenham metabolismos mais avançados, esta é a sua dependência para obter energia. O citoplasma é também usado para armazenar moléculas na célula e aumentar o seu tamanho."

#, fuzzy
msgid "WIKI_SLIME_JET_MODIFICATIONS"
msgstr "As entranhas pegajosas de uma célula. O citoplasma é a mistura básica de iões, proteínas e outras substâncias dissolvidas na água que preenchem o interior da célula. Uma das funções que desempenha é a glicólise, a conversão de glicose em energia ATP. Para que células onde faltam organelos tenham metabolismos mais avançados, esta é a sua dependência para obter energia. O citoplasma é também usado para armazenar moléculas na célula e aumentar o seu tamanho."

#, fuzzy
msgid "WIKI_SLIME_JET_PROCESSES"
msgstr "Transforma [thrive:compound type=\"glucose\"][/thrive:compound] em [thrive:compound type=\"atp\"][/thrive:compound]."

msgid "WIKI_SLIME_JET_REQUIREMENTS"
msgstr ""

msgid "WIKI_SLIME_JET_SCIENTIFIC_BACKGROUND"
msgstr ""

msgid "WIKI_SLIME_JET_STRATEGY"
msgstr ""

msgid "WIKI_SLIME_JET_UPGRADES"
msgstr ""

msgid "WIKI_SOCIETY_STAGE_CURRENT_DEVELOPMENT"
msgstr ""

#, fuzzy
msgid "WIKI_SOCIETY_STAGE_FEATURES"
msgstr "Fase Microbial"

#, fuzzy
msgid "WIKI_SOCIETY_STAGE_INTRO"
msgstr "As entranhas pegajosas de uma célula. O citoplasma é a mistura básica de iões, proteínas e outras substâncias dissolvidas na água que preenchem o interior da célula. Uma das funções que desempenha é a glicólise, a conversão de glicose em energia ATP. Para que células onde faltam organelos tenham metabolismos mais avançados, esta é a sua dependência para obter energia. O citoplasma é também usado para armazenar moléculas na célula e aumentar o seu tamanho."

#, fuzzy
msgid "WIKI_SOCIETY_STAGE_OVERVIEW"
msgstr "Fase Microbial"

#, fuzzy
msgid "WIKI_SOCIETY_STAGE_TRANSITIONS"
msgstr "Fase Microbial"

#, fuzzy
msgid "WIKI_SOCIETY_STAGE_UI"
msgstr "Fase Microbial"

msgid "WIKI_SPACE_STAGE_CURRENT_DEVELOPMENT"
msgstr ""

#, fuzzy
msgid "WIKI_SPACE_STAGE_FEATURES"
msgstr "Sem efeitos."

#, fuzzy
msgid "WIKI_SPACE_STAGE_INTRO"
msgstr "As entranhas pegajosas de uma célula. O citoplasma é a mistura básica de iões, proteínas e outras substâncias dissolvidas na água que preenchem o interior da célula. Uma das funções que desempenha é a glicólise, a conversão de glicose em energia ATP. Para que células onde faltam organelos tenham metabolismos mais avançados, esta é a sua dependência para obter energia. O citoplasma é também usado para armazenar moléculas na célula e aumentar o seu tamanho."

#, fuzzy
msgid "WIKI_SPACE_STAGE_OVERVIEW"
msgstr "Fase Espacial"

#, fuzzy
msgid "WIKI_SPACE_STAGE_TRANSITIONS"
msgstr "Nitrogenase"

#, fuzzy
msgid "WIKI_SPACE_STAGE_UI"
msgstr "Fase Espacial"

#, fuzzy
msgid "WIKI_STAGES_ROOT_INTRO"
msgstr "Organelos"

#, fuzzy
msgid "WIKI_TBA"
msgstr "Wiki"

msgid "WIKI_TECH_EDITOR_COMMA_NATION_EDITOR_COMMA_SQUAD_EDITOR"
msgstr ""

#, fuzzy
msgid "WIKI_THERMOPLAST_EFFECTS"
msgstr "O termoplasto é uma estrutura de membrana dupla que contém pigmentos termossensíveis. É um procariota que foi reconhecido para uso do seu hospedeiro eucariótico. Os pigmentos nos termoplastos conseguem utilizar a energia das diferenças de calor no ambiente para produzir glicose da água e gás carbónico num processo chamado Termossíntese. A taxa da sua produção de glicose aumenta com a concentração de dióxido de carbono e temperatura."

#, fuzzy
msgid "WIKI_THERMOPLAST_INTRO"
msgstr "O termoplasto é uma estrutura de membrana dupla que contém pigmentos termossensíveis. É um procariota que foi reconhecido para uso do seu hospedeiro eucariótico. Os pigmentos nos termoplastos conseguem utilizar a energia das diferenças de calor no ambiente para produzir glicose da água e gás carbónico num processo chamado Termossíntese. A taxa da sua produção de glicose aumenta com a concentração de dióxido de carbono e temperatura."

#, fuzzy
msgid "WIKI_THERMOPLAST_MODIFICATIONS"
msgstr "O termoplasto é uma estrutura de membrana dupla que contém pigmentos termossensíveis. É um procariota que foi reconhecido para uso do seu hospedeiro eucariótico. Os pigmentos nos termoplastos conseguem utilizar a energia das diferenças de calor no ambiente para produzir glicose da água e gás carbónico num processo chamado Termossíntese. A taxa da sua produção de glicose aumenta com a concentração de dióxido de carbono e temperatura."

#, fuzzy
msgid "WIKI_THERMOPLAST_PROCESSES"
msgstr "Produz [thrive:compound type=\"glucose\"][/thrive:compound]. A taxa aumenta com a concentração de [thrive:compound type=\"carbondioxide\"][/thrive:compound] e temperatura."

msgid "WIKI_THERMOPLAST_REQUIREMENTS"
msgstr ""

#, fuzzy
msgid "WIKI_THERMOPLAST_SCIENTIFIC_BACKGROUND"
msgstr "O termoplasto é uma estrutura de membrana dupla que contém pigmentos termossensíveis. É um procariota que foi reconhecido para uso do seu hospedeiro eucariótico. Os pigmentos nos termoplastos conseguem utilizar a energia das diferenças de calor no ambiente para produzir glicose da água e gás carbónico num processo chamado Termossíntese. A taxa da sua produção de glicose aumenta com a concentração de dióxido de carbono e temperatura."

#, fuzzy
msgid "WIKI_THERMOPLAST_STRATEGY"
msgstr "O termoplasto é uma estrutura de membrana dupla que contém pigmentos termossensíveis. É um procariota que foi reconhecido para uso do seu hospedeiro eucariótico. Os pigmentos nos termoplastos conseguem utilizar a energia das diferenças de calor no ambiente para produzir glicose da água e gás carbónico num processo chamado Termossíntese. A taxa da sua produção de glicose aumenta com a concentração de dióxido de carbono e temperatura."

#, fuzzy
msgid "WIKI_THERMOPLAST_UPGRADES"
msgstr "O termoplasto é uma estrutura de membrana dupla que contém pigmentos termossensíveis. É um procariota que foi reconhecido para uso do seu hospedeiro eucariótico. Os pigmentos nos termoplastos conseguem utilizar a energia das diferenças de calor no ambiente para produzir glicose da água e gás carbónico num processo chamado Termossíntese. A taxa da sua produção de glicose aumenta com a concentração de dióxido de carbono e temperatura."

#, fuzzy
msgid "WIKI_THERMOSYNTHASE_EFFECTS"
msgstr "Quimiossíntese"

#, fuzzy
msgid "WIKI_THERMOSYNTHASE_INTRO"
msgstr "Quimiossíntese"

#, fuzzy
msgid "WIKI_THERMOSYNTHASE_MODIFICATIONS"
msgstr "O termoplasto é uma estrutura de membrana dupla que contém pigmentos termossensíveis. É um procariota que foi reconhecido para uso do seu hospedeiro eucariótico. Os pigmentos nos termoplastos conseguem utilizar a energia das diferenças de calor no ambiente para produzir glicose da água e gás carbónico num processo chamado Termossíntese. A taxa da sua produção de glicose aumenta com a concentração de dióxido de carbono e temperatura."

#, fuzzy
msgid "WIKI_THERMOSYNTHASE_PROCESSES"
msgstr "Produz [thrive:compound type=\"glucose\"][/thrive:compound]. A taxa aumenta com a concentração de [thrive:compound type=\"carbondioxide\"][/thrive:compound] e temperatura."

#, fuzzy
msgid "WIKI_THERMOSYNTHASE_REQUIREMENTS"
msgstr "O termoplasto é uma estrutura de membrana dupla que contém pigmentos termossensíveis. É um procariota que foi reconhecido para uso do seu hospedeiro eucariótico. Os pigmentos nos termoplastos conseguem utilizar a energia das diferenças de calor no ambiente para produzir glicose da água e gás carbónico num processo chamado Termossíntese. A taxa da sua produção de glicose aumenta com a concentração de dióxido de carbono e temperatura."

#, fuzzy
msgid "WIKI_THERMOSYNTHASE_SCIENTIFIC_BACKGROUND"
msgstr "O termoplasto é uma estrutura de membrana dupla que contém pigmentos termossensíveis. É um procariota que foi reconhecido para uso do seu hospedeiro eucariótico. Os pigmentos nos termoplastos conseguem utilizar a energia das diferenças de calor no ambiente para produzir glicose da água e gás carbónico num processo chamado Termossíntese. A taxa da sua produção de glicose aumenta com a concentração de dióxido de carbono e temperatura."

#, fuzzy
msgid "WIKI_THERMOSYNTHASE_STRATEGY"
msgstr "O termoplasto é uma estrutura de membrana dupla que contém pigmentos termossensíveis. É um procariota que foi reconhecido para uso do seu hospedeiro eucariótico. Os pigmentos nos termoplastos conseguem utilizar a energia das diferenças de calor no ambiente para produzir glicose da água e gás carbónico num processo chamado Termossíntese. A taxa da sua produção de glicose aumenta com a concentração de dióxido de carbono e temperatura."

#, fuzzy
msgid "WIKI_THERMOSYNTHASE_UPGRADES"
msgstr "O termoplasto é uma estrutura de membrana dupla que contém pigmentos termossensíveis. É um procariota que foi reconhecido para uso do seu hospedeiro eucariótico. Os pigmentos nos termoplastos conseguem utilizar a energia das diferenças de calor no ambiente para produzir glicose da água e gás carbónico num processo chamado Termossíntese. A taxa da sua produção de glicose aumenta com a concentração de dióxido de carbono e temperatura."

msgid "WIKI_THE_PATCH_MAP_FOG_OF_WAR"
msgstr ""

#, fuzzy
msgid "WIKI_THE_PATCH_MAP_INTRO"
msgstr "O termoplasto é uma estrutura de membrana dupla que contém pigmentos termossensíveis. É um procariota que foi reconhecido para uso do seu hospedeiro eucariótico. Os pigmentos nos termoplastos conseguem utilizar a energia das diferenças de calor no ambiente para produzir glicose da água e gás carbónico num processo chamado Termossíntese. A taxa da sua produção de glicose aumenta com a concentração de dióxido de carbono e temperatura."

#, fuzzy
msgid "WIKI_THE_PATCH_MAP_PATCHES"
msgstr "O termoplasto é uma estrutura de membrana dupla que contém pigmentos termossensíveis. É um procariota que foi reconhecido para uso do seu hospedeiro eucariótico. Os pigmentos nos termoplastos conseguem utilizar a energia das diferenças de calor no ambiente para produzir glicose da água e gás carbónico num processo chamado Termossíntese. A taxa da sua produção de glicose aumenta com a concentração de dióxido de carbono e temperatura."

msgid "WIKI_THE_PATCH_MAP_THE_PATCH_MAP"
msgstr ""

msgid "WIKI_THYLAKOIDS_EFFECTS"
msgstr "Sem efeitos especiais."

#, fuzzy
msgid "WIKI_THYLAKOIDS_INTRO"
msgstr "Tilacoides são conjuntos de proteínas e pigmentos fotossintéticos. Os pigmentos são capazes de utilizar a energia presente na luz para produzir glicose a parir de água e gás carbónico num processo denominado Fotossíntese. Estes pigmentos são também o que lhes fornece uma cor característica. A sua taxa de produção de glicose aumenta com a concentração de dióxido de carbono e intensidade da luz. Como os tilacoides estão diretamente suspensos no citoplasma, o fluido circundante realiza alguma glicólise."

msgid "WIKI_THYLAKOIDS_MODIFICATIONS"
msgstr "Sem modificações"

msgid "WIKI_THYLAKOIDS_PROCESSES"
msgstr ""

msgid "WIKI_THYLAKOIDS_REQUIREMENTS"
msgstr ""

#, fuzzy
msgid "WIKI_THYLAKOIDS_SCIENTIFIC_BACKGROUND"
msgstr "Tilacoides são conjuntos de proteínas e pigmentos fotossintéticos. Os pigmentos são capazes de utilizar a energia presente na luz para produzir glicose a parir de água e gás carbónico num processo denominado Fotossíntese. Estes pigmentos são também o que lhes fornece uma cor característica. A sua taxa de produção de glicose aumenta com a concentração de dióxido de carbono e intensidade da luz. Como os tilacoides estão diretamente suspensos no citoplasma, o fluido circundante realiza alguma glicólise."

#, fuzzy
msgid "WIKI_THYLAKOIDS_STRATEGY"
msgstr "Tilacoides são conjuntos de proteínas e pigmentos fotossintéticos. Os pigmentos são capazes de utilizar a energia presente na luz para produzir glicose a parir de água e gás carbónico num processo denominado Fotossíntese. Estes pigmentos são também o que lhes fornece uma cor característica. A sua taxa de produção de glicose aumenta com a concentração de dióxido de carbono e intensidade da luz. Como os tilacoides estão diretamente suspensos no citoplasma, o fluido circundante realiza alguma glicólise."

msgid "WIKI_THYLAKOIDS_UPGRADES"
msgstr "Sem melhorias."

#, fuzzy
msgid "WIKI_TOXIN_VACUOLE_EFFECTS"
msgstr "O vacúolo de toxinas é um vacúolo especialmente modificado para a produção, armazenamento e secreção de oxitoxinas. Um maior número de vacúolos de toxinas aumentará a taxa a que toxinas podem ser libertadas."

#, fuzzy
msgid "WIKI_TOXIN_VACUOLE_INTRO"
msgstr ""
"Vacúolo de\n"
"Toxinas"

#, fuzzy
msgid "WIKI_TOXIN_VACUOLE_MODIFICATIONS"
msgstr "O vacúolo de toxinas é um vacúolo especialmente modificado para a produção, armazenamento e secreção de oxitoxinas. Um maior número de vacúolos de toxinas aumentará a taxa a que toxinas podem ser libertadas."

#, fuzzy
msgid "WIKI_TOXIN_VACUOLE_PROCESSES"
msgstr "Transforma [thrive:compound type=\"atp\"][/thrive:compound] em [thrive:compound type=\"oxytoxy\"][/thrive:compound]. A taxa aumenta com a concentração de [thrive:compound type=\"oxygen\"][/thrive:compound]. Pode libertar toxinas pressionando [thrive:input]g_fire_toxin[/thrive:input]. Quando a quantidade de [thrive:compound type=\"oxytoxy\"][/thrive:compound] é baixa, pode libertar toxinas, mas terá um dano reduzido."

#, fuzzy
msgid "WIKI_TOXIN_VACUOLE_REQUIREMENTS"
msgstr "O vacúolo de toxinas é um vacúolo especialmente modificado para a produção, armazenamento e secreção de oxitoxinas. Um maior número de vacúolos de toxinas aumentará a taxa a que toxinas podem ser libertadas."

#, fuzzy
msgid "WIKI_TOXIN_VACUOLE_SCIENTIFIC_BACKGROUND"
msgstr "O vacúolo de toxinas é um vacúolo especialmente modificado para a produção, armazenamento e secreção de oxitoxinas. Um maior número de vacúolos de toxinas aumentará a taxa a que toxinas podem ser libertadas."

#, fuzzy
msgid "WIKI_TOXIN_VACUOLE_STRATEGY"
msgstr "O vacúolo de toxinas é um vacúolo especialmente modificado para a produção, armazenamento e secreção de oxitoxinas. Um maior número de vacúolos de toxinas aumentará a taxa a que toxinas podem ser libertadas."

#, fuzzy
msgid "WIKI_TOXIN_VACUOLE_UPGRADES"
msgstr "O vacúolo de toxinas é um vacúolo especialmente modificado para a produção, armazenamento e secreção de oxitoxinas. Um maior número de vacúolos de toxinas aumentará a taxa a que toxinas podem ser libertadas."

msgid "WIKI_VACUOLE_EFFECTS"
msgstr "Sem efeitos."

#, fuzzy
msgid "WIKI_VACUOLE_INTRO"
msgstr "O vacúolo de toxinas é um vacúolo especialmente modificado para a produção, armazenamento e secreção de oxitoxinas. Um maior número de vacúolos de toxinas aumentará a taxa a que toxinas podem ser libertadas."

#, fuzzy
msgid "WIKI_VACUOLE_MODIFICATIONS"
msgstr "O vacúolo de toxinas é um vacúolo especialmente modificado para a produção, armazenamento e secreção de oxitoxinas. Um maior número de vacúolos de toxinas aumentará a taxa a que toxinas podem ser libertadas."

#, fuzzy
msgid "WIKI_VACUOLE_PROCESSES"
msgstr "Transforma [thrive:compound type=\"atp\"][/thrive:compound] em [thrive:compound type=\"oxytoxy\"][/thrive:compound]. A taxa aumenta com a concentração de [thrive:compound type=\"oxygen\"][/thrive:compound]. Pode libertar toxinas pressionando [thrive:input]g_fire_toxin[/thrive:input]. Quando a quantidade de [thrive:compound type=\"oxytoxy\"][/thrive:compound] é baixa, pode libertar toxinas, mas terá um dano reduzido."

msgid "WIKI_VACUOLE_REQUIREMENTS"
msgstr ""

msgid "WIKI_VACUOLE_SCIENTIFIC_BACKGROUND"
msgstr ""

msgid "WIKI_VACUOLE_STRATEGY"
msgstr ""

msgid "WIKI_VACUOLE_UPGRADES"
msgstr "Sem melhorias."

#, fuzzy
msgid "WIKI_YES"
msgstr "Wiki"

msgid "WILL_YOU_THRIVE"
msgstr "Irás prosperar?"

msgid "WINDOWED"
msgstr ""

msgid "WIN_BOX_TITLE"
msgstr "TU PROSPERASTE!"

msgid "WIN_TEXT"
msgstr "Parabéns, ganhaste esta versão do Thrive! Podes continuar a jogar depois deste ecrã fechar se desejares, ou começar um novo jogo num novo mundo."

#, fuzzy
msgid "WORKSHOP_ITEM_CHANGE_NOTES"
msgstr "Notas de alteração do item"

msgid "WORKSHOP_ITEM_CHANGE_NOTES_TOOLTIP"
msgstr "Altere as notas para mostrar na Steam Workshop para esta versão deste item (opcional)"

msgid "WORKSHOP_ITEM_DESCRIPTION"
msgstr "Descrição do item:"

msgid "WORKSHOP_ITEM_PREVIEW"
msgstr "Imagem de pré-visualização do item:"

msgid "WORKSHOP_ITEM_TAGS"
msgstr "Tags de itens (separadas por vírgula \",\"):"

msgid "WORKSHOP_ITEM_TITLE"
msgstr "Título do item:"

msgid "WORKSHOP_ITEM_UPLOAD_SUCCEEDED"
msgstr "O upload do item para o Steam Workshop foi bem-sucedido"

#, fuzzy
msgid "WORKSHOP_ITEM_UPLOAD_SUCCEEDED_TOS_REQUIRED"
msgstr "O upload do item para o Steam Workshop foi bem-sucedido, mas precisas de aceitar os termos de serviço do Workshop [color=#3796e1][url=https://steamcommunity.com/sharedfiles/workshoplegalagreement] antes de ficar visível"

msgid "WORKSHOP_TERMS_OF_SERVICE_NOTICE"
msgstr "Ao enviar este item, tu concordas com os [color=#3796e1][url=https://steamcommunity.com/sharedfiles/workshoplegalagreement]termos de serviço[/url][/color] do Steam Workshop"

msgid "WORKSHOP_VISIBILITY_TOOLTIP"
msgstr "Quando um item estiver visível, ele ficará visível para todos"

msgid "WORLD"
msgstr "Mundo"

msgid "WORLD_EXPORT_SUCCESS_MESSAGE"
msgstr "Os dados do mundo foram exportados com sucesso para {0}"

#, fuzzy
msgid "WORLD_GENERAL_STATISTICS"
msgstr "Estatísticas de Organismo"

msgid "WORLD_MISC_DETAILS_STRING"
msgstr ""

#, fuzzy
msgid "WORLD_RELATIVE_MOVEMENT"
msgstr "Movimento Base"

#, fuzzy
msgid "WORLD_SIZE"
msgstr "Mundo"

#, fuzzy
msgid "WORLD_SIZE_EXPLANATION"
msgstr ""
"Os micróbios focados irão procurar por pedaços ou presas em distâncias maiores\n"
"e podem ser mais ambicioso em relação aos pedaços.\n"
"Micróbios reativos mudarão para novos alvos depois de algum tempo."

msgid "WORLD_SIZE_LARGE"
msgstr ""

#, fuzzy
msgid "WORLD_SIZE_MEDIUM"
msgstr "Movimento Base"

msgid "WORLD_SIZE_SMALL"
msgstr ""

#, fuzzy
msgid "WORLD_SIZE_TOOLTIP"
msgstr "Tempo Passado: {0:#,#} anos"

msgid "WORST_PATCH_COLON"
msgstr "Pior Região:"

msgid "XBOX360"
msgstr "Xbox 360"

msgid "XBOX_ONE"
msgstr "Xbox One"

msgid "XBOX_SERIES"
msgstr "Xbox Series X"

#, fuzzy
msgid "X_TWITTER_TOOLTIP"
msgstr "Visite o nosso feed do Twitter"

msgid "YEARS"
msgstr "anos"

#, fuzzy
msgid "YET_TO_BE_IMPLEMENTED_NOTICE"
msgstr "A ser implementado."

msgid "YOUTUBE_TOOLTIP"
msgstr "Visite o nosso canal de Youtube"

msgid "YOU_CAN_MAKE_PULL_REQUEST"
msgstr ""
"Thrive é um projecto de código aberto.\n"
"Podes contribuir sem te candidatares à equipa."

msgid "YOU_CAN_SUPPORT_THRIVE_ON_PATREON"
msgstr "Podes apoiar o desenvolvimento futuro do Thrive no Patreon."

msgid "ZOOM_IN"
msgstr "Ampliar"

msgid "ZOOM_OUT"
msgstr "Reduzir"

#, fuzzy
#~ msgid "AUTO_EVO_TOOL_BUTTON"
#~ msgstr "Auto ({0}x{1})"

#, fuzzy
#~ msgid "CLIMATE_INSTABILITY_EXPLANATION"
#~ msgstr ""
#~ "Micróbios ativos irão correr e cair quando nada de interessante acontecer.\n"
#~ "Micróbios sésseis ficarão parados e esperarão que o ambiente mude antes de agir."

#, fuzzy
#~ msgid "CLIMATE_STABILITY_AVERAGE"
#~ msgstr ""
#~ "Micróbios ativos irão correr e cair quando nada de interessante acontecer.\n"
#~ "Micróbios sésseis ficarão parados e esperarão que o ambiente mude antes de agir."

#, fuzzy
#~ msgid "CLIMATE_STABILITY_STABLE"
#~ msgstr ""
#~ "Micróbios ativos irão correr e cair quando nada de interessante acontecer.\n"
#~ "Micróbios sésseis ficarão parados e esperarão que o ambiente mude antes de agir."

#, fuzzy
#~ msgid "CLIMATE_STABILITY_UNSTABLE"
#~ msgstr ""
#~ "Micróbios ativos irão correr e cair quando nada de interessante acontecer.\n"
#~ "Micróbios sésseis ficarão parados e esperarão que o ambiente mude antes de agir."

#, fuzzy
#~ msgid "GENERATE_BUTTON"
#~ msgstr "Gerações"

#, fuzzy
#~ msgid "GEOLOGICAL_ACTIVITY_EXPLANATION"
#~ msgstr ""
#~ "Micróbios ativos irão correr e cair quando nada de interessante acontecer.\n"
#~ "Micróbios sésseis ficarão parados e esperarão que o ambiente mude antes de agir."

#, fuzzy
#~ msgid "PLANET_CUSTOMIZER"
#~ msgstr "No Cursor:"

#, fuzzy
#~ msgid "REGENERATE_BUTTON"
#~ msgstr "Axónio"

#, fuzzy
#~ msgid "WORLD_SEA_LEVEL"
#~ msgstr "{0}-{1}m abaixo do nível do mar"

#, fuzzy
#~ msgid "WORLD_SEA_LEVEL_DEEP"
#~ msgstr "{0}-{1}m abaixo do nível do mar"

#, fuzzy
#~ msgid "WORLD_SEA_LEVEL_EXPLANATION"
#~ msgstr ""
#~ "Os micróbios focados irão procurar por pedaços ou presas em distâncias maiores\n"
#~ "e podem ser mais ambicioso em relação aos pedaços.\n"
#~ "Micróbios reativos mudarão para novos alvos depois de algum tempo."

#, fuzzy
#~ msgid "WORLD_SEA_LEVEL_MODERATE"
#~ msgstr "Movimento Base"

#, fuzzy
#~ msgid "WORLD_TEMPERATURE"
#~ msgstr "Temperatura"

#, fuzzy
#~ msgid "WORLD_TEMPERATURE_COLD"
#~ msgstr "Temp."

#, fuzzy
#~ msgid "WORLD_TEMPERATURE_EXPLANATION"
#~ msgstr ""
#~ "Os micróbios focados irão procurar por pedaços ou presas em distâncias maiores\n"
#~ "e podem ser mais ambicioso em relação aos pedaços.\n"
#~ "Micróbios reativos mudarão para novos alvos depois de algum tempo."

#, fuzzy
#~ msgid "WORLD_TEMPERATURE_TEMPERATE"
#~ msgstr "Temp."

#, fuzzy
#~ msgid "WORLD_TEMPERATURE_WARM"
#~ msgstr "Temp."

#~ msgid "PASSIVE_REPRODUCTION_PROGRESS_EXPLANATION"
#~ msgstr "(obter passivamente compostos de reprodução do ambiente sem ter de fazer nada)"

#~ msgid "TO_BE_IMPLEMENTED"
#~ msgstr "A ser implementado."

#, fuzzy
#~ msgid "MICROBE_STAGE_DAY_NIGHT_TEXT"
#~ msgstr ""
#~ "Fica atento à barra de saúde próximo da barra de ATP (canto inferior direito).\n"
#~ "A tua célula morre quando não tens mais saúde.\n"
#~ "Tu regeneras saúde enquanto tiveres ATP.\n"
#~ "Certifica-te de que consegues glicose suficiente para produzires ATP."

#, fuzzy
#~ msgid "GLOBAL_GLACIATION_EVENT_LOG"
#~ msgstr "População:"

#~ msgid "IRON_CHEMOLITHOAUTOTROPHY"
#~ msgstr "Quimiolitoautotrofia Férrica"

#~ msgid "PASSIVE_REPRODUCTION_PROGRESS"
#~ msgstr "Obter passivamente progresso de reprodução"

#~ msgid "THANKS_FOR_BUYING_THRIVE"
#~ msgstr ""
#~ "Obrigado por apoiares o desenvolvimento do Thrive através da compra desta cópia!\n"
#~ "\n"
#~ "Se não compraste o jogo, podes comprar a tua cópia [color=#3796e1][url={0}]from here[/url][/color] or check out our [color=#3796e1][url=https://revolutionarygamesstudio.com/releases/]website[/url][/color].\n"
#~ "\n"
#~ "Se quiseres aceder ao Thrive Launcher antes de executar o jogo, podes usar o botão no menu principal para sair para a aplicação e aí desativar o modo integrado no menu das opções."

#, fuzzy
#~ msgid "WIKI_RADIOSYNTHESIS"
#~ msgstr "Termossíntese"

#~ msgid "EASTEREGG_MESSAGE_19"
#~ msgstr "Curiosidade, O Didinium é um ciliado que caça paramécias."

#~ msgid "EASTEREGG_MESSAGE_20"
#~ msgstr "Curiosidade, a Amoeba caça e captura as suas presas com \"pernas\" de citoplasma, denominadas pseudópodes. No futuro, quereremos implementá-los no jogo."

#~ msgid "EASTEREGG_MESSAGE_21"
#~ msgstr "Eis uma dica, toma cuidado com células maiores e bactérias grandes, não é divertido ser se digerido, e elas comer-te-ão."

#~ msgid "EASTEREGG_MESSAGE_22"
#~ msgstr "A líder da equipa de som do jogo desenvolveu vários temas que ainda não foram adicionadas ao jogo. Podes ouvi-los, ou assistir às streams nas quais são compostas no seu canal do YouTube, Oliver Lugg."

#~ msgid "EASTEREGG_MESSAGE_23"
#~ msgstr "Eis uma dica, se a tua célula é composta por 150 hexágonos, podes engolfar grandes pedaços de ferro."

#~ msgid "EASTEREGG_MESSAGE_24"
#~ msgstr "Thrive foi desenvolvido com o intuito de simular um planeta alienígena, de modo que faz sentido que a maioria das criaturas que encontras estejam relacionadas com uma ou duas outras espécies devido à ocorrência de processos evolutivos em teu redor, vê se os consegues identificar!"

#~ msgid "EASTEREGG_MESSAGE_25"
#~ msgstr "Curiosidade, a equipa por detrás do jogo faz podcasts de vez em quando, devias inspecioná-los!"

#~ msgid "EASTEREGG_MESSAGE_26"
#~ msgstr "Curiosidade, Thrive é desenvolvido com o motor de código aberto Godot!"

#~ msgid "EASTEREGG_MESSAGE_27"
#~ msgstr "Curiosidade, Um dos nossos primeiros protótipos jogáveis foi desenvolvido pelo nosso incrível programador, untrustedlife!"

#~ msgid "MICROBE_EDITOR_HELP_MESSAGE_1"
#~ msgstr ""
#~ "Estruturas Procariotas\n"
#~ "\n"
#~ "Metabolossomas: Produz [thrive:compound type=\"atp\"][/thrive:compound] a partir de [thrive:compound type=\"glucose\"][/thrive:compound]\n"
#~ "\n"
#~ "Proteínas Quimiossintetizantes: Produz metade da quantidade de [thrive:compound type=\"glucose\"][/thrive:compound] a partir de [thrive:compound type=\"hydrogensulfide\"][/thrive:compound] que um quimioplasto produziria, mas também realiza glicólise, ocupa 1 Hexágono\n"
#~ "\n"
#~ "Tilacoides: Produz 1/3 da quantidade de [thrive:compound type=\"glucose\"][/thrive:compound] que um cloroplasto normal produziria, mas também realiza glicólise, ocupa 1 Hexágono\n"
#~ "\n"
#~ "Rusticianina: Converte [thrive:compound type=\"iron\"][/thrive:compound] em [thrive:compound type=\"atp\"][/thrive:compound]\n"
#~ "\n"
#~ "Nitrogenase: Converte nitrogénio atmosférico e [thrive:compound type=\"atp\"][/thrive:compound] em [thrive:compound type=\"ammonia\"][/thrive:compound] anaerobicamente\n"
#~ "\n"
#~ "Citoplasma: Tem capacidade de armazenamento e realiza glicólise (Produz pequenas quatidades de [thrive:compound type=\"atp\"][/thrive:compound])"

#~ msgid "MICROBE_EDITOR_HELP_MESSAGE_14"
#~ msgstr "Quando o engolfo terminar, quaisquer objetos presos no engolfo serão mantidos dentro da membrana para serem digeridos. Objetos indigestos serão sempre expulsos, portanto, certifica-te de teres as mutações necessárias que permitam processá-los primeiro. As enzimas ajudam na digestão e são fornecidas pelo lisossomo; evolui esta organela para tornar a digestão muito mais eficiente."

#~ msgid "MICROBE_EDITOR_HELP_MESSAGE_2"
#~ msgstr ""
#~ "Organelos Externos\n"
#~ "\n"
#~ "Flagelo: Move a tua célula mais rapidamente ao consumir [thrive:compound type=\"atp\"][/thrive:compound]\n"
#~ "\n"
#~ "Pilo: Pode ser usado para apunhalar outras células\n"
#~ "\n"
#~ "Quimiorreceptor : Permite detectar compostos de mais longe"

#~ msgid "MICROBE_EDITOR_HELP_MESSAGE_3"
#~ msgstr ""
#~ "Organelos Limitados por Membrana\n"
#~ "\n"
#~ "Núcleo: Ocupa 11 hexágonos e permite a evolução de organelos limitados por membrana. Também duplica o tamanho da tua célula (apenas pode ser evoluído uma única vez)\n"
#~ "\n"
#~ "Agente de Adesão: Permite a ligação com outras células\n"
#~ "\n"
#~ "Mitocôndria: Produz [thrive:compound type=\"atp\"][/thrive:compound] a partir de [thrive:compound type=\"glucose\"][/thrive:compound] e O2 atmosférico. Bastante mais eficiente que o citoplasma\n"
#~ "\n"
#~ "Cloroplasto: Produz [thrive:compound type=\"glucose\"][/thrive:compound] a partir de luz solar e CO2 atmosférico\n"
#~ "\n"
#~ "Quimioplasto: Produz [thrive:compound type=\"glucose\"][/thrive:compound] a partir de [thrive:compound type=\"hydrogensulfide\"][/thrive:compound]\n"
#~ "\n"
#~ "Plastídeo Fixador de Nitrogénio: Produz [thrive:compound type=\"ammonia\"][/thrive:compound] a partir de [thrive:compound type=\"atp\"][/thrive:compound], Nitrogénio e Oxigénio atmosférico\n"
#~ "\n"
#~ "Vacúolo: Armazena 15 compostos coletados\n"
#~ "\n"
#~ "Vacúolo de Toxinas: Produz toxinas (denominadas [thrive:compound type=\"oxytoxy\"][/thrive:compound]) e permite que as libertes causando dano com base na quantidade de OxiToxi disponível"

#~ msgid "MICROBE_EDITOR_HELP_MESSAGE_4"
#~ msgstr "A cada geração, tens 100 pontos de mutação (PM) para gastar, e cada mudança (ou mutação) custará uma certa quantia desses pontos. Adicionar e remover organelos custa PM. Porém, remover organelos que foram inseridos na sessão de mutação atual reembolsa os PM dos mesmos. Tu podes mover ou remover completamente um organelo ao clicar no mesmo com o botão direito do rato e ao selecionar a ação apropriada do menu pop-up. Também é possível rodar organelos enquanto os colocas com [thrive:input]e_rotate_left[/thrive:input] e [thrive:input]e_rotate_right[/thrive:input]."

#~ msgid "MICROBE_EDITOR_HELP_MESSAGE_5"
#~ msgstr "Cada vez que te reproduzires, entrarás no Editor de Microrganismos, onde poderás fazer alterações à tua espécie (ao adicionar, mover, ou remover organelos) de forma a aumentar o sucesso da tua espécie. Cada visita ao editor na Fase Microbial representa [thrive:constant]EDITOR_TIME_JUMP_MILLION_YEARS[/thrive:constant] milhões de anos de evolução."

#~ msgid "MICROBE_STAGE_HELP_MESSAGE_1"
#~ msgstr "[thrive:input]g_move_forward[/thrive:input],[thrive:input]g_move_left[/thrive:input],[thrive:input]g_move_backwards[/thrive:input],[thrive:input]g_move_right[/thrive:input] e o rato para te moveres. [thrive:input]g_fire_toxin[/thrive:input] para disparar [thrive:compound type=\"oxytoxy\"][/thrive:compound] se tiveres um vacúolo de toxinas. [thrive:input]g_toggle_engulf[/thrive:input] para ativar o modo de engolfar. Podes aumentar e diminuir o zoom com a roda do rato."

#~ msgid "MICROBE_STAGE_HELP_MESSAGE_10"
#~ msgstr "Para te reproduzires necessitas de dividir cada um dos teus organelos em dois. Os organelos necessitam de [thrive:compound type=\"ammonia\"][/thrive:compound], [thrive:compound type=\"phosphates\"][/thrive:compound] e tempo para se dividirem."

#~ msgid "MICROBE_STAGE_HELP_MESSAGE_11"
#~ msgstr "Mas se sobreviveres vinte gerações com 300 de população, considera-se que ganhaste o jogo. Depois de ganhares recebes um pop-up e podes continuar a jogar como desejares."

#~ msgid "MICROBE_STAGE_HELP_MESSAGE_12"
#~ msgstr "Se cauteloso porque a tua concorrência está a evoluir a teu lado. Cada vez que entrares no editor, eles também evoluem."

#~ msgid "MICROBE_STAGE_HELP_MESSAGE_13"
#~ msgstr "Ao te conectares com outras células podes formar uma colónia de células, onde as células partilham os compostos que absorvem e produzem entre si. De modo a te poderes conectar com outra célula, necessitas de possuir o organelo \"agentes de adesão\" e de te aproximar da mesma após entrares no modo de adesão. Apenas te podes conectar com células da tua própria espécie. Enquanto permaneceres numa colónia, não serás capaz de dividir a tua célula e entrar no editor (por agora). Para entrar no editor, primeiro deixa a colónia assim que tenhas recolhido compostos suficientes, e depois entra no mesmo. Grandes colónias de células são precursoras da multicelularidade (ainda ausente no jogo)."

#, fuzzy
#~ msgid "MICROBE_STAGE_HELP_MESSAGE_15"
#~ msgstr "[thrive:input]g_move_forward[/thrive:input],[thrive:input]g_move_left[/thrive:input],[thrive:input]g_move_backwards[/thrive:input],[thrive:input]g_move_right[/thrive:input] e o rato para te moveres. [thrive:input]g_fire_toxin[/thrive:input] para disparar [thrive:compound type=\"oxytoxy\"][/thrive:compound] se tiveres um vacúolo de toxinas. [thrive:input]g_toggle_engulf[/thrive:input] para ativar o modo de engolfar. Podes aumentar e diminuir o zoom com a roda do rato."

#, fuzzy
#~ msgid "MICROBE_STAGE_HELP_MESSAGE_16"
#~ msgstr "[thrive:input]g_move_forward[/thrive:input],[thrive:input]g_move_left[/thrive:input],[thrive:input]g_move_backwards[/thrive:input],[thrive:input]g_move_right[/thrive:input] e o rato para te moveres. [thrive:input]g_fire_toxin[/thrive:input] para disparar [thrive:compound type=\"oxytoxy\"][/thrive:compound] se tiveres um vacúolo de toxinas. [thrive:input]g_toggle_engulf[/thrive:input] para ativar o modo de engolfar. Podes aumentar e diminuir o zoom com a roda do rato."

#~ msgid "MICROBE_STAGE_HELP_MESSAGE_2"
#~ msgstr "A tua célula usa [thrive:compound type=\"atp\"][/thrive:compound] como fonte de energia, se este se esgotar morrerás."

#~ msgid "MICROBE_STAGE_HELP_MESSAGE_3"
#~ msgstr "Para desbloqueares o editor e te reproduzires necessitas de te manter vivo o tempo suficiente. Recolhendo [thrive:compound type=\"ammonia\"][/thrive:compound] (Nuvem laranja) e [thrive:compound type=\"phosphates\"][/thrive:compound] (Nuvem Púrpura) podes acelerar o processo."

#~ msgid "MICROBE_STAGE_HELP_MESSAGE_4"
#~ msgstr "Também podes engolfar células, bactérias, pedaços de ferro e pedaços de células menores do que tu pressionando [thrive:input]g_toggle_engulf[/thrive:input]. Isto custará [thrive:compound type=\"atp\"][/thrive:compound] adicional e abrandar-te-á. Não te esqueças de pressionar [thrive:input]g_toggle_engulf[/thrive:input] uma segunda vez para parar de engolfar."

#~ msgid "MICROBE_STAGE_HELP_MESSAGE_5"
#~ msgstr "Osmorregulação custa [thrive:compound type=\"atp\"][/thrive:compound], o que significa que quanto maior for a tua célula, mais Mitocôndrias, Metabolossomas ou Rusticianina (ou citoplasma, o qual realiza a Glicólise) necessitas para evitar perder [thrive:compound type=\"atp\"][/thrive:compound] quando te encontrares parado."

#~ msgid "MICROBE_STAGE_HELP_MESSAGE_6"
#~ msgstr "Há muitos Organelos no editor para tu evoluires, permitindo uma vasta gama de diferentes estilos de jogo."

#~ msgid "MICROBE_STAGE_HELP_MESSAGE_7"
#~ msgstr "Por agora, se a tua população cair para zero extingues-te."

#~ msgid "MICROBE_STAGE_HELP_MESSAGE_8"
#~ msgstr ""
#~ "As várias nuvens de compostos são:\n"
#~ "\n"
#~ "Branco – [thrive:compound type=\"glucose\"][/thrive:compound]\n"
#~ "Amarelo – [thrive:compound type=\"hydrogensulfide\"][/thrive:compound]\n"
#~ "Laranja – [thrive:compound type=\"ammonia\"][/thrive:compound]\n"
#~ "Roxo – [thrive:compound type=\"phosphates\"][/thrive:compound]\n"
#~ "Castanho Ferrugem – [thrive:compound type=\"iron\"][/thrive:compound]\n"
#~ "\n"
#~ "[thrive:compound type=\"glucose\"][/thrive:compound] produz [thrive:compound type=\"atp\"][/thrive:compound]."

#~ msgid "MICROBE_STAGE_HELP_MESSAGE_9"
#~ msgstr "[thrive:compound type=\"hydrogensulfide\"][/thrive:compound] pode ser convertido em [thrive:compound type=\"glucose\"][/thrive:compound] através de quimioplastos e proteínas quimiossintetizantes. [thrive:compound type=\"iron\"][/thrive:compound] pode ser convertido em [thrive:compound type=\"atp\"][/thrive:compound] via rusticianina."

#, fuzzy
#~ msgid "WIKI_MACROSCOPIC_STAGE"
#~ msgstr "Fase Microbial"

#~ msgid "EARLY_MULTICELLULAR"
#~ msgstr "Multicelular"

#, fuzzy
#~ msgid "LOADING_EARLY_MULTICELLULAR_EDITOR"
#~ msgstr "A carregar o Editor de Micróbio"

#, fuzzy
#~ msgid "ERUPTION_IN"
#~ msgstr "reproduzido"

#~ msgid "THE_AMOUNT_OF_GLUCOSE_HAS_BEEN_REDUCED"
#~ msgstr "A quantidade de glicose foi reduzida para {0} da quantidade anterior."

#, fuzzy
#~ msgid "OXYTOXISOME_DESC"
#~ msgstr "Um metabolossoma modificado responsável pela produção da forma primitiva do agente tóxico OxiToxi NT."

#~ msgid "THYLAKOID"
#~ msgstr "Tilacoide"

#, fuzzy
#~ msgid "WIKI_CYTOPLASM_GLYCOLYSIS"
#~ msgstr "Glicólise Citoplasmática"

#, fuzzy
#~ msgid "WIKI_AEROBIC_NITROGEN_FIXATION"
#~ msgstr "Fixação Anaeróbica de Nitrogénio"

#, fuzzy
#~ msgid "WIKI_AWAKENING_STAGE"
#~ msgstr "Estágio de Despertar"

#, fuzzy
#~ msgid "WIKI_AWARE_STAGE"
#~ msgstr "Fase Microbial"

#, fuzzy
#~ msgid "WIKI_CHEMOSYNTHESIS"
#~ msgstr "Quimiossíntese"

#, fuzzy
#~ msgid "WIKI_GLYCOLYSIS"
#~ msgstr "Glicólise"

#, fuzzy
#~ msgid "WIKI_INDUSTRIAL_STAGE"
#~ msgstr "Passar para a fase industrial?"

#, fuzzy
#~ msgid "WIKI_IRON_CHEMOLITHOAUTOTROPHY"
#~ msgstr "Quimiolitoautotrofia Férrica"

#, fuzzy
#~ msgid "WIKI_LIPASE"
#~ msgstr "Lipase"

#, fuzzy
#~ msgid "WIKI_MICROBE_EDITOR"
#~ msgstr "Editor de Microrganismos"

#, fuzzy
#~ msgid "WIKI_MUCILAGE_SYNTHESIS"
#~ msgstr "Quimiossíntese"

#, fuzzy
#~ msgid "WIKI_MULTICELLULAR_STAGE"
#~ msgstr "Fase multicelular"

#, fuzzy
#~ msgid "WIKI_NONE"
#~ msgstr "A ser anunciado"

#, fuzzy
#~ msgid "WIKI_OXYTOXY_SYNTHESIS"
#~ msgstr "Síntese de OxiToxi"

#, fuzzy
#~ msgid "WIKI_PHOTOSYNTHESIS"
#~ msgstr "Fotossíntese"

#, fuzzy
#~ msgid "WIKI_RUSTICYANIN"
#~ msgstr "Rusticianina"

#, fuzzy
#~ msgid "WIKI_SOCIETY_STAGE"
#~ msgstr "Fase Microbial"

#, fuzzy
#~ msgid "WIKI_SPACE_STAGE"
#~ msgstr "Fase Espacial"

#, fuzzy
#~ msgid "NO"
#~ msgstr "Nenhum"

#, fuzzy
#~ msgid "YES"
#~ msgstr "anos"

#, fuzzy
#~ msgid "STAGES_BUTTON"
#~ msgstr "Regredir"

#, fuzzy
#~ msgid "EDITING"
#~ msgstr "Quitina"

#~ msgid "ALLOW_SPECIES_TO_NOT_MIGRATE"
#~ msgstr "Permite que espécies não migrem (caso nenhuma migração vantajosa seja encontrada)"

#~ msgid "BIODIVERSITY_ATTEMPT_FILL_CHANCE"
#~ msgstr "Chance em cada região com poucas espécies (baixa biodiversidade) de criar uma nova espécie"

#~ msgid "BIODIVERSITY_FROM_NEIGHBOUR_PATCH_CHANCE"
#~ msgstr "Chance de criar uma nova espécie para aumentar a biodiversidade a partir de uma região próxima"

#~ msgid "LOW_BIODIVERSITY_LIMIT"
#~ msgstr "Considerar que regiões com até este número de espécies têm baixa biodiversidade"

#~ msgid "MAXIMUM_SPECIES_IN_PATCH"
#~ msgstr "Máximo de espécies numa região antes de extinções forçadas"

#~ msgid "NOT_FOUND_CHUNK"
#~ msgstr "Erro: bloco não encontrado"

#~ msgid "BASSBOOST"
#~ msgstr "Bassboost"

#~ msgid "BASSDOWN"
#~ msgstr "Diminuir graves"

#~ msgid "BASSUP"
#~ msgstr "Aumentar graves"

#~ msgid "DIRECTIONL"
#~ msgstr "Esquerda"

#~ msgid "DIRECTIONR"
#~ msgstr "Direita"

#~ msgid "HYPERL"
#~ msgstr "Hyper Esquerdo"

#~ msgid "HYPERR"
#~ msgstr "Hyper Direito"

#~ msgid "SUPERL"
#~ msgstr "Super Esquerdo"

#~ msgid "SUPERR"
#~ msgstr "Super Direito"

#~ msgid "TREBLEDOWN"
#~ msgstr "Diminuir agudos"

#~ msgid "TREBLEUP"
#~ msgstr "Aumentar agudos"

#~ msgid "UNKNOWN_ON_WINDOWS"
#~ msgstr "Desconhecido no Windows"

#~ msgid "GLES2"
#~ msgstr "GLES2"

#, fuzzy
#~ msgid "TARGET_TIME"
#~ msgstr "Tipo:"

#, fuzzy
#~ msgid "ENABLED"
#~ msgstr "Ativar Mods"

#, fuzzy
#~ msgid "PATCH_MAP_TYPE"
#~ msgstr "Mapa de Regiões"

#, fuzzy
#~ msgid "PATCH_MAP_TYPE_EXPLANATION"
#~ msgstr ""
#~ "Micróbios ativos irão correr e cair quando nada de interessante acontecer.\n"
#~ "Micróbios sésseis ficarão parados e esperarão que o ambiente mude antes de agir."

#, fuzzy
#~ msgid "LOOKING_AT"
#~ msgstr "Pressione o botão \"reverter\" no editor para corrigir um erro"

#~ msgid "SPECIES_N_TIMES"
#~ msgstr "{0} (x{1})"

#, fuzzy
#~ msgid "BECOME_AWARE"
#~ msgstr "Bioma: {0}"

#, fuzzy
#~ msgid "CONFIRM_NORMAL"
#~ msgstr "CONFIRMAR"

#~ msgid "STUFF_AT"
#~ msgstr "Coisas em {0:F1}, {1:F1}:"

#, fuzzy
#~ msgid "SPECIES_DETAILS"
#~ msgstr "Lista de Espécies"

#, fuzzy
#~ msgid "CURRENT_GENERATION_COLON"
#~ msgstr "Geração:"

#, fuzzy
#~ msgid "STATISTICS_BUTTON_TOOLTIP"
#~ msgstr "Suicídio"

#, fuzzy
#~ msgid "MACROSCOPIC_PROTOYPE_WARNING"
#~ msgstr ""
#~ "Foi detetado que o jogo guardado selecionado é incompatível com a atual versão do Thrive.\n"
#~ "Não existe nenhum atualizador de jogos guardados para atualizar este jogo guardado.\n"
#~ "Como o Thrive ainda está no início do desenvolvimento, a compatibilidade de jogos guardados não é uma prioridade alta, como tal, não existe um conversor de jogos guardados para todas as versões."

#, fuzzy
#~ msgid "AUTO_GPU_NAME"
#~ msgstr "Username personalizado:"

#~ msgid "NOT_RUNNING_DOT"
#~ msgstr "Não está a decorrer."

#~ msgid "PATCH_PANGONIAN_VENTS"
#~ msgstr "Chaminés Pangonianas"

#~ msgid "PATCH_PANGONIAN_MESOPELAGIC"
#~ msgstr "Mesopelágico Pangoniano"

#~ msgid "PATCH_PANGONIAN_EPIPELAGIC"
#~ msgstr "Epipelágico Pangoniano"

#~ msgid "PATCH_PANGONIAN_TIDEPOOL"
#~ msgstr "Poça de Maré Pangoniana"

#~ msgid "PATHCH_PANGONIAN_ABYSSOPELAGIC"
#~ msgstr "Abissopelágico Pangoniano"

#~ msgid "PATCH_PANGONIAN_COAST"
#~ msgstr "Costa Pangoniana"

#~ msgid "PATCH_PANGONIAN_ESTUARY"
#~ msgstr "Estuário Pangoniano"

#~ msgid "PATCH_CAVE"
#~ msgstr "Caverna"

#~ msgid "PATCH_ICE_SHELF"
#~ msgstr "Plataforma de gelo"

#~ msgid "PATCH_PANGONIAN_SEAFLOOR"
#~ msgstr "Fundo do Oceano Pangoniano"

#~ msgid "LOADING_DOT"
#~ msgstr "A carregar..."

#~ msgid "PREVIOUS"
#~ msgstr "anterior:"

#~ msgid "RUN_RESULT_POP_IN_PATCHES"
#~ msgstr "população nas regiões:"

#~ msgid "SAVING"
#~ msgstr "A gravar..."

#~ msgid "OVERWRITE_EXISTING_SAVE_TITLE"
#~ msgstr "Substituir o jogo guardado existente?"

#~ msgid "SAVING_FAILED"
#~ msgstr "Falha ao gravar! Ocorreu um erro"

#~ msgid "TYPE"
#~ msgstr "Tipo:"

#~ msgid "EDITOR_TUTORIAL_PATCH_TEXT"
#~ msgstr ""
#~ "Este é o mapa de regiões.\n"
#~ "Aqui poderás ver as diferentes regiões em que os micróbios vivem.\n"
#~ "A região em que te encontras está destacada.\n"
#~ "Podes também clicar nas regiões com o rato para as selecionar e ver os detalhes no lado direito.\n"
#~ "\n"
#~ "Caso seleciones uma região próxima à que te encontras atualmente, poderás clicar no botão à direita para te moveres até lá. Isso permite que a tua espécie se espalhe pelas novas regiões.\n"
#~ "\n"
#~ "Seleciona uma região para continuar."

#, fuzzy
#~ msgid "TOTAL_EXTINCTION"
#~ msgstr "extinguiu-se em {0}"

#, fuzzy
#~ msgid "LOCAL_EXTINCTION"
#~ msgstr "O jogador está extinto"

#, fuzzy
#~ msgid "MARINE_SNOW_FOOD_SOURCE"
#~ msgstr "Neve marinha"

#~ msgid "Cancel"
#~ msgstr "Cancelar"

#~ msgid "SAVING_ERROR"
#~ msgstr "Erro ao gravar"

#~ msgid "REMOVE_ORGANELLE"
#~ msgstr "Remover organelo"

#, fuzzy
#~ msgid "TRY_NEW_GAME"
#~ msgstr "Novo Jogo"

#~ msgid "MICROBE_PATCH_LABEL"
#~ msgstr "Região: {0}"

#, fuzzy
#~ msgid "COLOR"
#~ msgstr "Cor"

#, fuzzy
#~ msgid "OXYTOXY"
#~ msgstr "OxiToxi NT"

#, fuzzy
#~ msgid "AT"
#~ msgstr "ATP"

#, fuzzy
#~ msgid "YEN"
#~ msgstr "Oxigénio"

#, fuzzy
#~ msgid "MU"
#~ msgstr "Silenciar"

#~ msgid "WITH_POPULATION"
#~ msgstr "{0} com população: {1}"

#, fuzzy
#~ msgid "TOTAL_TIME_USED_COLON"
#~ msgstr "Anterior:"

#~ msgid "EDITOR_TUTORIAL_CELL_TEXT"
#~ msgstr ""
#~ "Este é o editor de células onde podes adicionar ou remover organelos da espécie gastando pontos de mutação (PM).\n"
#~ "\n"
#~ "Também podes alterar outras propriedades da espécie nos outros separadores do editor de células.\n"
#~ "\n"
#~ "Para continuar, seleciona um organelo no painel à esquerda (o citoplasma é uma boa escolha). Em seguida, clica com o botão esquerdo próximo ao hexágono mostrado no meio da tela para adicionar aquele organelo à tua espécie."<|MERGE_RESOLUTION|>--- conflicted
+++ resolved
@@ -7,11 +7,7 @@
 msgstr ""
 "Project-Id-Version: PROJECT VERSION\n"
 "Report-Msgid-Bugs-To: EMAIL@ADDRESS\n"
-<<<<<<< HEAD
-"POT-Creation-Date: 2025-07-11 18:06+0200\n"
-=======
 "POT-Creation-Date: 2025-06-05 21:10+0100\n"
->>>>>>> c10e08e0
 "PO-Revision-Date: 2025-05-25 15:00+0000\n"
 "Last-Translator: Anonymous <noreply@weblate.org>\n"
 "Language-Team: Portuguese (Portugal) <https://translate.revolutionarygamesstudio.com/projects/thrive/thrive-game/pt_PT/>\n"
@@ -5537,10 +5533,6 @@
 msgid "SILICA_MEMBRANE_DESCRIPTION"
 msgstr "Esta membrana possui uma forte parede de sílica. Ela pode resistir bem a danos gerais e é muito resistente a danos físicos. Também requer menos energia para manter a forma. No entanto, abranda a célula por um grande fator e absorve recursos em uma taxa reduzida."
 
-#, fuzzy
-msgid "SIMULATION_CONFIG"
-msgstr "Osmorregulação"
-
 msgid "SIXTEEN_TIMES"
 msgstr "16x"
 
@@ -6859,9 +6851,6 @@
 msgid "UPSCALE_FSR_22"
 msgstr ""
 
-msgid "UPSCALE_METHOD"
-msgstr ""
-
 msgid "UPSCALE_SHARPENING_FSR"
 msgstr ""
 
@@ -8910,94 +8899,6 @@
 
 msgid "ZOOM_OUT"
 msgstr "Reduzir"
-
-#, fuzzy
-#~ msgid "AUTO_EVO_TOOL_BUTTON"
-#~ msgstr "Auto ({0}x{1})"
-
-#, fuzzy
-#~ msgid "CLIMATE_INSTABILITY_EXPLANATION"
-#~ msgstr ""
-#~ "Micróbios ativos irão correr e cair quando nada de interessante acontecer.\n"
-#~ "Micróbios sésseis ficarão parados e esperarão que o ambiente mude antes de agir."
-
-#, fuzzy
-#~ msgid "CLIMATE_STABILITY_AVERAGE"
-#~ msgstr ""
-#~ "Micróbios ativos irão correr e cair quando nada de interessante acontecer.\n"
-#~ "Micróbios sésseis ficarão parados e esperarão que o ambiente mude antes de agir."
-
-#, fuzzy
-#~ msgid "CLIMATE_STABILITY_STABLE"
-#~ msgstr ""
-#~ "Micróbios ativos irão correr e cair quando nada de interessante acontecer.\n"
-#~ "Micróbios sésseis ficarão parados e esperarão que o ambiente mude antes de agir."
-
-#, fuzzy
-#~ msgid "CLIMATE_STABILITY_UNSTABLE"
-#~ msgstr ""
-#~ "Micróbios ativos irão correr e cair quando nada de interessante acontecer.\n"
-#~ "Micróbios sésseis ficarão parados e esperarão que o ambiente mude antes de agir."
-
-#, fuzzy
-#~ msgid "GENERATE_BUTTON"
-#~ msgstr "Gerações"
-
-#, fuzzy
-#~ msgid "GEOLOGICAL_ACTIVITY_EXPLANATION"
-#~ msgstr ""
-#~ "Micróbios ativos irão correr e cair quando nada de interessante acontecer.\n"
-#~ "Micróbios sésseis ficarão parados e esperarão que o ambiente mude antes de agir."
-
-#, fuzzy
-#~ msgid "PLANET_CUSTOMIZER"
-#~ msgstr "No Cursor:"
-
-#, fuzzy
-#~ msgid "REGENERATE_BUTTON"
-#~ msgstr "Axónio"
-
-#, fuzzy
-#~ msgid "WORLD_SEA_LEVEL"
-#~ msgstr "{0}-{1}m abaixo do nível do mar"
-
-#, fuzzy
-#~ msgid "WORLD_SEA_LEVEL_DEEP"
-#~ msgstr "{0}-{1}m abaixo do nível do mar"
-
-#, fuzzy
-#~ msgid "WORLD_SEA_LEVEL_EXPLANATION"
-#~ msgstr ""
-#~ "Os micróbios focados irão procurar por pedaços ou presas em distâncias maiores\n"
-#~ "e podem ser mais ambicioso em relação aos pedaços.\n"
-#~ "Micróbios reativos mudarão para novos alvos depois de algum tempo."
-
-#, fuzzy
-#~ msgid "WORLD_SEA_LEVEL_MODERATE"
-#~ msgstr "Movimento Base"
-
-#, fuzzy
-#~ msgid "WORLD_TEMPERATURE"
-#~ msgstr "Temperatura"
-
-#, fuzzy
-#~ msgid "WORLD_TEMPERATURE_COLD"
-#~ msgstr "Temp."
-
-#, fuzzy
-#~ msgid "WORLD_TEMPERATURE_EXPLANATION"
-#~ msgstr ""
-#~ "Os micróbios focados irão procurar por pedaços ou presas em distâncias maiores\n"
-#~ "e podem ser mais ambicioso em relação aos pedaços.\n"
-#~ "Micróbios reativos mudarão para novos alvos depois de algum tempo."
-
-#, fuzzy
-#~ msgid "WORLD_TEMPERATURE_TEMPERATE"
-#~ msgstr "Temp."
-
-#, fuzzy
-#~ msgid "WORLD_TEMPERATURE_WARM"
-#~ msgstr "Temp."
 
 #~ msgid "PASSIVE_REPRODUCTION_PROGRESS_EXPLANATION"
 #~ msgstr "(obter passivamente compostos de reprodução do ambiente sem ter de fazer nada)"
