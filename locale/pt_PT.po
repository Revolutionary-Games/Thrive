# Translations template for PROJECT.
# Copyright (C) 2020 ORGANIZATION
# This file is distributed under the same license as the PROJECT project.
# FIRST AUTHOR <EMAIL@ADDRESS>, 2020.
#
msgid ""
msgstr ""
"Project-Id-Version: PROJECT VERSION\n"
"Report-Msgid-Bugs-To: EMAIL@ADDRESS\n"
<<<<<<< HEAD
"POT-Creation-Date: 2021-12-07 18:51+0100\n"
=======
"POT-Creation-Date: 2021-12-10 12:25+0200\n"
>>>>>>> 77d0918c
"PO-Revision-Date: 2021-11-12 08:17+0000\n"
"Last-Translator: Dr. A. S. <Dr.A.S.Tuga@gmail.com>\n"
"Language-Team: Portuguese (Portugal) <https://translate."
"revolutionarygamesstudio.com/projects/thrive/thrive-game/pt_PT/>\n"
"Language: pt_PT\n"
"MIME-Version: 1.0\n"
"Content-Type: text/plain; charset=UTF-8\n"
"Content-Transfer-Encoding: 8bit\n"
"Plural-Forms: nplurals=2; plural=n > 1;\n"
"X-Generator: Weblate 4.8.1\n"
"Generated-By: Babel 2.8.0\n"

#: ../simulation_parameters/common/help_texts.json:6
#: ../simulation_parameters/common/help_texts.json:85
msgid "MICROBE_STAGE_HELP_MESSAGE_1"
msgstr ""
"[thrive:input]g_move_forward[/thrive:input],[thrive:input]g_move_left[/"
"thrive:input],[thrive:input]g_move_backwards[/thrive:input],[thrive:"
"input]g_move_right[/thrive:input] e o rato para te moveres. [thrive:"
"input]g_fire_toxin[/thrive:input] para disparar [thrive:compound type="
"\"oxytoxy\"][/thrive:compound] se tiveres um vacúolo de toxinas. [thrive:"
"input]g_toggle_engulf[/thrive:input] para ativar o modo de engolfar."

#: ../simulation_parameters/common/help_texts.json:10
#: ../simulation_parameters/common/help_texts.json:88
msgid "MICROBE_STAGE_HELP_MESSAGE_2"
msgstr ""
"A tua célula usa [thrive:compound type=\"atp\"][/thrive:compound] como "
"fonte de energia, se este se esgotar morrerás."

#: ../simulation_parameters/common/help_texts.json:14
#: ../simulation_parameters/common/help_texts.json:91
msgid "MICROBE_STAGE_HELP_MESSAGE_3"
msgstr ""
"Para desbloqueares o editor e te reproduzires necessitas de recolher "
"[thrive:compound type=\"ammonia\"][/thrive:compound] (Nuvem Laranja) e "
"[thrive:compound type=\"phosphates\"][/thrive:compound] (Nuvem Púrpura)."

#: ../simulation_parameters/common/help_texts.json:18
#: ../simulation_parameters/common/help_texts.json:94
msgid "MICROBE_STAGE_HELP_MESSAGE_4"
msgstr ""
"Também podes engolfar células, bactérias, pedaços de ferro e pedaços de "
"células menores do que tu pressionando [thrive:input]g_toggle_engulf[/"
"thrive:input]. Isto custará [thrive:compound type=\"atp\"][/thrive:"
"compound] adicional e abrandar-te-á. Não te esqueças de pressionar [thrive:"
"input]g_toggle_engulf[/thrive:input] uma segunda vez para parar de "
"engolfar."

#: ../simulation_parameters/common/help_texts.json:22
#: ../simulation_parameters/common/help_texts.json:97
msgid "MICROBE_STAGE_HELP_MESSAGE_5"
msgstr ""
"Osmorregulação custa [thrive:compound type=\"atp\"][/thrive:compound], o "
"que significa que quanto maior for a tua célula, mais Mitocôndrias, "
"Metabolossomas ou Rusticianina (ou citoplasma, o qual realiza a Glicólise) "
"necessitas para evitar perder [thrive:compound type=\"atp\"][/thrive:"
"compound] quando te encontrares parado."

#: ../simulation_parameters/common/help_texts.json:26
#: ../simulation_parameters/common/help_texts.json:100
msgid "MICROBE_STAGE_HELP_MESSAGE_6"
msgstr ""
"Há muitos Organelos no editor para tu evoluires, permitindo uma vasta gama "
"de diferentes estilos de jogo."

#: ../simulation_parameters/common/help_texts.json:30
msgid "MICROBE_STAGE_HELP_MESSAGE_8"
msgstr ""
"As várias nuvens de compostos são:\n"
"\n"
"Branco – [thrive:compound type=\"glucose\"][/thrive:compound]\n"
"Amarelo – [thrive:compound type=\"hydrogensulfide\"][/thrive:compound]\n"
"Laranja – [thrive:compound type=\"ammonia\"][/thrive:compound]\n"
"Roxo – [thrive:compound type=\"phosphates\"][/thrive:compound]\n"
"Castanho Ferrugem – [thrive:compound type=\"iron\"][/thrive:compound]\n"
"\n"
"[thrive:compound type=\"glucose\"][/thrive:compound] produz [thrive:"
"compound type=\"atp\"][/thrive:compound]."

#: ../simulation_parameters/common/help_texts.json:34
#: ../simulation_parameters/common/help_texts.json:106
msgid "MICROBE_STAGE_HELP_MESSAGE_9"
msgstr ""
"[thrive:compound type=\"hydrogensulfide\"][/thrive:compound] pode ser "
"convertido em [thrive:compound type=\"glucose\"][/thrive:compound] através "
"de quimioplastos e proteínas quimiossintetizantes. [thrive:compound type="
"\"iron\"][/thrive:compound] pode ser convertido em [thrive:compound type="
"\"atp\"][/thrive:compound] via rusticianina."

#: ../simulation_parameters/common/help_texts.json:38
#: ../simulation_parameters/common/help_texts.json:109
msgid "MICROBE_STAGE_HELP_MESSAGE_10"
msgstr ""
"Para te reproduzires necessitas de dividir cada um dos teus organelos em "
"dois. Os organelos necessitam de amoníaco e fosfato para se dividirem."

#: ../simulation_parameters/common/help_texts.json:42
#: ../simulation_parameters/common/help_texts.json:103
msgid "MICROBE_STAGE_HELP_MESSAGE_7"
msgstr "Por agora, se a tua população cair para zero extingues-te."

#: ../simulation_parameters/common/help_texts.json:46
msgid "MICROBE_STAGE_HELP_MESSAGE_11"
msgstr ""
"Mas se sobreviveres vinte gerações com 300 de população, considera-se que "
"ganhaste o jogo. Depois de ganhares recebes um pop-up e podes continuar a "
"jogar como desejares."

#: ../simulation_parameters/common/help_texts.json:50
#: ../simulation_parameters/common/help_texts.json:112
msgid "MICROBE_STAGE_HELP_MESSAGE_12"
msgstr ""
"Se cauteloso porque a tua concorrência está a evoluir a teu lado. Cada vez "
"que entrares no editor, eles também evoluem."

#: ../simulation_parameters/common/help_texts.json:54
msgid "MICROBE_STAGE_HELP_MESSAGE_13"
msgstr ""
"Ao te conectares com outras células podes formar uma colónia de células, "
"onde as células partilham os compostos que absorvem e produzem entre si. "
"De modo a te poderes conectar com outra célula, necessitas de possuir o "
"organelo \"agentes de adesão\" e de te aproximar da mesma após entrares no "
"modo de adesão. Apenas te podes conectar com células da tua própria "
"espécie. Enquanto permaneceres numa colónia, não serás capaz de dividir a "
"tua célula e entrar no editor (por agora). Para entrar no editor, primeiro "
"deixa a colónia assim que tenhas recolhido compostos suficientes, e depois "
"entra no mesmo. Grandes colónias de células são precursoras da "
"multicelularidade (ainda ausente no jogo)."

#: ../simulation_parameters/common/help_texts.json:62
msgid "MICROBE_EDITOR_HELP_MESSAGE_1"
msgstr ""
"Estruturas Procariotas\n"
"\n"
"Metabolossomas: Produz [thrive:compound type=\"atp\"][/thrive:compound] a "
"partir de [thrive:compound type=\"glucose\"][/thrive:compound]\n"
"\n"
"Proteínas Quimiossintetizantes: Produz metade da quantidade de [thrive:"
"compound type=\"glucose\"][/thrive:compound] a partir de [thrive:compound "
"type=\"hydrogensulfide\"][/thrive:compound] que um quimioplasto "
"produziria, mas também realiza glicólise, ocupa 1 Hexágono\n"
"\n"
"Tilacoides: Produz 1/3 da quantidade de [thrive:compound type=\"glucose\"]"
"[/thrive:compound] que um cloroplasto normal produziria, mas também "
"realiza glicólise, ocupa 1 Hexágono\n"
"\n"
"Rusticianina: Converte [thrive:compound type=\"iron\"][/thrive:compound] "
"em [thrive:compound type=\"atp\"][/thrive:compound]\n"
"\n"
"Nitrogenase: Converte nitrogénio atmosférico e [thrive:compound type=\"atp"
"\"][/thrive:compound] em [thrive:compound type=\"ammonia\"][/thrive:"
"compound] anaerobicamente\n"
"\n"
"Citoplasma: Tem capacidade de armazenamento e realiza glicólise (Produz "
"pequenas quatidades de [thrive:compound type=\"atp\"][/thrive:compound])"

#: ../simulation_parameters/common/help_texts.json:66
msgid "MICROBE_EDITOR_HELP_MESSAGE_2"
msgstr ""
"Organelos Externos\n"
"\n"
"Flagelo: Move a tua célula mais rapidamente ao consumir [thrive:compound "
"type=\"atp\"][/thrive:compound]\n"
"\n"
"Pilo: Pode ser usado para apunhalar outras células"

#: ../simulation_parameters/common/help_texts.json:70
msgid "MICROBE_EDITOR_HELP_MESSAGE_3"
msgstr ""
"Organelos Limitados por Membrana\n"
"\n"
"Núcleo: Ocupa 11 hexágonos e permite a evolução de organelos limitados por "
"membrana. Também duplica o tamanho da tua célula (apenas pode ser evoluído "
"uma única vez)\n"
"\n"
"Agente de Adesão: Permite a ligação com outras células\n"
"\n"
"Mitocôndria: Produz [thrive:compound type=\"atp\"][/thrive:compound] a "
"partir de [thrive:compound type=\"glucose\"][/thrive:compound] e O2 "
"atmosférico. Bastante mais eficiente que o citoplasma\n"
"\n"
"Cloroplasto: Produz [thrive:compound type=\"glucose\"][/thrive:compound] a "
"partir de luz solar e CO2 atmosférico\n"
"\n"
"Quimioplasto: Produz [thrive:compound type=\"glucose\"][/thrive:compound] "
"a partir de [thrive:compound type=\"hydrogensulfide\"][/thrive:compound]\n"
"\n"
"Plastídeo Fixador de Nitrogénio: Produz [thrive:compound type=\"ammonia\"]"
"[/thrive:compound] a partir de [thrive:compound type=\"atp\"][/thrive:"
"compound], Nitrogénio e Oxigénio atmosférico\n"
"\n"
"Vacúolo: Armazena 15 compostos coletados\n"
"\n"
"Vacúolo de Toxinas: Produz toxinas (denominadas [thrive:compound type="
"\"oxytoxy\"][/thrive:compound])"

#: ../simulation_parameters/common/help_texts.json:74
msgid "MICROBE_EDITOR_HELP_MESSAGE_4"
msgstr ""
"A cada geração, tens 100 pontos de mutação (PM) para gastar, e cada "
"mudança (ou mutação) custará uma certa quantia desses pontos. Adicionar e "
"remover organelos custa PM. Porém, remover organelos que foram inseridos "
"na sessão de mutação atual reembolsa os PM dos mesmos. Tu podes mover ou "
"remover completamente um organelo ao clicar no mesmo com o botão direito "
"do rato e ao selecionar a ação apropriada do menu pop-up. Também é "
"possível rodar organelos enquanto os colocas com [thrive:"
"input]e_rotate_left[/thrive:input] e [thrive:input]e_rotate_right[/thrive:"
"input]."

#: ../simulation_parameters/common/help_texts.json:78
msgid "MICROBE_EDITOR_HELP_MESSAGE_5"
msgstr ""
"Cada vez que te reproduzires, entrarás no Editor de Microrganismos, onde "
"poderás fazer alterações à tua espécie (ao adicionar, mover, ou remover "
"organelos) de forma a aumentar o sucesso da tua espécie. Cada visita ao "
"editor na Fase Microbial representa [thrive:"
"constant]EDITOR_TIME_JUMP_MILLION_YEARS[/thrive:constant] milhões de anos "
"de evolução."

#: ../simulation_parameters/common/help_texts.json:119
msgid "LOADING_TIP"
msgstr "Pressione o botão \"reverter\" no editor para corrigir um erro"

#: ../simulation_parameters/common/help_texts.json:126
msgid "EASTEREGG_MESSAGE_1"
msgstr ""
"Curiosidade: o Didinium e o Paramecium são um exemplo clássico de uma "
"relação predador-presa estudada há décadas. Serás o Didinium ou o "
"Paramecium? Predador ou Presa?"

#: ../simulation_parameters/common/help_texts.json:129
msgid "EASTEREGG_MESSAGE_2"
msgstr ""
"Eis uma dica, toxinas podem ser utilizadas para rebater outras toxinas se "
"fores suficientemente rápido."

#: ../simulation_parameters/common/help_texts.json:132
msgid "EASTEREGG_MESSAGE_3"
msgstr ""
"Eis uma dica, Osmoregulação custa 1 ATP por segundo por hexágono que a tua "
"célula apresenta, cada hexágono vazio de citoplasma também gera 5 ATP por "
"segundo , o que significa que se estiveres a perder ATP devido à "
"osmoregulação basta adicionares alguns hexágonos de citoplasma vazios ou "
"remover alguns organelos."

#: ../simulation_parameters/common/help_texts.json:135
msgid "EASTEREGG_MESSAGE_4"
msgstr ""
"Curiosidade, na vida real os procariotas possuem algo chamado "
"Biocompartimentos, que atuam como organelos, sendo até chamados organelos "
"poliédricos."

#: ../simulation_parameters/common/help_texts.json:138
msgid "EASTEREGG_MESSAGE_5"
msgstr ""
"Curiosidade, o metabolossoma é o que é chamado de um organelo poliédrico."

#: ../simulation_parameters/common/help_texts.json:141
msgid "EASTEREGG_MESSAGE_6"
msgstr "Eis uma dica, por vezes é melhor apenas fugir de outras células."

#: ../simulation_parameters/common/help_texts.json:144
msgid "EASTEREGG_MESSAGE_7"
msgstr ""
"Eis uma dica, se uma célula tiver cerca de metade do teu tamanho podes "
"engolfá-la."

#: ../simulation_parameters/common/help_texts.json:147
msgid "EASTEREGG_MESSAGE_8"
msgstr ""
"Eis uma dica, as bactérias podem ser mais fortes do que aparentam. Podem "
"parecer pequenas, mas algumas delas são capazes de te penetrar e matar "
"desta forma!"

#: ../simulation_parameters/common/help_texts.json:150
msgid "EASTEREGG_MESSAGE_9"
msgstr ""
"Eis uma dica, tu podes caçar outras espécies até à extinção se não fores "
"suficientemente cuidadoso. Outras espécies também o podem fazer."

#: ../simulation_parameters/common/help_texts.json:153
msgid "EASTEREGG_MESSAGE_10"
msgstr "COISAS ONDULANTES!!"

#: ../simulation_parameters/common/help_texts.json:156
msgid "EASTEREGG_MESSAGE_11"
msgstr "Não, não podes derreter metal em fontes hidrotermais."

#: ../simulation_parameters/common/help_texts.json:159
msgid "EASTEREGG_MESSAGE_12"
msgstr "Essas células azuis, no entanto."

#: ../simulation_parameters/common/help_texts.json:162
msgid "EASTEREGG_MESSAGE_13"
msgstr ""
"Eis uma dica, os biomas são mais que fundos diferentes, os compostos em "
"diferentes biomas podem aparecer em diferentes proporções."

#: ../simulation_parameters/common/help_texts.json:165
msgid "EASTEREGG_MESSAGE_14"
msgstr ""
"Eis uma dica, quanto mais flagelas possuis mais rapidamente te deslocas, "
"vroom vroom, mas também custa mais ATP"

#: ../simulation_parameters/common/help_texts.json:168
msgid "EASTEREGG_MESSAGE_15"
msgstr "Eis uma dica, tu podes engolfar pedaços, de ferro ou outros."

#: ../simulation_parameters/common/help_texts.json:171
msgid "EASTEREGG_MESSAGE_16"
msgstr ""
"Eis uma dica, prepara-te antes de adicionares um núcleo. Essas coisas são "
"caras! Em manutenção e no custo inicial."

#: ../simulation_parameters/common/help_texts.json:174
msgid "EASTEREGG_MESSAGE_17"
msgstr ""
"Curiosidade, Sabias que existem mais de 8000 espécies de ciliados no "
"planeta Terra?"

#: ../simulation_parameters/common/help_texts.json:177
msgid "EASTEREGG_MESSAGE_18"
msgstr ""
"Curiosidade, O Stentor é um ciliado capaz de se esticar e capturar presas "
"na sua boca semelhante a um trompete, a qual as arrasta ao gerar uma "
"corrente de água com cílios."

#: ../simulation_parameters/common/help_texts.json:180
msgid "EASTEREGG_MESSAGE_19"
msgstr "Curiosidade, O Didinium é um ciliado que caça paramécias."

#: ../simulation_parameters/common/help_texts.json:183
msgid "EASTEREGG_MESSAGE_20"
msgstr ""
"Curiosidade, a Amoeba caça e captura as suas presas com \"pernas\" de "
"citoplasma, denominadas pseudópodes. No futuro, quereremos implementá-los "
"no jogo."

#: ../simulation_parameters/common/help_texts.json:186
msgid "EASTEREGG_MESSAGE_21"
msgstr ""
"Eis uma dica, toma cuidado com células maiores e bactérias grandes, não é "
"divertido ser se digerido, e elas comer-te-ão."

#: ../simulation_parameters/common/help_texts.json:189
msgid "EASTEREGG_MESSAGE_22"
msgstr ""
"A líder da equipa de som do jogo desenvolveu vários temas que ainda não "
"foram adicionadas ao jogo. Podes ouvi-los, ou assistir às streams nas "
"quais são compostas no seu canal do YouTube, Oliver Lugg."

#: ../simulation_parameters/common/help_texts.json:192
msgid "EASTEREGG_MESSAGE_23"
msgstr ""
"Eis uma dica, se a tua célula é composta por 150 hexágonos, podes engolfar "
"grandes pedaços de ferro."

#: ../simulation_parameters/common/help_texts.json:195
msgid "EASTEREGG_MESSAGE_24"
msgstr ""
"Thrive foi desenvolvido com o intuito de simular um planeta alienígena, de "
"modo que faz sentido que a maioria das criaturas que encontras estejam "
"relacionadas com uma ou duas outras espécies devido à ocorrência de "
"processos evolutivos em teu redor, vê se os consegues identificar!"

#: ../simulation_parameters/common/help_texts.json:198
msgid "EASTEREGG_MESSAGE_25"
msgstr ""
"Curiosidade, a equipa por detrás do jogo faz podcasts de vez em quando, "
"devias inspecioná-los!"

#: ../simulation_parameters/common/help_texts.json:201
msgid "EASTEREGG_MESSAGE_26"
msgstr ""
"Curiosidade, Thrive é desenvolvido com o motor de código aberto Godot!"

#: ../simulation_parameters/common/help_texts.json:204
msgid "EASTEREGG_MESSAGE_27"
msgstr ""
"Curiosidade, Um dos nossos primeiros protótipos jogáveis foi desenvolvido "
"pelo nosso incrível programador, untrustedlife!"

#: ../simulation_parameters/common/input_options.json:6
msgid "MOVEMENT"
msgstr "Movimento"

#: ../simulation_parameters/common/input_options.json:10
msgid "MOVE_LEFT"
msgstr "Mover para a esquerda"

#: ../simulation_parameters/common/input_options.json:14
msgid "MOVE_RIGHT"
msgstr "Mover para a direita"

#: ../simulation_parameters/common/input_options.json:18
msgid "MOVE_FORWARD"
msgstr "Mover para a frente"

#: ../simulation_parameters/common/input_options.json:22
msgid "MOVE_BACKWARDS"
msgstr "Mover para trás"

#: ../simulation_parameters/common/input_options.json:26
msgid "AUTO_MOVE_FORWARDS"
msgstr "Mover para a frente automaticamente"

#: ../simulation_parameters/common/input_options.json:34
msgid "ABILITIES"
msgstr "Habilidades"

#: ../simulation_parameters/common/input_options.json:38
#: ../src/microbe_stage/MicrobeStage.tscn:2111
msgid "FIRE_TOXIN"
msgstr "Disparar toxina"

#: ../simulation_parameters/common/input_options.json:42
#: ../src/microbe_stage/MicrobeStage.tscn:2099
msgid "TOGGLE_ENGULF"
msgstr "Engolfar"

#: ../simulation_parameters/common/input_options.json:46
#: ../src/microbe_stage/MicrobeStage.tscn:2122
msgid "TOGGLE_BINDING"
msgstr "Conectar"

#: ../simulation_parameters/common/input_options.json:50
msgid "TOGGLE_UNBINDING"
msgstr "Desconectar"

#: ../simulation_parameters/common/input_options.json:54
msgid "UNBIND_ALL"
msgstr "Desconectar todos"

#: ../simulation_parameters/common/input_options.json:58
msgid "PERFORM_UNBINDING"
msgstr "Efetuar a desconexão"

#: ../simulation_parameters/common/input_options.json:67
msgid "CAMERA"
msgstr "Câmara"

#: ../simulation_parameters/common/input_options.json:71
msgid "ZOOM_OUT"
msgstr "Reduzir"

#: ../simulation_parameters/common/input_options.json:75
msgid "ZOOM_IN"
msgstr "Ampliar"

#: ../simulation_parameters/common/input_options.json:83
#: ../src/microbe_stage/editor/MicrobeEditor.tscn:3851
msgid "EDITOR"
msgstr "Editor"

#: ../simulation_parameters/common/input_options.json:87
msgid "ROTATE_RIGHT"
msgstr "Rodar para a direita"

#: ../simulation_parameters/common/input_options.json:91
msgid "ROTATE_LEFT"
msgstr "Rodar para a esquerda"

#: ../simulation_parameters/common/input_options.json:95
msgid "UNDO"
msgstr "Reverter"

#: ../simulation_parameters/common/input_options.json:99
msgid "REDO"
msgstr "Refazer"

#: ../simulation_parameters/common/input_options.json:103
msgid "PLACE_ORGANELLE"
msgstr "Colocar organelo"

#: ../simulation_parameters/common/input_options.json:107
msgid "OPEN_ORGANELLE_MENU"
msgstr "Abrir o menu da organela"

#: ../simulation_parameters/common/input_options.json:111
msgid "PAN_CAMERA_LEFT"
msgstr "Mover a câmara para a esquerda"

#: ../simulation_parameters/common/input_options.json:115
msgid "PAN_CAMERA_RIGHT"
msgstr "Mover a câmara para a direita"

#: ../simulation_parameters/common/input_options.json:119
msgid "PAN_CAMERA_UP"
msgstr "Mover a câmara para cima"

#: ../simulation_parameters/common/input_options.json:123
msgid "PAN_CAMERA_DOWN"
msgstr "Mover a câmara para baixo"

#: ../simulation_parameters/common/input_options.json:127
msgid "PAN_CAMERA_RESET"
msgstr "Redefinir câmara"

#: ../simulation_parameters/common/input_options.json:131
#: ../src/gui_common/tooltip/ToolTipManager.tscn:79
msgid "CANCEL_CURRENT_ACTION"
msgstr "Cancelar ação em curso"

#: ../simulation_parameters/common/input_options.json:135
msgid "DELETE_ORGANELLE"
msgstr "Apagar organelo"

#: ../simulation_parameters/common/input_options.json:139
msgid "MOVE_ORGANELLE"
msgstr "Mover organelo"

#: ../simulation_parameters/common/input_options.json:147
#: ../src/microbe_stage/MicrobeCheatMenu.tscn:15
#: ../src/microbe_stage/editor/MicrobeEditorCheatMenu.tscn:16
msgid "CHEATS"
msgstr "Cheats"

#: ../simulation_parameters/common/input_options.json:151
msgid "ENABLE_EDITOR"
msgstr "Ativar o editor"

#: ../simulation_parameters/common/input_options.json:155
msgid "SPAWN_GLUCOSE"
msgstr "Gerar glicose"

#: ../simulation_parameters/common/input_options.json:159
msgid "SPAWN_AMMONIA"
msgstr "Gerar amoníaco"

#: ../simulation_parameters/common/input_options.json:163
msgid "SPAWN_PHOSPHATES"
msgstr "Gerar fosfato"

#: ../simulation_parameters/common/input_options.json:167
msgid "CHEAT_MENU"
msgstr "Cheat Menu"

#: ../simulation_parameters/common/input_options.json:176
msgid "MISCELLANEOUS"
msgstr "Diversos"

#: ../simulation_parameters/common/input_options.json:180
msgid "TOGGLE_FPS"
msgstr "Exibir FPS"

#: ../simulation_parameters/common/input_options.json:184
msgid "QUICK_SAVE"
msgstr "Guardar rapidamente"

#: ../simulation_parameters/common/input_options.json:188
msgid "QUICK_LOAD"
msgstr "Carregar rapidamente"

#: ../simulation_parameters/common/input_options.json:192
msgid "TAKE_SCREENSHOT"
msgstr "Capturar ecrã"

#: ../simulation_parameters/common/input_options.json:196
msgid "SHOW_HELP"
msgstr "Mostrar ajuda"

#: ../simulation_parameters/common/input_options.json:200
msgid "TOGGLE_FULLSCREEN"
msgstr "Ecrã inteiro"

#: ../simulation_parameters/common/input_options.json:204
msgid "TOGGLE_HUD_HIDE"
msgstr "Alternar HUD"

#: ../simulation_parameters/microbe_stage/bio_processes.json:3
#: ../simulation_parameters/microbe_stage/bio_processes.json:102
msgid "RESPIRATION"
msgstr "Respiração Aeróbica"

#: ../simulation_parameters/microbe_stage/bio_processes.json:13
msgid "GLYCOLYSIS"
msgstr "Glicólise"

#: ../simulation_parameters/microbe_stage/bio_processes.json:22
msgid "CYTOPLASM_GLYCOLYSIS"
msgstr "Glicólise Citoplasmática"

#: ../simulation_parameters/microbe_stage/bio_processes.json:31
#: ../simulation_parameters/microbe_stage/bio_processes.json:112
msgid "PHOTOSYNTHESIS"
msgstr "Fotossíntese"

#: ../simulation_parameters/microbe_stage/bio_processes.json:41
#: ../simulation_parameters/microbe_stage/bio_processes.json:51
msgid "OXYTOXY_SYNTHESIS"
msgstr "Síntese de OxiToxi"

#: ../simulation_parameters/microbe_stage/bio_processes.json:61
#: ../simulation_parameters/microbe_stage/bio_processes.json:71
msgid "CHEMO_SYNTHESIS"
msgstr "Quimiossíntese"

#: ../simulation_parameters/microbe_stage/bio_processes.json:81
msgid "AEROBIC_NITROGEN_FIXING"
msgstr "Fixação Aeróbica de Nitrogénio"

#: ../simulation_parameters/microbe_stage/bio_processes.json:92
msgid "ANAEROBIC_NITROGEN_FIXATION"
msgstr "Fixação Anaeróbica de Nitrogénio"

#: ../simulation_parameters/microbe_stage/bio_processes.json:122
msgid "IRON_CHEMOLITHOAUTOTROPHY"
msgstr "Quimiolitoautotrofia Férrica"

#: ../simulation_parameters/microbe_stage/biomes.json:3
msgid "EPIPELAGIC"
msgstr "Zona Epipelágica"

#: ../simulation_parameters/microbe_stage/biomes.json:25
#: ../simulation_parameters/microbe_stage/biomes.json:168
#: ../simulation_parameters/microbe_stage/biomes.json:395
#: ../simulation_parameters/microbe_stage/biomes.json:542
#: ../simulation_parameters/microbe_stage/biomes.json:765
#: ../simulation_parameters/microbe_stage/biomes.json:992
#: ../simulation_parameters/microbe_stage/biomes.json:1219
#: ../simulation_parameters/microbe_stage/biomes.json:1362
#: ../simulation_parameters/microbe_stage/biomes.json:1509
#: ../simulation_parameters/microbe_stage/biomes.json:1674
#: ../simulation_parameters/microbe_stage/biomes.json:1821
msgid "FLOATING_HAZARD"
msgstr "Perigo Flutufante"

#: ../simulation_parameters/microbe_stage/biomes.json:42
#: ../simulation_parameters/microbe_stage/biomes.json:185
#: ../simulation_parameters/microbe_stage/biomes.json:412
#: ../simulation_parameters/microbe_stage/biomes.json:559
#: ../simulation_parameters/microbe_stage/biomes.json:782
#: ../simulation_parameters/microbe_stage/biomes.json:1009
#: ../simulation_parameters/microbe_stage/biomes.json:1236
#: ../simulation_parameters/microbe_stage/biomes.json:1379
#: ../simulation_parameters/microbe_stage/biomes.json:1526
#: ../simulation_parameters/microbe_stage/biomes.json:1691
#: ../simulation_parameters/microbe_stage/biomes.json:1838
msgid "SMALL_IRON_CHUNK"
msgstr "Pequeno Pedaço de Ferro"

#: ../simulation_parameters/microbe_stage/biomes.json:77
#: ../simulation_parameters/microbe_stage/biomes.json:300
#: ../simulation_parameters/microbe_stage/biomes.json:447
#: ../simulation_parameters/microbe_stage/biomes.json:594
#: ../simulation_parameters/microbe_stage/biomes.json:817
#: ../simulation_parameters/microbe_stage/biomes.json:1044
#: ../simulation_parameters/microbe_stage/biomes.json:1271
#: ../simulation_parameters/microbe_stage/biomes.json:1414
#: ../simulation_parameters/microbe_stage/biomes.json:1579
#: ../simulation_parameters/microbe_stage/biomes.json:1726
#: ../simulation_parameters/microbe_stage/biomes.json:1873
msgid "BIG_IRON_CHUNK"
msgstr "Grande Pedaço de Ferro"

#: ../simulation_parameters/microbe_stage/biomes.json:146
msgid "VOLCANIC_VENT"
msgstr "Fonte hidrotermal"

#: ../simulation_parameters/microbe_stage/biomes.json:220
#: ../simulation_parameters/microbe_stage/biomes.json:617
#: ../simulation_parameters/microbe_stage/biomes.json:840
#: ../simulation_parameters/microbe_stage/biomes.json:1067
#: ../simulation_parameters/microbe_stage/biomes.json:1896
msgid "MARINE_SNOW"
msgstr "Neve marinha"

#: ../simulation_parameters/microbe_stage/biomes.json:369
msgid "TIDEPOOL"
msgstr "Poça de Maré"

#: ../simulation_parameters/microbe_stage/biomes.json:516
msgid "BATHYPELAGIC"
msgstr "Zona Batipelágica"

#: ../simulation_parameters/microbe_stage/biomes.json:743
msgid "ABYSSOPELAGIC"
msgstr "Zona Abissopelágica"

#: ../simulation_parameters/microbe_stage/biomes.json:966
msgid "MESOPELAGIC"
msgstr "Zona Mesopelágica"

#: ../simulation_parameters/microbe_stage/biomes.json:1193
msgid "COASTAL"
msgstr "Litoral"

#: ../simulation_parameters/microbe_stage/biomes.json:1340
msgid "UNDERWATERCAVE"
msgstr "Caverna Subaquática"

#: ../simulation_parameters/microbe_stage/biomes.json:1483
msgid "ICESHELF"
msgstr "Plataforma de Gelo"

#: ../simulation_parameters/microbe_stage/biomes.json:1561
msgid "ICESHARD"
msgstr "Fragmento de Gelo"

#: ../simulation_parameters/microbe_stage/biomes.json:1648
msgid "ESTUARY"
msgstr "Estuário"

#: ../simulation_parameters/microbe_stage/biomes.json:1795
msgid "SEA_FLOOR"
msgstr "Fundo Oceânico"

#: ../simulation_parameters/microbe_stage/compounds.json:3
msgid "ATP"
msgstr "ATP"

#: ../simulation_parameters/microbe_stage/compounds.json:17
#: ../src/microbe_stage/MicrobeStage.tscn:1294
#: ../src/microbe_stage/editor/MicrobeEditor.tscn:3498
msgid "AMMONIA"
msgstr "Amoníaco"

#: ../simulation_parameters/microbe_stage/compounds.json:31
#: ../src/microbe_stage/MicrobeStage.tscn:1348
#: ../src/microbe_stage/editor/MicrobeEditor.tscn:3569
msgid "PHOSPHATE"
msgstr "Fosfato"

#: ../simulation_parameters/microbe_stage/compounds.json:45
#: ../src/microbe_stage/MicrobeStage.tscn:1402
#: ../src/microbe_stage/editor/MicrobeEditor.tscn:3463
msgid "HYDROGEN_SULFIDE"
msgstr "Sulfureto de Hidrogénio"

#: ../simulation_parameters/microbe_stage/compounds.json:59
#: ../src/microbe_stage/MicrobeStage.tscn:1240
#: ../src/microbe_stage/editor/MicrobeEditor.tscn:3533
msgid "GLUCOSE"
msgstr "Glicose"

#: ../simulation_parameters/microbe_stage/compounds.json:73
#: ../src/microbe_stage/MicrobeStage.tscn:1588
msgid "OXYTOXY_NT"
msgstr "OxiToxi NT"

#: ../simulation_parameters/microbe_stage/compounds.json:87
#: ../src/microbe_stage/MicrobeStage.tscn:1456
#: ../src/microbe_stage/editor/MicrobeEditor.tscn:3604
msgid "IRON"
msgstr "Ferro"

#: ../simulation_parameters/microbe_stage/compounds.json:101
#: ../src/microbe_stage/editor/MicrobeEditor.tscn:3299
msgid "OXYGEN"
msgstr "Oxigénio"

#: ../simulation_parameters/microbe_stage/compounds.json:115
#: ../src/microbe_stage/editor/MicrobeEditor.tscn:3353
msgid "CARBON_DIOXIDE"
msgstr "Dióxido de Carbono"

#: ../simulation_parameters/microbe_stage/compounds.json:129
#: ../src/microbe_stage/editor/MicrobeEditor.tscn:3326
msgid "NITROGEN"
msgstr "Nitrogénio"

#: ../simulation_parameters/microbe_stage/compounds.json:143
#: ../src/gui_common/tooltip/ToolTipManager.tscn:3516
#: ../src/microbe_stage/editor/MicrobeEditor.tscn:3179
msgid "SUNLIGHT"
msgstr "Luz Solar"

#: ../simulation_parameters/microbe_stage/membranes.json:3
#: ../src/gui_common/tooltip/ToolTipManager.tscn:2026
msgid "NORMAL"
msgstr "Normal"

#: ../simulation_parameters/microbe_stage/membranes.json:20
#: ../src/gui_common/tooltip/ToolTipManager.tscn:2194
msgid "DOUBLE"
msgstr "Dupla"

#: ../simulation_parameters/microbe_stage/membranes.json:37
#: ../src/gui_common/tooltip/ToolTipManager.tscn:2358
msgid "CELLULOSE"
msgstr "Celulose"

#: ../simulation_parameters/microbe_stage/membranes.json:54
#: ../src/gui_common/tooltip/ToolTipManager.tscn:2593
msgid "CHITIN"
msgstr "Quitina"

#: ../simulation_parameters/microbe_stage/membranes.json:71
#: ../src/gui_common/tooltip/ToolTipManager.tscn:2828
msgid "CALCIUM_CARBONATE"
msgstr "Carbonato de Cálcio"

#: ../simulation_parameters/microbe_stage/membranes.json:88
#: ../src/gui_common/tooltip/ToolTipManager.tscn:3096
msgid "SILICA"
msgstr "Sílica"

#: ../simulation_parameters/microbe_stage/organelles.json:23
#: ../src/gui_common/tooltip/ToolTipManager.tscn:1082
msgid "PREDATORY_PILUS"
msgstr "Pilo Predatório"

#: ../simulation_parameters/microbe_stage/organelles.json:53
#: ../src/gui_common/tooltip/ToolTipManager.tscn:655
msgid "RUSTICYANIN"
msgstr "Rusticianina"

#: ../simulation_parameters/microbe_stage/organelles.json:86
#: ../src/gui_common/tooltip/ToolTipManager.tscn:752
msgid "NITROGENASE"
msgstr "Nitrogenase"

#: ../simulation_parameters/microbe_stage/organelles.json:119
msgid "PROTOPLASM"
msgstr "Protoplasma"

#: ../simulation_parameters/microbe_stage/organelles.json:149
#: ../src/gui_common/tooltip/ToolTipManager.tscn:558
msgid "CHEMOSYNTHESIZING_PROTEINS"
msgstr "Proteínas Quimiossintetizantes"

#: ../simulation_parameters/microbe_stage/organelles.json:186
#: ../src/gui_common/tooltip/ToolTipManager.tscn:850
msgid "OXYTOXISOME"
msgstr "Oxitoxissoma"

#: ../simulation_parameters/microbe_stage/organelles.json:219
msgid "THYLAKOIDS"
msgstr "Tilacoides"

#: ../simulation_parameters/microbe_stage/organelles.json:251
#: ../src/gui_common/tooltip/ToolTipManager.tscn:364
msgid "METABOLOSOMES"
msgstr "Metabolossomas"

#: ../simulation_parameters/microbe_stage/organelles.json:287
#: ../src/gui_common/tooltip/ToolTipManager.tscn:1707
msgid "NITROGEN_FIXING_PLASTID"
msgstr "Plastídeo Fixador de Nitrogénio"

#: ../simulation_parameters/microbe_stage/organelles.json:324
#: ../src/gui_common/tooltip/ToolTipManager.tscn:1623
msgid "CHEMOPLAST"
msgstr "Quimioplasto"

#: ../simulation_parameters/microbe_stage/organelles.json:356
#: ../src/gui_common/tooltip/ToolTipManager.tscn:947
msgid "FLAGELLUM"
msgstr "Flagelo"

#: ../simulation_parameters/microbe_stage/organelles.json:383
#: ../src/gui_common/tooltip/ToolTipManager.tscn:1805
msgid "VACUOLE"
msgstr "Vacúolo"

#: ../simulation_parameters/microbe_stage/organelles.json:418
#: ../src/gui_common/tooltip/ToolTipManager.tscn:1340
msgid "MITOCHONDRION"
msgstr "Mitocôndria"

#: ../simulation_parameters/microbe_stage/organelles.json:452
#: ../src/gui_common/tooltip/ToolTipManager.tscn:1902
msgid "TOXIN_VACUOLE"
msgstr ""
"Vacúolo de\n"
"Toxinas"

#: ../simulation_parameters/microbe_stage/organelles.json:481
#: ../src/gui_common/tooltip/ToolTipManager.tscn:1160
msgid "BINDING_AGENT"
msgstr "Agente de Adesão"

#: ../simulation_parameters/microbe_stage/organelles.json:521
#: ../src/gui_common/tooltip/ToolTipManager.tscn:1424
msgid "CHLOROPLAST"
msgstr "Cloroplasto"

#: ../simulation_parameters/microbe_stage/organelles.json:553
#: ../src/gui_common/tooltip/ToolTipManager.tscn:266
msgid "CYTOPLASM"
msgstr "Citoplasma"

#: ../simulation_parameters/microbe_stage/organelles.json:618
#: ../src/gui_common/tooltip/ToolTipManager.tscn:1243
msgid "NUCLEUS"
msgstr "Núcleo"

#: ../src/auto-evo/AutoEvoRun.cs:122
msgid "ABORTED"
msgstr "Abortado."

#: ../src/auto-evo/AutoEvoRun.cs:125
msgid "FINISHED"
msgstr "Concluído."

#: ../src/auto-evo/AutoEvoRun.cs:128
msgid "NOT_RUNNING"
msgstr "Não está a decorrer."

#: ../src/auto-evo/AutoEvoRun.cs:138
msgid "AUTO-EVO_STEPS_DONE"
msgstr "{0:F1}% concluído. {1:n0}/{2:n0} etapas."

#: ../src/auto-evo/AutoEvoRun.cs:142
msgid "STARTING"
msgstr "A iniciar"

#: ../src/auto-evo/AutoEvoRun.cs:284
msgid "AUTO-EVO_POPULATION_CHANGED"
msgstr "A população de {0} alterou-se por {1} devido a: {2}"

#: ../src/auto-evo/RunResults.cs:458
msgid "POPULATION"
msgstr "população:"

#: ../src/auto-evo/RunResults.cs:467
msgid "WENT_EXTINCT_IN"
msgstr "extinguiu-se em {0}"

#: ../src/auto-evo/RunResults.cs:473
msgid "PREVIOUS"
msgstr "anterior:"

#: ../src/auto-evo/RunResults.cs:489
msgid "RUN_RESULT_SPLIT_FROM"
msgstr "separar-se de {0}"

#: ../src/auto-evo/RunResults.cs:502
msgid "RUN_RESULT_NICHE_FILL"
msgstr "surgiu para preencher um nicho"

#: ../src/auto-evo/RunResults.cs:505
msgid "RUN_RESULT_SELECTION_PRESSURE_SPLIT"
msgstr "surgiu devido a diferentes pressões de seleção"

#: ../src/auto-evo/RunResults.cs:522
msgid "RUN_RESULT_SPLIT_OFF_TO"
msgstr ""
"a população em algumas casas dividiu-se para formar novas espécies {0}:"

#: ../src/auto-evo/RunResults.cs:538
msgid "RUN_RESULT_HAS_A_MUTATION"
msgstr "apresenta uma mutação"

#: ../src/auto-evo/RunResults.cs:543
msgid "RUN_RESULT_GENE_CODE"
msgstr "código do gene:"

#: ../src/auto-evo/RunResults.cs:554
msgid "RUN_RESULT_SPREAD_TO_PATCHES"
msgstr "migrou para as regiões:"

#: ../src/auto-evo/RunResults.cs:562
msgid "RUN_RESULT_BY_SENDING_POPULATION"
msgstr "{0} enviando: {1} indivíduos da região: {2}"

#: ../src/auto-evo/RunResults.cs:581
msgid "RUN_RESULT_POP_IN_PATCHES"
msgstr "população nas regiões:"

#: ../src/auto-evo/RunResults.cs:688
msgid "WENT_EXTINCT_FROM_PLANET"
msgstr "extinguiram-se no planeta"

#: ../src/auto-evo/simulation/food_source/ChunkFoodSource.cs:64
#, fuzzy
msgid "CHUNK_FOOD_SOURCE"
msgstr "Nuvens de compostos"

#: ../src/auto-evo/simulation/food_source/CompoundFoodSource.cs:39
#, fuzzy
msgid "COMPOUND_FOOD_SOURCE"
msgstr "Nuvens de compostos"

#: ../src/auto-evo/simulation/food_source/EnvironmentalFoodSource.cs:35
msgid "DISSOLVED_COMPOUND_FOOD_SOURCE"
msgstr ""

#: ../src/auto-evo/simulation/food_source/HeterotrophicFoodSource.cs:84
msgid "PREDATION_FOOD_SOURCE"
msgstr ""

#: ../src/engine/LoadingScreen.cs:68 ../src/engine/LoadingScreen.tscn:137
msgid "LOADING"
msgstr "A carregar"

#: ../src/engine/input/key_mapping/InputEventItem.cs:322
msgid "PRESS_KEY_DOT_DOT_DOT"
msgstr "Pressiona uma tecla..."

#: ../src/engine/input/key_mapping/InputGroupList.cs:118
msgid "KEY_BINDING_CHANGE_CONFLICT"
msgstr ""
"Há um conflito com {0}.\n"
"Desejas remover a entrada de {1}?"

#: ../src/engine/input/key_mapping/KeyNames.cs:126
msgid "KEY_FORWARD"
msgstr "Forward"

#: ../src/engine/input/key_mapping/KeyNames.cs:127
msgid "KEY_TAB"
msgstr "Tab"

#: ../src/engine/input/key_mapping/KeyNames.cs:128
msgid "KEY_ENTER"
msgstr "Enter"

#: ../src/engine/input/key_mapping/KeyNames.cs:129
msgid "KEY_INSERT"
msgstr "Insert"

#: ../src/engine/input/key_mapping/KeyNames.cs:130
msgid "KEY_DELETE"
msgstr "Delete"

#: ../src/engine/input/key_mapping/KeyNames.cs:131
msgid "KEY_PAUSE"
msgstr "Pause"

#: ../src/engine/input/key_mapping/KeyNames.cs:132
msgid "KEY_CLEAR"
msgstr "Clear"

#: ../src/engine/input/key_mapping/KeyNames.cs:133
msgid "KEY_HOME"
msgstr "Home"

#: ../src/engine/input/key_mapping/KeyNames.cs:134
msgid "KEY_END"
msgstr "End"

#: ../src/engine/input/key_mapping/KeyNames.cs:135
msgid "KEY_LEFT"
msgstr "Seta Esquerda"

#: ../src/engine/input/key_mapping/KeyNames.cs:136
msgid "KEY_UP"
msgstr "Seta Cima"

#: ../src/engine/input/key_mapping/KeyNames.cs:137
msgid "KEY_RIGHT"
msgstr "Seta Direita"

#: ../src/engine/input/key_mapping/KeyNames.cs:138
msgid "KEY_DOWN"
msgstr "Seta Baixo"

#: ../src/engine/input/key_mapping/KeyNames.cs:139
msgid "KEY_MENU"
msgstr "Menu"

#: ../src/engine/input/key_mapping/KeyNames.cs:140
msgid "KEY_HELP"
msgstr "Help"

#: ../src/engine/input/key_mapping/KeyNames.cs:141
msgid "KEY_BACK"
msgstr "Back"

#: ../src/engine/input/key_mapping/KeyNames.cs:142
msgid "KEY_STOP"
msgstr "Stop"

#: ../src/engine/input/key_mapping/KeyNames.cs:143
msgid "KEY_REFRESH"
msgstr "Refresh"

#: ../src/engine/input/key_mapping/KeyNames.cs:144
msgid "KEY_SEARCH"
msgstr "Search"

#: ../src/engine/input/key_mapping/KeyNames.cs:145
msgid "KEY_STANDBY"
msgstr "Standby"

#: ../src/engine/input/key_mapping/KeyNames.cs:146
msgid "KEY_OPENURL"
msgstr "Abrir URL"

#: ../src/engine/input/key_mapping/KeyNames.cs:147
msgid "KEY_HOMEPAGE"
msgstr "Homepage"

#: ../src/engine/input/key_mapping/KeyNames.cs:148
msgid "KEY_FAVORITES"
msgstr "Favoritos"

#: ../src/engine/input/key_mapping/KeyNames.cs:149
msgid "KEY_PRINT"
msgstr "Print Screen"

#: ../src/engine/input/key_mapping/KeyNames.cs:164
msgid "SPACE"
msgstr "Espaço"

#: ../src/engine/input/key_mapping/KeyNames.cs:165
msgid "BACKSLASH"
msgstr "Barra invertida"

#: ../src/engine/input/key_mapping/KeyNames.cs:166
msgid "ESCAPE"
msgstr "Esc"

#: ../src/engine/input/key_mapping/KeyNames.cs:167
msgid "BACKSPACE"
msgstr "Backspace"

#: ../src/engine/input/key_mapping/KeyNames.cs:168
msgid "KPENTER"
msgstr "Num Enter"

#: ../src/engine/input/key_mapping/KeyNames.cs:169
msgid "SYSREQ"
msgstr "SysRq"

#: ../src/engine/input/key_mapping/KeyNames.cs:170
msgid "PAGEUP"
msgstr "Page Up"

#: ../src/engine/input/key_mapping/KeyNames.cs:171
msgid "PAGEDOWN"
msgstr "Page Down"

#: ../src/engine/input/key_mapping/KeyNames.cs:172
msgid "CAPSLOCK"
msgstr "Caps Lock"

#: ../src/engine/input/key_mapping/KeyNames.cs:173
msgid "NUMLOCK"
msgstr "Num Lock"

#: ../src/engine/input/key_mapping/KeyNames.cs:174
msgid "SCROLLLOCK"
msgstr "Scroll Lock"

#: ../src/engine/input/key_mapping/KeyNames.cs:175
msgid "SUPERL"
msgstr "Super Esquerdo"

#: ../src/engine/input/key_mapping/KeyNames.cs:176
msgid "SUPERR"
msgstr "Super Direito"

#: ../src/engine/input/key_mapping/KeyNames.cs:177
msgid "HYPERL"
msgstr "Hyper Esquerdo"

#: ../src/engine/input/key_mapping/KeyNames.cs:178
msgid "HYPERR"
msgstr "Hyper Direito"

#: ../src/engine/input/key_mapping/KeyNames.cs:179
msgid "DIRECTIONL"
msgstr "Esquerda"

#: ../src/engine/input/key_mapping/KeyNames.cs:180
msgid "DIRECTIONR"
msgstr "Direita"

#: ../src/engine/input/key_mapping/KeyNames.cs:181
msgid "VOLUMEDOWN"
msgstr "Diminuir o Volume"

#: ../src/engine/input/key_mapping/KeyNames.cs:182
msgid "VOLUMEMUTE"
msgstr "Sem som"

#: ../src/engine/input/key_mapping/KeyNames.cs:183
msgid "VOLUMEUP"
msgstr "Aumentar o volume"

#: ../src/engine/input/key_mapping/KeyNames.cs:184
msgid "BASSBOOST"
msgstr "Bassboost"

#: ../src/engine/input/key_mapping/KeyNames.cs:185
msgid "BASSUP"
msgstr "Aumentar graves"

#: ../src/engine/input/key_mapping/KeyNames.cs:186
msgid "BASSDOWN"
msgstr "Diminuir graves"

#: ../src/engine/input/key_mapping/KeyNames.cs:187
msgid "TREBLEUP"
msgstr "Aumentar agudos"

#: ../src/engine/input/key_mapping/KeyNames.cs:188
msgid "TREBLEDOWN"
msgstr "Diminuir agudos"

#: ../src/engine/input/key_mapping/KeyNames.cs:189
msgid "MEDIAPLAY"
msgstr "Play"

#: ../src/engine/input/key_mapping/KeyNames.cs:190
msgid "MEDIASTOP"
msgstr "Stop"

#: ../src/engine/input/key_mapping/KeyNames.cs:191
msgid "MEDIAPREVIOUS"
msgstr "Anterior"

#: ../src/engine/input/key_mapping/KeyNames.cs:192
msgid "MEDIANEXT"
msgstr "Seguinte"

#: ../src/engine/input/key_mapping/KeyNames.cs:193
msgid "MEDIARECORD"
msgstr "Gravar"

#: ../src/engine/input/key_mapping/KeyNames.cs:194
msgid "LAUNCHMAIL"
msgstr "Email"

#: ../src/engine/input/key_mapping/KeyNames.cs:195
msgid "LAUNCHMEDIA"
msgstr "Multimédia"

#: ../src/engine/input/key_mapping/KeyNames.cs:196
msgid "LAUNCH0"
msgstr "Launch 0"

#: ../src/engine/input/key_mapping/KeyNames.cs:197
msgid "LAUNCH1"
msgstr "Launch 1"

#: ../src/engine/input/key_mapping/KeyNames.cs:198
msgid "LAUNCH2"
msgstr "Launch 2"

#: ../src/engine/input/key_mapping/KeyNames.cs:199
msgid "LAUNCH3"
msgstr "Launch 3"

#: ../src/engine/input/key_mapping/KeyNames.cs:200
msgid "LAUNCH4"
msgstr "Launch 4"

#: ../src/engine/input/key_mapping/KeyNames.cs:201
msgid "LAUNCH5"
msgstr "Launch 5"

#: ../src/engine/input/key_mapping/KeyNames.cs:202
msgid "LAUNCH6"
msgstr "Launch 6"

#: ../src/engine/input/key_mapping/KeyNames.cs:203
msgid "LAUNCH7"
msgstr "Launch 7"

#: ../src/engine/input/key_mapping/KeyNames.cs:204
msgid "LAUNCH8"
msgstr "Launch 8"

#: ../src/engine/input/key_mapping/KeyNames.cs:205
msgid "LAUNCH9"
msgstr "Launch 9"

#: ../src/engine/input/key_mapping/KeyNames.cs:206
msgid "LAUNCHA"
msgstr "Launch A"

#: ../src/engine/input/key_mapping/KeyNames.cs:207
msgid "LAUNCHB"
msgstr "Launch B"

#: ../src/engine/input/key_mapping/KeyNames.cs:208
msgid "LAUNCHC"
msgstr "Launch C"

#: ../src/engine/input/key_mapping/KeyNames.cs:209
msgid "LAUNCHD"
msgstr "Launch D"

#: ../src/engine/input/key_mapping/KeyNames.cs:210
msgid "LAUNCHE"
msgstr "Launch E"

#: ../src/engine/input/key_mapping/KeyNames.cs:211
msgid "LAUNCHF"
msgstr "Launch F"

#: ../src/engine/input/key_mapping/KeyNames.cs:212
msgid "KPMULTIPLY"
msgstr "Num *"

#: ../src/engine/input/key_mapping/KeyNames.cs:213
msgid "KPDIVIDE"
msgstr "Num /"

#: ../src/engine/input/key_mapping/KeyNames.cs:214
msgid "KPSUBTRACT"
msgstr "Num -"

#: ../src/engine/input/key_mapping/KeyNames.cs:215
msgid "KPPERIOD"
msgstr "Num ."

#: ../src/engine/input/key_mapping/KeyNames.cs:216
msgid "KPADD"
msgstr "Num +"

#: ../src/engine/input/key_mapping/KeyNames.cs:217
msgid "KP0"
msgstr "Num 0"

#: ../src/engine/input/key_mapping/KeyNames.cs:218
msgid "KP1"
msgstr "Num 1"

#: ../src/engine/input/key_mapping/KeyNames.cs:219
msgid "KP2"
msgstr "Num 2"

#: ../src/engine/input/key_mapping/KeyNames.cs:220
msgid "KP3"
msgstr "Num 3"

#: ../src/engine/input/key_mapping/KeyNames.cs:221
msgid "KP4"
msgstr "Num 4"

#: ../src/engine/input/key_mapping/KeyNames.cs:222
msgid "KP5"
msgstr "Num 5"

#: ../src/engine/input/key_mapping/KeyNames.cs:223
msgid "KP6"
msgstr "Num 6"

#: ../src/engine/input/key_mapping/KeyNames.cs:224
msgid "KP7"
msgstr "Num 7"

#: ../src/engine/input/key_mapping/KeyNames.cs:225
msgid "KP8"
msgstr "Num 8"

#: ../src/engine/input/key_mapping/KeyNames.cs:226
msgid "KP9"
msgstr "Num 9"

#: ../src/engine/input/key_mapping/KeyNames.cs:227
msgid "UNKNOWN"
msgstr "Desconhecido"

#: ../src/engine/input/key_mapping/SpecifiedInputKey.cs:52
msgid "CTRL"
msgstr "CTRL"

#: ../src/engine/input/key_mapping/SpecifiedInputKey.cs:54
msgid "ALT"
msgstr "Alt"

#: ../src/engine/input/key_mapping/SpecifiedInputKey.cs:56
msgid "SHIFT"
msgstr "Shift"

#: ../src/engine/input/key_mapping/SpecifiedInputKey.cs:67
msgid "LEFT_MOUSE"
msgstr "Rato esquerdo"

#: ../src/engine/input/key_mapping/SpecifiedInputKey.cs:68
msgid "RIGHT_MOUSE"
msgstr "Rato direito"

#: ../src/engine/input/key_mapping/SpecifiedInputKey.cs:69
msgid "MIDDLE_MOUSE"
msgstr "Clique Roda Rato"

#: ../src/engine/input/key_mapping/SpecifiedInputKey.cs:70
msgid "WHEEL_UP"
msgstr "Scroll para cima"

#: ../src/engine/input/key_mapping/SpecifiedInputKey.cs:71
msgid "WHEEL_DOWN"
msgstr "Scroll para baixo"

#: ../src/engine/input/key_mapping/SpecifiedInputKey.cs:72
msgid "WHEEL_LEFT"
msgstr "Clique roda esquerda"

#: ../src/engine/input/key_mapping/SpecifiedInputKey.cs:73
msgid "WHEEL_RIGHT"
msgstr "Clique roda direita"

#: ../src/engine/input/key_mapping/SpecifiedInputKey.cs:74
msgid "SPECIAL_MOUSE_1"
msgstr "Rato Especial 1"

#: ../src/engine/input/key_mapping/SpecifiedInputKey.cs:75
msgid "SPECIAL_MOUSE_2"
msgstr "Rato Especial 2"

#: ../src/engine/input/key_mapping/SpecifiedInputKey.cs:76
msgid "UNKNOWN_MOUSE"
msgstr "Rato botão desconhecido"

#: ../src/general/Gallery.cs:70
msgid "ARTWORK_TITLE"
msgstr "\"{0}\" - {1}"

#: ../src/general/Gallery.cs:74
msgid "ART_BY"
msgstr "Arte por {0}"

#: ../src/general/HelpScreen.tscn:107
#: ../src/gui_common/dialogs/LicensesDisplay.tscn:109
#: ../src/microbe_stage/ProcessPanel.tscn:72
#: ../src/microbe_stage/editor/MicrobeEditor.tscn:4001
#: ../src/modding/ModManager.tscn:972
#: ../src/tutorial/microbe_editor/MicrobeEditorTutorialGUI.tscn:389
msgid "CLOSE"
msgstr "Fechar"

#: ../src/general/MainMenu.cs:231
msgid "STORE_LOGGED_IN_AS"
msgstr ""

#: ../src/general/MainMenu.tscn:178
msgid "NEW_GAME"
msgstr "Novo Jogo"

#: ../src/general/MainMenu.tscn:191 ../src/general/PauseMenu.tscn:74
#: ../src/microbe_stage/gui/ExtinctionBox.tscn:107
msgid "LOAD_GAME"
msgstr "Carregar Jogo"

#: ../src/general/MainMenu.tscn:202 ../src/general/PauseMenu.tscn:96
msgid "OPTIONS"
msgstr "Opções"

#: ../src/general/MainMenu.tscn:213
msgid "TOOLS"
msgstr "Ferramentas"

#: ../src/general/MainMenu.tscn:224
msgid "VIEW_SOURCE_CODE"
msgstr "Ver Código Fonte"

#: ../src/general/MainMenu.tscn:235
msgid "EXTRAS"
msgstr "Extras"

#: ../src/general/MainMenu.tscn:246
msgid "CREDITS"
msgstr "Créditos"

#: ../src/general/MainMenu.tscn:257
msgid "QUIT"
msgstr "Sair"

#: ../src/general/MainMenu.tscn:277
msgid "MICROBE_FREEBUILD_EDITOR"
msgstr "Editor livre para micróbios"

#: ../src/general/MainMenu.tscn:337 ../src/general/MainMenu.tscn:414
#: ../src/general/MainMenu.tscn:452 ../src/general/OptionsMenu.tscn:1177
#: ../src/general/PauseMenu.tscn:136
#: ../src/microbe_stage/gui/ExtinctionBox.tscn:147
#: ../src/modding/ModManager.tscn:83 ../src/saving/NewSaveMenu.tscn:109
#: ../src/saving/SaveManagerGUI.tscn:120
msgid "BACK"
msgstr "Voltar"

#: ../src/general/MainMenu.tscn:358
msgid "MODS"
msgstr ""

#: ../src/general/MainMenu.tscn:372
msgid "ART_GALLERY"
msgstr "Galeria de Arte"

#: ../src/general/MainMenu.tscn:384
msgid "LICENSES"
msgstr "Licenças"

#: ../src/general/MainMenu.tscn:493
msgid "GLES2_MODE_WARNING"
msgstr "Aviso do modo GLES2"

#: ../src/general/MainMenu.tscn:495
msgid "GLES2_MODE_WARNING_TEXT"
msgstr ""
"Estás a executar o Thrive com GLES2. Esta versão não foi testada "
"severamente e pode causar problemas. Experimente atualizar os drivers da "
"placa gráfica e/ou forçar a utilização da placa gráfica da AMD ou Nvidia."

#: ../src/general/MainMenu.tscn:499
msgid "MOD_LOAD_ERRORS"
msgstr ""

#: ../src/general/MainMenu.tscn:500
msgid "MOD_LOAD_ERRORS_OCCURRED"
msgstr ""

#: ../src/general/OptionsMenu.cs:838
msgid "DEFAULT_AUDIO_OUTPUT_DEVICE"
msgstr "Dispositivo de saída padrão"

#: ../src/general/OptionsMenu.cs:870
msgid "LANGUAGE_TRANSLATION_PROGRESS_REALLY_LOW"
msgstr ""
"Esta tradução está muito incompleta ({0}% feita) por favor ajude-nos com "
"ela!"

#: ../src/general/OptionsMenu.cs:874
msgid "LANGUAGE_TRANSLATION_PROGRESS_LOW"
msgstr "Esta língua é ainda um trabalho em curso ({0}% feito)"

#: ../src/general/OptionsMenu.cs:878
msgid "LANGUAGE_TRANSLATION_PROGRESS"
msgstr "Este idioma está {0}% traduzido"

#: ../src/general/OptionsMenu.tscn:134
msgid "GRAPHICS"
msgstr "Gráficos"

#: ../src/general/OptionsMenu.tscn:145
msgid "SOUND"
msgstr "Som"

#: ../src/general/OptionsMenu.tscn:156
msgid "PERFORMANCE"
msgstr "Desempenho"

#: ../src/general/OptionsMenu.tscn:167
msgid "INPUTS"
msgstr "Teclado"

#: ../src/general/OptionsMenu.tscn:178
msgid "MISC"
msgstr "Diversos"

#: ../src/general/OptionsMenu.tscn:210
msgid "VSYNC"
msgstr "VSync"

#: ../src/general/OptionsMenu.tscn:217
msgid "FULLSCREEN"
msgstr "Ecrã inteiro"

#: ../src/general/OptionsMenu.tscn:239
msgid "MULTISAMPLE_ANTI_ALIASING"
msgstr "Multisample anti-aliasing:"

#: ../src/general/OptionsMenu.tscn:246
msgid "HIGHER_VALUES_WORSEN_PERFORMANCE"
msgstr "(valores mais altos pioram o desempenho)"

#: ../src/general/OptionsMenu.tscn:261 ../src/general/OptionsMenu.tscn:262
msgid "DISABLED"
msgstr "Desactivado"

#: ../src/general/OptionsMenu.tscn:262
msgid "TWO_TIMES"
msgstr "2x"

#: ../src/general/OptionsMenu.tscn:262
msgid "FOUR_TIMES"
msgstr "4x"

#: ../src/general/OptionsMenu.tscn:262
msgid "EIGHT_TIMES"
msgstr "8x"

#: ../src/general/OptionsMenu.tscn:262
msgid "SIXTEEN_TIMES"
msgstr "16x"

#: ../src/general/OptionsMenu.tscn:276
msgid "RESOLUTION"
msgstr "Resolução:"

#: ../src/general/OptionsMenu.tscn:289
msgid "AUTO"
msgstr "auto"

#: ../src/general/OptionsMenu.tscn:299
msgid "MAX_FPS"
msgstr "Max FPS:"

#: ../src/general/OptionsMenu.tscn:325
msgid "COLOURBLIND_CORRECTION"
msgstr "Correção de cor para daltónicos:"

#: ../src/general/OptionsMenu.tscn:339 ../src/general/OptionsMenu.tscn:340
msgid "NONE"
msgstr "Nenhum"

#: ../src/general/OptionsMenu.tscn:340
msgid "CORRECTION_PROTANOPE"
msgstr "Protanóptico (Vermelho-Verde)"

#: ../src/general/OptionsMenu.tscn:340
msgid "CORRECTION_TRITANOPE"
msgstr "Tritanóptico (Azul-Amarelo)"

#: ../src/general/OptionsMenu.tscn:356
msgid "CHROMATIC_ABERRATION"
msgstr "Aberração Cromática:"

#: ../src/general/OptionsMenu.tscn:382
msgid "DISPLAY_ABILITIES_BAR"
msgstr "Mostrar barra de habilidades"

#: ../src/general/OptionsMenu.tscn:390
msgid "ENABLE_GUI_LIGHT_EFFECTS"
msgstr "Ativar efeitos de luz da interface gráfica"

#: ../src/general/OptionsMenu.tscn:416
msgid "MASTER_VOLUME"
msgstr "Volume principal"

#: ../src/general/OptionsMenu.tscn:442 ../src/general/OptionsMenu.tscn:482
#: ../src/general/OptionsMenu.tscn:514 ../src/general/OptionsMenu.tscn:546
#: ../src/general/OptionsMenu.tscn:578
msgid "MUTE"
msgstr "Silenciar"

#: ../src/general/OptionsMenu.tscn:456
msgid "MUSIC_VOLUME"
msgstr "Volume da música"

#: ../src/general/OptionsMenu.tscn:488
msgid "AMBIANCE_VOLUME"
msgstr "Volume Ambiente"

#: ../src/general/OptionsMenu.tscn:520
msgid "SFX_VOLUME"
msgstr "Volume de Efeitos"

#: ../src/general/OptionsMenu.tscn:552
msgid "GUI_VOLUME"
msgstr "Volume da GUI"

#: ../src/general/OptionsMenu.tscn:596
msgid "AUDIO_OUTPUT_DEVICE"
msgstr "Dispositivo de saída de áudio:"

#: ../src/general/OptionsMenu.tscn:624
msgid "LANGUAGE"
msgstr "Idioma:"

#: ../src/general/OptionsMenu.tscn:642 ../src/general/OptionsMenu.tscn:1188
msgid "RESET"
msgstr "Repor"

#: ../src/general/OptionsMenu.tscn:660
msgid "OPEN_TRANSLATION_SITE"
msgstr "Ajude a traduzir o jogo"

#: ../src/general/OptionsMenu.tscn:686
msgid "COMPOUND_CLOUDS"
msgstr "Nuvens de compostos"

#: ../src/general/OptionsMenu.tscn:701
msgid "CLOUD_SIMULATION_MINIMUM_INTERVAL"
msgstr "Intervalo mínimo da simulação de nuvens:"

#: ../src/general/OptionsMenu.tscn:708 ../src/general/OptionsMenu.tscn:750
msgid "HIGHER_VALUES_INCREASE_PERFORMANCE"
msgstr "(valores mais altos melhoram o desempenho)"

#: ../src/general/OptionsMenu.tscn:743
msgid "CLOUD_RESOLUTION_DIVISOR"
msgstr "Divisor da Resolução de Nuvens:"

#: ../src/general/OptionsMenu.tscn:784
msgid "RUN_AUTO_EVO_DURING_GAMEPLAY"
msgstr "Utilizar auto-evo durante o jogo"

#: ../src/general/OptionsMenu.tscn:804
msgid "DETECTED_CPU_COUNT"
msgstr "Número de CPU detectados:"

#: ../src/general/OptionsMenu.tscn:821
msgid "ACTIVE_THREAD_COUNT"
msgstr "Threads atuais:"

#: ../src/general/OptionsMenu.tscn:835
msgid "ASSUME_HYPERTHREADING"
msgstr "Presumir que o CPU funciona com hyperthreading"

#: ../src/general/OptionsMenu.tscn:843
msgid "USE_MANUAL_THREAD_COUNT"
msgstr "Escolher manualmente o número de threads"

#: ../src/general/OptionsMenu.tscn:853
msgid "THREADS"
msgstr "Threads:"

#: ../src/general/OptionsMenu.tscn:954
msgid "RESET_INPUTS"
msgstr "Repor Entradas"

#: ../src/general/OptionsMenu.tscn:981
msgid "PLAY_INTRO_VIDEO"
msgstr "Reproduzir o vídeo de introdução"

#: ../src/general/OptionsMenu.tscn:989
msgid "PLAY_MICROBE_INTRO_ON_NEW_GAME"
msgstr "Jogar a Introdução ao Micróbio num Novo Jogo"

#: ../src/general/OptionsMenu.tscn:997
msgid "AUTOSAVE_DURING_THE_GAME"
msgstr "Guardar automaticamente durante o jogo"

#: ../src/general/OptionsMenu.tscn:1008
msgid "AMOUNT_OF_AUTOSAVE_TO_KEEP"
msgstr "Quantidade de jogos guardados automaticamente a manter:"

#: ../src/general/OptionsMenu.tscn:1036
msgid "AMOUNT_OF_QUICKSAVE_TO_KEEP"
msgstr "Quantidade de jogos guardados rapidamente a manter:"

#: ../src/general/OptionsMenu.tscn:1061
msgid "SHOW_TUTORIALS_IN_NEW_GAMES_OPTION"
msgstr "Mostrar tutoriais (em novos jogos)"

#: ../src/general/OptionsMenu.tscn:1068
msgid "SHOW_TUTORIALS_IN_NEW_CURRENT_OPTION"
msgstr "Mostrar tutoriais (no jogo atual)"

#: ../src/general/OptionsMenu.tscn:1074
msgid "SHOW_UNSAVED_PROGRESS_WARNING"
msgstr "Mostrar aviso de progresso não guardado"

#: ../src/general/OptionsMenu.tscn:1086
msgid "CHEAT_KEYS_ENABLED"
msgstr "Chaves de Cheats ativadas"

#: ../src/general/OptionsMenu.tscn:1094
msgid "USE_A_CUSTOM_USERNAME"
msgstr "Use um username personalizado"

#: ../src/general/OptionsMenu.tscn:1105
msgid "CUSTOM_USERNAME"
msgstr "Username personalizado:"

#: ../src/general/OptionsMenu.tscn:1131
msgid "OPEN_SCREENSHOT_FOLDER"
msgstr "Abrir pasta de capturas de ecrã"

#: ../src/general/OptionsMenu.tscn:1139
msgid "OPEN_LOGS_FOLDER"
msgstr "Abrir pasta de Logs"

#: ../src/general/OptionsMenu.tscn:1149
msgid "JSON_DEBUG_MODE"
msgstr "Modo de debug para JSON:"

#: ../src/general/OptionsMenu.tscn:1163 ../src/general/OptionsMenu.tscn:1164
msgid "JSON_DEBUG_MODE_AUTO"
msgstr "Automaticamente"

#: ../src/general/OptionsMenu.tscn:1164
msgid "JSON_DEBUG_MODE_ALWAYS"
msgstr "Sempre"

#: ../src/general/OptionsMenu.tscn:1164
msgid "JSON_DEBUG_MODE_NEVER"
msgstr "Nunca"

#: ../src/general/OptionsMenu.tscn:1200 ../src/saving/NewSaveMenu.tscn:73
msgid "SAVE"
msgstr "Gravar"

#: ../src/general/OptionsMenu.tscn:1217
msgid "RESET_SETTINGS_TO_DEFAULTS"
msgstr "Repor Definições por Defeito"

#: ../src/general/OptionsMenu.tscn:1228
msgid "ARE_YOU_SURE_TO_RESET_ALL_SETTINGS"
msgstr "Tem a certeza que deseja repor todas as definições por defeito?"

#: ../src/general/OptionsMenu.tscn:1229
msgid "RESET_TO_DEFAULTS"
msgstr "Repor as definições por defeito?"

#: ../src/general/OptionsMenu.tscn:1237
msgid "ARE_YOU_SURE_TO_RESET_INPUT_SETTINGS"
msgstr ""
"Tem certeza de que deseja repor as definições do teclado por defeito?"

#: ../src/general/OptionsMenu.tscn:1238
msgid "RESET_INPUTS_TO_DEFAULTS"
msgstr "Repor as entradas por defeito?"

#: ../src/general/OptionsMenu.tscn:1247
msgid "CLOSE_OPTIONS"
msgstr "Fechar as opções?"

#: ../src/general/OptionsMenu.tscn:1267
msgid "UNSAVED_CHANGE_WARNING"
msgstr ""
"Existem alterações não guardadas que serão perdidas.\n"
"Desejas continuar?"

#: ../src/general/OptionsMenu.tscn:1290
msgid "SAVE_AND_CONTINUE"
msgstr "Gravar e continuar"

#: ../src/general/OptionsMenu.tscn:1300
msgid "DISCARD_AND_CONTINUE"
msgstr "Descartar e continuar"

#: ../src/general/OptionsMenu.tscn:1317
#: ../src/gui_common/dialogs/CustomConfirmationDialog.tscn:52
#: ../src/modding/NewModGUI.tscn:457
msgid "CANCEL"
msgstr "Cancelar"

#: ../src/general/OptionsMenu.tscn:1328 ../src/general/OptionsMenu.tscn:1337
msgid "ERROR"
msgstr "Erro"

#: ../src/general/OptionsMenu.tscn:1339
msgid "ERROR_FAILED_TO_SAVE_NEW_SETTINGS"
msgstr ""
"Erro: Falha ao gravar as novas definições no ficheiro de configuração."

#: ../src/general/OptionsMenu.tscn:1347
msgid "TRY_TAKING_SOME_SCREENSHOTS"
msgstr "Tente tirar algumas capturas de ecrã!"

#: ../src/general/OptionsMenu.tscn:1349
msgid "NO_SCREENSHOT_DIRECTORY"
msgstr "Nenhum diretório de captura de ecrã encontrado"

#: ../src/general/PauseMenu.cs:247
msgid "RETURN_TO_MENU_WARNING"
msgstr ""
"Tens a certeza de que desejas sair para o menu principal?\n"
"Perderás todo o progresso não guardado."

#: ../src/general/PauseMenu.cs:263
msgid "QUIT_GAME_WARNING"
msgstr ""
"Tens a certeza de que desejas sair do jogo?\n"
"Perderás todo o progresso não guardado."

#: ../src/general/PauseMenu.tscn:60
msgid "RESUME"
msgstr "Retomar"

#: ../src/general/PauseMenu.tscn:67
msgid "SAVE_GAME"
msgstr "Gravar Jogo"

#: ../src/general/PauseMenu.tscn:82
#: ../src/microbe_stage/editor/MicrobeEditor.tscn:2586
msgid "STATISTICS"
msgstr "Estatísticas"

#: ../src/general/PauseMenu.tscn:89
msgid "HELP"
msgstr "Ajuda"

#: ../src/general/PauseMenu.tscn:103
#: ../src/microbe_stage/gui/ExtinctionBox.tscn:116
msgid "RETURN_TO_MENU"
msgstr "Voltar ao Menu"

#: ../src/general/PauseMenu.tscn:110
msgid "EXIT"
msgstr "Sair"

#: ../src/general/PauseMenu.tscn:161
msgid "CONFIRM_EXIT"
msgstr "Confirmar Saída"

#: ../src/general/StringUtils.cs:22
msgid "BILLION_ABBREVIATION"
msgstr "{0} mM"

#: ../src/general/StringUtils.cs:31
msgid "MILLION_ABBREVIATION"
msgstr "{0} M"

#: ../src/general/StringUtils.cs:40
msgid "KILO_ABBREVIATION"
msgstr "{0} m"

#: ../src/gui_common/ChemicalEquation.cs:139
#: ../src/gui_common/ChemicalEquation.cs:179
msgid "PER_SECOND_SLASH"
msgstr "/segundo"

#: ../src/gui_common/ChemicalEquation.cs:298
msgid "PROCESS_ENVIRONMENT_SEPARATOR"
msgstr "@"

#: ../src/gui_common/CompoundAmount.cs:168
#: ../src/gui_common/tooltip/microbe_editor/SelectionMenuToolTip.cs:236
#: ../src/microbe_stage/MicrobeHUD.cs:638
#: ../src/microbe_stage/editor/MicrobeEditorGUI.cs:698
#: ../src/microbe_stage/editor/MicrobeEditorGUI.cs:993
#: ../src/microbe_stage/editor/MicrobeEditorGUI.cs:1146
msgid "PERCENTAGE_VALUE"
msgstr "{0}%"

#: ../src/gui_common/CreditsScroll.cs:226
msgid "LEAD_DEVELOPERS"
msgstr "Desenvolvedores Líderes"

#: ../src/gui_common/CreditsScroll.cs:232
msgid "LEAD_PROGRAMMER"
msgstr "Programador Líder"

#: ../src/gui_common/CreditsScroll.cs:233
msgid "LEAD_PROGRAMMERS"
msgstr "Programadores Líderes"

#: ../src/gui_common/CreditsScroll.cs:238
msgid "LEAD_THEORIST"
msgstr "Teórico Líder"

#: ../src/gui_common/CreditsScroll.cs:239
msgid "LEAD_THEORISTS"
msgstr "Teóricos Líderes"

#: ../src/gui_common/CreditsScroll.cs:244
msgid "LEAD_ARTIST"
msgstr "Artista Líder"

#: ../src/gui_common/CreditsScroll.cs:245
msgid "LEAD_ARTISTS"
msgstr "Artistas Líderes"

#: ../src/gui_common/CreditsScroll.cs:250
msgid "SOUND_TEAM_LEAD"
msgstr "Líder da equipa de som"

#: ../src/gui_common/CreditsScroll.cs:251
msgid "SOUND_TEAM_LEADS"
msgstr "Líderes de equipa de som"

#: ../src/gui_common/CreditsScroll.cs:256
msgid "LEAD_OUTREACH_PERSON"
msgstr "Líder de divulgação"

#: ../src/gui_common/CreditsScroll.cs:257
msgid "LEAD_OUTREACH_PEOPLE"
msgstr ""

#: ../src/gui_common/CreditsScroll.cs:262
#, fuzzy
msgid "LEAD_GAME_DESIGNER"
msgstr "Designer Líder de Jogo"

#: ../src/gui_common/CreditsScroll.cs:263
#, fuzzy
msgid "LEAD_GAME_DESIGNERS"
msgstr "Designers líderes de jogos"

#: ../src/gui_common/CreditsScroll.cs:268
msgid "LEAD_TESTER"
msgstr "Líder Tester"

#: ../src/gui_common/CreditsScroll.cs:269
msgid "LEAD_TESTERS"
msgstr "Líderes de Testers"

#: ../src/gui_common/CreditsScroll.cs:274
msgid "LEAD_PROJECT_MANAGER"
msgstr "Líder de Gestor de Projeto"

#: ../src/gui_common/CreditsScroll.cs:275
msgid "LEAD_PROJECT_MANAGERS"
msgstr "Líder de Gestores de Projetos"

#: ../src/gui_common/CreditsScroll.cs:282
msgid "CURRENT_DEVELOPERS"
msgstr "Desenvolvedores Actuais"

#: ../src/gui_common/CreditsScroll.cs:298
msgid "PAST_DEVELOPERS"
msgstr "Desenvolvedores anteriores"

#: ../src/gui_common/CreditsScroll.cs:314
msgid "OUTSIDE_CONTRIBUTORS"
msgstr "Colaboradores externos"

#: ../src/gui_common/CreditsScroll.cs:317
msgid "YOU_CAN_MAKE_PULL_REQUEST"
msgstr ""
"Thrive é um projecto de código aberto.\n"
"Podes contribuir sem te candidatares à equipa."

#: ../src/gui_common/CreditsScroll.cs:332
msgid "PATRONS"
msgstr "Patrons"

#: ../src/gui_common/CreditsScroll.cs:338
msgid "YOU_CAN_SUPPORT_THRIVE_ON_PATREON"
msgstr "Podes apoiar o desenvolvimento futuro do Thrive no Patreon."

#: ../src/gui_common/CreditsScroll.cs:355
msgid "DONATIONS"
msgstr "Doações"

#: ../src/gui_common/CreditsScroll.cs:378
msgid "TRANSLATORS"
msgstr "Tradutores"

#: ../src/gui_common/CreditsScroll.cs:392
msgid "USED_LIBRARIES_LICENSES"
msgstr "Licenças e Bibliotecas Utilizadas"

#: ../src/gui_common/CreditsScroll.cs:487
msgid "THANKS_FOR_PLAYING"
msgstr ""
"Obrigado por jogares!\n"
"\n"
"Se gostaste do jogo, por favor diz os teus amigos sobre nós."

#: ../src/gui_common/CreditsScroll.cs:496
msgid "PROGRAMMING_TEAM"
msgstr "Equipa da Programação"

#: ../src/gui_common/CreditsScroll.cs:497
msgid "THEORY_TEAM"
msgstr "Equipa de Teoria"

#: ../src/gui_common/CreditsScroll.cs:498
msgid "GRAPHICS_TEAM"
msgstr "Equipa dos Gráficos"

#: ../src/gui_common/CreditsScroll.cs:499
msgid "SOUND_TEAM"
msgstr "Equipa do Som"

#: ../src/gui_common/CreditsScroll.cs:500
msgid "OUTREACH_TEAM"
msgstr "Equipa de Divulgação"

#: ../src/gui_common/CreditsScroll.cs:501
msgid "GAME_DESIGN_TEAM"
msgstr "Equipa de Desenho do Jogo"

#: ../src/gui_common/CreditsScroll.cs:502
msgid "TESTING_TEAM"
msgstr "Equipa da Testagem"

#: ../src/gui_common/CreditsScroll.cs:503
msgid "PROJECT_MANAGEMENT_TEAM"
msgstr "Equipa de Gestão de Projetos"

#: ../src/gui_common/CreditsScroll.cs:504
msgid "PULL_REQUESTS_PROGRAMMING"
msgstr "Pull Requests / Programação"

#: ../src/gui_common/CreditsScroll.cs:505
msgid "VIP_PATRONS"
msgstr "Apoiadores VIP"

#: ../src/gui_common/CreditsScroll.cs:506
msgid "DEV_BUILD_PATRONS"
msgstr "Apoiadores Devbuilds"

#: ../src/gui_common/CreditsScroll.cs:507
msgid "SUPPORTER_PATRONS"
msgstr "Apoiantes"

#: ../src/gui_common/CreditsScroll.cs:508
msgid "JANUARY"
msgstr "Janeiro"

#: ../src/gui_common/CreditsScroll.cs:509
msgid "FEBRUARY"
msgstr "Fevereiro"

#: ../src/gui_common/CreditsScroll.cs:510
msgid "MARCH"
msgstr "Março"

#: ../src/gui_common/CreditsScroll.cs:511
msgid "APRIL"
msgstr "Abril"

#: ../src/gui_common/CreditsScroll.cs:512
msgid "MAY"
msgstr "Maio"

#: ../src/gui_common/CreditsScroll.cs:513
msgid "JUNE"
msgstr "Junho"

#: ../src/gui_common/CreditsScroll.cs:514
msgid "JULY"
msgstr "Julho"

#: ../src/gui_common/CreditsScroll.cs:515
msgid "AUGUST"
msgstr "Agosto"

#: ../src/gui_common/CreditsScroll.cs:516
msgid "SEPTEMBER"
msgstr "Setembro"

#: ../src/gui_common/CreditsScroll.cs:517
msgid "OCTOBER"
msgstr "Outubro"

#: ../src/gui_common/CreditsScroll.cs:518
msgid "NOVEMBER"
msgstr "Novembro"

#: ../src/gui_common/CreditsScroll.cs:519
msgid "DECEMBER"
msgstr "Dezembro"

#: ../src/gui_common/CreditsScroll.tscn:45
msgid "BY_REVOLUTIONARY_GAMES"
msgstr "Da Revolutionary Games Studio"

#: ../src/gui_common/CreditsScroll.tscn:52
msgid "DEVELOPMENT_SUPPORTED_BY"
msgstr "Desenvolvimento Apoiado pela Revolutionary Games Studio ry"

#: ../src/gui_common/CreditsScroll.tscn:60
msgid "DEVELOPERS"
msgstr "Desenvolvedores"

#: ../src/gui_common/QuickLoadHandler.tscn:20
msgid "SAVE_HAS_DIFFERENT_VERSION_TEXT"
msgstr ""
"A versão do jogo guardado não corresponde à versão do jogo.\n"
"Por favor faz a leitura do jogo guardado manualmente através do menu."

#: ../src/gui_common/QuickLoadHandler.tscn:22
msgid "SAVE_HAS_DIFFERENT_VERSION"
msgstr "O jogo guardado tem uma versão diferente"

#: ../src/gui_common/TweakedColourPicker.cs:325
msgid "COLOUR_PICKER_PICK_COLOUR"
msgstr "Escolha uma cor a partir da janela do jogo"

#: ../src/gui_common/TweakedColourPicker.cs:326
msgid "COLOUR_PICKER_ADD_PRESET"
msgstr "Adicionar a cor atual como predefinição"

#: ../src/gui_common/TweakedColourPicker.cs:327
msgid "COLOUR_PICKER_HSV_BUTTON_TOOLTIP"
msgstr ""
"Ligar ou desligar o modo HSV (matiz, saturação, valor).\n"
"Não pode ser ativado no modo bruto."

#: ../src/gui_common/TweakedColourPicker.cs:328
msgid "COLOUR_PICKER_RAW_BUTTON_TOOLTIP"
msgstr ""
"Ativa ou desativa o modo bruto.\n"
"No modo bruto, podes fazer os valores\n"
"das cores R, G, B ir além de 1.0.\n"
"Não pode ser ligado no modo HSV."

#: ../src/gui_common/TweakedColourPicker.cs:332
msgid "COLOUR_PICKER_H_TOOLTIP"
msgstr "Valor de matiz, parte da cor"

#: ../src/gui_common/TweakedColourPicker.cs:333
msgid "COLOUR_PICKER_S_TOOLTIP"
msgstr "Valor de saturação, a quantidade de cinza em uma cor particular"

#: ../src/gui_common/TweakedColourPicker.cs:334
msgid "COLOUR_PICKER_V_TOOLTIP"
msgstr "Valor (brilho) valor, brilho ou intensidade da cor"

#: ../src/gui_common/TweakedColourPicker.cs:338
msgid "COLOUR_PICKER_R_TOOLTIP"
msgstr "Valor do canal vermelho da cor"

#: ../src/gui_common/TweakedColourPicker.cs:339
msgid "COLOUR_PICKER_G_TOOLTIP"
msgstr "Valor do canal verde da cor"

#: ../src/gui_common/TweakedColourPicker.cs:340
msgid "COLOUR_PICKER_B_TOOLTIP"
msgstr "Valor do canal azul da cor"

#: ../src/gui_common/TweakedColourPicker.cs:343
msgid "COLOUR_PICKER_A_TOOLTIP"
msgstr "Valor do canal alfa da cor"

#: ../src/gui_common/TweakedColourPicker.cs:492
msgid "COLOUR_PICKER_PRESET_TOOLTIP"
msgstr ""
"Cor: {0}\n"
"Botão esquerdo do rato: Use esta predefinição\n"
"Botão direito do rato: Exclua esta predefinição"

#: ../src/gui_common/TweakedColourPicker.tscn:47
msgid "HSV"
msgstr "HSV"

#: ../src/gui_common/TweakedColourPicker.tscn:69
msgid "RAW"
msgstr "Cru"

#: ../src/gui_common/charts/line/LineChart.cs:679
#: ../src/microbe_stage/editor/MicrobeEditorGUI.cs:2317
msgid "NO_DATA_TO_SHOW"
msgstr "Sem Dados a Mostrar"

#: ../src/gui_common/charts/line/LineChart.cs:949
#: ../src/gui_common/charts/line/LineChart.cs:978
msgid "MAX_VISIBLE_DATASET_WARNING"
msgstr "Não é permitido mostrar mais de {0} conjuntos de dados!"

#: ../src/gui_common/charts/line/LineChart.cs:958
#: ../src/gui_common/charts/line/LineChart.cs:986
msgid "MIN_VISIBLE_DATASET_WARNING"
msgstr "Não é permitido mostrar menos de {0} conjunto(s) de dados!"

#: ../src/gui_common/dialogs/CustomConfirmationDialog.tscn:65
#: ../src/gui_common/dialogs/ErrorDialog.tscn:118
#: ../src/modding/ModUploader.tscn:357
msgid "OK"
msgstr "OK"

#: ../src/gui_common/dialogs/ErrorDialog.tscn:109
msgid "COPY_ERROR_TO_CLIPBOARD"
msgstr "Copiar Erro para a Área de Transferência"

#: ../src/gui_common/dialogs/LicensesDisplay.cs:34
msgid "GPL_LICENSE_HEADING"
msgstr "Segue o texto da licença GPL:"

#: ../src/gui_common/dialogs/LicensesDisplay.tscn:30
#, fuzzy
msgid "THRIVE_LICENSES"
msgstr "Licenças"

#: ../src/gui_common/dialogs/LicensesDisplay.tscn:93
msgid "LICENSES_COVERING_THRIVE"
msgstr "Licenças que cobrem partes do Thrive são apresentadas aqui"

#: ../src/gui_common/tooltip/ToolTipManager.tscn:47
msgid "OPEN_THE_MENU"
msgstr "Abrir o menu"

#: ../src/gui_common/tooltip/ToolTipManager.tscn:53
msgid "OPEN_HELP_SCREEN"
msgstr "Abrir o ecrã de ajuda"

#: ../src/gui_common/tooltip/ToolTipManager.tscn:67
msgid "WILL_YOU_THRIVE"
msgstr "Irás prosperar?"

#: ../src/gui_common/tooltip/ToolTipManager.tscn:84
msgid "FINISH_EDITING_AND_RETURN_TO_ENVIRONMENT"
msgstr "Concluir a edição e voltar ao ambiente"

#: ../src/gui_common/tooltip/ToolTipManager.tscn:90
msgid "CHANGE_THE_SYMMETRY"
msgstr "Mudar simetria"

#: ../src/gui_common/tooltip/ToolTipManager.tscn:96
msgid "UNDO_THE_LAST_ACTION"
msgstr "Reverter a última ação"

#: ../src/gui_common/tooltip/ToolTipManager.tscn:102
msgid "REDO_THE_LAST_ACTION"
msgstr "Refazer a última ação"

#: ../src/gui_common/tooltip/ToolTipManager.tscn:108
msgid "CREATE_A_NEW_MICROBE"
msgstr "Criar um novo micróbio"

#: ../src/gui_common/tooltip/ToolTipManager.tscn:113
msgid "RANDOMIZE_SPECIES_NAME"
msgstr "Randomizar os nomes das espécies"

#: ../src/gui_common/tooltip/ToolTipManager.tscn:123
msgid "MEMBRANE_RIGIDITY"
msgstr "Rigidez da membrana"

#: ../src/gui_common/tooltip/ToolTipManager.tscn:124
msgid "RIGIDITY_MEMBRANE_DESCRIPTION"
msgstr ""
"Uma membrana mais rígida será mais resistente a danos, mas tornará mais "
"difícil para a célula se mover."

#: ../src/gui_common/tooltip/ToolTipManager.tscn:150
#: ../src/gui_common/tooltip/ToolTipManager.tscn:2053
#: ../src/gui_common/tooltip/ToolTipManager.tscn:2221
#: ../src/gui_common/tooltip/ToolTipManager.tscn:2385
#: ../src/gui_common/tooltip/ToolTipManager.tscn:2620
#: ../src/gui_common/tooltip/ToolTipManager.tscn:2853
#: ../src/gui_common/tooltip/ToolTipManager.tscn:3123
msgid "MOBILITY"
msgstr "Mobilidade"

#: ../src/gui_common/tooltip/ToolTipManager.tscn:185
#: ../src/gui_common/tooltip/ToolTipManager.tscn:2156
#: ../src/gui_common/tooltip/ToolTipManager.tscn:2321
#: ../src/gui_common/tooltip/ToolTipManager.tscn:2488
#: ../src/gui_common/tooltip/ToolTipManager.tscn:2723
#: ../src/gui_common/tooltip/ToolTipManager.tscn:2956
#: ../src/gui_common/tooltip/ToolTipManager.tscn:3226
msgid "HEALTH"
msgstr "Vida"

#: ../src/gui_common/tooltip/ToolTipManager.tscn:224
msgid "AGGRESSION_EXPLANATION"
msgstr ""
"Micróbios agressivos perseguirão presas em distâncias maiores\n"
"e são mais propensos a lutar contra predadores quando atacados.\n"
"Micróbios pacíficos não se envolvem com os outros em distâncias maiores\n"
"e são menos propensos a usar toxinas contra predadores."

#: ../src/gui_common/tooltip/ToolTipManager.tscn:231
msgid "OPPORTUNISM_EXPLANATION"
msgstr ""
"Os micróbios oportunistas competirão com os rivais por comida,\n"
"e tentarão caçar presas com toxinas se não as conseguirem engolir.\n"
"Os micróbios cautelosos podem não se colocar em perigo por causa de "
"pedaços."

#: ../src/gui_common/tooltip/ToolTipManager.tscn:238
msgid "FEAR_EXPLANATION"
msgstr ""
"Os micróbios medrosos fugirão a distâncias maiores\n"
"e são mais propensos a fugir dos predadores em geral.\n"
"Os micróbios corajosos não se deixam intimidar pelos predadores próximos\n"
"e, mais provavelmente, irão atacar de volta."

#: ../src/gui_common/tooltip/ToolTipManager.tscn:245
msgid "ACTIVITY_EXPLANATION"
msgstr ""
"Micróbios ativos irão correr e cair quando nada de interessante "
"acontecer.\n"
"Micróbios sésseis ficarão parados e esperarão que o ambiente mude antes de "
"agir."

#: ../src/gui_common/tooltip/ToolTipManager.tscn:252
msgid "FOCUS_EXPLANATION"
msgstr ""
"Os micróbios focados irão procurar por pedaços ou presas em distâncias "
"maiores\n"
"e podem ser mais ambicioso em relação aos pedaços.\n"
"Micróbios reativos mudarão para novos alvos depois de algum tempo."

#: ../src/gui_common/tooltip/ToolTipManager.tscn:267
msgid "CYTOPLASM_PROCESSES_DESCRIPTION"
msgstr ""
"Transforma [thrive:compound type=\"glucose\"][/thrive:compound] em [thrive:"
"compound type=\"atp\"][/thrive:compound]."

#: ../src/gui_common/tooltip/ToolTipManager.tscn:268
msgid "CYTOPLASM_DESCRIPTION"
msgstr ""
"As entranhas pegajosas de uma célula. O citoplasma é a mistura básica de "
"iões, proteínas e outras substâncias dissolvidas na água que preenchem o "
"interior da célula. Uma das funções que desempenha é a glicólise, a "
"conversão de glicose em energia ATP. Para que células onde faltam "
"organelos tenham metabolismos mais avançados, esta é a sua dependência "
"para obter energia. O citoplasma é também usado para armazenar moléculas "
"na célula e aumentar o seu tamanho."

#: ../src/gui_common/tooltip/ToolTipManager.tscn:285
#: ../src/gui_common/tooltip/ToolTipManager.tscn:383
#: ../src/gui_common/tooltip/ToolTipManager.tscn:480
#: ../src/gui_common/tooltip/ToolTipManager.tscn:577
#: ../src/gui_common/tooltip/ToolTipManager.tscn:674
#: ../src/gui_common/tooltip/ToolTipManager.tscn:771
#: ../src/gui_common/tooltip/ToolTipManager.tscn:869
#: ../src/gui_common/tooltip/ToolTipManager.tscn:1004
#: ../src/gui_common/tooltip/ToolTipManager.tscn:1173
#: ../src/gui_common/tooltip/ToolTipManager.tscn:1262
#: ../src/gui_common/tooltip/ToolTipManager.tscn:1354
#: ../src/gui_common/tooltip/ToolTipManager.tscn:1438
#: ../src/gui_common/tooltip/ToolTipManager.tscn:1537
#: ../src/gui_common/tooltip/ToolTipManager.tscn:1637
#: ../src/gui_common/tooltip/ToolTipManager.tscn:1726
#: ../src/gui_common/tooltip/ToolTipManager.tscn:1824
#: ../src/gui_common/tooltip/ToolTipManager.tscn:1921
msgid "STORAGE"
msgstr "Armazenamento"

#: ../src/gui_common/tooltip/ToolTipManager.tscn:323
#: ../src/gui_common/tooltip/ToolTipManager.tscn:421
#: ../src/gui_common/tooltip/ToolTipManager.tscn:518
#: ../src/gui_common/tooltip/ToolTipManager.tscn:615
#: ../src/gui_common/tooltip/ToolTipManager.tscn:712
#: ../src/gui_common/tooltip/ToolTipManager.tscn:809
#: ../src/gui_common/tooltip/ToolTipManager.tscn:907
#: ../src/gui_common/tooltip/ToolTipManager.tscn:1042
#: ../src/gui_common/tooltip/ToolTipManager.tscn:1101
#: ../src/gui_common/tooltip/ToolTipManager.tscn:1211
#: ../src/gui_common/tooltip/ToolTipManager.tscn:1300
#: ../src/gui_common/tooltip/ToolTipManager.tscn:1392
#: ../src/gui_common/tooltip/ToolTipManager.tscn:1476
#: ../src/gui_common/tooltip/ToolTipManager.tscn:1575
#: ../src/gui_common/tooltip/ToolTipManager.tscn:1675
#: ../src/gui_common/tooltip/ToolTipManager.tscn:1764
#: ../src/gui_common/tooltip/ToolTipManager.tscn:1862
#: ../src/gui_common/tooltip/ToolTipManager.tscn:1959
#: ../src/gui_common/tooltip/ToolTipManager.tscn:2088
#: ../src/gui_common/tooltip/ToolTipManager.tscn:2255
#: ../src/gui_common/tooltip/ToolTipManager.tscn:2420
#: ../src/gui_common/tooltip/ToolTipManager.tscn:2655
#: ../src/gui_common/tooltip/ToolTipManager.tscn:2888
#: ../src/gui_common/tooltip/ToolTipManager.tscn:3158
msgid "OSMOREGULATION_COST"
msgstr "Custo de Osmorregulação"

#: ../src/gui_common/tooltip/ToolTipManager.tscn:365
msgid "METABOLOSOMES_PROCESSES_DESCRIPTION"
msgstr ""
"Transforma [thrive:compound type=\"glucose\"][/thrive:compound] em[thrive:"
"compound type=\"atp\"][/thrive:compound]. A taxa aumenta com a "
"concentração de [thrive:compound type=\"oxygen\"][/thrive:compound]."

#: ../src/gui_common/tooltip/ToolTipManager.tscn:366
msgid "METABOLOSOMES_DESCRIPTION"
msgstr ""
"Metabolossomas são conjuntos de proteínas envoltos no invólucro das "
"proteínas. Eles são capazes de converter glicose em ATP a uma velocidade "
"muito mais alta do que pode ser feito no citoplasma num processo chamado "
"Respiração Aeróbica. No entanto, ele requer oxigênio para funcionar, e "
"níveis mais baixos de oxigênio no ambiente diminuirão a taxa de produção "
"de ATP. Uma vez que os metabolossomas estão suspensos diretamente no "
"citoplasma, o fluido circundante realiza alguma glicólise."

#: ../src/gui_common/tooltip/ToolTipManager.tscn:461
msgid "THYLAKOID"
msgstr "Tilacoide"

#: ../src/gui_common/tooltip/ToolTipManager.tscn:462
msgid "CHROMATOPHORE_PROCESSES_DESCRIPTION"
msgstr ""
"Produz [thrive:compound type=\"glucose\"][/thrive:compound]. A taxa "
"aumenta com a concentração de [thrive:compound type=\"carbondioxide\"][/"
"thrive:compound] e a intensidade de [thrive:compound type=\"sunlight\"][/"
"thrive:compound]."

#: ../src/gui_common/tooltip/ToolTipManager.tscn:463
msgid "THYLAKOIDS_DESCRIPTION"
msgstr ""
"Tilacoides são conjuntos de proteínas e pigmentos fotossintéticos. Os "
"pigmentos são capazes de utilizar a energia presente na luz para produzir "
"glicose a parir de água e gás carbónico num processo denominado "
"Fotossíntese. Estes pigmentos são também o que lhes fornece uma cor "
"característica. A sua taxa de produção de glicose aumenta com a "
"concentração de dióxido de carbono e intensidade da luz. Como os "
"tilacoides estão diretamente suspensos no citoplasma, o fluido circundante "
"realiza alguma glicólise."

#: ../src/gui_common/tooltip/ToolTipManager.tscn:559
msgid "CHEMOSYNTHESIZING_PROTEINS_PROCESSES_DESCRIPTION"
msgstr ""
"Transforma [thrive:compound type=\"hydrogensulfide\"][/thrive:compound] em "
"[thrive:compound type=\"glucose\"][/thrive:compound]. A taxa aumenta com a "
"concentração de [thrive:compound type=\"carbondioxide\"][/thrive:"
"compound]. Também converte [thrive:compound type=\"glucose\"][/thrive:"
"compound] em [thrive:compound type=\"atp\"][/thrive:compound]."

#: ../src/gui_common/tooltip/ToolTipManager.tscn:560
msgid "CHEMOSYNTHESIZING_PROTEINS_DESCRIPTION"
msgstr ""
"Proteínas quimiossintetizantes são pequenos conjuntos de proteínas no "
"citoplasma capazes de converter sulfeto de hidrogénio, água e gás "
"carbónico em glicose num processo chamado quimiossíntese de sulfeto de "
"hidrogénio. A taxa de produção de glicose aumenta com a concentração de "
"dióxido de carbono. Uma vez que as proteínas quimiossintetizantes estão "
"suspensas diretamente no citoplasma, o fluído envolvente efetua alguma "
"glicólise."

#: ../src/gui_common/tooltip/ToolTipManager.tscn:656
msgid "RUSTICYANIN_PROCESSES_DESCRIPTION"
msgstr ""
"Transforma [thrive:compound type=\"iron\"][/thrive:compound] em [thrive:"
"compound type=\"atp\"][/thrive:compound]. A taxa aumenta com a "
"concentração de [thrive:compound type=\"carbondioxide\"][/thrive:compound] "
"e [thrive:compound type=\"oxygen\"][/thrive:compound]."

#: ../src/gui_common/tooltip/ToolTipManager.tscn:657
msgid "RUSTICYANIN_DESCRIPTION"
msgstr ""
"Rusticianina é uma proteína capaz de utilizar gás carbónico e oxigénio "
"para oxidar ferro de um estado químico para outro. Este processo, chamado "
"Quimiossíntese litoautotrófica, liberta energia que a célula pode "
"posteriormente recolher."

#: ../src/gui_common/tooltip/ToolTipManager.tscn:753
msgid "NITROGENASE_PROCESSES_DESCRIPTION"
msgstr ""
"Transforma [thrive:compound type=\"atp\"][/thrive:compound] em [thrive:"
"compound type=\"ammonia\"][/thrive:compound]. A taxa aumenta com a "
"concentração de [thrive:compound type=\"nitrogen\"][/thrive:compound]."

#: ../src/gui_common/tooltip/ToolTipManager.tscn:754
msgid "NITROGENASE_DESCRIPTION"
msgstr ""
"Nitrogenase é uma proteína capaz de utilizar o nitrogénio gasoso e a "
"energia celular na forma de ATP para produzir amoníaco, um nutriente chave "
"para o crescimento das células. Isto é um processo referido como Fixação "
"Anaeróbica de Nitrogénio. Uma vez que Nitrogenase está suspenso "
"diretamente no citoplasma, o fluído envolvente efetua alguma glicólise."

#: ../src/gui_common/tooltip/ToolTipManager.tscn:851
msgid "OXYTOXISOME_PROCESSES_DESCRIPTION"
msgstr ""
"Transforma [thrive:compound type=\"atp\"][/thrive:compound] em [thrive:"
"compound type=\"oxytoxy\"][/thrive:compound]. A taxa aumenta com a "
"concentração de [thrive:compound type=\"oxygen\"][/thrive:compound]. Pode "
"libertar toxinas pressionado [thrive:input]g_fire_toxin[/thrive:input]."

#: ../src/gui_common/tooltip/ToolTipManager.tscn:852
msgid "OXYTOXISOME_DESC"
msgstr ""
"Um metabolossoma modificado responsável pela produção da forma primitiva "
"do agente tóxico OxiToxi NT."

#: ../src/gui_common/tooltip/ToolTipManager.tscn:948
msgid "FLAGELLUM_PROCESSES_DESCRIPTION"
msgstr ""
"Utiliza [thrive:compound type=\"atp\"][/thrive:compound] para aumentar a "
"velocidade de movimento da célula."

#: ../src/gui_common/tooltip/ToolTipManager.tscn:949
msgid "FLAGELLUM_DESCRIPTION"
msgstr ""
"O Flagelo (plural: Flagelos) é um feixe de fibras proteicas em forma de "
"chicote que se estende da membrana da célula e que utiliza ATP para "
"ondular e impulsionar a célula numa direção. A posição do flagelo "
"determina a direção em que fornece impulso para movimentar a célula. A "
"direção de impulso é oposta à direção para a qual o flagelo está "
"direcionado, por exemplo, um flagelo posicionado no lado esquerdo de uma "
"célula fornece impulso quando se move para a direita."

#: ../src/gui_common/tooltip/ToolTipManager.tscn:966
msgid "SPEED"
msgstr "Velocidade"

#: ../src/gui_common/tooltip/ToolTipManager.tscn:1083
msgid "PREDATORY_PILUS_DESCRIPTION"
msgstr "Ataca as outras células com isto."

#: ../src/gui_common/tooltip/ToolTipManager.tscn:1143
msgid "CILIA"
msgstr "Cílios"

#: ../src/gui_common/tooltip/ToolTipManager.tscn:1144
#: ../src/gui_common/tooltip/ToolTipManager.tscn:1614
#: ../src/gui_common/tooltip/ToolTipManager.tscn:2001
msgid "TO_BE_IMPLEMENTED"
msgstr "A ser implementado."

#: ../src/gui_common/tooltip/ToolTipManager.tscn:1161
msgid "BINDING_AGENT_PROCESSES_DESCRIPTION"
msgstr ""
"Pressione [thrive:input]g_toggle_binding[/thrive:input] para ativar o modo "
"de adesão. Quando em modo de adesão podes anexar outras células da tua "
"espécie à tua colónia ao te aproximares das mesmas. Para deixar uma "
"colónia pressione [thrive:input]g_unbind_all[/thrive:input]."

#: ../src/gui_common/tooltip/ToolTipManager.tscn:1162
msgid "BINDING_AGENT_DESCRIPTION"
msgstr ""
"Permite conectar com outras células. Este é o primeiro passo para a "
"multicelularidade. Quando a tua célula pertence a uma colónia, os "
"compostos são partilhados entre células. Não é possível entrar no editor "
"enquanto pertenceres a uma colónia, sendo necessário desconectar-te da "
"mesma assim que tenhas coletado compostos suficientes para dividires a tua "
"célula."

#: ../src/gui_common/tooltip/ToolTipManager.tscn:1244
msgid "NUCLEUS_SMALL_DESCRIPTION"
msgstr ""
"Permite a evolução de organelos delimitados por membranas mais complexos. "
"Custo de manutenção elevado de ATP. É uma evolução irreversível."

#: ../src/gui_common/tooltip/ToolTipManager.tscn:1245
msgid "NUCLEUS_DESCRIPTION"
msgstr ""
"A principal característica das células eucarióticas. O núcleo também "
"inclui o retículo endoplasmático e o complexo de golgi. É uma evolução das "
"células procarióticas para desenvolver um sistema de membranas internas, "
"assimilando outros procariontes dentro deles. Isso permite-os "
"compartimentar, ou repelir os diferentes processos que acontecem dentro "
"das células prevenindo-os de se sobrepor. Isso permite que os seus novos "
"organelos com membranas sejam mais complexos, eficientes, e especializados "
"do que se estivessem a flutuar no citoplasma. No entanto, isso tem o custo "
"de fazer a célula muito maior e necessitando de muita da energia da célula "
"para se manter."

#: ../src/gui_common/tooltip/ToolTipManager.tscn:1341
msgid "MITOCHONDRION_PROCESSES_DESCRIPTION"
msgstr ""
"Transforma [thrive:compound type=\"glucose\"][/thrive:compound] em [thrive:"
"compound type=\"atp\"][/thrive:compound]. A taxa aumenta com a "
"concentração de [thrive:compound type=\"oxygen\"][/thrive:compound]."

#: ../src/gui_common/tooltip/ToolTipManager.tscn:1342
msgid "MITOCHONDRION_DESCRIPTION"
msgstr ""
"A central de energia da célula. A mitocôndria é uma estrutura de membrana "
"dupla cheia de proteínas e enzimas. É um procariota que foi reconhecido "
"pelo seu hospedeiro eucariótico para uso. É capaz de converter Glicose em "
"ATP com maior eficiência do que feito no citoplasma num processo chamado "
"Respiração Aeróbica. Precisa, no entanto, de oxigénio para funcionar, e "
"níveis menores de oxigénio no ambiente irão diminuir a taxa da produção de "
"ATP."

#: ../src/gui_common/tooltip/ToolTipManager.tscn:1425
msgid "CHLOROPLAST_PROCESSES_DESCRIPTION"
msgstr ""
"Produz [thrive:compound type=\"glucose\"][/thrive:compound]. A taxa "
"aumenta com a concentração de [thrive:compound type=\"carbondioxide\"][/"
"thrive:compound] e intensidade da [thrive:compound type=\"sunlight\"][/"
"thrive:compound]."

#: ../src/gui_common/tooltip/ToolTipManager.tscn:1426
msgid "CHLOROPLAST_DESCRIPTION"
msgstr ""
"O cloroplasto é uma estrutura de membrana dupla que contém pigmentos "
"fotossensíveis. É um procariota que foi reconhecido pelo seu hospedeiro "
"eucariótico para uso. Os pigmentos no cloroplasto conseguem utilizar a "
"energia da luz para produzir glicose da água e gás carbónico num processo "
"denominado Fotossíntese. Estes pigmentos são também o que lhes fornece uma "
"cor característica. A taxa da sua produção de glicose aumenta com a "
"concentração de dióxido de carbono, e intensidade da luz."

#: ../src/gui_common/tooltip/ToolTipManager.tscn:1508
msgid "THERMOPLAST"
msgstr "Termoplasto"

#: ../src/gui_common/tooltip/ToolTipManager.tscn:1509
msgid "THERMOPLAST_PROCESSES_DESCRIPTION"
msgstr ""
"Produz [thrive:compound type=\"glucose\"][/thrive:compound]. A taxa "
"aumenta com a concentração de [thrive:compound type=\"carbondioxide\"][/"
"thrive:compound] e temperatura."

#: ../src/gui_common/tooltip/ToolTipManager.tscn:1510
msgid "THERMOPLAST_DESCRIPTION"
msgstr ""
"O termoplasto é uma estrutura de membrana dupla que contém pigmentos "
"termossensíveis. É um procariota que foi reconhecido para uso do seu "
"hospedeiro eucariótico. Os pigmentos nos termoplastos conseguem utilizar a "
"energia das diferenças de calor no ambiente para produzir glicose da água "
"e gás carbónico num processo chamado Termossíntese. A taxa da sua produção "
"de glicose aumenta com a concentração de dióxido de carbono e temperatura."

#: ../src/gui_common/tooltip/ToolTipManager.tscn:1526
#: ../src/gui_common/tooltip/microbe_editor/SelectionMenuToolTip.cs:173
msgid "NO_ORGANELLE_PROCESSES"
msgstr "Sem processos"

#: ../src/gui_common/tooltip/ToolTipManager.tscn:1624
msgid "CHEMOPLAST_PROCESSES_DESCRIPTION"
msgstr ""
"Transforma [thrive:compound type=\"hydrogensulfide\"][/thrive:compound] em "
"[thrive:compound type=\"glucose\"][/thrive:compound]. A taxa aumenta com a "
"concentração de [thrive:compound type=\"carbondioxide\"][/thrive:compound]."

#: ../src/gui_common/tooltip/ToolTipManager.tscn:1625
msgid "CHEMOPLAST_DESCRIPTION"
msgstr ""
"O quimioplasto é uma estrutura de membrana dupla que contém proteínas "
"capazes de converter sulfeto de hidrogénio, água, e gás carbónico em "
"glicose num processo chamado Quimiossíntese de Sulfeto de Hidrogénio. A "
"taxa de sua produção de glicose aumenta com a concentração de dióxido de "
"carbono."

#: ../src/gui_common/tooltip/ToolTipManager.tscn:1708
msgid "NITROGEN_FIXING_PLASTID_PROCESSES_DESCRIPTION"
msgstr ""
"Transforma [thrive:compound type=\"atp\"][/thrive:compound] em [thrive:"
"compound type=\"ammonia\"][/thrive:compound]. A taxa aumenta com a "
"concentração de [thrive:compound type=\"nitrogen\"][/thrive:compound] e "
"[thrive:compound type=\"oxygen\"][/thrive:compound]."

#: ../src/gui_common/tooltip/ToolTipManager.tscn:1709
msgid "NITROGEN_FIXING_PLASTID_DESCRIPTION"
msgstr ""
"O Plastídeo Fixador de Nitrogénio é uma proteína capaz de usar nitrogénio "
"gasoso, oxigénio e energia celular em forma de ATP para produzir amoníaco, "
"um nutriente essencial para o crescimento das células. Este é um processo "
"chamado Fixação Aeróbica de Nitrogénio."

#: ../src/gui_common/tooltip/ToolTipManager.tscn:1806
msgid "VACUOLE_PROCESSES_DESCRIPTION"
msgstr "Aumenta o espaço de armazenamento da célula."

#: ../src/gui_common/tooltip/ToolTipManager.tscn:1807
msgid "VACUOLE_DESCRIPTION"
msgstr ""
"O vacúolo é um organelo interno membranoso usado para o armazenamento da "
"célula. Composto de várias vesículas, pequenas estruturas membranosas "
"amplamente usadas nas células para o armazenamento, que se fundiram. É "
"preenchida com água que é usada para conter moléculas, enzimas, sólidos, e "
"outras substâncias. Tem um formato fluído e pode variar em cada célula."

#: ../src/gui_common/tooltip/ToolTipManager.tscn:1903
msgid "TOXIN_VACUOLE_PROCESSES_DESCRIPTION"
msgstr ""
"Transforma [thrive:compound type=\"atp\"][/thrive:compound] em [thrive:"
"compound type=\"oxytoxy\"][/thrive:compound]. A taxa aumenta com a "
"concentração de [thrive:compound type=\"oxygen\"][/thrive:compound]. Pode "
"libertar toxinas pressionando [thrive:input]g_fire_toxin[/thrive:input]."

#: ../src/gui_common/tooltip/ToolTipManager.tscn:1904
msgid "TOXIN_VACUOLE_DESCRIPTION"
msgstr ""
"O vacúolo de toxinas é um vacúolo especialmente modificado para a "
"produção, armazenamento e secreção de oxitoxinas. Um maior número de "
"vacúolos de toxinas aumentará a taxa a que toxinas podem ser libertadas."

#: ../src/gui_common/tooltip/ToolTipManager.tscn:2000
msgid "BIOLUMINESCENT_VACUOLE"
msgstr "Vacúolo Bioluminescente"

#: ../src/gui_common/tooltip/ToolTipManager.tscn:2027
msgid "NORMAL_MEMBRANE_DESCRIPTION"
msgstr ""
"A forma mais básica da membrana, tem pouca proteção contra danos. Também "
"precisa de mais energia para não se deformar. A vantagem é que permite que "
"a célula se mova e absorva nutrientes rapidamente."

#: ../src/gui_common/tooltip/ToolTipManager.tscn:2122
#: ../src/gui_common/tooltip/ToolTipManager.tscn:2288
#: ../src/gui_common/tooltip/ToolTipManager.tscn:2454
#: ../src/gui_common/tooltip/ToolTipManager.tscn:2689
#: ../src/gui_common/tooltip/ToolTipManager.tscn:2922
#: ../src/gui_common/tooltip/ToolTipManager.tscn:3192
msgid "RESOURCE_ABSORBTION_SPEED"
msgstr "Velocidade de absorção de recursos"

#: ../src/gui_common/tooltip/ToolTipManager.tscn:2195
msgid "DOUBLE_MEMBRANE_DESCRIPTION"
msgstr ""
"Uma membrana com duas camadas, tem uma melhor proteção contra danos e "
"consome menos energia para não se deformar. No entanto, abranda um pouco a "
"célula e diminui a taxa de absorção de recursos."

#: ../src/gui_common/tooltip/ToolTipManager.tscn:2359
msgid "CELLULOSE_MEMBRANE_DESCRIPTION"
msgstr ""
"Essa membrana possui uma parede, resulta em uma melhor proteção contra "
"danos gerais e principalmente contra danos físicos. Também custa menos "
"energia para manter a forma, mas não consegue absorver recursos "
"rapidamente e é mais lento."

#: ../src/gui_common/tooltip/ToolTipManager.tscn:2522
#: ../src/gui_common/tooltip/ToolTipManager.tscn:2990
#: ../src/gui_common/tooltip/ToolTipManager.tscn:3260
msgid "PHYSICAL_RESISTANCE"
msgstr "Resistência Física"

#: ../src/gui_common/tooltip/ToolTipManager.tscn:2556
#: ../src/gui_common/tooltip/ToolTipManager.tscn:2791
#: ../src/gui_common/tooltip/ToolTipManager.tscn:3058
#: ../src/gui_common/tooltip/ToolTipManager.tscn:3328
msgid "CANNOT_ENGULF"
msgstr "Não pode engolir"

#: ../src/gui_common/tooltip/ToolTipManager.tscn:2594
msgid "CHITIN_MEMBRANE_DESCRIPTION"
msgstr ""
"Esta membrana tem uma parede, o que significa que tem melhores proteções "
"contra danos gerais e especialmente contra danos de toxinas. Também custa "
"menos energia para reter a forma, mas é mais lento e não pode absorver "
"recursos rapidamente."

#: ../src/gui_common/tooltip/ToolTipManager.tscn:2757
#: ../src/gui_common/tooltip/ToolTipManager.tscn:3024
#: ../src/gui_common/tooltip/ToolTipManager.tscn:3294
msgid "TOXIN_RESISTANCE"
msgstr "Resistência a Toxinas"

#: ../src/gui_common/tooltip/ToolTipManager.tscn:2829
msgid "CALCIUM_CARBONATE_MEMBRANE_DESCRIPTION"
msgstr ""
"Esta membrana tem uma casca forte feita de carbonato de cálcio. Ele pode "
"resistir facilmente a danos e requer menos energia para não se deformar. A "
"desvantagem de ter um invólucro tão pesado é que a célula é muito mais "
"lenta e demora um pouco para absorver os recursos."

#: ../src/gui_common/tooltip/ToolTipManager.tscn:3097
msgid "SILICA_MEMBRANE_DESCRIPTION"
msgstr ""
"Esta membrana possui uma forte parede de sílica. Ela pode resistir bem a "
"danos gerais e é muito resistente a danos físicos. Também requer menos "
"energia para manter a forma. No entanto, abranda a célula por um grande "
"fator e absorve recursos em uma taxa reduzida."

#: ../src/gui_common/tooltip/ToolTipManager.tscn:3479
msgid "ADD_INPUT_BUTTON_TOOLTIP"
msgstr "Adicionar um novo atalho de teclado"

#: ../src/gui_common/tooltip/ToolTipManager.tscn:3485
msgid "SETTING_ONLY_APPLIES_TO_NEW_GAMES"
msgstr ""
"Este valor só se aplica a novos jogos iniciados após alterar esta opção"

#: ../src/gui_common/tooltip/ToolTipManager.tscn:3491
msgid "GUI_LIGHT_EFFECTS_OPTION_DESCRIPTION"
msgstr ""
"Ativa os efeitos de flash de luz na interface gráfica (por exemplo, flash "
"do botão do editor).\n"
"\n"
"Se tiveres problemas em que partes do botão do editor desaparecem,\n"
"podes tentar desabilitar os efeitos de flash de luz para ver se o problema "
"desaparece."

#: ../src/gui_common/tooltip/ToolTipManager.tscn:3497
msgid "ASSUME_HYPERTHREADING_TOOLTIP"
msgstr ""
"Não pode ser detectado automaticamente se o hyperthreading está ativo ou "
"não.\n"
"Isso afeta o número padrão de threads, pois os threads de hyperthreading "
"não são tão rápidos quanto os núcleos reais do CPU."

#: ../src/gui_common/tooltip/ToolTipManager.tscn:3502
msgid "SHOW_UNSAVED_PROGRESS_WARNING_TOOLTIP"
msgstr ""
"Ativa / desativa o popup de aviso de progresso não guardado para quando o "
"jogador tenta sair do jogo."

#: ../src/gui_common/tooltip/ToolTipManager.tscn:3511
#: ../src/microbe_stage/editor/MicrobeEditor.tscn:3116
#: ../src/microbe_stage/editor/MicrobeEditorGUI.cs:898
msgid "TEMPERATURE"
msgstr "Temperatura"

#: ../src/gui_common/tooltip/microbe_editor/SelectionMenuToolTip.tscn:95
#: ../src/microbe_stage/editor/MicrobePartSelection.tscn:81
msgid "N_A_MP"
msgstr "N/A PM"

#: ../src/microbe_stage/Microbe.Contact.cs:519
msgid "DEATH"
msgstr "morte"

#: ../src/microbe_stage/Microbe.Contact.cs:624
msgid "SUCCESSFUL_SCAVENGE"
msgstr "limpeza bem-sucedida"

#: ../src/microbe_stage/Microbe.Contact.cs:631
msgid "SUCCESSFUL_KILL"
msgstr "morte com sucesso"

#: ../src/microbe_stage/Microbe.Contact.cs:832
msgid "ESCAPE_ENGULFING"
msgstr "escapou de ser engolido"

#: ../src/microbe_stage/Microbe.Interior.cs:712
msgid "REPRODUCED"
msgstr "reproduzido"

#: ../src/microbe_stage/MicrobeCheatMenu.tscn:35
msgid "INFINITE_COMPOUNDS"
msgstr "Compostos Infinitos"

#: ../src/microbe_stage/MicrobeCheatMenu.tscn:42
msgid "GODMODE"
msgstr "Godmode"

#: ../src/microbe_stage/MicrobeCheatMenu.tscn:49
msgid "NO_AI"
msgstr "Sem IA"

#: ../src/microbe_stage/MicrobeCheatMenu.tscn:63
msgid "PLAYER_SPEED"
msgstr ""
"Jogador\n"
"Velocidade"

#: ../src/microbe_stage/MicrobeCheatMenu.tscn:84
msgid "PLAYER_DUPLICATE"
msgstr "Duplicar Jogador"

#: ../src/microbe_stage/MicrobeCheatMenu.tscn:94
msgid "SPAWN_ENEMY"
msgstr "Spawn Inimigo"

#: ../src/microbe_stage/MicrobeHUD.cs:683
msgid "STUFF_AT"
msgstr "Coisas em {0:F1}, {1:F1}:"

#: ../src/microbe_stage/MicrobeHUD.cs:716
msgid "PLAYER_CELL"
msgstr "Célula do jogador"

#: ../src/microbe_stage/MicrobeHUD.cs:733
msgid "SPECIES_N_TIMES"
msgstr "{0} (x{1})"

#: ../src/microbe_stage/MicrobeHUD.cs:778
msgid "CATEGORY_AN_ABUNDANCE"
msgstr "uma abundância"

#: ../src/microbe_stage/MicrobeHUD.cs:780
msgid "CATEGORY_QUITE_A_BIT"
msgstr "um bocado"

#: ../src/microbe_stage/MicrobeHUD.cs:782
msgid "CATEGORY_A_FAIR_AMOUNT"
msgstr "uma quantidade razoável"

#: ../src/microbe_stage/MicrobeHUD.cs:784
msgid "CATEGORY_SOME"
msgstr "algum"

#: ../src/microbe_stage/MicrobeHUD.cs:786
msgid "CATEGORY_LITTLE"
msgstr "pouco"

#: ../src/microbe_stage/MicrobeHUD.cs:788
msgid "CATEGORY_VERY_LITTLE"
msgstr "muito pouco"

#: ../src/microbe_stage/MicrobeStage.cs:529
msgid "PLAYER_REPRODUCED"
msgstr "jogador reproduzido"

#: ../src/microbe_stage/MicrobeStage.cs:615
#, fuzzy
msgid "SPAWN_ENEMY_CHEAT_FAIL"
msgstr "Spawn Inimigo"

#: ../src/microbe_stage/MicrobeStage.cs:679
msgid "PLAYER_DIED"
msgstr "jogador morreu"

#: ../src/microbe_stage/MicrobeStage.tscn:506
msgid "AT_CURSOR"
msgstr "No Cursor:"

#: ../src/microbe_stage/MicrobeStage.tscn:532
msgid "NOTHING_HERE"
msgstr "Nada aqui"

#: ../src/microbe_stage/MicrobeStage.tscn:557
msgid "COMPOUNDS_COLON"
msgstr "Compostos:"

#: ../src/microbe_stage/MicrobeStage.tscn:597
msgid "SPECIES_COLON"
msgstr "Espécies:"

#: ../src/microbe_stage/MicrobeStage.tscn:677
msgid "ENVIRONMENT"
msgstr "Ambiente"

#: ../src/microbe_stage/MicrobeStage.tscn:946
msgid "TEMPERATURE_SHORT"
msgstr "Temp."

#: ../src/microbe_stage/MicrobeStage.tscn:1002
msgid "LIGHT"
msgstr "Luz"

#: ../src/microbe_stage/MicrobeStage.tscn:1057
msgid "PRESSURE_SHORT"
msgstr "Press."

#: ../src/microbe_stage/MicrobeStage.tscn:1140
#: ../src/microbe_stage/editor/MicrobeEditor.tscn:2784
#: ../src/microbe_stage/editor/MicrobeEditor.tscn:3423
#: ../src/microbe_stage/editor/MicrobeEditorGUI.cs:1007
msgid "COMPOUNDS"
msgstr "Compostos"

#: ../src/microbe_stage/MicrobeStage.tscn:1526
msgid "AGENTS"
msgstr "Agentes"

#: ../src/microbe_stage/MicrobeStage.tscn:1626
msgid "STAGE_MENU_BUTTON_TOOLTIP"
msgstr "Menu de pausa"

#: ../src/microbe_stage/MicrobeStage.tscn:1644
msgid "PAUSE_TOOLTIP"
msgstr "Pausa o jogo"

#: ../src/microbe_stage/MicrobeStage.tscn:1657
msgid "RESUME_TOOLTIP"
msgstr "Retomar o jogo"

#: ../src/microbe_stage/MicrobeStage.tscn:1670
msgid "COMPOUNDS_BUTTON_MICROBE_TOOLTIP"
msgstr "Mostrar / ocultar ambiente e compostos"

#: ../src/microbe_stage/MicrobeStage.tscn:1685
msgid "CHEMICAL_BUTTON_MICROBE_TOOLTIP"
msgstr "Mostrar / ocultar processos de célula"

#: ../src/microbe_stage/MicrobeStage.tscn:1722
msgid "HELP_BUTTON_TOOLTIP"
msgstr "Ajuda"

#: ../src/microbe_stage/MicrobeStage.tscn:1734
msgid "SUICIDE_BUTTON_TOOLTIP"
msgstr "Suicídio"

#: ../src/microbe_stage/MicrobeStage.tscn:1785
msgid "POPULATION_CAPITAL"
msgstr "POPULAÇÃO:"

#: ../src/microbe_stage/PatchMapGenerator.cs:181
msgid "PATCH_PANGONIAN_VENTS"
msgstr "Chaminés Pangonianas"

#: ../src/microbe_stage/PatchMapGenerator.cs:182
msgid "PATCH_PANGONIAN_MESOPELAGIC"
msgstr "Mesopelágico Pangoniano"

#: ../src/microbe_stage/PatchMapGenerator.cs:183
msgid "PATCH_PANGONIAN_EPIPELAGIC"
msgstr "Epipelágico Pangoniano"

#: ../src/microbe_stage/PatchMapGenerator.cs:184
msgid "PATCH_PANGONIAN_TIDEPOOL"
msgstr "Poça de Maré Pangoniana"

#: ../src/microbe_stage/PatchMapGenerator.cs:185
msgid "PATCH_PANGONIAN_BATHYPELAGIC"
msgstr "Batipelágico Pangoniano"

#: ../src/microbe_stage/PatchMapGenerator.cs:186
msgid "PATHCH_PANGONIAN_ABYSSOPELAGIC"
msgstr "Abissopelágico Pangoniano"

#: ../src/microbe_stage/PatchMapGenerator.cs:187
msgid "PATCH_PANGONIAN_COAST"
msgstr "Costa Pangoniana"

#: ../src/microbe_stage/PatchMapGenerator.cs:188
msgid "PATCH_PANGONIAN_ESTUARY"
msgstr "Estuário Pangoniano"

#: ../src/microbe_stage/PatchMapGenerator.cs:189
msgid "PATCH_CAVE"
msgstr "Caverna"

#: ../src/microbe_stage/PatchMapGenerator.cs:190
msgid "PATCH_ICE_SHELF"
msgstr "Plataforma de gelo"

#: ../src/microbe_stage/PatchMapGenerator.cs:191
msgid "PATCH_PANGONIAN_SEAFLOOR"
msgstr "Fundo do Oceano Pangoniano"

#: ../src/microbe_stage/PlayerMicrobeInput.cs:117
msgid "UNBIND_HELP_TEXT"
msgstr "Modo de Desconexão"

#: ../src/microbe_stage/ProcessPanel.tscn:16
msgid "PROCESS_PANEL_TITLE"
msgstr "Processos de Célula"

#: ../src/microbe_stage/editor/CompoundBalanceDisplay.tscn:22
msgid "COMPOUND_BALANCE_TITLE"
msgstr "Equilíbrio de Compostos"

#: ../src/microbe_stage/editor/MicrobeEditor.cs:623
#: ../src/microbe_stage/editor/MicrobeEditor.cs:1439
msgid "LOADING_MICROBE_EDITOR"
msgstr "A carregar o Editor de Micróbio"

#: ../src/microbe_stage/editor/MicrobeEditor.cs:625
msgid "WAITING_FOR_AUTO_EVO"
msgstr "A aguardar por auto-evo:"

#: ../src/microbe_stage/editor/MicrobeEditor.cs:2467
msgid "AUTO_EVO_FAILED"
msgstr "A auto-evo falhou"

#: ../src/microbe_stage/editor/MicrobeEditor.cs:2468
msgid "AUTO_EVO_RUN_STATUS"
msgstr "Estados de execução:"

#: ../src/microbe_stage/editor/MicrobeEditor.tscn:652
msgid "MUTATION_POINTS"
msgstr "Pontos de Mutação"

#: ../src/microbe_stage/editor/MicrobeEditor.tscn:787
msgid "STRUCTURE"
msgstr "Estrutura"

#: ../src/microbe_stage/editor/MicrobeEditor.tscn:809
msgid "MEMBRANE"
msgstr "Membrana"

#: ../src/microbe_stage/editor/MicrobeEditor.tscn:831
msgid "BEHAVIOUR"
msgstr "Comportamento"

#: ../src/microbe_stage/editor/MicrobeEditor.tscn:883
msgid "SEARCH_DOT_DOT_DOT"
msgstr "Procurar..."

#: ../src/microbe_stage/editor/MicrobeEditor.tscn:890
msgid "STRUCTURAL"
msgstr "Estrutural"

#: ../src/microbe_stage/editor/MicrobeEditor.tscn:930
msgid "PROTEINS"
msgstr "Proteínas"

#: ../src/microbe_stage/editor/MicrobeEditor.tscn:1000
msgid "EXTERNAL"
msgstr "Externo"

#: ../src/microbe_stage/editor/MicrobeEditor.tscn:1054
msgid "ORGANELLES"
msgstr "Organelos"

#: ../src/microbe_stage/editor/MicrobeEditor.tscn:1189
msgid "MEMBRANE_TYPES"
msgstr "Tipos de Membrana"

#: ../src/microbe_stage/editor/MicrobeEditor.tscn:1262
msgid "FLUIDITY_RIGIDITY"
msgstr "Fluidez / Rigidez"

#: ../src/microbe_stage/editor/MicrobeEditor.tscn:1301
msgid "COLOUR"
msgstr "Cor"

#: ../src/microbe_stage/editor/MicrobeEditor.tscn:1366
msgid "PEACEFUL"
msgstr "Pacífico"

#: ../src/microbe_stage/editor/MicrobeEditor.tscn:1383
msgid "AGGRESSIVE"
msgstr "Agressivo"

#: ../src/microbe_stage/editor/MicrobeEditor.tscn:1417
msgid "CAUTIOUS"
msgstr "Cauteloso"

#: ../src/microbe_stage/editor/MicrobeEditor.tscn:1435
msgid "OPPORTUNISTIC"
msgstr "Oportunista"

#: ../src/microbe_stage/editor/MicrobeEditor.tscn:1469
msgid "BRAVE"
msgstr "Corajoso"

#: ../src/microbe_stage/editor/MicrobeEditor.tscn:1486
msgid "FEARFUL"
msgstr "Temeroso"

#: ../src/microbe_stage/editor/MicrobeEditor.tscn:1520
msgid "SESSILE"
msgstr "Séssil"

#: ../src/microbe_stage/editor/MicrobeEditor.tscn:1537
msgid "ACTIVE"
msgstr "Activo"

#: ../src/microbe_stage/editor/MicrobeEditor.tscn:1571
msgid "RESPONSIVE"
msgstr "Reactivo"

#: ../src/microbe_stage/editor/MicrobeEditor.tscn:1588
msgid "FOCUSED"
msgstr "Focado"

#: ../src/microbe_stage/editor/MicrobeEditor.tscn:1654
msgid "ORGANISM_STATISTICS"
msgstr "Estatísticas de Organismo"

#: ../src/microbe_stage/editor/MicrobeEditor.tscn:1716
msgid "SPEED_COLON"
msgstr "Velocidade:"

#: ../src/microbe_stage/editor/MicrobeEditor.tscn:1746
msgid "HP_COLON"
msgstr "HP:"

#: ../src/microbe_stage/editor/MicrobeEditor.tscn:1776
msgid "SIZE_COLON"
msgstr "Tamanho:"

#: ../src/microbe_stage/editor/MicrobeEditor.tscn:1797
msgid "GENERATION_COLON"
msgstr "Geração:"

#: ../src/microbe_stage/editor/MicrobeEditor.tscn:1839
msgid "ATP_BALANCE"
msgstr "Saldo ATP"

#: ../src/microbe_stage/editor/MicrobeEditor.tscn:1952
msgid "AUTO-EVO_PREDICTION_BOX_DESCRIPTION"
msgstr ""
"Este painel mostra os números de população esperados de auto-evo para as "
"espécies editadas.\n"
"Auto-evo executa a simulação da população que é a outra parte (para além "
"do teu próprio desempenho) que afecta a tua população."

#: ../src/microbe_stage/editor/MicrobeEditor.tscn:1956
#: ../src/microbe_stage/editor/MicrobeEditor.tscn:3943
msgid "AUTO-EVO_PREDICTION"
msgstr "Previsão da Auto-Evo"

#: ../src/microbe_stage/editor/MicrobeEditor.tscn:1964
#, fuzzy
msgid "PREDICTION_DETAILS_OPEN_TOOLTIP"
msgstr "Retomar o jogo"

#: ../src/microbe_stage/editor/MicrobeEditor.tscn:2034
msgid "TOTAL_POPULATION_COLON"
msgstr "População Total:"

#: ../src/microbe_stage/editor/MicrobeEditor.tscn:2058
msgid "BEST_PATCH_COLON"
msgstr "Melhor Região:"

#: ../src/microbe_stage/editor/MicrobeEditor.tscn:2083
msgid "WORST_PATCH_COLON"
msgstr "Pior Região:"

#: ../src/microbe_stage/editor/MicrobeEditor.tscn:2229
msgid "SPECIES_NAME_DOT_DOT_DOT"
msgstr "Nome da espécie..."

#: ../src/microbe_stage/editor/MicrobeEditor.tscn:2283
msgid "CANCEL_ACTION_CAPITAL"
msgstr "CANCELAR AÇÃO"

#: ../src/microbe_stage/editor/MicrobeEditor.tscn:2297
msgid "CONFIRM_CAPITAL"
msgstr "CONFIRMAR"

#: ../src/microbe_stage/editor/MicrobeEditor.tscn:2306
msgid "NEGATIVE_ATP_BALANCE"
msgstr "Saldo ATP negativo"

#: ../src/microbe_stage/editor/MicrobeEditor.tscn:2307
msgid "NEGATIVE_ATP_BALANCE_TEXT"
msgstr ""
"O micróbio não está a produzir ATP suficiente para sobreviver!\n"
"Deseja continuar?"

#: ../src/microbe_stage/editor/MicrobeEditor.tscn:2313
msgid "DISCONNECTED_ORGANELLES"
msgstr "Organelos desconectados"

#: ../src/microbe_stage/editor/MicrobeEditor.tscn:2315
msgid "DISCONNECTED_ORGANELLES_TEXT"
msgstr ""
"Existem organelos colocados que não estão conectadas aos restantes "
"organelos.\n"
"Conecte todos os organelos entre si ou reverta as alterações feitas."

#: ../src/microbe_stage/editor/MicrobeEditor.tscn:2412
msgid "AUTO_EVO"
msgstr "Auto-Evo"

#: ../src/microbe_stage/editor/MicrobeEditor.tscn:2426
msgid "FOOD_CHAIN"
msgstr "Cadeia alimentar"

#: ../src/microbe_stage/editor/MicrobeEditor.tscn:2440
msgid "TIMELINE"
msgstr "Linha temporal"

#: ../src/microbe_stage/editor/MicrobeEditor.tscn:2493
msgid "AUTO_EVO_RESULTS"
msgstr "Resultados da auto-evo:"

#: ../src/microbe_stage/editor/MicrobeEditor.tscn:2512
msgid "EXTERNAL_EFFECTS"
msgstr "Efeitos externos:"

#: ../src/microbe_stage/editor/MicrobeEditor.tscn:2595
msgid "SPECIES_POPULATION"
msgstr "População das Espécies"

#: ../src/microbe_stage/editor/MicrobeEditor.tscn:2633
#: ../src/microbe_stage/editor/MicrobeEditor.tscn:3075
msgid "PHYSICAL_CONDITIONS"
msgstr "Condições físicas"

#: ../src/microbe_stage/editor/MicrobeEditor.tscn:2741
#: ../src/microbe_stage/editor/MicrobeEditor.tscn:3258
#: ../src/microbe_stage/editor/MicrobeEditorGUI.cs:1002
msgid "ATMOSPHERIC_GASSES"
msgstr "Gases Atmosféricos"

#: ../src/microbe_stage/editor/MicrobeEditor.tscn:2844
#: ../src/microbe_stage/editor/MicrobeEditor.tscn:3767
msgid "NEXT_CAPITAL"
msgstr "PRÓXIMO"

#: ../src/microbe_stage/editor/MicrobeEditor.tscn:2957
msgid "SELECT_A_PATCH"
msgstr "Seleciona uma região para mostrar detalhes"

#: ../src/microbe_stage/editor/MicrobeEditor.tscn:2992
msgid "CURRENT_LOCATION_CAPITAL"
msgstr "LOCALIZAÇÃO ATUAL"

#: ../src/microbe_stage/editor/MicrobeEditor.tscn:3152
msgid "PRESSURE"
msgstr "Pressão"

#: ../src/microbe_stage/editor/MicrobeEditor.tscn:3683
msgid "SPECIES_PRESENT"
msgstr "Espécies presentes"

#: ../src/microbe_stage/editor/MicrobeEditor.tscn:3740
msgid "MOVE_TO_THIS_PATCH"
msgstr "Mover para esta região"

#: ../src/microbe_stage/editor/MicrobeEditor.tscn:3809
msgid "REPORT"
msgstr "Relatório"

#: ../src/microbe_stage/editor/MicrobeEditor.tscn:3830
msgid "PATCH_MAP"
msgstr "Mapa de Regiões"

#: ../src/microbe_stage/editor/MicrobeEditor.tscn:3992
#, fuzzy
msgid "AUTO-EVO_EXPLANATION_EXPLANATION"
msgstr "A população de {0} alterou-se por {1} devido a: {2}"

#: ../src/microbe_stage/editor/MicrobeEditorCheatMenu.tscn:31
msgid "INFINITE_MP"
msgstr "PM infinito"

#: ../src/microbe_stage/editor/MicrobeEditorGUI.cs:704
msgid "THE_AMOUNT_OF_GLUCOSE_HAS_BEEN_REDUCED"
msgstr ""
"A quantidade de glicose foi reduzida para {0} da quantidade anterior."

#: ../src/microbe_stage/editor/MicrobeEditorGUI.cs:711
msgid "MEGA_YEARS"
msgstr "milhões de anos"

#: ../src/microbe_stage/editor/MicrobeEditorGUI.cs:715
#: ../src/microbe_stage/editor/MicrobeEditorGUI.cs:999
#: ../src/microbe_stage/editor/MicrobeEditorGUI.cs:1000
#: ../src/microbe_stage/editor/MicrobeEditorGUI.cs:1002
#: ../src/microbe_stage/editor/MicrobeEditorGUI.cs:1004
#: ../src/microbe_stage/editor/MicrobeEditorGUI.cs:1007
msgid "YEARS"
msgstr "anos"

#: ../src/microbe_stage/editor/MicrobeEditorGUI.cs:757
#: ../src/microbe_stage/editor/MicrobeEditorGUI.cs:762
msgid "ATP_PRODUCTION"
msgstr "Produção de ATP"

#: ../src/microbe_stage/editor/MicrobeEditorGUI.cs:763
msgid "ATP_PRODUCTION_TOO_LOW"
msgstr "PRODUÇÃO DE ATP MUITO BAIXA!"

#: ../src/microbe_stage/editor/MicrobeEditorGUI.cs:789
msgid "ENERGY_BALANCE_TOOLTIP_PRODUCTION"
msgstr "{0}: +{1} ATP"

#: ../src/microbe_stage/editor/MicrobeEditorGUI.cs:806
msgid "OSMOREGULATION"
msgstr "Osmorregulação"

#: ../src/microbe_stage/editor/MicrobeEditorGUI.cs:812
msgid "BASE_MOVEMENT"
msgstr "Movimento Base"

#: ../src/microbe_stage/editor/MicrobeEditorGUI.cs:824
msgid "ENERGY_BALANCE_TOOLTIP_CONSUMPTION"
msgstr "{0}: -{1} ATP"

#: ../src/microbe_stage/editor/MicrobeEditorGUI.cs:1004
msgid "SPECIES_LIST"
msgstr "Lista de Espécies"

#: ../src/microbe_stage/editor/MicrobeEditorGUI.cs:1040
msgid "FREEBUILDING"
msgstr "Modo livre"

#: ../src/microbe_stage/editor/MicrobeEditorGUI.cs:1137
msgid "BIOME_LABEL"
msgstr "Bioma: {0}"

#: ../src/microbe_stage/editor/MicrobeEditorGUI.cs:1142
msgid "BELOW_SEA_LEVEL"
msgstr "{0}-{1}m abaixo do nível do mar"

#: ../src/microbe_stage/editor/MicrobeEditorGUI.cs:1181
msgid "WITH_POPULATION"
msgstr "{0} com população: {1}"

#: ../src/microbe_stage/editor/MicrobeEditorGUI.cs:1871
msgid "FAILED"
msgstr "Falhou"

#: ../src/microbe_stage/editor/MicrobeEditorGUI.cs:1877
#: ../src/microbe_stage/editor/MicrobeEditorGUI.cs:1889
msgid "POPULATION_IN_PATCH_SHORT"
msgstr "{0} ({1})"

#: ../src/microbe_stage/editor/MicrobeEditorGUI.cs:1883
#: ../src/microbe_stage/editor/MicrobeEditorGUI.cs:1895
msgid "N_A"
msgstr "N/A"

#: ../src/microbe_stage/editor/MicrobeEditorGUI.cs:2159
msgid "INVALID_SPECIES_NAME_POPUP"
msgstr ""
"O nome da espécie deve estar de acordo com o sistema de nomenclatura "
"binomial (gênero e epíteto)!"

#: ../src/microbe_stage/editor/MicrobeEditorGUI.cs:2285
msgid "ENERGY_IN_PATCH_FOR"
msgstr ""

#: ../src/microbe_stage/editor/MicrobeEditorGUI.cs:2289
msgid "ENERGY_SUMMARY_LINE"
msgstr ""

#: ../src/microbe_stage/editor/MicrobeEditorGUI.cs:2296
msgid "ENERGY_SOURCES"
msgstr ""

#: ../src/microbe_stage/editor/MicrobeEditorGUI.cs:2302
msgid "FOOD_SOURCE_ENERGY_INFO"
msgstr ""

#: ../src/microbe_stage/editor/MicrobePartSelection.cs:112
#: ../src/microbe_stage/editor/OrganellePopupMenu.cs:207
#: ../src/microbe_stage/editor/OrganellePopupMenu.cs:226
msgid "MP_COST"
msgstr "{0} PM"

#: ../src/microbe_stage/editor/OrganellePopupMenu.tscn:227
msgid "DELETE"
msgstr "Apagar"

#: ../src/microbe_stage/editor/OrganellePopupMenu.tscn:292
msgid "MOVE"
msgstr "Mover"

#: ../src/microbe_stage/editor/OrganellePopupMenu.tscn:359
msgid "MODIFY"
msgstr "Modificar"

#: ../src/microbe_stage/gui/ExtinctionBox.tscn:86
msgid "EXTINCTION_CAPITAL"
msgstr "EXTINÇÃO"

#: ../src/microbe_stage/gui/ExtinctionBox.tscn:95
msgid "EXTINCTION_BOX_TEXT"
msgstr ""
"Assim como 99% de todas as espécies que já existiram, a tua espécie foi "
"extinta. Outras irão ocupar o teu ninho e prosperar, mas não serás tu. Tu "
"serás esquecido, uma experiência falhada na evolução."

#: ../src/microbe_stage/gui/WinBox.tscn:56
msgid "WIN_BOX_TITLE"
msgstr "TU PROSPERASTE!"

#: ../src/microbe_stage/gui/WinBox.tscn:65
msgid "WIN_TEXT"
msgstr ""
"Parabéns, ganhaste esta versão do Thrive! Podes continuar a jogar depois "
"deste ecrã fechar se desejares, ou começar um novo jogo num novo mundo."

#: ../src/modding/ModLoader.cs:211 ../src/modding/ModLoader.cs:264
msgid "CANT_LOAD_MOD_INFO"
msgstr ""

#: ../src/modding/ModLoader.cs:235
msgid "MOD_ASSEMBLY_LOAD_EXCEPTION"
msgstr ""

#: ../src/modding/ModLoader.cs:252
msgid "MOD_HAS_NO_LOADABLE_RESOURCES"
msgstr ""

#: ../src/modding/ModLoader.cs:279
msgid "MOD_ASSEMBLY_UNLOAD_CALL_FAILED"
msgstr ""

#: ../src/modding/ModLoader.cs:287
msgid "MOD_ASSEMBLY_UNLOAD_CALL_FAILED_EXCEPTION"
msgstr ""

#: ../src/modding/ModLoader.cs:351
msgid "MOD_ASSEMBLY_CLASS_NOT_FOUND"
msgstr ""

#: ../src/modding/ModLoader.cs:364
msgid "MOD_ASSEMBLY_INIT_CALL_FAILED"
msgstr ""

#: ../src/modding/ModLoader.cs:380
msgid "MOD_ASSEMBLY_LOAD_CALL_FAILED_EXCEPTION"
msgstr ""

#: ../src/modding/ModLoader.cs:394
#, fuzzy
msgid "PCK_LOAD_FAILED"
msgstr "Carregamento terminado"

#: ../src/modding/ModManager.cs:292
msgid "INVALID_ICON_PATH"
msgstr ""

#: ../src/modding/ModManager.cs:306
msgid "INVALID_URL_SCHEME"
msgstr ""

#: ../src/modding/ModManager.cs:318
msgid "ASSEMBLY_CLASS_REQUIRED"
msgstr ""

#: ../src/modding/ModManager.cs:544
#, fuzzy
msgid "NO_SELECTED_MOD"
msgstr "Selecionado:"

#: ../src/modding/ModManager.cs:869
msgid "THIS_IS_WORKSHOP_MOD"
msgstr ""

#: ../src/modding/ModManager.cs:870
msgid "THIS_IS_LOCAL_MOD"
msgstr ""

#: ../src/modding/ModManager.cs:926
#, fuzzy
msgid "ERROR_CREATING_FOLDER"
msgstr "Erro ao gravar"

#: ../src/modding/ModManager.cs:935
msgid "ERROR_CREATING_INFO_FILE"
msgstr ""

#: ../src/modding/ModManager.tscn:121
msgid "AVAILABLE_MODS"
msgstr ""

#: ../src/modding/ModManager.tscn:144 ../src/saving/SaveManagerGUI.tscn:69
msgid "REFRESH"
msgstr "Atualizar"

#: ../src/modding/ModManager.tscn:152
#, fuzzy
msgid "OPEN_FOLDER"
msgstr "Abrir pasta de Logs"

#: ../src/modding/ModManager.tscn:170
#, fuzzy
msgid "RIGHT_ARROW"
msgstr "Rato direito"

#: ../src/modding/ModManager.tscn:183
#, fuzzy
msgid "LEFT_ARROW"
msgstr "Rato esquerdo"

#: ../src/modding/ModManager.tscn:195
#, fuzzy
msgid "ENABLED_MODS"
msgstr "Ativar o editor"

#: ../src/modding/ModManager.tscn:213
#, fuzzy
msgid "DISABLE_ALL"
msgstr "Desactivado"

#: ../src/modding/ModManager.tscn:250
#, fuzzy
msgid "SELECTED_MOD"
msgstr "Selecionado:"

#: ../src/modding/ModManager.tscn:284 ../src/modding/ModManager.tscn:672
#: ../src/modding/NewModGUI.tscn:142
msgid "MOD_AUTHOR"
msgstr ""

#: ../src/modding/ModManager.tscn:315 ../src/modding/ModManager.tscn:694
#: ../src/modding/NewModGUI.tscn:165
#, fuzzy
msgid "MOD_VERSION"
msgstr "Versão:"

#: ../src/modding/ModManager.tscn:371
msgid "RECOMMENDED_THRIVE_VERSION"
msgstr ""

#: ../src/modding/ModManager.tscn:415
#, fuzzy
msgid "MINIMUM_VERSION"
msgstr "Versão:"

#: ../src/modding/ModManager.tscn:442 ../src/modding/ModManager.tscn:716
#: ../src/modding/NewModGUI.tscn:188
#, fuzzy
msgid "MOD_DESCRIPTION"
msgstr "Descrição:"

#: ../src/modding/ModManager.tscn:474
msgid "MORE_INFO"
msgstr ""

#: ../src/modding/ModManager.tscn:482
#, fuzzy
msgid "OPEN_MOD_URL"
msgstr "Abrir URL"

#: ../src/modding/ModManager.tscn:505
msgid "BROWSE_WORKSHOP"
msgstr ""

#: ../src/modding/ModManager.tscn:512 ../src/modding/ModUploader.tscn:45
#, fuzzy
msgid "UPLOAD"
msgstr "Carregar"

#: ../src/modding/ModManager.tscn:519
msgid "NEW"
msgstr ""

#: ../src/modding/ModManager.tscn:532
#, fuzzy
msgid "MOD_LOAD_UNLOAD_CAVEATS"
msgstr "Carregar jogo guardado inválido?"

#: ../src/modding/ModManager.tscn:559
#, fuzzy
msgid "ENABLE_ALL_COMPATIBLE"
msgstr "O jogo guardado selecionado é incompatível"

#: ../src/modding/ModManager.tscn:568
msgid "APPLY_CHANGES"
msgstr ""

#: ../src/modding/ModManager.tscn:579
msgid "UNAPPLIED_MOD_CHANGES"
msgstr ""

#: ../src/modding/ModManager.tscn:580
#, fuzzy
msgid "UNAPPLIED_MOD_CHANGES_DESCRIPTION"
msgstr ""
"A forma mais básica da membrana, tem pouca proteção contra danos. Também "
"precisa de mais energia para não se deformar. A vantagem é que permite que "
"a célula se mova e absorva nutrientes rapidamente."

#: ../src/modding/ModManager.tscn:581
#, fuzzy
msgid "DISCARD_CHANGES"
msgstr "Descartar e continuar"

#: ../src/modding/ModManager.tscn:588
msgid "FULL_MOD_INFO"
msgstr ""

#: ../src/modding/ModManager.tscn:629 ../src/modding/NewModGUI.tscn:119
#, fuzzy
msgid "MOD_NAME"
msgstr "Nome:"

#: ../src/modding/ModManager.tscn:651 ../src/modding/NewModGUI.tscn:96
msgid "MOD_INTERNAL_NAME"
msgstr ""

#: ../src/modding/ModManager.tscn:738 ../src/modding/NewModGUI.tscn:211
#, fuzzy
msgid "MOD_EXTENDED_DESCRIPTION"
msgstr ""
"Nitrogenase é uma proteína capaz de utilizar o nitrogénio gasoso e a "
"energia celular na forma de ATP para produzir amoníaco, um nutriente chave "
"para o crescimento das células. Isto é um processo referido como Fixação "
"Anaeróbica de Nitrogénio. Uma vez que Nitrogenase está suspenso "
"diretamente no citoplasma, o fluído envolvente efetua alguma glicólise."

#: ../src/modding/ModManager.tscn:776 ../src/modding/NewModGUI.tscn:235
msgid "MOD_ICON_FILE"
msgstr ""

#: ../src/modding/ModManager.tscn:798 ../src/modding/NewModGUI.tscn:258
msgid "MOD_INFO_URL"
msgstr ""

#: ../src/modding/ModManager.tscn:820 ../src/modding/NewModGUI.tscn:281
#, fuzzy
msgid "MOD_LICENSE"
msgstr "Licenças"

#: ../src/modding/ModManager.tscn:842 ../src/modding/NewModGUI.tscn:304
msgid "MOD_RECOMMENDED_THRIVE"
msgstr ""

#: ../src/modding/ModManager.tscn:864 ../src/modding/NewModGUI.tscn:327
msgid "MOD_MINIMUM_THRIVE"
msgstr ""

#: ../src/modding/ModManager.tscn:886 ../src/modding/NewModGUI.tscn:350
msgid "MOD_MAXIMUM_THRIVE"
msgstr ""

#: ../src/modding/ModManager.tscn:908 ../src/modding/NewModGUI.tscn:373
msgid "MOD_PCK_NAME"
msgstr ""

#: ../src/modding/ModManager.tscn:930 ../src/modding/NewModGUI.tscn:396
msgid "MOD_ASSEMBLY"
msgstr ""

#: ../src/modding/ModManager.tscn:952 ../src/modding/NewModGUI.tscn:419
msgid "MOD_ASSEMBLY_CLASS"
msgstr ""

#: ../src/modding/ModManager.tscn:979
#, fuzzy
msgid "MOD_CREATION_FAILED"
msgstr "A auto-evo falhou"

#: ../src/modding/ModManager.tscn:989
#, fuzzy
msgid "MOD_LOAD_OR_UNLOAD_ERRORS_OCCURRED"
msgstr "Carregar jogo guardado inválido?"

#: ../src/modding/ModManager.tscn:994
msgid "RESTART_REQUIRED"
msgstr ""

#: ../src/modding/ModManager.tscn:996
#, fuzzy
msgid "MOD_LOAD_UNLOAD_RESTART"
msgstr "Carregar jogo guardado inválido?"

#: ../src/modding/ModUploader.cs:268 ../src/modding/ModUploader.tscn:272
msgid "CONTENT_UPLOADED_FROM"
msgstr ""

#: ../src/modding/ModUploader.cs:298
#, fuzzy
msgid "MISSING_TITLE"
msgstr "TU PROSPERASTE!"

#: ../src/modding/ModUploader.cs:304
#, fuzzy
msgid "MISSING_DESCRIPTION"
msgstr "Descrição:"

#: ../src/modding/ModUploader.cs:312
#, fuzzy
msgid "DESCRIPTION_TOO_LONG"
msgstr "Descrição:"

#: ../src/modding/ModUploader.cs:318 ../src/steam/SteamClient.cs:208
#, fuzzy
msgid "CHANGE_DESCRIPTION_IS_TOO_LONG"
msgstr "Descrição:"

#: ../src/modding/ModUploader.cs:326
msgid "TAGS_IS_WHITESPACE"
msgstr ""

#: ../src/modding/ModUploader.cs:334
#, fuzzy
msgid "INVALID_TAG"
msgstr "Carregar jogo guardado inválido?"

#: ../src/modding/ModUploader.cs:348
msgid "PREVIEW_IMAGE_DOES_NOT_EXIST"
msgstr ""

#: ../src/modding/ModUploader.cs:355
msgid "PREVIEW_IMAGE_IS_TOO_LARGE"
msgstr ""

#: ../src/modding/ModUploader.cs:398
msgid "ID_IS_NOT_A_NUMBER"
msgstr ""

#: ../src/modding/ModUploader.cs:435
#, fuzzy
msgid "CREATING_DOT_DOT_DOT"
msgstr "Procurar..."

#: ../src/modding/ModUploader.cs:490
#, fuzzy
msgid "UPLOADING_DOT_DOT_DOT"
msgstr "A carregar..."

#: ../src/modding/ModUploader.cs:527
msgid "WORKSHOP_ITEM_UPLOAD_SUCCEEDED_TOS_REQUIRED"
msgstr ""

#: ../src/modding/ModUploader.cs:531
msgid "WORKSHOP_ITEM_UPLOAD_SUCCEEDED"
msgstr ""

#: ../src/modding/ModUploader.cs:591
msgid "WORKSHOP_TERMS_OF_SERVICE_NOTICE"
msgstr ""

#: ../src/modding/ModUploader.cs:616
#, fuzzy
msgid "SAVING_DATA_FAILED_DUE_TO"
msgstr "Falha ao gravar! Ocorreu um erro"

#: ../src/modding/ModUploader.cs:631 ../src/modding/NewModGUI.cs:294
#, fuzzy
msgid "FORM_ERROR_MESSAGE"
msgstr "Erro ao gravar"

#: ../src/modding/ModUploader.tscn:44
msgid "MOD_UPLOADER"
msgstr ""

#: ../src/modding/ModUploader.tscn:84
msgid "MOD_TO_UPLOAD"
msgstr ""

#: ../src/modding/ModUploader.tscn:109
#, fuzzy
msgid "UNKNOWN_WORKSHOP_ID"
msgstr "Rato botão desconhecido"

#: ../src/modding/ModUploader.tscn:121
#, fuzzy
msgid "CREATE_NEW"
msgstr "Guardar novo jogo"

#: ../src/modding/ModUploader.tscn:128
#, fuzzy
msgid "ENTER_EXISTING_ID"
msgstr "Substituir o jogo guardado existente:"

#: ../src/modding/ModUploader.tscn:138
msgid "ENTER_EXISTING_WORKSHOP_ID"
msgstr ""

#: ../src/modding/ModUploader.tscn:152
msgid "ID_NUMBER"
msgstr ""

#: ../src/modding/ModUploader.tscn:158
msgid "APPLY"
msgstr ""

#: ../src/modding/ModUploader.tscn:168
#, fuzzy
msgid "WORKSHOP_ITEM_TITLE"
msgstr "\"{0}\" - {1}"

#: ../src/modding/ModUploader.tscn:186
#, fuzzy
msgid "WORKSHOP_ITEM_DESCRIPTION"
msgstr ""
"O cloroplasto é uma estrutura de membrana dupla que contém pigmentos "
"fotossensíveis. É um procariota que foi reconhecido pelo seu hospedeiro "
"eucariótico para uso. Os pigmentos no cloroplasto conseguem utilizar a "
"energia da luz para produzir glicose da água e gás carbónico num processo "
"denominado Fotossíntese. Estes pigmentos são também o que lhes fornece uma "
"cor característica. A taxa da sua produção de glicose aumenta com a "
"concentração de dióxido de carbono, e intensidade da luz."

#: ../src/modding/ModUploader.tscn:208
msgid "WORKSHOP_VISIBILITY_TOOLTIP"
msgstr ""

#: ../src/modding/ModUploader.tscn:209
msgid "VISIBLE"
msgstr ""

#: ../src/modding/ModUploader.tscn:215
msgid "WORKSHOP_ITEM_TAGS"
msgstr ""

#: ../src/modding/ModUploader.tscn:233
msgid "WORKSHOP_ITEM_PREVIEW"
msgstr ""

#: ../src/modding/ModUploader.tscn:259
msgid "BROWSE"
msgstr ""

#: ../src/modding/ModUploader.tscn:284
#, fuzzy
msgid "FORGET_MOD_DETAILS_TOOLTIP"
msgstr "Retomar o jogo"

#: ../src/modding/ModUploader.tscn:286
msgid "FORGET_MOD_DETAILS"
msgstr ""

#: ../src/modding/ModUploader.tscn:292 ../src/modding/ModUploader.tscn:301
#, fuzzy
msgid "WORKSHOP_ITEM_CHANGE_NOTES_TOOLTIP"
msgstr "\"{0}\" - {1}"

#: ../src/modding/ModUploader.tscn:294
#, fuzzy
msgid "WORKSHOP_ITEM_CHANGE_NOTES"
msgstr "\"{0}\" - {1}"

#: ../src/modding/ModUploader.tscn:325
msgid "SELECT_PREVIEW_IMAGE"
msgstr ""

#: ../src/modding/ModUploader.tscn:336
#, fuzzy
msgid "UPLOAD_SUCCEEDED"
msgstr "Guardado com sucesso"

#: ../src/modding/NewModGUI.cs:169
#, fuzzy
msgid "NEW_MOD_DEFAULT_DESCRIPTION"
msgstr ""
"O quimioplasto é uma estrutura de membrana dupla que contém proteínas "
"capazes de converter sulfeto de hidrogénio, água, e gás carbónico em "
"glicose num processo chamado Quimiossíntese de Sulfeto de Hidrogénio. A "
"taxa de sua produção de glicose aumenta com a concentração de dióxido de "
"carbono."

#: ../src/modding/NewModGUI.cs:226
msgid "INVALID_URL_FORMAT"
msgstr ""

#: ../src/modding/NewModGUI.cs:238
msgid "INTERNAL_NAME_REQUIRED"
msgstr ""

#: ../src/modding/NewModGUI.cs:244
msgid "INTERNAL_NAME_REQUIRES_CAPITAL"
msgstr ""

#: ../src/modding/NewModGUI.cs:250
msgid "INTERNAL_NAME_IN_USE"
msgstr ""

#: ../src/modding/NewModGUI.cs:269
msgid "MISSING_OR_INVALID_REQUIRED_FIELD"
msgstr ""

#: ../src/modding/NewModGUI.cs:280
#, fuzzy
msgid "ADDITIONAL_VALIDATION_FAILED"
msgstr "A auto-evo falhou"

#: ../src/modding/NewModGUI.tscn:35
#, fuzzy
msgid "CREATE_NEW_MOD"
msgstr "Criar um novo micróbio"

#: ../src/modding/NewModGUI.tscn:69
msgid "MODDING_INSTRUCTIONS_ON"
msgstr ""

#: ../src/modding/NewModGUI.tscn:76
msgid "OUR_WIKI"
msgstr ""

#: ../src/modding/NewModGUI.tscn:450
#, fuzzy
msgid "CREATE"
msgstr "Criado em:"

#: ../src/saving/InProgressLoad.cs:78 ../src/saving/InProgressLoad.cs:98
#: ../src/saving/InProgressLoad.cs:147
msgid "LOADING_GAME"
msgstr "A carregar o jogo"

#: ../src/saving/InProgressLoad.cs:80
msgid "READING_SAVE_DATA"
msgstr "A ler dados guardados"

#: ../src/saving/InProgressLoad.cs:100
msgid "CREATING_OBJECTS_FROM_SAVE"
msgstr "A criar objetos a partir do jogo guardado"

#: ../src/saving/InProgressLoad.cs:109
msgid "AN_EXCEPTION_HAPPENED_WHILE_LOADING"
msgstr "Ocorreu um erro ao carregar os dados guardados"

#: ../src/saving/InProgressLoad.cs:135
msgid "SAVE_IS_INVALID"
msgstr "O jogo guardado é inválido"

#: ../src/saving/InProgressLoad.cs:136
msgid "SAVE_HAS_INVALID_GAME_STATE"
msgstr "O jogo guardado tem um estado de jogo inválido"

#: ../src/saving/InProgressLoad.cs:149
msgid "PROCESSING_LOADED_OBJECTS"
msgstr "A processar objetos carregados"

#: ../src/saving/InProgressLoad.cs:164
msgid "AN_EXCEPTION_HAPPENED_WHILE_PROCESSING"
msgstr "Ocorreu um erro durante o processamento de objetos carregados"

#: ../src/saving/InProgressLoad.cs:170
msgid "LOAD_FINISHED"
msgstr "Carregamento terminado"

#: ../src/saving/InProgressLoad.cs:195
msgid "ERROR_LOADING"
msgstr "Erro ao carregar"

#: ../src/saving/InProgressLoad.cs:227
msgid "SAVE_LOAD_ALREADY_LOADED_FREE_FAILURE"
msgstr ". Erro ao libertar recursos carregados: {0}"

#: ../src/saving/InProgressSave.cs:188
msgid "SAVING"
msgstr "A gravar..."

#: ../src/saving/InProgressSave.cs:221
msgid "SAVE_FAILED"
msgstr "Falha ao guardar"

#: ../src/saving/InProgressSave.cs:222
msgid "ERROR_SAVING"
msgstr "Erro ao gravar"

#: ../src/saving/NewSaveMenu.cs:87
msgid "THE_CHOSEN_FILENAME_ALREADY_EXISTS"
msgstr "O nome do arquivo escolhido ({0}) já existe. Desejas substituir?"

#: ../src/saving/NewSaveMenu.cs:167
#, fuzzy
msgid "INVALID_SAVE_NAME_POPUP"
msgstr ""
"O nome da espécie deve estar de acordo com o sistema de nomenclatura "
"binomial (gênero e epíteto)!"

#: ../src/saving/NewSaveMenu.tscn:31
msgid "CREATE_NEW_SAVE"
msgstr "Guardar novo jogo"

#: ../src/saving/NewSaveMenu.tscn:48
msgid "NAME"
msgstr "Nome:"

#: ../src/saving/NewSaveMenu.tscn:66
msgid "EXTRA_OPTIONS"
msgstr "Opções Extra"

#: ../src/saving/NewSaveMenu.tscn:84
msgid "OVERWRITE_EXISTING_SAVE"
msgstr "Substituir o jogo guardado existente:"

#: ../src/saving/NewSaveMenu.tscn:116
msgid "OVERWRITE_EXISTING_SAVE_TITLE"
msgstr "Substituir o jogo guardado existente?"

#: ../src/saving/SaveHelper.cs:412
msgid "SAVING_NOT_POSSIBLE"
msgstr "Guardar o jogo não é possível devido a:"

#: ../src/saving/SaveHelper.cs:413
msgid "PLAYER_EXTINCT"
msgstr "O jogador está extinto"

#: ../src/saving/SaveHelper.cs:422
msgid "SAVING_SUCCEEDED"
msgstr "Guardado com sucesso"

#: ../src/saving/SaveHelper.cs:432
msgid "SAVING_FAILED"
msgstr "Falha ao gravar! Ocorreu um erro"

#: ../src/saving/SaveInformation.cs:16
msgid "SAVE_MANUAL"
msgstr "Manual"

#: ../src/saving/SaveInformation.cs:22
msgid "SAVE_AUTOSAVE"
msgstr "Guardar automaticamente"

#: ../src/saving/SaveInformation.cs:28
msgid "SAVE_QUICKSAVE"
msgstr "Guardar rapidamente"

#: ../src/saving/SaveInformation.cs:34
msgid "SAVE_INVALID"
msgstr "Inválido"

#: ../src/saving/SaveList.cs:202
msgid "SAVE_DELETE_WARNING"
msgstr ""
"Apagar este jogo guardado não pode ser revertido, tens a certeza que "
"desejas apagar permanentemente {0}?"

#: ../src/saving/SaveList.tscn:51
msgid "NO_SAVEGAMES_FOUND"
msgstr ""

#: ../src/saving/SaveList.tscn:58 ../src/saving/SaveListItem.tscn:104
msgid "LOADING_DOT"
msgstr "A carregar..."

#: ../src/saving/SaveList.tscn:69 ../src/saving/SaveListItem.tscn:279
msgid "DELETE_THIS_SAVE"
msgstr "Apagar este jogo guardado?"

#: ../src/saving/SaveList.tscn:76 ../src/saving/SaveList.tscn:84
msgid "LOAD_INCOMPATIBLE_SAVE"
msgstr "Carregar jogo guardado incompatível?"

#: ../src/saving/SaveList.tscn:77
msgid "NEWER_VERSION_LOADING_WARNING"
msgstr ""
"Este jogo guardado é de uma versão mais recente do Thrive e muito "
"provavelmente incompatível.\n"
"Quer tentar carregar o jogo mesmo assim?"

#: ../src/saving/SaveList.tscn:85
msgid "OLDER_VERSION_LOADING_WARNING"
msgstr ""
"Este jogo guardado é de uma versão antiga do Thrive e pode ser "
"incompatível.\n"
"Como o Thrive está atualmente no início do desenvolvimento, a "
"compatibilidade de jogos guardados não é uma prioridade.\n"
"Podes reportar quaisquer problemas que encontrares, no entanto eles não "
"têm uma prioridade alta no momento.\n"
"Queres tentar carregar o jogo guardado mesmo assim?"

#: ../src/saving/SaveList.tscn:92
msgid "LOAD_INVALID_SAVE"
msgstr "Carregar jogo guardado inválido?"

#: ../src/saving/SaveList.tscn:93
msgid "LOAD_INVALID_SAVE_WARNING"
msgstr ""
"Não foi possível carregar as informações guardadas neste arquivo.\n"
"Este jogo guardado provavelmente está corrompido ou num formato mais "
"recente que não é compreendido por esta versão do Thrive.\n"
"Queres tentar carregar o jogo guardado mesmo assim?"

#: ../src/saving/SaveList.tscn:100
msgid "SELECTED_SAVE_IS_INCOMPATIBLE"
msgstr "O jogo guardado selecionado é incompatível"

#: ../src/saving/SaveList.tscn:102
msgid "LOAD_INCOMPATIBLE_SAVE_WARNING"
msgstr ""
"Foi detetado que o jogo guardado selecionado é incompatível com a atual "
"versão do Thrive.\n"
"Não existe nenhum atualizador de jogos guardados para atualizar este jogo "
"guardado.\n"
"Como o Thrive ainda está no início do desenvolvimento, a compatibilidade "
"de jogos guardados não é uma prioridade alta, como tal, não existe um "
"conversor de jogos guardados para todas as versões."

#: ../src/saving/SaveList.tscn:111
msgid "SELECTED_SAVE_IS_UPGRADEABLE"
msgstr "O jogo guardado selecionado é incompatível"

#: ../src/saving/SaveList.tscn:112
msgid "SAVE_IS_UPGRADEABLE_DESCRIPTION"
msgstr ""
"O jogo guardado selecionado é de uma versão anterior do Thrive, mas pode "
"ser atualizado.\n"
"Um ficheiro reserva irá ser criado antes da atualização, se ainda não "
"existir.\n"
"Se saltar a atualização, o ficheiro guardado irá ser tentado lido "
"normalmente. \n"
"Tentar atualizar este ficheiro guardado?"

#: ../src/saving/SaveList.tscn:118
msgid "SAVE_UPGRADE_FAILED"
msgstr "Falha ao atualizar o jogo guardado"

#: ../src/saving/SaveList.tscn:119
msgid "SAVE_UPGRADE_FAILED_DESCRIPTION"
msgstr ""
"Atualizar o jogo guardado selecionado falhou devido ao seguinte erro:\n"
"{0}"

#: ../src/saving/SaveListItem.tscn:130
msgid "CREATED_AT"
msgstr "Criado em:"

#: ../src/saving/SaveListItem.tscn:137 ../src/saving/SaveListItem.tscn:156
#: ../src/saving/SaveListItem.tscn:175 ../src/saving/SaveListItem.tscn:198
#: ../src/saving/SaveListItem.tscn:227 ../src/saving/SaveListItem.tscn:246
msgid "DOT_DOT_DOT"
msgstr "..."

#: ../src/saving/SaveListItem.tscn:149
msgid "TYPE"
msgstr "Tipo:"

#: ../src/saving/SaveListItem.tscn:168
msgid "DESCRIPTION"
msgstr "Descrição:"

#: ../src/saving/SaveListItem.tscn:191
msgid "VERSION"
msgstr "Versão:"

#: ../src/saving/SaveListItem.tscn:220
msgid "BY"
msgstr "Por:"

#: ../src/saving/SaveListItem.tscn:239
msgid "CREATED_ON_PLATFORM"
msgstr "Criado na plataforma:"

#: ../src/saving/SaveListItem.tscn:271 ../src/saving/SaveManagerGUI.tscn:56
msgid "LOAD"
msgstr "Carregar"

#: ../src/saving/SaveListItem.tscn:278
msgid "DELETE_SAVE_CONFIRMATION"
msgstr ""
"Apagar o jogo guardado não pode ser revertido, tens a certeza que o "
"desejas apagar permanentemente?"

#: ../src/saving/SaveManagerGUI.cs:212
msgid "DELETE_SELECTED_SAVE_WARNING"
msgstr ""
"Apagar o(s) jogo(s) selecionado(s) não pode ser revertido, tens a certeza "
"que desejas apagar permanentemente {0} jogo(s)?"

#: ../src/saving/SaveManagerGUI.cs:224
msgid "DELETE_ALL_OLD_SAVE_WARNING"
msgstr ""
"Apagar todos os jogos antigos guardados automática e rapidamente não pode "
"ser revertido, tens a certeza de que desejas apagar permanentemente o "
"seguinte?\n"
"- {0} jogo(s) guardado(s) automaticamente\n"
"- {1} jogo(s) guardado(s) rapidamente"

#: ../src/saving/SaveManagerGUI.tscn:78
msgid "DELETE_SELECTED"
msgstr "Apagar Selecionado"

#: ../src/saving/SaveManagerGUI.tscn:87
msgid "CLEAN_UP_OLD_SAVES"
msgstr "Limpar os jogos guardados antigos"

#: ../src/saving/SaveManagerGUI.tscn:99
msgid "OPEN_SAVE_DIRECTORY"
msgstr "Abrir a pasta dos jogos guardados"

#: ../src/saving/SaveManagerGUI.tscn:132
msgid "TOTAL_SAVES"
msgstr "Número de jogos guardados:"

#: ../src/saving/SaveManagerGUI.tscn:152
msgid "SAVE_SPACE_USED"
msgstr "Espaço utilizado:"

#: ../src/saving/SaveManagerGUI.tscn:172
msgid "SELECTED_COLON"
msgstr "Selecionado:"

#: ../src/saving/SaveManagerGUI.tscn:186
msgid "DELETE_SELECTED_SAVES"
msgstr "Apagar o(s) jogo(s) guardado(s) selecionado(s)?"

#: ../src/saving/SaveManagerGUI.tscn:193
msgid "DELETE_OLD_SAVES"
msgstr "Apagar jogos guardados antigos?"

#: ../src/saving/SaveManagerGUI.tscn:200
msgid "NO_SAVE_DIRECTORY"
msgstr "Nenhum diretório de ficheiros guardados encontrado"

#: ../src/saving/SaveManagerGUI.tscn:202
msgid "TRY_MAKING_A_SAVE"
msgstr "Tente guardar!"

#: ../src/steam/SteamClient.cs:47
msgid "STEAM_CLIENT_INIT_FAILED"
msgstr ""

#: ../src/steam/SteamClient.cs:472
msgid "STEAM_ERROR_INSUFFICIENT_PRIVILEGE"
msgstr ""

#: ../src/steam/SteamClient.cs:474
msgid "STEAM_ERROR_BANNED"
msgstr ""

#: ../src/steam/SteamClient.cs:476
msgid "STEAM_ERROR_TIMEOUT"
msgstr ""

#: ../src/steam/SteamClient.cs:478
msgid "STEAM_ERROR_NOT_LOGGED_IN"
msgstr ""

#: ../src/steam/SteamClient.cs:480
msgid "STEAM_ERROR_UNAVAILABLE"
msgstr ""

#: ../src/steam/SteamClient.cs:482
#, fuzzy
msgid "STEAM_ERROR_INVALID_PARAMETER"
msgstr "O jogo guardado tem um estado de jogo inválido"

#: ../src/steam/SteamClient.cs:484
msgid "STEAM_ERROR_CLOUD_LIMIT_EXCEEDED"
msgstr ""

#: ../src/steam/SteamClient.cs:486
msgid "STEAM_ERROR_FILE_NOT_FOUND"
msgstr ""

#: ../src/steam/SteamClient.cs:488
msgid "STEAM_ERROR_ALREADY_UPLOADED"
msgstr ""

#: ../src/steam/SteamClient.cs:490
#, fuzzy
msgid "STEAM_ERROR_DUPLICATE_NAME"
msgstr "Duplicar Jogador"

#: ../src/steam/SteamClient.cs:492
msgid "STEAM_ERROR_ACCOUNT_READ_ONLY"
msgstr ""

#: ../src/steam/SteamClient.cs:494
msgid "STEAM_ERROR_ACCOUNT_DOES_NOT_OWN_PRODUCT"
msgstr ""

#: ../src/steam/SteamClient.cs:496
#, fuzzy
msgid "STEAM_ERROR_LOCKING_FAILED"
msgstr "Falha ao gravar! Ocorreu um erro"

#: ../src/steam/SteamClient.cs:498
msgid "STEAM_ERROR_UNKNOWN"
msgstr ""

#: ../src/tutorial/microbe_editor/MicrobeEditorTutorialGUI.tscn:44
#: ../src/tutorial/microbe_editor/MicrobeEditorTutorialGUI.tscn:82
#: ../src/tutorial/microbe_editor/MicrobeEditorTutorialGUI.tscn:121
#: ../src/tutorial/microbe_editor/MicrobeEditorTutorialGUI.tscn:156
#: ../src/tutorial/microbe_editor/MicrobeEditorTutorialGUI.tscn:199
#: ../src/tutorial/microbe_editor/MicrobeEditorTutorialGUI.tscn:237
#: ../src/tutorial/microbe_editor/MicrobeEditorTutorialGUI.tscn:300
#: ../src/tutorial/microbe_editor/MicrobeEditorTutorialGUI.tscn:344
#: ../src/tutorial/microbe_stage/MicrobeTutorialGUI.tscn:49
#: ../src/tutorial/microbe_stage/MicrobeTutorialGUI.tscn:135
#: ../src/tutorial/microbe_stage/MicrobeTutorialGUI.tscn:217
#: ../src/tutorial/microbe_stage/MicrobeTutorialGUI.tscn:251
#: ../src/tutorial/microbe_stage/MicrobeTutorialGUI.tscn:286
#: ../src/tutorial/microbe_stage/MicrobeTutorialGUI.tscn:325
#: ../src/tutorial/microbe_stage/MicrobeTutorialGUI.tscn:361
#: ../src/tutorial/microbe_stage/MicrobeTutorialGUI.tscn:395
msgid "TUTORIAL"
msgstr "Tutorial"

#: ../src/tutorial/microbe_editor/MicrobeEditorTutorialGUI.tscn:66
msgid "EDITOR_TUTORIAL_EDITOR_TEXT"
msgstr ""
"Bem-vindo ao Editor de Microrganismos.\n"
"Aqui podes rever o que aconteceu desde o início do jogo ou quando "
"estiveste no editor pela última vez. De seguida podes fazer mudanças na "
"espécie.\n"
"\n"
"Neste separador podes ver um relatório sobre quais as espécies existentes, "
"onde e quais são as suas populações. Podes também ver as mudanças "
"ambientais no topo.\n"
"\n"
"Para ir para o próximo separador do editor, pressiona o botão próximo no "
"canto inferior direito."

#: ../src/tutorial/microbe_editor/MicrobeEditorTutorialGUI.tscn:105
msgid "EDITOR_TUTORIAL_PATCH_TEXT"
msgstr ""
"Este é o mapa de regiões.\n"
"Aqui poderás ver as diferentes regiões em que os micróbios vivem.\n"
"A região em que te encontras está destacada.\n"
"Podes também clicar nas regiões com o rato para as selecionar e ver os "
"detalhes no lado direito.\n"
"\n"
"Caso seleciones uma região próxima à que te encontras atualmente, poderás "
"clicar no botão à direita para te moveres até lá. Isso permite que a tua "
"espécie se espalhe pelas novas regiões.\n"
"\n"
"Seleciona uma região para continuar."

#: ../src/tutorial/microbe_editor/MicrobeEditorTutorialGUI.tscn:140
msgid "EDITOR_TUTORIAL_CELL_TEXT"
msgstr ""
"Este é o editor de células onde podes adicionar ou remover organelos da "
"espécie gastando pontos de mutação (PM).\n"
"\n"
"Também podes alterar outras propriedades da espécie nos outros separadores "
"do editor de células.\n"
"\n"
"Para continuar, seleciona um organelo no painel à esquerda (o citoplasma é "
"uma boa escolha). Em seguida, clica com o botão esquerdo próximo ao "
"hexágono mostrado no meio da tela para adicionar aquele organelo à tua "
"espécie."

#: ../src/tutorial/microbe_editor/MicrobeEditorTutorialGUI.tscn:180
msgid "EDITOR_TUTORIAL_REMOVE_ORGANELLE_TEXT"
msgstr ""
"Remover organelos também custa PM, já que também conta como uma mutação. A "
"menos que tenhas colocado na mesma seção de edição. \n"
"\n"
"Podes clicar com o botão direito para abrir o menu de organelos para "
"removê-los.\n"
"\n"
"Se cometeres um erro, podes desfazer qualquer alteração que fizeste no "
"editor.\n"
"\n"
"Clica no botão de desfazer para continuar."

#: ../src/tutorial/microbe_editor/MicrobeEditorTutorialGUI.tscn:221
msgid "EDITOR_TUTORIAL_SELECT_ORGANELLE_TEXT"
msgstr ""
"Ao escolher quais organelos a adicionar, presta atenção às suas descrições "
"para saberes quais processos eles realizam e quais compostos eles usam e "
"produzem.\n"
"\n"
"Também presta atenção ao saldo de ATP no canto superior para teres a "
"certeza de que a célula pode sobreviver.\n"
"\n"
"Podes rotacionar os organelos ao clicares nas teclas A e D antes de os "
"colocar.\n"
"\n"
"Aperta o botão de refazer para continuar."

#: ../src/tutorial/microbe_editor/MicrobeEditorTutorialGUI.tscn:265
msgid "EDITOR_TUTORIAL_ENDING_TEXT"
msgstr ""
"Isto é o básico do editor das espécies. Podes verificar as outras abas no "
"editor de células para ainda mais opções.\n"
"\n"
"Podes renomear a espécie ao clicares no nome dela e editar o texto.\n"
"\n"
"Inicialmente, deves manter a tua célula pequena e ir para as regiões da "
"superfície.\n"
"\n"
"Boa sorte!"

#: ../src/tutorial/microbe_editor/MicrobeEditorTutorialGUI.tscn:282
msgid "GOT_IT"
msgstr "Entendi"

#: ../src/tutorial/microbe_editor/MicrobeEditorTutorialGUI.tscn:328
msgid "EDITOR_TUTORIAL_AUTO-EVO_PREDICTION"
msgstr ""
"Este painel mostra uma previsão da tua população futura.\n"
"\n"
"Estes números são provenientes da simulação da população da auto-evo.\n"
"\n"
"Eles não têm em conta o teu desempenho individual. Portanto, na tua região "
"actual, vais ter um melhor desempenho quando entrares no editor.\n"
"\n"
"Mas deves tentar manter a tua população elevada mesmo quando não estás "
"directamente envolvido."

#: ../src/tutorial/microbe_editor/MicrobeEditorTutorialGUI.tscn:372
#, fuzzy
msgid "EDITOR_TUTORIAL_STAY_SMALL"
msgstr ""
"Este é o editor de células onde podes adicionar ou remover organelos da "
"espécie gastando pontos de mutação (PM).\n"
"\n"
"Também podes alterar outras propriedades da espécie nos outros separadores "
"do editor de células.\n"
"\n"
"Para continuar, seleciona um organelo no painel à esquerda (o citoplasma é "
"uma boa escolha). Em seguida, clica com o botão esquerdo próximo ao "
"hexágono mostrado no meio da tela para adicionar aquele organelo à tua "
"espécie."

#: ../src/tutorial/microbe_stage/MicrobeTutorialGUI.tscn:80
msgid "MICROBE_STAGE_INITIAL"
msgstr ""
"Num planeta alienígena distante, eras de atividades vulcânicas e impactos "
"de meteoros causaram o desenvolvimento de um novo fenómeno no universo.\n"
"\n"
"A vida.\n"
"\n"
"Micróbios simples moram nas regiões mais profundas do oceano. Tu és o "
"último ancestral comum (LUCA) no planeta.\n"
"\n"
"Para sobreviver neste mundo hostil, precisarás de acumular compostos e "
"evoluir para competir contra outras espécies de micróbios."

#: ../src/tutorial/microbe_stage/MicrobeTutorialGUI.tscn:105
msgid "SHOW_TUTORIALS"
msgstr "Mostrar tutoriais"

#: ../src/tutorial/microbe_stage/MicrobeTutorialGUI.tscn:114
msgid "BEGIN_THRIVING"
msgstr "Começar a prosperar"

#: ../src/tutorial/microbe_stage/MicrobeTutorialGUI.tscn:155
msgid "MICROBE_STAGE_CONTROL_TEXT"
msgstr ""
"Para controlar a tua célula usa as teclas mostradas perto da célula "
"(centro da ecrã) e o rato para controlar a sua orientação.\n"
"\n"
"Testa todas as teclas por alguns segundos para continuar."

#: ../src/tutorial/microbe_stage/MicrobeTutorialGUI.tscn:237
msgid "MICROBE_STAGE_COLLECT_TEXT"
msgstr ""
"Acumula glicose (nuvens brancas) movendo-te na direção delas.\n"
"A tua célula precisa de glicose para produzir energia e sobreviver.\n"
"Segue a linha da tua célula até a glicose."

#: ../src/tutorial/microbe_stage/MicrobeTutorialGUI.tscn:271
msgid "MICROBE_STAGE_HEALTH_TEXT"
msgstr ""
"Fica atento à barra de saúde próximo da barra de ATP (canto inferior "
"direito).\n"
"A tua célula morre quando não tens mais saúde.\n"
"Tu regeneras saúde enquanto tiveres ATP.\n"
"Certifica-te de que consegues glicose suficiente para produzires ATP."

#: ../src/tutorial/microbe_stage/MicrobeTutorialGUI.tscn:309
msgid "MICROBE_STAGE_REPRODUCE_TEXT"
msgstr ""
"De modo a te reproduzires necessitas de duplicar todos os teus organelos "
"ao coletar as quantidades necessárias amoníaco e fosfato.\n"
"Observa o indicador no canto inferior esquerdo para veres de quanto "
"necessitas."

#: ../src/tutorial/microbe_stage/MicrobeTutorialGUI.tscn:347
msgid "MICROBE_STAGE_EDITOR_BUTTON_TUTORIAL"
msgstr ""
"Acumulaste recursos suficientes para dividires a tua célula.\n"
"\n"
"Agora estás pronto para editares a tua espécie.\n"
"\n"
"Para entrares no editor, pressiona o botão do editor que está a piscar no "
"canto inferior direito."

#: ../src/tutorial/microbe_stage/MicrobeTutorialGUI.tscn:381
msgid "MICROBE_STAGE_UNBIND_TEXT"
msgstr ""
"Entraste no modo de desvinculação. Neste modo podes clicar num membro da "
"colónia para o desvincular.\n"
"\n"
"Para abandonar a colónia totalmente podes clicar na tua própria célula ou "
"pressionar o botão Desvincular tudo."

#: ../src/tutorial/microbe_stage/MicrobeTutorialGUI.tscn:421
#, fuzzy
msgid "MICROBE_STAGE_HELP_MENU_AND_ZOOM"
msgstr ""
"[thrive:input]g_move_forward[/thrive:input],[thrive:input]g_move_left[/"
"thrive:input],[thrive:input]g_move_backwards[/thrive:input],[thrive:"
"input]g_move_right[/thrive:input] e o rato para te moveres. [thrive:"
"input]g_fire_toxin[/thrive:input] para disparar [thrive:compound type="
"\"oxytoxy\"][/thrive:compound] se tiveres um vacúolo de toxinas. [thrive:"
"input]g_toggle_engulf[/thrive:input] para ativar o modo de engolfar."

#: ../src/tutorial/microbe_stage/MicrobeTutorialGUI.tscn:430
msgid "VIEW_NOW"
msgstr ""

#, fuzzy
#~ msgid "MARINE_SNOW_FOOD_SOURCE"
#~ msgstr "Neve marinha"

#, fuzzy
#~ msgid "OPEN_DETAILS"
#~ msgstr "Abrir pasta de Logs"

#~ msgid "Cancel"
#~ msgstr "Cancelar"

#~ msgid "SAVING_ERROR"
#~ msgstr "Erro ao gravar"

#~ msgid "REMOVE_ORGANELLE"
#~ msgstr "Remover organelo"

#, fuzzy
#~ msgid "TRY_NEW_GAME"
#~ msgstr "Novo Jogo"

#~ msgid "MICROBE_PATCH_LABEL"
#~ msgstr "Região: {0}"

#, fuzzy
#~ msgid "COLOR"
#~ msgstr "Cor"

#, fuzzy
#~ msgid "OXYTOXY"
#~ msgstr "OxiToxi NT"

#, fuzzy
#~ msgid "AT"
#~ msgstr "ATP"

#, fuzzy
#~ msgid "YEN"
#~ msgstr "Oxigénio"

#, fuzzy
#~ msgid "MU"
#~ msgstr "Silenciar"<|MERGE_RESOLUTION|>--- conflicted
+++ resolved
@@ -7,11 +7,7 @@
 msgstr ""
 "Project-Id-Version: PROJECT VERSION\n"
 "Report-Msgid-Bugs-To: EMAIL@ADDRESS\n"
-<<<<<<< HEAD
-"POT-Creation-Date: 2021-12-07 18:51+0100\n"
-=======
-"POT-Creation-Date: 2021-12-10 12:25+0200\n"
->>>>>>> 77d0918c
+"POT-Creation-Date: 2021-12-10 16:44+0200\n"
 "PO-Revision-Date: 2021-11-12 08:17+0000\n"
 "Last-Translator: Dr. A. S. <Dr.A.S.Tuga@gmail.com>\n"
 "Language-Team: Portuguese (Portugal) <https://translate."
@@ -4105,30 +4101,30 @@
 "Apagar este jogo guardado não pode ser revertido, tens a certeza que "
 "desejas apagar permanentemente {0}?"
 
-#: ../src/saving/SaveList.tscn:51
+#: ../src/saving/SaveList.tscn:53
 msgid "NO_SAVEGAMES_FOUND"
 msgstr ""
 
-#: ../src/saving/SaveList.tscn:58 ../src/saving/SaveListItem.tscn:104
+#: ../src/saving/SaveList.tscn:61 ../src/saving/SaveListItem.tscn:104
 msgid "LOADING_DOT"
 msgstr "A carregar..."
 
-#: ../src/saving/SaveList.tscn:69 ../src/saving/SaveListItem.tscn:279
+#: ../src/saving/SaveList.tscn:72 ../src/saving/SaveListItem.tscn:279
 msgid "DELETE_THIS_SAVE"
 msgstr "Apagar este jogo guardado?"
 
-#: ../src/saving/SaveList.tscn:76 ../src/saving/SaveList.tscn:84
+#: ../src/saving/SaveList.tscn:79 ../src/saving/SaveList.tscn:87
 msgid "LOAD_INCOMPATIBLE_SAVE"
 msgstr "Carregar jogo guardado incompatível?"
 
-#: ../src/saving/SaveList.tscn:77
+#: ../src/saving/SaveList.tscn:80
 msgid "NEWER_VERSION_LOADING_WARNING"
 msgstr ""
 "Este jogo guardado é de uma versão mais recente do Thrive e muito "
 "provavelmente incompatível.\n"
 "Quer tentar carregar o jogo mesmo assim?"
 
-#: ../src/saving/SaveList.tscn:85
+#: ../src/saving/SaveList.tscn:88
 msgid "OLDER_VERSION_LOADING_WARNING"
 msgstr ""
 "Este jogo guardado é de uma versão antiga do Thrive e pode ser "
@@ -4139,11 +4135,11 @@
 "têm uma prioridade alta no momento.\n"
 "Queres tentar carregar o jogo guardado mesmo assim?"
 
-#: ../src/saving/SaveList.tscn:92
+#: ../src/saving/SaveList.tscn:95
 msgid "LOAD_INVALID_SAVE"
 msgstr "Carregar jogo guardado inválido?"
 
-#: ../src/saving/SaveList.tscn:93
+#: ../src/saving/SaveList.tscn:96
 msgid "LOAD_INVALID_SAVE_WARNING"
 msgstr ""
 "Não foi possível carregar as informações guardadas neste arquivo.\n"
@@ -4151,11 +4147,11 @@
 "recente que não é compreendido por esta versão do Thrive.\n"
 "Queres tentar carregar o jogo guardado mesmo assim?"
 
-#: ../src/saving/SaveList.tscn:100
+#: ../src/saving/SaveList.tscn:103
 msgid "SELECTED_SAVE_IS_INCOMPATIBLE"
 msgstr "O jogo guardado selecionado é incompatível"
 
-#: ../src/saving/SaveList.tscn:102
+#: ../src/saving/SaveList.tscn:105
 msgid "LOAD_INCOMPATIBLE_SAVE_WARNING"
 msgstr ""
 "Foi detetado que o jogo guardado selecionado é incompatível com a atual "
@@ -4166,11 +4162,11 @@
 "de jogos guardados não é uma prioridade alta, como tal, não existe um "
 "conversor de jogos guardados para todas as versões."
 
-#: ../src/saving/SaveList.tscn:111
+#: ../src/saving/SaveList.tscn:114
 msgid "SELECTED_SAVE_IS_UPGRADEABLE"
 msgstr "O jogo guardado selecionado é incompatível"
 
-#: ../src/saving/SaveList.tscn:112
+#: ../src/saving/SaveList.tscn:115
 msgid "SAVE_IS_UPGRADEABLE_DESCRIPTION"
 msgstr ""
 "O jogo guardado selecionado é de uma versão anterior do Thrive, mas pode "
@@ -4181,11 +4177,11 @@
 "normalmente. \n"
 "Tentar atualizar este ficheiro guardado?"
 
-#: ../src/saving/SaveList.tscn:118
+#: ../src/saving/SaveList.tscn:122
 msgid "SAVE_UPGRADE_FAILED"
 msgstr "Falha ao atualizar o jogo guardado"
 
-#: ../src/saving/SaveList.tscn:119
+#: ../src/saving/SaveList.tscn:123
 msgid "SAVE_UPGRADE_FAILED_DESCRIPTION"
 msgstr ""
 "Atualizar o jogo guardado selecionado falhou devido ao seguinte erro:\n"
