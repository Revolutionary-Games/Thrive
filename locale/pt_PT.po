# Translations template for PROJECT.
# Copyright (C) 2020 ORGANIZATION
# This file is distributed under the same license as the PROJECT project.
# FIRST AUTHOR <EMAIL@ADDRESS>, 2020.
#
msgid ""
msgstr ""
"Project-Id-Version: PROJECT VERSION\n"
"Report-Msgid-Bugs-To: EMAIL@ADDRESS\n"
<<<<<<< HEAD
"POT-Creation-Date: 2021-07-04 23:22+0700\n"
"PO-Revision-Date: 2021-06-19 04:10+0000\n"
"Last-Translator: Bruno Agostinho <dinomen111@gmail.com>\n"
=======
"POT-Creation-Date: 2021-07-29 17:00+0700\n"
"PO-Revision-Date: 2021-07-26 15:56+0000\n"
"Last-Translator: TomDev03 <chumbosilva200@gmail.com>\n"
>>>>>>> 4c60272b
"Language-Team: Portuguese (Portugal) <https://translate."
"revolutionarygamesstudio.com/projects/thrive/thrive-game/pt_PT/>\n"
"Language: pt_PT\n"
"MIME-Version: 1.0\n"
"Content-Type: text/plain; charset=UTF-8\n"
"Content-Transfer-Encoding: 8bit\n"
"Plural-Forms: nplurals=2; plural=n > 1;\n"
"X-Generator: Weblate 4.5.3\n"
"Generated-By: Babel 2.8.0\n"

#: ../simulation_parameters/common/help_texts.json:6
#: ../simulation_parameters/common/help_texts.json:85
msgid "MICROBE_STAGE_HELP_MESSAGE_1"
msgstr ""
"W,A,S,D e o rato para te moveres. E para disparar OxiToxi NT se tiveres um "
"vacúolo de toxinas. G para ativar o modo de engolfar."

#: ../simulation_parameters/common/help_texts.json:10
#: ../simulation_parameters/common/help_texts.json:88
msgid "MICROBE_STAGE_HELP_MESSAGE_2"
msgstr ""
"A tua célula usa ATP como fonte de energia, se este se esgotar morrerás."

#: ../simulation_parameters/common/help_texts.json:14
#: ../simulation_parameters/common/help_texts.json:91
msgid "MICROBE_STAGE_HELP_MESSAGE_3"
msgstr ""
"Para desbloqueares o editor e te reproduzires necessitas de recolher "
"Amoníaco (Nuvem Laranja) e Fosfato (Nuvem Púrpura)."

#: ../simulation_parameters/common/help_texts.json:18
#: ../simulation_parameters/common/help_texts.json:94
msgid "MICROBE_STAGE_HELP_MESSAGE_4"
msgstr ""
"Também podes engolfar células, bactérias, pedaços de ferro e pedaços de "
"células menores do que tu pressionando G. Isto custará ATP adicional e "
"abrandar-te-á. Não te esqueças de premir G uma segunda vez para parar de "
"engolfar."

#: ../simulation_parameters/common/help_texts.json:22
#: ../simulation_parameters/common/help_texts.json:97
msgid "MICROBE_STAGE_HELP_MESSAGE_5"
msgstr ""
"Osmoregulação custa ATP, o que significa que quanto maior for a tua "
"célula, mais Mitocôndrias, Metabolossomas ou Rusticianina (ou citoplasma, "
"o qual realiza a Glicólise) necessitas para evitar perder ATP quando te "
"encontrares estacionário."

#: ../simulation_parameters/common/help_texts.json:26
#: ../simulation_parameters/common/help_texts.json:100
msgid "MICROBE_STAGE_HELP_MESSAGE_6"
msgstr ""
"Há muitos Organelos no editor para tu evoluires, permitindo uma vasta gama "
"de diferentes estilos de jogo."

#: ../simulation_parameters/common/help_texts.json:30
msgid "MICROBE_STAGE_HELP_MESSAGE_8"
msgstr ""
"As várias nuvens de compostos são:\n"
"\n"
"Branco – Glicose\n"
"Amarelo – Sulfureto de Hidrogénio\n"
"Laranja – Amoníaco\n"
"Roxo – Fosfato\n"
"Castanho Ferrugem – Ferro\n"
"\n"
"Glicose produz ATP"

#: ../simulation_parameters/common/help_texts.json:34
#: ../simulation_parameters/common/help_texts.json:106
msgid "MICROBE_STAGE_HELP_MESSAGE_9"
msgstr ""
"Sulfureto de Hidrogénio pode ser convertido em glicose através de "
"quimioplastos e proteínas quimiossintetizantes. Ferro pode ser convertido "
"em ATP via rusticianina."

#: ../simulation_parameters/common/help_texts.json:38
#: ../simulation_parameters/common/help_texts.json:109
msgid "MICROBE_STAGE_HELP_MESSAGE_10"
msgstr ""
"Para te reproduzires necessitas de dividir cada um dos teus organelos em "
"dois. Os organelos necessitam de amoníaco e fosfato para se dividirem."

#: ../simulation_parameters/common/help_texts.json:42
#: ../simulation_parameters/common/help_texts.json:103
msgid "MICROBE_STAGE_HELP_MESSAGE_7"
msgstr "Por agora, se a tua população cair para zero extingues-te."

#: ../simulation_parameters/common/help_texts.json:46
msgid "MICROBE_STAGE_HELP_MESSAGE_11"
msgstr ""
"Mas se sobreviveres vinte gerações com 300 de população, considera-se que "
"ganhaste o jogo. Depois de ganhares recebes um pop-up e podes continuar a "
"jogar como desejares."

#: ../simulation_parameters/common/help_texts.json:50
#: ../simulation_parameters/common/help_texts.json:112
msgid "MICROBE_STAGE_HELP_MESSAGE_12"
msgstr ""
"Se cauteloso porque a tua concorrência está a evoluir a teu lado. Cada vez "
"que entrares no editor, eles também evoluem."

<<<<<<< HEAD
#: ../simulation_parameters/common/help_texts.json:54
#, fuzzy
=======
#: ../simulation_parameters/common/help_texts.json:16
>>>>>>> 4c60272b
msgid "MICROBE_STAGE_HELP_MESSAGE_13"
msgstr ""
"Ao te conectares com outras células podes formar uma colónia de células, "
"onde as células partilham os compostos que absorvem e produzem entre si. "
"De modo a te poderes conectar com outra célula, necessitas de possuir o "
"organelo \"agentes de adesão\" e de te aproximar da mesma após entrares no "
"modo de adesão. Apenas te podes conectar com células da tua própria "
"espécie. Enquanto permaneceres numa colónia, não serás capaz de dividir a "
"tua célula e entrar no editor (por agora). Para entrar no editor, primeiro "
<<<<<<< HEAD
"deixa a colónia, uma vez que tenhas coletado compostos suficientes, e "
"depois entra no mesmo. Grandes colónias de células são precursoras da "
"multicelularidade (ainda ausente no jogo)."

#: ../simulation_parameters/common/help_texts.json:62
=======
"deixa a colónia assim que tenhas recolhido compostos suficientes, e depois "
"entra no mesmo. Grandes colónias de células são precursoras da "
"multicelularidade (ainda ausente no jogo)."

#: ../simulation_parameters/common/help_texts.json:21
>>>>>>> 4c60272b
msgid "MICROBE_EDITOR_HELP_MESSAGE_1"
msgstr ""
"Estruturas Procariotas\n"
"\n"
"Metabolossomas: Produz ATP a partir de glicose\n"
"\n"
"Proteínas Quimiossintetizantes: Produz metade da quantidade de glicose a "
"partir de Sulfureto de Hidrogénio que um quimioplasto produziria, mas "
"também realiza glicólise, ocupa 1 Hexágono\n"
"\n"
"Tilacoides: Produz 1/3 da quantidade de glicose que um cloroplasto normal "
"produziria, mas também realiza glicólise, ocupa 1 Hexágono\n"
"\n"
"Rusticianina: Converte ferro em ATP\n"
"\n"
"Nitrogenase: Converte nitrogénio atmosférico e ATP em amoníaco "
"anaerobicamente\n"
"\n"
"Citoplasma: Tem capacidade de armazenamento e realiza glicólise (Produz "
"pequenas quatidades de ATP)"

#: ../simulation_parameters/common/help_texts.json:66
msgid "MICROBE_EDITOR_HELP_MESSAGE_2"
msgstr ""
"Organelos Externo\n"
"\n"
"Flagelo: Move a tua célula mais rapidamente ao consumir ATP\n"
"\n"
"Pilo: Pode ser usado para apunhalar outras células"

#: ../simulation_parameters/common/help_texts.json:70
msgid "MICROBE_EDITOR_HELP_MESSAGE_3"
msgstr ""
"Organelos Limitados por Membrana\n"
"\n"
"Núcleo: Ocupa 11 hexágonos e permite a evolução de organelos limitados por "
"membrana. Também duplica o tamanho da tua célula. (apenas pode ser "
"evoluído uma única vez)\n"
<<<<<<< HEAD
=======
"\n"
"Agente de Adesão: Permite a ligação com outras células\n"
>>>>>>> 4c60272b
"\n"
"Mitocôndria: Produz ATP a partir de glicose e O2 atmosférico. Bastante "
"mais eficiente que o citoplasma\n"
"\n"
"Cloroplasto: Produz glicose a partir de luz solar e CO2 atmosférico\n"
"\n"
"Quimioplasto: Produz glicose a partir de Sulfureto de Hidrogénio\n"
"\n"
"Plastídeo Fixador de Nitrogénio: Produz amoníaco a partir de ATP e "
"Nitrogénio e Oxigénio atmosférico\n"
"\n"
"Vacúolo: Armazena 15 compostos coletados\n"
"\n"
"Vacúolo de Toxinas: Produz toxinas (denominadas OxiToxi NT)"

#: ../simulation_parameters/common/help_texts.json:74
msgid "MICROBE_EDITOR_HELP_MESSAGE_4"
msgstr ""
"A cada geração, tens 100 pontos de mutação (PM) para gastar, e cada "
"mudança (ou mutação) custará uma certa quantia desses pontos. Adicionar e "
"remover organelos custa PM. Porém, remover organelos que foram inseridos "
"na sessão de mutação atual reembolsa os PM dos mesmos. Tu podes mover ou "
"remover completamente um organelo ao clicar no mesmo com o botão direito "
"do rato e ao selecionar a ação apropriada do menu pop-up. Também é "
"possível rodar organelos enquanto os colocas com A e D."

#: ../simulation_parameters/common/help_texts.json:78
msgid "MICROBE_EDITOR_HELP_MESSAGE_5"
msgstr ""
"Cada vez que te reproduzires, entrarás no Editor de Microrganismos, onde "
"poderás fazer alterações à tua espécie (ao adicionar, mover, ou remover "
"organelos) de forma a aumentar o sucesso da tua espécie. Cada visita ao "
"editor na Fase Microbial representa 100 milhões de anos de evolução."

#: ../simulation_parameters/common/help_texts.json:119
msgid "LOADING_TIP"
msgstr "Pressione o botão \"reverter\" no editor para corrigir um erro"

#: ../simulation_parameters/common/help_texts.json:126
msgid "EASTEREGG_MESSAGE_1"
msgstr ""
"Curiosidade: o Didinium e o Paramecium são um exemplo clássico de uma "
"relação predador-presa estudada há décadas. Serás o Didinium ou o "
"Paramecium? Predador ou Presa?"

#: ../simulation_parameters/common/help_texts.json:129
msgid "EASTEREGG_MESSAGE_2"
msgstr ""
"Eis uma dica, toxinas podem ser utilizadas para rebater outras toxinas se "
"fores suficientemente rápido."

#: ../simulation_parameters/common/help_texts.json:132
msgid "EASTEREGG_MESSAGE_3"
msgstr ""
"Eis uma dica, Osmoregulação custa 1 ATP por segundo por hexágono que a tua "
"célula apresenta, cada hexágono vazio de citoplasma também gera 5 ATP por "
"segundo , o que significa que se estiveres a perder ATP devido à "
"osmoregulação basta adicionares alguns hexágonos de citoplasma vazios ou "
"remover alguns organelos."

<<<<<<< HEAD
#: ../simulation_parameters/common/help_texts.json:135
#, fuzzy
msgid "EASTEREGG_MESSAGE_4"
msgstr ""
"Curiosidade, na vida real os procariotas têm algo chamado "
"Biocompartimentos, que actuam como organelos, e são de facto chamados "
=======
#: ../simulation_parameters/common/help_texts.json:52
msgid "EASTEREGG_MESSAGE_4"
msgstr ""
"Curiosidade, na vida real os procariotas possuem algo chamado "
"Biocompartimentos, que atuam como organelos, e são de facto chamados "
>>>>>>> 4c60272b
"organelos poliédricos."

#: ../simulation_parameters/common/help_texts.json:138
msgid "EASTEREGG_MESSAGE_5"
msgstr ""
"Curiosidade, o metabolossoma é o que é chamado de um organelo poliédrico."

#: ../simulation_parameters/common/help_texts.json:141
msgid "EASTEREGG_MESSAGE_6"
msgstr "Eis uma dica, por vezes é melhor apenas fugir de outras células."

#: ../simulation_parameters/common/help_texts.json:144
msgid "EASTEREGG_MESSAGE_7"
msgstr ""
"Eis uma dica, se uma célula tiver cerca de metade do teu tamanho podes "
"engolfá-la."

#: ../simulation_parameters/common/help_texts.json:147
msgid "EASTEREGG_MESSAGE_8"
msgstr ""
"Eis uma dica, as bactérias podem ser mais fortes do que aparentam. Podem "
"parecer pequenas, mas algumas delas são capazes de te penetrar e matar "
"desta forma!"

#: ../simulation_parameters/common/help_texts.json:150
msgid "EASTEREGG_MESSAGE_9"
msgstr ""
"Eis uma dica, tu podes caçar outras espécies até à extinção se não fores "
"suficientemente cuidadoso. Outras espécies também o podem fazer."

#: ../simulation_parameters/common/help_texts.json:153
msgid "EASTEREGG_MESSAGE_10"
msgstr "COISAS ONDULANTES!!"

#: ../simulation_parameters/common/help_texts.json:156
msgid "EASTEREGG_MESSAGE_11"
msgstr "Não, não podes derreter metal em fontes hidrotermais."

#: ../simulation_parameters/common/help_texts.json:159
msgid "EASTEREGG_MESSAGE_12"
msgstr "Essas células azuis, no entanto."

#: ../simulation_parameters/common/help_texts.json:162
msgid "EASTEREGG_MESSAGE_13"
msgstr ""
"Eis uma dica, os biomas são mais que fundos diferentes, os compostos em "
"diferentes biomas podem aparecer em diferentes proporções."

#: ../simulation_parameters/common/help_texts.json:165
msgid "EASTEREGG_MESSAGE_14"
msgstr ""
"Eis uma dica, quanto mais flagelas possuis mais rapidamente te deslocas, "
"vroom vroom, mas também custa mais ATP"

#: ../simulation_parameters/common/help_texts.json:168
msgid "EASTEREGG_MESSAGE_15"
msgstr "Eis uma dica, tu podes en[g]olfar pedaços, de ferro ou outros."

#: ../simulation_parameters/common/help_texts.json:171
msgid "EASTEREGG_MESSAGE_16"
msgstr ""
"Eis uma dica, prepara-te antes de adicionares um núcleo. Essas coisas são "
"caras! Em manutenção e no custo inicial."

#: ../simulation_parameters/common/help_texts.json:174
msgid "EASTEREGG_MESSAGE_17"
msgstr ""
"Curiosidade, Sabias que existem mais de 8000 espécies de ciliados no "
"planeta Terra?"

#: ../simulation_parameters/common/help_texts.json:177
msgid "EASTEREGG_MESSAGE_18"
msgstr ""
"Curiosidade, O Stentor é um ciliado capaz de se esticar e capturar presas "
"na sua boca semelhante a um trompete, a qual as arrasta ao gerar uma "
"corrente de água com cílios."

<<<<<<< HEAD
#: ../simulation_parameters/common/help_texts.json:180
#, fuzzy
=======
#: ../simulation_parameters/common/help_texts.json:67
>>>>>>> 4c60272b
msgid "EASTEREGG_MESSAGE_19"
msgstr "Curiosidade, O Didinium é um ciliado que caça paramécias."

#: ../simulation_parameters/common/help_texts.json:183
msgid "EASTEREGG_MESSAGE_20"
msgstr ""
"Curiosidade, a Amoeba caça e captura as suas presas com \"pernas\" de "
"citoplasma, denominadas pseudópodes. No futuro, quereremos implementá-los "
"no jogo."

#: ../simulation_parameters/common/help_texts.json:186
msgid "EASTEREGG_MESSAGE_21"
msgstr ""
"Eis uma dica, toma cuidado com células maiores e bactérias grandes, não é "
"divertido ser se digerido, e elas comer-te-ão."

#: ../simulation_parameters/common/help_texts.json:189
msgid "EASTEREGG_MESSAGE_22"
msgstr ""
"A líder da equipa de som do jogo desenvolveu vários temas que ainda não "
"foram adicionadas ao jogo. Podes ouvi-los, ou assistir às streams nas "
"quais são compostas no seu canal do YouTube, Oliver Lugg."

#: ../simulation_parameters/common/help_texts.json:192
msgid "EASTEREGG_MESSAGE_23"
msgstr ""
"Eis uma dica, se a tua célula é composta por 150 hexágonos, podes engolfar "
"grandes pedaços de ferro."

#: ../simulation_parameters/common/help_texts.json:195
msgid "EASTEREGG_MESSAGE_24"
msgstr ""
"Thrive foi desenvolvido com o intuito de simular um planeta alienígena, de "
"modo que faz sentido que a maioria das criaturas que encontras estejam "
"relacionadas com uma ou duas outras espécies devido à ocorrência de "
"processos evolutivos em teu redor, vê se os consegues identificar!"

#: ../simulation_parameters/common/help_texts.json:198
msgid "EASTEREGG_MESSAGE_25"
msgstr ""
"Curiosidade, a equipa por detrás do jogo faz podcasts de vez em quando, "
"devias inspecioná-los!"

#: ../simulation_parameters/common/help_texts.json:201
msgid "EASTEREGG_MESSAGE_26"
msgstr ""
"Curiosidade, Thrive é desenvolvido com o motor de código aberto Godot!"

#: ../simulation_parameters/common/help_texts.json:204
msgid "EASTEREGG_MESSAGE_27"
msgstr ""
"Curiosidade, Um dos nossos primeiros protótipos jogáveis foi desenvolvido "
"pelo nosso incrível programador, untrustedlife!"

#: ../simulation_parameters/common/input_options.json:6
msgid "MOVEMENT"
msgstr "Movimento"

#: ../simulation_parameters/common/input_options.json:10
msgid "MOVE_LEFT"
msgstr "Mover para a esquerda"

#: ../simulation_parameters/common/input_options.json:14
msgid "MOVE_RIGHT"
msgstr "Mover para a direita"

#: ../simulation_parameters/common/input_options.json:18
msgid "MOVE_FORWARD"
msgstr "Mover para a frente"

#: ../simulation_parameters/common/input_options.json:22
msgid "MOVE_BACKWARDS"
msgstr "Mover para trás"

#: ../simulation_parameters/common/input_options.json:26
msgid "AUTO_MOVE_FORWARDS"
msgstr "Mover para a frente automaticamente"

#: ../simulation_parameters/common/input_options.json:34
msgid "ABILITIES"
msgstr "Habilidades"

#: ../simulation_parameters/common/input_options.json:38
#: ../src/microbe_stage/MicrobeStage.tscn:2052
msgid "FIRE_TOXIN"
msgstr "Disparar toxina"

#: ../simulation_parameters/common/input_options.json:42
#: ../src/microbe_stage/MicrobeStage.tscn:2041
#, fuzzy
msgid "TOGGLE_ENGULF"
msgstr "Engolfar"

#: ../simulation_parameters/common/input_options.json:46
#: ../src/microbe_stage/MicrobeStage.tscn:2062
msgid "TOGGLE_BINDING"
msgstr "Conectar"

#: ../simulation_parameters/common/input_options.json:50
msgid "TOGGLE_UNBINDING"
msgstr "Desconectar"

#: ../simulation_parameters/common/input_options.json:54
msgid "UNBIND_ALL"
msgstr "Desconectar todos"

#: ../simulation_parameters/common/input_options.json:58
msgid "PERFORM_UNBINDING"
msgstr "Efetuar a desconexão"

#: ../simulation_parameters/common/input_options.json:67
msgid "CAMERA"
msgstr "Câmara"

#: ../simulation_parameters/common/input_options.json:71
msgid "ZOOM_OUT"
msgstr "Reduzir"

#: ../simulation_parameters/common/input_options.json:75
msgid "ZOOM_IN"
msgstr "Ampliar"

#: ../simulation_parameters/common/input_options.json:83
#: ../src/microbe_stage/editor/MicrobeEditor.tscn:551
msgid "EDITOR"
msgstr "Editor"

#: ../simulation_parameters/common/input_options.json:87
msgid "ROTATE_RIGHT"
msgstr "Rodar para a direita"

#: ../simulation_parameters/common/input_options.json:91
msgid "ROTATE_LEFT"
msgstr "Rodar para a esquerda"

#: ../simulation_parameters/common/input_options.json:95
msgid "UNDO"
msgstr "Reverter"

#: ../simulation_parameters/common/input_options.json:99
msgid "REDO"
msgstr "Refazer"

#: ../simulation_parameters/common/input_options.json:103
msgid "PLACE_ORGANELLE"
msgstr "Colocar organelo"

#: ../simulation_parameters/common/input_options.json:107
msgid "REMOVE_ORGANELLE"
msgstr "Remover organelo"

#: ../simulation_parameters/common/input_options.json:111
msgid "PAN_CAMERA_LEFT"
msgstr "Mover a câmara para a esquerda"

#: ../simulation_parameters/common/input_options.json:115
msgid "PAN_CAMERA_RIGHT"
msgstr "Mover a câmara para a direita"

#: ../simulation_parameters/common/input_options.json:119
msgid "PAN_CAMERA_UP"
msgstr "Mover a câmara para cima"

#: ../simulation_parameters/common/input_options.json:123
msgid "PAN_CAMERA_DOWN"
msgstr "Mover a câmara para baixo"

#: ../simulation_parameters/common/input_options.json:127
msgid "PAN_CAMERA_RESET"
msgstr "Redefinir câmara"

#: ../simulation_parameters/common/input_options.json:131
#: ../src/gui_common/tooltip/ToolTipManager.tscn:79
msgid "CANCEL_CURRENT_ACTION"
msgstr "Cancelar ação em curso"

#: ../simulation_parameters/common/input_options.json:139
#: ../src/microbe_stage/MicrobeCheatMenu.tscn:12
#: ../src/microbe_stage/editor/MicrobeEditorCheatMenu.tscn:12
msgid "CHEATS"
msgstr "Cheats"

#: ../simulation_parameters/common/input_options.json:143
msgid "ENABLE_EDITOR"
msgstr "Ativar o editor"

#: ../simulation_parameters/common/input_options.json:147
msgid "SPAWN_GLUCOSE"
msgstr "Gerar glicose"

#: ../simulation_parameters/common/input_options.json:151
msgid "SPAWN_AMMONIA"
msgstr "Gerar amoníaco"

#: ../simulation_parameters/common/input_options.json:155
msgid "SPAWN_PHOSPHATES"
msgstr "Gerar fosfato"

#: ../simulation_parameters/common/input_options.json:159
msgid "CHEAT_MENU"
msgstr "Cheat Menu"

#: ../simulation_parameters/common/input_options.json:168
msgid "MISCELLANEOUS"
msgstr "Diversos"

#: ../simulation_parameters/common/input_options.json:172
msgid "TOGGLE_FPS"
msgstr "Exibir FPS"

#: ../simulation_parameters/common/input_options.json:176
msgid "QUICK_SAVE"
msgstr "Guardar rapidamente"

#: ../simulation_parameters/common/input_options.json:180
msgid "QUICK_LOAD"
msgstr "Carregar rapidamente"

#: ../simulation_parameters/common/input_options.json:184
msgid "TAKE_SCREENSHOT"
msgstr "Capturar ecrã"

#: ../simulation_parameters/common/input_options.json:188
msgid "SHOW_HELP"
msgstr "Mostrar ajuda"

#: ../simulation_parameters/common/input_options.json:192
msgid "TOGGLE_FULLSCREEN"
msgstr "Ecrã inteiro"

#: ../simulation_parameters/microbe_stage/bio_processes.json:3
#: ../simulation_parameters/microbe_stage/bio_processes.json:102
msgid "RESPIRATION"
msgstr "Respiração Aeróbica"

#: ../simulation_parameters/microbe_stage/bio_processes.json:13
msgid "GLYCOLYSIS"
msgstr "Glicólise"

#: ../simulation_parameters/microbe_stage/bio_processes.json:22
msgid "CYTOPLASM_GLYCOLYSIS"
msgstr "Glicólise Citoplasmática"

#: ../simulation_parameters/microbe_stage/bio_processes.json:31
#: ../simulation_parameters/microbe_stage/bio_processes.json:112
msgid "PHOTOSYNTHESIS"
msgstr "Fotossíntese"

#: ../simulation_parameters/microbe_stage/bio_processes.json:41
#: ../simulation_parameters/microbe_stage/bio_processes.json:51
msgid "OXYTOXY_SYNTHESIS"
msgstr "Síntese de OxiToxi"

#: ../simulation_parameters/microbe_stage/bio_processes.json:61
#: ../simulation_parameters/microbe_stage/bio_processes.json:71
msgid "CHEMO_SYNTHESIS"
msgstr "Quimiossíntese"

#: ../simulation_parameters/microbe_stage/bio_processes.json:81
msgid "AEROBIC_NITROGEN_FIXING"
msgstr "Fixação Aeróbica de Nitrogénio"

#: ../simulation_parameters/microbe_stage/bio_processes.json:92
msgid "ANAEROBIC_NITROGEN_FIXATION"
msgstr "Fixação Anaeróbica de Nitrogénio"

#: ../simulation_parameters/microbe_stage/bio_processes.json:122
msgid "IRON_CHEMOLITHOAUTOTROPHY"
msgstr "Quimiolitoautotrofia Férrica"

#: ../simulation_parameters/microbe_stage/biomes.json:3
msgid "EPIPELAGIC"
msgstr "Zona Epipelágica"

#: ../simulation_parameters/microbe_stage/biomes.json:25
#: ../simulation_parameters/microbe_stage/biomes.json:153
#: ../simulation_parameters/microbe_stage/biomes.json:365
#: ../simulation_parameters/microbe_stage/biomes.json:497
#: ../simulation_parameters/microbe_stage/biomes.json:705
#: ../simulation_parameters/microbe_stage/biomes.json:917
#: ../simulation_parameters/microbe_stage/biomes.json:1129
#: ../simulation_parameters/microbe_stage/biomes.json:1257
#: ../simulation_parameters/microbe_stage/biomes.json:1389
#: ../simulation_parameters/microbe_stage/biomes.json:1539
#: ../simulation_parameters/microbe_stage/biomes.json:1671
msgid "FLOATING_HAZARD"
msgstr "Perigo Flutufante"

#: ../simulation_parameters/microbe_stage/biomes.json:42
#: ../simulation_parameters/microbe_stage/biomes.json:170
#: ../simulation_parameters/microbe_stage/biomes.json:382
#: ../simulation_parameters/microbe_stage/biomes.json:514
#: ../simulation_parameters/microbe_stage/biomes.json:722
#: ../simulation_parameters/microbe_stage/biomes.json:934
#: ../simulation_parameters/microbe_stage/biomes.json:1146
#: ../simulation_parameters/microbe_stage/biomes.json:1274
#: ../simulation_parameters/microbe_stage/biomes.json:1406
#: ../simulation_parameters/microbe_stage/biomes.json:1556
#: ../simulation_parameters/microbe_stage/biomes.json:1688
msgid "SMALL_IRON_CHUNK"
msgstr "Pequeno Pedaço de Ferro"

#: ../simulation_parameters/microbe_stage/biomes.json:77
#: ../simulation_parameters/microbe_stage/biomes.json:285
#: ../simulation_parameters/microbe_stage/biomes.json:417
#: ../simulation_parameters/microbe_stage/biomes.json:549
#: ../simulation_parameters/microbe_stage/biomes.json:757
#: ../simulation_parameters/microbe_stage/biomes.json:969
#: ../simulation_parameters/microbe_stage/biomes.json:1181
#: ../simulation_parameters/microbe_stage/biomes.json:1309
#: ../simulation_parameters/microbe_stage/biomes.json:1459
#: ../simulation_parameters/microbe_stage/biomes.json:1591
#: ../simulation_parameters/microbe_stage/biomes.json:1723
msgid "BIG_IRON_CHUNK"
msgstr "Grande Pedaço de Ferro"

#: ../simulation_parameters/microbe_stage/biomes.json:146
msgid "VOLCANIC_VENT"
msgstr "Fonte hidrotermal"

#: ../simulation_parameters/microbe_stage/biomes.json:205
#: ../simulation_parameters/microbe_stage/biomes.json:572
#: ../simulation_parameters/microbe_stage/biomes.json:780
#: ../simulation_parameters/microbe_stage/biomes.json:992
#: ../simulation_parameters/microbe_stage/biomes.json:1746
msgid "MARINE_SNOW"
msgstr "Neve marinha"

#: ../simulation_parameters/microbe_stage/biomes.json:354
msgid "TIDEPOOL"
msgstr "Poça de Maré"

#: ../simulation_parameters/microbe_stage/biomes.json:486
msgid "BATHYPELAGIC"
msgstr "Zona Batipelágica"

#: ../simulation_parameters/microbe_stage/biomes.json:698
msgid "ABYSSOPELAGIC"
msgstr "Zona Abissopelágica"

#: ../simulation_parameters/microbe_stage/biomes.json:906
msgid "MESOPELAGIC"
msgstr "Zona Mesopelágica"

#: ../simulation_parameters/microbe_stage/biomes.json:1118
msgid "COASTAL"
msgstr "Litoral"

#: ../simulation_parameters/microbe_stage/biomes.json:1250
msgid "UNDERWATERCAVE"
msgstr "Caverna Subaquática"

#: ../simulation_parameters/microbe_stage/biomes.json:1378
msgid "ICESHELF"
msgstr "Plataforma de Gelo"

#: ../simulation_parameters/microbe_stage/biomes.json:1441
msgid "ICESHARD"
msgstr "Fragmento de Gelo"

#: ../simulation_parameters/microbe_stage/biomes.json:1528
msgid "ESTUARY"
msgstr "Estuário"

#: ../simulation_parameters/microbe_stage/biomes.json:1660
msgid "SEA_FLOOR"
msgstr "Fundo Oceânico"

#: ../simulation_parameters/microbe_stage/compounds.json:3
msgid "ATP"
msgstr "ATP"

#: ../simulation_parameters/microbe_stage/compounds.json:17
#: ../src/microbe_stage/MicrobeStage.tscn:1222
#: ../src/microbe_stage/editor/MicrobeEditor.tscn:3037
msgid "AMMONIA"
msgstr "Amoníaco"

#: ../simulation_parameters/microbe_stage/compounds.json:31
#: ../src/microbe_stage/MicrobeStage.tscn:1276
#: ../src/microbe_stage/editor/MicrobeEditor.tscn:3108
msgid "PHOSPHATE"
msgstr "Fosfato"

#: ../simulation_parameters/microbe_stage/compounds.json:45
#: ../src/microbe_stage/MicrobeStage.tscn:1330
#: ../src/microbe_stage/editor/MicrobeEditor.tscn:3002
msgid "HYDROGEN_SULFIDE"
msgstr "Sulfureto de Hidrogénio"

#: ../simulation_parameters/microbe_stage/compounds.json:59
#: ../src/microbe_stage/MicrobeStage.tscn:1168
#: ../src/microbe_stage/editor/MicrobeEditor.tscn:3072
msgid "GLUCOSE"
msgstr "Glicose"

#: ../simulation_parameters/microbe_stage/compounds.json:73
#: ../src/microbe_stage/MicrobeStage.tscn:1516
msgid "OXYTOXY_NT"
msgstr "OxiToxi NT"

#: ../simulation_parameters/microbe_stage/compounds.json:87
#: ../src/microbe_stage/MicrobeStage.tscn:1384
#: ../src/microbe_stage/editor/MicrobeEditor.tscn:3143
msgid "IRON"
msgstr "Ferro"

#: ../simulation_parameters/microbe_stage/compounds.json:101
#: ../src/microbe_stage/editor/MicrobeEditor.tscn:2838
msgid "OXYGEN"
msgstr "Oxigénio"

#: ../simulation_parameters/microbe_stage/compounds.json:115
#: ../src/microbe_stage/editor/MicrobeEditor.tscn:2892
msgid "CARBON_DIOXIDE"
msgstr "Dióxido de Carbono"

#: ../simulation_parameters/microbe_stage/compounds.json:129
#: ../src/microbe_stage/editor/MicrobeEditor.tscn:2865
msgid "NITROGEN"
msgstr "Nitrogénio"

#: ../simulation_parameters/microbe_stage/compounds.json:143
#: ../src/gui_common/tooltip/ToolTipManager.tscn:3318
#: ../src/microbe_stage/editor/MicrobeEditor.tscn:2718
msgid "SUNLIGHT"
msgstr "Luz Solar"

#: ../simulation_parameters/microbe_stage/membranes.json:3
#: ../src/gui_common/tooltip/ToolTipManager.tscn:1839
msgid "NORMAL"
msgstr "Normal"

#: ../simulation_parameters/microbe_stage/membranes.json:19
#: ../src/gui_common/tooltip/ToolTipManager.tscn:2007
msgid "DOUBLE"
msgstr "Dupla"

#: ../simulation_parameters/microbe_stage/membranes.json:35
#: ../src/gui_common/tooltip/ToolTipManager.tscn:2171
msgid "CELLULOSE"
msgstr "Celulose"

#: ../simulation_parameters/microbe_stage/membranes.json:51
#: ../src/gui_common/tooltip/ToolTipManager.tscn:2406
msgid "CHITIN"
msgstr "Quitina"

#: ../simulation_parameters/microbe_stage/membranes.json:67
#: ../src/gui_common/tooltip/ToolTipManager.tscn:2641
msgid "CALCIUM_CARBONATE"
msgstr "Carbonato de Cálcio"

#: ../simulation_parameters/microbe_stage/membranes.json:83
#: ../src/gui_common/tooltip/ToolTipManager.tscn:2909
msgid "SILICA"
msgstr "Sílica"

#: ../simulation_parameters/microbe_stage/organelles.json:23
#: ../src/gui_common/tooltip/ToolTipManager.tscn:970
msgid "PREDATORY_PILUS"
msgstr "Pilo Predatório"

#: ../simulation_parameters/microbe_stage/organelles.json:53
#: ../src/gui_common/tooltip/ToolTipManager.tscn:543
msgid "RUSTICYANIN"
msgstr "Rusticianina"

#: ../simulation_parameters/microbe_stage/organelles.json:86
#: ../src/gui_common/tooltip/ToolTipManager.tscn:640
msgid "NITROGENASE"
msgstr "Nitrogenase"

#: ../simulation_parameters/microbe_stage/organelles.json:119
msgid "PROTOPLASM"
msgstr "Protoplasma"

#: ../simulation_parameters/microbe_stage/organelles.json:149
#: ../src/gui_common/tooltip/ToolTipManager.tscn:519
msgid "CHEMOSYNTHESIZING_PROTEINS"
msgstr "Proteínas Quimiossintetizantes"

#: ../simulation_parameters/microbe_stage/organelles.json:186
#: ../src/gui_common/tooltip/ToolTipManager.tscn:738
msgid "OXYTOXISOME"
msgstr "Oxitoxissoma"

#: ../simulation_parameters/microbe_stage/organelles.json:219
msgid "THYLAKOIDS"
msgstr "Tilacoides"

#: ../simulation_parameters/microbe_stage/organelles.json:251
#: ../src/gui_common/tooltip/ToolTipManager.tscn:325
msgid "METABOLOSOMES"
msgstr "Metabolossomas"

#: ../simulation_parameters/microbe_stage/organelles.json:287
#: ../src/gui_common/tooltip/ToolTipManager.tscn:1520
msgid "NITROGEN_FIXING_PLASTID"
msgstr "Plastídeo Fixador de Nitrogénio"

#: ../simulation_parameters/microbe_stage/organelles.json:324
#: ../src/gui_common/tooltip/ToolTipManager.tscn:1436
msgid "CHEMOPLAST"
msgstr "Quimioplasto"

#: ../simulation_parameters/microbe_stage/organelles.json:356
#: ../src/gui_common/tooltip/ToolTipManager.tscn:835
msgid "FLAGELLUM"
msgstr "Flagelo"

#: ../simulation_parameters/microbe_stage/organelles.json:383
#: ../src/gui_common/tooltip/ToolTipManager.tscn:1618
msgid "VACUOLE"
msgstr "Vacúolo"

#: ../simulation_parameters/microbe_stage/organelles.json:418
#: ../src/gui_common/tooltip/ToolTipManager.tscn:1153
msgid "MITOCHONDRION"
msgstr "Mitocôndria"

#: ../simulation_parameters/microbe_stage/organelles.json:452
#: ../src/gui_common/tooltip/ToolTipManager.tscn:1715
msgid "TOXIN_VACUOLE"
msgstr ""
"Vacúolo de\n"
"Toxinas"

#: ../simulation_parameters/microbe_stage/organelles.json:481
#: ../src/gui_common/tooltip/ToolTipManager.tscn:1009
msgid "BINDING_AGENT"
msgstr "Agente de Adesão"

#: ../simulation_parameters/microbe_stage/organelles.json:521
#: ../src/gui_common/tooltip/ToolTipManager.tscn:1237
msgid "CHLOROPLAST"
msgstr "Cloroplasto"

#: ../simulation_parameters/microbe_stage/organelles.json:553
#: ../src/gui_common/tooltip/ToolTipManager.tscn:227
msgid "CYTOPLASM"
msgstr "Citoplasma"

#: ../simulation_parameters/microbe_stage/organelles.json:618
#: ../src/gui_common/tooltip/ToolTipManager.tscn:1056
msgid "NUCLEUS"
msgstr "Núcleo"

#: ../src/auto-evo/AutoEvoRun.cs:112
msgid "ABORTED"
msgstr "Abortado."

#: ../src/auto-evo/AutoEvoRun.cs:115
msgid "FINISHED"
msgstr "Concluído."

#: ../src/auto-evo/AutoEvoRun.cs:118
#, fuzzy
msgid "NOT_RUNNING"
msgstr "Não está a decorrer."

#: ../src/auto-evo/AutoEvoRun.cs:128
msgid "AUTO-EVO_STEPS_DONE"
msgstr "{0:F1}% concluído. {1:n0}/{2:n0} etapas."

#: ../src/auto-evo/AutoEvoRun.cs:132
msgid "STARTING"
msgstr "A iniciar"

#: ../src/auto-evo/AutoEvoRun.cs:273
msgid "AUTO-EVO_POPULATION_CHANGED"
msgstr "A população de {0} alterou-se por {1} devido a: {2}"

#: ../src/auto-evo/RunResults.cs:218
msgid "POPULATION"
msgstr "população:"

#: ../src/auto-evo/RunResults.cs:226
msgid "WENT_EXTINCT_IN"
msgstr "extinguiu-se em {0}"

#: ../src/auto-evo/RunResults.cs:232
msgid "PREVIOUS"
msgstr "anterior:"

#: ../src/auto-evo/RunResults.cs:248
msgid "RUN_RESULT_HAS_A_MUTATION"
msgstr "apresenta uma mutação"

#: ../src/auto-evo/RunResults.cs:253
msgid "RUN_RESULT_GENE_CODE"
msgstr "código do gene:"

#: ../src/auto-evo/RunResults.cs:264
msgid "RUN_RESULT_SPREAD_TO_PATCHES"
msgstr "migrou para as regiões:"

#: ../src/auto-evo/RunResults.cs:273
msgid "RUN_RESULT_BY_SENDING_POPULATION"
msgstr "{0} enviando: {1} indivíduos da região: {2}"

#: ../src/auto-evo/RunResults.cs:292
msgid "RUN_RESULT_POP_IN_PATCHES"
msgstr "população nas regiões:"

#: ../src/auto-evo/RunResults.cs:372
msgid "WENT_EXTINCT_FROM_PLANET"
msgstr "extinguiram-se no planeta"

#: ../src/engine/LoadingScreen.cs:65 ../src/engine/LoadingScreen.tscn:135
msgid "LOADING"
msgstr "A carregar"

#: ../src/engine/input/key_mapping/InputEventItem.cs:320
msgid "PRESS_KEY_DOT_DOT_DOT"
msgstr "Pressiona uma tecla..."

#: ../src/engine/input/key_mapping/InputGroupList.cs:135
msgid "KEY_BINDING_CHANGE_CONFLICT"
msgstr ""
"Há um conflito com {0}.\n"
"Desejas remover a entrada de {1}?"

#: ../src/engine/input/key_mapping/KeyNames.cs:126
msgid "KEY_FORWARD"
msgstr "Forward"

#: ../src/engine/input/key_mapping/KeyNames.cs:127
msgid "KEY_TAB"
msgstr "Tab"

#: ../src/engine/input/key_mapping/KeyNames.cs:128
msgid "KEY_ENTER"
msgstr "Enter"

#: ../src/engine/input/key_mapping/KeyNames.cs:129
msgid "KEY_INSERT"
msgstr "Insert"

#: ../src/engine/input/key_mapping/KeyNames.cs:130
msgid "KEY_DELETE"
msgstr "Delete"

#: ../src/engine/input/key_mapping/KeyNames.cs:131
msgid "KEY_PAUSE"
msgstr "Pause"

#: ../src/engine/input/key_mapping/KeyNames.cs:132
msgid "KEY_CLEAR"
msgstr "Clear"

#: ../src/engine/input/key_mapping/KeyNames.cs:133
msgid "KEY_HOME"
msgstr "Home"

#: ../src/engine/input/key_mapping/KeyNames.cs:134
msgid "KEY_END"
msgstr "End"

#: ../src/engine/input/key_mapping/KeyNames.cs:135
msgid "KEY_LEFT"
msgstr "Seta Esquerda"

#: ../src/engine/input/key_mapping/KeyNames.cs:136
msgid "KEY_UP"
msgstr "Seta Cima"

#: ../src/engine/input/key_mapping/KeyNames.cs:137
msgid "KEY_RIGHT"
msgstr "Seta Direita"

#: ../src/engine/input/key_mapping/KeyNames.cs:138
msgid "KEY_DOWN"
msgstr "Seta Baixo"

#: ../src/engine/input/key_mapping/KeyNames.cs:139
msgid "KEY_MENU"
msgstr "Menu"

#: ../src/engine/input/key_mapping/KeyNames.cs:140
msgid "KEY_HELP"
msgstr "Help"

#: ../src/engine/input/key_mapping/KeyNames.cs:141
msgid "KEY_BACK"
msgstr "Back"

#: ../src/engine/input/key_mapping/KeyNames.cs:142
msgid "KEY_STOP"
msgstr "Stop"

#: ../src/engine/input/key_mapping/KeyNames.cs:143
msgid "KEY_REFRESH"
msgstr "Refresh"

#: ../src/engine/input/key_mapping/KeyNames.cs:144
msgid "KEY_SEARCH"
msgstr "Search"

#: ../src/engine/input/key_mapping/KeyNames.cs:145
msgid "KEY_STANDBY"
msgstr "Standby"

#: ../src/engine/input/key_mapping/KeyNames.cs:146
#, fuzzy
msgid "KEY_OPENURL"
msgstr "Abrir URL"

#: ../src/engine/input/key_mapping/KeyNames.cs:147
#, fuzzy
msgid "KEY_HOMEPAGE"
msgstr "Homepage"

#: ../src/engine/input/key_mapping/KeyNames.cs:148
#, fuzzy
msgid "KEY_FAVORITES"
msgstr "Favoritos"

#: ../src/engine/input/key_mapping/KeyNames.cs:149
#, fuzzy
msgid "KEY_PRINT"
msgstr "Print Screen"

#: ../src/engine/input/key_mapping/KeyNames.cs:164
msgid "SPACE"
msgstr "Espaço"

#: ../src/engine/input/key_mapping/KeyNames.cs:165
msgid "BACKSLASH"
msgstr "Barra invertida"

#: ../src/engine/input/key_mapping/KeyNames.cs:166
msgid "ESCAPE"
msgstr "Esc"

#: ../src/engine/input/key_mapping/KeyNames.cs:167
msgid "BACKSPACE"
msgstr "Backspace"

#: ../src/engine/input/key_mapping/KeyNames.cs:168
msgid "KPENTER"
msgstr "Num Enter"

#: ../src/engine/input/key_mapping/KeyNames.cs:169
msgid "SYSREQ"
msgstr "SysRq"

#: ../src/engine/input/key_mapping/KeyNames.cs:170
msgid "PAGEUP"
msgstr "Page Up"

#: ../src/engine/input/key_mapping/KeyNames.cs:171
msgid "PAGEDOWN"
msgstr "Page Down"

#: ../src/engine/input/key_mapping/KeyNames.cs:172
msgid "CAPSLOCK"
msgstr "Caps Lock"

#: ../src/engine/input/key_mapping/KeyNames.cs:173
msgid "NUMLOCK"
msgstr "Num Lock"

#: ../src/engine/input/key_mapping/KeyNames.cs:174
msgid "SCROLLLOCK"
msgstr "Scroll Lock"

#: ../src/engine/input/key_mapping/KeyNames.cs:175
msgid "SUPERL"
msgstr "Super Esquerdo"

#: ../src/engine/input/key_mapping/KeyNames.cs:176
msgid "SUPERR"
msgstr "Super Direito"

#: ../src/engine/input/key_mapping/KeyNames.cs:177
msgid "HYPERL"
msgstr "Hyper Esquerdo"

#: ../src/engine/input/key_mapping/KeyNames.cs:178
msgid "HYPERR"
msgstr "Hyper Direito"

#: ../src/engine/input/key_mapping/KeyNames.cs:179
msgid "DIRECTIONL"
msgstr "Esquerda"

#: ../src/engine/input/key_mapping/KeyNames.cs:180
msgid "DIRECTIONR"
msgstr "Direita"

#: ../src/engine/input/key_mapping/KeyNames.cs:181
msgid "VOLUMEDOWN"
msgstr "Diminuir o Volume"

#: ../src/engine/input/key_mapping/KeyNames.cs:182
msgid "VOLUMEMUTE"
msgstr "Sem som"

#: ../src/engine/input/key_mapping/KeyNames.cs:183
msgid "VOLUMEUP"
msgstr "Aumentar o volume"

#: ../src/engine/input/key_mapping/KeyNames.cs:184
msgid "BASSBOOST"
msgstr "Bassboost"

#: ../src/engine/input/key_mapping/KeyNames.cs:185
msgid "BASSUP"
msgstr "Aumentar graves"

#: ../src/engine/input/key_mapping/KeyNames.cs:186
msgid "BASSDOWN"
msgstr "Diminuir graves"

#: ../src/engine/input/key_mapping/KeyNames.cs:187
msgid "TREBLEUP"
msgstr "Aumentar agudos"

#: ../src/engine/input/key_mapping/KeyNames.cs:188
msgid "TREBLEDOWN"
msgstr "Diminuir agudos"

#: ../src/engine/input/key_mapping/KeyNames.cs:189
msgid "MEDIAPLAY"
msgstr "Play"

#: ../src/engine/input/key_mapping/KeyNames.cs:190
msgid "MEDIASTOP"
msgstr "Stop"

#: ../src/engine/input/key_mapping/KeyNames.cs:191
msgid "MEDIAPREVIOUS"
msgstr "Anterior"

#: ../src/engine/input/key_mapping/KeyNames.cs:192
msgid "MEDIANEXT"
msgstr "Seguinte"

#: ../src/engine/input/key_mapping/KeyNames.cs:193
msgid "MEDIARECORD"
msgstr "Gravar"

#: ../src/engine/input/key_mapping/KeyNames.cs:194
msgid "LAUNCHMAIL"
msgstr "Email"

#: ../src/engine/input/key_mapping/KeyNames.cs:195
msgid "LAUNCHMEDIA"
msgstr "Multimédia"

#: ../src/engine/input/key_mapping/KeyNames.cs:196
msgid "LAUNCH0"
msgstr "Launch 0"

#: ../src/engine/input/key_mapping/KeyNames.cs:197
msgid "LAUNCH1"
msgstr "Launch 1"

#: ../src/engine/input/key_mapping/KeyNames.cs:198
msgid "LAUNCH2"
msgstr "Launch 2"

#: ../src/engine/input/key_mapping/KeyNames.cs:199
msgid "LAUNCH3"
msgstr "Launch 3"

#: ../src/engine/input/key_mapping/KeyNames.cs:200
msgid "LAUNCH4"
msgstr "Launch 4"

#: ../src/engine/input/key_mapping/KeyNames.cs:201
msgid "LAUNCH5"
msgstr "Launch 5"

#: ../src/engine/input/key_mapping/KeyNames.cs:202
msgid "LAUNCH6"
msgstr "Launch 6"

#: ../src/engine/input/key_mapping/KeyNames.cs:203
msgid "LAUNCH7"
msgstr "Launch 7"

#: ../src/engine/input/key_mapping/KeyNames.cs:204
msgid "LAUNCH8"
msgstr "Launch 8"

#: ../src/engine/input/key_mapping/KeyNames.cs:205
msgid "LAUNCH9"
msgstr "Launch 9"

#: ../src/engine/input/key_mapping/KeyNames.cs:206
msgid "LAUNCHA"
msgstr "Launch A"

#: ../src/engine/input/key_mapping/KeyNames.cs:207
msgid "LAUNCHB"
msgstr "Launch B"

#: ../src/engine/input/key_mapping/KeyNames.cs:208
msgid "LAUNCHC"
msgstr "Launch C"

#: ../src/engine/input/key_mapping/KeyNames.cs:209
msgid "LAUNCHD"
msgstr "Launch D"

#: ../src/engine/input/key_mapping/KeyNames.cs:210
msgid "LAUNCHE"
msgstr "Launch E"

#: ../src/engine/input/key_mapping/KeyNames.cs:211
msgid "LAUNCHF"
msgstr "Launch F"

#: ../src/engine/input/key_mapping/KeyNames.cs:212
msgid "KPMULTIPLY"
msgstr "Num *"

#: ../src/engine/input/key_mapping/KeyNames.cs:213
msgid "KPDIVIDE"
msgstr "Num /"

#: ../src/engine/input/key_mapping/KeyNames.cs:214
msgid "KPSUBTRACT"
msgstr "Num -"

#: ../src/engine/input/key_mapping/KeyNames.cs:215
msgid "KPPERIOD"
msgstr "Num ."

#: ../src/engine/input/key_mapping/KeyNames.cs:216
msgid "KPADD"
msgstr "Num +"

#: ../src/engine/input/key_mapping/KeyNames.cs:217
msgid "KP0"
msgstr "Num 0"

#: ../src/engine/input/key_mapping/KeyNames.cs:218
msgid "KP1"
msgstr "Num 1"

#: ../src/engine/input/key_mapping/KeyNames.cs:219
msgid "KP2"
msgstr "Num 2"

#: ../src/engine/input/key_mapping/KeyNames.cs:220
msgid "KP3"
msgstr "Num 3"

#: ../src/engine/input/key_mapping/KeyNames.cs:221
msgid "KP4"
msgstr "Num 4"

#: ../src/engine/input/key_mapping/KeyNames.cs:222
msgid "KP5"
msgstr "Num 5"

#: ../src/engine/input/key_mapping/KeyNames.cs:223
msgid "KP6"
msgstr "Num 6"

#: ../src/engine/input/key_mapping/KeyNames.cs:224
msgid "KP7"
msgstr "Num 7"

#: ../src/engine/input/key_mapping/KeyNames.cs:225
msgid "KP8"
msgstr "Num 8"

#: ../src/engine/input/key_mapping/KeyNames.cs:226
msgid "KP9"
msgstr "Num 9"

#: ../src/engine/input/key_mapping/KeyNames.cs:227
msgid "UNKNOWN"
msgstr "Desconhecido"

#: ../src/engine/input/key_mapping/SpecifiedInputKey.cs:52
msgid "CTRL"
msgstr "CTRL"

#: ../src/engine/input/key_mapping/SpecifiedInputKey.cs:54
msgid "ALT"
msgstr "Alt"

#: ../src/engine/input/key_mapping/SpecifiedInputKey.cs:56
msgid "SHIFT"
msgstr "Shift"

#: ../src/engine/input/key_mapping/SpecifiedInputKey.cs:67
msgid "LEFT_MOUSE"
msgstr "Rato esquerdo"

#: ../src/engine/input/key_mapping/SpecifiedInputKey.cs:68
msgid "RIGHT_MOUSE"
msgstr "Rato direito"

#: ../src/engine/input/key_mapping/SpecifiedInputKey.cs:69
msgid "MIDDLE_MOUSE"
msgstr "Clique Roda Rato"

#: ../src/engine/input/key_mapping/SpecifiedInputKey.cs:70
msgid "WHEEL_UP"
msgstr "Scroll para cima"

#: ../src/engine/input/key_mapping/SpecifiedInputKey.cs:71
msgid "WHEEL_DOWN"
msgstr "Scroll para baixo"

#: ../src/engine/input/key_mapping/SpecifiedInputKey.cs:72
msgid "WHEEL_LEFT"
msgstr "Clique roda esquerda"

#: ../src/engine/input/key_mapping/SpecifiedInputKey.cs:73
msgid "WHEEL_RIGHT"
msgstr "Clique roda direita"

#: ../src/engine/input/key_mapping/SpecifiedInputKey.cs:74
msgid "SPECIAL_MOUSE_1"
msgstr "Rato Especial 1"

#: ../src/engine/input/key_mapping/SpecifiedInputKey.cs:75
msgid "SPECIAL_MOUSE_2"
msgstr "Rato Especial 2"

#: ../src/engine/input/key_mapping/SpecifiedInputKey.cs:76
msgid "UNKNOWN_MOUSE"
msgstr "Rato botão desconhecido"

#: ../src/general/Gallery.cs:70
msgid "ARTWORK_TITLE"
msgstr "\"{0}\" - {1}"

#: ../src/general/Gallery.cs:74
msgid "ART_BY"
msgstr "Arte por {0}"

#: ../src/general/HelpScreen.tscn:107
#: ../src/microbe_stage/ProcessPanel.tscn:76
msgid "CLOSE"
msgstr "Fechar"

<<<<<<< HEAD
#: ../src/general/MainMenu.cs:362
msgid "OK"
msgstr "OK"

#: ../src/general/MainMenu.cs:363
=======
#: ../src/general/MainMenu.cs:359
msgid "OK"
msgstr "OK"

#: ../src/general/MainMenu.cs:360
>>>>>>> 4c60272b
msgid "Cancel"
msgstr "Cancelar"

#: ../src/general/MainMenu.tscn:146
msgid "NEW_GAME"
msgstr "Novo Jogo"

#: ../src/general/MainMenu.tscn:159 ../src/general/PauseMenu.tscn:72
msgid "LOAD_GAME"
msgstr "Carregar Jogo"

#: ../src/general/MainMenu.tscn:170 ../src/general/PauseMenu.tscn:94
msgid "OPTIONS"
msgstr "Opções"

#: ../src/general/MainMenu.tscn:181
msgid "TOOLS"
msgstr "Ferramentas"

#: ../src/general/MainMenu.tscn:192
msgid "VIEW_SOURCE_CODE"
msgstr "Ver Código Fonte"

#: ../src/general/MainMenu.tscn:204
msgid "EXTRAS"
msgstr "Extras"

#: ../src/general/MainMenu.tscn:216
msgid "CREDITS"
msgstr "Créditos"

#: ../src/general/MainMenu.tscn:227
msgid "QUIT"
msgstr "Sair"

#: ../src/general/MainMenu.tscn:249
msgid "MICROBE_FREEBUILD_EDITOR"
msgstr "Editor livre para micróbios"

#: ../src/general/MainMenu.tscn:309 ../src/general/OptionsMenu.tscn:1026
#: ../src/general/PauseMenu.tscn:134 ../src/saving/NewSaveMenu.tscn:108
#: ../src/saving/SaveManagerGUI.tscn:119
msgid "BACK"
msgstr "Voltar"

#: ../src/general/MainMenu.tscn:349
msgid "GLES2_MODE_WARNING"
msgstr "Aviso do modo GLES2"

#: ../src/general/MainMenu.tscn:362
msgid "GLES2_MODE_WARNING_TEXT"
msgstr ""
"Estás a executar o Thrive com GLES2. Esta versão não foi testada "
"severamente e pode causar problemas. Experimente atualizar os drivers da "
"placa gráfica e/ou forçar a utilização da placa gráfica da AMD ou Nvidia."

#: ../src/general/OptionsMenu.tscn:128
msgid "GRAPHICS"
msgstr "Gráficos"

#: ../src/general/OptionsMenu.tscn:139
msgid "SOUND"
msgstr "Som"

#: ../src/general/OptionsMenu.tscn:150
msgid "PERFORMANCE"
msgstr "Desempenho"

#: ../src/general/OptionsMenu.tscn:161
msgid "INPUTS"
msgstr "Teclado"

#: ../src/general/OptionsMenu.tscn:172
msgid "MISC"
msgstr "Diversos"

#: ../src/general/OptionsMenu.tscn:205
msgid "VSYNC"
msgstr "VSync"

#: ../src/general/OptionsMenu.tscn:213
msgid "FULLSCREEN"
msgstr "Fullscreen"

#: ../src/general/OptionsMenu.tscn:235
msgid "MULTISAMPLE_ANTI_ALIASING"
msgstr "Multisample anti-aliasing:"

#: ../src/general/OptionsMenu.tscn:242
msgid "HIGHER_VALUES_WORSEN_PERFORMANCE"
msgstr "(valores mais altos pioram o desempenho)"

#: ../src/general/OptionsMenu.tscn:272
msgid "RESOLUTION"
msgstr "Resolução:"

#: ../src/general/OptionsMenu.tscn:285
msgid "AUTO"
msgstr "auto"

#: ../src/general/OptionsMenu.tscn:295
msgid "MAX_FPS"
msgstr "Max FPS:"

#: ../src/general/OptionsMenu.tscn:321
msgid "COLOURBLIND_CORRECTION"
msgstr "Correção de cor para daltónicos:"

#: ../src/general/OptionsMenu.tscn:353
msgid "CHROMATIC_ABERRATION"
msgstr "Aberração Cromática:"

#: ../src/general/OptionsMenu.tscn:380
msgid "DISPLAY_ABILITIES_BAR"
msgstr "Mostrar barra de habilidades"

#: ../src/general/OptionsMenu.tscn:389
msgid "ENABLE_GUI_LIGHT_EFFECTS"
msgstr "Ativar efeitos de luz da interface gráfica"

#: ../src/general/OptionsMenu.tscn:415
msgid "MASTER_VOLUME"
msgstr "Volume principal"

#: ../src/general/OptionsMenu.tscn:442 ../src/general/OptionsMenu.tscn:483
#: ../src/general/OptionsMenu.tscn:516 ../src/general/OptionsMenu.tscn:549
#: ../src/general/OptionsMenu.tscn:582
msgid "MUTE"
msgstr "Silenciar"

#: ../src/general/OptionsMenu.tscn:456
msgid "MUSIC_VOLUME"
msgstr "Volume da música"

#: ../src/general/OptionsMenu.tscn:489
msgid "AMBIANCE_VOLUME"
msgstr "Volume Ambiente"

#: ../src/general/OptionsMenu.tscn:522
msgid "SFX_VOLUME"
msgstr "Volume de Efeitos"

#: ../src/general/OptionsMenu.tscn:555
msgid "GUI_VOLUME"
msgstr "Volume da GUI"

#: ../src/general/OptionsMenu.tscn:600
msgid "LANGUAGE"
msgstr "Idioma:"

#: ../src/general/OptionsMenu.tscn:615 ../src/general/OptionsMenu.tscn:1037
msgid "RESET"
msgstr "Repor"

#: ../src/general/OptionsMenu.tscn:624
msgid "OPEN_TRANSLATION_SITE"
msgstr "Ajude a traduzir o jogo"

#: ../src/general/OptionsMenu.tscn:650
msgid "COMPOUND_CLOUDS"
msgstr "Nuvens de compostos"

#: ../src/general/OptionsMenu.tscn:665
msgid "CLOUD_SIMULATION_MINIMUM_INTERVAL"
msgstr ""
"Intervalo mínimo da\n"
"simulação de nuvens:"

#: ../src/general/OptionsMenu.tscn:672 ../src/general/OptionsMenu.tscn:714
msgid "HIGHER_VALUES_INCREASE_PERFORMANCE"
msgstr "(valores mais altos melhoram o desempenho)"

#: ../src/general/OptionsMenu.tscn:707
msgid "CLOUD_RESOLUTION_DIVISOR"
msgstr "Divisor da Resolução de Nuvens:"

#: ../src/general/OptionsMenu.tscn:749
msgid "RUN_AUTO_EVO_DURING_GAMEPLAY"
msgstr "Utilizar auto-evo durante o jogo"

#: ../src/general/OptionsMenu.tscn:822
msgid "RESET_INPUTS"
msgstr "Repor Entradas"

#: ../src/general/OptionsMenu.tscn:850
msgid "PLAY_INTRO_VIDEO"
msgstr "Reproduzir o vídeo de introdução"

#: ../src/general/OptionsMenu.tscn:859
msgid "PLAY_MICROBE_INTRO_ON_NEW_GAME"
msgstr "Jogar a Introdução ao Micróbio num Novo Jogo"

#: ../src/general/OptionsMenu.tscn:868
msgid "AUTOSAVE_DURING_THE_GAME"
msgstr "Guardar automaticamente durante o jogo"

#: ../src/general/OptionsMenu.tscn:879
msgid "AMOUNT_OF_AUTOSAVE_TO_KEEP"
msgstr "Quantidade de jogos guardados automaticamente a manter:"

#: ../src/general/OptionsMenu.tscn:907
msgid "AMOUNT_OF_QUICKSAVE_TO_KEEP"
msgstr "Quantidade de jogos guardados rapidamente a manter:"

#: ../src/general/OptionsMenu.tscn:933
msgid "SHOW_TUTORIALS_IN_NEW_GAMES_OPTION"
msgstr "Mostrar tutoriais (em novos jogos)"

#: ../src/general/OptionsMenu.tscn:941
msgid "SHOW_TUTORIALS_IN_NEW_CURRENT_OPTION"
msgstr "Mostrar tutoriais (no jogo atual)"

#: ../src/general/OptionsMenu.tscn:957
msgid "CHEAT_KEYS_ENABLED"
msgstr "Chaves de Cheats ativadas"

#: ../src/general/OptionsMenu.tscn:969
msgid "USE_A_CUSTOM_USERNAME"
msgstr "Use um username personalizado"

#: ../src/general/OptionsMenu.tscn:980
msgid "CUSTOM_USERNAME"
msgstr "Username personalizado:"

#: ../src/general/OptionsMenu.tscn:1006
msgid "OPEN_SCREENSHOT_FOLDER"
msgstr "Abrir pasta de capturas de ecrã"

#: ../src/general/OptionsMenu.tscn:1014
msgid "OPEN_LOGS_FOLDER"
msgstr "Abrir pasta de Logs"

#: ../src/general/OptionsMenu.tscn:1049 ../src/saving/NewSaveMenu.tscn:72
msgid "SAVE"
msgstr "Gravar"

#: ../src/general/OptionsMenu.tscn:1066
msgid "RESET_SETTINGS_TO_DEFAULTS"
msgstr "Repor Definições por Defeito"

#: ../src/general/OptionsMenu.tscn:1078
msgid "RESET_TO_DEFAULTS"
msgstr "Repor as definições por defeito?"

#: ../src/general/OptionsMenu.tscn:1087
msgid "ARE_YOU_SURE_TO_RESET_ALL_SETTINGS"
msgstr "Tem a certeza que deseja repor todas as definições por defeito?"

#: ../src/general/OptionsMenu.tscn:1101
msgid "RESET_INPUTS_TO_DEFAULTS"
msgstr "Repor as entradas por defeito?"

#: ../src/general/OptionsMenu.tscn:1110
msgid "ARE_YOU_SURE_TO_RESET_INPUT_SETTINGS"
msgstr ""
"Tem certeza de que deseja repor as definições do teclado por defeito?"

#: ../src/general/OptionsMenu.tscn:1124
msgid "CLOSE_OPTIONS"
msgstr "Fechar as opções?"

#: ../src/general/OptionsMenu.tscn:1144
msgid "UNSAVED_CHANGE_WARNING"
msgstr ""
"Existem alterações não guardadas que serão perdidas.\n"
"Desejas continuar?"

#: ../src/general/OptionsMenu.tscn:1166
msgid "SAVE_AND_CONTINUE"
msgstr "Gravar e continuar"

#: ../src/general/OptionsMenu.tscn:1175
msgid "DISCARD_AND_CONTINUE"
msgstr "Descartar e continuar"

#: ../src/general/OptionsMenu.tscn:1191
msgid "CANCEL"
msgstr "Cancelar"

#: ../src/general/OptionsMenu.tscn:1203 ../src/general/OptionsMenu.tscn:1226
#: ../src/general/OptionsMenu.tscn:1250
msgid "ERROR"
msgstr "Erro"

#: ../src/general/OptionsMenu.tscn:1212 ../src/general/OptionsMenu.tscn:1251
msgid "ERROR_FAILED_TO_SAVE_NEW_SETTINGS"
msgstr ""
"Erro: Falha ao gravar as novas definições no ficheiro de configuração."

#: ../src/general/PauseMenu.tscn:58
msgid "RESUME"
msgstr "Retomar"

#: ../src/general/PauseMenu.tscn:65
msgid "SAVE_GAME"
msgstr "Gravar Jogo"

#: ../src/general/PauseMenu.tscn:80
#: ../src/microbe_stage/editor/MicrobeEditor.tscn:2142
msgid "STATISTICS"
msgstr "Estatísticas"

#: ../src/general/PauseMenu.tscn:87
msgid "HELP"
msgstr "Ajuda"

#: ../src/general/PauseMenu.tscn:101
msgid "RETURN_TO_MENU"
msgstr "Voltar ao Menu"

#: ../src/general/PauseMenu.tscn:108
msgid "EXIT"
msgstr "Sair"

#: ../src/general/StringUtils.cs:22
msgid "BILLION_ABBREVIATION"
msgstr "{0} mM"

#: ../src/general/StringUtils.cs:31
msgid "MILLION_ABBREVIATION"
msgstr "{0} M"

#: ../src/general/StringUtils.cs:40
msgid "KILO_ABBREVIATION"
msgstr "{0} m"

#: ../src/gui_common/ChemicalEquation.cs:139
#: ../src/gui_common/ChemicalEquation.cs:176
msgid "PER_SECOND_SLASH"
msgstr "/segundo"

#: ../src/gui_common/CompoundAmount.cs:166
#: ../src/gui_common/tooltip/microbe_editor/SelectionMenuToolTip.cs:254
#: ../src/microbe_stage/MicrobeHUD.cs:606
#: ../src/microbe_stage/editor/MicrobeEditorGUI.cs:570
#: ../src/microbe_stage/editor/MicrobeEditorGUI.cs:812
#: ../src/microbe_stage/editor/MicrobeEditorGUI.cs:943
msgid "PERCENTAGE_VALUE"
msgstr "{0}%"

#: ../src/gui_common/QuickLoadHandler.tscn:18
msgid "SAVE_HAS_DIFFERENT_VERSION"
msgstr "O jogo guardado tem uma versão diferente"

#: ../src/gui_common/QuickLoadHandler.tscn:19
msgid "SAVE_HAS_DIFFERENT_VERSION_TEXT"
msgstr ""
"A versão do jogo guardado não corresponde à versão do jogo.\n"
"Por favor faz a leitura do jogo guardado manualmente através do menu."

#: ../src/gui_common/charts/line/LineChart.cs:931
#: ../src/gui_common/charts/line/LineChart.cs:960
msgid "MAX_VISIBLE_DATASET_WARNING"
msgstr "Não é permitido mostrar mais de {0} conjuntos de dados!"

#: ../src/gui_common/charts/line/LineChart.cs:940
#: ../src/gui_common/charts/line/LineChart.cs:968
msgid "MIN_VISIBLE_DATASET_WARNING"
msgstr "Não é permitido mostrar menos de {0} conjunto(s) de dados!"

#: ../src/gui_common/tooltip/ToolTipManager.tscn:47
msgid "OPEN_THE_MENU"
msgstr "Abrir o menu"

#: ../src/gui_common/tooltip/ToolTipManager.tscn:53
msgid "OPEN_HELP_SCREEN"
msgstr "Abrir o ecrã de ajuda"

#: ../src/gui_common/tooltip/ToolTipManager.tscn:67
msgid "WILL_YOU_THRIVE"
msgstr "Irás prosperar?"

#: ../src/gui_common/tooltip/ToolTipManager.tscn:84
msgid "FINISH_EDITING_AND_RETURN_TO_ENVIRONMENT"
msgstr "Concluir a edição e voltar ao ambiente"

#: ../src/gui_common/tooltip/ToolTipManager.tscn:90
msgid "CHANGE_THE_SYMMETRY"
msgstr "Mudar simetria"

#: ../src/gui_common/tooltip/ToolTipManager.tscn:96
msgid "UNDO_THE_LAST_ACTION"
msgstr "Reverter a última ação"

#: ../src/gui_common/tooltip/ToolTipManager.tscn:102
msgid "REDO_THE_LAST_ACTION"
msgstr "Refazer a última ação"

#: ../src/gui_common/tooltip/ToolTipManager.tscn:108
msgid "CREATE_A_NEW_MICROBE"
msgstr "Criar um novo micróbio"

#: ../src/gui_common/tooltip/ToolTipManager.tscn:119
msgid "MEMBRANE_RIGIDITY"
msgstr "Rigidez da membrana"

#: ../src/gui_common/tooltip/ToolTipManager.tscn:120
msgid "RIGIDITY_MEMBRANE_DESCRIPTION"
msgstr ""
"Uma membrana mais rígida será mais resistente a danos, mas tornará mais "
"difícil para a célula se mover."

#: ../src/gui_common/tooltip/ToolTipManager.tscn:146
#: ../src/gui_common/tooltip/ToolTipManager.tscn:1866
#: ../src/gui_common/tooltip/ToolTipManager.tscn:2034
#: ../src/gui_common/tooltip/ToolTipManager.tscn:2198
#: ../src/gui_common/tooltip/ToolTipManager.tscn:2433
#: ../src/gui_common/tooltip/ToolTipManager.tscn:2666
#: ../src/gui_common/tooltip/ToolTipManager.tscn:2936
msgid "MOBILITY"
msgstr "Mobilidade"

#: ../src/gui_common/tooltip/ToolTipManager.tscn:181
#: ../src/gui_common/tooltip/ToolTipManager.tscn:1969
#: ../src/gui_common/tooltip/ToolTipManager.tscn:2134
#: ../src/gui_common/tooltip/ToolTipManager.tscn:2301
#: ../src/gui_common/tooltip/ToolTipManager.tscn:2536
#: ../src/gui_common/tooltip/ToolTipManager.tscn:2769
#: ../src/gui_common/tooltip/ToolTipManager.tscn:3039
msgid "HEALTH"
msgstr "Vida"

#: ../src/gui_common/tooltip/ToolTipManager.tscn:228
msgid "CYTOPLASM_PROCESSES_DESCRIPTION"
msgstr ""
"Transforma [thrive:compound type=\"glucose\"][/thrive:compound] em [thrive:"
"compound type=\"atp\"][/thrive:compound]"

#: ../src/gui_common/tooltip/ToolTipManager.tscn:229
msgid "CYTOPLASM_DESCRIPTION"
msgstr ""
"As entranhas pegajosas de uma célula. O citoplasma é a mistura básica de "
"iões, proteínas e outras substâncias dissolvidas na água que preenchem o "
"interior da célula. Uma das funções que desempenha é a glicólise, a "
"conversão de glicose em energia ATP. Para que células onde faltam "
"organelos tenham metabolismos mais avançados, esta é a sua dependência "
"para obter energia. O citoplasma é também usado para armazenar moléculas "
"na célula e aumentar o seu tamanho."

#: ../src/gui_common/tooltip/ToolTipManager.tscn:246
#: ../src/gui_common/tooltip/ToolTipManager.tscn:344
#: ../src/gui_common/tooltip/ToolTipManager.tscn:441
#: ../src/gui_common/tooltip/ToolTipManager.tscn:562
#: ../src/gui_common/tooltip/ToolTipManager.tscn:659
#: ../src/gui_common/tooltip/ToolTipManager.tscn:757
#: ../src/gui_common/tooltip/ToolTipManager.tscn:892
#: ../src/gui_common/tooltip/ToolTipManager.tscn:1022
#: ../src/gui_common/tooltip/ToolTipManager.tscn:1075
#: ../src/gui_common/tooltip/ToolTipManager.tscn:1167
#: ../src/gui_common/tooltip/ToolTipManager.tscn:1251
#: ../src/gui_common/tooltip/ToolTipManager.tscn:1350
#: ../src/gui_common/tooltip/ToolTipManager.tscn:1450
#: ../src/gui_common/tooltip/ToolTipManager.tscn:1539
#: ../src/gui_common/tooltip/ToolTipManager.tscn:1637
#: ../src/gui_common/tooltip/ToolTipManager.tscn:1734
msgid "STORAGE"
msgstr "Armazenamento"

#: ../src/gui_common/tooltip/ToolTipManager.tscn:284
#: ../src/gui_common/tooltip/ToolTipManager.tscn:382
#: ../src/gui_common/tooltip/ToolTipManager.tscn:479
#: ../src/gui_common/tooltip/ToolTipManager.tscn:600
#: ../src/gui_common/tooltip/ToolTipManager.tscn:697
#: ../src/gui_common/tooltip/ToolTipManager.tscn:795
#: ../src/gui_common/tooltip/ToolTipManager.tscn:930
#: ../src/gui_common/tooltip/ToolTipManager.tscn:1113
#: ../src/gui_common/tooltip/ToolTipManager.tscn:1205
#: ../src/gui_common/tooltip/ToolTipManager.tscn:1289
#: ../src/gui_common/tooltip/ToolTipManager.tscn:1388
#: ../src/gui_common/tooltip/ToolTipManager.tscn:1488
#: ../src/gui_common/tooltip/ToolTipManager.tscn:1577
#: ../src/gui_common/tooltip/ToolTipManager.tscn:1675
#: ../src/gui_common/tooltip/ToolTipManager.tscn:1772
#: ../src/gui_common/tooltip/ToolTipManager.tscn:1901
#: ../src/gui_common/tooltip/ToolTipManager.tscn:2068
#: ../src/gui_common/tooltip/ToolTipManager.tscn:2233
#: ../src/gui_common/tooltip/ToolTipManager.tscn:2468
#: ../src/gui_common/tooltip/ToolTipManager.tscn:2701
#: ../src/gui_common/tooltip/ToolTipManager.tscn:2971
msgid "OSMOREGULATION_COST"
msgstr "Custo de Osmorregulação"

#: ../src/gui_common/tooltip/ToolTipManager.tscn:326
msgid "METABOLOSOMES_PROCESSES_DESCRIPTION"
msgstr ""
"Transforma [thrive:compound type=\"glucose\"][/thrive:compound] em[thrive:"
"compound type=\"atp\"][/thrive:compound]. A taxa aumenta com a "
"concentração de [thrive:compound type=\"oxygen\"][/thrive:compound]"

#: ../src/gui_common/tooltip/ToolTipManager.tscn:327
msgid "METABOLOSOMES_DESCRIPTION"
msgstr ""
"Metabolossomas são conjuntos de proteínas envoltos no invólucro das "
"proteínas. Eles são capazes de converter glicose em ATP a uma taxa muito "
"mais alta do que pode ser feito no citoplasma num processo chamado "
"Respiração Aeróbica. No entanto, ele requer oxigênio para funcionar, e "
"níveis mais baixos de oxigênio no ambiente diminuirão a taxa de produção "
"de ATP. Uma vez que os metabolossomas estão suspensos diretamente no "
"citoplasma, o fluido circundante realiza alguma glicólise."

#: ../src/gui_common/tooltip/ToolTipManager.tscn:422
msgid "THYLAKOID"
msgstr "Tilacoide"

#: ../src/gui_common/tooltip/ToolTipManager.tscn:423
msgid "CHROMATOPHORE_PROCESSES_DESCRIPTION"
msgstr ""
"Produz [thrive:compound type=\"glucose\"][/thrive:compound]. A taxa "
"aumenta com a concentração de [thrive:compound type=\"carbondioxide\"][/"
"thrive:compound] e a intensidade de [thrive:compound type=\"sunlight\"][/"
"thrive:compound]"

#: ../src/gui_common/tooltip/ToolTipManager.tscn:424
msgid "THYLAKOIDS_DESCRIPTION"
msgstr ""
"Tilacoides são conjuntos de proteínas e pigmentos fotossintéticos. Os "
"pigmentos são capazes de utilizar a energia presente na luz para produzir "
<<<<<<< HEAD
"glicose a parir de água e dióxido de carbono gasoso num processo "
"denominado Fotossíntese. Estes pigmentos são também o que lhes fornece uma "
"cor distinta. A sua taxa de produção de glicose escala com a concentração "
"de dióxido de carbono e intensidade da luz. Como os tilacoides estão "
"diretamente suspensos no citoplasma, o fluido circundante realiza alguma "
"glicólise."
=======
"glicose a parir de água e gás carbónico num processo denominado "
"Fotossíntese. Estes pigmentos são também o que lhes fornece uma cor "
"característica. A sua taxa de produção de glicose aumenta com a "
"concentração de dióxido de carbono e intensidade da luz. Como os "
"tilacoides estão diretamente suspensos no citoplasma, o fluido circundante "
"realiza alguma glicólise."
>>>>>>> 4c60272b

#: ../src/gui_common/tooltip/ToolTipManager.tscn:520
msgid "CHEMOSYNTHESIZING_PROTEINS_PROCESSES_DESCRIPTION"
msgstr ""
"Transforma [thrive:compound type=\"hydrogensulfide\"][/thrive:compound] em "
"[thrive:compound type=\"glucose\"][/thrive:compound]. A taxa aumenta com a "
"concentração de [thrive:compound type=\"carbondioxide\"][/thrive:"
"compound]. Também converte [thrive:compound type=\"glucose\"][/thrive:"
"compound] em [thrive:compound type=\"atp\"][/thrive:compound]"

#: ../src/gui_common/tooltip/ToolTipManager.tscn:521
msgid "CHEMOSYNTHESIZING_PROTEINS_DESCRIPTION"
msgstr ""
"Proteínas quimiossintetizantes são pequenos conjuntos de proteínas no "
"citoplasma capazes de converter sulfeto de hidrogénio, água e gás "
"carbónico em glicose num processo chamado quimiossíntese de sulfeto de "
"hidrogénio. A taxa de produção de glicose aumenta com a concentração de "
"dióxido de carbono. Uma vez que as proteínas quimiossintetizantes estão "
"suspensas diretamente no citoplasma, o fluído envolvente efetua alguma "
"glicólise."

#: ../src/gui_common/tooltip/ToolTipManager.tscn:544
msgid "RUSTICYANIN_PROCESSES_DESCRIPTION"
msgstr ""
"Transforma [thrive:compound type=\"iron\"][/thrive:compound] em [thrive:"
"compound type=\"atp\"][/thrive:compound]. A taxa aumenta com a "
"concentração de [thrive:compound type=\"carbondioxide\"][/thrive:compound] "
"e [thrive:compound type=\"oxygen\"][/thrive:compound]"

#: ../src/gui_common/tooltip/ToolTipManager.tscn:545
msgid "RUSTICYANIN_DESCRIPTION"
msgstr ""
"Rusticianina é uma proteína capaz de utilizar gás carbónico e oxigénio "
"para oxidar ferro de um estado químico para outro. Este processo, chamado "
"Quimiossíntese litoautotrófica, liberta energia que a célula pode "
"posteriormente recolher."

#: ../src/gui_common/tooltip/ToolTipManager.tscn:641
msgid "NITROGENASE_PROCESSES_DESCRIPTION"
msgstr ""
"Transforma [thrive:compound type=\"atp\"][/thrive:compound] em [thrive:"
"compound type=\"ammonia\"][/thrive:compound]. A taxa aumenta com a "
"concentração de [thrive:compound type=\"nitrogen\"][/thrive:compound]"

#: ../src/gui_common/tooltip/ToolTipManager.tscn:642
msgid "NITROGENASE_DESCRIPTION"
msgstr ""
"Nitrogenase é uma proteína capaz de utilizar o nitrogénio gasoso e a "
"energia celular na forma de ATP para produzir amoníaco, um nutriente chave "
"para o crescimento das células. Isto é um processo referido como Fixação "
"Anaeróbica de Nitrogénio. Uma vez que Nitrogenase está suspenso "
"diretamente no citoplasma, o fluído envolvente efetua alguma glicólise."

#: ../src/gui_common/tooltip/ToolTipManager.tscn:739
msgid "OXYTOXISOME_PROCESSES_DESCRIPTION"
msgstr ""
"Transforma [thrive:compound type=\"atp\"][/thrive:compound] em [thrive:"
"compound type=\"oxytoxy\"][/thrive:compound]. A taxa aumenta com a "
"concentração de [thrive:compound type=\"oxygen\"][/thrive:compound]. Pode "
"libertar toxinas pressionado [thrive:input]g_fire_toxin[/thrive:input]."

#: ../src/gui_common/tooltip/ToolTipManager.tscn:740
msgid "OXYTOXISOME_DESC"
msgstr ""
"Um metabolossoma modificado responsável pela produção da forma primitiva "
"do agente tóxico OxiToxi NT."

#: ../src/gui_common/tooltip/ToolTipManager.tscn:836
msgid "FLAGELLUM_PROCESSES_DESCRIPTION"
msgstr ""
"Utiliza [thrive:compound type=\"atp\"][/thrive:compound] para aumentar a "
"velocidade de movimento da célula"

#: ../src/gui_common/tooltip/ToolTipManager.tscn:837
msgid "FLAGELLUM_DESCRIPTION"
msgstr ""
"O Flagelo (plural: Flagelos) é um feixe de fibras proteicas em forma de "
"chicote que se estende da membrana da célula e que utiliza ATP para "
"ondular e impulsionar a célula numa direção. A posição do flagelo "
"determina a direção em que fornece impulso para movimentar a célula. A "
"direção de impulso é oposta à direção para a qual o flagelo está "
"direcionado, por exemplo, um flagelo posicionado no lado esquerdo de uma "
"célula fornece impulso quando se move para a direita."

#: ../src/gui_common/tooltip/ToolTipManager.tscn:854
msgid "SPEED"
msgstr "Velocidade"

#: ../src/gui_common/tooltip/ToolTipManager.tscn:971
msgid "PREDATORY_PILUS_DESCRIPTION"
msgstr "Ataca as outras células com isto."

#: ../src/gui_common/tooltip/ToolTipManager.tscn:992
msgid "CILIA"
msgstr "Cílios"

#: ../src/gui_common/tooltip/ToolTipManager.tscn:993
#: ../src/gui_common/tooltip/ToolTipManager.tscn:1427
#: ../src/gui_common/tooltip/ToolTipManager.tscn:1814
msgid "TO_BE_IMPLEMENTED"
msgstr "A ser implementado."

#: ../src/gui_common/tooltip/ToolTipManager.tscn:1010
msgid "BINDING_AGENT_PROCESSES_DESCRIPTION"
msgstr ""
"Pressione [thrive:input]g_toggle_binding[/thrive:input] para ativar o modo "
"de adesão. Quando em modo de adesão podes anexar outras células da tua "
"espécie à tua colónia ao te aproximares das mesmas. Para deixar uma "
"colónia pressione [thrive:input]g_unbind_all[/thrive:input]."

#: ../src/gui_common/tooltip/ToolTipManager.tscn:1011
msgid "BINDING_AGENT_DESCRIPTION"
msgstr ""
"Permite conectar com outras células. Este é o primeiro passo para a "
"multicelularidade. Quando a tua célula pertence a uma colónia, os "
"compostos são partilhados entre células. Não é possível entrar no editor "
"enquanto pertenceres a uma colónia, sendo necessário desconectar-te da "
"mesma assim que tenhas coletado compostos suficientes para dividires a tua "
"célula."

#: ../src/gui_common/tooltip/ToolTipManager.tscn:1057
msgid "NUCLEUS_SMALL_DESCRIPTION"
msgstr ""
"Permite a evolução de organelos delimitados por membranas mais complexos. "
"Custo de manutenção elevado de ATP. É uma evolução irreversível."

#: ../src/gui_common/tooltip/ToolTipManager.tscn:1058
msgid "NUCLEUS_DESCRIPTION"
msgstr ""
"A principal característica das células eucarióticas. O núcleo também "
"inclui o retículo endoplasmático e o complexo de golgi. É uma evolução das "
"células procarióticas para desenvolver um sistema de membranas internas, "
"assimilando outros procariontes dentro deles. Isso permite-os "
"compartimentar, ou repelir os diferentes processos que acontecem dentro "
"das células prevenindo-os de se sobrepor. Isso permite que os seus novos "
"organelos com membranas sejamm mais complexos, eficientes, e "
"especializados do que se estivessem a flutuar no citoplasma. No entanto, "
"isso tem o custo de fazer a célula muito maior e necessitando de muita da "
"energia da célula para se manter."

#: ../src/gui_common/tooltip/ToolTipManager.tscn:1154
msgid "MITOCHONDRION_PROCESSES_DESCRIPTION"
msgstr ""
"Transforma [thrive:compound type=\"glucose\"][/thrive:compound] em [thrive:"
"compound type=\"atp\"][/thrive:compound]. A taxa aumenta com a "
"concentração de [thrive:compound type=\"oxygen\"][/thrive:compound]"

#: ../src/gui_common/tooltip/ToolTipManager.tscn:1155
msgid "MITOCHONDRION_DESCRIPTION"
msgstr ""
"A central de energia da célula. A mitocôndria é uma estrutura de membrana "
"dupla cheia de proteínas e enzimas. É um procariota que foi reconhecido "
"pelo seu hospedeiro eucariótico para uso. É capaz de converter Glicose em "
"ATP com maior eficiência do que feito no citoplasma num processo chamado "
"Respiração Aeróbica. Precisa, no entanto, de oxigénio para funcionar, e "
"níveis menores de oxigénio no ambiente irão diminuir a taxa da produção de "
"ATP."

#: ../src/gui_common/tooltip/ToolTipManager.tscn:1238
msgid "CHLOROPLAST_PROCESSES_DESCRIPTION"
msgstr ""
"Produz [thrive:compound type=\"glucose\"][/thrive:compound]. A taxa "
"aumenta com a concentração de [thrive:compound type=\"carbondioxide\"][/"
"thrive:compound] e intensidade da [thrive:compound type=\"sunlight\"][/"
"thrive:compound]"

#: ../src/gui_common/tooltip/ToolTipManager.tscn:1239
msgid "CHLOROPLAST_DESCRIPTION"
msgstr ""
"O cloroplasto é uma estrutura de membrana dupla que contém pigmentos "
"fotossensíveis. É um procariota que foi reconhecido pelo seu hospedeiro "
"eucariótico para uso. Os pigmentos no cloroplasto conseguem utilizar a "
"energia da luz para produzir glicose da água e gás carbónico num processo "
"denominado Fotossíntese. Estes pigmentos são também o que lhes fornece uma "
"cor característica. A taxa da sua produção de glicose aumenta com a "
"concentração de dióxido de carbono, e intensidade da luz."

#: ../src/gui_common/tooltip/ToolTipManager.tscn:1321
msgid "THERMOPLAST"
msgstr "Termoplasto"

#: ../src/gui_common/tooltip/ToolTipManager.tscn:1322
msgid "THERMOPLAST_PROCESSES_DESCRIPTION"
msgstr ""
"Produz [thrive:compound type=\"glucose\"][/thrive:compound]. A taxa "
"aumenta com a concentração de [thrive:compound type=\"carbondioxide\"][/"
"thrive:compound] e temperatura."

#: ../src/gui_common/tooltip/ToolTipManager.tscn:1323
msgid "THERMOPLAST_DESCRIPTION"
msgstr ""
"O termoplasto é uma estrutura de membrana dupla que contém pigmentos "
"termossensíveis. É um procariota que foi reconhecido para uso do seu "
"hospedeiro eucariótico. Os pigmentos nos termoplastos conseguem utilizar a "
"energia das diferenças de calor no ambiente para produzir glicose da água "
"e gás carbónico num processo chamado Termossíntese. A taxa da sua produção "
"de glicose aumenta com a concentração de dióxido de carbono e temperatura."

#: ../src/gui_common/tooltip/ToolTipManager.tscn:1339
#: ../src/gui_common/tooltip/microbe_editor/SelectionMenuToolTip.cs:188
msgid "NO_ORGANELLE_PROCESSES"
msgstr "Sem processos"

#: ../src/gui_common/tooltip/ToolTipManager.tscn:1437
msgid "CHEMOPLAST_PROCESSES_DESCRIPTION"
msgstr ""
"Transforma [thrive:compound type=\"hydrogensulfide\"][/thrive:compound] em "
"[thrive:compound type=\"glucose\"][/thrive:compound]. A taxa aumenta com a "
"concentração de [thrive:compound type=\"carbondioxide\"][/thrive:compound]"

#: ../src/gui_common/tooltip/ToolTipManager.tscn:1438
msgid "CHEMOPLAST_DESCRIPTION"
msgstr ""
"O quimioplasto é uma estrutura de membrana dupla que contém proteínas "
"capazes de converter sulfeto de hidrogénio, água, e gás carbónico em "
"glicose num processo chamado Quimiossíntese de Sulfeto de Hidrogénio. A "
"taxa de sua produção de glicose aumenta com a concentração de dióxido de "
"carbono."

#: ../src/gui_common/tooltip/ToolTipManager.tscn:1521
msgid "NITROGEN_FIXING_PLASTID_PROCESSES_DESCRIPTION"
msgstr ""
"Transforma [thrive:compound type=\"atp\"][/thrive:compound] em [thrive:"
"compound type=\"ammonia\"][/thrive:compound]. A taxa aumenta com a "
"concentração de [thrive:compound type=\"nitrogen\"][/thrive:compound] e "
"[thrive:compound type=\"oxygen\"][/thrive:compound]"

#: ../src/gui_common/tooltip/ToolTipManager.tscn:1522
msgid "NITROGEN_FIXING_PLASTID_DESCRIPTION"
msgstr ""
"O Plastídeo Fixador de Nitrogénio é uma proteína capaz de usar nitrogénio "
"gasoso, oxigénio e energia celular em forma de ATP para produzir amoníaco, "
"um nutriente essencial para o crescimento das células. Este é um processo "
"chamado Fixação Aeróbica de Nitrogénio."

#: ../src/gui_common/tooltip/ToolTipManager.tscn:1619
msgid "VACUOLE_PROCESSES_DESCRIPTION"
msgstr "Aumenta o espaço de armazenamento da célula."

#: ../src/gui_common/tooltip/ToolTipManager.tscn:1620
msgid "VACUOLE_DESCRIPTION"
msgstr ""
"O vacúolo é um organelo interno membranoso usado para o armazenamento da "
"célula. Composto de várias vesículas, pequenas estruturas membranosas "
"amplamente usadas nas células para o armazenamento, que se fundiram. É "
"preenchida com água que é usada para conter moléculas, enzimas, sólidos, e "
"outras substâncias. Tem um formato fluído e pode variar em cada célula."

#: ../src/gui_common/tooltip/ToolTipManager.tscn:1716
msgid "TOXIN_VACUOLE_PROCESSES_DESCRIPTION"
msgstr ""
"Transforma [thrive:compound type=\"atp\"][/thrive:compound] em [thrive:"
"compound type=\"oxytoxy\"][/thrive:compound]. A taxa aumenta com a "
"concentração de [thrive:compound type=\"oxygen\"][/thrive:compound]. Pode "
"libertar toxinas pressionando [thrive:input]g_fire_toxin[/thrive:input]."

#: ../src/gui_common/tooltip/ToolTipManager.tscn:1717
msgid "TOXIN_VACUOLE_DESCRIPTION"
msgstr ""
"O vacúolo de toxinas é um vacúolo especialmente modificado para a "
"produção, armazenamento e secreção de oxitoxinas. Um maior número de "
"vacúolos de toxinas aumentará a taxa a que toxinas podem ser libertadas."

#: ../src/gui_common/tooltip/ToolTipManager.tscn:1813
msgid "BIOLUMINESCENT_VACUOLE"
msgstr "Vacúolo Bioluminescente"

#: ../src/gui_common/tooltip/ToolTipManager.tscn:1840
msgid "NORMAL_MEMBRANE_DESCRIPTION"
msgstr ""
"A forma mais básica da membrana, tem pouca proteção contra danos. Também "
"precisa de mais energia para não se deformar. A vantagem é que permite que "
"a célula se mova e absorva nutrientes rapidamente."

#: ../src/gui_common/tooltip/ToolTipManager.tscn:1935
#: ../src/gui_common/tooltip/ToolTipManager.tscn:2101
#: ../src/gui_common/tooltip/ToolTipManager.tscn:2267
#: ../src/gui_common/tooltip/ToolTipManager.tscn:2502
#: ../src/gui_common/tooltip/ToolTipManager.tscn:2735
#: ../src/gui_common/tooltip/ToolTipManager.tscn:3005
msgid "RESOURCE_ABSORBTION_SPEED"
msgstr "Velocidade de absorção de recursos"

#: ../src/gui_common/tooltip/ToolTipManager.tscn:2008
msgid "DOUBLE_MEMBRANE_DESCRIPTION"
msgstr ""
"Uma membrana com duas camadas, tem uma melhor proteção contra danos e "
"consome menos energia para não se deformar. No entanto, abranda um pouco a "
"célula e diminui a taxa de absorção de recursos."

#: ../src/gui_common/tooltip/ToolTipManager.tscn:2172
msgid "CELLULOSE_MEMBRANE_DESCRIPTION"
msgstr ""
"Essa membrana possui uma parede, resulta em uma melhor proteção contra "
"danos gerais e principalmente contra danos físicos. Também custa menos "
"energia para manter a forma, mas não consegue absorver recursos "
"rapidamente e é mais lento."

#: ../src/gui_common/tooltip/ToolTipManager.tscn:2335
#: ../src/gui_common/tooltip/ToolTipManager.tscn:2803
#: ../src/gui_common/tooltip/ToolTipManager.tscn:3073
msgid "PHYSICAL_RESISTANCE"
msgstr "Resistência Física"

#: ../src/gui_common/tooltip/ToolTipManager.tscn:2369
#: ../src/gui_common/tooltip/ToolTipManager.tscn:2604
#: ../src/gui_common/tooltip/ToolTipManager.tscn:2871
#: ../src/gui_common/tooltip/ToolTipManager.tscn:3141
msgid "CANNOT_ENGULF"
msgstr "Não pode engolir"

#: ../src/gui_common/tooltip/ToolTipManager.tscn:2407
msgid "CHITIN_MEMBRANE_DESCRIPTION"
msgstr ""
"Esta membrana tem uma parede, o que significa que tem melhores proteções "
"contra danos gerais e especialmente contra danos de toxinas. Também custa "
"menos energia para reter a forma, mas é mais lento e não pode absorver "
"recursos rapidamente."

#: ../src/gui_common/tooltip/ToolTipManager.tscn:2570
#: ../src/gui_common/tooltip/ToolTipManager.tscn:2837
#: ../src/gui_common/tooltip/ToolTipManager.tscn:3107
msgid "TOXIN_RESISTANCE"
msgstr "Resistência a Toxinas"

#: ../src/gui_common/tooltip/ToolTipManager.tscn:2642
msgid "CALCIUM_CARBONATE_MEMBRANE_DESCRIPTION"
msgstr ""
"Esta membrana tem uma casca forte feita de carbonato de cálcio. Ele pode "
"resistir facilmente a danos e requer menos energia para não se deformar. A "
"desvantagem de ter um invólucro tão pesado é que a célula é muito mais "
"lenta e demora um pouco para absorver os recursos."

#: ../src/gui_common/tooltip/ToolTipManager.tscn:2910
msgid "SILICA_MEMBRANE_DESCRIPTION"
msgstr ""
"Esta membrana possui uma forte parede de sílica. Ela pode resistir bem a "
"danos gerais e é muito resistente a danos físicos. Também requer menos "
"energia para manter a forma. No entanto, abranda a célula por um grande "
"fator e absorve recursos em uma taxa reduzida."

#: ../src/gui_common/tooltip/ToolTipManager.tscn:3292
msgid "ADD_INPUT_BUTTON_TOOLTIP"
msgstr "Adicionar um novo atalho de teclado"

#: ../src/gui_common/tooltip/ToolTipManager.tscn:3298
msgid "SETTING_ONLY_APPLIES_TO_NEW_GAMES"
msgstr ""
"Este valor só se aplica a novos jogos iniciados após alterar esta opção"

#: ../src/gui_common/tooltip/ToolTipManager.tscn:3303
msgid "GUI_LIGHT_EFFECTS_OPTION_DESCRIPTION"
msgstr ""
"Ativa os efeitos de flash de luz na interface gráfica (por exemplo, flash "
"do botão do editor).\n"
"\n"
"Se tiveres problemas em que partes do botão do editor desaparecem,\n"
"podes tentar desabilitar os efeitos de flash de luz para ver se o problema "
"desaparece."

#: ../src/gui_common/tooltip/ToolTipManager.tscn:3313
#: ../src/microbe_stage/editor/MicrobeEditor.tscn:2655
#: ../src/microbe_stage/editor/MicrobeEditorGUI.cs:743
msgid "TEMPERATURE"
msgstr "Temperatura"

#: ../src/gui_common/tooltip/microbe_editor/SelectionMenuToolTip.tscn:95
#: ../src/microbe_stage/editor/MicrobePartSelection.tscn:81
msgid "N_A_MP"
msgstr "N/A PM"

#: ../src/microbe_stage/Microbe.cs:939
msgid "DEATH"
msgstr "morte"

#: ../src/microbe_stage/Microbe.cs:1411
msgid "SUCCESSFUL_SCAVENGE"
msgstr "limpeza bem-sucedida"

#: ../src/microbe_stage/Microbe.cs:1418
msgid "SUCCESSFUL_KILL"
msgstr "morte com sucesso"

<<<<<<< HEAD
#: ../src/microbe_stage/Microbe.cs:1779
=======
#: ../src/microbe_stage/Microbe.cs:1782
>>>>>>> 4c60272b
msgid "REPRODUCED"
msgstr "reproduzido"

<<<<<<< HEAD
#: ../src/microbe_stage/Microbe.cs:1920
=======
#: ../src/microbe_stage/Microbe.cs:1926
>>>>>>> 4c60272b
msgid "ESCAPE_ENGULFING"
msgstr "escapou de ser engolido"

#: ../src/microbe_stage/MicrobeCheatMenu.tscn:39
msgid "INFINITE_COMPOUNDS"
msgstr "Compostos Infinitos"

#: ../src/microbe_stage/MicrobeCheatMenu.tscn:49
msgid "GODMODE"
msgstr "Godmode"

#: ../src/microbe_stage/MicrobeCheatMenu.tscn:59
msgid "NO_AI"
msgstr "Sem IA"

#: ../src/microbe_stage/MicrobeCheatMenu.tscn:76
msgid "PLAYER_SPEED"
msgstr ""
"Jogador\n"
"Velocidade"

#: ../src/microbe_stage/MicrobeCheatMenu.tscn:97
msgid "PLAYER_DUPLICATE"
msgstr "Duplicar Jogador"

#: ../src/microbe_stage/MicrobeHUD.cs:514
msgid "MICROBE_PATCH_LABEL"
msgstr "Região: {0}"

#: ../src/microbe_stage/MicrobeHUD.cs:664
msgid "STUFF_AT"
msgstr "Coisas em {0:F1}, {1:F1}:"

#: ../src/microbe_stage/MicrobeHUD.cs:714
msgid "PLAYER_CELL"
msgstr "Célula do jogador"

#: ../src/microbe_stage/MicrobeStage.cs:484
msgid "PLAYER_REPRODUCED"
msgstr "jogador reproduzido"

#: ../src/microbe_stage/MicrobeStage.cs:641
msgid "PLAYER_DIED"
msgstr "jogador morreu"

#: ../src/microbe_stage/MicrobeStage.tscn:440
msgid "AT_CURSOR"
msgstr "No Cursor:"

#: ../src/microbe_stage/MicrobeStage.tscn:465
msgid "NOTHING_HERE"
msgstr "Nada aqui"

#: ../src/microbe_stage/MicrobeStage.tscn:490
msgid "COMPOUNDS_COLON"
msgstr "Compostos:"

#: ../src/microbe_stage/MicrobeStage.tscn:528
msgid "SPECIES_COLON"
msgstr "Espécies:"

#: ../src/microbe_stage/MicrobeStage.tscn:609
msgid "ENVIRONMENT"
msgstr "Ambiente"

#: ../src/microbe_stage/MicrobeStage.tscn:876
msgid "TEMPERATURE_SHORT"
msgstr "Temp."

#: ../src/microbe_stage/MicrobeStage.tscn:932
msgid "LIGHT"
msgstr "Luz"

#: ../src/microbe_stage/MicrobeStage.tscn:987
msgid "PRESSURE_SHORT"
msgstr "Press."

#: ../src/microbe_stage/MicrobeStage.tscn:1070
#: ../src/microbe_stage/editor/MicrobeEditor.tscn:2326
#: ../src/microbe_stage/editor/MicrobeEditor.tscn:2962
#: ../src/microbe_stage/editor/MicrobeEditorGUI.cs:826
msgid "COMPOUNDS"
msgstr "Compostos"

#: ../src/microbe_stage/MicrobeStage.tscn:1454
msgid "AGENTS"
msgstr "Agentes"

#: ../src/microbe_stage/MicrobeStage.tscn:1706
msgid "POPULATION_CAPITAL"
msgstr "POPULAÇÃO:"

#: ../src/microbe_stage/PatchMapGenerator.cs:141
msgid "PATCH_PANGONIAN_VENTS"
msgstr "Chaminés Pangonianas"

#: ../src/microbe_stage/PatchMapGenerator.cs:142
msgid "PATCH_PANGONIAN_MESOPELAGIC"
msgstr "Mesopelágico Pangoniano"

#: ../src/microbe_stage/PatchMapGenerator.cs:143
msgid "PATCH_PANGONIAN_EPIPELAGIC"
msgstr "Epipelágico Pangoniano"

#: ../src/microbe_stage/PatchMapGenerator.cs:144
msgid "PATCH_PANGONIAN_TIDEPOOL"
msgstr "Poça de Maré Pangoniana"

#: ../src/microbe_stage/PatchMapGenerator.cs:145
msgid "PATCH_PANGONIAN_BATHYPELAGIC"
msgstr "Batipelágico Pangoniano"

#: ../src/microbe_stage/PatchMapGenerator.cs:146
msgid "PATHCH_PANGONIAN_ABYSSOPELAGIC"
msgstr "Abissopelágico Pangoniano"

#: ../src/microbe_stage/PatchMapGenerator.cs:147
msgid "PATCH_PANGONIAN_COAST"
msgstr "Costa Pangoniana"

#: ../src/microbe_stage/PatchMapGenerator.cs:148
msgid "PATCH_PANGONIAN_ESTUARY"
msgstr "Estuário Pangoniano"

#: ../src/microbe_stage/PatchMapGenerator.cs:149
msgid "PATCH_CAVE"
msgstr "Caverna"

#: ../src/microbe_stage/PatchMapGenerator.cs:150
msgid "PATCH_ICE_SHELF"
msgstr "Plataforma de gelo"

#: ../src/microbe_stage/PatchMapGenerator.cs:151
msgid "PATCH_PANGONIAN_SEAFLOOR"
msgstr "Fundo do Oceano Pangoniano"

#: ../src/microbe_stage/PlayerMicrobeInput.cs:117
msgid "UNBIND_HELP_TEXT"
msgstr "Modo de Desconexão"

#: ../src/microbe_stage/ProcessPanel.tscn:15
msgid "PROCESS_PANEL_TITLE"
msgstr "Processos de Célula"

#: ../src/microbe_stage/editor/CompoundBalanceDisplay.tscn:22
msgid "COMPOUND_BALANCE_TITLE"
msgstr "Equilíbrio de Compostos"

#: ../src/microbe_stage/editor/MicrobeEditor.cs:593
#: ../src/microbe_stage/editor/MicrobeEditor.cs:1345
msgid "LOADING_MICROBE_EDITOR"
msgstr "A carregar o Editor de Micróbio"

#: ../src/microbe_stage/editor/MicrobeEditor.cs:595
msgid "WAITING_FOR_AUTO_EVO"
msgstr "A aguardar por auto-evo:"

<<<<<<< HEAD
#: ../src/microbe_stage/editor/MicrobeEditor.cs:2253
=======
#: ../src/microbe_stage/editor/MicrobeEditor.cs:2281
>>>>>>> 4c60272b
msgid "AUTO_EVO_FAILED"
msgstr "A auto-evo falhou"

<<<<<<< HEAD
#: ../src/microbe_stage/editor/MicrobeEditor.cs:2254
=======
#: ../src/microbe_stage/editor/MicrobeEditor.cs:2282
>>>>>>> 4c60272b
msgid "AUTO_EVO_RUN_STATUS"
msgstr "Estados de execução:"

#: ../src/microbe_stage/editor/MicrobeEditor.tscn:509
msgid "REPORT"
msgstr "Relatório"

#: ../src/microbe_stage/editor/MicrobeEditor.tscn:530
msgid "PATCH_MAP"
msgstr "Mapa de Regiões"

#: ../src/microbe_stage/editor/MicrobeEditor.tscn:610
msgid "ORGANISM_STATISTICS"
msgstr "Estatísticas de Organismo"

#: ../src/microbe_stage/editor/MicrobeEditor.tscn:671
msgid "SPEED_COLON"
msgstr "Velocidade:"

#: ../src/microbe_stage/editor/MicrobeEditor.tscn:701
msgid "HP_COLON"
msgstr "HP:"

#: ../src/microbe_stage/editor/MicrobeEditor.tscn:731
msgid "SIZE_COLON"
msgstr "Tamanho:"

#: ../src/microbe_stage/editor/MicrobeEditor.tscn:752
msgid "GENERATION_COLON"
msgstr "Geração:"

#: ../src/microbe_stage/editor/MicrobeEditor.tscn:794
msgid "ATP_BALANCE"
msgstr "Saldo ATP"

#: ../src/microbe_stage/editor/MicrobeEditor.tscn:1000
msgid "MUTATION_POINTS"
msgstr "Pontos de Mutação"

#: ../src/microbe_stage/editor/MicrobeEditor.tscn:1135
msgid "STRUCTURE"
msgstr "Estrutura"

#: ../src/microbe_stage/editor/MicrobeEditor.tscn:1157
msgid "MEMBRANE"
msgstr "Membrana"

#: ../src/microbe_stage/editor/MicrobeEditor.tscn:1180
msgid "BEHAVIOR"
msgstr "Comportamento"

#: ../src/microbe_stage/editor/MicrobeEditor.tscn:1232
msgid "SEARCH_DOT_DOT_DOT"
msgstr "Procurar..."

#: ../src/microbe_stage/editor/MicrobeEditor.tscn:1239
msgid "STRUCTURAL"
msgstr "Estrutural"

#: ../src/microbe_stage/editor/MicrobeEditor.tscn:1275
msgid "PROTEINS"
msgstr "Proteínas"

#: ../src/microbe_stage/editor/MicrobeEditor.tscn:1351
msgid "EXTERNAL"
msgstr "Externo"

#: ../src/microbe_stage/editor/MicrobeEditor.tscn:1405
msgid "ORGANELLES"
msgstr "Organelos"

#: ../src/microbe_stage/editor/MicrobeEditor.tscn:1552
msgid "MEMBRANE_TYPES"
msgstr "Tipos de Membrana"

#: ../src/microbe_stage/editor/MicrobeEditor.tscn:1622
msgid "FLUIDITY_RIGIDITY"
msgstr "Fluidez / Rigidez"

#: ../src/microbe_stage/editor/MicrobeEditor.tscn:1661
msgid "COLOUR"
msgstr "Cor"

#: ../src/microbe_stage/editor/MicrobeEditor.tscn:1800
msgid "SPECIES_NAME_DOT_DOT_DOT"
msgstr "Nome da espécie..."

#: ../src/microbe_stage/editor/MicrobeEditor.tscn:1836
msgid "CANCEL_ACTION_CAPITAL"
msgstr "CANCELAR AÇÃO"

#: ../src/microbe_stage/editor/MicrobeEditor.tscn:1850
msgid "CONFIRM_CAPITAL"
msgstr "CONFIRMAR"

#: ../src/microbe_stage/editor/MicrobeEditor.tscn:1860
msgid "NEGATIVE_ATP_BALANCE"
msgstr "Saldo ATP negativo"

#: ../src/microbe_stage/editor/MicrobeEditor.tscn:1872
msgid "NEGATIVE_ATP_BALANCE_TEXT"
msgstr ""
"O micróbio não está a produzir ATP suficiente para sobreviver!\n"
"Deseja continuar?"

#: ../src/microbe_stage/editor/MicrobeEditor.tscn:1883
msgid "DISCONNECTED_ORGANELLES"
msgstr "Organelos desconectados"

#: ../src/microbe_stage/editor/MicrobeEditor.tscn:1895
msgid "DISCONNECTED_ORGANELLES_TEXT"
msgstr ""
"Existem organelos colocados que não estão conectadas aos restantes "
"organelos.\n"
"Conecte todos os organelos entre si ou reverta as alterações feitas."

#: ../src/microbe_stage/editor/MicrobeEditor.tscn:1995
msgid "AUTO_EVO"
msgstr "Auto-Evo"

#: ../src/microbe_stage/editor/MicrobeEditor.tscn:2008
msgid "FOOD_CHAIN"
msgstr "Cadeia alimentar"

#: ../src/microbe_stage/editor/MicrobeEditor.tscn:2021
msgid "TIMELINE"
msgstr "Linha temporal"

#: ../src/microbe_stage/editor/MicrobeEditor.tscn:2074
msgid "AUTO_EVO_RESULTS"
msgstr "Resultados da auto-evo:"

#: ../src/microbe_stage/editor/MicrobeEditor.tscn:2093
msgid "EXTERNAL_EFFECTS"
msgstr "Efeitos externos:"

#: ../src/microbe_stage/editor/MicrobeEditor.tscn:2151
msgid "SPECIES_POPULATION"
msgstr "População das Espécies"

#: ../src/microbe_stage/editor/MicrobeEditor.tscn:2184
#: ../src/microbe_stage/editor/MicrobeEditor.tscn:2614
msgid "PHYSICAL_CONDITIONS"
msgstr "Condições físicas"

#: ../src/microbe_stage/editor/MicrobeEditor.tscn:2288
#: ../src/microbe_stage/editor/MicrobeEditor.tscn:2797
#: ../src/microbe_stage/editor/MicrobeEditorGUI.cs:821
msgid "ATMOSPHERIC_GASSES"
msgstr "Gases Atmosféricos"

#: ../src/microbe_stage/editor/MicrobeEditor.tscn:2381
#: ../src/microbe_stage/editor/MicrobeEditor.tscn:3306
msgid "NEXT_CAPITAL"
msgstr "PRÓXIMO"

#: ../src/microbe_stage/editor/MicrobeEditor.tscn:2496
msgid "SELECT_A_PATCH"
msgstr "Seleciona uma região para mostrar detalhes"

#: ../src/microbe_stage/editor/MicrobeEditor.tscn:2531
msgid "CURRENT_LOCATION_CAPITAL"
msgstr "LOCALIZAÇÃO ATUAL"

#: ../src/microbe_stage/editor/MicrobeEditor.tscn:2691
msgid "PRESSURE"
msgstr "Pressão"

#: ../src/microbe_stage/editor/MicrobeEditor.tscn:3222
msgid "SPECIES_PRESENT"
msgstr "Espécies presentes"

#: ../src/microbe_stage/editor/MicrobeEditor.tscn:3279
msgid "MOVE_TO_THIS_PATCH"
msgstr "Mover para esta região"

#: ../src/microbe_stage/editor/MicrobeEditorCheatMenu.tscn:25
msgid "INFINITE_MP"
msgstr "PM infinito"

#: ../src/microbe_stage/editor/MicrobeEditorGUI.cs:576
msgid "THE_AMOUNT_OF_GLUCOSE_HAS_BEEN_REDUCED"
msgstr ""
"A quantidade de glicose foi reduzida para {0} da quantidade anterior."

#: ../src/microbe_stage/editor/MicrobeEditorGUI.cs:583
msgid "MEGA_YEARS"
msgstr "milhões de anos"

#: ../src/microbe_stage/editor/MicrobeEditorGUI.cs:587
#: ../src/microbe_stage/editor/MicrobeEditorGUI.cs:818
#: ../src/microbe_stage/editor/MicrobeEditorGUI.cs:819
#: ../src/microbe_stage/editor/MicrobeEditorGUI.cs:821
#: ../src/microbe_stage/editor/MicrobeEditorGUI.cs:823
#: ../src/microbe_stage/editor/MicrobeEditorGUI.cs:826
msgid "YEARS"
msgstr "anos"

#: ../src/microbe_stage/editor/MicrobeEditorGUI.cs:629
#: ../src/microbe_stage/editor/MicrobeEditorGUI.cs:634
msgid "ATP_PRODUCTION"
msgstr "Produção de ATP"

#: ../src/microbe_stage/editor/MicrobeEditorGUI.cs:635
msgid "ATP_PRODUCTION_TOO_LOW"
msgstr "PRODUÇÃO DE ATP MUITO BAIXA!"

#: ../src/microbe_stage/editor/MicrobeEditorGUI.cs:661
msgid "ENERGY_BALANCE_TOOLTIP_PRODUCTION"
msgstr "{0}: +{1} ATP"

#: ../src/microbe_stage/editor/MicrobeEditorGUI.cs:678
msgid "OSMOREGULATION"
msgstr "Osmorregulação"

#: ../src/microbe_stage/editor/MicrobeEditorGUI.cs:684
msgid "BASE_MOVEMENT"
msgstr "Movimento Base"

#: ../src/microbe_stage/editor/MicrobeEditorGUI.cs:696
msgid "ENERGY_BALANCE_TOOLTIP_CONSUMPTION"
msgstr "{0}: -{1} ATP"

#: ../src/microbe_stage/editor/MicrobeEditorGUI.cs:823
msgid "SPECIES_LIST"
msgstr "Lista de Espécies"

#: ../src/microbe_stage/editor/MicrobeEditorGUI.cs:849
msgid "FREEBUILDING"
msgstr "Modo livre"

#: ../src/microbe_stage/editor/MicrobeEditorGUI.cs:934
msgid "BIOME_LABEL"
msgstr "Bioma: {0}"

#: ../src/microbe_stage/editor/MicrobeEditorGUI.cs:939
msgid "BELOW_SEA_LEVEL"
msgstr "{0}-{1}m abaixo do nível do mar"

#: ../src/microbe_stage/editor/MicrobeEditorGUI.cs:978
msgid "WITH_POPULATION"
msgstr "{0} com população: {1}"

#: ../src/microbe_stage/editor/MicrobePartSelection.cs:112
#: ../src/microbe_stage/editor/OrganellePopupMenu.cs:163
#: ../src/microbe_stage/editor/OrganellePopupMenu.cs:182
msgid "MP_COST"
msgstr "{0} PM"

#: ../src/microbe_stage/editor/OrganellePopupMenu.tscn:227
msgid "DELETE"
msgstr "Apagar"

#: ../src/microbe_stage/editor/OrganellePopupMenu.tscn:292
msgid "MOVE"
msgstr "Mover"

#: ../src/microbe_stage/editor/OrganellePopupMenu.tscn:359
msgid "MODIFY"
msgstr "Modificar"

#: ../src/microbe_stage/gui/ExtinctionBox.tscn:55
msgid "EXTINCTION_CAPITAL"
msgstr "EXTINÇÃO"

#: ../src/microbe_stage/gui/ExtinctionBox.tscn:64
msgid "EXTINCTION_BOX_TEXT"
msgstr ""
"Assim como 99% de todas as espécies que já existiram, a tua espécie foi "
"extinta. Outras irão ocupar o teu ninho e prosperar, mas não serás tu. Tu "
"serás esquecido, uma experiência falhada na evolução."

#: ../src/microbe_stage/gui/WinBox.tscn:54
msgid "WIN_BOX_TITLE"
msgstr "TU PROSPERASTE!"

#: ../src/microbe_stage/gui/WinBox.tscn:63
msgid "WIN_TEXT"
msgstr ""
"Parabéns, ganhaste esta versão do Thrive! Podes continuar a jogar depois "
"deste ecrã fechar se desejares, ou começar um novo jogo num novo mundo."

#: ../src/saving/InProgressLoad.cs:76 ../src/saving/InProgressLoad.cs:95
#: ../src/saving/InProgressLoad.cs:140
msgid "LOADING_GAME"
msgstr "A carregar o jogo"

#: ../src/saving/InProgressLoad.cs:78
msgid "READING_SAVE_DATA"
msgstr "A ler dados guardados"

#: ../src/saving/InProgressLoad.cs:97
msgid "CREATING_OBJECTS_FROM_SAVE"
msgstr "A criar objetos a partir do jogo guardado"

#: ../src/saving/InProgressLoad.cs:104
msgid "AN_EXCEPTION_HAPPENED_WHILE_LOADING"
msgstr "Ocorreu um erro ao carregar os dados guardados"

#: ../src/saving/InProgressLoad.cs:128
msgid "SAVE_IS_INVALID"
msgstr "O jogo guardado é inválido"

#: ../src/saving/InProgressLoad.cs:129
msgid "SAVE_HAS_INVALID_GAME_STATE"
msgstr "O jogo guardado tem um estado de jogo inválido"

#: ../src/saving/InProgressLoad.cs:142
msgid "PROCESSING_LOADED_OBJECTS"
msgstr "A processar objetos carregados"

#: ../src/saving/InProgressLoad.cs:155
msgid "AN_EXCEPTION_HAPPENED_WHILE_PROCESSING"
msgstr "Ocorreu um erro durante o processamento de objetos carregados"

#: ../src/saving/InProgressLoad.cs:161
msgid "LOAD_FINISHED"
msgstr "Carregamento terminado"

#: ../src/saving/InProgressLoad.cs:184
msgid "ERROR_LOADING"
msgstr "Erro ao carregar"

#: ../src/saving/InProgressSave.cs:165
msgid "SAVING"
msgstr "A gravar..."

#: ../src/saving/InProgressSave.cs:195
msgid "SAVE_FAILED"
msgstr "Falha ao guardar"

#: ../src/saving/InProgressSave.cs:196
msgid "ERROR_SAVING"
msgstr "Erro ao gravar"

#: ../src/saving/NewSaveMenu.cs:61
msgid "THE_CHOSEN_FILENAME_ALREADY_EXISTS"
msgstr "O nome do arquivo escolhido ({0}) já existe. Desejas substituir?"

#: ../src/saving/NewSaveMenu.tscn:30
msgid "CREATE_NEW_SAVE"
msgstr "Guardar novo jogo"

#: ../src/saving/NewSaveMenu.tscn:47
msgid "NAME"
msgstr "Nome:"

#: ../src/saving/NewSaveMenu.tscn:65
msgid "EXTRA_OPTIONS"
msgstr "Opções Extra"

#: ../src/saving/NewSaveMenu.tscn:83
msgid "OVERWRITE_EXISTING_SAVE"
msgstr "Substituir o jogo guardado existente:"

#: ../src/saving/NewSaveMenu.tscn:118
msgid "OVERWRITE_EXISTING_SAVE_TITLE"
msgstr "Substituir o jogo guardado existente?"

#: ../src/saving/SaveHelper.cs:378
msgid "SAVING_SUCCEEDED"
msgstr "Guardado com sucesso"

#: ../src/saving/SaveHelper.cs:388
msgid "SAVING_FAILED"
msgstr "Falha ao gravar! Ocorreu um erro"

#: ../src/saving/SaveInformation.cs:16
msgid "SAVE_MANUAL"
msgstr "Manual"

#: ../src/saving/SaveInformation.cs:22
msgid "SAVE_AUTOSAVE"
msgstr "Guardar automaticamente"

#: ../src/saving/SaveInformation.cs:28
msgid "SAVE_QUICKSAVE"
msgstr "Guardar rapidamente"

#: ../src/saving/SaveInformation.cs:34
msgid "SAVE_INVALID"
msgstr "Inválido"

#: ../src/saving/SaveList.cs:171
msgid "SAVE_DELETE_WARNING"
msgstr ""
"Apagar este jogo guardado não pode ser revertido, tens a certeza que "
"desejas apagar permanentemente {0}?"

#: ../src/saving/SaveList.tscn:47 ../src/saving/SaveListItem.tscn:105
msgid "LOADING_DOT"
msgstr "A carregar..."

#: ../src/saving/SaveList.tscn:61 ../src/saving/SaveListItem.tscn:283
msgid "DELETE_THIS_SAVE"
msgstr "Apagar este jogo guardado?"

#: ../src/saving/SaveList.tscn:84 ../src/saving/SaveList.tscn:108
msgid "LOAD_INCOMPATIBLE_SAVE"
msgstr "Carregar jogo guardado incompatível?"

#: ../src/saving/SaveList.tscn:93
msgid "NEWER_VERSION_LOADING_WARNING"
msgstr ""
"Este jogo guardado é de uma versão mais recente do Thrive e muito "
"provavelmente incompatível.\n"
"Quer tentar carregar o jogo mesmo assim?"

#: ../src/saving/SaveList.tscn:117
msgid "OLDER_VERSION_LOADING_WARNING"
msgstr ""
"Este jogo guardado é de uma versão antiga do Thrive e pode ser "
"incompatível.\n"
"Como o Thrive está atualmente no início do desenvolvimento, a "
"compatibilidade de jogos guardados não é uma prioridade.\n"
"Podes reportar quaisquer problemas que encontrares, no entanto eles não "
"têm uma prioridade alta no momento.\n"
"Queres tentar carregar o jogo guardado mesmo assim?"

#: ../src/saving/SaveList.tscn:132
msgid "LOAD_INVALID_SAVE"
msgstr "Carregar jogo guardado inválido?"

#: ../src/saving/SaveList.tscn:141
msgid "LOAD_INVALID_SAVE_WARNING"
msgstr ""
"Não foi possível carregar as informações guardadas neste arquivo.\n"
"Este jogo guardado provavelmente está corrompido ou num formato mais "
"recente que não é compreendido por esta versão do Thrive.\n"
"Queres tentar carregar o jogo guardado mesmo assim?"

#: ../src/saving/SaveList.tscn:156
msgid "SELECTED_SAVE_IS_INCOMPATIBLE"
msgstr "O jogo guardado selecionado é incompatível"

#: ../src/saving/SaveList.tscn:166
msgid "LOAD_INCOMPATIBLE_SAVE_WARNING"
msgstr ""
"Foi detetado que o jogo guardado selecionado é incompatível com esta "
"versão do Thrive.\n"
"Como o Thrive ainda está no início do desenvolvimento, a compatibilidade "
"de jogos guardados não é uma prioridade alta, como tal, não existe um "
"conversor de jogos guardados para atualizar jogos guardados antigos."

#: ../src/saving/SaveListItem.tscn:131
msgid "CREATED_AT"
msgstr "Criado em:"

#: ../src/saving/SaveListItem.tscn:138 ../src/saving/SaveListItem.tscn:157
#: ../src/saving/SaveListItem.tscn:176 ../src/saving/SaveListItem.tscn:199
#: ../src/saving/SaveListItem.tscn:228 ../src/saving/SaveListItem.tscn:247
msgid "DOT_DOT_DOT"
msgstr "..."

#: ../src/saving/SaveListItem.tscn:150
msgid "TYPE"
msgstr "Tipo:"

#: ../src/saving/SaveListItem.tscn:169
msgid "DESCRIPTION"
msgstr "Descrição:"

#: ../src/saving/SaveListItem.tscn:192
msgid "VERSION"
msgstr "Versão:"

#: ../src/saving/SaveListItem.tscn:221
msgid "BY"
msgstr "Por:"

#: ../src/saving/SaveListItem.tscn:240
msgid "CREATED_ON_PLATFORM"
msgstr "Criado na plataforma:"

#: ../src/saving/SaveListItem.tscn:272 ../src/saving/SaveManagerGUI.tscn:55
msgid "LOAD"
msgstr "Carregar"

#: ../src/saving/SaveListItem.tscn:292
msgid "DELETE_SAVE_CONFIRMATION"
msgstr ""
"Apagar o jogo guardado não pode ser revertido, tens a certeza que o "
"desejas apagar permanentemente?"

#: ../src/saving/SaveManagerGUI.cs:206
msgid "DELETE_SELECTED_SAVE_WARNING"
msgstr ""
"Apagar o(s) jogo(s) selecionado(s) não pode ser revertido, tens a certeza "
"que desejas apagar permanentemente {0} jogo(s)?"

#: ../src/saving/SaveManagerGUI.cs:218
msgid "DELETE_ALL_OLD_SAVE_WARNING"
msgstr ""
"Apagar todos os jogos antigos guardados automática e rapidamente não pode "
"ser revertido, tens a certeza de que desejas apagar permanentemente o "
"seguinte?\n"
"- {0} jogo(s) guardado(s) automaticamente\n"
"- {1} jogo(s) guardado(s) rapidamente"

#: ../src/saving/SaveManagerGUI.tscn:68
msgid "REFRESH"
msgstr "Atualizar"

#: ../src/saving/SaveManagerGUI.tscn:77
msgid "DELETE_SELECTED"
msgstr "Apagar Selecionado"

#: ../src/saving/SaveManagerGUI.tscn:86
msgid "CLEAN_UP_OLD_SAVES"
msgstr "Limpar os jogos guardados antigos"

#: ../src/saving/SaveManagerGUI.tscn:98
msgid "OPEN_SAVE_DIRECTORY"
msgstr "Abrir a pasta dos jogos guardados"

#: ../src/saving/SaveManagerGUI.tscn:131
msgid "TOTAL_SAVES"
msgstr "Número de jogos guardados:"

#: ../src/saving/SaveManagerGUI.tscn:151
msgid "SAVE_SPACE_USED"
msgstr "Espaço utilizado:"

#: ../src/saving/SaveManagerGUI.tscn:171
msgid "SELECTED_COLON"
msgstr "Selecionado:"

#: ../src/saving/SaveManagerGUI.tscn:188
msgid "DELETE_SELECTED_SAVES"
msgstr "Apagar o(s) jogo(s) guardado(s) selecionado(s)?"

#: ../src/saving/SaveManagerGUI.tscn:211
msgid "DELETE_OLD_SAVES"
msgstr "Apagar jogos guardados antigos?"

#: ../src/saving/SaveStatusOverlay.tscn:121
msgid "SAVING_ERROR"
msgstr "Erro ao gravar"

#: ../src/saving/SaveStatusOverlay.tscn:183
msgid "COPY_ERROR_TO_CLIPBOARD"
msgstr "Copiar Erro para a Área de Transferência"

#: ../src/tutorial/microbe_editor/MicrobeEditorTutorialGUI.tscn:36
#: ../src/tutorial/microbe_editor/MicrobeEditorTutorialGUI.tscn:73
#: ../src/tutorial/microbe_editor/MicrobeEditorTutorialGUI.tscn:110
#: ../src/tutorial/microbe_editor/MicrobeEditorTutorialGUI.tscn:144
#: ../src/tutorial/microbe_editor/MicrobeEditorTutorialGUI.tscn:181
#: ../src/tutorial/microbe_editor/MicrobeEditorTutorialGUI.tscn:215
#: ../src/tutorial/microbe_stage/MicrobeTutorialGUI.tscn:42
#: ../src/tutorial/microbe_stage/MicrobeTutorialGUI.tscn:126
#: ../src/tutorial/microbe_stage/MicrobeTutorialGUI.tscn:209
#: ../src/tutorial/microbe_stage/MicrobeTutorialGUI.tscn:244
#: ../src/tutorial/microbe_stage/MicrobeTutorialGUI.tscn:279
#: ../src/tutorial/microbe_stage/MicrobeTutorialGUI.tscn:314
msgid "TUTORIAL"
msgstr "Tutorial"

#: ../src/tutorial/microbe_editor/MicrobeEditorTutorialGUI.tscn:60
msgid "EDITOR_TUTORIAL_EDITOR_TEXT"
msgstr ""
"Bem-vindo ao Editor de Microrganismos.\n"
"Aqui podes rever o que aconteceu desde o início do jogo ou quando "
"estiveste no editor pela última vez. De seguida podes fazer mudanças na "
"espécie.\n"
"\n"
"Neste separador podes ver um relatório sobre quais as espécies existentes, "
"onde e quais são as suas populações. Podes também ver as mudanças "
"ambientais no topo.\n"
"\n"
"Para ir para o próximo separador do editor, pressiona o botão próximo no "
"canto inferior direito."

#: ../src/tutorial/microbe_editor/MicrobeEditorTutorialGUI.tscn:97
msgid "EDITOR_TUTORIAL_PATCH_TEXT"
msgstr ""
"Este é o mapa de regiões.\n"
"Aqui poderás ver as diferentes regiões em que os micróbios vivem.\n"
"A região em que te encontras está destacada.\n"
"Podes também clicar nas regiões com o rato para as selecionar e ver os "
"detalhes no lado direito.\n"
"\n"
"Caso seleciones uma região próxima à que te encontras atualmente, poderás "
"clicar no botão à direita para te moveres até lá. Isso permite que a tua "
"espécie se espalhe pelas novas regiões.\n"
"\n"
"Seleciona uma região para continuar."

#: ../src/tutorial/microbe_editor/MicrobeEditorTutorialGUI.tscn:131
msgid "EDITOR_TUTORIAL_CELL_TEXT"
msgstr ""
"Este é o editor de células onde podes adicionar ou remover organelos da "
"espécie gastando pontos de mutação (PM).\n"
"\n"
"Também podes alterar outras propriedades da espécie nos outros separadores "
"do editor de células.\n"
"\n"
"Para continuar, seleciona um organelo no painel à esquerda (o citoplasma é "
"uma boa escolha). Em seguida, clica com o botão esquerdo próximo ao "
"hexágono mostrado no meio da tela para adicionar aquele organelo à tua "
"espécie."

#: ../src/tutorial/microbe_editor/MicrobeEditorTutorialGUI.tscn:165
msgid "EDITOR_TUTORIAL_REMOVE_ORGANELLE_TEXT"
msgstr ""
"Remover organelos também custa PM, já que também conta como uma mutação. A "
"menos que tenhas colocado na mesma seção de edição. \n"
"\n"
"Podes clicar com o botão direito para abrir o menu de organelos para "
"removê-los.\n"
"\n"
"Se cometeres um erro, podes desfazer qualquer alteração que fizeste no "
"editor.\n"
"\n"
"Clica no botão de desfazer para continuar."

#: ../src/tutorial/microbe_editor/MicrobeEditorTutorialGUI.tscn:202
msgid "EDITOR_TUTORIAL_SELECT_ORGANELLE_TEXT"
msgstr ""
"Ao escolher quais organelos a adicionar, presta atenção às suas descrições "
"para saberes quais processos eles realizam e quais compostos eles usam e "
"produzem.\n"
"\n"
"Também presta atenção ao saldo de ATP no canto superior para teres a "
"certeza de que a célula pode sobreviver.\n"
"\n"
"Podes rotacionar os organelos ao clicares nas teclas A e D antes de os "
"colocar.\n"
"\n"
"Aperta o botão de refazer para continuar."

#: ../src/tutorial/microbe_editor/MicrobeEditorTutorialGUI.tscn:245
msgid "EDITOR_TUTORIAL_ENDING_TEXT"
msgstr ""
"Isto é o básico do editor das espécies. Podes verificar as outras abas no "
"editor de células para ainda mais opções.\n"
"\n"
"Podes renomear a espécie ao clicares no nome dela e editar o texto.\n"
"\n"
"Inicialmente, deves manter a tua célula pequena e ir para as regiões da "
"superfície.\n"
"\n"
"Boa sorte!"

#: ../src/tutorial/microbe_editor/MicrobeEditorTutorialGUI.tscn:261
msgid "GOT_IT"
msgstr "Entendi"

#: ../src/tutorial/microbe_stage/MicrobeTutorialGUI.tscn:73
msgid "MICROBE_STAGE_INITIAL"
msgstr ""
"Num planeta alienígena distante, eras de atividades vulcânicas e impactos "
"de meteoros causaram o desenvolvimento de um novo fenómeno no universo.\n"
"\n"
"A vida.\n"
"\n"
"Micróbios simples moram nas regiões mais profundas do oceano. Tu és o "
"último ancestral comum (LUCA) no planeta.\n"
"\n"
"Para sobreviver neste mundo hostil, precisarás de acumular compostos e "
"evoluir para competir contra outras espécies de micróbios."

#: ../src/tutorial/microbe_stage/MicrobeTutorialGUI.tscn:97
msgid "SHOW_TUTORIALS"
msgstr "Mostrar tutoriais"

#: ../src/tutorial/microbe_stage/MicrobeTutorialGUI.tscn:105
msgid "BEGIN_THRIVING"
msgstr "Começar a prosperar"

#: ../src/tutorial/microbe_stage/MicrobeTutorialGUI.tscn:147
msgid "MICROBE_STAGE_CONTROL_TEXT"
msgstr ""
"Para controlar a tua célula usa as teclas mostradas perto da célula "
"(centro da ecrã) e o rato para controlar a sua orientação.\n"
"\n"
"Testa todas as teclas por alguns segundos para continuar."

#: ../src/tutorial/microbe_stage/MicrobeTutorialGUI.tscn:230
msgid "MICROBE_STAGE_COLLECT_TEXT"
msgstr ""
"Acumula glicose (nuvens brancas) movendo-te na direção delas.\n"
"A tua célula precisa de glicose para produzir energia e sobreviver.\n"
"Segue a linha da tua célula até a glicose."

#: ../src/tutorial/microbe_stage/MicrobeTutorialGUI.tscn:265
msgid "MICROBE_STAGE_HEALTH_TEXT"
msgstr ""
"Fica atento à barra de saúde próximo da barra de ATP (canto inferior "
"direito).\n"
"A tua célula morre quando não tens mais saúde.\n"
"Tu regeneras saúde enquanto tiveres ATP.\n"
"Certifica-te de que consegues glicose suficiente para produzires ATP."

#: ../src/tutorial/microbe_stage/MicrobeTutorialGUI.tscn:300
msgid "MICROBE_STAGE_REPRODUCE_TEXT"
msgstr ""
"De modo a te reproduzires necessitas de duplicar todos os teus organelos "
"ao coletar as quantidades necessárias amoníaco e fosfato.\n"
"Observa o indicador no canto inferior esquerdo para veres de quanto "
"necessitas."

#: ../src/tutorial/microbe_stage/MicrobeTutorialGUI.tscn:335
msgid "MICROBE_STAGE_UNBIND_TEXT"
msgstr ""
"Entraste no modo de desvinculação. Neste modo podes clicar num membro da "
"colónia para o desvincular.\n"
"\n"
"Para abandonar a colónia totalmente podes clicar na tua própria célula ou "
"pressionar o botão Desvincular tudo."

#, fuzzy
#~ msgid "OXYTOXY"
#~ msgstr "OxiToxi NT"

#, fuzzy
#~ msgid "AT"
#~ msgstr "ATP"

#, fuzzy
#~ msgid "YEN"
#~ msgstr "Oxigénio"

#, fuzzy
#~ msgid "MU"
#~ msgstr "Silenciar"<|MERGE_RESOLUTION|>--- conflicted
+++ resolved
@@ -7,15 +7,9 @@
 msgstr ""
 "Project-Id-Version: PROJECT VERSION\n"
 "Report-Msgid-Bugs-To: EMAIL@ADDRESS\n"
-<<<<<<< HEAD
-"POT-Creation-Date: 2021-07-04 23:22+0700\n"
-"PO-Revision-Date: 2021-06-19 04:10+0000\n"
-"Last-Translator: Bruno Agostinho <dinomen111@gmail.com>\n"
-=======
-"POT-Creation-Date: 2021-07-29 17:00+0700\n"
+"POT-Creation-Date: 2021-07-29 17:39+0700\n"
 "PO-Revision-Date: 2021-07-26 15:56+0000\n"
 "Last-Translator: TomDev03 <chumbosilva200@gmail.com>\n"
->>>>>>> 4c60272b
 "Language-Team: Portuguese (Portugal) <https://translate."
 "revolutionarygamesstudio.com/projects/thrive/thrive-game/pt_PT/>\n"
 "Language: pt_PT\n"
@@ -118,12 +112,7 @@
 "Se cauteloso porque a tua concorrência está a evoluir a teu lado. Cada vez "
 "que entrares no editor, eles também evoluem."
 
-<<<<<<< HEAD
 #: ../simulation_parameters/common/help_texts.json:54
-#, fuzzy
-=======
-#: ../simulation_parameters/common/help_texts.json:16
->>>>>>> 4c60272b
 msgid "MICROBE_STAGE_HELP_MESSAGE_13"
 msgstr ""
 "Ao te conectares com outras células podes formar uma colónia de células, "
@@ -133,19 +122,11 @@
 "modo de adesão. Apenas te podes conectar com células da tua própria "
 "espécie. Enquanto permaneceres numa colónia, não serás capaz de dividir a "
 "tua célula e entrar no editor (por agora). Para entrar no editor, primeiro "
-<<<<<<< HEAD
-"deixa a colónia, uma vez que tenhas coletado compostos suficientes, e "
-"depois entra no mesmo. Grandes colónias de células são precursoras da "
-"multicelularidade (ainda ausente no jogo)."
-
-#: ../simulation_parameters/common/help_texts.json:62
-=======
 "deixa a colónia assim que tenhas recolhido compostos suficientes, e depois "
 "entra no mesmo. Grandes colónias de células são precursoras da "
 "multicelularidade (ainda ausente no jogo)."
 
-#: ../simulation_parameters/common/help_texts.json:21
->>>>>>> 4c60272b
+#: ../simulation_parameters/common/help_texts.json:62
 msgid "MICROBE_EDITOR_HELP_MESSAGE_1"
 msgstr ""
 "Estruturas Procariotas\n"
@@ -184,11 +165,8 @@
 "Núcleo: Ocupa 11 hexágonos e permite a evolução de organelos limitados por "
 "membrana. Também duplica o tamanho da tua célula. (apenas pode ser "
 "evoluído uma única vez)\n"
-<<<<<<< HEAD
-=======
 "\n"
 "Agente de Adesão: Permite a ligação com outras células\n"
->>>>>>> 4c60272b
 "\n"
 "Mitocôndria: Produz ATP a partir de glicose e O2 atmosférico. Bastante "
 "mais eficiente que o citoplasma\n"
@@ -249,20 +227,11 @@
 "osmoregulação basta adicionares alguns hexágonos de citoplasma vazios ou "
 "remover alguns organelos."
 
-<<<<<<< HEAD
 #: ../simulation_parameters/common/help_texts.json:135
-#, fuzzy
-msgid "EASTEREGG_MESSAGE_4"
-msgstr ""
-"Curiosidade, na vida real os procariotas têm algo chamado "
-"Biocompartimentos, que actuam como organelos, e são de facto chamados "
-=======
-#: ../simulation_parameters/common/help_texts.json:52
 msgid "EASTEREGG_MESSAGE_4"
 msgstr ""
 "Curiosidade, na vida real os procariotas possuem algo chamado "
 "Biocompartimentos, que atuam como organelos, e são de facto chamados "
->>>>>>> 4c60272b
 "organelos poliédricos."
 
 #: ../simulation_parameters/common/help_texts.json:138
@@ -340,12 +309,7 @@
 "na sua boca semelhante a um trompete, a qual as arrasta ao gerar uma "
 "corrente de água com cílios."
 
-<<<<<<< HEAD
 #: ../simulation_parameters/common/help_texts.json:180
-#, fuzzy
-=======
-#: ../simulation_parameters/common/help_texts.json:67
->>>>>>> 4c60272b
 msgid "EASTEREGG_MESSAGE_19"
 msgstr "Curiosidade, O Didinium é um ciliado que caça paramécias."
 
@@ -1390,19 +1354,11 @@
 msgid "CLOSE"
 msgstr "Fechar"
 
-<<<<<<< HEAD
-#: ../src/general/MainMenu.cs:362
-msgid "OK"
-msgstr "OK"
-
-#: ../src/general/MainMenu.cs:363
-=======
 #: ../src/general/MainMenu.cs:359
 msgid "OK"
 msgstr "OK"
 
 #: ../src/general/MainMenu.cs:360
->>>>>>> 4c60272b
 msgid "Cancel"
 msgstr "Cancelar"
 
@@ -1735,7 +1691,7 @@
 msgstr "/segundo"
 
 #: ../src/gui_common/CompoundAmount.cs:166
-#: ../src/gui_common/tooltip/microbe_editor/SelectionMenuToolTip.cs:254
+#: ../src/gui_common/tooltip/microbe_editor/SelectionMenuToolTip.cs:246
 #: ../src/microbe_stage/MicrobeHUD.cs:606
 #: ../src/microbe_stage/editor/MicrobeEditorGUI.cs:570
 #: ../src/microbe_stage/editor/MicrobeEditorGUI.cs:812
@@ -1920,21 +1876,12 @@
 msgstr ""
 "Tilacoides são conjuntos de proteínas e pigmentos fotossintéticos. Os "
 "pigmentos são capazes de utilizar a energia presente na luz para produzir "
-<<<<<<< HEAD
-"glicose a parir de água e dióxido de carbono gasoso num processo "
-"denominado Fotossíntese. Estes pigmentos são também o que lhes fornece uma "
-"cor distinta. A sua taxa de produção de glicose escala com a concentração "
-"de dióxido de carbono e intensidade da luz. Como os tilacoides estão "
-"diretamente suspensos no citoplasma, o fluido circundante realiza alguma "
-"glicólise."
-=======
 "glicose a parir de água e gás carbónico num processo denominado "
 "Fotossíntese. Estes pigmentos são também o que lhes fornece uma cor "
 "característica. A sua taxa de produção de glicose aumenta com a "
 "concentração de dióxido de carbono e intensidade da luz. Como os "
 "tilacoides estão diretamente suspensos no citoplasma, o fluido circundante "
 "realiza alguma glicólise."
->>>>>>> 4c60272b
 
 #: ../src/gui_common/tooltip/ToolTipManager.tscn:520
 msgid "CHEMOSYNTHESIZING_PROTEINS_PROCESSES_DESCRIPTION"
@@ -2318,19 +2265,11 @@
 msgid "SUCCESSFUL_KILL"
 msgstr "morte com sucesso"
 
-<<<<<<< HEAD
-#: ../src/microbe_stage/Microbe.cs:1779
-=======
 #: ../src/microbe_stage/Microbe.cs:1782
->>>>>>> 4c60272b
 msgid "REPRODUCED"
 msgstr "reproduzido"
 
-<<<<<<< HEAD
-#: ../src/microbe_stage/Microbe.cs:1920
-=======
 #: ../src/microbe_stage/Microbe.cs:1926
->>>>>>> 4c60272b
 msgid "ESCAPE_ENGULFING"
 msgstr "escapou de ser engolido"
 
@@ -2488,19 +2427,11 @@
 msgid "WAITING_FOR_AUTO_EVO"
 msgstr "A aguardar por auto-evo:"
 
-<<<<<<< HEAD
-#: ../src/microbe_stage/editor/MicrobeEditor.cs:2253
-=======
 #: ../src/microbe_stage/editor/MicrobeEditor.cs:2281
->>>>>>> 4c60272b
 msgid "AUTO_EVO_FAILED"
 msgstr "A auto-evo falhou"
 
-<<<<<<< HEAD
-#: ../src/microbe_stage/editor/MicrobeEditor.cs:2254
-=======
 #: ../src/microbe_stage/editor/MicrobeEditor.cs:2282
->>>>>>> 4c60272b
 msgid "AUTO_EVO_RUN_STATUS"
 msgstr "Estados de execução:"
 
