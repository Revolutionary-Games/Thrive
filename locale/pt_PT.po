# Translations template for PROJECT.
# Copyright (C) 2020 ORGANIZATION
# This file is distributed under the same license as the PROJECT project.
# FIRST AUTHOR <EMAIL@ADDRESS>, 2020.
#
msgid ""
msgstr ""
"Project-Id-Version: PROJECT VERSION\n"
"Report-Msgid-Bugs-To: EMAIL@ADDRESS\n"
<<<<<<< HEAD
"POT-Creation-Date: 2025-01-22 11:09+0200\n"
"PO-Revision-Date: 2024-12-09 13:53+0000\n"
=======
"POT-Creation-Date: 2025-01-17 22:29+0100\n"
"PO-Revision-Date: 2025-01-21 12:01+0000\n"
>>>>>>> 00775765
"Last-Translator: Anonymous <noreply@weblate.org>\n"
"Language-Team: Portuguese (Portugal) <https://translate.revolutionarygamesstudio.com/projects/thrive/thrive-game/pt_PT/>\n"
"Language: pt_PT\n"
"MIME-Version: 1.0\n"
"Content-Type: text/plain; charset=UTF-8\n"
"Content-Transfer-Encoding: 8bit\n"
"Plural-Forms: nplurals=2; plural=n > 1;\n"
"X-Generator: Weblate 5.7.2\n"
"Generated-By: Babel 2.8.0\n"

msgid "2D_MOVEMENT_TYPE_SELECTION"
msgstr "Estilo de movimento 2D:"

msgid "3D_EDITOR"
msgstr "Editor 3D"

msgid "3D_MOVEMENT"
msgstr "Movimento 3D"

msgid "3D_MOVEMENT_TYPE_SELECTION"
msgstr "Estilo de movimento 3D:"

msgid "ABILITIES"
msgstr "Habilidades"

msgid "ABORT"
msgstr "Abortar"

msgid "ABORTED_DOT"
msgstr "Abortado."

#, fuzzy
msgid "ABSORBERS_COUNT"
msgstr "Número de micróbios:"

msgid "ABYSSOPELAGIC"
msgstr "Zona Abissopelágica"

msgid "ACCEPT"
msgstr ""

msgid "ACTION_AWAKEN"
msgstr "Despertar ({0:F1} / {1:F1})"

#, fuzzy
msgid "ACTION_AWAKEN_TOOLTIP"
msgstr "Suicídio"

msgid "ACTION_BLOCKED_WHILE_ANOTHER_IN_PROGRESS"
msgstr "Ação bloqueada enquanto outra está a decorrer"

msgid "ACTION_DELETE"
msgstr "Apagar"

msgid "ACTION_DOUBLE_POPULATION"
msgstr "Duplicar População"

msgid "ACTION_DUPLICATE_UNITS"
msgstr "Duplicar Unidades"

msgid "ACTION_HALF_POPULATION"
msgstr "Reduzir em metade a população"

msgid "ACTION_TELEPORT"
msgstr "Teleportar"

msgid "ACTIVE"
msgstr "Activo"

msgid "ACTIVE_THREAD_COUNT"
msgstr "Threads atuais:"

msgid "ACTIVITY_EXPLANATION"
msgstr ""
"Micróbios ativos irão correr e cair quando nada de interessante acontecer.\n"
"Micróbios sésseis ficarão parados e esperarão que o ambiente mude antes de agir."

msgid "ADDITIONAL_VALIDATION_FAILED"
msgstr "Validações adicionais detectaram um problema: {0}"

msgid "ADD_INPUT_BUTTON_TOOLTIP"
msgstr "Adicionar um novo atalho de teclado"

msgid "ADVANCED_VIEW"
msgstr "Avançadas"

msgid "ADVANCED_VIEW_BUTTON_TOOLTIP"
msgstr "Abrir a janela de configuração avançada"

#, fuzzy
msgid "AEROBIC_NITROGEN_FIXATION"
msgstr "Fixação Anaeróbica de Nitrogénio"

msgid "AEROBIC_NITROGEN_FIXING"
msgstr "Fixação Aeróbica de Nitrogénio"

#, fuzzy
msgid "AEROBIC_RESPIRATION"
msgstr "Respiração Aeróbica"

msgid "AGENTS"
msgstr "Agentes"

msgid "AGENTS_COLON"
msgstr "Agentes:"

msgid "AGENT_NAME"
msgstr "Agente {0}"

msgid "AGGRESSION_EXPLANATION"
msgstr ""
"Micróbios agressivos perseguirão presas em distâncias maiores\n"
"e são mais propensos a lutar contra predadores quando atacados.\n"
"Micróbios pacíficos não se envolvem com os outros em distâncias maiores\n"
"e são menos propensos a usar toxinas contra predadores."

msgid "AGGRESSIVE"
msgstr "Agressivo"

msgid "AI_MUTATION_RATE"
msgstr "Taxa de mutação da IA"

msgid "AI_MUTATION_RATE_EXPLANATION"
msgstr "(velocidade na qual as espécies de IA sofrem mutação)"

msgid "ALL"
msgstr "Tudo"

#, fuzzy
msgid "ALLOW_SPECIES_SWITCH_ON_EXTINCTION"
msgstr "Permite que espécies não sofram mutações (caso nenhuma mutação vantajosa seja encontrada)"

#, fuzzy
msgid "ALLOW_SPECIES_SWITCH_ON_EXTINCTION_EXPLANATION"
msgstr ""
"Micróbios agressivos perseguirão presas em distâncias maiores\n"
"e são mais propensos a lutar contra predadores quando atacados.\n"
"Micróbios pacíficos não se envolvem com os outros em distâncias maiores\n"
"e são menos propensos a usar toxinas contra predadores."

msgid "ALL_WORLDS_GENERAL_STATISTICS"
msgstr "Estatísticas genéricas de todos os mundos"

#, fuzzy
msgid "ALL_WORLDS_STATISTICS"
msgstr ""
"[b]Gerações[/b]\n"
"    {0}\n"
"[b]Total de Espécies:[/b]\n"
"    Média {1}; Desvio padrão {2}\n"
"[b]Espécies ainda vivas:[/b]\n"
"    Média {3}; Desvio padrão {4}\n"
"[b]Número de espécies por região:[/b]\n"
"    Média {5}; Desvio padrão {6}\n"
"[b]População total por região:[/b]\n"
"    Média {7}; Desvio padrão {8}\n"
"[b]Tamanho médio (hexágonos) das espécies de Micróbios:[/b]\n"
"    Média {9}; Desvio padrão {10}\n"
"[b]Dados genéricos de organelos:[/b]"

msgid "ALREADY_ASCENDED"
msgstr "Já ascendestes"

msgid "ALT"
msgstr "Alt"

#, fuzzy
msgid "ALWAYS_VISIBLE"
msgstr "Visível"

msgid "AMBIANCE_VOLUME"
msgstr "Volume Ambiente"

msgid "AMMONIA"
msgstr "Amoníaco"

msgid "AMOUNT_OF_AUTOSAVE_TO_KEEP"
msgstr "Quantidade de jogos guardados automaticamente a manter:"

msgid "AMOUNT_OF_QUICKSAVE_TO_KEEP"
msgstr "Quantidade de jogos guardados rapidamente a manter:"

msgid "ANAEROBIC_NITROGEN_FIXATION"
msgstr "Fixação Anaeróbica de Nitrogénio"

msgid "AND_UNLOCK_CONDITION"
msgstr "e"

msgid "APPEARANCE"
msgstr "Aparência"

msgid "APPLY"
msgstr "Aplicar"

msgid "APPLY_CHANGES"
msgstr "Aplicar Alterações"

msgid "APRIL"
msgstr "Abril"

msgid "ARE_YOU_SURE_TO_RESET_ALL_SETTINGS"
msgstr "Tem a certeza que deseja repor todas as definições por defeito?"

msgid "ARE_YOU_SURE_TO_RESET_INPUT_SETTINGS"
msgstr "Tem certeza de que deseja repor as definições do teclado por defeito?"

msgid "ARTIST_COLON"
msgstr "Artista:"

msgid "ARTWORK_TITLE"
msgstr "\"{0}\" - {1}"

msgid "ART_BY"
msgstr "Arte por {0}"

msgid "ART_GALLERY"
msgstr "Galeria de Arte"

msgid "ASCENSION_CONGRATULATIONS"
msgstr "Parabéns!"

msgid "ASCENSION_CONGRATULATIONS_CONTENT"
msgstr ""

#, fuzzy
msgid "ASCENSION_STAGE"
msgstr "Versão:"

msgid "ASSEMBLY_CLASS_REQUIRED"
msgstr "A classe de assembly do mod é necessária quando o assembly é especificado"

#, fuzzy
msgid "ASSEMBLY_REQUIRED_WITH_HARMONY"
msgstr "A classe de assembly do mod é necessária quando o assembly é especificado"

msgid "ASSUME_HYPERTHREADING"
msgstr "Presumir que o CPU funciona com hyperthreading"

msgid "ASSUME_HYPERTHREADING_TOOLTIP"
msgstr ""
"Não pode ser detectado automaticamente se o hyperthreading está ativo ou não.\n"
"Isso afeta o número padrão de threads, pois os threads de hyperthreading não são tão rápidos quanto os núcleos reais do CPU."

msgid "ATMOSPHERIC_GASSES"
msgstr "Gases Atmosféricos"

msgid "ATP"
msgstr "ATP"

msgid "ATP_BALANCE"
msgstr "Saldo ATP"

#, fuzzy
msgid "ATP_BALANCE_TOOLTIP"
msgstr "Mostrar / ocultar compostos"

msgid "ATP_BALANCE_WITHOUT_EXTERNAL_RESOURCES"
msgstr ""

msgid "ATP_BALANCE_WITHOUT_GLUCOSE"
msgstr ""

#, fuzzy
msgid "ATP_BALANCE_WITHOUT_HYDROGEN_SULFIDE"
msgstr "Sulfureto de Hidrogénio"

#, fuzzy
msgid "ATP_BALANCE_WITHOUT_IRON"
msgstr "Saldo ATP"

msgid "ATP_BALANCE_WITH_ALL_COMPOUNDS"
msgstr ""

msgid "ATP_PRODUCTION"
msgstr "Produção de ATP"

msgid "ATP_PRODUCTION_TOO_LOW"
msgstr "PRODUÇÃO DE ATP MUITO BAIXA!"

#, fuzzy
msgid "ATTEMPT_TO_WRITE_SAVE_FAILED"
msgstr "A auto-evo falhou"

msgid "AT_CURSOR"
msgstr "No Cursor:"

msgid "AUDIO_OUTPUT_DEVICE"
msgstr "Dispositivo de saída de áudio:"

msgid "AUGUST"
msgstr "Agosto"

msgid "AUTO"
msgstr "auto"

msgid "AUTO-EVO_EXPLANATION_EXPLANATION"
msgstr "Este painel mostra os números a partir dos quais a previsão de auto-evo funciona. A energia total que uma espécie é capaz de capturar e o custo por indivíduo da espécie determinam a população final. O Auto-evo usa um modelo simplificado da realidade para calcular o desempenho das espécies com base na energia que conseguem obter. Para cada fonte de alimento, mostra quanta energia é que a espécie ganha com isso. Além disso, aparece o total de energia disponível na fonte. A fração que a espécie ganha da energia total é baseada em quão grande a aptidão é comparada com a aptidão total. A aptidão é uma métrica de quão bem a espécie pode utilizar essa fonte de alimento."

msgid "AUTO-EVO_POPULATION_CHANGED_2"
msgstr "A população de {0} alterou-se por {1} em {2} devido a: {3}"

msgid "AUTO-EVO_PREDICTION"
msgstr "Previsão da Auto-Evo"

msgid "AUTO-EVO_PREDICTION_BOX_DESCRIPTION"
msgstr ""
"Este painel mostra os números de população esperados de auto-evo para as espécies editadas.\n"
"Auto-evo executa a simulação da população que é a outra parte (para além do teu próprio desempenho) que afecta a tua população."

msgid "AUTO-EVO_STEPS_DONE"
msgstr "{0:F1}% concluído. {1:n0}/{2:n0} etapas."

#, fuzzy
msgid "AUTO-EVO_STRENGHT_MULTIPLIER"
msgstr "Multiplicador de custo de mutação"

#, fuzzy
msgid "AUTO-EVO_STRENGHT_MULTIPLIER_EXPLANATION"
msgstr "(custo de organelas, membranas e outros itens no editor)"

msgid "AUTOSAVE_DURING_THE_GAME"
msgstr "Guardar automaticamente durante o jogo"

msgid "AUTO_EVO"
msgstr "Auto-Evo"

msgid "AUTO_EVO_EXPLORING_TOOL"
msgstr "Ferramenta de exploração da Auto-Evo"

msgid "AUTO_EVO_FAILED"
msgstr "A auto-evo falhou"

msgid "AUTO_EVO_MISSING_RESULT_DATA_OBJECT"
msgstr ""

msgid "AUTO_EVO_RESULTS"
msgstr "Resultados da auto-evo:"

#, fuzzy
msgid "AUTO_EVO_RESULTS_GLOBAL_TITLE"
msgstr "Resultados da auto-evo:"

#, fuzzy
msgid "AUTO_EVO_RESULTS_PATCH_TITLE"
msgstr "Resultados da auto-evo:"

msgid "AUTO_EVO_RUN_STATUS"
msgstr "Estados de execução:"

msgid "AUTO_EVO_STATUS_COLON"
msgstr "Estado da Auto-Evo:"

msgid "AUTO_MOVE_FORWARDS"
msgstr "Mover para a frente automaticamente"

msgid "AUTO_RESOLUTION"
msgstr "Auto ({0}x{1})"

msgid "AVAILABLE_CONSTRUCTION_PROJECTS"
msgstr "Projetos de Construção Disponíveis"

msgid "AVAILABLE_MODS"
msgstr "Mods disponíveis"

msgid "AWAKENING_STAGE"
msgstr "Estágio de Despertar"

#, fuzzy
msgid "AWARE_STAGE"
msgstr "Fase Microbial"

msgid "BACK"
msgstr "Voltar"

msgid "BACKGROUND_BLUR"
msgstr ""

msgid "BACKSLASH"
msgstr "Barra invertida"

msgid "BACKSPACE"
msgstr "Backspace"

#, fuzzy
msgid "BACTERIAL_THERMOSYNTHESIS"
msgstr "Termossíntese"

msgid "BALANCE_DISPLAY_AT_DAY_ALWAYS"
msgstr ""

msgid "BALANCE_DISPLAY_AT_DAY_ALWAYS_TOOLTIP"
msgstr ""

msgid "BALANCE_DISPLAY_WHILE_MOVING"
msgstr ""

#, fuzzy
msgid "BALANCE_DISPLAY_WHILE_MOVING_TOOLTIP"
msgstr "Abrir a janela de configuração avançada"

msgid "BASE_MOBILITY"
msgstr "Mobilidade Base"

msgid "BASE_MOVEMENT"
msgstr "Movimento Base"

msgid "BASIC_VIEW"
msgstr "Básicas"

msgid "BASIC_VIEW_BUTTON_TOOLTIP"
msgstr "Regressar à janela de configuração básica"

msgid "BATHYPELAGIC"
msgstr "Zona Batipelágica"

msgid "BECOME_MACROSCOPIC"
msgstr "Tornar-se Macroscópico ({0}/{1})"

msgid "BECOME_MULTICELLULAR"
msgstr "Tornar-se Multicelular ({0}/{1})"

msgid "BEGIN_THRIVING"
msgstr "Começar a prosperar"

msgid "BEHAVIOUR"
msgstr "Comportamento"

msgid "BEHAVIOUR_ACTIVITY"
msgstr "Atividade"

msgid "BEHAVIOUR_AGGRESSION"
msgstr "Agressividade"

msgid "BEHAVIOUR_FEAR"
msgstr "Medo"

msgid "BEHAVIOUR_FOCUS"
msgstr "Foco"

msgid "BEHAVIOUR_OPPORTUNISM"
msgstr "Oportunismo"

msgid "BELOW_SEA_LEVEL"
msgstr "{0}-{1}m abaixo do nível do mar"

msgid "BENCHMARKS"
msgstr "Benchmarks"

msgid "BENCHMARK_FINISHED"
msgstr "Benchmark concluído"

msgid "BENCHMARK_PHASE"
msgstr "Fase do Benchmark:"

msgid "BENCHMARK_RESULTS_COLON"
msgstr "Resultados:"

msgid "BEST_PATCH_COLON"
msgstr "Melhor Região:"

msgid "BIG_IRON_CHUNK"
msgstr "Grande Pedaço de Ferro"

#, fuzzy
msgid "BIG_PHOSPHATE_CHUNK"
msgstr "Grande Pedaço de Ferro"

msgid "BILLION_ABBREVIATION"
msgstr "{0} mM"

msgid "BINDING_AGENT"
msgstr "Agente de Adesão"

msgid "BINDING_AGENT_DESCRIPTION"
msgstr "Permite conectar com outras células. Este é o primeiro passo para a multicelularidade. Quando a tua célula pertence a uma colónia, os compostos são partilhados entre células. Não é possível entrar no editor enquanto pertenceres a uma colónia, sendo necessário desconectar-te da mesma assim que tenhas coletado compostos suficientes para dividires a tua célula."

msgid "BINDING_AGENT_PROCESSES_DESCRIPTION"
msgstr "Pressione [thrive:input]g_toggle_binding[/thrive:input] para ativar o modo de adesão. Quando em modo de adesão podes anexar outras células da tua espécie à tua colónia ao te aproximares das mesmas. Para deixar uma colónia pressione [thrive:input]g_unbind_all[/thrive:input]."

msgid "BIND_AXES_SENSITIVITY"
msgstr "Unir eixos"

msgid "BIOLUMINESCENT_VACUOLE"
msgstr "Vacúolo Bioluminescente"

msgid "BIOME_LABEL"
msgstr "Bioma: {0}"

#, fuzzy
msgid "BLOOM_RENDER_EFFECT"
msgstr "Efeito de ecrã"

msgid "BRAIN_CELL_NAME_DEFAULT"
msgstr "Neurónio"

msgid "BRAVE"
msgstr "Corajoso"

msgid "BROWSE"
msgstr "Navegar"

msgid "BROWSE_WORKSHOP"
msgstr "Procurar na Steam Workshop"

msgid "BUILD_CITY"
msgstr "Construir uma cidade"

msgid "BUILD_QUEUE"
msgstr "Fila de Construção"

msgid "BUILD_STRUCTURE"
msgstr "Construir uma estrutura"

msgid "BY"
msgstr "Por:"

msgid "BY_REVOLUTIONARY_GAMES"
msgstr "Da Revolutionary Games Studio"

msgid "CACHE_DISK_MAX_TIME"
msgstr ""

msgid "CACHE_MEMORY_MAX_ITEMS"
msgstr ""

msgid "CACHE_TIME_MEMORY"
msgstr ""

msgid "CACHE_TIME_MEMORY_ONLY"
msgstr ""

#, fuzzy
msgid "CACHING_TITLE"
msgstr "Criação"

msgid "CALCIUM_CARBONATE"
msgstr "Carbonato de Cálcio"

msgid "CALCIUM_CARBONATE_MEMBRANE_DESCRIPTION"
msgstr "Esta membrana tem uma casca forte feita de carbonato de cálcio. Ele pode resistir facilmente a danos e requer menos energia para não se deformar. A desvantagem de ter um invólucro tão pesado é que a célula é muito mais lenta e demora um pouco para absorver os recursos."

msgid "CAMERA"
msgstr "Câmara"

msgid "CANCEL"
msgstr "Cancelar"

msgid "CANCEL_ACTION_CAPITAL"
msgstr "CANCELAR AÇÃO"

msgid "CANCEL_CURRENT_ACTION"
msgstr "Cancelar ação em curso"

msgid "CANNOT_DELETE_USED_CELL_TYPE"
msgstr "Um tipo de célula que é atualmente utilizado no teu plano corporal não pode ser eliminado"

msgid "CANNOT_DELETE_USED_CELL_TYPE_TITLE"
msgstr "Não é possível eliminar um tipo de célula usado"

msgid "CANNOT_ENGULF"
msgstr "Não pode engolir"

msgid "CANNOT_MOVE_METABALL_TO_DESCENDANT_TREE"
msgstr "Não é possível deslocar uma metaball para a sua árvore de descendentes"

msgid "CANNOT_REDUCE_BRAIN_POWER_STAGE"
msgstr "A quantidade de potência cerebral é agora demasiado baixa para continuar na fase atual. Atualmente, não é possível voltar atrás nas fases, por favor aumenta a potência cerebral para continuar."

msgid "CANNOT_REDUCE_BRAIN_POWER_STAGE_TITLE"
msgstr "Não é possível reduzir a potência cerebral para voltar atrás"

msgid "CANNOT_WRITE_SAVE"
msgstr "Não é possível gravar"

msgid "CANT_LOAD_MOD_INFO"
msgstr "Não foi possível carregar as informações do mod {0}"

msgid "CAPSLOCK"
msgstr "Caps Lock"

msgid "CARBON_DIOXIDE"
msgstr "Dióxido de Carbono"

msgid "CATEGORY_AN_ABUNDANCE"
msgstr "uma abundância"

msgid "CATEGORY_A_FAIR_AMOUNT"
msgstr "uma quantidade razoável"

msgid "CATEGORY_LITTLE"
msgstr "pouco"

msgid "CATEGORY_QUITE_A_BIT"
msgstr "um bocado"

msgid "CATEGORY_SOME"
msgstr "algum"

msgid "CATEGORY_VERY_LITTLE"
msgstr "muito pouco"

msgid "CAUTIOUS"
msgstr "Cauteloso"

msgid "CELL"
msgstr "Célula"

msgid "CELLS"
msgstr "Células"

msgid "CELLULASE"
msgstr "Celulase"

msgid "CELLULASE_DESCRIPTION"
msgstr "Celulase permite à célula decompor membranas de celulose. Cada adição aumenta a eficácia."

msgid "CELLULOSE"
msgstr "Celulose"

msgid "CELLULOSE_MEMBRANE_DESCRIPTION"
msgstr "Esta membrana possui uma parede, resultando em uma melhor proteção contra danos gerais e principalmente contra danos físicos. Também custa menos energia para manter a forma, mas não consegue absorver recursos rapidamente e é mais lenta.[b]Celulase consegue digerir esta parede[/b] tornando-a vulnerável a absorção por predadores."

#, fuzzy
msgid "CELL_STAT_ROTATION_TOOLTIP"
msgstr "Valor utilizado para gerar o mundo, tem de ser um número inteiro positivo"

#, fuzzy
msgid "CELL_STAT_SPEED_TOOLTIP"
msgstr "Valor utilizado para gerar o mundo, tem de ser um número inteiro positivo"

msgid "CELL_TYPE_NAME"
msgstr "Nome do tipo de célula"

msgid "CHANGE_DESCRIPTION_IS_TOO_LONG"
msgstr "Notas de alteração são demasiado longas"

msgid "CHANGE_THE_SYMMETRY"
msgstr "Mudar simetria"

#, fuzzy
msgid "CHANNEL_INHIBITOR_TOXIN_SYNTHESIS"
msgstr "O vacúolo de toxinas é um vacúolo especialmente modificado para a produção, armazenamento e secreção de oxitoxinas. Um maior número de vacúolos de toxinas aumentará a taxa a que toxinas podem ser libertadas."

msgid "CHEATS"
msgstr "Cheats"

msgid "CHEAT_KEYS_ENABLED"
msgstr "Chaves de Cheats ativadas"

msgid "CHEAT_MENU"
msgstr "Cheat Menu"

msgid "CHEMICAL_BUTTON_MICROBE_TOOLTIP"
msgstr "Mostrar / ocultar processos de célula"

msgid "CHEMOPLAST"
msgstr "Quimioplasto"

msgid "CHEMOPLAST_DESCRIPTION"
msgstr "O quimioplasto é uma estrutura de membrana dupla que contém proteínas capazes de converter [thrive:compound type=\"hydrogensulfide\"][/thrive:compound],[thrive:compound type=\"carbondioxide\"][/thrive:compound] gasoso e água em [thrive:compound type=\"glucose\"][/thrive:compound] num processo chamado [b]Quimiossíntese de Sulfeto de Hidrogénio[/b]. A sua taxa de produção de [thrive:compound type=\"glucose\"][/thrive:compound] aumenta com a concentração de [thrive:compound type=\"carbondioxide\"][/thrive:compound]."

msgid "CHEMOPLAST_PROCESSES_DESCRIPTION"
msgstr "Transforma [thrive:compound type=\"hydrogensulfide\"][/thrive:compound] em [thrive:compound type=\"glucose\"][/thrive:compound]. A taxa aumenta com a concentração de [thrive:compound type=\"carbondioxide\"][/thrive:compound]."

msgid "CHEMORECEPTOR"
msgstr "Quimiorreceptor"

msgid "CHEMORECEPTOR_DESCRIPTION"
msgstr "Todas as células apenas \"veem\" através da quimiorrecepção. É assim que as células adquirem informações sobre seus arredores. A adição deste organelo representa a evolução da quimiorrecepção mais afinada. Como o jogador recebe visão, mesmo no estágio de célula, isso é representado por uma linha apontando para fora da área visível da tela, mostrando compostos próximos que o jogador ainda não podia ver."

#, fuzzy
msgid "CHEMORECEPTOR_MINIMUM_AMOUNT_TOOLTIP"
msgstr "Quantidade Mínima a Detectar:"

msgid "CHEMORECEPTOR_PROCESSES_DESCRIPTION"
msgstr "O quimiorrecetor permite detetar compostos de mais longe. Modifique-o quando colocado para selecionar o tipo de composto e a cor da linha usada para indicar o caminho."

#, fuzzy
msgid "CHEMORECEPTOR_SEARCH_RADIUS_TOOLTIP"
msgstr "Todas as células apenas \"veem\" através da quimiorrecepção. É assim que as células adquirem informações sobre seus arredores. A adição deste organelo representa a evolução da quimiorrecepção mais afinada. Como o jogador recebe visão, mesmo no estágio de célula, isso é representado por uma linha apontando para fora da área visível da tela, mostrando compostos próximos que o jogador ainda não podia ver."

#, fuzzy
msgid "CHEMOSYNTHESIS"
msgstr "Quimiossíntese"

msgid "CHEMOSYNTHESIZING_PROTEINS"
msgstr "Proteínas Quimiossintetizantes"

msgid "CHEMOSYNTHESIZING_PROTEINS_DESCRIPTION"
msgstr "Proteínas quimiossintetizantes são pequenos conjuntos de proteínas no citoplasma capazes de converter [thrive:compound type=\"hydrogensulfide\"], [thrive:compound type=\"carbondioxide\"][/thrive:compound] gasoso e água em [thrive:compound type=\"glucose\"][/thrive:compound] num processo chamado [b]quimiossíntese de sulfeto de hidrogénio[/b]. A taxa de produção de [thrive:compound type=\"glucose\"][/thrive:compound] aumenta com a concentração de [thrive:compound type=\"carbondioxide\"][/thrive:compound]. Uma vez que as proteínas quimiossintetizantes estão suspensas diretamente no citoplasma, o fluído envolvente efetua alguma [b]glicólise[/b]."

msgid "CHEMOSYNTHESIZING_PROTEINS_PROCESSES_DESCRIPTION"
msgstr "Transforma [thrive:compound type=\"hydrogensulfide\"][/thrive:compound] em [thrive:compound type=\"glucose\"][/thrive:compound]. A taxa aumenta com a concentração de [thrive:compound type=\"carbondioxide\"][/thrive:compound]. Também converte [thrive:compound type=\"glucose\"][/thrive:compound] em [thrive:compound type=\"atp\"][/thrive:compound]."

msgid "CHEMO_SYNTHESIS"
msgstr "Quimiossíntese"

msgid "CHITIN"
msgstr "Quitina"

msgid "CHITINASE"
msgstr "Quitinase"

msgid "CHITINASE_DESCRIPTION"
msgstr "A Quitinase permite à célula decompor membranas de quitina. Cada adição aumenta a eficácia."

msgid "CHITIN_MEMBRANE_DESCRIPTION"
msgstr "Esta membrana tem uma parede, o que significa que tem melhores proteções contra danos gerais e especialmente contra danos de toxinas. Também custa menos energia para reter a forma, mas é mais lenta e não pode absorver recursos rapidamente. [b]Quitinase consegue digerir esta parede[/b] tornando-a vulnerável à fagocitose por predadores"

msgid "CHLOROPLAST"
msgstr "Cloroplasto"

msgid "CHLOROPLAST_DESCRIPTION"
msgstr "O cloroplasto é uma estrutura de dupla membrana que contém pigmentos fotossensíveis empilhados em sacos membranosos. É um procarionte que foi assimilado para ser utilizado pelo seu hospedeiro eucariótico. Os pigmentos no cloroplasto são capazes de usar a energia da luz para produzir [thrive:compound type=\"glucose\"][/thrive:compound] a partir de [thrive:compound type=\"carbondioxide\"][/thrive:compound] gasoso e água num processo chamado [b]fotossíntese[/b]. Estes pigmentos são também o que lhe dá uma cor distinta. A sua taxa de produção de [thrive:compound type=\"glucose\"][/thrive:compound] é proporcional à concentração de [thrive:compound type=\"carbondioxide\"][/thrive:compound] e à intensidade da [thrive:compound type=\"sunlight\"][/thrive:compound]."

msgid "CHLOROPLAST_PROCESSES_DESCRIPTION"
msgstr "Produz [thrive:compound type=\"glucose\"][/thrive:compound]. A taxa aumenta com a concentração de [thrive:compound type=\"carbondioxide\"][/thrive:compound] e intensidade da [thrive:compound type=\"sunlight\"][/thrive:compound]."

msgid "CHOSEN_FILENAME_ALREADY_EXISTS"
msgstr "O nome do arquivo escolhido ({0}) já existe. Desejas substituir?"

msgid "CHROMATIC_ABERRATION"
msgstr "Aberração Cromática:"

msgid "CHROMATOPHORE_PROCESSES_DESCRIPTION"
msgstr "Produz [thrive:compound type=\"glucose\"][/thrive:compound]. A taxa aumenta com a concentração de [thrive:compound type=\"carbondioxide\"][/thrive:compound] e a intensidade de [thrive:compound type=\"sunlight\"][/thrive:compound]."

msgid "CHUNK_CELL_CORPSE_PART"
msgstr "Pedaço de cadáver de uma célula"

msgid "CHUNK_FOOD_SOURCE"
msgstr "{0} consumo"

msgid "CILIA"
msgstr "Cílios"

msgid "CILIA_DESCRIPTION"
msgstr "Os cílios são semelhantes aos flagelos mas, em vez de fornecerem força de impulso direcional, fornecem força de rotação para ajudar as células a rodar."

msgid "CILIA_PROCESSES_DESCRIPTION"
msgstr "Aumenta a velocidade de rotação de células grandes."

msgid "CITY_SHORT_STATISTICS"
msgstr "Pop: {0} Comida: {1} Ciência: {2}"

msgid "CLEAN_UP_OLD_SAVES"
msgstr "Limpar os jogos guardados antigos"

msgid "CLEAR_CACHE"
msgstr ""

msgid "CLOSE"
msgstr "Fechar"

msgid "CLOSE_OPTIONS"
msgstr "Fechar as opções?"

msgid "CLOSTRIDIAL_FERMENTATION"
msgstr ""

#, fuzzy
msgid "CLOUD_BENCHMARK"
msgstr "Benchmark de Micróbios"

msgid "CLOUD_RESOLUTION_DIVISOR"
msgstr "Divisor da Resolução de Nuvens:"

msgid "CLOUD_SIMULATION_MINIMUM_INTERVAL"
msgstr "Intervalo mínimo da simulação de nuvens:"

#, fuzzy
msgid "CLOUD_SIMULATION_MULTIPLIER"
msgstr "Custo de Osmorregulação"

msgid "COASTAL"
msgstr "Litoral"

msgid "COLLISION_SHAPE"
msgstr "Mostrar formas de depuração da física"

msgid "COLOUR"
msgstr "Cor"

msgid "COLOURBLIND_CORRECTION"
msgstr "Correção de cor para daltónicos:"

msgid "COLOUR_PICKER_ADD_PRESET"
msgstr "Adicionar a cor atual como predefinição"

msgid "COLOUR_PICKER_A_TOOLTIP"
msgstr "Valor do canal alfa da cor"

msgid "COLOUR_PICKER_B_TOOLTIP"
msgstr "Valor do canal azul da cor"

msgid "COLOUR_PICKER_G_TOOLTIP"
msgstr "Valor do canal verde da cor"

msgid "COLOUR_PICKER_HSV_BUTTON_TOOLTIP"
msgstr ""
"Ligar ou desligar o modo HSV (matiz, saturação, valor).\n"
"Não pode ser ativado no modo bruto."

msgid "COLOUR_PICKER_H_TOOLTIP"
msgstr "Valor de matiz, parte da cor"

msgid "COLOUR_PICKER_PICK_COLOUR"
msgstr "Escolha uma cor a partir da janela do jogo"

msgid "COLOUR_PICKER_PRESET_TOOLTIP"
msgstr ""
"Cor: {0}\n"
"Botão esquerdo do rato: Use esta predefinição\n"
"Botão direito do rato: Exclua esta predefinição"

msgid "COLOUR_PICKER_RAW_BUTTON_TOOLTIP"
msgstr ""
"Ativa ou desativa o modo bruto.\n"
"No modo bruto, podes fazer os valores\n"
"das cores R, G, B ir além de 1.0.\n"
"Não pode ser ligado no modo HSV."

msgid "COLOUR_PICKER_R_TOOLTIP"
msgstr "Valor do canal vermelho da cor"

msgid "COLOUR_PICKER_S_TOOLTIP"
msgstr "Valor de saturação, a quantidade de cinza em uma cor particular"

msgid "COLOUR_PICKER_V_TOOLTIP"
msgstr "Valor (brilho) valor, brilho ou intensidade da cor"

msgid "COMMON_ABILITIES"
msgstr "Habilidades Comuns"

msgid "COMMON_EDITING_AND_STRATEGY"
msgstr "Editor Comum e Fases de Estratégia"

msgid "COMMUNITY_FORUM"
msgstr "Fórum Comunitário"

msgid "COMMUNITY_FORUM_BUTTON_TOOLTIP"
msgstr "Junte-se à comunidade do Thrive no nosso fórum comunitário"

msgid "COMMUNITY_WIKI"
msgstr "Wiki Comunitária"

msgid "COMMUNITY_WIKI_BUTTON_TOOLTIP"
msgstr "Visite a nossa wiki comunitária"

msgid "COMPILED_AT_COLON"
msgstr "Construido em:"

#, fuzzy
msgid "COMPLETE_ACTION"
msgstr "Construido em:"

msgid "COMPOUNDS"
msgstr "Compostos"

#, fuzzy
msgid "COMPOUNDS_AT_EQUILIBRIUM"
msgstr "Composto a encontrar:"

#, fuzzy
msgid "COMPOUNDS_AT_MAX_SPEED"
msgstr "Composto a encontrar:"

msgid "COMPOUNDS_BUTTON_MICROBE_TOOLTIP"
msgstr "Mostrar / ocultar compostos"

msgid "COMPOUNDS_COLON"
msgstr "Compostos:"

#, fuzzy
msgid "COMPOUND_BALANCE_FILL_TIME"
msgstr "Equilíbrio de Compostos"

#, fuzzy
msgid "COMPOUND_BALANCE_FILL_TIME_TOO_LONG"
msgstr "Equilíbrio de Compostos"

#, fuzzy
msgid "COMPOUND_BALANCE_MODE_TOOLTIP"
msgstr "Mostrar / ocultar compostos"

msgid "COMPOUND_BALANCE_TITLE"
msgstr "Equilíbrio de Compostos"

#, fuzzy
msgid "COMPOUND_BALANCE_TOOLTIP"
msgstr "Mostrar / ocultar compostos"

msgid "COMPOUND_CLOUDS"
msgstr "Nuvens de compostos"

#, fuzzy
msgid "COMPOUND_CLOUD_BENCHMARK"
msgstr "Densidade da nuvem de compostos"

msgid "COMPOUND_CLOUD_DENSITY"
msgstr "Densidade da nuvem de compostos"

msgid "COMPOUND_CLOUD_DENSITY_EXPLANATION"
msgstr "(densidade de nuvens de compostos no ambiente)"

msgid "COMPOUND_CONCENTRATIONS_DECREASED"
msgstr "Concentrações de {0} diminuíram em {1}"

msgid "COMPOUND_FOOD_SOURCE"
msgstr "{0} consumo"

#, fuzzy
msgid "COMPOUND_HANDLE_KEEP"
msgstr "Equilíbrio de Compostos"

#, fuzzy
msgid "COMPOUND_HANDLE_SPLIT_SISTER"
msgstr "Equilíbrio de Compostos"

#, fuzzy
msgid "COMPOUND_HANDLE_TOP_UP"
msgstr "Mostrar / ocultar compostos"

#, fuzzy
msgid "COMPOUND_HANDLE_TOP_UP_ON_CHANGE"
msgstr "Densidade da nuvem de compostos"

#, fuzzy
msgid "COMPOUND_STORAGE_AMOUNT_DOES_NOT_LAST_NIGHT"
msgstr "Equilíbrio de Compostos"

msgid "COMPOUND_STORAGE_NOT_ENOUGH_GENERATED_DURING_DAY"
msgstr ""

#, fuzzy
msgid "COMPOUND_STORAGE_NOT_ENOUGH_SPACE"
msgstr "{0} consumo"

#, fuzzy
msgid "COMPOUND_STORAGE_STATS_TITLE"
msgstr "Equilíbrio de Compostos"

#, fuzzy
msgid "COMPOUND_STORAGE_STATS_TOOLTIP"
msgstr "Equilíbrio de Compostos"

msgid "COMPOUND_TO_FIND"
msgstr "Composto a encontrar:"

msgid "CONCEPT_ART"
msgstr "Arte conceitual"

msgid "CONFIG"
msgstr "Config"

msgid "CONFIRM_CAPITAL"
msgstr "CONFIRMAR"

msgid "CONFIRM_DELETE"
msgstr "Confirmar Apagar"

msgid "CONFIRM_EXIT"
msgstr "Confirmar Saída"

msgid "CONFIRM_FOSSILISATION_OVERWRITE"
msgstr "Confirmar Subscrição"

#, fuzzy
msgid "CONFIRM_MOVE_TO_ASCENSION_STAGE"
msgstr "(velocidade na qual as espécies de IA sofrem mutação)"

#, fuzzy
msgid "CONFIRM_MOVE_TO_ASCENSION_STAGE_EXPLANATION"
msgstr "(velocidade na qual as espécies de IA sofrem mutação)"

msgid "CONFIRM_MOVE_TO_INDUSTRIAL_STAGE"
msgstr "Passar para a fase industrial?"

msgid "CONFIRM_MOVE_TO_INDUSTRIAL_STAGE_EXPLANATION"
msgstr "Ao colocares uma fabrica irás passar para a próxima fase. Continuar para a próxima fase?"

msgid "CONFIRM_MOVE_TO_SPACE_STAGE"
msgstr "Avançar para a Fase Espacial?"

#, fuzzy
msgid "CONFIRM_MOVE_TO_SPACE_STAGE_EXPLANATION"
msgstr "(velocidade na qual as espécies de IA sofrem mutação)"

msgid "CONFIRM_NEW_GAME_BUTTON_TOOLTIP"
msgstr "Entrar no jogo com estas definições"

msgid "CONFIRM_NEW_GAME_BUTTON_TOOLTIP_DISABLED"
msgstr "Algumas definições não são válidas"

msgid "CONSTRUCTION_UNIT_NAME"
msgstr "Unidade: {0}"

msgid "CONTENT_UPLOADED_FROM"
msgstr "O conteúdo do workshop será carregado da pasta: {0}"

#, fuzzy
msgid "CONTINUE"
msgstr "Continuar a Prosperar"

#, fuzzy
msgid "CONTINUE_AS_SPECIES"
msgstr "Selecione uma espécie"

msgid "CONTINUE_THRIVING"
msgstr "Continuar a Prosperar"

#, fuzzy
msgid "CONTINUE_TO_PROTOTYPES"
msgstr "Protanóptico (Vermelho-Verde)"

msgid "CONTINUE_TO_PROTOTYPES_PROMPT"
msgstr "Continuar para os protótipos de fases?"

msgid "CONTROLLER_ANY_DEVICE"
msgstr "Qualquer Dispositivo"

msgid "CONTROLLER_AXIS_L2"
msgstr "L2"

msgid "CONTROLLER_AXIS_LEFT_TRIGGER"
msgstr "Gatilho Esquerdo"

#, fuzzy
msgid "CONTROLLER_AXIS_LEFT_X"
msgstr "Visualizadores dos eixos do comando:"

#, fuzzy
msgid "CONTROLLER_AXIS_LEFT_Y"
msgstr "Visualizadores dos eixos do comando:"

#, fuzzy
msgid "CONTROLLER_AXIS_NEGATIVE_DIRECTION"
msgstr "Visualizadores dos eixos do comando:"

#, fuzzy
msgid "CONTROLLER_AXIS_POSITIVE_DIRECTION"
msgstr "Sensibilidade do comando"

#, fuzzy
msgid "CONTROLLER_AXIS_R2"
msgstr "Visualizadores dos eixos do comando:"

#, fuzzy
msgid "CONTROLLER_AXIS_RIGHT_TRIGGER"
msgstr "Visualizadores dos eixos do comando:"

#, fuzzy
msgid "CONTROLLER_AXIS_RIGHT_X"
msgstr "Visualizadores dos eixos do comando:"

#, fuzzy
msgid "CONTROLLER_AXIS_RIGHT_Y"
msgstr "Visualizadores dos eixos do comando:"

msgid "CONTROLLER_AXIS_VISUALIZERS"
msgstr "Visualizadores dos eixos do comando:"

#, fuzzy
msgid "CONTROLLER_BUTTON_DPAD_DOWN"
msgstr "Área Morta do Comando"

#, fuzzy
msgid "CONTROLLER_BUTTON_DPAD_LEFT"
msgstr "Área Morta do Comando"

msgid "CONTROLLER_BUTTON_DPAD_RIGHT"
msgstr ""

#, fuzzy
msgid "CONTROLLER_BUTTON_DPAD_UP"
msgstr "Área Morta do Comando"

#, fuzzy
msgid "CONTROLLER_BUTTON_LEFT_SHOULDER"
msgstr "Área morta:"

#, fuzzy
msgid "CONTROLLER_BUTTON_LEFT_STICK"
msgstr "Área Morta do Comando"

#, fuzzy
msgid "CONTROLLER_BUTTON_MISC1"
msgstr "Área Morta do Comando"

#, fuzzy
msgid "CONTROLLER_BUTTON_PADDLE1"
msgstr "Área Morta do Comando"

#, fuzzy
msgid "CONTROLLER_BUTTON_PADDLE2"
msgstr "Área Morta do Comando"

#, fuzzy
msgid "CONTROLLER_BUTTON_PADDLE3"
msgstr "Área Morta do Comando"

#, fuzzy
msgid "CONTROLLER_BUTTON_PADDLE4"
msgstr "Área Morta do Comando"

msgid "CONTROLLER_BUTTON_PS3_SELECT"
msgstr ""

#, fuzzy
msgid "CONTROLLER_BUTTON_PS3_START"
msgstr "Sensibilidade do comando"

#, fuzzy
msgid "CONTROLLER_BUTTON_PS_CIRCLE"
msgstr "Área morta:"

#, fuzzy
msgid "CONTROLLER_BUTTON_PS_CROSS"
msgstr "Área morta:"

#, fuzzy
msgid "CONTROLLER_BUTTON_PS_L1"
msgstr "Área Morta do Comando"

#, fuzzy
msgid "CONTROLLER_BUTTON_PS_L3"
msgstr "Área Morta do Comando"

#, fuzzy
msgid "CONTROLLER_BUTTON_PS_OPTIONS"
msgstr "Área morta:"

#, fuzzy
msgid "CONTROLLER_BUTTON_PS_R1"
msgstr "Área Morta do Comando"

#, fuzzy
msgid "CONTROLLER_BUTTON_PS_R3"
msgstr "Área Morta do Comando"

#, fuzzy
msgid "CONTROLLER_BUTTON_PS_SHARE"
msgstr "Área Morta do Comando"

msgid "CONTROLLER_BUTTON_PS_SONY_BUTTON"
msgstr ""

#, fuzzy
msgid "CONTROLLER_BUTTON_PS_SQUARE"
msgstr "Visualizadores dos eixos do comando:"

#, fuzzy
msgid "CONTROLLER_BUTTON_PS_TRIANGLE"
msgstr "Visualizadores dos eixos do comando:"

#, fuzzy
msgid "CONTROLLER_BUTTON_RIGHT_SHOULDER"
msgstr "Visualizadores dos eixos do comando:"

msgid "CONTROLLER_BUTTON_RIGHT_STICK"
msgstr ""

msgid "CONTROLLER_BUTTON_TOUCH_PAD"
msgstr ""

#, fuzzy
msgid "CONTROLLER_BUTTON_UNKNOWN"
msgstr "Área morta:"

#, fuzzy
msgid "CONTROLLER_BUTTON_XBOX_A"
msgstr "Área morta:"

#, fuzzy
msgid "CONTROLLER_BUTTON_XBOX_B"
msgstr "Área morta:"

msgid "CONTROLLER_BUTTON_XBOX_BACK"
msgstr ""

msgid "CONTROLLER_BUTTON_XBOX_GUIDE"
msgstr ""

#, fuzzy
msgid "CONTROLLER_BUTTON_XBOX_START"
msgstr "Sensibilidade do comando"

#, fuzzy
msgid "CONTROLLER_BUTTON_XBOX_X"
msgstr "Área morta:"

#, fuzzy
msgid "CONTROLLER_BUTTON_XBOX_Y"
msgstr "Área morta:"

msgid "CONTROLLER_DEADZONES"
msgstr "Área Morta do Comando"

#, fuzzy
msgid "CONTROLLER_DEADZONE_CALIBRATION_EXPLANATION"
msgstr "Este painel mostra os números a partir dos quais a previsão de auto-evo funciona. A energia total que uma espécie é capaz de capturar e o custo por indivíduo da espécie determinam a população final. O Auto-evo usa um modelo simplificado da realidade para calcular o desempenho das espécies com base na energia que conseguem obter. Para cada fonte de alimento, mostra quanta energia é que a espécie ganha com isso. Além disso, aparece o total de energia disponível na fonte. A fração que a espécie ganha da energia total é baseada em quão grande a aptidão é comparada com a aptidão total. A aptidão é uma métrica de quão bem a espécie pode utilizar essa fonte de alimento."

msgid "CONTROLLER_DEADZONE_COLON"
msgstr "Área morta:"

msgid "CONTROLLER_PROMPT_TYPE_SETTING"
msgstr ""

msgid "CONTROLLER_SENSITIVITY"
msgstr "Sensibilidade do comando"

#, fuzzy
msgid "CONTROLLER_UNKNOWN_AXIS"
msgstr "Área Morta do Comando"

msgid "COPY_ERROR_TO_CLIPBOARD"
msgstr "Copiar Erro para a Área de Transferência"

msgid "COPY_RESULTS"
msgstr "Copiar Resultados"

msgid "CORRECTION_PROTANOPE"
msgstr "Protanóptico (Vermelho-Verde)"

msgid "CORRECTION_TRITANOPE"
msgstr "Tritanóptico (Azul-Amarelo)"

#, fuzzy
msgid "CPU_THREADS"
msgstr "Threads:"

msgid "CRAFTING_CLEAR_INPUTS"
msgstr "Limpar entradas selecionadas"

msgid "CRAFTING_ERROR_INTERNAL_CONSUME_PROBLEM"
msgstr "Erro: erro interno no consumo de itens de criação"

msgid "CRAFTING_ERROR_TAKING_ITEMS"
msgstr "Não foi possível encontrar itens de entrada de criação"

msgid "CRAFTING_FILTER_INPUTS"
msgstr "Entradas"

msgid "CRAFTING_KNOWN_ITEMS"
msgstr "Receitas Conhecidas"

msgid "CRAFTING_NOT_ENOUGH_MATERIAL"
msgstr "Não há {0} suficiente para criar a receita"

msgid "CRAFTING_NO_RECIPE_SELECTED"
msgstr "Selecione uma das receitas acima para criar primeiro"

msgid "CRAFTING_NO_ROOM_TO_TAKE_CRAFTING_RESULTS"
msgstr "Não há espaço para guardar todos os resultados da criação"

msgid "CRAFTING_RECIPE_DISPLAY"
msgstr "{0} ({1})"

msgid "CRAFTING_RECIPE_HAND_AXE"
msgstr "Machado de mão de pedra"

msgid "CRAFTING_RESULTS"
msgstr "Resultados"

msgid "CRAFTING_SELECT_RECIPE_OR_ITEMS_TO_FILTER"
msgstr "Selecione uma receita de criação ou adicione itens para filtrar"

msgid "CRAFTING_TAKE_ALL"
msgstr "Levar tudo"

msgid "CRAFTING_TITLE"
msgstr "Criação"

msgid "CREATE"
msgstr "Criar"

msgid "CREATED_AT"
msgstr "Criado em:"

msgid "CREATED_ON_PLATFORM"
msgstr "Criado na plataforma:"

msgid "CREATE_A_NEW_MICROBE"
msgstr "Criar um novo micróbio"

msgid "CREATE_NEW"
msgstr "Criar Novo"

msgid "CREATE_NEW_CELL_TYPE"
msgstr "Criar um novo tipo de célula"

msgid "CREATE_NEW_CELL_TYPE_DESCRIPTION"
msgstr "Podes criar novos tipo de células duplicando as existentes e dando-lhes um novo nome. Tipos de células podem ser modificados para especializa-los em diferentes funções. Ao modificares um tipo de célula, todas as células colocadas do mesmo tipo serão alteradas."

msgid "CREATE_NEW_MOD"
msgstr "Criar um Novo Mod"

msgid "CREATE_NEW_SAVE"
msgstr "Guardar novo jogo"

msgid "CREATE_NEW_TISSUE_TYPE"
msgstr "Criar um novo tipo de tecido"

msgid "CREATE_NEW_TISSUE_TYPE_DESCRIPTION"
msgstr "É possível criar novos tipos de tecido duplicando os existentes e dando-lhes um novo nome. Os tipos de tecido podem ser modificados com o editor de células para os tornar adequados a diferentes funções."

msgid "CREATING_DOT_DOT_DOT"
msgstr "A criar..."

msgid "CREATING_OBJECTS_FROM_SAVE"
msgstr "A criar objetos a partir do jogo guardado"

msgid "CREDITS"
msgstr "Créditos"

msgid "CTRL"
msgstr "CTRL"

#, fuzzy
msgid "CURRENT_CACHE_SIZE"
msgstr "Nenhuma pesquisa a decorrer"

#, fuzzy
msgid "CURRENT_CACHE_SIZE_TOOLTIP"
msgstr "Retomar o jogo"

msgid "CURRENT_DEVELOPERS"
msgstr "Desenvolvedores Actuais"

msgid "CURRENT_LOCATION_CAPITAL"
msgstr "LOCALIZAÇÃO ATUAL"

msgid "CURRENT_RESEARCH_NONE"
msgstr "Nenhuma pesquisa a decorrer"

msgid "CURRENT_RESEARCH_PROGRESS"
msgstr "Atualmente a pesquisar: {0} ({1})"

msgid "CURRENT_WORLD"
msgstr "Mundo Atual"

#, fuzzy
msgid "CURRENT_WORLD_STATISTICS"
msgstr "Estatísticas de Organismo"

msgid "CUSTOM_USERNAME"
msgstr "Username personalizado:"

msgid "CYTOPLASM"
msgstr "Citoplasma"

msgid "CYTOPLASM_DESCRIPTION"
msgstr "As entranhas pegajosas de uma célula. O citoplasma é a mistura básica de iões, proteínas e outras substâncias dissolvidas em água que preenchem o interior da célula. Uma das funções que desempenha é a [b]glicólise[/b], a conversão de [thrive:compound type=\"glucose\"][/thrive:compound] em [thrive:compound type=\"glucose\"][/thrive:compound]. Para as células que não têm organelos para ter metabolismos mais avançados, é disto que elas dependem para obter energia. O citoplasma é também usado para armazenar moléculas na célula e aumentar o seu tamanho."

msgid "CYTOPLASM_GLYCOLYSIS"
msgstr "Glicólise Citoplasmática"

msgid "CYTOPLASM_PROCESSES_DESCRIPTION"
msgstr "Transforma [thrive:compound type=\"glucose\"][/thrive:compound] em [thrive:compound type=\"atp\"][/thrive:compound]."

#, fuzzy
msgid "CYTOTOXIN_SYNTHESIS"
msgstr "Síntese de OxiToxi"

msgid "DAY_LENGTH"
msgstr "Duração do dia"

msgid "DAY_LENGTH_EXPLANATION"
msgstr "(duração em segundos reais para um dia de jogo)"

msgid "DAY_NIGHT_CYCLE_ENABLED"
msgstr "Ativar ciclo dia/noite"

#, fuzzy
msgid "DAY_NIGHT_CYCLE_ENABLED_EXPLANATION_2"
msgstr "(AVISO: fotossíntese torna-se muito menos viável)"

msgid "DEADZONE_CALIBRATION_FINISHED"
msgstr "A calibração da área morta está concluída. As novas áreas mortas estão representadas em baixo nos visualizadores de valores dos eixos."

msgid "DEADZONE_CALIBRATION_INPROGRESS"
msgstr "A calibração da zona morta está em progresso. Por favor não toques em nenhum botão ou analógico do teu comando e espera alguns segundos."

msgid "DEADZONE_CALIBRATION_IS_RESET"
msgstr "As calibrações da área morta foram repostas"

msgid "DEADZONE_CONFIGURATION"
msgstr "Configuração de Áreas Mortas"

msgid "DEATH"
msgstr "morte"

msgid "DEBUG_COORDINATES"
msgstr ""

msgid "DEBUG_DRAW_NOT_AVAILABLE"
msgstr "O desenho de depuração de física não está disponível neste tipo de compilação"

msgid "DEBUG_PANEL"
msgstr "Painel de Depuração"

msgid "DECEMBER"
msgstr "Dezembro"

#, fuzzy
msgid "DECREASE_ITEM_SIZE"
msgstr "Secretar Mucilagem"

msgid "DEFAULT_AUDIO_OUTPUT_DEVICE"
msgstr "Dispositivo de saída padrão"

msgid "DELETE"
msgstr "Apagar"

msgid "DELETE_ALL_OLD_SAVE_WARNING_2"
msgstr ""
"Apagar todos os jogos antigos guardados automaticamente e rapidamente é uma ação que não pode ser revertida, tens a certeza de que desejas apagar permanentemente o seguinte? \n"
"- {0} Jogo(s) guardado(s) automaticamente\n"
"- {1} Jogo(s) guardado(s) rapidamente\n"
"- {2} Jogo(s) guardado(s) de backup"

msgid "DELETE_FOSSIL_CONFIRMATION"
msgstr "A eliminação deste fóssil não pode ser anulada. Tens a certeza de que queres eliminar isto permanentemente?"

msgid "DELETE_OLD_SAVES_PROMPT"
msgstr "Apagar jogos guardados antigos?"

msgid "DELETE_ORGANELLE"
msgstr "Apagar organelo"

msgid "DELETE_SAVE_CONFIRMATION"
msgstr "Apagar o jogo guardado não pode ser revertido, tens a certeza que o desejas apagar permanentemente?"

msgid "DELETE_SELECTED"
msgstr "Apagar Selecionado"

msgid "DELETE_SELECTED_SAVES_PROMPT"
msgstr "Apagar o(s) jogo(s) guardado(s) selecionado(s)?"

msgid "DELETE_SELECTED_SAVE_WARNING"
msgstr "Apagar o(s) jogo(s) selecionado(s) não pode ser revertido, tens a certeza que desejas apagar permanentemente {0} jogo(s)?"

msgid "DELETE_THIS_SAVE_PROMPT"
msgstr "Apagar este jogo guardado?"

msgid "DESCEND_BUTTON"
msgstr "Regredir"

#, fuzzy
msgid "DESCEND_CONFIRMATION"
msgstr "Apagar o jogo guardado não pode ser revertido, tens a certeza que o desejas apagar permanentemente?"

#, fuzzy
msgid "DESCEND_CONFIRMATION_EXPLANATION"
msgstr ""
"Micróbios agressivos perseguirão presas em distâncias maiores\n"
"e são mais propensos a lutar contra predadores quando atacados.\n"
"Micróbios pacíficos não se envolvem com os outros em distâncias maiores\n"
"e são menos propensos a usar toxinas contra predadores."

msgid "DESCRIPTION"
msgstr "Descrição:"

msgid "DESCRIPTION_COLON"
msgstr "Descrição:"

msgid "DESCRIPTION_TOO_LONG"
msgstr "Descrição é demasiado longa"

msgid "DESPAWN_ENTITIES"
msgstr "Remover todas as entidades"

msgid "DETECTED_CPU_COUNT"
msgstr "Número de threads detectados:"

msgid "DEVBUILD_VERSION_INFO"
msgstr ""
"Devbuild {0}\n"
"no ramo {1} em {2}\n"
"{3}"

msgid "DEVELOPERS"
msgstr "Desenvolvedores"

msgid "DEVELOPMENT_FORUM"
msgstr "Fórum de Desenvolvimento"

msgid "DEVELOPMENT_FORUM_BUTTON_TOOLTIP"
msgstr "Ver novidades sobre o desenvolvimento no nosso fórum de desenvolvimento"

msgid "DEVELOPMENT_SUPPORTED_BY"
msgstr "Desenvolvimento Apoiado pela Revolutionary Games Studio ry"

msgid "DEVELOPMENT_WIKI"
msgstr "Wiki de desenvolvimento"

msgid "DEVELOPMENT_WIKI_BUTTON_TOOLTIP"
msgstr "Visite a nossa wiki de programador"

msgid "DEVOURED"
msgstr "Devorado"

msgid "DEV_BUILD_PATRONS"
msgstr "Apoiadores Devbuilds"

msgid "DIFFICULTY"
msgstr "Dificuldade"

#, fuzzy
msgid "DIFFICULTY_DETAILS_STRING"
msgstr "Personalizadas"

msgid "DIFFICULTY_PRESET"
msgstr ""

msgid "DIFFICULTY_PRESET_CUSTOM"
msgstr "Personalizadas"

msgid "DIFFICULTY_PRESET_EASY"
msgstr "Fácil"

msgid "DIFFICULTY_PRESET_HARD"
msgstr "Difícil"

msgid "DIFFICULTY_PRESET_NORMAL"
msgstr "Normal"

msgid "DIGESTION_EFFICIENCY"
msgstr "Eficácia da Digestão"

msgid "DIGESTION_EFFICIENCY_COLON"
msgstr "Eficácia da Digestão:"

msgid "DIGESTION_SPEED"
msgstr "Velocidade de Digestão"

msgid "DIGESTION_SPEED_COLON"
msgstr "Velocidade de Digestão:"

msgid "DIGESTION_SPEED_VALUE"
msgstr "{0}/s"

msgid "DISABLED"
msgstr "Desactivado"

msgid "DISABLE_ALL"
msgstr "Desativar Todos"

msgid "DISCARD_AND_CONTINUE"
msgstr "Descartar e continuar"

msgid "DISCARD_CHANGES"
msgstr "Descartar Alterações"

#, fuzzy
msgid "DISCARD_MIGRATION"
msgstr "Descartar e continuar"

msgid "DISCONNECTED_CELLS"
msgstr "Células desconectadas"

#, fuzzy
msgid "DISCONNECTED_CELLS_TEXT"
msgstr ""
"Existem organelos colocados que não estão conectadas aos restantes organelos.\n"
"Conecte todos os organelos entre si ou reverta as alterações feitas."

msgid "DISCONNECTED_METABALLS"
msgstr "Metaballs Desconectadas"

#, fuzzy
msgid "DISCONNECTED_METABALLS_TEXT"
msgstr ""
"Existem organelos colocados que não estão conectadas aos restantes organelos.\n"
"Conecte todos os organelos entre si ou reverta as alterações feitas."

msgid "DISCONNECTED_ORGANELLES"
msgstr "Organelos desconectados"

msgid "DISCONNECTED_ORGANELLES_TEXT"
msgstr ""
"Existem organelos colocados que não estão conectadas aos restantes organelos.\n"
"Conecte todos os organelos entre si ou reverta as alterações feitas."

msgid "DISCORD_TOOLTIP"
msgstr "Junte-se ao nosso servidor comunitário de Discord"

#, fuzzy
msgid "DISK_CACHE_TOOLTIP"
msgstr "Visite a nossa página Itch.io"

msgid "DISMISSED_POPUPS_COLON"
msgstr "Popups dispensados:"

#, fuzzy
msgid "DISMISSED_POPUPS_EXPLANATION"
msgstr ""
"Os micróbios focados irão procurar por pedaços ou presas em distâncias maiores\n"
"e podem ser mais ambicioso em relação aos pedaços.\n"
"Micróbios reativos mudarão para novos alvos depois de algum tempo."

msgid "DISMISS_INFORMATION_PERMANENTLY"
msgstr "Não mostrar isto novamente"

msgid "DISMISS_WARNING_PERMANENTLY"
msgstr "Não voltar a avisar sobre isto"

msgid "DISPLAY_3D_MENU_BACKGROUNDS"
msgstr "Mostrar fundos de menu 3D"

msgid "DISPLAY_ABILITIES_BAR"
msgstr "Mostrar barra de habilidades"

#, fuzzy
msgid "DISPLAY_BACKGROUND_DISTORTION_EFFECT"
msgstr "Mostrar partículas de fundo"

msgid "DISPLAY_BACKGROUND_PARTICLES"
msgstr "Mostrar partículas de fundo"

#, fuzzy
msgid "DISPLAY_DRIVER_OPENGL"
msgstr "Mostrar barra de habilidades"

#, fuzzy
msgid "DISPLAY_DRIVER_VULKAN"
msgstr "Mostrar barra de habilidades"

msgid "DISPLAY_PART_NAMES"
msgstr "Mostrar nomes de botões de seleção de peças"

msgid "DISSOLVED_COMPOUND_FOOD_SOURCE"
msgstr "Espalhar uniformemente a fonte de comida ambiental de {0}"

msgid "DOES_NOT_USE_FEATURE"
msgstr "Não"

msgid "DONATIONS"
msgstr "Doações"

msgid "DOT_DOT_DOT"
msgstr "..."

msgid "DOUBLE"
msgstr "Duplo"

msgid "DOUBLE_CLICK_TO_VIEW_IN_FULLSCREEN"
msgstr "Clique duas vezes para ver em ecrã completo"

msgid "DOUBLE_MEMBRANE_DESCRIPTION"
msgstr "Uma membrana com duas camadas, tem uma melhor proteção contra danos e consome menos energia para não se deformar. No entanto, abranda um pouco a célula e diminui a taxa de absorção de recursos."

msgid "DRAG_TO_REORDER_ITEMS_WITH_MOUSE"
msgstr ""

msgid "DUMP_SCENE_TREE"
msgstr ""

msgid "DUPLICATE_TYPE"
msgstr "Duplicar Tipo"

msgid "EASTEREGG_MESSAGE_1"
msgstr "Curiosidade: o Didinium e o Paramecium são um exemplo clássico de uma relação predador-presa estudada há décadas. Serás o Didinium ou o Paramecium? Predador ou Presa?"

msgid "EASTEREGG_MESSAGE_10"
msgstr "COISAS ONDULANTES!!"

msgid "EASTEREGG_MESSAGE_11"
msgstr "Não, não podes derreter metal em fontes hidrotermais."

msgid "EASTEREGG_MESSAGE_12"
msgstr "Essas células azuis, no entanto."

msgid "EASTEREGG_MESSAGE_13"
msgstr "Eis uma dica, os biomas são mais que fundos diferentes, os compostos em diferentes biomas podem aparecer em diferentes proporções."

msgid "EASTEREGG_MESSAGE_14"
msgstr "Eis uma dica, quanto mais flagelas possuis mais rapidamente te deslocas, vroom vroom, mas também custa mais ATP"

msgid "EASTEREGG_MESSAGE_15"
msgstr "Eis uma dica, tu podes engolfar pedaços, de ferro ou outros."

msgid "EASTEREGG_MESSAGE_16"
msgstr "Eis uma dica, prepara-te antes de adicionares um núcleo. Essas coisas são caras! Em manutenção e no custo inicial."

msgid "EASTEREGG_MESSAGE_17"
msgstr "Curiosidade, Sabias que existem mais de 8000 espécies de ciliados no planeta Terra?"

msgid "EASTEREGG_MESSAGE_18"
msgstr "Curiosidade, O Stentor é um ciliado capaz de se esticar e capturar presas na sua boca semelhante a um trompete, a qual as arrasta ao gerar uma corrente de água com cílios."

msgid "EASTEREGG_MESSAGE_2"
msgstr "Eis uma dica, toxinas podem ser utilizadas para rebater outras toxinas se fores suficientemente rápido."

msgid "EASTEREGG_MESSAGE_3"
msgstr "Eis uma dica, Osmoregulação custa 1 ATP por segundo por hexágono que a tua célula apresenta, cada hexágono vazio de citoplasma também gera 5 ATP por segundo , o que significa que se estiveres a perder ATP devido à osmoregulação basta adicionares alguns hexágonos de citoplasma vazios ou remover alguns organelos."

msgid "EASTEREGG_MESSAGE_4"
msgstr "Curiosidade, na vida real os procariotas possuem algo chamado Biocompartimentos, que atuam como organelos, sendo até chamados organelos poliédricos."

msgid "EASTEREGG_MESSAGE_5"
msgstr "Curiosidade, o metabolossoma é o que é chamado de um organelo poliédrico."

msgid "EASTEREGG_MESSAGE_6"
msgstr "Eis uma dica, por vezes é melhor apenas fugir de outras células."

msgid "EASTEREGG_MESSAGE_7"
msgstr "Eis uma dica, se uma célula tiver cerca de metade do teu tamanho podes engolfá-la."

msgid "EASTEREGG_MESSAGE_8"
msgstr "Eis uma dica, as bactérias podem ser mais fortes do que aparentam. Podem parecer pequenas, mas algumas delas são capazes de te penetrar e matar desta forma!"

msgid "EASTEREGG_MESSAGE_9"
msgstr "Eis uma dica, tu podes caçar outras espécies até à extinção se não fores suficientemente cuidadoso. Outras espécies também o podem fazer."

msgid "EASTER_EGGS"
msgstr "Incluir Easter eggs"

msgid "EASTER_EGGS_EXPLANATION"
msgstr "(segredos que surgem aleatoriamente no jogo)"

#, fuzzy
msgid "EASTER_EGG_BANANA_BIOME"
msgstr "(segredos que surgem aleatoriamente no jogo)"

msgid "EDGE_PAN_SPEED"
msgstr "Velocidade de deslocação do eixo vertical:"

#, fuzzy
msgid "EDITING_TITLE"
msgstr "Falta um título"

msgid "EDITOR"
msgstr "Editor"

#, fuzzy
msgid "EDITORS_AND_MUTATIONS_BUTTON"
msgstr "tem uma mutação"

msgid "EDITOR_BUTTON_TOOLTIP"
msgstr "Entrar no editor e modificar a tua espécie"

msgid "EDITOR_TUTORIAL_EDITOR_TEXT"
msgstr ""
"Bem-vindo ao [b]Editor de Microrganismos[/b].\n"
"\n"
"Aqui podes rever o que aconteceu durante gerações passadas e, de seguida, fazeres alterações à tua espécie.\n"
"\n"
"Este separador dá-te uma lista de mudanças na região que ocupas atualmente. Experimenta explorar as varias ferramentas à tua disposição para aprenderes mais sobre eventos no teu mundo!\n"
"\n"
"Quando estiveres pronto, pressiona o botão \"próximo\" no canto inferior direito para continuares."

msgid "EIGHT_TIMES"
msgstr "8x"

msgid "EJECT_ENGULFED"
msgstr "Ejetar objetos engulidos"

msgid "EJECT_ENGULFED_TOOLTIP"
msgstr "Ejetar objetos engolidos"

#, fuzzy
msgid "EMITTERS_COUNT"
msgstr "Número de micróbios:"

msgid "ENABLED_MODS"
msgstr "Ativar Mods"

msgid "ENABLE_ALL_COMPATIBLE"
msgstr "Ativar Todos os Mods Compatíveis"

msgid "ENABLE_EDITOR"
msgstr "Ativar o editor"

msgid "ENABLE_GUI_LIGHT_EFFECTS"
msgstr "Ativar efeitos de luz da interface gráfica"

msgid "ENDOSYMBIONT_ENGULFED_ALREADY_DONE"
msgstr ""

msgid "ENDOSYMBIONT_ENGULFED_PROGRESS"
msgstr ""

msgid "ENDOSYMBIONT_TYPE_ALREADY_PRESENT"
msgstr ""

#, fuzzy
msgid "ENDOSYMBIOSIS_AVAILABLE_ORGANELLES"
msgstr "Desbloquear todos os organelos"

msgid "ENDOSYMBIOSIS_BUTTON"
msgstr ""

#, fuzzy
msgid "ENDOSYMBIOSIS_CANCEL_TOOLTIP"
msgstr "Desconectar todas as células na colónia"

#, fuzzy
msgid "ENDOSYMBIOSIS_COMPLETE_TOOLTIP"
msgstr "Valor utilizado para gerar o mundo, tem de ser um número inteiro positivo"

#, fuzzy
msgid "ENDOSYMBIOSIS_EXPLANATION"
msgstr ""
"Micróbios agressivos perseguirão presas em distâncias maiores\n"
"e são mais propensos a lutar contra predadores quando atacados.\n"
"Micróbios pacíficos não se envolvem com os outros em distâncias maiores\n"
"e são menos propensos a usar toxinas contra predadores."

msgid "ENDOSYMBIOSIS_NOTHING_ENGULFED"
msgstr ""

#, fuzzy
msgid "ENDOSYMBIOSIS_NO_CANDIDATE_ORGANELLES"
msgstr "Organelos desconectados"

#, fuzzy
msgid "ENDOSYMBIOSIS_PROGRESSING_EXPLANATION"
msgstr ""
"Os micróbios focados irão procurar por pedaços ou presas em distâncias maiores\n"
"e podem ser mais ambicioso em relação aos pedaços.\n"
"Micróbios reativos mudarão para novos alvos depois de algum tempo."

msgid "ENDOSYMBIOSIS_PROKARYOTIC_LIMIT_EXPLANATION"
msgstr ""

#, fuzzy
msgid "ENDOSYMBIOSIS_SINGLE_SPECIES_PROGRESS_DESCRIPTION"
msgstr "Transforma [thrive:compound type=\"hydrogensulfide\"][/thrive:compound] em [thrive:compound type=\"glucose\"][/thrive:compound]. A taxa aumenta com a concentração de [thrive:compound type=\"carbondioxide\"][/thrive:compound]. Também converte [thrive:compound type=\"glucose\"][/thrive:compound] em [thrive:compound type=\"atp\"][/thrive:compound]."

#, fuzzy
msgid "ENDOSYMBIOSIS_START_TOOLTIP"
msgstr "Entrar no editor e modificar a tua espécie"

#, fuzzy
msgid "ENDOSYMBIOSIS_TITLE"
msgstr "Falta um título"

#, fuzzy
msgid "ENERGY_BALANCE_REQUIRED_COMPOUND_LINE"
msgstr "{0}: -{1} ATP"

msgid "ENERGY_BALANCE_TOOLTIP_CONSUMPTION"
msgstr "{0}: -{1} ATP"

msgid "ENERGY_BALANCE_TOOLTIP_PRODUCTION"
msgstr "{0}: +{1} ATP"

#, fuzzy
msgid "ENERGY_BALANCE_TOOLTIP_PRODUCTION_WITH_REQUIREMENT"
msgstr "{0}: +{1} ATP"

msgid "ENERGY_IN_PATCH_FOR"
msgstr "Energia em {0} para {1}"

msgid "ENERGY_IN_PATCH_SHORT"
msgstr "{0}, {1}"

msgid "ENERGY_SOURCES"
msgstr "Fontes de energia:"

msgid "ENERGY_SUMMARY_LINE"
msgstr "A energia total recolhida é {0} com custo individual de {1} resultando em população inalterada de {2}"

msgid "ENGULF_NO_ATP_DAMAGE_MESSAGE"
msgstr ""

msgid "ENTER_EXISTING_ID"
msgstr "Insira um ID existente"

msgid "ENTER_EXISTING_WORKSHOP_ID"
msgstr "Inserir um ID Existente da Steam Wrokshop"

msgid "ENTITY_LABEL"
msgstr "Etiqueta da entidade"

msgid "ENVIRONMENT"
msgstr "Ambiente"

#, fuzzy
msgid "ENVIRONMENTAL_CONDITIONS_BUTTON"
msgstr "Retenção de glicose no ambiente"

msgid "ENVIRONMENTAL_GLUCOSE_RETENTION"
msgstr "Retenção de glicose no ambiente"

msgid "ENVIRONMENTAL_GLUCOSE_RETENTION_EXPLANATION"
msgstr "(proporção de glicose retida no ambiente a cada geração)"

msgid "ENVIRONMENT_BUTTON_MICROBE_TOOLTIP"
msgstr "Mostrar / ocultar ambiente"

#, fuzzy
msgid "ENVIRONMENT_TOLERANCE"
msgstr "Ambiente"

msgid "EPIPELAGIC"
msgstr "Epipelágica"

msgid "EQUIPMENT_TYPE_AXE"
msgstr "Machado"

msgid "ERROR"
msgstr "Erro"

msgid "ERROR_CREATING_FOLDER"
msgstr "Erro ao criar pasta para o mod"

msgid "ERROR_CREATING_INFO_FILE"
msgstr "Erro ao criar o ficheiro de informações do mod"

msgid "ERROR_FAILED_TO_SAVE_NEW_SETTINGS"
msgstr "Erro: Falha ao gravar as novas definições no ficheiro de configuração."

msgid "ERROR_FETCHING_EXPLANATION"
msgstr "Obtenção de noticias falhou devido a um erro: {0}"

msgid "ERROR_FETCHING_NEWS"
msgstr "Erro ao obter noticias"

msgid "ERROR_LOADING"
msgstr "Erro ao carregar"

msgid "ERROR_SAVING"
msgstr "Erro ao gravar"

#, fuzzy
msgid "ERROR_UPLOADING_EXCEPTION"
msgstr "Erro ao carregar"

msgid "ESCAPE"
msgstr "Esc"

msgid "ESCAPE_ENGULFING"
msgstr "escapou de ser engolido"

msgid "ESTUARY"
msgstr "Estuário"

#, fuzzy
msgid "EVENT_ERUPTION_TOOLTIP"
msgstr "Este é o codigo exato do commit que esta versão do Thrive foi compilada de"

msgid "EVOLUTIONARY_TREE"
msgstr "Árvore evolutiva"

#, fuzzy
msgid "EVOLUTIONARY_TREE_BUILD_FAILED"
msgstr "Da Revolutionary Games Studio"

msgid "EXACT_VERSION_COLON"
msgstr "Versão exata do Thrive:"

msgid "EXACT_VERSION_TOOLTIP"
msgstr "Este é o codigo exato do commit que esta versão do Thrive foi compilada de"

msgid "EXCEPTION_HAPPENED_PROCESSING_SAVE"
msgstr "Ocorreu um erro durante o processamento de objetos carregados"

msgid "EXCEPTION_HAPPENED_WHILE_LOADING"
msgstr "Ocorreu um erro ao carregar os dados guardados"

msgid "EXISTING_BUILDINGS"
msgstr "Edifícios"

msgid "EXIT"
msgstr "Sair"

#, fuzzy
msgid "EXIT_EDITOR"
msgstr "Ativar o editor"

msgid "EXIT_TO_LAUNCHER"
msgstr "Sair para o Launcher"

msgid "EXPERIMENTAL_FEATURES"
msgstr ""

#, fuzzy
msgid "EXPERIMENTAL_FEATURES_EXPLANATION"
msgstr "(velocidade na qual as espécies de IA sofrem mutação)"

#, fuzzy
msgid "EXPERIMENTAL_FEATURES_WARNING"
msgstr "(velocidade na qual as espécies de IA sofrem mutação)"

msgid "EXPORT_ALL_WORLDS"
msgstr "Exportar todos os mundos"

msgid "EXPORT_ALL_WORLDS_TOOLTIP"
msgstr "Exportar toda a informacão dos mundos em ficheiros .csv"

msgid "EXPORT_SUCCESS"
msgstr "Êxito na exportação"

msgid "EXTERNAL"
msgstr "Externo"

msgid "EXTERNAL_EFFECTS"
msgstr "Efeitos externos:"

msgid "EXTINCTION_BOX_TEXT"
msgstr "Assim como 99% de todas as espécies que já existiram, a tua espécie foi extinta. Outras irão ocupar o teu ninho e prosperar, mas não serás tu. Tu serás esquecido, uma experiência falhada na evolução."

msgid "EXTINCTION_CAPITAL"
msgstr "EXTINÇÃO"

msgid "EXTINCT_FROM_PATCH"
msgstr "Extinguiram-se na região"

msgid "EXTINCT_FROM_THE_PLANET"
msgstr "Extinguiram-se no planeta"

msgid "EXTINCT_IN_PATCH"
msgstr "extinto na região"

msgid "EXTINCT_SPECIES"
msgstr "Espécies Extintas"

msgid "EXTRAS"
msgstr "Extras"

msgid "EXTRA_OPTIONS"
msgstr "Opções Extra"

msgid "FACEBOOK_TOOLTIP"
msgstr "Visita a nossa página de Facebook"

msgid "FAILED"
msgstr "Falhou"

msgid "FAILED_ONE_OR_MORE_SAVE_DELETION_DESCRIPTION"
msgstr "Erro: Falha ao eliminar um ou mais jogos guardados."

msgid "FAILED_SAVE_DELETION"
msgstr "Erro: Falha na eliminação da gravação"

msgid "FAILED_SAVE_DELETION_DESCRIPTION"
msgstr "Este jogo guardado não pode ser eliminado."

msgid "FEARFUL"
msgstr "Temeroso"

msgid "FEAR_EXPLANATION"
msgstr ""
"Os micróbios medrosos fugirão a distâncias maiores\n"
"e são mais propensos a fugir dos predadores em geral.\n"
"Os micróbios corajosos não se deixam intimidar pelos predadores próximos\n"
"e, mais provavelmente, irão atacar de volta."

msgid "FEATURE_DISABLED"
msgstr "Desativada"

msgid "FEATURE_ENABLED"
msgstr "Ativada"

msgid "FEBRUARY"
msgstr "Fevereiro"

#, fuzzy
msgid "FEED_ITEM_CONTENT_PARSING_FAILED"
msgstr "Falha na inicialização da biblioteca do cliente Steam"

msgid "FEED_ITEM_MISSING_CONTENT"
msgstr "Este item de feed está a faltar o seu conteúdo."

msgid "FEED_ITEM_PUBLISHED_AT"
msgstr "Publicado em {0}"

msgid "FEED_ITEM_TRUNCATED_NOTICE"
msgstr ""

#, fuzzy
msgid "FERROPLAST"
msgstr "Termoplasto"

#, fuzzy
msgid "FERROPLAST_DESCRIPTION"
msgstr "O termoplasto é uma estrutura de membrana dupla que contém pigmentos termossensíveis aglomerados em bolsas membranosas. É um procariota que foi assimilado para o uso pelo seu hospedeiro eucariótico. Os pigmentos nos termoplastos conseguem utilizar a energia das diferenças de calor no ambiente para produzir [thrive:compound type=\"atp\"][/thrive:compound] a partir da água num processo chamado [b]termossíntese[/b]. A taxa de produção de [thrive:compound type=\"atp\"][/thrive:compound] aumenta com a [thrive:compound type=\"temperature\"][/thrive:compound]."

#, fuzzy
msgid "FERROPLAST_PROCESSES_DESCRIPTION"
msgstr "Produz [thrive:compound type=\"atp\"][/thrive:compound] usando gradientes de temperatura. A taxa aumenta com a concentração de [thrive:compound type=\"temperature\"][/thrive:compound]."

msgid "FILTER_ITEMS_BY_CATEGORY_COLON"
msgstr "Filtrar itens por categoria:"

msgid "FIND_CURRENT_PATCH"
msgstr "Encontrar Região Atual"

msgid "FINISHED_DOT"
msgstr "Concluído."

msgid "FINISH_EDITING_AND_RETURN_TO_ENVIRONMENT"
msgstr "Concluir a edição e voltar ao ambiente"

msgid "FINISH_ONE_GENERATION"
msgstr "Completar uma Geração"

msgid "FINISH_X_GENERATIONS"
msgstr "Completou {0} Gerações"

msgid "FIRE_TOXIN"
msgstr "Disparar toxina"

msgid "FIRE_TOXIN_TOOLTIP"
msgstr "Dispara projeteis tóxicos causando danos a células"

msgid "FLAGELLUM"
msgstr "Flagelo"

msgid "FLAGELLUM_DESCRIPTION"
msgstr "O Flagelo (plural: Flagelos) é um feixe de fibras proteicas em forma de chicote que se estende da membrana da célula e que utiliza [thrive:compound type=\"atp\"][/thrive:compound] para ondular e impulsionar a célula numa direção. A posição do flagelo determina a direção na qual ele fornece impulso para movimentar a célula. A direção do impulso é oposta à direção para a qual o flagelo está direcionado, por exemplo, um flagelo posicionado no lado esquerdo de uma célula fornece impulso quando se move para a direita."

#, fuzzy
msgid "FLAGELLUM_LENGTH_DESCRIPTION"
msgstr "O Flagelo (plural: Flagelos) é um feixe de fibras proteicas em forma de chicote que se estende da membrana da célula e que utiliza [thrive:compound type=\"atp\"][/thrive:compound] para ondular e impulsionar a célula numa direção. A posição do flagelo determina a direção na qual ele fornece impulso para movimentar a célula. A direção do impulso é oposta à direção para a qual o flagelo está direcionado, por exemplo, um flagelo posicionado no lado esquerdo de uma célula fornece impulso quando se move para a direita."

msgid "FLAGELLUM_PROCESSES_DESCRIPTION"
msgstr "Utiliza [thrive:compound type=\"atp\"][/thrive:compound] para aumentar a velocidade de movimento da célula."

msgid "FLEET_NAME_FROM_PLACE"
msgstr "Frota {0}"

msgid "FLEET_UNITS"
msgstr "Unidades da Frota"

msgid "FLOATING_CHUNKS_COLON"
msgstr "Fragmentos Flutuantes:"

msgid "FLOATING_HAZARD"
msgstr "Perigo Flutufante"

msgid "FLUID"
msgstr "Fluido"

msgid "FLUIDITY_RIGIDITY"
msgstr "Fluidez / Rigidez"

msgid "FOCUSED"
msgstr "Focado"

msgid "FOCUS_EXPLANATION"
msgstr ""
"Os micróbios focados irão procurar por pedaços ou presas em distâncias maiores\n"
"e podem ser mais ambicioso em relação aos pedaços.\n"
"Micróbios reativos mudarão para novos alvos depois de algum tempo."

msgid "FOG_OF_WAR_DISABLED"
msgstr "Neblina de Guerra Desativada"

msgid "FOG_OF_WAR_DISABLED_DESCRIPTION"
msgstr "(todas as regiões serão reveladas)"

msgid "FOG_OF_WAR_INTENSE"
msgstr "Neblina de Guerra Intensa"

msgid "FOG_OF_WAR_INTENSE_DESCRIPTION"
msgstr "(apenas regiões que o jogador esteve serão reveladas)"

#, fuzzy
msgid "FOG_OF_WAR_MODE"
msgstr "Modo Neblina de Guerra"

msgid "FOG_OF_WAR_REGULAR"
msgstr "Neblina de Guerra Normal"

msgid "FOG_OF_WAR_REGULAR_DESCRIPTION"
msgstr "(regiões adjacentes e em que o jogador já esteve serão reveladas)"

msgid "FOOD_CHAIN"
msgstr "Cadeia alimentar"

msgid "FOOD_SOURCE_ENERGY_INFO"
msgstr "{0} energia: {1} (aptidão: {2}) energia total disponível: {3} (aptidão total: {4})"

msgid "FORGET_MOD_DETAILS"
msgstr "Remover dados locais"

msgid "FORGET_MOD_DETAILS_TOOLTIP"
msgstr "Remova os dados locais relativos a este item. Útil se inserires o ID errado ou desejares fazer upload de uma nova versão para um item diferente."

msgid "FORM_ERROR_MESSAGE"
msgstr "Erro: {0}"

msgid "FOSSILISATION"
msgstr "Fossilização"

msgid "FOSSILISATION_EXPLANATION"
msgstr "Fossiliza esta espécie para a guardar no museu. Podes aceder o museu através da Thrivepédia ou carregar uma espécie fossilizada no editor livre."

msgid "FOSSILISATION_FAILED"
msgstr "Fossilização Falhou"

msgid "FOSSILISATION_FAILED_DESCRIPTION"
msgstr "O ficheiro de fóssil não pôde ser escrito"

msgid "FOSSILISATION_HINT"
msgstr "Fossilizar esta espécie"

msgid "FOSSILISATION_HINT_ALREADY_FOSSILISED"
msgstr "Fossilizar esta espécie (já fossilizada)"

msgid "FOSSILISE"
msgstr "Fossilizar"

msgid "FOSSIL_DELETION_FAILED"
msgstr "A eliminação de fósseis falhou"

msgid "FOSSIL_DELETION_FAILED_DESCRIPTION"
msgstr "O ficheiro do fóssil não pôde ser eliminado"

msgid "FOUR_TIMES"
msgstr "4x"

msgid "FPS"
msgstr "FPS: {0}"

msgid "FPS_DISPLAY"
msgstr "Indicador de FPS"

msgid "FRAME_DURATION"
msgstr "Delta: {0}"

msgid "FREEBUILDING"
msgstr "Modo livre"

msgid "FREE_GLUCOSE_CLOUD"
msgstr "Nuvem de glucose gratuita ao sair do editor"

msgid "FREE_GLUCOSE_CLOUD_EXPLANATION"
msgstr "(começar com uma nuvem de glicose próxima a cada geração)"

msgid "FULLSCREEN"
msgstr "Ecrã inteiro"

msgid "FULL_MOD_INFO"
msgstr "Informação Completa do Mod"

msgid "GALLERY_VIEWER"
msgstr "Visualizador de galeria"

#, fuzzy
msgid "GAMEPLAY_BASICS_TITLE"
msgstr "Equipa de Desenho do Jogo"

msgid "GAME_DESIGN_TEAM"
msgstr "Equipa de Desenho do Jogo"

#, fuzzy
msgid "GAME_SYSTEMS_TITLE"
msgstr "Equipa de Desenho do Jogo"

msgid "GATHERED_ENERGY_TOOLTIP"
msgstr "Mostra a energia total prevista recolhida pela sua espécie em todas as regiões e a população resultante (entre parênteses)."

msgid "GENERAL"
msgstr "Geral"

#, fuzzy
msgid "GENERAL_LOADING_TIP_1"
msgstr "Pressione o botão \"reverter\" no editor para corrigir um erro"

#, fuzzy
msgid "GENERAL_LOADING_TIP_2"
msgstr "Pressione o botão \"reverter\" no editor para corrigir um erro"

#, fuzzy
msgid "GENERAL_LOADING_TIP_3"
msgstr "Pressione o botão \"reverter\" no editor para corrigir um erro"

#, fuzzy
msgid "GENERAL_LOADING_TIP_4"
msgstr "Pressione o botão \"reverter\" no editor para corrigir um erro"

#, fuzzy
msgid "GENERAL_LOADING_TIP_5"
msgstr "Pressione o botão \"reverter\" no editor para corrigir um erro"

#, fuzzy
msgid "GENERAL_LOADING_TIP_6"
msgstr "Pressione o botão \"reverter\" no editor para corrigir um erro"

#, fuzzy
msgid "GENERAL_LOADING_TIP_7"
msgstr "Pressione o botão \"reverter\" no editor para corrigir um erro"

msgid "GENERATIONS"
msgstr "Gerações"

msgid "GENERATION_COLON"
msgstr "Geração:"

msgid "GITHUB_TOOLTIP"
msgstr "Visite o nosso repositório GitHub"

msgid "GLES3"
msgstr "GLES3"

msgid "GLOBAL_INITIAL_LETTER"
msgstr "G"

#, fuzzy
msgid "GLOBAL_POPULATION_COLON"
msgstr "População:"

msgid "GLOBAL_TIMELINE_SPECIES_MIGRATED_TO"
msgstr "Parte da população de [b][u]{0}[/u][/b] migrou de {2} para {1}"

msgid "GLUCOSE"
msgstr "Glicose"

msgid "GLUCOSE_CONCENTRATIONS_DRASTICALLY_DROPPED"
msgstr "As concentrações de glicose caíram drasticamente!"

msgid "GLYCOLYSIS"
msgstr "Glicólise"

msgid "GODMODE"
msgstr "Godmode"

msgid "GOD_TOOLS_TITLE"
msgstr "Ferramentas Divinas"

msgid "GOOGLY_EYE_CELL"
msgstr "Célula de olhos esbugalhados"

msgid "GOT_IT"
msgstr "Entendi"

msgid "GPL_LICENSE_HEADING"
msgstr "Segue o texto da licença GPL:"

msgid "GPU_NAME"
msgstr "GPU:"

msgid "GRAPHICS"
msgstr "Gráficos"

msgid "GRAPHICS_TEAM"
msgstr "Equipa dos Gráficos"

#, fuzzy
msgid "GROWTH_ORDER"
msgstr "CONFIRMAR"

msgid "GUI"
msgstr "GUI"

msgid "GUI_LIGHT_EFFECTS_OPTION_DESCRIPTION"
msgstr ""
"Ativa os efeitos de flash de luz na interface gráfica (por exemplo, flash do botão do editor).\n"
"\n"
"Se tiveres problemas em que partes do botão do editor desaparecem,\n"
"podes tentar desabilitar os efeitos de flash de luz para ver se o problema desaparece."

#, fuzzy
msgid "GUI_TAB_NAVIGATION"
msgstr "{0} m"

msgid "GUI_VOLUME"
msgstr "Volume da GUI"

msgid "HEALTH"
msgstr "Vida"

msgid "HELP"
msgstr "Ajuda"

msgid "HELP_BUTTON_TOOLTIP"
msgstr "Ajuda"

msgid "HIGHER_VALUES_INCREASE_PERFORMANCE"
msgstr "(valores mais altos melhoram o desempenho)"

msgid "HIGHER_VALUES_WORSEN_PERFORMANCE"
msgstr "(valores mais altos pioram o desempenho)"

msgid "HOLD_FOR_PAN_OR_ROTATE_MODE"
msgstr ""

msgid "HOLD_FOR_PAN_WITH_MOUSE"
msgstr ""

msgid "HOLD_PACK_COMMANDS_MENU"
msgstr "Segure para mostrar o menu de comandos do pacote"

msgid "HOLD_TO_SHOW_CURSOR"
msgstr "Manter premido para mostrar o cursor"

msgid "HOLD_TO_SHOW_CURSOR_ADVICE_TEXT"
msgstr "Manter premido [thrive:input]g_free_cursor[/thrive:input] para mostrar o cursor"

msgid "HOLD_TO_SKIP_CREDITS"
msgstr "Segura para pular"

msgid "HOME"
msgstr "Casa"

msgid "HORIZONTAL_COLON"
msgstr "Horizontal:"

msgid "HORIZONTAL_WITH_AXIS_NAME_COLON"
msgstr "Horizontal (Eixo: {0})"

msgid "HP_COLON"
msgstr "HP:"

msgid "HSV"
msgstr "HSV"

msgid "HUD_MESSAGE_MULTIPLE"
msgstr "{0} (x{1})"

#, fuzzy
msgid "HYDROGENASE"
msgstr "Sulfureto de Hidrogénio"

#, fuzzy
msgid "HYDROGENASE_DESCRIPTION"
msgstr "Nitrogenase é uma proteína capaz de utilizar o [thrive:compound type=\"nitrogen\"][/thrive:compound] gasoso e a energia celular na forma de [thrive:compound type=\"atp\"][/thrive:compound] para produzir [thrive:compound type=\"ammonia\"][/thrive:compound], um nutriente chave para o crescimento das células. Isto é um processo referido como [b]Fixação Anaeróbica de Nitrogénio[/b]. Uma vez que a Nitrogenase está suspensa diretamente no citoplasma, o fluído envolvente efetua alguma [b]glicólise[/b]."

#, fuzzy
msgid "HYDROGENASE_PROCESSES_DESCRIPTION"
msgstr "Transforma [thrive:compound type=\"atp\"][/thrive:compound] em [thrive:compound type=\"ammonia\"][/thrive:compound]. A taxa aumenta com a concentração de [thrive:compound type=\"nitrogen\"][/thrive:compound]."

msgid "HYDROGEN_SULFIDE"
msgstr "Sulfureto de Hidrogénio"

#, fuzzy
msgid "ICESHARD"
msgstr "Fragmento de Gelo"

msgid "ICESHELF"
msgstr "Plataforma de Gelo"

msgid "ICE_CHUNK_BIG"
msgstr ""

msgid "ICE_CHUNK_SMALL"
msgstr ""

msgid "ID_IS_NOT_A_NUMBER"
msgstr "O ID não é um número válido"

msgid "ID_NUMBER"
msgstr "Número de ID"

#, fuzzy
msgid "IMAGE_FILE_TYPES"
msgstr "Tipos de Membrana"

#, fuzzy
msgid "INCLUDE_MULTICELLULAR_PROTOTYPE"
msgstr "Colocar organelo"

msgid "INCLUDE_MULTICELLULAR_PROTOTYPE_EXPLANATION"
msgstr "(algumas funcionalidades podem ficar indisponíveis ao atingir as fases seguintes)"

#, fuzzy
msgid "INCREASE_ITEM_SIZE"
msgstr "Criar Novo"

#, fuzzy
msgid "INDICATOR_SPECIES_IS_NEW"
msgstr "Espécies Extintas"

#, fuzzy
msgid "INDICATOR_SPECIES_MUTATED"
msgstr "Permite que espécies não sofram mutações (caso nenhuma mutação vantajosa seja encontrada)"

msgid "INDUSTRIAL_STAGE"
msgstr ""

msgid "INFINITE_COMPOUNDS"
msgstr "Compostos Infinitos"

msgid "INFINITE_MP"
msgstr "PM infinito"

msgid "INFO_BOX_COST"
msgstr "Custo Base (PM)"

#, fuzzy
msgid "INFO_BOX_EDITORS"
msgstr "Custo Base (PM)"

msgid "INFO_BOX_ENZYMES"
msgstr "Enzimas"

#, fuzzy
msgid "INFO_BOX_GAMEPLAY_TYPE"
msgstr "Enzimas"

msgid "INFO_BOX_INTERNAL_NAME"
msgstr "Nome Interno"

msgid "INFO_BOX_MASS"
msgstr "Massa"

#, fuzzy
msgid "INFO_BOX_NEXT_STAGE"
msgstr "Armazenamento"

msgid "INFO_BOX_OSMOREGULATION_COST"
msgstr "Custo de Osmorregulação"

#, fuzzy
msgid "INFO_BOX_PREVIOUS_STAGE"
msgstr "Processos"

msgid "INFO_BOX_PROCESSES"
msgstr "Processos"

msgid "INFO_BOX_REQUIRES_NUCLEUS"
msgstr "Requer Núcleo"

msgid "INFO_BOX_SIZE"
msgstr "Tamanho (Hexágonos)"

msgid "INFO_BOX_STORAGE"
msgstr "Armazenamento"

msgid "INFO_BOX_UNIQUE"
msgstr "Único"

msgid "INFO_BOX_UPGRADES"
msgstr "Melhorias"

msgid "INGESTED_MATTER"
msgstr "Matéria Ingerida"

msgid "INIT_NEW_WORLD_TOOLTIP"
msgstr "Criar um novo mundo"

msgid "INPUTS"
msgstr "Teclado"

msgid "INPUT_NAME_BUILD_STRUCTURE"
msgstr "Construir uma estrutura"

msgid "INPUT_NAME_INTERACTION"
msgstr "Interagir com objetos"

#, fuzzy
msgid "INPUT_NAME_OPEN_INVENTORY"
msgstr "Completar uma Geração"

msgid "INSPECT"
msgstr "Inspecionar"

msgid "INSPECTOR"
msgstr "Inspetor"

#, fuzzy
msgid "INTERACTION_ACTIVATE_ASCENSION"
msgstr "Pontos de Mutação"

#, fuzzy
msgid "INTERACTION_ACTIVATE_ASCENSION_MISSING_ENERGY"
msgstr "Pontos de Mutação"

msgid "INTERACTION_CONSTRUCT"
msgstr "Terminar construção"

msgid "INTERACTION_CONSTRUCT_MISSING_DEPOSITED_MATERIALS"
msgstr "Terminar construção (faltam materiais necessários)"

msgid "INTERACTION_CRAFT"
msgstr "Criar..."

msgid "INTERACTION_DEPOSIT_RESOURCES"
msgstr "Depositar Materiais"

msgid "INTERACTION_DEPOSIT_RESOURCES_NO_SUITABLE_RESOURCES"
msgstr ""

msgid "INTERACTION_DESTROY"
msgstr "Destruir"

msgid "INTERACTION_FOUND_SETTLEMENT"
msgstr "Fundar um Povoamento"

msgid "INTERACTION_HARVEST"
msgstr "Colher"

msgid "INTERACTION_HARVEST_CANNOT_MISSING_TOOL"
msgstr "Colher (EQUIPAMENTO EM FALTA: {0})"

msgid "INTERACTION_PICK_UP"
msgstr "Recolher"

msgid "INTERACTION_PICK_UP_CANNOT_FULL"
msgstr "Recolher (CHEIO)"

msgid "INTERNALS"
msgstr "Internos"

msgid "INTERNAL_NAME_IN_USE"
msgstr "Já existe um mod com o nome interno especificado"

msgid "INTERNAL_NAME_REQUIRED"
msgstr "O nome interno é obrigatório"

msgid "INTERNAL_NAME_REQUIRES_CAPITAL"
msgstr "O nome interno deve começar com letra maiúscula"

msgid "INVALID_DATA_TO_PLOT"
msgstr "Dados inválidos"

msgid "INVALID_ICON_PATH"
msgstr "Caminho do ícone do mod inválido"

msgid "INVALID_SAVE_NAME_POPUP"
msgstr "O nome do ficheiro guardado não pode conter caracteres especiais (<>:\"/\\|?*)"

msgid "INVALID_SPECIES_NAME_POPUP"
msgstr "O nome da espécie deve estar de acordo com o sistema de nomenclatura binomial (gênero e epíteto)!"

msgid "INVALID_TAG"
msgstr "Tag inválida \"{0}\" especificada"

msgid "INVALID_URL_FORMAT"
msgstr "Formato de URL inválido"

msgid "INVALID_URL_SCHEME"
msgstr "Esquema de URL inválido"

msgid "INVENTORY_ITEMS_ON_GROUND"
msgstr "Itens no Chão"

msgid "INVENTORY_TITLE"
msgstr "Inventário"

msgid "INVENTORY_TOGGLE_CRAFTING"
msgstr ""

msgid "INVENTORY_TOGGLE_GROUND"
msgstr "Chão"

msgid "INVERTED"
msgstr "Invertidos"

#, fuzzy
msgid "IN_PROTOTYPE"
msgstr "Protanóptico (Vermelho-Verde)"

msgid "IRON"
msgstr "Ferro"

msgid "IRON_CHEMOLITHOAUTOTROPHY"
msgstr "Quimiolitoautotrofia Férrica"

msgid "ITCH_TOOLTIP"
msgstr "Visite a nossa página Itch.io"

msgid "ITEM_AT_2D_COORDINATES"
msgstr ""

#, fuzzy
msgid "ITEM_NAME_SEPARATOR"
msgstr "Interagir com objetos"

msgid "JANUARY"
msgstr "Janeiro"

msgid "JSON_DEBUG_MODE"
msgstr "Modo de debug para JSON:"

msgid "JSON_DEBUG_MODE_ALWAYS"
msgstr "Sempre"

msgid "JSON_DEBUG_MODE_AUTO"
msgstr "Automaticamente"

msgid "JSON_DEBUG_MODE_NEVER"
msgstr "Nunca"

msgid "JULY"
msgstr "Julho"

msgid "JUNE"
msgstr "Junho"

#, fuzzy
msgid "KEEP_MIGRATION"
msgstr "Respiração Aeróbica"

msgid "KEY_BACK"
msgstr "Voltar"

#, fuzzy
msgid "KEY_BACKTAB"
msgstr "Voltar"

msgid "KEY_BINDING_CHANGE_CONFLICT"
msgstr ""
"Há um conflito com {0}.\n"
"Desejas remover a entrada de {1}?"

msgid "KEY_BRING_UP_KEYBOARD"
msgstr ""

msgid "KEY_CLEAR"
msgstr "Limpar"

msgid "KEY_DELETE"
msgstr "Delete"

msgid "KEY_DOWN"
msgstr "Seta Baixo"

msgid "KEY_END"
msgstr "End"

msgid "KEY_ENTER"
msgstr "Enter"

msgid "KEY_FAVORITES"
msgstr "Favoritos"

msgid "KEY_FORWARD"
msgstr "Avançar"

#, fuzzy
msgid "KEY_GLOBE"
msgstr "Home"

msgid "KEY_HELP"
msgstr "Help"

msgid "KEY_HOME"
msgstr "Home"

msgid "KEY_HOMEPAGE"
msgstr "Homepage"

#, fuzzy
msgid "KEY_HYPER"
msgstr "Help"

msgid "KEY_INSERT"
msgstr "Insert"

#, fuzzy
msgid "KEY_JIS_EISU"
msgstr "Insert"

#, fuzzy
msgid "KEY_JIS_KANA"
msgstr "Standby"

msgid "KEY_LEFT"
msgstr "Seta Esquerda"

msgid "KEY_MENU"
msgstr "Menu"

#, fuzzy
msgid "KEY_META"
msgstr "Tab"

msgid "KEY_OPENURL"
msgstr "Abrir URL"

msgid "KEY_PAUSE"
msgstr "Pause"

msgid "KEY_PRINT"
msgstr "Print Screen"

msgid "KEY_REFRESH"
msgstr "Atualizar"

msgid "KEY_RIGHT"
msgstr "Seta Direita"

msgid "KEY_SEARCH"
msgstr "Procurar"

msgid "KEY_STANDBY"
msgstr "Standby"

msgid "KEY_STOP"
msgstr "Stop"

msgid "KEY_TAB"
msgstr "Tab"

msgid "KEY_UP"
msgstr "Seta Cima"

msgid "KILO_ABBREVIATION"
msgstr "{0} m"

msgid "KP0"
msgstr "Num 0"

msgid "KP1"
msgstr "Num 1"

msgid "KP2"
msgstr "Num 2"

msgid "KP3"
msgstr "Num 3"

msgid "KP4"
msgstr "Num 4"

msgid "KP5"
msgstr "Num 5"

msgid "KP6"
msgstr "Num 6"

msgid "KP7"
msgstr "Num 7"

msgid "KP8"
msgstr "Num 8"

msgid "KP9"
msgstr "Num 9"

msgid "KPADD"
msgstr "Num +"

msgid "KPDIVIDE"
msgstr "Num /"

msgid "KPENTER"
msgstr "Num Enter"

msgid "KPMULTIPLY"
msgstr "Num *"

msgid "KPPERIOD"
msgstr "Num ."

msgid "KPSUBTRACT"
msgstr "Num -"

msgid "LANGUAGE"
msgstr "Idioma:"

msgid "LANGUAGE_TRANSLATION_PROGRESS"
msgstr "Este idioma está {0}% traduzido"

msgid "LANGUAGE_TRANSLATION_PROGRESS_LOW"
msgstr "Esta língua é ainda um trabalho em curso ({0}% feito)"

msgid "LANGUAGE_TRANSLATION_PROGRESS_REALLY_LOW"
msgstr "Esta tradução está muito incompleta ({0}% feita) por favor ajude-nos com ela!"

msgid "LAST_ORGANELLE_DELETE_OPTION_DISABLED_TOOLTIP"
msgstr "Não é possível eliminar o último organelo"

msgid "LAUNCH0"
msgstr "Launch 0"

msgid "LAUNCH1"
msgstr "Launch 1"

msgid "LAUNCH2"
msgstr "Launch 2"

msgid "LAUNCH3"
msgstr "Launch 3"

msgid "LAUNCH4"
msgstr "Launch 4"

msgid "LAUNCH5"
msgstr "Launch 5"

msgid "LAUNCH6"
msgstr "Launch 6"

msgid "LAUNCH7"
msgstr "Launch 7"

msgid "LAUNCH8"
msgstr "Launch 8"

msgid "LAUNCH9"
msgstr "Launch 9"

msgid "LAUNCHA"
msgstr "Launch A"

msgid "LAUNCHB"
msgstr "Launch B"

msgid "LAUNCHC"
msgstr "Launch C"

msgid "LAUNCHD"
msgstr "Launch D"

msgid "LAUNCHE"
msgstr "Launch E"

msgid "LAUNCHF"
msgstr "Launch F"

msgid "LAUNCHMAIL"
msgstr "Email"

msgid "LAUNCHMEDIA"
msgstr "Multimédia"

msgid "LAWK_ONLY"
msgstr "Apenas LAWK"

msgid "LAWK_ONLY_EXPLANATION"
msgstr "(restringe partes e habilidades apenas para A Vida Como Conhecemos)"

msgid "LEAD_ARTIST"
msgstr "Artista Líder"

msgid "LEAD_ARTISTS"
msgstr "Artistas Líderes"

msgid "LEAD_DEVELOPERS"
msgstr "Líderes de Desenvolvedores"

msgid "LEAD_GAME_DESIGNER"
msgstr "Líder de Design de Jogo"

msgid "LEAD_GAME_DESIGNERS"
msgstr "Líderes de Design de Jogo"

msgid "LEAD_OUTREACH_PEOPLE"
msgstr "Líder da Equipa de Divulgação"

msgid "LEAD_OUTREACH_PERSON"
msgstr "Líder de divulgação"

msgid "LEAD_PROGRAMMER"
msgstr "Programador Principal"

msgid "LEAD_PROGRAMMERS"
msgstr "Programadores Principais"

msgid "LEAD_PROJECT_MANAGER"
msgstr "Líder de Gestor de Projeto"

msgid "LEAD_PROJECT_MANAGERS"
msgstr "Líder de Gestores de Projetos"

msgid "LEAD_TESTER"
msgstr "Líder Tester"

msgid "LEAD_TESTERS"
msgstr "Líderes de Testers"

msgid "LEAD_THEORIST"
msgstr "Teórico Principal"

msgid "LEAD_THEORISTS"
msgstr "Teóricos Líderes"

msgid "LEFT_ARROW"
msgstr "←"

msgid "LEFT_MOUSE"
msgstr "Rato esquerdo"

msgid "LICENSES"
msgstr "Licenças"

msgid "LICENSES_COVERING_THRIVE"
msgstr "Licenças que cobrem partes do Thrive são apresentadas aqui"

msgid "LIFE_ORIGIN"
msgstr "Origem da vida"

msgid "LIFE_ORIGIN_EXPLANATION"
msgstr "(zona Inicial)"

msgid "LIFE_ORIGIN_PANSPERMIA"
msgstr "Panspermia (aleatório)"

msgid "LIFE_ORIGIN_POND"
msgstr "Pequeno charco quente"

msgid "LIFE_ORIGIN_TOOLTIP"
msgstr "Algumas opções podem ser desativas caso Apenas LAWK esteja ativa"

msgid "LIFE_ORIGIN_VENTS"
msgstr "Fontes Hidrotermais"

msgid "LIGHT"
msgstr "Luz"

msgid "LIGHT_LEVEL_AVERAGE"
msgstr "Médio"

msgid "LIGHT_LEVEL_CURRENT"
msgstr "Atual"

msgid "LIGHT_LEVEL_DAY"
msgstr "Dia"

msgid "LIGHT_LEVEL_LABEL_AT_NOON"
msgstr "{0} ao meio-dia"

msgid "LIGHT_LEVEL_NIGHT"
msgstr "Noite"

#, fuzzy
msgid "LIGHT_MAX"
msgstr "Luz"

msgid "LIMIT_EXTREME"
msgstr "Extremo"

#, fuzzy
msgid "LIMIT_GROWTH_RATE"
msgstr "CONFIRMAR"

#, fuzzy
msgid "LIMIT_GROWTH_RATE_EXPLANATION"
msgstr "Este painel mostra os números a partir dos quais a previsão de auto-evo funciona. A energia total que uma espécie é capaz de capturar e o custo por indivíduo da espécie determinam a população final. O Auto-evo usa um modelo simplificado da realidade para calcular o desempenho das espécies com base na energia que conseguem obter. Para cada fonte de alimento, mostra quanta energia é que a espécie ganha com isso. Além disso, aparece o total de energia disponível na fonte. A fração que a espécie ganha da energia total é baseada em quão grande a aptidão é comparada com a aptidão total. A aptidão é uma métrica de quão bem a espécie pode utilizar essa fonte de alimento."

msgid "LIMIT_HUGE"
msgstr "Enorme"

msgid "LIMIT_LARGE"
msgstr "Grande"

msgid "LIMIT_NORMAL"
msgstr "Normal"

msgid "LIMIT_SMALL"
msgstr "Pequeno"

msgid "LIMIT_TINY"
msgstr "Minúsculo"

msgid "LIMIT_VERY_LARGE"
msgstr "Muito grande"

msgid "LIMIT_VERY_SMALL"
msgstr "Muito pequeno"

msgid "LINE_COLOUR"
msgstr "Cor da linha:"

#, fuzzy
msgid "LINKS_TITLE"
msgstr "Falta um título"

msgid "LIPASE"
msgstr "Lipase"

msgid "LIPASE_DESCRIPTION"
msgstr "A lipase permite à célula decompor a maior parte dos tipos de membranas. A tua célula já produz uma parte desta enzima sem lisossoma, mas ao selecionares este tipo aumentarás a sua eficácia."

msgid "LOAD"
msgstr "Carregar"

msgid "LOADING"
msgstr "A carregar"

msgid "LOADING_DOT_DOT_DOT"
msgstr "A carregar..."

msgid "LOADING_GAME"
msgstr "A carregar o jogo"

#, fuzzy
msgid "LOADING_MACROSCOPIC_EDITOR"
msgstr "A carregar o Editor de Micróbio"

msgid "LOADING_MICROBE_EDITOR"
msgstr "A carregar o Editor de Micróbio"

msgid "LOADING_MULTICELLULAR_EDITOR"
msgstr "A carregar o Editor de Multicelular"

msgid "LOAD_FINISHED"
msgstr "Carregamento terminado"

msgid "LOAD_GAME"
msgstr "Carregar Jogo"

msgid "LOAD_GAME_BUTTON_TOOLTIP"
msgstr "Carregar jogos previamente guardados"

#, fuzzy
msgid "LOAD_INCOMPATIBLE_PROTOTYPE_WARNING"
msgstr ""
"Foi detetado que o jogo guardado selecionado é incompatível com a atual versão do Thrive.\n"
"Não existe nenhum atualizador de jogos guardados para atualizar este jogo guardado.\n"
"Como o Thrive ainda está no início do desenvolvimento, a compatibilidade de jogos guardados não é uma prioridade alta, como tal, não existe um conversor de jogos guardados para todas as versões."

msgid "LOAD_INCOMPATIBLE_SAVE_PROMPT"
msgstr "Carregar jogo guardado incompatível?"

msgid "LOAD_INCOMPATIBLE_SAVE_WARNING"
msgstr ""
"Foi detetado que o jogo guardado selecionado é incompatível com a atual versão do Thrive.\n"
"Não existe nenhum atualizador de jogos guardados para atualizar este jogo guardado.\n"
"Como o Thrive ainda está no início do desenvolvimento, a compatibilidade de jogos guardados não é uma prioridade alta, como tal, não existe um conversor de jogos guardados para todas as versões."

msgid "LOAD_INVALID_SAVE_PROMPT"
msgstr "Carregar jogo guardado inválido?"

msgid "LOAD_INVALID_SAVE_WARNING"
msgstr ""
"Não foi possível carregar as informações guardadas neste arquivo.\n"
"Este jogo guardado provavelmente está corrompido ou num formato mais recente que não é compreendido por esta versão do Thrive.\n"
"Queres tentar carregar o jogo guardado mesmo assim?"

msgid "LOCAL_INITIAL_LETTER"
msgstr "L"

#, fuzzy
msgid "LOCK_DAY_NIGHT_CYCLE"
msgstr "Trancar Ciclo Dia/Noite"

msgid "LOW_MENU_PERFORMANCE"
msgstr "Desempenho Baixo Detetado"

#, fuzzy
msgid "LOW_MENU_PERFORMANCE_DESCRIPTION"
msgstr "Transforma [thrive:compound type=\"atp\"][/thrive:compound] em [thrive:compound type=\"oxytoxy\"][/thrive:compound]. A taxa aumenta com a concentração de [thrive:compound type=\"oxygen\"][/thrive:compound]. Pode libertar toxinas pressionado [thrive:input]g_fire_toxin[/thrive:input]. Quando a quantidade de [thrive:compound type=\"oxytoxy\"][/thrive:compound] é baixa, será possível disparar, mas o dano irá ser reduzido."

msgid "LYSOSOME"
msgstr "Lisossoma"

msgid "LYSOSOME_DESCRIPTION"
msgstr "O lisossoma é um organelo ligado à membrana que contém enzimas hidrolíticas capazes de decompor várias biomoléculas. Os lisossomas permitem à célula digerir materiais ingeridos por endocitose e limpar os resíduos da célula num processo chamado [b]autofagia[/b]."

msgid "LYSOSOME_PROCESSES_DESCRIPTION"
msgstr "Contém enzimas digestivas. Pode ser modificado para alterar o tipo de enzima que contém. Apenas uma enzima por lisossoma pode ser utilizada de cada vez. As enzimas aceleram e melhoram a eficiência da digestão."

#, fuzzy
msgid "MACROLIDE_SYNTHESIS"
msgstr "Quimiossíntese"

#, fuzzy
msgid "MACROSCOPIC"
msgstr "Tornar-se Macroscópico ({0}/{1})"

#, fuzzy
msgid "MACROSCOPIC_STAGE"
msgstr "Fase Microbial"

msgid "MANUALLY_SET_TIME"
msgstr "Definir manualmente a hora do dia"

msgid "MAP"
msgstr "Mapa"

msgid "MARCH"
msgstr "Março"

msgid "MARINE_SNOW"
msgstr "Neve marinha"

msgid "MASTER_VOLUME"
msgstr "Volume principal"

#, fuzzy
msgid "MAX_CACHE_SIZE_TOOLTIP"
msgstr "Retomar o jogo"

msgid "MAX_FPS"
msgstr "Max FPS:"

msgid "MAX_FPS_NO_LIMIT"
msgstr "Ilimitado"

#, fuzzy
msgid "MAX_SIZE_COLON"
msgstr "Tamanho:"

msgid "MAX_SPAWNED_ENTITIES"
msgstr "Número máximo de entidades:"

msgid "MAX_VISIBLE_DATASET_WARNING"
msgstr "Não é permitido mostrar mais de {0} conjuntos de dados!"

msgid "MAY"
msgstr "Maio"

#, fuzzy
msgid "MECHANICS_BUTTON"
msgstr "Regredir"

msgid "MEDIANEXT"
msgstr "Seguinte"

msgid "MEDIAPLAY"
msgstr "Play"

msgid "MEDIAPREVIOUS"
msgstr "Anterior"

msgid "MEDIARECORD"
msgstr "Gravar"

msgid "MEDIASTOP"
msgstr "Stop"

#, fuzzy
msgid "MEDIUM_SULFUR_CHUNK"
msgstr "Pequeno Pedaço de Ferro"

msgid "MEGA_YEARS"
msgstr "milhões de anos"

msgid "MEMBRANE"
msgstr "Membrana"

msgid "MEMBRANE_RIGIDITY"
msgstr "Rigidez da membrana"

msgid "MEMBRANE_TYPES"
msgstr "Tipos de Membrana"

msgid "MENU"
msgstr "Menu"

msgid "MESOPELAGIC"
msgstr "Zona Mesopelágica"

msgid "METABOLOSOMES"
msgstr "Metabolossomas"

msgid "METABOLOSOMES_DESCRIPTION"
msgstr "Metabolossomas são conjuntos de proteínas envoltos no invólucro das proteínas. Eles são capazes de converter glicose em ATP a uma velocidade muito mais alta do que pode ser feito no citoplasma num processo chamado Respiração Aeróbica. No entanto, ele requer oxigênio para funcionar, e níveis mais baixos de oxigênio no ambiente diminuirão a taxa de produção de ATP. Uma vez que os metabolossomas estão suspensos diretamente no citoplasma, o fluido circundante realiza alguma glicólise."

msgid "METABOLOSOMES_PROCESSES_DESCRIPTION"
msgstr "Transforma [thrive:compound type=\"glucose\"][/thrive:compound] em[thrive:compound type=\"atp\"][/thrive:compound]. A taxa aumenta com a concentração de [thrive:compound type=\"oxygen\"][/thrive:compound]."

msgid "METRICS"
msgstr "Métricas de desempenho"

msgid "METRICS_CONTENT"
msgstr ""

msgid "MIB_VALUE"
msgstr "{0} MiB"

msgid "MICHE"
msgstr ""

#, fuzzy
msgid "MICHES_FOR_PATCH"
msgstr "Extinguiram-se na região"

#, fuzzy
msgid "MICHE_AVOID_PREDATION_SELECTION_PRESSURE"
msgstr "[b][u]{0}[/u][/b] separou-se de [b][u]{1}[/u][/b] como uma nova espécie devido a diferentes pressões de seleção"

msgid "MICHE_CHUNK_PRESSURE"
msgstr ""

#, fuzzy
msgid "MICHE_COMPOUND_CLOUD_PRESSURE"
msgstr "Nuvens de compostos"

msgid "MICHE_COMPOUND_EFFICIENCY_PRESSURE"
msgstr ""

#, fuzzy
msgid "MICHE_DETAIL_TEXT"
msgstr ""
"[b]Espécie[/b]\n"
"     {0}:{1}\n"
"[b]Geração[/b]\n"
"     {2}\n"
"[b]População[/b]\n"
"     {3}\n"
"[b]Cor[/b]\n"
"     #{4}\n"
"[b]Comportamento[/b]\n"
"     {5}"

msgid "MICHE_ENVIRONMENTAL_COMPOUND_PRESSURE"
msgstr ""

msgid "MICHE_MAINTAIN_COMPOUND_PRESSURE"
msgstr ""

msgid "MICHE_METABOLIC_STABILITY_PRESSURE"
msgstr ""

msgid "MICHE_NO_OP_PRESSURE"
msgstr ""

msgid "MICHE_PREDATION_EFFECTIVENESS_PRESSURE"
msgstr ""

#, fuzzy
msgid "MICHE_PREDATOR_ROOT_PRESSURE"
msgstr "Predação de {0}"

msgid "MICHE_ROOT_PRESSURE"
msgstr ""

msgid "MICHE_TREE"
msgstr ""

msgid "MICROBE"
msgstr "Micróbio"

msgid "MICROBES_COUNT"
msgstr "Número de micróbios:"

msgid "MICROBE_BENCHMARK"
msgstr "Benchmark de Micróbios"

msgid "MICROBE_EDITOR"
msgstr "Editor de Microrganismos"

msgid "MICROBE_FREEBUILD_EDITOR"
msgstr "Editor livre para micróbios"

#, fuzzy
msgid "MICROBE_LOADING_TIP_1"
msgstr "Pressione o botão \"reverter\" no editor para corrigir um erro"

#, fuzzy
msgid "MICROBE_LOADING_TIP_10"
msgstr "Pressione o botão \"reverter\" no editor para corrigir um erro"

#, fuzzy
msgid "MICROBE_LOADING_TIP_11"
msgstr "Pressione o botão \"reverter\" no editor para corrigir um erro"

#, fuzzy
msgid "MICROBE_LOADING_TIP_12"
msgstr "Pressione o botão \"reverter\" no editor para corrigir um erro"

#, fuzzy
msgid "MICROBE_LOADING_TIP_13"
msgstr "Pressione o botão \"reverter\" no editor para corrigir um erro"

#, fuzzy
msgid "MICROBE_LOADING_TIP_14"
msgstr "Pressione o botão \"reverter\" no editor para corrigir um erro"

#, fuzzy
msgid "MICROBE_LOADING_TIP_15"
msgstr "Pressione o botão \"reverter\" no editor para corrigir um erro"

#, fuzzy
msgid "MICROBE_LOADING_TIP_16"
msgstr "Pressione o botão \"reverter\" no editor para corrigir um erro"

#, fuzzy
msgid "MICROBE_LOADING_TIP_17"
msgstr "Pressione o botão \"reverter\" no editor para corrigir um erro"

#, fuzzy
msgid "MICROBE_LOADING_TIP_18"
msgstr "Pressione o botão \"reverter\" no editor para corrigir um erro"

#, fuzzy
msgid "MICROBE_LOADING_TIP_19"
msgstr "Pressione o botão \"reverter\" no editor para corrigir um erro"

#, fuzzy
msgid "MICROBE_LOADING_TIP_2"
msgstr "Pressione o botão \"reverter\" no editor para corrigir um erro"

#, fuzzy
msgid "MICROBE_LOADING_TIP_20"
msgstr "Pressione o botão \"reverter\" no editor para corrigir um erro"

#, fuzzy
msgid "MICROBE_LOADING_TIP_21"
msgstr "Pressione o botão \"reverter\" no editor para corrigir um erro"

#, fuzzy
msgid "MICROBE_LOADING_TIP_22"
msgstr "Pressione o botão \"reverter\" no editor para corrigir um erro"

#, fuzzy
msgid "MICROBE_LOADING_TIP_3"
msgstr "Pressione o botão \"reverter\" no editor para corrigir um erro"

#, fuzzy
msgid "MICROBE_LOADING_TIP_4"
msgstr "Pressione o botão \"reverter\" no editor para corrigir um erro"

#, fuzzy
msgid "MICROBE_LOADING_TIP_5"
msgstr "Pressione o botão \"reverter\" no editor para corrigir um erro"

#, fuzzy
msgid "MICROBE_LOADING_TIP_6"
msgstr "Pressione o botão \"reverter\" no editor para corrigir um erro"

#, fuzzy
msgid "MICROBE_LOADING_TIP_7"
msgstr "Pressione o botão \"reverter\" no editor para corrigir um erro"

#, fuzzy
msgid "MICROBE_LOADING_TIP_8"
msgstr "Pressione o botão \"reverter\" no editor para corrigir um erro"

#, fuzzy
msgid "MICROBE_LOADING_TIP_9"
msgstr "Pressione o botão \"reverter\" no editor para corrigir um erro"

msgid "MICROBE_ORGANELLE_STATISTICS"
msgstr "  {0}: Encontrado em {1} espécies, com uma média de {2} cada"

#, fuzzy
msgid "MICROBE_ORGANELLE_UPGRADES_STATISTICS"
msgstr "  {0}: Encontrado em {1} espécies, com uma média de {2} cada"

msgid "MICROBE_SPECIES_DETAIL_TEXT"
msgstr ""
"[b]Estágio[/b]\n"
"  Micróbio \n"
"[b]Tipo de Membrana[/b]\n"
"  {0}\n"
"[b]Rigidez da Membrana[/b]\n"
"  {1}\n"
"[b]Velocidade Base[/b]\n"
"  {2}\n"
"[b]Velocidade de Rotação Base[/b]\n"
"  {3}\n"
"[b]Tamanho Base em Hexágonos[/b]\n"
"  {4}"

msgid "MICROBE_STAGE"
msgstr "Fase Microbial"

#, fuzzy
msgid "MICROBE_STAGE_BECOME_MULTICELLULAR_TEXT"
msgstr ""
"Acumula glicose (nuvens brancas) movendo-te na direção delas.\n"
"\n"
"A tua célula precisa de glicose para produzir energia e sobreviver.\n"
"\n"
"Segue a linha da tua célula até a glicose."

msgid "MICROBE_STAGE_COLLECT_TEXT"
msgstr ""
"Acumula glicose (nuvens brancas) movendo-te na direção delas.\n"
"\n"
"A tua célula precisa de glicose para produzir energia e sobreviver.\n"
"\n"
"Segue a linha da tua célula até a glicose."

msgid "MICROBE_STAGE_CONTROL_TEXT"
msgstr ""
"Para controlar a tua célula usa as teclas mostradas perto da célula (centro da ecrã) e o rato para controlar a sua orientação.\n"
"\n"
"Testa todas as teclas por alguns segundos para continuar."

#, fuzzy
msgid "MICROBE_STAGE_CONTROL_TEXT_CONTROLLER"
msgstr ""
"Para controlar a tua célula usa as teclas mostradas perto da célula (centro da ecrã) e o rato para controlar a sua orientação.\n"
"\n"
"Testa todas as teclas por alguns segundos para continuar."

#, fuzzy
msgid "MICROBE_STAGE_DAY_NIGHT_TEXT"
msgstr ""
"Fica atento à barra de saúde próximo da barra de ATP (canto inferior direito).\n"
"A tua célula morre quando não tens mais saúde.\n"
"Tu regeneras saúde enquanto tiveres ATP.\n"
"Certifica-te de que consegues glicose suficiente para produzires ATP."

msgid "MICROBE_STAGE_HEALTH_TEXT"
msgstr ""
"Fica atento à barra de saúde próximo da barra de ATP (canto inferior direito).\n"
"A tua célula morre quando não tens mais saúde.\n"
"Tu regeneras saúde enquanto tiveres ATP.\n"
"Certifica-te de que consegues glicose suficiente para produzires ATP."

msgid "MICROBE_STAGE_INITIAL"
msgstr ""
"Num planeta alienígena distante, eras de atividades vulcânicas e impactos de meteoros causaram o desenvolvimento de um novo fenómeno no universo.\n"
"\n"
"Vida.\n"
"\n"
"Micróbios simples moram nas regiões mais profundas do oceano. Tu és o Último Ancestral Comum Universal (LUCA) no planeta.\n"
"\n"
"Para sobreviver neste mundo hostil, precisarás de acumular compostos e evoluir para competir contra outras espécies de micróbios."

msgid "MICROBE_STAGE_INITIAL_PANSPERMIA"
msgstr ""
"Num planeta alienígena distante,um meteoro caiu após percorrer grandes distâncias astronómicas, levando consigo as sementes necessárias para um novo fenómeno no planeta.\n"
"\n"
"Vida.\n"
"\n"
"Micróbios simples moram nas regiões próximas ao impacto. Tu és o Último Ancestral Comum Universal (LUCA) no planeta.\n"
"\n"
"Para sobreviver neste mundo hostil, precisarás de acumular qualquer compostos que consigas encontrar e evoluir entre gerações para competir contra outras espécies de micróbios."

#, fuzzy
msgid "MICROBE_STAGE_INITIAL_POND"
msgstr ""
"Num planeta alienígena distante, eras de atividades vulcânicas e impactos de meteoros causaram o desenvolvimento de um novo fenómeno no universo.\n"
"\n"
"Vida.\n"
"\n"
"Micróbios simples moram nas regiões mais profundas do oceano. Tu és o Último Ancestral Comum Universal (LUCA) no planeta.\n"
"\n"
"Para sobreviver neste mundo hostil, precisarás de acumular compostos e evoluir para competir contra outras espécies de micróbios."

#, fuzzy
msgid "MICROBE_STAGE_ORGANELLE_DIVISION"
msgstr "Estatísticas de Organismo"

msgid "MIDDLE_MOUSE"
msgstr "Clique Roda Rato"

msgid "MIGRATE"
msgstr ""

#, fuzzy
msgid "MIGRATION_FAILED_TO_ADD"
msgstr "Falha na Criação do Mod"

msgid "MIGRATION_STATUS_DESTINATION_NOT_SELECTED"
msgstr ""

#, fuzzy
msgid "MIGRATION_STATUS_TEXT"
msgstr ""
"Fica atento à barra de saúde próximo da barra de ATP (canto inferior direito).\n"
"A tua célula morre quando não tens mais saúde.\n"
"Tu regeneras saúde enquanto tiveres ATP.\n"
"Certifica-te de que consegues glicose suficiente para produzires ATP."

#, fuzzy
msgid "MIGRATION_STEP_DESTINATION_EXPLANATION"
msgstr ""
"Micróbios agressivos perseguirão presas em distâncias maiores\n"
"e são mais propensos a lutar contra predadores quando atacados.\n"
"Micróbios pacíficos não se envolvem com os outros em distâncias maiores\n"
"e são menos propensos a usar toxinas contra predadores."

msgid "MIGRATION_STEP_ONLY_ONE_ALLOWED"
msgstr ""

#, fuzzy
msgid "MIGRATION_STEP_POPULATION_EXPLANATION"
msgstr "(custo de organelas, membranas e outros itens no editor)"

#, fuzzy
msgid "MIGRATION_STEP_SOURCE_EXPLANATION"
msgstr "(custo de organelas, membranas e outros itens no editor)"

#, fuzzy
msgid "MIGRATION_TOOLTIP"
msgstr "Visite a nossa pagina de Patreon"

msgid "MILLION_ABBREVIATION"
msgstr "{0} M"

msgid "MINIMUM_AMOUNT_TO_FIND"
msgstr "Quantidade Mínima a Detectar:"

msgid "MINIMUM_VERSION"
msgstr "Mínimo:"

msgid "MIN_VISIBLE_DATASET_WARNING"
msgstr "Não é permitido mostrar menos de {0} conjunto(s) de dados!"

msgid "MISC"
msgstr "Diversos"

msgid "MISCELLANEOUS"
msgstr "Diversos"

#, fuzzy
msgid "MISCELLANEOUS_3D_STAGE"
msgstr "Diversos"

msgid "MISC_FUN"
msgstr "Diversão variada"

msgid "MISSING_DESCRIPTION"
msgstr "Falta uma descrição"

msgid "MISSING_OR_INVALID_REQUIRED_FIELD"
msgstr "Formato ausente ou inválido de um campo obrigatório: {0}"

msgid "MISSING_TITLE"
msgstr "Falta um título"

msgid "MITOCHONDRION"
msgstr "Mitocôndria"

msgid "MITOCHONDRION_DESCRIPTION"
msgstr "A central de energia da célula. A mitocôndria é uma estrutura de membrana dupla cheia de proteínas e enzimas. É um procariota que foi reconhecido pelo seu hospedeiro eucariótico para uso. É capaz de converter Glicose em ATP com maior eficiência do que feito no citoplasma num processo chamado Respiração Aeróbica. Precisa, no entanto, de oxigénio para funcionar, e níveis menores de oxigénio no ambiente irão diminuir a taxa da produção de ATP."

msgid "MITOCHONDRION_PROCESSES_DESCRIPTION"
msgstr "Transforma [thrive:compound type=\"glucose\"][/thrive:compound] em [thrive:compound type=\"atp\"][/thrive:compound]. A taxa aumenta com a concentração de [thrive:compound type=\"oxygen\"][/thrive:compound]."

msgid "MIXED_DOT_DOT_DOT"
msgstr "Misto..."

msgid "MODDING_INSTRUCTIONS_ON"
msgstr "As instruções para o Modding estão disponíveis em"

msgid "MODELS"
msgstr "Modelos"

msgid "MODIFY"
msgstr "Modificar"

msgid "MODIFY_ORGANELLE"
msgstr "Modificar organela"

msgid "MODIFY_TYPE"
msgstr "Modificar Tipo"

msgid "MODS"
msgstr "Mods"

msgid "MODS_INSTALLED_BUT_NOT_ENABLED"
msgstr ""

msgid "MOD_ASSEMBLY"
msgstr "Assembly do Mod:"

msgid "MOD_ASSEMBLY_CLASS"
msgstr "Classe Principal do Assembly do Mod:"

#, fuzzy
msgid "MOD_ASSEMBLY_CLASS_CREATION_FAILED"
msgstr "{0}: falha ao chamar o método de descarregamento do assembly do mod"

msgid "MOD_ASSEMBLY_CLASS_NOT_FOUND"
msgstr "{0}: classe do mod especificada \"{1}\" não encontrada no assembly do mod"

msgid "MOD_ASSEMBLY_INIT_CALL_FAILED"
msgstr "{0}: falha ao chamar o método de inicialização do assembly do mod"

msgid "MOD_ASSEMBLY_LOAD_CALL_FAILED_EXCEPTION"
msgstr "{0}: a chamada do método de inicialização do assembly do mod falhou com uma exceção: {1}"

msgid "MOD_ASSEMBLY_LOAD_EXCEPTION"
msgstr "{0}: o carregamento do assembly falhou com uma exceção: {1}"

msgid "MOD_ASSEMBLY_UNLOAD_CALL_FAILED"
msgstr "{0}: falha ao chamar o método de descarregamento do assembly do mod"

msgid "MOD_ASSEMBLY_UNLOAD_CALL_FAILED_EXCEPTION"
msgstr "{0}: a chamada do método de descarregamento do assembly do mod falhou com uma exceção: {1}"

msgid "MOD_AUTHOR"
msgstr "Autor:"

#, fuzzy
msgid "MOD_AUTO_HARMONY"
msgstr "Autor:"

msgid "MOD_CREATION_FAILED"
msgstr "Falha na Criação do Mod"

msgid "MOD_DESCRIPTION"
msgstr "Descrição do Mod:"

msgid "MOD_EXTENDED_DESCRIPTION"
msgstr "Descrição longa do mod:"

#, fuzzy
msgid "MOD_HARMONY_LOAD_FAILED_EXCEPTION"
msgstr "{0}: a chamada do método de inicialização do assembly do mod falhou com uma exceção: {1}"

#, fuzzy
msgid "MOD_HARMONY_UNLOAD_FAILED_EXCEPTION"
msgstr "{0}: a chamada do método de descarregamento do assembly do mod falhou com uma exceção: {1}"

msgid "MOD_HAS_NO_LOADABLE_RESOURCES"
msgstr "{0}: não tem recursos carregáveis"

msgid "MOD_ICON_FILE"
msgstr "Ícone do Ficheiro:"

msgid "MOD_INFO_URL"
msgstr "URL da Informação do Mod:"

msgid "MOD_INTERNAL_NAME"
msgstr "Nome Interno (da Pasta):"

msgid "MOD_LICENSE"
msgstr "Licença do Mod:"

msgid "MOD_LOAD_ERRORS"
msgstr "Erro ao carregar Mods"

msgid "MOD_LOAD_ERRORS_OCCURRED"
msgstr "Ocorreram erros ao carregar um ou mais mods. Os logs podem conter informações adicionais."

msgid "MOD_LOAD_OR_UNLOAD_ERRORS_OCCURRED"
msgstr "Ocorreram erros ao carregar ou descarregar um ou mais mods. Os logs podem conter informações adicionais."

msgid "MOD_LOAD_UNLOAD_CAVEATS"
msgstr "Nota: muitos mods requerem a reinicialização do jogo para carregar ou descarregar corretamente. Carrega apenas mods em que confias, pois eles podem conter código executável."

msgid "MOD_LOAD_UNLOAD_RESTART"
msgstr "Um ou mais mods requerem a reinicialização do jogo para carregar ou descarregar corretamente"

msgid "MOD_MAXIMUM_THRIVE"
msgstr "Versão Máxima Suportada do Thrive:"

msgid "MOD_MINIMUM_THRIVE"
msgstr "Versão Mínima Necessária do Thrive:"

msgid "MOD_NAME"
msgstr "Nome do Mod:"

msgid "MOD_PCK_NAME"
msgstr "Ficheiro .pck do Mod:"

msgid "MOD_RECOMMENDED_THRIVE"
msgstr "Versão Recomendada do Thrive:"

msgid "MOD_TO_UPLOAD"
msgstr "Mod a Carregar:"

msgid "MOD_UPLOADER"
msgstr "Carregador de Mods"

msgid "MOD_VERSION"
msgstr "Versão do Mod:"

msgid "MORE_INFO"
msgstr "Mostrar Mais Informações"

msgid "MORE_INFO_PROMPT"
msgstr "Pressione [thrive:input]help[/thrive:input] para ver mais informações na Thrivepédia."

msgid "MOUSE_EDGE_PANNING_OPTION"
msgstr ""

msgid "MOUSE_LOOK_SENSITIVITY"
msgstr ""

msgid "MOUSE_SENSITIVITY_WINDOW_SIZE_ADJUSTMENT"
msgstr ""

msgid "MOVE"
msgstr "Mover"

msgid "MOVEMENT"
msgstr "Movimento"

msgid "MOVE_ATTEMPTS_PER_SPECIES"
msgstr "Tentativas de deslocação por espécie"

msgid "MOVE_BACKWARDS"
msgstr "Mover para trás"

msgid "MOVE_DOWN_OR_CROUCH"
msgstr "Mover para baixo ou agachar"

msgid "MOVE_FORWARD"
msgstr "Mover para a frente"

#, fuzzy
msgid "MOVE_ITEM_DOWN"
msgstr "Mod a Carregar:"

#, fuzzy
msgid "MOVE_ITEM_UP"
msgstr "Mover para a direita"

msgid "MOVE_LEFT"
msgstr "Mover para a esquerda"

msgid "MOVE_ORGANELLE"
msgstr "Mover organelo"

msgid "MOVE_RIGHT"
msgstr "Mover para a direita"

msgid "MOVE_TO_ANY_PATCH"
msgstr "Mover para qualquer região"

#, fuzzy
msgid "MOVE_TO_LAND"
msgstr "Mod a Carregar:"

#, fuzzy
msgid "MOVE_TO_MACROSCOPIC_TOOLTIP"
msgstr "Suicídio"

msgid "MOVE_TO_MULTICELLULAR_STAGE_TOOLTIP"
msgstr ""

msgid "MOVE_TO_THIS_PATCH"
msgstr "Mover para esta região"

msgid "MOVE_UP_OR_JUMP"
msgstr "Mover para cima ou saltar"

#, fuzzy
msgid "MOVING_TO_AWAKENING_PROTOTYPE"
msgstr "Protanóptico (Vermelho-Verde)"

#, fuzzy
msgid "MOVING_TO_AWAKENING_PROTOTYPE_TITLE"
msgstr "Protanóptico (Vermelho-Verde)"

#, fuzzy
msgid "MOVING_TO_LAND_PROTOTYPE"
msgstr "Protanóptico (Vermelho-Verde)"

#, fuzzy
msgid "MOVING_TO_LAND_PROTOTYPE_TITLE"
msgstr "Protanóptico (Vermelho-Verde)"

#, fuzzy
msgid "MOVING_TO_SOCIETY_STAGE"
msgstr "Protanóptico (Vermelho-Verde)"

msgid "MP_COST"
msgstr "{0} PM"

msgid "MUCILAGE"
msgstr "Mucilagem"

#, fuzzy
msgid "MUCILAGE_SYNTHESIS"
msgstr "Quimiossíntese"

#, fuzzy
msgid "MUCOCYST_ACTION_TOOLTIP"
msgstr "Visite a nossa pagina de Patreon"

#, fuzzy
msgid "MULTICELLULAR"
msgstr "Colocar organelo"

msgid "MULTICELLULAR_EDITOR"
msgstr "Editor de multicelulas"

#, fuzzy
msgid "MULTICELLULAR_FREEBUILD_EDITOR"
msgstr "Editor de multicelulas"

#, fuzzy
msgid "MULTICELLULAR_LOADING_TIP_1"
msgstr "Editor de multicelulas"

msgid "MULTICELLULAR_STAGE"
msgstr "Fase multicelular"

msgid "MULTIPLE_CELLS"
msgstr "Múltiplas Células"

msgid "MULTIPLE_METABALLS"
msgstr "Múltiplas Metaballs"

msgid "MULTIPLE_ORGANELLES"
msgstr "Múltiplos Organelos"

msgid "MULTISAMPLE_ANTI_ALIASING"
msgstr "Multisample anti-aliasing:"

msgid "MULTITHREADED_SIMULATION_ENABLED"
msgstr ""

#, fuzzy
msgid "MULTITHREADED_SIMULATION_EXPLANATION"
msgstr ""
"Micróbios agressivos perseguirão presas em distâncias maiores\n"
"e são mais propensos a lutar contra predadores quando atacados.\n"
"Micróbios pacíficos não se envolvem com os outros em distâncias maiores\n"
"e são menos propensos a usar toxinas contra predadores."

msgid "MUSEUM_WELCOME_TEXT"
msgstr ""
"Bem-vindo ao museu! Aqui podes admirar as muitas espécies que fossilizaste em todos os teus jogos. Podes até jogar como uma espécie abrindo-a no editor livre.\n"
"\n"
"Para fossilizar uma espécie no jogo, prime o botão de pausa. Depois seleciona um micróbio no ecrã para fossilizar a sua espécie."

msgid "MUSIC"
msgstr "Música"

msgid "MUSIC_VOLUME"
msgstr "Volume da música"

msgid "MUTATIONS_PER_SPECIES"
msgstr "Tentativas de mutação por espécie"

msgid "MUTATION_COST_MULTIPLIER"
msgstr "Multiplicador de custo de mutação"

msgid "MUTATION_COST_MULTIPLIER_EXPLANATION"
msgstr "(custo de organelas, membranas e outros itens no editor)"

msgid "MUTATION_POINTS"
msgstr "Pontos de Mutação"

msgid "MUTE"
msgstr "Silenciar"

msgid "NAME"
msgstr "Nome:"

msgid "NAME_LABEL_CITY"
msgstr "{0} ({1})"

msgid "NAME_LABEL_FLEET"
msgstr "{0} (PWR: {1})"

msgid "NAME_LABEL_STRUCTURE_UNFINISHED"
msgstr "{0} (I)"

msgid "NATIVE_THREAD_ADVICE_TOOLTIP"
msgstr ""
"Os threads nativos são utilizados para tarefas diferentes dos threads geridos.\n"
"Mais threads em CPUs com muitos núcleos geralmente aumentam o desempenho até um limite\n"
"demasiados threads totais diminuirão o desempenho."

msgid "NEGATIVE_ATP_BALANCE"
msgstr "Saldo ATP negativo"

msgid "NEGATIVE_ATP_BALANCE_TEXT"
msgstr ""
"O micróbio não está a produzir ATP suficiente para sobreviver!\n"
"Deseja continuar?"

msgid "NEW"
msgstr "Novo"

msgid "NEWER_VERSION_LOADING_WARNING"
msgstr ""
"Este jogo guardado é de uma versão mais recente do Thrive e muito provavelmente incompatível.\n"
"Quer tentar carregar o jogo mesmo assim?"

msgid "NEWS"
msgstr "NOTÍCIAS"

msgid "NEW_GAME"
msgstr "Novo Jogo"

msgid "NEW_GAME_BUTTON_TOOLTIP"
msgstr "Comece um novo jogo"

msgid "NEW_GAME_SETTINGS_PERFORMANCE_OPTIONS_INFO"
msgstr ""

msgid "NEW_MOD_DEFAULT_DESCRIPTION"
msgstr "O meu mod incrível"

msgid "NEW_NAME"
msgstr "Novo Nome"

msgid "NEW_NAME_COLON"
msgstr "Novo Nome:"

msgid "NEXT_CAPITAL"
msgstr "PRÓXIMO"

#, fuzzy
msgid "NEXT_EDITOR_TAB"
msgstr "Ativar o editor"

msgid "NITROGEN"
msgstr "Nitrogénio"

msgid "NITROGENASE"
msgstr "Nitrogenase"

msgid "NITROGENASE_DESCRIPTION"
msgstr "Nitrogenase é uma proteína capaz de utilizar o [thrive:compound type=\"nitrogen\"][/thrive:compound] gasoso e a energia celular na forma de [thrive:compound type=\"atp\"][/thrive:compound] para produzir [thrive:compound type=\"ammonia\"][/thrive:compound], um nutriente chave para o crescimento das células. Isto é um processo referido como [b]Fixação Anaeróbica de Nitrogénio[/b]. Uma vez que a Nitrogenase está suspensa diretamente no citoplasma, o fluído envolvente efetua alguma [b]glicólise[/b]."

msgid "NITROGENASE_PROCESSES_DESCRIPTION"
msgstr "Transforma [thrive:compound type=\"atp\"][/thrive:compound] em [thrive:compound type=\"ammonia\"][/thrive:compound]. A taxa aumenta com a concentração de [thrive:compound type=\"nitrogen\"][/thrive:compound]."

msgid "NITROPLAST"
msgstr "Plastídeo Fixador de Nitrogénio"

msgid "NITROPLAST_DESCRIPTION"
msgstr "O Plastídeo Fixador de Nitrogénio é uma proteína capaz de usar [thrive:compound type=\"nitrogen\"][/thrive:compound] gasoso, [thrive:compound type=\"oxygen\"][/thrive:compound] e [thrive:compound type=\"atp\"][/thrive:compound] para produzir [thrive:compound type=\"ammonia\"][/thrive:compound], um nutriente essencial para o crescimento das células. Este é um processo chamado [b]Fixação Aeróbica de Nitrogénio[/b]."

msgid "NITROPLAST_PROCESSES_DESCRIPTION"
msgstr "Transforma [thrive:compound type=\"atp\"][/thrive:compound] em [thrive:compound type=\"ammonia\"][/thrive:compound]. A taxa aumenta com a concentração de [thrive:compound type=\"nitrogen\"][/thrive:compound] e [thrive:compound type=\"oxygen\"][/thrive:compound]."

msgid "NONE"
msgstr "Nenhum"

msgid "NORMAL"
msgstr "Normal"

msgid "NORMAL_MEMBRANE_DESCRIPTION"
msgstr "A forma mais básica da membrana, tem pouca proteção contra danos. Também precisa de mais energia para não se deformar. A vantagem é que permite que a célula se mova e absorva nutrientes rapidamente."

msgid "NOTHING_HERE"
msgstr "Nada aqui"

msgid "NOTHING_TO_INTERACT_WITH"
msgstr "Não há nada para interagir"

msgid "NOTICE_DAMAGED_BY_NO_ATP"
msgstr "Danificado por falta de ATP"

msgid "NOTICE_ENGULF_DAMAGE_FROM_TOXIN"
msgstr "Danificado por toxinas na matéria ingerida"

msgid "NOTICE_ENGULF_MISSING_ENZYME"
msgstr "Falta {0} para engolir o alvo"

msgid "NOTICE_ENGULF_SIZE_TOO_SMALL"
msgstr "Tamanho atual da célula demasiado pequeno para engolir o alvo"

msgid "NOTICE_ENGULF_STORAGE_FULL"
msgstr "Não há espaço suficiente no armazenamento de matéria ingerida para engolir o alvo"

msgid "NOTICE_HIT_BY_ATP_TOXIN"
msgstr ""

#, fuzzy
msgid "NOTICE_HIT_BY_BASE_MOVEMENT_TOXIN"
msgstr "Movimento Base"

msgid "NOTICE_READY_TO_EDIT"
msgstr "O editor está pronto para ser utilizado"

msgid "NOT_STARTED_DOT"
msgstr "Não iniciada."

msgid "NOVEMBER"
msgstr "Novembro"

msgid "NO_AI"
msgstr "Sem IA"

msgid "NO_DATA_TO_SHOW"
msgstr "Sem Dados a Mostrar"

msgid "NO_EVENTS_RECORDED"
msgstr "Sem eventos registado"

#, fuzzy
msgid "NO_FOSSIL_DIRECTORY"
msgstr "Nenhum diretório de ficheiros guardados encontrado"

msgid "NO_MODS_ENABLED"
msgstr "Sem Mods ativos"

msgid "NO_ORGANELLE_PROCESSES"
msgstr "Sem processos"

msgid "NO_SAVEGAMES_FOUND"
msgstr "Não foram encontrados jogos guardados"

msgid "NO_SAVE_DIRECTORY"
msgstr "Nenhum diretório de ficheiros guardados encontrado"

msgid "NO_SCREENSHOT_DIRECTORY"
msgstr "Nenhum diretório de captura de ecrã encontrado"

msgid "NO_SELECTED_MOD"
msgstr "Nenhum mod selecionado"

#, fuzzy
msgid "NO_SUGGESTION"
msgstr "Resolução:"

msgid "NUCLEUS"
msgstr "Núcleo"

msgid "NUCLEUS_DELETE_OPTION_DISABLED_TOOLTIP"
msgstr ""
"Não é possível apagar o núcleo, uma vez que se trata de uma evolução irreversível.\n"
"No entanto, se for colocado na sessão atual, desfazer ou refazer ainda são permitidos."

msgid "NUCLEUS_DESCRIPTION"
msgstr "A principal característica das células eucarióticas. O núcleo também inclui o retículo endoplasmático e o complexo de golgi. É uma evolução das células procarióticas para desenvolver um sistema de membranas internas, assimilando outros procariontes dentro deles. Isso permite-os compartimentar, ou repelir os diferentes processos que acontecem dentro das células prevenindo-os de se sobrepor. Isso permite que os seus novos organelos com membranas sejam mais complexos, eficientes, e especializados do que se estivessem a flutuar no citoplasma. No entanto, isso tem o custo de fazer a célula muito maior e necessitando de muita da energia da célula para se manter."

msgid "NUCLEUS_SMALL_DESCRIPTION"
msgstr "Permite a evolução de organelos delimitados por membranas mais complexos. Custo de manutenção elevado de ATP. É uma evolução irreversível."

msgid "NUMLOCK"
msgstr "Num Lock"

msgid "N_A"
msgstr "N/A"

msgid "N_A_MP"
msgstr "N/A PM"

msgid "N_TIMES"
msgstr "x{0}"

msgid "OCTOBER"
msgstr "Outubro"

msgid "OFF"
msgstr ""

msgid "OFFICIAL_WEBSITE"
msgstr "Website Oficial"

msgid "OFFICIAL_WEBSITE_BUTTON_TOOLTIP"
msgstr "Visite o website oficial do estúdio Revolutionary Games"

msgid "OK"
msgstr "OK"

msgid "OLDER_VERSION_LOADING_WARNING"
msgstr ""
"Este jogo guardado é de uma versão antiga do Thrive e pode ser incompatível.\n"
"Como o Thrive está atualmente no início do desenvolvimento, a compatibilidade de jogos guardados não é uma prioridade.\n"
"Podes reportar quaisquer problemas que encontrares, no entanto eles não têm uma prioridade alta no momento.\n"
"Queres tentar carregar o jogo guardado mesmo assim?"

#, fuzzy
msgid "OPENGL_MODE_WARNING"
msgstr "Aviso do modo GLES2"

#, fuzzy
msgid "OPENGL_MODE_WARNING_EXPLANATION"
msgstr "Estás a executar o Thrive com GLES2. Esta versão não foi testada severamente e pode causar problemas. Experimente atualizar os drivers da placa gráfica e/ou forçar a utilização da placa gráfica da AMD ou Nvidia."

msgid "OPEN_FOLDER"
msgstr "Abrir diretório"

msgid "OPEN_FOSSIL_FOLDER"
msgstr "Abrir pasta de Fósseis"

msgid "OPEN_FOSSIL_IN_FREEBUILD_WARNING"
msgstr ""
"Tens a certeza de que queres começar um novo jogo com a espécie selecionada?\n"
"Perderás todo o progresso não guardado."

msgid "OPEN_GOD_TOOLS"
msgstr "Ferramentas Divinas"

msgid "OPEN_HELP_SCREEN"
msgstr "Abrir o ecrã de ajuda"

#, fuzzy
msgid "OPEN_IN_FREEBUILD"
msgstr "Modo livre"

msgid "OPEN_LOGS_FOLDER"
msgstr "Abrir pasta de Logs"

msgid "OPEN_MOD_URL"
msgstr "Abrir URL"

msgid "OPEN_ORGANELLES_PAGE"
msgstr "Abrir pagina de organelos"

msgid "OPEN_ORGANELLE_MENU"
msgstr "Abrir o menu do organelo"

msgid "OPEN_RESEARCH_SCREEN"
msgstr "Abrir menu de pesquisa"

msgid "OPEN_SAVE_DIRECTORY"
msgstr "Abrir a pasta dos jogos guardados"

msgid "OPEN_SCIENCE_MENU"
msgstr "Abrir menu de ciência"

msgid "OPEN_SCREENSHOT_FOLDER"
msgstr "Abrir pasta de capturas de ecrã"

msgid "OPEN_THE_MENU"
msgstr "Abrir o menu"

msgid "OPEN_TRANSLATION_SITE"
msgstr "Ajude a traduzir o jogo"

msgid "OPERATION_PAUSED_DOT"
msgstr "Parado."

msgid "OPPORTUNISM_EXPLANATION"
msgstr ""
"Os micróbios oportunistas competirão com os rivais por comida,\n"
"e tentarão caçar presas com toxinas se não as conseguirem engolir.\n"
"Os micróbios cautelosos podem não se colocar em perigo por causa de pedaços."

msgid "OPPORTUNISTIC"
msgstr "Oportunista"

msgid "OPTIONS"
msgstr "Opções"

msgid "OPTIONS_BUTTON_TOOLTIP"
msgstr "Mudar as definições"

msgid "ORGANELLES"
msgstr "Organelos"

#, fuzzy
msgid "ORGANELLES_BUTTON"
msgstr "Axónio"

#, fuzzy
msgid "ORGANELLES_WILL_BE_UNLOCKED_NEXT_GENERATION"
msgstr "(Alguns organelos terão condições de desbloqueio necessárias para os colocar)"

msgid "ORGANELLE_AXON"
msgstr "Axónio"

msgid "ORGANELLE_AXON_DESCRIPTION"
msgstr "Os axónios são as fibras nervosas que os neurónios utilizam para se ligarem uns aos outros e comunicarem. Colocar este organelo transforma o tipo de célula para tecido cerebral."

#, fuzzy
msgid "ORGANELLE_CATEGORY_MACROSCOPIC"
msgstr "Multicelular"

msgid "ORGANELLE_CATEGORY_MULTICELLULAR"
msgstr "Multicelular"

#, fuzzy
msgid "ORGANELLE_GROWTH_ORDER_EXPLANATION"
msgstr "Este painel mostra os números a partir dos quais a previsão de auto-evo funciona. A energia total que uma espécie é capaz de capturar e o custo por indivíduo da espécie determinam a população final. O Auto-evo usa um modelo simplificado da realidade para calcular o desempenho das espécies com base na energia que conseguem obter. Para cada fonte de alimento, mostra quanta energia é que a espécie ganha com isso. Além disso, aparece o total de energia disponível na fonte. A fração que a espécie ganha da energia total é baseada em quão grande a aptidão é comparada com a aptidão total. A aptidão é uma métrica de quão bem a espécie pode utilizar essa fonte de alimento."

msgid "ORGANELLE_MYOFIBRIL"
msgstr "Miofibrilha"

#, fuzzy
msgid "ORGANELLE_MYOFIBRIL_DESCRIPTION"
msgstr "Ataca as outras células com isto."

msgid "ORGANELLE_PILUS"
msgstr "Pilo Predatório"

msgid "ORGANELLE_PILUS_DESCRIPTION"
msgstr "Ataca as outras células com isto."

msgid "ORGANELLE_PILUS_PROCESSES_DESCRIPTION"
msgstr "Esfaqueie outras células com isso."

msgid "ORGANELLE_PLURAL"
msgstr "{0} organelos"

msgid "ORGANELLE_SINGULAR"
msgstr "{0} organelo"

#, fuzzy
msgid "ORGANELLE_SUGGESTION_COLON"
msgstr "Axónio"

#, fuzzy
msgid "ORGANELLE_SUGGESTION_TOOLTIP"
msgstr "Carregar jogos previamente guardados"

msgid "ORGANELLE_UNLOCKS_ENABLED"
msgstr "Desbloqueio de organelos ativado"

#, fuzzy
msgid "ORGANELLE_UNLOCKS_ENABLED_EXPLANATION"
msgstr "(Alguns organelos terão condições de desbloqueio necessárias para os colocar)"

msgid "ORGANISM_STATISTICS"
msgstr "Estatísticas de Organismo"

msgid "OR_UNLOCK_CONDITION"
msgstr "ou"

msgid "OSMOREGULATION"
msgstr "Osmorregulação"

msgid "OSMOREGULATION_COST"
msgstr "Custo de Osmorregulação"

#, fuzzy
msgid "OSMOREGULATION_COST_MULTIPLIER"
msgstr "Custo de Osmorregulação"

msgid "OSMOREGULATION_COST_MULTIPLIER_EXPLANATION"
msgstr "(custo da osmorregulação da espécie do jogador)"

#, fuzzy
msgid "OTHER_COMPOUNDS"
msgstr "Compostos"

msgid "OUR_WIKI"
msgstr "A nossa Wiki"

#, fuzzy
msgid "OUTDATED_NOTICE"
msgstr "Não iniciada."

msgid "OUTREACH_TEAM"
msgstr "Equipa de Divulgação"

msgid "OUTSIDE_CONTRIBUTORS"
msgstr "Colaboradores externos"

msgid "OVERWRITE_EXISTING_SAVE"
msgstr "Substituir o jogo guardado existente:"

msgid "OVERWRITE_EXISTING_SAVE_PROMPT"
msgstr "Substituir jogo guardado existente?"

msgid "OVERWRITE_SPECIES_NAME_CONFIRMATION"
msgstr ""
"Uma espécie fossilizada com este nome já existe.\n"
"Tens a certeza de que a queres substituir?"

msgid "OXYGEN"
msgstr "Oxigénio"

#, fuzzy
msgid "OXYGEN_INHIBITOR_SYNTHESIS"
msgstr "Síntese de OxiToxi"

msgid "OXYTOXISOME_PROCESSES_DESCRIPTION"
msgstr "Transforma [thrive:compound type=\"atp\"][/thrive:compound] em [thrive:compound type=\"oxytoxy\"][/thrive:compound]. A taxa aumenta com a concentração de [thrive:compound type=\"oxygen\"][/thrive:compound]. Pode libertar toxinas pressionado [thrive:input]g_fire_toxin[/thrive:input]. Quando a quantidade de [thrive:compound type=\"oxytoxy\"][/thrive:compound] é baixa, será possível disparar, mas o dano irá ser reduzido."

msgid "OXYTOXY_NT"
msgstr "OxiToxi NT"

#, fuzzy
msgid "OXYTOXY_SYNTHESIS"
msgstr "Síntese de OxiToxi"

msgid "PAGEDOWN"
msgstr "Page Down"

msgid "PAGEUP"
msgstr "Page Up"

msgid "PAGE_BACK"
msgstr "Voltar"

msgid "PAGE_FORWARD"
msgstr "Avançar"

msgid "PAGE_TITLE"
msgstr "Título da página"

msgid "PAN_CAMERA_DOWN"
msgstr "Mover a câmara para baixo"

msgid "PAN_CAMERA_LEFT"
msgstr "Mover a câmara para a esquerda"

msgid "PAN_CAMERA_RESET"
msgstr "Redefinir câmara"

msgid "PAN_CAMERA_RIGHT"
msgstr "Mover a câmara para a direita"

msgid "PAN_CAMERA_UP"
msgstr "Mover a câmara para cima"

msgid "PASSIVE_REPRODUCTION_PROGRESS"
msgstr "Obter passivamente progresso de reprodução"

msgid "PASSIVE_REPRODUCTION_PROGRESS_EXPLANATION"
msgstr "(obter passivamente compostos de reprodução do ambiente sem ter de fazer nada)"

msgid "PAST_DEVELOPERS"
msgstr "Desenvolvedores anteriores"

#, fuzzy
msgid "PATCH_COLON"
msgstr "Melhor Região:"

msgid "PATCH_EXTINCTION_BOX_TEXT"
msgstr ""
"A tua espécie foi extinta nesta região.\n"
"Mas ainda não acabou, ainda podes escolher uma nova região para jogar!"

#, fuzzy
msgid "PATCH_EXTINCTION_CAPITAL"
msgstr "EXTINÇÃO"

msgid "PATCH_MAP"
msgstr "Mapa de Regiões"

msgid "PATCH_MAP_NAVIGATION_TOOLTIP"
msgstr "Clique, arraste e faça zoom para se deslocar"

msgid "PATCH_NAME"
msgstr "{0} {1}"

msgid "PATCH_NOTES_LAST_PLAYED_INFO"
msgstr "Jogou a ultima vez o Thrive {0}, desde então houve uma nova atualização"

msgid "PATCH_NOTES_LAST_PLAYED_INFO_PLURAL"
msgstr ""

#, fuzzy
msgid "PATCH_NOTES_TITLE"
msgstr "Remover dados locais"

msgid "PATCH_NOTE_BULLET_POINT"
msgstr "— {0}"

msgid "PATCH_NOTE_CHANGES_HEADING"
msgstr "Mudanças:"

#, fuzzy
msgid "PATCH_NOTE_LINK_VISIT_TEXT"
msgstr "Veja todos os detalhes desta versão no [color=#3796e1][url={0}]Github[/url][/color]"

msgid "PATREON_TOOLTIP"
msgstr "Visite a nossa pagina de Patreon"

msgid "PATRONS"
msgstr "Patrons"

msgid "PAUSED"
msgstr "PARADO"

msgid "PAUSE_MENU_RESUME_TOOLTIP"
msgstr "Regressar ao jogo"

msgid "PAUSE_PROMPT"
msgstr "[center]Pressione [thrive:input]g_pause[/thrive:input] para retomar[/center]"

msgid "PAUSE_TOOLTIP"
msgstr "Pausa o jogo"

msgid "PCK_LOAD_FAILED"
msgstr "Falha ao carregar o arquivo pck ({0})"

#, fuzzy
msgid "PCK_LOAD_FAILED_DOES_NOT_EXIST"
msgstr "Falha ao carregar o arquivo pck ({0})"

msgid "PEACEFUL"
msgstr "Pacífico"

#, fuzzy
msgid "PENDING_ENDOSYMBIOSIS_EXPLANATION"
msgstr "Estás a executar o Thrive com GLES2. Esta versão não foi testada severamente e pode causar problemas. Experimente atualizar os drivers da placa gráfica e/ou forçar a utilização da placa gráfica da AMD ou Nvidia."

msgid "PENDING_ENDOSYMBIOSIS_TITLE"
msgstr ""

msgid "PERCENTAGE_VALUE"
msgstr "{0}%"

msgid "PERFORMANCE"
msgstr "Desempenho"

msgid "PERFORM_UNBINDING"
msgstr "Efetuar a desconexão"

#, fuzzy
msgid "PER_SECOND_ABBREVIATION"
msgstr "{0} m"

msgid "PER_SECOND_SLASH"
msgstr "/segundo"

msgid "PHOSPHATE"
msgstr "Fosfato"

msgid "PHOTOSYNTHESIS"
msgstr "Fotossíntese"

msgid "PHYSICAL_CONDITIONS"
msgstr "Condições físicas"

msgid "PHYSICAL_RESISTANCE"
msgstr "Resistência Física"

msgid "PLACE_ORGANELLE"
msgstr "Colocar organelo"

msgid "PLANET"
msgstr "Planeta"

msgid "PLANET_DETAILS_STRING"
msgstr ""
"Só LAWK: {0}\n"
"Origem da vida: {1}\n"
"Ciclo Dia/Noite: {2}\n"
"Duração do dia: {3} segundos\n"
"Semente aleatória do planeta: {4}"

msgid "PLANET_GENERATION_TEASER"
msgstr "Geração de planetas em breve!"

msgid "PLANET_RANDOM_SEED"
msgstr "Semente aleatória do planeta"

msgid "PLAYER"
msgstr "Jogador"

msgid "PLAYER_DEATH_POPULATION_PENALTY"
msgstr ""

msgid "PLAYER_DEATH_POPULATION_PENALTY_EXPLANATION"
msgstr "(coeficiente de redução na população da espécie do jogador para cada morte do jogador)"

msgid "PLAYER_DIED"
msgstr "jogador morreu"

msgid "PLAYER_DUPLICATE"
msgstr "Duplicar Jogador"

msgid "PLAYER_EXTINCT"
msgstr "O jogador está extinto"

msgid "PLAYER_RELATIVE_MOVEMENT"
msgstr "Relativo ao jogador"

msgid "PLAYER_REPRODUCED"
msgstr "jogador reproduzido"

msgid "PLAYER_SPEED"
msgstr ""
"Velocidade\n"
"Jogador"

msgid "PLAYSTATION_3"
msgstr "PlayStation 3"

msgid "PLAYSTATION_4"
msgstr "PlayStation 4"

msgid "PLAYSTATION_5"
msgstr "PlayStation 5"

msgid "PLAY_INTRO_VIDEO"
msgstr "Reproduzir o vídeo de introdução"

msgid "PLAY_MICROBE_INTRO_ON_NEW_GAME"
msgstr "Jogar a Introdução ao Micróbio num Novo Jogo"

msgid "PLAY_WITH_CURRENT_SETTING"
msgstr "Jogar com definições atuais"

msgid "POPULATION_CAPITAL"
msgstr "POPULAÇÃO:"

msgid "POPULATION_COLON"
msgstr "População:"

msgid "POPULATION_IN_PATCHES"
msgstr "população em regiões:"

msgid "POPULATION_IN_PATCH_SHORT"
msgstr "{0} ({1})"

#, fuzzy
msgid "POSITION_NUMBER"
msgstr "Número de ID"

msgid "PREDATION_FOOD_SOURCE"
msgstr "Predação de {0}"

msgid "PREDICTION_DETAILS_OPEN_TOOLTIP"
msgstr "Ver informações detalhadas sobre a previsão"

msgid "PRESSURE"
msgstr "Pressão"

msgid "PRESSURE_SHORT"
msgstr "Press."

msgid "PRESS_KEY_DOT_DOT_DOT"
msgstr "Pressiona uma tecla..."

msgid "PREVIEW_IMAGE_DOES_NOT_EXIST"
msgstr "A imagem de pré-visualização não existe"

msgid "PREVIEW_IMAGE_IS_TOO_LARGE"
msgstr "A imagem de pré-visualização é muito grande"

msgid "PREVIOUS_COLON"
msgstr "Anterior:"

msgid "PROCESSING_LOADED_OBJECTS"
msgstr "A processar objetos carregados"

msgid "PROCESS_ENVIRONMENT_SEPARATOR"
msgstr "@"

msgid "PROCESS_PANEL_TITLE"
msgstr "Processos de Célula"

msgid "PROGRAMMING_TEAM"
msgstr "Equipa da Programação"

msgid "PROJECT_MANAGEMENT_TEAM"
msgstr "Equipa de Gestão de Projetos"

msgid "PROTEINS"
msgstr "Proteínas"

msgid "PROTOPLASM"
msgstr "Protoplasma"

msgid "PULL_REQUESTS_PROGRAMMING"
msgstr "Pull Requests / Programação"

msgid "QUICK_LOAD"
msgstr "Carregar rapidamente"

msgid "QUICK_SAVE"
msgstr "Guardar rapidamente"

msgid "QUIT"
msgstr "Sair"

msgid "QUIT_BUTTON_TOOLTIP"
msgstr "Sair do jogo"

msgid "QUIT_GAME_WARNING"
msgstr ""
"Tens a certeza de que desejas sair do jogo?\n"
"Perderás todo o progresso não guardado."

msgid "RANDOMIZE_SPECIES_NAME"
msgstr "Randomizar os nomes das espécies"

msgid "RANDOM_SEED_TOOLTIP"
msgstr "Valor utilizado para gerar o mundo, tem de ser um número inteiro positivo"

msgid "RAW"
msgstr "Cru"

msgid "RAW_VALUE_COLON"
msgstr "Bruto:"

msgid "READING_SAVE_DATA"
msgstr "A ler dados guardados"

msgid "READY"
msgstr "Pronto"

msgid "RECOMMENDED_THRIVE_VERSION"
msgstr "Thrive Recomendado:"

msgid "REDDIT_TOOLTIP"
msgstr "Visite o nosso subreddit"

msgid "REDO"
msgstr "Refazer"

msgid "REDO_THE_LAST_ACTION"
msgstr "Refazer a última ação"

msgid "REFRESH"
msgstr "Atualizar"

msgid "REPORT"
msgstr "Relatório"

msgid "REPORT_BUG"
msgstr "Comunicar um erro"

msgid "REPRODUCED"
msgstr "reproduzido"

msgid "REPRODUCTION"
msgstr "Reprodução"

msgid "REPRODUCTION_ASEXUAL"
msgstr "Assexuada"

#, fuzzy
msgid "REPRODUCTION_BUDDING"
msgstr "reproduzido"

#, fuzzy
msgid "REPRODUCTION_COMPOUNDS_MODE"
msgstr "Reprodução:"

#, fuzzy
msgid "REPRODUCTION_COMPOUNDS_MODE_EXPLANATION"
msgstr "(obter passivamente compostos de reprodução do ambiente sem ter de fazer nada)"

#, fuzzy
msgid "REPRODUCTION_COMPOUND_HANDLING_TOOLTIP"
msgstr "Reprodução:"

msgid "REPRODUCTION_METHOD"
msgstr "Reprodução:"

msgid "REQUIRES_NUCLEUS"
msgstr "Requer núcleo"

msgid "RESEARCH"
msgstr "Pesquisa"

msgid "RESET"
msgstr "Repor"

msgid "RESET_DEADZONES"
msgstr "Repor Áreas Mortas"

msgid "RESET_DISMISSED_POPUPS"
msgstr ""

msgid "RESET_INPUTS_TO_DEFAULTS"
msgstr "Repor as entradas por defeito?"

#, fuzzy
msgid "RESET_ITEM_ORDER_TO_DEFAULT"
msgstr "Repor as entradas por defeito?"

msgid "RESET_KEYBINDINGS"
msgstr "Repor os atalhos de teclado"

msgid "RESET_SETTINGS_TO_DEFAULTS"
msgstr "Repor Definições por Defeito"

msgid "RESET_TO_DEFAULTS"
msgstr "Repor as definições por defeito?"

msgid "RESISTANT_TO_BASIC_ENGULFMENT"
msgstr ""

#, fuzzy
msgid "RESIZE_METABALL_TOOLTIP"
msgstr "Retomar o jogo"

msgid "RESOLUTION"
msgstr "Resolução:"

msgid "RESOURCE_ABSORBTION_SPEED"
msgstr "Velocidade de absorção de recursos"

msgid "RESOURCE_AMOUNT_SHORT"
msgstr "{0}: {1}"

msgid "RESOURCE_ENERGY"
msgstr "Energia"

msgid "RESOURCE_FOOD"
msgstr "Comida"

msgid "RESOURCE_ROCK"
msgstr "Pedra"

msgid "RESOURCE_WOOD"
msgstr "Madeira"

msgid "RESPIRATION"
msgstr "Respiração Aeróbica"

msgid "RESPONSIVE"
msgstr "Reactivo"

msgid "RESTART_REQUIRED"
msgstr "Reinicialização Necessária"

msgid "RESUME"
msgstr "Retomar"

msgid "RESUME_TOOLTIP"
msgstr "Retomar o jogo"

msgid "RETURN_TO_MENU"
msgstr "Voltar ao Menu"

msgid "RETURN_TO_MENU_TOOLTIP"
msgstr "Sair para o menu principal"

msgid "RETURN_TO_MENU_WARNING"
msgstr ""
"Tens a certeza de que desejas sair para o menu principal?\n"
"Perderás todo o progresso não guardado."

msgid "REVEAL_ALL_PATCHES"
msgstr "Revelar todas as regiões"

msgid "REVOLUTIONARY_GAMES_SOCIAL_TOOLTIP"
msgstr "Visite os sites oficiais da Revolutionary Games"

msgid "RIGHT_ARROW"
msgstr "→"

msgid "RIGHT_MOUSE"
msgstr "Rato direito"

msgid "RIGID"
msgstr "Rígido"

msgid "RIGIDITY_MEMBRANE_DESCRIPTION"
msgstr "Uma membrana mais rígida será mais resistente a danos, mas tornará mais difícil para a célula se mover."

msgid "ROTATE_LEFT"
msgstr "Rodar para a esquerda"

msgid "ROTATE_RIGHT"
msgstr "Rodar para a direita"

msgid "ROTATION_COLON"
msgstr "Rotação:"

msgid "RUN_AUTO_EVO_DURING_GAMEPLAY"
msgstr "Utilizar auto-evo durante o jogo"

msgid "RUN_ONE_STEP"
msgstr ""

msgid "RUN_RESULT_BY_SENDING_POPULATION"
msgstr "{0} enviando: {1} indivíduos da região: {2}"

msgid "RUN_RESULT_GENE_CODE"
msgstr "código do gene:"

msgid "RUN_RESULT_NICHE_FILL"
msgstr "surgiu para preencher um nicho"

msgid "RUN_RESULT_SELECTION_PRESSURE_SPLIT"
msgstr "surgiu devido a diferentes pressões de seleção"

msgid "RUN_RESULT_SPLIT_FROM"
msgstr "separar-se de {0}"

msgid "RUN_RESULT_SPLIT_OFF_TO"
msgstr "a população em algumas casas dividiu-se para formar novas espécies {0}:"

msgid "RUN_X_WORLDS"
msgstr ""

#, fuzzy
msgid "RUN_X_WORLDS_TOOLTIP"
msgstr "Tempo Passado: {0:#,#} anos"

msgid "RUSTICYANIN"
msgstr "Rusticianina"

#, fuzzy
msgid "RUSTICYANIN_DESCRIPTION"
msgstr "Rusticianina é uma proteína capaz de utilizar [thrive:compound type=\"carbondioxide\"][/thrive:compound] gasoso e [thrive:compound type=\"oxygen\"][/thrive:compound] para oxidar [thrive:compound type=\"iron\"][/thrive:compound] de um estado químico para outro. Este processo, chamado [b]Quimiossíntese litoautotrófica[/b], liberta energia que a célula pode posteriormente recolher."

#, fuzzy
msgid "RUSTICYANIN_PROCESSES_DESCRIPTION"
msgstr "Transforma [thrive:compound type=\"iron\"][/thrive:compound] em [thrive:compound type=\"atp\"][/thrive:compound]. A taxa aumenta com a concentração de [thrive:compound type=\"carbondioxide\"][/thrive:compound] e [thrive:compound type=\"oxygen\"][/thrive:compound]."

#, fuzzy
msgid "SAFE_MODE_EXPLANATION"
msgstr ""
"Os micróbios medrosos fugirão a distâncias maiores\n"
"e são mais propensos a fugir dos predadores em geral.\n"
"Os micróbios corajosos não se deixam intimidar pelos predadores próximos\n"
"e, mais provavelmente, irão atacar de volta."

msgid "SAFE_MODE_TITLE"
msgstr "Thrive iniciado no Modo Seguro"

msgid "SAVE"
msgstr "Gravar"

msgid "SAVE_AND_CONTINUE"
msgstr "Gravar e continuar"

msgid "SAVE_AUTOSAVE"
msgstr "Guardar automaticamente"

msgid "SAVE_DELETE_WARNING"
msgstr "Apagar este jogo guardado não pode ser revertido, tens a certeza que desejas apagar permanentemente {0}?"

msgid "SAVE_ERROR_INCLUDE_JSON_DEBUG_NOTE"
msgstr ""

#, fuzzy
msgid "SAVE_ERROR_TURN_ON_JSON_DEBUG_MODE"
msgstr "Modo de debug para JSON:"

msgid "SAVE_FAILED"
msgstr "Falha ao guardar"

msgid "SAVE_GAME"
msgstr "Gravar Jogo"

msgid "SAVE_GAME_BUTTON_TOOLTIP"
msgstr "Abre o menu Guardar para guardar o jogo"

msgid "SAVE_HAS_DIFFERENT_VERSION"
msgstr "O jogo guardado tem uma versão diferente"

msgid "SAVE_HAS_DIFFERENT_VERSION_TEXT"
msgstr ""
"A versão do jogo guardado não corresponde à versão do jogo.\n"
"Por favor faz a leitura do jogo guardado manualmente através do menu."

msgid "SAVE_HAS_INVALID_GAME_STATE"
msgstr "O jogo guardado tem um estado de jogo inválido"

msgid "SAVE_INVALID"
msgstr "Inválido"

msgid "SAVE_IS_INVALID"
msgstr "O jogo guardado é inválido"

msgid "SAVE_IS_UPGRADEABLE_DESCRIPTION"
msgstr ""
"O jogo guardado selecionado é de uma versão anterior do Thrive, mas pode ser atualizado.\n"
"Um ficheiro reserva irá ser criado antes da atualização, se ainda não existir.\n"
"Se saltar a atualização, o ficheiro guardado irá ser tentado lido normalmente. \n"
"Tentar atualizar este ficheiro guardado?"

msgid "SAVE_LOAD_ALREADY_LOADED_FREE_FAILURE"
msgstr ". Erro ao libertar recursos carregados: {0}"

msgid "SAVE_MANUAL"
msgstr "Manual"

msgid "SAVE_QUICKSAVE"
msgstr "Guardar rapidamente"

msgid "SAVE_SPACE_USED"
msgstr "Espaço utilizado:"

msgid "SAVE_UPGRADE_FAILED"
msgstr "Falha ao atualizar o jogo guardado"

msgid "SAVE_UPGRADE_FAILED_DESCRIPTION"
msgstr "Atualizar o jogo guardado selecionado falhou devido ao seguinte erro:"

msgid "SAVING_DATA_FAILED_DUE_TO"
msgstr "Falha ao guardar as informações devido à exceção: {0}"

msgid "SAVING_DOT_DOT_DOT"
msgstr "A guardar..."

msgid "SAVING_FAILED_WITH_EXCEPTION"
msgstr "Falha ao guardar! Ocorreu uma exceção"

msgid "SAVING_NOT_POSSIBLE"
msgstr "Guardar o jogo não é possível devido a:"

msgid "SAVING_SUCCEEDED"
msgstr "Guardado com sucesso"

msgid "SCALING_NONE"
msgstr "Nenhuma"

msgid "SCALING_ON"
msgstr "Escalado"

msgid "SCALING_ON_INVERSE"
msgstr "Escalado Inversamente"

msgid "SCREEN_EFFECT"
msgstr "Efeito de ecrã"

msgid "SCREEN_EFFECT_GAMEBOY"
msgstr "Paleta \"GB\""

msgid "SCREEN_EFFECT_GAMEBOY_COLOR"
msgstr "Gráficos \"GB Color \""

msgid "SCREEN_EFFECT_GREYSCALE"
msgstr "Escala de cinzentos"

msgid "SCREEN_EFFECT_NONE"
msgstr "Nenhum"

msgid "SCREEN_RELATIVE_MOVEMENT"
msgstr "Relativo ao ecrã"

msgid "SCROLLLOCK"
msgstr "Scroll Lock"

msgid "SEARCH_DOT_DOT_DOT"
msgstr "Procurar..."

msgid "SEARCH_PLACEHOLDER"
msgstr "Procurar..."

msgid "SEARCH_RADIUS"
msgstr "Raio de Procura:"

msgid "SEA_FLOOR"
msgstr "Fundo Oceânico"

msgid "SECRETE_SLIME"
msgstr "Secretar Mucilagem"

#, fuzzy
msgid "SECRETE_SLIME_TOOLTIP"
msgstr "Retomar o jogo"

msgid "SEED_LABEL"
msgstr "Semente do planeta: {0}"

msgid "SELECTED_COLON"
msgstr "Selecionado:"

msgid "SELECTED_MOD"
msgstr "Mod Selecionado:"

msgid "SELECTED_SAVE_IS_INCOMPATIBLE_PROMPT"
msgstr "O jogo guardado selecionado é incompatível"

#, fuzzy
msgid "SELECTED_SAVE_IS_INCOMPATIBLE_PROTOTYPE_PROMPT"
msgstr "O jogo guardado selecionado é incompatível"

msgid "SELECTED_SAVE_IS_UPGRADEABLE_PROMPT"
msgstr "O jogo guardado selecionado é atualizável"

msgid "SELECT_A_GENERATION"
msgstr "Selecione uma geração"

msgid "SELECT_A_PATCH"
msgstr "Selecione uma região para mostrar detalhes"

msgid "SELECT_A_SPECIES"
msgstr "Selecione uma espécie"

#, fuzzy
msgid "SELECT_A_TECHNOLOGY"
msgstr "Seleciona uma região para mostrar detalhes"

msgid "SELECT_CELL_TYPE_FROM_EDITOR"
msgstr "Selecione um tipo de célula para editar aqui a partir do separador do editor"

msgid "SELECT_ENZYME"
msgstr "Selecionar Enzima:"

msgid "SELECT_OPTION"
msgstr "Seleciona uma opção"

msgid "SELECT_PREVIEW_IMAGE"
msgstr "Selecionar imagem de pré-visualização"

msgid "SELECT_SPACE_STRUCTURE_TITLE"
msgstr "Selecionar Estrutura a Construir"

msgid "SELECT_STRUCTURE_POPUP_TITLE"
msgstr "Selecionar Estrutura a Colocar"

msgid "SELECT_TISSUE_TYPE_FROM_EDITOR"
msgstr "Selecione um tipo de tecido para editar aqui através do editor"

msgid "SELECT_VACUOLE_COMPOUND_COLON"
msgstr "Selecionar o composto que o vacúolo irá armazenar:"

msgid "SEPTEMBER"
msgstr "Setembro"

msgid "SESSILE"
msgstr "Séssil"

msgid "SETTING_ONLY_APPLIES_TO_NEW_GAMES"
msgstr "Este valor só se aplica a novos jogos iniciados após alterar esta opção"

msgid "SFX_VOLUME"
msgstr "Volume de Efeitos"

msgid "SHIFT"
msgstr "Shift"

#, fuzzy
msgid "SHOW_DAMAGE_EFFECT"
msgstr "O Flagelo (plural: Flagelos) é um feixe de fibras proteicas em forma de chicote que se estende da membrana da célula e que utiliza ATP para ondular e impulsionar a célula numa direção. A posição do flagelo determina a direção em que fornece impulso para movimentar a célula. A direção de impulso é oposta à direção para a qual o flagelo está direcionado, por exemplo, um flagelo posicionado no lado esquerdo de uma célula fornece impulso quando se move para a direita."

msgid "SHOW_HELP"
msgstr "Mostrar ajuda"

#, fuzzy
msgid "SHOW_ITEM_COORDINATES"
msgstr "Mostrar tutoriais"

#, fuzzy
msgid "SHOW_NEW_PATCH_NOTES"
msgstr "Caverna"

#, fuzzy
msgid "SHOW_NEW_PATCH_NOTES_TOOLTIP"
msgstr "Caverna"

msgid "SHOW_TUTORIALS"
msgstr "Mostrar tutoriais"

msgid "SHOW_TUTORIALS_IN_NEW_CURRENT_OPTION"
msgstr "Mostrar tutoriais (no jogo atual)"

msgid "SHOW_TUTORIALS_IN_NEW_GAMES_OPTION"
msgstr "Mostrar tutoriais (em novos jogos)"

msgid "SHOW_UNSAVED_PROGRESS_WARNING"
msgstr "Mostrar aviso de progresso não guardado"

msgid "SHOW_UNSAVED_PROGRESS_WARNING_TOOLTIP"
msgstr "Ativa / desativa o popup de aviso de progresso não guardado para quando o jogador tenta sair do jogo."

msgid "SHOW_WEB_NEWS_FEED"
msgstr ""

#, fuzzy
msgid "SIDEROPHORE_ACTION_TOOLTIP"
msgstr "Visite a nossa pagina de Patreon"

msgid "SIGNALING_AGENT"
msgstr "Agente de Adesão"

#, fuzzy
msgid "SIGNALING_AGENTS_ACTION_TOOLTIP"
msgstr "Os agentes de adesão permitem que as células criem produtos químicos aos quais outras células podem reagir. Os sinais químicos podem ser usados para atrair outras células ou avisá-las sobre o perigo para fazê-las fugir."

#, fuzzy
msgid "SIGNALING_AGENT_DESCRIPTION"
msgstr "Os agentes de adesão permitem que as células criem produtos químicos aos quais outras células podem reagir. Os sinais químicos podem ser usados para atrair outras células ou avisá-las sobre o perigo para fazê-las fugir."

msgid "SIGNALING_AGENT_PROCESSES_DESCRIPTION"
msgstr "Pressione [thrive:input]g_pack_commands[/thrive:input] para abrir um menu para emitir comandos para outros membros de sua espécie."

msgid "SIGNAL_COMMAND_AGGRESSION"
msgstr "Tornar-se Agressivo"

msgid "SIGNAL_COMMAND_FLEE"
msgstr "Fugir"

msgid "SIGNAL_COMMAND_FOLLOW"
msgstr "Segue-me"

msgid "SIGNAL_COMMAND_NONE"
msgstr "Sem ordem"

msgid "SIGNAL_COMMAND_TO_ME"
msgstr "Ter comigo"

msgid "SIGNAL_TO_EMIT"
msgstr "Sinal a Emitir"

msgid "SILICA"
msgstr "Sílica"

msgid "SILICA_MEMBRANE_DESCRIPTION"
msgstr "Esta membrana possui uma forte parede de sílica. Ela pode resistir bem a danos gerais e é muito resistente a danos físicos. Também requer menos energia para manter a forma. No entanto, abranda a célula por um grande fator e absorve recursos em uma taxa reduzida."

msgid "SIZE_COLON"
msgstr "Tamanho:"

msgid "SLIDESHOW"
msgstr "Slideshow"

msgid "SLIME_JET"
msgstr ""

#, fuzzy
msgid "SLIME_JET_DESCRIPTION"
msgstr "As entranhas pegajosas de uma célula. O citoplasma é a mistura básica de iões, proteínas e outras substâncias dissolvidas na água que preenchem o interior da célula. Uma das funções que desempenha é a glicólise, a conversão de glicose em energia ATP. Para que células onde faltam organelos tenham metabolismos mais avançados, esta é a sua dependência para obter energia. O citoplasma é também usado para armazenar moléculas na célula e aumentar o seu tamanho."

#, fuzzy
msgid "SLIME_JET_PROCESSES_DESCRIPTION"
msgstr "Transforma [thrive:compound type=\"glucose\"][/thrive:compound] em [thrive:compound type=\"atp\"][/thrive:compound]."

msgid "SMALL_IRON_CHUNK"
msgstr "Pequeno Pedaço de Ferro"

#, fuzzy
msgid "SMALL_PHOSPHATE_CHUNK"
msgstr "Pequeno Pedaço de Ferro"

#, fuzzy
msgid "SMALL_SULFUR_CHUNK"
msgstr "Pequeno Pedaço de Ferro"

msgid "SNOWFLAKE"
msgstr ""

#, fuzzy
msgid "SOCIETY_STAGE"
msgstr "Fase Microbial"

msgid "SOUND"
msgstr "Som"

msgid "SOUND_TEAM"
msgstr "Equipa do Som"

msgid "SOUND_TEAM_LEAD"
msgstr "Líder da equipa de som"

msgid "SOUND_TEAM_LEADS"
msgstr "Líderes de equipa de som"

msgid "SPACE"
msgstr "Espaço"

msgid "SPACE_STAGE"
msgstr "Fase Espacial"

#, fuzzy
msgid "SPACE_STRUCTURE_HAS_RESOURCES"
msgstr "Estrutura"

msgid "SPACE_STRUCTURE_NO_EXTRA_DESCRIPTION"
msgstr "Sem informações adicionais disponíveis"

msgid "SPACE_STRUCTURE_WAITING_CONSTRUCTION"
msgstr ""

msgid "SPAWN_AMMONIA"
msgstr "Gerar amoníaco"

msgid "SPAWN_ENEMY"
msgstr "Spawn Inimigo"

#, fuzzy
msgid "SPAWN_ENEMY_CHEAT_FAIL"
msgstr "Impossível de usar o cheat de spawn inimigo porque esta região não contém nenhuma espécie inimiga"

msgid "SPAWN_GLUCOSE"
msgstr "Gerar glicose"

msgid "SPAWN_PHOSPHATES"
msgstr "Gerar fosfato"

msgid "SPECIAL_MOUSE_1"
msgstr "Rato Especial 1"

msgid "SPECIAL_MOUSE_2"
msgstr "Rato Especial 2"

msgid "SPECIES"
msgstr "Espécie"

msgid "SPECIES_COLON"
msgstr "Espécie:"

msgid "SPECIES_DETAIL_TEXT"
msgstr ""
"[b]Espécie[/b]\n"
"     {0}:{1}\n"
"[b]Geração[/b]\n"
"     {2}\n"
"[b]População[/b]\n"
"     {3}\n"
"[b]Cor[/b]\n"
"     #{4}\n"
"[b]Comportamento[/b]\n"
"     {5}"

msgid "SPECIES_HAS_A_MUTATION"
msgstr "tem uma mutação"

msgid "SPECIES_LIST"
msgstr "Lista de Espécies"

msgid "SPECIES_NAME_DOT_DOT_DOT"
msgstr "Nome da espécie..."

msgid "SPECIES_NAME_TOO_LONG_POPUP"
msgstr "Nome da espécie é demasiado longo!"

msgid "SPECIES_POPULATION"
msgstr "População das Espécies"

msgid "SPECIES_PRESENT"
msgstr "Espécies presentes"

msgid "SPECIES_TO_FIND"
msgstr "Espécie a Encontrar:"

msgid "SPECIES_WITH_POPULATION"
msgstr "{0} com população: {1}"

msgid "SPEED"
msgstr "Velocidade"

msgid "SPEED_COLON"
msgstr "Velocidade:"

msgid "SPREAD_TO_PATCHES"
msgstr "Espalhou para as regiões:"

#, fuzzy
msgid "SPRINT"
msgstr "Print Screen"

#, fuzzy
msgid "SPRINT_ACTION_TOOLTIP"
msgstr "Visite a nossa pagina de Patreon"

msgid "STAGE_MENU_BUTTON_TOOLTIP"
msgstr "Menu de pausa"

#, fuzzy
msgid "START"
msgstr "A iniciar"

msgid "STARTING"
msgstr "A iniciar"

msgid "START_CALIBRATION"
msgstr "Começar Calibração"

msgid "START_GAME"
msgstr "Começar Jogo"

msgid "START_RESEARCH"
msgstr "Começar Pesquisa"

msgid "STATISTICS"
msgstr "Estatísticas"

#, fuzzy
msgid "STAT_ATP_PRODUCTION_REDUCTION"
msgstr "PRODUÇÃO DE ATP MUITO BAIXA!"

#, fuzzy
msgid "STAT_BASE_MOVEMENT_REDUCTION"
msgstr "Movimento Base"

msgid "STAT_DAMAGE"
msgstr ""

msgid "STAT_DAMAGE_PER_OXYGEN"
msgstr ""

msgid "STEAM_CLIENT_INIT_FAILED"
msgstr "Falha na inicialização da biblioteca do cliente Steam"

msgid "STEAM_ERROR_ACCOUNT_DOES_NOT_OWN_PRODUCT"
msgstr "A tua conta Steam não possui uma licença para o Thrive"

msgid "STEAM_ERROR_ACCOUNT_READ_ONLY"
msgstr "A tua conta Steam está atualmente no modo só leitura devido a uma alteração recente na conta"

msgid "STEAM_ERROR_ALREADY_UPLOADED"
msgstr "O Steam relatou que o ficheiro já foi carregado, atualize"

msgid "STEAM_ERROR_BANNED"
msgstr "A tua conta Steam foi proibida de enviar conteúdo"

msgid "STEAM_ERROR_CLOUD_LIMIT_EXCEEDED"
msgstr "Cota de armazenamento em nuvem da Steam ou limite de tamanho de ficheiro excedido"

msgid "STEAM_ERROR_DUPLICATE_NAME"
msgstr "O Steam relatou um erro de nome duplicado"

msgid "STEAM_ERROR_FILE_NOT_FOUND"
msgstr "Ficheiro não encontrado"

msgid "STEAM_ERROR_INSUFFICIENT_PRIVILEGE"
msgstr "A tua conta Steam está atualmente restrita ao upload de conteúdo. Entra em contato com o suporte do Steam."

msgid "STEAM_ERROR_INVALID_PARAMETER"
msgstr "Parâmetro inválido enviado à Steam"

msgid "STEAM_ERROR_LOCKING_FAILED"
msgstr "O Steam falhou ao adquirir o bloqueio UGC"

msgid "STEAM_ERROR_NOT_LOGGED_IN"
msgstr "Sem sessão iniciada na Steam"

msgid "STEAM_ERROR_TIMEOUT"
msgstr "A operação de Steam expirou, tente novamente"

msgid "STEAM_ERROR_UNAVAILABLE"
msgstr "O Steam não está disponível no momento, tente novamente"

msgid "STEAM_ERROR_UNKNOWN"
msgstr "Ocorreu um erro desconhecido da Steam"

msgid "STEAM_INIT_FAILED"
msgstr "Falha na inicialização do Steam"

msgid "STEAM_INIT_FAILED_DESCRIPTION"
msgstr ""
"A inicialização da biblioteca do cliente Steam falhou. As funcionalidades do Steam ficarão indisponíveis.\n"
"Certifica-te de que tens o Steam a funcionar e que iniciaste sessão com a conta correta. Executa o jogo através do software do cliente Steam se este erro não desaparecer de outra forma."

msgid "STEAM_TOOLTIP"
msgstr "Visite a nossa página Steam"

msgid "STEM_CELL_NAME"
msgstr "Estaminal"

msgid "STOP"
msgstr "Parar"

msgid "STORAGE"
msgstr "Armazenamento"

msgid "STORAGE_COLON"
msgstr "Armazenamento:"

msgid "STORAGE_STATISTICS_SECONDS_OF_COMPOUND"
msgstr ""

msgid "STORE_LOGGED_IN_AS"
msgstr "Entrou como: {0}"

msgid "STRAIN_BAR_VISIBILITY"
msgstr ""

#, fuzzy
msgid "STRATEGY_STAGES"
msgstr "Fase Microbial"

msgid "STRICT_NICHE_COMPETITION"
msgstr ""

msgid "STRUCTURAL"
msgstr "Estrutural"

msgid "STRUCTURE"
msgstr "Estrutura"

msgid "STRUCTURE_ASCENSION_GATE"
msgstr ""

#, fuzzy
msgid "STRUCTURE_DYSON_SWARM"
msgstr "Estrutura"

msgid "STRUCTURE_HAS_REQUIRED_RESOURCES_TO_BUILD"
msgstr ""

msgid "STRUCTURE_HUNTER_GATHERER_LODGE"
msgstr ""

msgid "STRUCTURE_IN_PROGRESS_CONSTRUCTION"
msgstr "Em construção: {0}"

msgid "STRUCTURE_REQUIRED_RESOURCES_TO_FINISH"
msgstr ""

msgid "STRUCTURE_SELECTION_MENU_ENTRY"
msgstr "{0} (custo inicial: {1}, total:{2})"

msgid "STRUCTURE_SELECTION_MENU_ENTRY_NOT_ENOUGH_RESOURCES"
msgstr ""

msgid "STRUCTURE_SOCIETY_CENTER"
msgstr ""

msgid "STRUCTURE_STEAM_POWERED_FACTORY"
msgstr ""

msgid "SUCCESSFUL_KILL"
msgstr "morte com sucesso"

msgid "SUCCESSFUL_SCAVENGE"
msgstr "limpeza bem-sucedida"

msgid "SUCCESS_BUT_MISSING_ID"
msgstr "Resultado indicado como sucesso, mas nenhum ID foi retornado"

msgid "SUICIDE_BUTTON_TOOLTIP"
msgstr "Suicídio"

msgid "SUNLIGHT"
msgstr "Luz Solar"

msgid "SUPPORTER_PATRONS"
msgstr "Apoiantes"

msgid "SURVIVAL_TITLE"
msgstr ""

msgid "SWITCH_TO_FRONT_CAMERA"
msgstr "Mudar para a vista da câmara frontal"

msgid "SWITCH_TO_RIGHT_CAMERA"
msgstr "Mudar para a vista da câmara direita"

msgid "SWITCH_TO_TOP_CAMERA"
msgstr "Mudar para a vista da câmara superior"

msgid "SYSREQ"
msgstr "SysRq"

msgid "TAB_SECONDARY_SWITCH_LEFT"
msgstr ""

msgid "TAB_SECONDARY_SWITCH_RIGHT"
msgstr ""

#, fuzzy
msgid "TAB_SWITCH_LEFT"
msgstr "Rodar para a esquerda"

#, fuzzy
msgid "TAB_SWITCH_RIGHT"
msgstr "Rodar para a direita"

msgid "TAGS_IS_WHITESPACE"
msgstr "Tags contém apenas espaços em branco"

msgid "TAKE_SCREENSHOT"
msgstr "Capturar ecrã"

msgid "TARGET_TYPE_COLON"
msgstr "Tipo do alvo:"

msgid "TECHNOLOGY_ASCENSION"
msgstr "Ascensão"

msgid "TECHNOLOGY_HUNTER_GATHERING"
msgstr "Caçador-Coletor"

msgid "TECHNOLOGY_LEVEL_ADVANCED_SPACE"
msgstr "Espaço Avançado"

msgid "TECHNOLOGY_LEVEL_INDUSTRIAL"
msgstr "Industrial"

msgid "TECHNOLOGY_LEVEL_PRE_SOCIETY"
msgstr "Pré-Sociedade"

msgid "TECHNOLOGY_LEVEL_PRIMITIVE"
msgstr "Primitivo"

msgid "TECHNOLOGY_LEVEL_SCIFI"
msgstr "Sci-fi"

msgid "TECHNOLOGY_LEVEL_SPACE_AGE"
msgstr "Era Espacial"

msgid "TECHNOLOGY_REQUIRED_LEVEL"
msgstr "Nível tecnológico necessário: {0}"

msgid "TECHNOLOGY_ROCKETRY"
msgstr ""

msgid "TECHNOLOGY_SIMPLE_STONE_TOOLS"
msgstr "Ferramentas simples de pedra"

msgid "TECHNOLOGY_SOCIETY_CENTER"
msgstr ""

msgid "TECHNOLOGY_STEAM_POWER"
msgstr "Energia a vapor"

msgid "TECHNOLOGY_UNLOCKED_NOTICE"
msgstr "Tecnologia desbloqueada: {0}"

msgid "TEMPERATURE"
msgstr "Temperatura"

msgid "TEMPERATURE_SHORT"
msgstr "Temp."

msgid "TESTING_TEAM"
msgstr "Equipa da Testagem"

msgid "THANKS_FOR_BUYING_THRIVE"
msgstr ""
"Obrigado por apoiares o desenvolvimento do Thrive através da compra desta cópia!\n"
"\n"
"Se não compraste o jogo, podes comprar a tua cópia [color=#3796e1][url={0}]from here[/url][/color] or check out our [color=#3796e1][url=https://revolutionarygamesstudio.com/releases/]website[/url][/color].\n"
"\n"
"Se quiseres aceder ao Thrive Launcher antes de executar o jogo, podes usar o botão no menu principal para sair para a aplicação e aí desativar o modo integrado no menu das opções."

msgid "THANKS_FOR_PLAYING"
msgstr ""
"Obrigado por jogares!\n"
"\n"
"Se gostaste do jogo, diz aos teus amigos."

msgid "THANK_YOU_TITLE"
msgstr "Obrigado"

msgid "THEORY_TEAM"
msgstr "Equipa de Teoria"

msgid "THERMOPLAST"
msgstr "Termoplasto"

msgid "THERMOPLAST_DESCRIPTION"
msgstr "O termoplasto é uma estrutura de membrana dupla que contém pigmentos termossensíveis aglomerados em bolsas membranosas. É um procariota que foi assimilado para o uso pelo seu hospedeiro eucariótico. Os pigmentos nos termoplastos conseguem utilizar a energia das diferenças de calor no ambiente para produzir [thrive:compound type=\"atp\"][/thrive:compound] a partir da água num processo chamado [b]termossíntese[/b]. A taxa de produção de [thrive:compound type=\"atp\"][/thrive:compound] aumenta com a [thrive:compound type=\"temperature\"][/thrive:compound]."

msgid "THERMOPLAST_PROCESSES_DESCRIPTION"
msgstr "Produz [thrive:compound type=\"atp\"][/thrive:compound] usando gradientes de temperatura. A taxa aumenta com a concentração de [thrive:compound type=\"temperature\"][/thrive:compound]."

msgid "THERMOSYNTHASE"
msgstr "Termossintase"

#, fuzzy
msgid "THERMOSYNTHASE_DESCRIPTION"
msgstr "O termoplasto é uma estrutura de membrana dupla que contém pigmentos termossensíveis. É um procariota que foi reconhecido para uso do seu hospedeiro eucariótico. Os pigmentos nos termoplastos conseguem utilizar a energia das diferenças de calor no ambiente para produzir glicose da água e gás carbónico num processo chamado Termossíntese. A taxa da sua produção de glicose aumenta com a concentração de dióxido de carbono e temperatura."

msgid "THERMOSYNTHASE_PROCESSES_DESCRIPTION"
msgstr "Produz [thrive:compound type=\"atp\"][/thrive:compound] usando gradientes de temperatura. A taxa aumenta com a concentração de [thrive:compound type=\"temperature\"][/thrive:compound]."

msgid "THERMOSYNTHESIS"
msgstr "Termossíntese"

msgid "THE_DISTURBANCE"
msgstr "O Distúrbio"

#, fuzzy
msgid "THE_PATCH_MAP_BUTTON"
msgstr "Mapa de Regiões"

#, fuzzy
msgid "THE_WORLD_TITLE"
msgstr "Mundo"

msgid "THIS_IS_LOCAL_MOD"
msgstr "Mod instalado localmente"

msgid "THIS_IS_WORKSHOP_MOD"
msgstr "Este mod é descarregado do Steam Workshop"

msgid "THREADS"
msgstr "Threads:"

msgid "THRIVEOPEDIA"
msgstr "Thrivepédia"

msgid "THRIVEOPEDIA_CURRENT_WORLD_PAGE_TITLE"
msgstr "Mundo Atual"

msgid "THRIVEOPEDIA_EVOLUTIONARY_TREE_PAGE_TITLE"
msgstr "Árvore Evolutiva"

msgid "THRIVEOPEDIA_HINT_IN_GAME"
msgstr "Abre a Thrivepédia"

msgid "THRIVEOPEDIA_HOME_INFO"
msgstr ""
"A Thrivepédia é a biblioteca central e a loja de informação para o conteúdo do Thrive. Aqui encontrarás as respostas a qualquer pergunta que possas ter sobre o jogo, o teu mundo atual ou o projeto de desenvolvimento do Thrive.\n"
"\n"
"De momento, a Thrivepédia está relativamente vazia, mas podes explorar várias páginas usando a árvore de páginas e os botões de navegação. Nota que as páginas relacionadas com um jogo em curso só serão mostradas quando a Thrivepédia for aberta através do menu de pausa do jogo.\n"
"\n"
"Podes encontrar mais informações sobre o jogo nos locais abaixo.\n"
"\n"
"[color=#3796e1][url=https://revolutionarygamesstudio.com/]Official Website[/url][/color]\n"
"[color=#3796e1][url=https://wiki.revolutionarygamesstudio.com/wiki/Main_Page]Development Wiki[/url][/color]\n"
"[color=#3796e1][url=https://thrive.fandom.com/wiki/Thrive_Wiki]Community Wiki[/url][/color]"

msgid "THRIVEOPEDIA_HOME_PAGE_TITLE"
msgstr "Casa"

msgid "THRIVEOPEDIA_MUSEUM_PAGE_TITLE"
msgstr "Museu"

msgid "THRIVEOPEDIA_PATCH_MAP_PAGE_TITLE"
msgstr "Mapa de regiões"

msgid "THRIVE_LICENSES"
msgstr "Licenças Thrive"

msgid "THYLAKOIDS"
msgstr "Tilacoides"

msgid "THYLAKOIDS_DESCRIPTION"
msgstr "Tilacoides são conjuntos de proteínas e pigmentos fotossintéticos. Os pigmentos são capazes de utilizar a energia presente na luz para produzir glicose a parir de água e gás carbónico num processo denominado Fotossíntese. Estes pigmentos são também o que lhes fornece uma cor característica. A sua taxa de produção de glicose aumenta com a concentração de dióxido de carbono e intensidade da luz. Como os tilacoides estão diretamente suspensos no citoplasma, o fluido circundante realiza alguma glicólise."

msgid "TIDEPOOL"
msgstr "Poça de Maré"

msgid "TIMELINE"
msgstr "Linha temporal"

msgid "TIMELINE_GLOBAL_FILTER_TOOLTIP"
msgstr "Mostrar eventos globais"

msgid "TIMELINE_LOCAL_FILTER_TOOLTIP"
msgstr "Mostrar eventos locais"

msgid "TIMELINE_NICHE_FILL"
msgstr "[b][u]{0}[/u][/b] separou-se de [b][u]{1}[/u][/b] como uma nova espécie para preencher um nicho"

msgid "TIMELINE_SELECTION_PRESSURE_SPLIT"
msgstr "[b][u]{0}[/u][/b] separou-se de [b][u]{1}[/u][/b] como uma nova espécie devido a diferentes pressões de seleção"

msgid "TIMELINE_SPECIES_BECAME_MULTICELLULAR"
msgstr "[b][u]{0}[/u][/b] tornou-se multicelular"

msgid "TIMELINE_SPECIES_EXTINCT"
msgstr "[b][u]{0}[/u][/b] foi extinto!"

msgid "TIMELINE_SPECIES_EXTINCT_LOCAL"
msgstr "[b][u]{0}[/u][/b] desapareceu desta região"

msgid "TIMELINE_SPECIES_MIGRATED_FROM"
msgstr "Parte da população de [b][u]{0}[/u][/b] migrou para esta região a partir de {1}"

msgid "TIMELINE_SPECIES_MIGRATED_TO"
msgstr "Parte da população de [b][u]{0}[/u][/b] migrou para {1}"

msgid "TIMELINE_SPECIES_POPULATION_DECREASE"
msgstr "A população de [b][u]{0}[/u][/b] decresceu para {1}"

msgid "TIMELINE_SPECIES_POPULATION_INCREASE"
msgstr "A população de [b][u]{0}[/u][/b] aumentou para {1}"

msgid "TIME_INDICATOR_TOOLTIP"
msgstr "Tempo Passado: {0:#,#} anos"

msgid "TIME_OF_DAY"
msgstr "Hora do dia"

msgid "TITLE_COLON"
msgstr "Titulo:"

msgid "TOGGLE_BINDING"
msgstr "Conectar"

msgid "TOGGLE_BINDING_TOOLTIP"
msgstr "Ativar Modo de Ligação. Toca noutras células para criar uma colónia."

msgid "TOGGLE_DEBUG_PANEL"
msgstr "Ativar painel de depuração"

msgid "TOGGLE_ENGULF"
msgstr "Engolfar"

#, fuzzy
msgid "TOGGLE_ENGULF_TOOLTIP"
msgstr "Engolfar"

msgid "TOGGLE_FPS"
msgstr "Exibir FPS"

msgid "TOGGLE_FULLSCREEN"
msgstr "Ecrã inteiro"

msgid "TOGGLE_HUD_HIDE"
msgstr "Alternar HUD"

msgid "TOGGLE_INVENTORY"
msgstr "Ativar Inventário"

#, fuzzy
msgid "TOGGLE_METRICS"
msgstr "Exibir FPS"

#, fuzzy
msgid "TOGGLE_MUCOCYST_DEFENCE"
msgstr "Ecrã inteiro"

msgid "TOGGLE_NAVIGATION_TREE"
msgstr ""

msgid "TOGGLE_PAUSE"
msgstr "Parar"

msgid "TOGGLE_UNBINDING"
msgstr "Desconectar"

msgid "TOOLS"
msgstr "Ferramentas"

msgid "TOOL_HAND_AXE"
msgstr "Machado de mão"

msgid "TOO_MANY_RECENT_VERSIONS_TO_SHOW"
msgstr ""

msgid "TOTAL_GATHERED_ENERGY_COLON"
msgstr "Energia Recolhida:"

msgid "TOTAL_SAVES"
msgstr "Número de jogos guardados:"

msgid "TOXIN_CHANNEL_INHIBITOR"
msgstr ""

#, fuzzy
msgid "TOXIN_CHANNEL_INHIBITOR_DESCRIPTION"
msgstr "O vacúolo de toxinas é um vacúolo especialmente modificado para a produção, armazenamento e secreção de oxitoxinas. Um maior número de vacúolos de toxinas aumentará a taxa a que toxinas podem ser libertadas."

#, fuzzy
msgid "TOXIN_COMPOUND"
msgstr "Compostos"

#, fuzzy
msgid "TOXIN_CYTOTOXIN"
msgstr "Dispara projeteis tóxicos causando danos a células"

#, fuzzy
msgid "TOXIN_CYTOTOXIN_DESCRIPTION"
msgstr "O vacúolo de toxinas é um vacúolo especialmente modificado para a produção, armazenamento e secreção de oxitoxinas. Um maior número de vacúolos de toxinas aumentará a taxa a que toxinas podem ser libertadas."

msgid "TOXIN_FIRE_RATE_TOXICITY_COLON"
msgstr ""

#, fuzzy
msgid "TOXIN_MACROLIDE"
msgstr ""
"Vacúolo de\n"
"Toxinas"

#, fuzzy
msgid "TOXIN_MACROLIDE_DESCRIPTION"
msgstr "O vacúolo de toxinas é um vacúolo especialmente modificado para a produção, armazenamento e secreção de oxitoxinas. Um maior número de vacúolos de toxinas aumentará a taxa a que toxinas podem ser libertadas."

msgid "TOXIN_OXYGEN_METABOLISM_INHIBITOR"
msgstr ""

#, fuzzy
msgid "TOXIN_OXYGEN_METABOLISM_INHIBITOR_DESCRIPTION"
msgstr "Metabolossomas são conjuntos de proteínas envoltos no invólucro das proteínas. Eles são capazes de converter glicose em ATP a uma velocidade muito mais alta do que pode ser feito no citoplasma num processo chamado Respiração Aeróbica. No entanto, ele requer oxigênio para funcionar, e níveis mais baixos de oxigênio no ambiente diminuirão a taxa de produção de ATP. Uma vez que os metabolossomas estão suspensos diretamente no citoplasma, o fluido circundante realiza alguma glicólise."

#, fuzzy
msgid "TOXIN_OXYTOXY_DESCRIPTION"
msgstr "O vacúolo de toxinas é um vacúolo especialmente modificado para a produção, armazenamento e secreção de oxitoxinas. Um maior número de vacúolos de toxinas aumentará a taxa a que toxinas podem ser libertadas."

msgid "TOXIN_PREFER_FIRE_RATE"
msgstr ""

msgid "TOXIN_PREFER_TOXICITY"
msgstr ""

#, fuzzy
msgid "TOXIN_PROPERTIES_HEADING"
msgstr "Wiki do Thrive (dentro do jogo)"

msgid "TOXIN_RESISTANCE"
msgstr "Resistência a Toxinas"

#, fuzzy
msgid "TOXIN_TOXICITY_CUSTOMIZATION_TOOLTIP"
msgstr ""
"Micróbios agressivos perseguirão presas em distâncias maiores\n"
"e são mais propensos a lutar contra predadores quando atacados.\n"
"Micróbios pacíficos não se envolvem com os outros em distâncias maiores\n"
"e são menos propensos a usar toxinas contra predadores."

#, fuzzy
msgid "TOXIN_TYPE_COLON"
msgstr "Tipo:"

#, fuzzy
msgid "TOXIN_TYPE_CUSTOMIZATION_EXPLANATION"
msgstr ""
"Micróbios agressivos perseguirão presas em distâncias maiores\n"
"e são mais propensos a lutar contra predadores quando atacados.\n"
"Micróbios pacíficos não se envolvem com os outros em distâncias maiores\n"
"e são menos propensos a usar toxinas contra predadores."

#, fuzzy
msgid "TOXIN_VACUOLE"
msgstr ""
"Vacúolo de\n"
"Toxinas"

#, fuzzy
msgid "TOXIN_VACUOLE_DESCRIPTION"
msgstr "O vacúolo de toxinas é um vacúolo especialmente modificado para a produção, armazenamento e secreção de oxitoxinas. Um maior número de vacúolos de toxinas aumentará a taxa a que toxinas podem ser libertadas."

#, fuzzy
msgid "TOXIN_VACUOLE_PROCESSES_DESCRIPTION"
msgstr "Transforma [thrive:compound type=\"atp\"][/thrive:compound] em [thrive:compound type=\"oxytoxy\"][/thrive:compound]. A taxa aumenta com a concentração de [thrive:compound type=\"oxygen\"][/thrive:compound]. Pode libertar toxinas pressionando [thrive:input]g_fire_toxin[/thrive:input]. Quando a quantidade de [thrive:compound type=\"oxytoxy\"][/thrive:compound] é baixa, pode libertar toxinas, mas terá um dano reduzido."

#, fuzzy
msgid "TOXISOME"
msgstr "Oxitoxissoma"

#, fuzzy
msgid "TOXISOME_DESCRIPTION"
msgstr "O lisossoma é um organelo ligado à membrana que contém enzimas hidrolíticas capazes de decompor várias biomoléculas. Os lisossomas permitem à célula digerir materiais ingeridos por endocitose e limpar os resíduos da célula num processo chamado [b]autofagia[/b]."

msgid "TO_BE_IMPLEMENTED"
msgstr "A ser implementado."

msgid "TRANSLATORS"
msgstr "Tradutores"

msgid "TRANSPARENCY"
msgstr "Transparência"

msgid "TRY_FOSSILISING_SOME_SPECIES"
msgstr "Tenta fossilizar alguma espécie!"

msgid "TRY_MAKING_A_SAVE"
msgstr "Tente guardar!"

msgid "TRY_TAKING_SOME_SCREENSHOTS"
msgstr "Tente tirar algumas capturas de ecrã!"

msgid "TUTORIAL"
msgstr "Tutorial"

#, fuzzy
msgid "TUTORIAL_MICROBE_EDITOR_ATP_BALANCE_INTRO"
msgstr ""
"Este é o mapa das regiões.\n"
"Aqui tu podes ver as diferentes regiões em que os micróbios podem viver.\n"
"A tua região atual está destacada.\n"
"Podes clicar nas regiões com o rato para selecioná-las e ver os seus detalhes no lado direito.\n"
"\n"
"Se selecionares uma região próxima aonde estás atualmente, podes pressionar o botão à direita para mover para lá. Isso permite que a tua população se espalhe para novas regiões.\n"
"\n"
"Seleciona uma região para continuar."

msgid "TUTORIAL_MICROBE_EDITOR_AUTO-EVO_PREDICTION"
msgstr ""
"Este painel mostra uma previsão da tua população futura. Estes números são provenientes da simulação da população da [b]auto-evo[/b].\n"
"\n"
"Eles não têm em conta o teu desempenho individual. Portanto, na tua região atual, vais ter um melhor desempenho quando entrares no editor.\n"
"\n"
"Mas deves tentar manter a tua população elevada mesmo quando não estás diretamente envolvido.\n"
"\n"
"Podes visualizar informações mais detalhadas sobre a previsão pressionando o botão de ponto de interrogação no painel. Pressiona-o para continuar."

msgid "TUTORIAL_MICROBE_EDITOR_CELL_TEXT"
msgstr ""
"Este é o editor de células onde podes evoluir a tua espécie gastando [b]pontos de mutação[/b] (PM) [thrive:icon]MP[/thrive:icon]. Cada geração terá sempre [b]100 PM[/b] [thrive:icon]MP[/thrive:icon] para gastar, então não te preocupes em poupar!\n"
"\n"
"O hexágono no centro do ecrã é a tua [b]célula[/b], que é composta por uma única unidade de citoplasma.\n"
"\n"
"Para continuar, seleciona uma parte no painel à esquerda. Em seguida, clica com o botão esquerdo ao lado do hexágono para colocá-la. Podes rodar partes com [thrive:input]e_rotate_left[/thrive:input] e [thrive:input]e_rotate_right[/thrive:input]."

#, fuzzy
msgid "TUTORIAL_MICROBE_EDITOR_CHEMORECEPTOR"
msgstr ""
"Este é o editor de células onde podes adicionar ou remover organelos da tua espécie gastando pontos de mutação (PM). Cada geração terá sempre 100 PM para gastar, então não te preocupes em economizar!\n"
"\n"
"O hexágono no centro do ecrã é a tua célula, que é composta por um unidade de citoplasma.\n"
"\n"
"Para continuar, seleciona uma parte no painel à esquerda. Em seguida, clica com o botão esquerdo ao lado do hexágono para colocá-la. Consegues rotacionar partes com [thrive:input]e_rotate_left[/thrive:input] e [thrive:input]e_rotate_right[/thrive:input]."

msgid "TUTORIAL_MICROBE_EDITOR_ENDING_TEXT"
msgstr ""
"Estes são os básicos do editor das espécies.Como toque final, pode mudar o nome das tuas espécies clicando no nome no canto inferior esquerdo e editando o texto.\n"
"\n"
"Tenta explorar os outros separadores na barra [b]PM [thrive:icon]MP[/thrive:icon][/b] para veres como podes mais personalizar a tua célula.\n"
"\n"
"Para sobreviveres neste mundo cruel, terás de encontrar uma fonte fiável de [thrive:compound type=\"atp\"][/thrive:compound] uma vez que a [thrive:compound type=\"glucose\"][/thrive:compound] natural irá [b]diminuir rapidamente[/b].\n"
"\n"
"Boa sorte!"

#, fuzzy
msgid "TUTORIAL_MICROBE_EDITOR_FLAGELLUM"
msgstr ""
"Este é o editor de células onde podes adicionar ou remover organelos da tua espécie gastando pontos de mutação (PM). Cada geração terá sempre 100 PM para gastar, então não te preocupes em economizar!\n"
"\n"
"O hexágono no centro do ecrã é a tua célula, que é composta por um unidade de citoplasma.\n"
"\n"
"Para continuar, seleciona uma parte no painel à esquerda. Em seguida, clica com o botão esquerdo ao lado do hexágono para colocá-la. Consegues rotacionar partes com [thrive:input]e_rotate_left[/thrive:input] e [thrive:input]e_rotate_right[/thrive:input]."

msgid "TUTORIAL_MICROBE_EDITOR_MODIFY_ORGANELLE"
msgstr ""
"Podes [b]modificar[/b] este organelo. Isto irá desbloquear [b]novas funções[/b] ou [b]atualizações[/b] para o organelo.\n"
"\n"
"Para o fazer, clica com o botão direito do rato no organelo para abrir o [b]menu popup do organelo[/b] e prime o botão \"Modificar\".\n"
"\n"
"Modifica o organelo para continuar."

msgid "TUTORIAL_MICROBE_EDITOR_NEGATIVE_ATP_BALANCE"
msgstr ""
"O teu balanço de [thrive:compound type=\"atp\"][/thrive:compound] é negativo.\n"
"\n"
"Quando todos os processos estão a decorrer e em movimento, a célula esgota o seu [thrive:compound type=\"atp\"][/thrive:compound] e morre.\n"
"\n"
"Existem muitas formas de regular a produção de [thrive:compound type=\"atp\"][/thrive:compound]. Podes aumentá-la adicionando organelos que produzem [thrive:compound type=\"atp\"][/thrive:compound] como os [b]Metabolossomas[/b]. Algumas [b]membranas[/b] também te darão descontos de osmorregulação [thrive:icon]OsmoIcon[/thrive:icon]. \n"
"\n"
"Em alternativa, podes também remover organelos desnecessários ou redundantes."

#, fuzzy
msgid "TUTORIAL_MICROBE_EDITOR_NO_CHANGES_MADE"
msgstr ""
"Não fizeste nenhuma alteração à tua espécie.\n"
"\n"
"Quando saíres do editor [u]não poderás editar a tua espécie até à próxima vez que te reproduzires[/u].\n"
"Para progredir no jogo tens de evoluir e adaptar-te, por isso é recomendável editar a tua espécie na maioria dos ciclos do editor."

msgid "TUTORIAL_MICROBE_EDITOR_PATCH_TEXT"
msgstr ""
"Este é o [b]mapa das regiões[/b].\n"
"\n"
"Cada ícone representa um ambiente único no qual podes habitar, com o painel à tua direita descrevendo as condições da região selecionada.\n"
"\n"
"Se selecionares uma região conectada à qual estás atualmente, que está destacada com uma borda verde a piscar, podes pressionar o botão à direita \"Mover para esta região\" para migrares para lá.\n"
"\n"
"Seleciona uma região para continuar."

msgid "TUTORIAL_MICROBE_EDITOR_REMOVE_ORGANELLE_TEXT"
msgstr ""
"Remover organelos também custa [b]PM[/b] [thrive:icon]MP[/thrive:icon], já que também conta como uma mutação. [u]A menos que os tenhas colocado na mesma sessão de edição[/u]. \n"
"\n"
"Podes clicar com o botão direito para abrir o [b]menu de organelos[/b] e selecionar a opção apagar para removê-los.\n"
"\n"
"Se cometeres um erro, podes desfazer qualquer alteração que fizeste no editor.\n"
"\n"
"Clica no botão de reverter para continuar."

#, fuzzy
msgid "TUTORIAL_MICROBE_EDITOR_SELECT_ORGANELLE_TEXT"
msgstr ""
"Ao escolher quais organelos a adicionar, presta atenção às suas descrições para saberes quais processos eles realizam e quais compostos eles usam e produzem.\n"
"\n"
"Também presta atenção ao saldo de ATP no canto superior direito para teres a certeza de que a célula pode sobreviver.\n"
"\n"
"Podes rotacionar os organelos ao clicares nas teclas A e D antes de os colocar.\n"
"\n"
"Aperta o botão de refazer (perto do botão de reverter) para continuar."

#, fuzzy
msgid "TUTORIAL_MICROBE_EDITOR_STAY_SMALL"
msgstr ""
"Tu deves concentrar em uma ou duas fontes de energia para que não precises de ter todos os recursos para gerar ATP suficiente para sobreviver.\n"
"\n"
"Também considera cuidadosamente se adicionar uma organela é benéfico, muitas vezes não fazer nenhuma alteração é uma boa escolha, pois cada parte custa ATP para manter e requer mais recursos para dividir.\n"
"\n"
"Uma estratégia possível é ficar com um único hexágono de citoplasma e ir primeiro para as regiões da superfície antes de obter organelas de fotossíntese."

msgid "TUTORIAL_MICROBE_STAGE_EDITOR_BUTTON_TUTORIAL"
msgstr ""
"Acumulaste recursos suficientes para dividires a tua célula.\n"
"\n"
"Agora estás pronto para editares a tua espécie.\n"
"\n"
"Para entrares no editor, pressiona o botão do editor que está a piscar no canto inferior direito."

#, fuzzy
msgid "TUTORIAL_MICROBE_STAGE_ENGULFED_TEXT"
msgstr ""
"Entraste no modo de desvinculação. Neste modo podes clicar num membro da colónia para o desvincular.\n"
"\n"
"Para abandonar a colónia totalmente podes clicar na tua própria célula ou pressionar o botão Desvincular tudo."

msgid "TUTORIAL_MICROBE_STAGE_ENGULFMENT_FULL_TEXT"
msgstr ""
"A tua célula tem uma capacidade limitada para os objetos que podem ser engolidos de uma só vez. Este limite baseia-se no tamanho; as células mais pequenas têm menos capacidade.\n"
"\n"
"Quando está cheia, uma célula não pode engolir mais objetos. Para continuar a engolir, espera até que um ou mais objetos ingeridos estejam completamente digeridos."

#, fuzzy
msgid "TUTORIAL_MICROBE_STAGE_ENGULFMENT_TEXT"
msgstr ""
"Entraste no modo de desvinculação. Neste modo podes clicar num membro da colónia para o desvincular.\n"
"\n"
"Para abandonar a colónia totalmente podes clicar na tua própria célula ou pressionar o botão Desvincular tudo."

msgid "TUTORIAL_MICROBE_STAGE_HELP_MENU_AND_ZOOM"
msgstr ""
"Está com dificuldades? Consulta o menu de ajuda. Podes abri-lo com o botão de ponto de interrogação no canto inferior esquerdo.\n"
"\n"
"Mais uma dica: pode diminuir o zoom da tua visão com a roda do rato."

#, fuzzy
msgid "TUTORIAL_MICROBE_STAGE_LEAVE_COLONY_TEXT"
msgstr ""
"Entraste no modo de desvinculação. Neste modo podes clicar num membro da colónia para o desvincular.\n"
"\n"
"Para abandonar a colónia totalmente podes clicar na tua própria célula ou pressionar o botão Desvincular tudo."

msgid "TUTORIAL_MICROBE_STAGE_REPRODUCE_TEXT"
msgstr ""
"Para te reproduzires necessitas de duplicar os teus organelos. Isto acontece gradualmente ao sobreviveres, mas podes acelerar este processo coletando [thrive:compound type=\"ammonia\"][/thrive:compound] e [thrive:compound type=\"phosphates\"][/thrive:compound].\n"
"\n"
"As barra no canto inferior direito mostram o teu progresso. Quando estas ficarem brancas estás pronto para reproduzir."

#, fuzzy
msgid "TUTORIAL_MICROBE_STAGE_UNBIND_TEXT"
msgstr ""
"Entraste no modo de desvinculação. Neste modo podes clicar num membro da colónia para o desvincular.\n"
"\n"
"Para abandonar a colónia totalmente podes clicar na tua própria célula ou pressionar o botão Desvincular tudo."

#, fuzzy
msgid "TUTORIAL_MULTICELLULAR_STAGE_WELCOME"
msgstr "A carregar o Editor de Micróbio"

msgid "TUTORIAL_VIEW_NOW"
msgstr "Ver Agora"

msgid "TWITTER_TOOLTIP"
msgstr "Visite o nosso feed do Twitter"

msgid "TWO_TIMES"
msgstr "2x"

msgid "TYPE_COLON"
msgstr "Tipo:"

msgid "UNAPPLIED_MOD_CHANGES"
msgstr "Existem alterações não aplicadas"

msgid "UNAPPLIED_MOD_CHANGES_DESCRIPTION"
msgstr "Tu precisas de aplicar as alterações para carregar ou descarregar qualquer mod."

msgid "UNBIND_ALL"
msgstr "Desconectar todas"

msgid "UNBIND_ALL_TOOLTIP"
msgstr "Desconectar todas as células na colónia"

msgid "UNBIND_HELP_TEXT"
msgstr "Modo de Desconexão"

msgid "UNCERTAIN_VERSION_WARNING"
msgstr "Esta é uma compilação de depuração em que a informação abaixo provavelmente não está atualizada"

msgid "UNDERWATERCAVE"
msgstr "Caverna Subaquática"

#, fuzzy
msgid "UNDERWATER_VENT_ERUPTION"
msgstr "Caverna Subaquática"

#, fuzzy
msgid "UNDERWATER_VENT_ERUPTION_IN"
msgstr "Caverna Subaquática"

msgid "UNDISCOVERED_ORGANELLES"
msgstr "Não Descoberto"

msgid "UNDISCOVERED_PATCH"
msgstr "Região Não Descoberta"

msgid "UNDO"
msgstr "Reverter"

msgid "UNDO_THE_LAST_ACTION"
msgstr "Reverter a última ação"

#, fuzzy
msgid "UNIT_ACTION_CONSTRUCT"
msgstr "Pontos de Mutação"

msgid "UNIT_ACTION_MOVE"
msgstr "Mover"

msgid "UNIT_ADVANCED_SPACESHIP"
msgstr ""

msgid "UNIT_SIMPLE_ROCKET"
msgstr "Foguetão Simples"

msgid "UNKNOWN"
msgstr "Desconhecido"

msgid "UNKNOWN_DISPLAY_DRIVER"
msgstr "Desconhecido"

msgid "UNKNOWN_MOUSE"
msgstr "Rato botão desconhecido"

msgid "UNKNOWN_ORGANELLE_SYMBOL"
msgstr "?"

msgid "UNKNOWN_PATCH"
msgstr "Região Desconhecida"

msgid "UNKNOWN_SHORT"
msgstr "?"

msgid "UNKNOWN_VERSION"
msgstr "Versão desconhecida"

msgid "UNKNOWN_WORKSHOP_ID"
msgstr "O ID da Steam Workshop é desconhecido para este mod"

msgid "UNLIMIT_GROWTH_SPEED"
msgstr "Velocidade de Crescimento Ilimitada"

msgid "UNLOCKED_NEW_ORGANELLE"
msgstr "NOVO"

msgid "UNLOCK_ALL_ORGANELLES"
msgstr "Desbloquear todos os organelos"

msgid "UNLOCK_CONDITION_ATP_PRODUCTION_ABOVE"
msgstr "Produção de [thrive:compound type=\"atp\"][/thrive:compound] atinja {0}"

msgid "UNLOCK_CONDITION_COMPOUND_IS_ABOVE"
msgstr "[thrive:compound type=\"{0}\"][/thrive:compound] na região é superior a {1}"

msgid "UNLOCK_CONDITION_COMPOUND_IS_BELOW"
msgstr "[thrive:compound type=\"{0}\"][/thrive:compound] na região é inferior a {1}"

msgid "UNLOCK_CONDITION_COMPOUND_IS_BETWEEN"
msgstr "[thrive:compound type=\"{0}\"][/thrive:compound] na região encontra-se entre {1} e {2}"

msgid "UNLOCK_CONDITION_DIGESTED_MICROBES_ABOVE"
msgstr "{0} micróbios forem digeridos    (atualmente a {1})"

msgid "UNLOCK_CONDITION_ENGULFED_MICROBES_ABOVE"
msgstr "{0} micróbios estão engolidos (atualmente a {1})"

msgid "UNLOCK_CONDITION_EXCESS_ATP_ABOVE"
msgstr "[thrive:compound type=\"atp\"][/thrive:compound] em excesso atinja {0}"

msgid "UNLOCK_CONDITION_PLAYER_DEATH_COUNT_ABOVE"
msgstr "mortes atinjam {0} (atualmente a {1})"

msgid "UNLOCK_CONDITION_REPRODUCED_WITH"
msgstr "organismo contenha pelo menos {1} {0} por {2} gerações (atualmente a {3})"

msgid "UNLOCK_CONDITION_REPRODUCED_WITH_IN_A_ROW"
msgstr ""

msgid "UNLOCK_CONDITION_REPRODUCE_IN_BIOME"
msgstr "reproduzindo no bioma {0}"

msgid "UNLOCK_CONDITION_SPEED_BELOW"
msgstr "velocidade abaixo de {0}"

msgid "UNLOCK_WITH_ANY_OF_FOLLOWING"
msgstr "[b]{0}[/b] desbloqueado quando"

msgid "UNSAVED_CHANGE_WARNING"
msgstr ""
"Existem alterações não guardadas que serão perdidas.\n"
"Desejas continuar?"

msgid "UNTITLED"
msgstr "Sem título"

msgid "UPGRADE_CILIA_PULL"
msgstr ""

#, fuzzy
msgid "UPGRADE_CILIA_PULL_DESCRIPTION"
msgstr "As entranhas pegajosas de uma célula. O citoplasma é a mistura básica de iões, proteínas e outras substâncias dissolvidas na água que preenchem o interior da célula. Uma das funções que desempenha é a glicólise, a conversão de glicose em energia ATP. Para que células onde faltam organelos tenham metabolismos mais avançados, esta é a sua dependência para obter energia. O citoplasma é também usado para armazenar moléculas na célula e aumentar o seu tamanho."

#, fuzzy
msgid "UPGRADE_COST"
msgstr "{0} PM"

msgid "UPGRADE_DESCRIPTION_NONE"
msgstr "O estado não melhorado padrão."

msgid "UPGRADE_NAME_NONE"
msgstr "Sem Melhoria"

#, fuzzy
msgid "UPGRADE_PILUS_INJECTISOME"
msgstr "As entranhas pegajosas de uma célula. O citoplasma é a mistura básica de iões, proteínas e outras substâncias dissolvidas na água que preenchem o interior da célula. Uma das funções que desempenha é a glicólise, a conversão de glicose em energia ATP. Para que células onde faltam organelos tenham metabolismos mais avançados, esta é a sua dependência para obter energia. O citoplasma é também usado para armazenar moléculas na célula e aumentar o seu tamanho."

#, fuzzy
msgid "UPGRADE_PILUS_INJECTISOME_DESCRIPTION"
msgstr "As entranhas pegajosas de uma célula. O citoplasma é a mistura básica de iões, proteínas e outras substâncias dissolvidas na água que preenchem o interior da célula. Uma das funções que desempenha é a glicólise, a conversão de glicose em energia ATP. Para que células onde faltam organelos tenham metabolismos mais avançados, esta é a sua dependência para obter energia. O citoplasma é também usado para armazenar moléculas na célula e aumentar o seu tamanho."

#, fuzzy
msgid "UPGRADE_SLIME_JET_MUCOCYST"
msgstr "{0} PM"

#, fuzzy
msgid "UPGRADE_SLIME_JET_MUCOCYST_DESCRIPTION"
msgstr "Transforma [thrive:compound type=\"glucose\"][/thrive:compound] em [thrive:compound type=\"atp\"][/thrive:compound]."

msgid "UPLOAD"
msgstr "Carregar"

msgid "UPLOADING_DOT_DOT_DOT"
msgstr "A carregar..."

msgid "UPLOAD_SUCCEEDED"
msgstr "Carregamento bem-sucedido"

msgid "USED_LIBRARIES_LICENSES"
msgstr "Licenças e Bibliotecas Utilizadas"

msgid "USED_RENDERER_NAME"
msgstr "Renderizador utilizado:"

msgid "USES_FEATURE"
msgstr "Sim"

msgid "USE_AUTO_HARMONY"
msgstr ""

#, fuzzy
msgid "USE_AUTO_HARMONY_TOOLTIP"
msgstr "Suicídio"

msgid "USE_A_CUSTOM_USERNAME"
msgstr "Use um username personalizado"

msgid "USE_DISK_CACHE"
msgstr ""

msgid "USE_MANUAL_THREAD_COUNT"
msgstr "Escolher manualmente o número de threads"

#, fuzzy
msgid "USE_MANUAL_THREAD_COUNT_NATIVE"
msgstr "Escolher manualmente o número de threads"

msgid "USE_VIRTUAL_WINDOW_SIZE"
msgstr ""

msgid "VACUOLE"
msgstr "Vacúolo"

msgid "VACUOLE_DESCRIPTION"
msgstr "O vacúolo é um organelo interno membranoso usado para o armazenamento da célula. Composto de várias vesículas, pequenas estruturas membranosas amplamente usadas nas células para o armazenamento, que se fundiram. É preenchida com água que é usada para conter moléculas, enzimas, sólidos, e outras substâncias. Tem um formato fluído e pode variar em cada célula."

msgid "VACUOLE_IS_SPECIALIZED"
msgstr "Vacúolo Especializado"

msgid "VACUOLE_NOT_SPECIALIZED_DESCRIPTION"
msgstr "O vacúolo irá armazenar {0} unidades de todos os compostos"

msgid "VACUOLE_PROCESSES_DESCRIPTION"
msgstr "Aumenta o espaço de armazenamento da célula."

msgid "VACUOLE_SPECIALIZED_DESCRIPTION"
msgstr "O vacúolo irá armazenar {0} unidades do composto selecionado"

msgid "VALUE_WITH_UNIT"
msgstr "{0} {1}"

msgid "VERSION_COLON"
msgstr "Versão:"

msgid "VERTICAL_COLON"
msgstr "Vertical:"

msgid "VERTICAL_WITH_AXIS_NAME_COLON"
msgstr "Vertical (Eixo: {0})"

msgid "VIDEO_MEMORY"
msgstr ""

msgid "VIDEO_MEMORY_MIB"
msgstr "{0} MiB"

msgid "VIEWER"
msgstr "Visualizador"

msgid "VIEW_ALL"
msgstr "Ver Todos"

#, fuzzy
msgid "VIEW_CELL_PROCESSES"
msgstr "Transforma [thrive:compound type=\"glucose\"][/thrive:compound] em [thrive:compound type=\"atp\"][/thrive:compound]."

msgid "VIEW_ONLINE"
msgstr "Ver Online"

#, fuzzy
msgid "VIEW_PATCH_MICHES"
msgstr "Caverna"

#, fuzzy
msgid "VIEW_PATCH_NOTES"
msgstr "Caverna"

#, fuzzy
msgid "VIEW_PATCH_NOTES_TOOLTIP"
msgstr "Caverna"

msgid "VIEW_PENDING_ACTIONS"
msgstr ""

msgid "VIEW_SOURCE_CODE"
msgstr "Ver Código Fonte"

msgid "VIP_PATRONS"
msgstr "Apoiadores VIP"

msgid "VISIBLE"
msgstr "Visível"

msgid "VISIBLE_WHEN_CLOSE_TO_FULL"
msgstr ""

msgid "VISIBLE_WHEN_OVER_ZERO"
msgstr ""

msgid "VISIT_SUGGESTIONS_SITE"
msgstr "Sugerir uma funcionalidade"

msgid "VOLCANIC_VENT"
msgstr "Fonte hidrotermal"

msgid "VOLUMEDOWN"
msgstr "Diminuir o Volume"

msgid "VOLUMEMUTE"
msgstr "Sem som"

msgid "VOLUMEUP"
msgstr "Aumentar o volume"

msgid "VSYNC"
msgstr "VSync"

msgid "WAITING_FOR_AUTO_EVO"
msgstr "A aguardar por auto-evo:"

msgid "WELCOME_TO_THRIVEOPEDIA"
msgstr "Bem-vindo à Thrivepédia"

msgid "WENT_EXTINCT_FROM_PLANET"
msgstr "extinguiram-se no planeta"

msgid "WENT_EXTINCT_IN"
msgstr "extinguiu-se em {0}"

msgid "WHEEL_DOWN"
msgstr "Scroll para baixo"

msgid "WHEEL_LEFT"
msgstr "Clique roda esquerda"

msgid "WHEEL_RIGHT"
msgstr "Clique roda direita"

msgid "WHEEL_UP"
msgstr "Scroll para cima"

msgid "WIKI"
msgstr "Wiki"

#, fuzzy
msgid "WIKI_2D"
msgstr "Wiki"

#, fuzzy
msgid "WIKI_3D"
msgstr "Wiki"

msgid "WIKI_3D_COMMA_SANDBOX"
msgstr ""

#, fuzzy
msgid "WIKI_3D_COMMA_STRATEGY"
msgstr "Editor Comum e Fases de Estratégia"

#, fuzzy
msgid "WIKI_3D_COMMA_STRATEGY_COMMA_SPACE"
msgstr "Editor Comum e Fases de Estratégia"

msgid "WIKI_8_BRACKET_16"
msgstr ""

#, fuzzy
msgid "WIKI_ASCENSION"
msgstr "A ser anunciado"

#, fuzzy
msgid "WIKI_ASCENSION_CURRENT_DEVELOPMENT"
msgstr "Desenvolvedores Actuais"

#, fuzzy
msgid "WIKI_ASCENSION_FEATURES"
msgstr "A ser anunciado"

#, fuzzy
msgid "WIKI_ASCENSION_INTRO"
msgstr "A ser anunciado"

msgid "WIKI_ASCENSION_OVERVIEW"
msgstr ""

#, fuzzy
msgid "WIKI_ASCENSION_TRANSITIONS"
msgstr "Parabéns!"

#, fuzzy
msgid "WIKI_ASCENSION_UI"
msgstr "A ser anunciado"

#, fuzzy
msgid "WIKI_AWAKENING_STAGE_CURRENT_DEVELOPMENT"
msgstr "Permite conectar com outras células. Este é o primeiro passo para a multicelularidade. Quando a tua célula pertence a uma colónia, os compostos são partilhados entre células. Não é possível entrar no editor enquanto pertenceres a uma colónia, sendo necessário desconectar-te da mesma assim que tenhas coletado compostos suficientes para dividires a tua célula."

#, fuzzy
msgid "WIKI_AWAKENING_STAGE_FEATURES"
msgstr "Estágio de Despertar"

#, fuzzy
msgid "WIKI_AWAKENING_STAGE_INTRO"
msgstr "Agente de Adesão"

#, fuzzy
msgid "WIKI_AWAKENING_STAGE_OVERVIEW"
msgstr "Estágio de Despertar"

#, fuzzy
msgid "WIKI_AWAKENING_STAGE_TRANSITIONS"
msgstr "Estágio de Despertar"

#, fuzzy
msgid "WIKI_AWAKENING_STAGE_UI"
msgstr "Estágio de Despertar"

msgid "WIKI_AWARE_STAGE_CURRENT_DEVELOPMENT"
msgstr ""

#, fuzzy
msgid "WIKI_AWARE_STAGE_FEATURES"
msgstr "Fase Microbial"

#, fuzzy
msgid "WIKI_AWARE_STAGE_INTRO"
msgstr "Nitrogenase é uma proteína capaz de utilizar o nitrogénio gasoso e a energia celular na forma de ATP para produzir amoníaco, um nutriente chave para o crescimento das células. Isto é um processo referido como Fixação Anaeróbica de Nitrogénio. Uma vez que Nitrogenase está suspenso diretamente no citoplasma, o fluído envolvente efetua alguma glicólise."

#, fuzzy
msgid "WIKI_AWARE_STAGE_OVERVIEW"
msgstr "Fase Microbial"

#, fuzzy
msgid "WIKI_AWARE_STAGE_TRANSITIONS"
msgstr "Nitrogenase"

#, fuzzy
msgid "WIKI_AWARE_STAGE_UI"
msgstr "Fase Microbial"

#, fuzzy
msgid "WIKI_AXON_EFFECTS"
msgstr "A ser anunciado"

#, fuzzy
msgid "WIKI_AXON_INTRO"
msgstr "A ser anunciado"

#, fuzzy
msgid "WIKI_AXON_MODIFICATIONS"
msgstr "A ser anunciado"

#, fuzzy
msgid "WIKI_AXON_PROCESSES"
msgstr "A ser anunciado"

#, fuzzy
msgid "WIKI_AXON_REQUIREMENTS"
msgstr "A ser anunciado"

msgid "WIKI_AXON_SCIENTIFIC_BACKGROUND"
msgstr "A ser anunciado"

#, fuzzy
msgid "WIKI_AXON_STRATEGY"
msgstr "A ser anunciado"

#, fuzzy
msgid "WIKI_AXON_UPGRADES"
msgstr "A ser anunciado"

#, fuzzy
msgid "WIKI_BACTERIAL_CHEMOSYNTHESIS_COMMA_GLYCOLYSIS"
msgstr "Síntese de OxiToxi"

#, fuzzy
msgid "WIKI_BINDING_AGENT_EFFECTS"
msgstr "Permite conectar com outras células. Este é o primeiro passo para a multicelularidade. Quando a tua célula pertence a uma colónia, os compostos são partilhados entre células. Não é possível entrar no editor enquanto pertenceres a uma colónia, sendo necessário desconectar-te da mesma assim que tenhas coletado compostos suficientes para dividires a tua célula."

#, fuzzy
msgid "WIKI_BINDING_AGENT_INTRO"
msgstr "Agente de Adesão"

msgid "WIKI_BINDING_AGENT_MODIFICATIONS"
msgstr "Sem modificações."

msgid "WIKI_BINDING_AGENT_PROCESSES"
msgstr "Sem processos."

#, fuzzy
msgid "WIKI_BINDING_AGENT_REQUIREMENTS"
msgstr "Permite conectar com outras células. Este é o primeiro passo para a multicelularidade. Quando a tua célula pertence a uma colónia, os compostos são partilhados entre células. Não é possível entrar no editor enquanto pertenceres a uma colónia, sendo necessário desconectar-te da mesma assim que tenhas coletado compostos suficientes para dividires a tua célula."

msgid "WIKI_BINDING_AGENT_SCIENTIFIC_BACKGROUND"
msgstr "A ser anunciado"

#, fuzzy
msgid "WIKI_BINDING_AGENT_STRATEGY"
msgstr "Permite conectar com outras células. Este é o primeiro passo para a multicelularidade. Quando a tua célula pertence a uma colónia, os compostos são partilhados entre células. Não é possível entrar no editor enquanto pertenceres a uma colónia, sendo necessário desconectar-te da mesma assim que tenhas coletado compostos suficientes para dividires a tua célula."

msgid "WIKI_BINDING_AGENT_UPGRADES"
msgstr "Sem melhorias."

msgid "WIKI_BIOLUMINESCENT_VACUOLE_EFFECTS"
msgstr "A ser anunciado"

#, fuzzy
msgid "WIKI_BIOLUMINESCENT_VACUOLE_INTRO"
msgstr "Vacúolo Bioluminescente"

#, fuzzy
msgid "WIKI_BIOLUMINESCENT_VACUOLE_MODIFICATIONS"
msgstr "Vacúolo Bioluminescente"

#, fuzzy
msgid "WIKI_BIOLUMINESCENT_VACUOLE_PROCESSES"
msgstr "Vacúolo Bioluminescente"

#, fuzzy
msgid "WIKI_BIOLUMINESCENT_VACUOLE_REQUIREMENTS"
msgstr "Vacúolo Bioluminescente"

#, fuzzy
msgid "WIKI_BIOLUMINESCENT_VACUOLE_SCIENTIFIC_BACKGROUND"
msgstr "Vacúolo Bioluminescente"

#, fuzzy
msgid "WIKI_BIOLUMINESCENT_VACUOLE_STRATEGY"
msgstr "Vacúolo Bioluminescente"

#, fuzzy
msgid "WIKI_BIOLUMINESCENT_VACUOLE_UPGRADES"
msgstr "Vacúolo Bioluminescente"

msgid "WIKI_BODY_PLAN_EDITOR_COMMA_CELL_EDITOR"
msgstr ""

#, fuzzy
msgid "WIKI_CHEMOPLAST_EFFECTS"
msgstr "O quimioplasto é uma estrutura de membrana dupla que contém proteínas capazes de converter sulfeto de hidrogénio, água, e gás carbónico em glicose num processo chamado Quimiossíntese de Sulfeto de Hidrogénio. A taxa de sua produção de glicose aumenta com a concentração de dióxido de carbono."

#, fuzzy
msgid "WIKI_CHEMOPLAST_INTRO"
msgstr "O quimioplasto é uma estrutura de membrana dupla que contém proteínas capazes de converter sulfeto de hidrogénio, água, e gás carbónico em glicose num processo chamado Quimiossíntese de Sulfeto de Hidrogénio. A taxa de sua produção de glicose aumenta com a concentração de dióxido de carbono."

#, fuzzy
msgid "WIKI_CHEMOPLAST_MODIFICATIONS"
msgstr "O quimioplasto é uma estrutura de membrana dupla que contém proteínas capazes de converter sulfeto de hidrogénio, água, e gás carbónico em glicose num processo chamado Quimiossíntese de Sulfeto de Hidrogénio. A taxa de sua produção de glicose aumenta com a concentração de dióxido de carbono."

#, fuzzy
msgid "WIKI_CHEMOPLAST_PROCESSES"
msgstr "Transforma [thrive:compound type=\"hydrogensulfide\"][/thrive:compound] em [thrive:compound type=\"glucose\"][/thrive:compound]. A taxa aumenta com a concentração de [thrive:compound type=\"carbondioxide\"][/thrive:compound]."

msgid "WIKI_CHEMOPLAST_REQUIREMENTS"
msgstr ""

#, fuzzy
msgid "WIKI_CHEMOPLAST_SCIENTIFIC_BACKGROUND"
msgstr "O quimioplasto é uma estrutura de membrana dupla que contém proteínas capazes de converter sulfeto de hidrogénio, água, e gás carbónico em glicose num processo chamado Quimiossíntese de Sulfeto de Hidrogénio. A taxa de sua produção de glicose aumenta com a concentração de dióxido de carbono."

#, fuzzy
msgid "WIKI_CHEMOPLAST_STRATEGY"
msgstr "O quimioplasto é uma estrutura de membrana dupla que contém proteínas capazes de converter sulfeto de hidrogénio, água, e gás carbónico em glicose num processo chamado Quimiossíntese de Sulfeto de Hidrogénio. A taxa de sua produção de glicose aumenta com a concentração de dióxido de carbono."

#, fuzzy
msgid "WIKI_CHEMOPLAST_UPGRADES"
msgstr "O quimioplasto é uma estrutura de membrana dupla que contém proteínas capazes de converter sulfeto de hidrogénio, água, e gás carbónico em glicose num processo chamado Quimiossíntese de Sulfeto de Hidrogénio. A taxa de sua produção de glicose aumenta com a concentração de dióxido de carbono."

#, fuzzy
msgid "WIKI_CHEMORECEPTOR_EFFECTS"
msgstr "Todas as células apenas \"vêem\" através da quimiorrecepção. É assim que as células adquirem informações sobre seus arredores. A adição desta organela representa a evolução da quimiorrecepção mais afinada. Como o jogador recebe visão, mesmo no estágio de célula, isso é representado por uma linha apontando para fora da área visível da tela, mostrando compostos próximos que o jogador ainda não podia ver."

#, fuzzy
msgid "WIKI_CHEMORECEPTOR_INTRO"
msgstr "Quimiorreceptor"

#, fuzzy
msgid "WIKI_CHEMORECEPTOR_MODIFICATIONS"
msgstr "Todas as células apenas \"vêem\" através da quimiorrecepção. É assim que as células adquirem informações sobre seus arredores. A adição desta organela representa a evolução da quimiorrecepção mais afinada. Como o jogador recebe visão, mesmo no estágio de célula, isso é representado por uma linha apontando para fora da área visível da tela, mostrando compostos próximos que o jogador ainda não podia ver."

#, fuzzy
msgid "WIKI_CHEMORECEPTOR_PROCESSES"
msgstr "O quimiorreceptor permite detectar compostos de mais longe. Modifique-o para mudar o tipo de composto e a cor da linha usada para indicar o caminho."

#, fuzzy
msgid "WIKI_CHEMORECEPTOR_REQUIREMENTS"
msgstr "Todas as células apenas \"vêem\" através da quimiorrecepção. É assim que as células adquirem informações sobre seus arredores. A adição desta organela representa a evolução da quimiorrecepção mais afinada. Como o jogador recebe visão, mesmo no estágio de célula, isso é representado por uma linha apontando para fora da área visível da tela, mostrando compostos próximos que o jogador ainda não podia ver."

#, fuzzy
msgid "WIKI_CHEMORECEPTOR_SCIENTIFIC_BACKGROUND"
msgstr "Todas as células apenas \"vêem\" através da quimiorrecepção. É assim que as células adquirem informações sobre seus arredores. A adição desta organela representa a evolução da quimiorrecepção mais afinada. Como o jogador recebe visão, mesmo no estágio de célula, isso é representado por uma linha apontando para fora da área visível da tela, mostrando compostos próximos que o jogador ainda não podia ver."

#, fuzzy
msgid "WIKI_CHEMORECEPTOR_STRATEGY"
msgstr "Todas as células apenas \"vêem\" através da quimiorrecepção. É assim que as células adquirem informações sobre seus arredores. A adição desta organela representa a evolução da quimiorrecepção mais afinada. Como o jogador recebe visão, mesmo no estágio de célula, isso é representado por uma linha apontando para fora da área visível da tela, mostrando compostos próximos que o jogador ainda não podia ver."

msgid "WIKI_CHEMORECEPTOR_UPGRADES"
msgstr "Sem melhorias."

msgid "WIKI_CHEMOSYNTHESIZING_PROTEINS_EFFECTS"
msgstr "Sem efeitos especiais."

#, fuzzy
msgid "WIKI_CHEMOSYNTHESIZING_PROTEINS_INTRO"
msgstr "Proteínas Quimiossintetizantes"

msgid "WIKI_CHEMOSYNTHESIZING_PROTEINS_MODIFICATIONS"
msgstr "Sem modificações."

#, fuzzy
msgid "WIKI_CHEMOSYNTHESIZING_PROTEINS_PROCESSES"
msgstr "Transforma [thrive:compound type=\"hydrogensulfide\"][/thrive:compound] em [thrive:compound type=\"glucose\"][/thrive:compound]. A taxa aumenta com a concentração de [thrive:compound type=\"carbondioxide\"][/thrive:compound]. Também converte [thrive:compound type=\"glucose\"][/thrive:compound] em [thrive:compound type=\"atp\"][/thrive:compound]."

msgid "WIKI_CHEMOSYNTHESIZING_PROTEINS_REQUIREMENTS"
msgstr "Sem requerimentos."

#, fuzzy
msgid "WIKI_CHEMOSYNTHESIZING_PROTEINS_SCIENTIFIC_BACKGROUND"
msgstr "Proteínas quimiossintetizantes são pequenos conjuntos de proteínas no citoplasma capazes de converter sulfeto de hidrogénio, água e gás carbónico em glicose num processo chamado quimiossíntese de sulfeto de hidrogénio. A taxa de produção de glicose aumenta com a concentração de dióxido de carbono. Uma vez que as proteínas quimiossintetizantes estão suspensas diretamente no citoplasma, o fluído envolvente efetua alguma glicólise."

#, fuzzy
msgid "WIKI_CHEMOSYNTHESIZING_PROTEINS_STRATEGY"
msgstr "Proteínas Quimiossintetizantes"

msgid "WIKI_CHEMOSYNTHESIZING_PROTEINS_UPGRADES"
msgstr "Sem melhorias."

#, fuzzy
msgid "WIKI_CHLOROPLAST_EFFECTS"
msgstr "O cloroplasto é uma estrutura de membrana dupla que contém pigmentos fotossensíveis. É um procariota que foi reconhecido pelo seu hospedeiro eucariótico para uso. Os pigmentos no cloroplasto conseguem utilizar a energia da luz para produzir glicose da água e gás carbónico num processo denominado Fotossíntese. Estes pigmentos são também o que lhes fornece uma cor característica. A taxa da sua produção de glicose aumenta com a concentração de dióxido de carbono, e intensidade da luz."

#, fuzzy
msgid "WIKI_CHLOROPLAST_INTRO"
msgstr "O cloroplasto é uma estrutura de membrana dupla que contém pigmentos fotossensíveis. É um procariota que foi reconhecido pelo seu hospedeiro eucariótico para uso. Os pigmentos no cloroplasto conseguem utilizar a energia da luz para produzir glicose da água e gás carbónico num processo denominado Fotossíntese. Estes pigmentos são também o que lhes fornece uma cor característica. A taxa da sua produção de glicose aumenta com a concentração de dióxido de carbono, e intensidade da luz."

#, fuzzy
msgid "WIKI_CHLOROPLAST_MODIFICATIONS"
msgstr "O cloroplasto é uma estrutura de membrana dupla que contém pigmentos fotossensíveis. É um procariota que foi reconhecido pelo seu hospedeiro eucariótico para uso. Os pigmentos no cloroplasto conseguem utilizar a energia da luz para produzir glicose da água e gás carbónico num processo denominado Fotossíntese. Estes pigmentos são também o que lhes fornece uma cor característica. A taxa da sua produção de glicose aumenta com a concentração de dióxido de carbono, e intensidade da luz."

#, fuzzy
msgid "WIKI_CHLOROPLAST_PROCESSES"
msgstr "Produz [thrive:compound type=\"glucose\"][/thrive:compound]. A taxa aumenta com a concentração de [thrive:compound type=\"carbondioxide\"][/thrive:compound] e intensidade da [thrive:compound type=\"sunlight\"][/thrive:compound]."

msgid "WIKI_CHLOROPLAST_REQUIREMENTS"
msgstr ""

#, fuzzy
msgid "WIKI_CHLOROPLAST_SCIENTIFIC_BACKGROUND"
msgstr "O cloroplasto é uma estrutura de membrana dupla que contém pigmentos fotossensíveis. É um procariota que foi reconhecido pelo seu hospedeiro eucariótico para uso. Os pigmentos no cloroplasto conseguem utilizar a energia da luz para produzir glicose da água e gás carbónico num processo denominado Fotossíntese. Estes pigmentos são também o que lhes fornece uma cor característica. A taxa da sua produção de glicose aumenta com a concentração de dióxido de carbono, e intensidade da luz."

#, fuzzy
msgid "WIKI_CHLOROPLAST_STRATEGY"
msgstr "O cloroplasto é uma estrutura de membrana dupla que contém pigmentos fotossensíveis. É um procariota que foi reconhecido pelo seu hospedeiro eucariótico para uso. Os pigmentos no cloroplasto conseguem utilizar a energia da luz para produzir glicose da água e gás carbónico num processo denominado Fotossíntese. Estes pigmentos são também o que lhes fornece uma cor característica. A taxa da sua produção de glicose aumenta com a concentração de dióxido de carbono, e intensidade da luz."

#, fuzzy
msgid "WIKI_CHLOROPLAST_UPGRADES"
msgstr "O cloroplasto é uma estrutura de membrana dupla que contém pigmentos fotossensíveis. É um procariota que foi reconhecido pelo seu hospedeiro eucariótico para uso. Os pigmentos no cloroplasto conseguem utilizar a energia da luz para produzir glicose da água e gás carbónico num processo denominado Fotossíntese. Estes pigmentos são também o que lhes fornece uma cor característica. A taxa da sua produção de glicose aumenta com a concentração de dióxido de carbono, e intensidade da luz."

#, fuzzy
msgid "WIKI_CHROMATOPHORE_PHOTOSYNTHESIS_COMMA_GLYCOLYSIS"
msgstr "Síntese de OxiToxi"

msgid "WIKI_CILIA_EFFECTS"
msgstr ""

msgid "WIKI_CILIA_INTRO"
msgstr ""

msgid "WIKI_CILIA_MODIFICATIONS"
msgstr ""

#, fuzzy
msgid "WIKI_CILIA_PROCESSES"
msgstr "Transforma [thrive:compound type=\"glucose\"][/thrive:compound] em [thrive:compound type=\"atp\"][/thrive:compound]."

msgid "WIKI_CILIA_REQUIREMENTS"
msgstr ""

msgid "WIKI_CILIA_SCIENTIFIC_BACKGROUND"
msgstr ""

msgid "WIKI_CILIA_STRATEGY"
msgstr ""

msgid "WIKI_CILIA_UPGRADES"
msgstr ""

#, fuzzy
msgid "WIKI_COMPOUNDS_BUTTON"
msgstr "As entranhas pegajosas de uma célula. O citoplasma é a mistura básica de iões, proteínas e outras substâncias dissolvidas na água que preenchem o interior da célula. Uma das funções que desempenha é a glicólise, a conversão de glicose em energia ATP. Para que células onde faltam organelos tenham metabolismos mais avançados, esta é a sua dependência para obter energia. O citoplasma é também usado para armazenar moléculas na célula e aumentar o seu tamanho."

#, fuzzy
msgid "WIKI_COMPOUNDS_DEVELOPMENT"
msgstr "Compostos:"

#, fuzzy
msgid "WIKI_COMPOUNDS_INTRO"
msgstr "As entranhas pegajosas de uma célula. O citoplasma é a mistura básica de iões, proteínas e outras substâncias dissolvidas na água que preenchem o interior da célula. Uma das funções que desempenha é a glicólise, a conversão de glicose em energia ATP. Para que células onde faltam organelos tenham metabolismos mais avançados, esta é a sua dependência para obter energia. O citoplasma é também usado para armazenar moléculas na célula e aumentar o seu tamanho."

msgid "WIKI_COMPOUNDS_TYPES_OF_COMPOUNDS"
msgstr ""

msgid "WIKI_COMPOUND_SYSTEM_DEVELOPMENT_COMPOUNDS_LIST"
msgstr ""

msgid "WIKI_COMPOUND_SYSTEM_DEVELOPMENT_INTRO"
msgstr ""

msgid "WIKI_COMPOUND_SYSTEM_DEVELOPMENT_MICROBE_STAGE"
msgstr ""

msgid "WIKI_COMPOUND_SYSTEM_DEVELOPMENT_OVERVIEW"
msgstr ""

#, fuzzy
msgid "WIKI_CYTOPLASM_EFFECTS"
msgstr "As entranhas pegajosas de uma célula. O citoplasma é a mistura básica de iões, proteínas e outras substâncias dissolvidas na água que preenchem o interior da célula. Uma das funções que desempenha é a glicólise, a conversão de glicose em energia ATP. Para que células onde faltam organelos tenham metabolismos mais avançados, esta é a sua dependência para obter energia. O citoplasma é também usado para armazenar moléculas na célula e aumentar o seu tamanho."

#, fuzzy
msgid "WIKI_CYTOPLASM_INTRO"
msgstr "As entranhas pegajosas de uma célula. O citoplasma é a mistura básica de iões, proteínas e outras substâncias dissolvidas na água que preenchem o interior da célula. Uma das funções que desempenha é a glicólise, a conversão de glicose em energia ATP. Para que células onde faltam organelos tenham metabolismos mais avançados, esta é a sua dependência para obter energia. O citoplasma é também usado para armazenar moléculas na célula e aumentar o seu tamanho."

msgid "WIKI_CYTOPLASM_MODIFICATIONS"
msgstr "Sem modificações."

#, fuzzy
msgid "WIKI_CYTOPLASM_PROCESSES"
msgstr "Transforma [thrive:compound type=\"glucose\"][/thrive:compound] em [thrive:compound type=\"atp\"][/thrive:compound]."

msgid "WIKI_CYTOPLASM_REQUIREMENTS"
msgstr "Sem requerimentos."

msgid "WIKI_CYTOPLASM_SCIENTIFIC_BACKGROUND"
msgstr ""

msgid "WIKI_CYTOPLASM_STRATEGY"
msgstr ""

msgid "WIKI_CYTOPLASM_UPGRADES"
msgstr "Sem melhorias."

#, fuzzy
msgid "WIKI_DEVELOPMENT"
msgstr "Wiki de desenvolvimento"

#, fuzzy
msgid "WIKI_DEVELOPMENT_INFO_BUTTON"
msgstr "Organelos"

#, fuzzy
msgid "WIKI_DEVELOPMENT_ROOT_INTRO"
msgstr "Organelos"

msgid "WIKI_EDITORS_AND_MUTATIONS_GENERATIONS_AND_EDITOR_SESSIONS"
msgstr ""

#, fuzzy
msgid "WIKI_EDITORS_AND_MUTATIONS_INTRO"
msgstr "Mitocôndria"

msgid "WIKI_EDITORS_AND_MUTATIONS_MUTATIONS_AND_MUTATION_POINTS"
msgstr ""

msgid "WIKI_ENVIRONMENTAL_CONDITIONS_ENVIRONMENTAL_GASSES"
msgstr ""

#, fuzzy
msgid "WIKI_ENVIRONMENTAL_CONDITIONS_INTRO"
msgstr "Mitocôndria"

#, fuzzy
msgid "WIKI_ENVIRONMENTAL_CONDITIONS_PHYSICAL_CONDITIONS"
msgstr "(proporção de glicose retida no ambiente a cada geração)"

msgid "WIKI_ENVIRONMENTAL_CONDITIONS_THE_DAY/NIGHT_CYCLE"
msgstr ""

#, fuzzy
msgid "WIKI_FERROPLAST_EFFECTS"
msgstr "O termoplasto é uma estrutura de membrana dupla que contém pigmentos termossensíveis. É um procariota que foi reconhecido para uso do seu hospedeiro eucariótico. Os pigmentos nos termoplastos conseguem utilizar a energia das diferenças de calor no ambiente para produzir glicose da água e gás carbónico num processo chamado Termossíntese. A taxa da sua produção de glicose aumenta com a concentração de dióxido de carbono e temperatura."

#, fuzzy
msgid "WIKI_FERROPLAST_INTRO"
msgstr "O termoplasto é uma estrutura de membrana dupla que contém pigmentos termossensíveis. É um procariota que foi reconhecido para uso do seu hospedeiro eucariótico. Os pigmentos nos termoplastos conseguem utilizar a energia das diferenças de calor no ambiente para produzir glicose da água e gás carbónico num processo chamado Termossíntese. A taxa da sua produção de glicose aumenta com a concentração de dióxido de carbono e temperatura."

#, fuzzy
msgid "WIKI_FERROPLAST_MODIFICATIONS"
msgstr "O termoplasto é uma estrutura de membrana dupla que contém pigmentos termossensíveis. É um procariota que foi reconhecido para uso do seu hospedeiro eucariótico. Os pigmentos nos termoplastos conseguem utilizar a energia das diferenças de calor no ambiente para produzir glicose da água e gás carbónico num processo chamado Termossíntese. A taxa da sua produção de glicose aumenta com a concentração de dióxido de carbono e temperatura."

#, fuzzy
msgid "WIKI_FERROPLAST_PROCESSES"
msgstr "Produz [thrive:compound type=\"glucose\"][/thrive:compound]. A taxa aumenta com a concentração de [thrive:compound type=\"carbondioxide\"][/thrive:compound] e temperatura."

#, fuzzy
msgid "WIKI_FERROPLAST_REQUIREMENTS"
msgstr "Plastídeo Fixador de Nitrogénio"

#, fuzzy
msgid "WIKI_FERROPLAST_SCIENTIFIC_BACKGROUND"
msgstr "O termoplasto é uma estrutura de membrana dupla que contém pigmentos termossensíveis. É um procariota que foi reconhecido para uso do seu hospedeiro eucariótico. Os pigmentos nos termoplastos conseguem utilizar a energia das diferenças de calor no ambiente para produzir glicose da água e gás carbónico num processo chamado Termossíntese. A taxa da sua produção de glicose aumenta com a concentração de dióxido de carbono e temperatura."

#, fuzzy
msgid "WIKI_FERROPLAST_STRATEGY"
msgstr "O termoplasto é uma estrutura de membrana dupla que contém pigmentos termossensíveis. É um procariota que foi reconhecido para uso do seu hospedeiro eucariótico. Os pigmentos nos termoplastos conseguem utilizar a energia das diferenças de calor no ambiente para produzir glicose da água e gás carbónico num processo chamado Termossíntese. A taxa da sua produção de glicose aumenta com a concentração de dióxido de carbono e temperatura."

#, fuzzy
msgid "WIKI_FERROPLAST_UPGRADES"
msgstr "O termoplasto é uma estrutura de membrana dupla que contém pigmentos termossensíveis. É um procariota que foi reconhecido para uso do seu hospedeiro eucariótico. Os pigmentos nos termoplastos conseguem utilizar a energia das diferenças de calor no ambiente para produzir glicose da água e gás carbónico num processo chamado Termossíntese. A taxa da sua produção de glicose aumenta com a concentração de dióxido de carbono e temperatura."

#, fuzzy
msgid "WIKI_FLAGELLUM_EFFECTS"
msgstr "O Flagelo (plural: Flagelos) é um feixe de fibras proteicas em forma de chicote que se estende da membrana da célula e que utiliza ATP para ondular e impulsionar a célula numa direção. A posição do flagelo determina a direção em que fornece impulso para movimentar a célula. A direção de impulso é oposta à direção para a qual o flagelo está direcionado, por exemplo, um flagelo posicionado no lado esquerdo de uma célula fornece impulso quando se move para a direita."

#, fuzzy
msgid "WIKI_FLAGELLUM_INTRO"
msgstr "O Flagelo (plural: Flagelos) é um feixe de fibras proteicas em forma de chicote que se estende da membrana da célula e que utiliza ATP para ondular e impulsionar a célula numa direção. A posição do flagelo determina a direção em que fornece impulso para movimentar a célula. A direção de impulso é oposta à direção para a qual o flagelo está direcionado, por exemplo, um flagelo posicionado no lado esquerdo de uma célula fornece impulso quando se move para a direita."

#, fuzzy
msgid "WIKI_FLAGELLUM_MODIFICATIONS"
msgstr "O Flagelo (plural: Flagelos) é um feixe de fibras proteicas em forma de chicote que se estende da membrana da célula e que utiliza ATP para ondular e impulsionar a célula numa direção. A posição do flagelo determina a direção em que fornece impulso para movimentar a célula. A direção de impulso é oposta à direção para a qual o flagelo está direcionado, por exemplo, um flagelo posicionado no lado esquerdo de uma célula fornece impulso quando se move para a direita."

#, fuzzy
msgid "WIKI_FLAGELLUM_PROCESSES"
msgstr "Utiliza [thrive:compound type=\"atp\"][/thrive:compound] para aumentar a velocidade de movimento da célula."

msgid "WIKI_FLAGELLUM_REQUIREMENTS"
msgstr ""

msgid "WIKI_FLAGELLUM_SCIENTIFIC_BACKGROUND"
msgstr ""

msgid "WIKI_FLAGELLUM_STRATEGY"
msgstr ""

msgid "WIKI_FLAGELLUM_UPGRADES"
msgstr ""

#, fuzzy
msgid "WIKI_GLYCOLYSIS_COMMA_ANAEROBIC_NITROGEN_FIXATION"
msgstr "Fixação Anaeróbica de Nitrogénio"

#, fuzzy
msgid "WIKI_HEADING_APPENDICES"
msgstr "Sem melhorias."

#, fuzzy
msgid "WIKI_HEADING_BASIC_GAME_MECHANICS"
msgstr "Sem melhorias."

msgid "WIKI_HEADING_COMPOUNDS_LIST"
msgstr ""

#, fuzzy
msgid "WIKI_HEADING_COMPOUND_CLOUDS"
msgstr "Compostos Infinitos"

#, fuzzy
msgid "WIKI_HEADING_CONCEPT_ART"
msgstr "Quimiorreceptor"

#, fuzzy
msgid "WIKI_HEADING_CURRENT_DEVELOPMENT"
msgstr "Desenvolvedores Actuais"

#, fuzzy
msgid "WIKI_HEADING_DEVELOPMENT"
msgstr "Líderes de Desenvolvedores"

#, fuzzy
msgid "WIKI_HEADING_EDITOR"
msgstr "Wiki do Thrive (dentro do jogo)"

msgid "WIKI_HEADING_EFFECTS"
msgstr ""

#, fuzzy
msgid "WIKI_HEADING_ENVIRONMENTAL_GASSES"
msgstr "Nitrogenase"

#, fuzzy
msgid "WIKI_HEADING_FEATURES"
msgstr "Sem melhorias."

#, fuzzy
msgid "WIKI_HEADING_FOG_OF_WAR"
msgstr "Wiki do Thrive (dentro do jogo)"

#, fuzzy
msgid "WIKI_HEADING_GAMEPLAY"
msgstr "Wiki do Thrive (dentro do jogo)"

#, fuzzy
msgid "WIKI_HEADING_GDD"
msgstr "Wiki do Thrive (dentro do jogo)"

#, fuzzy
msgid "WIKI_HEADING_GENERAL_TIPS"
msgstr "Sem melhorias."

msgid "WIKI_HEADING_GENERATIONS_AND_EDITOR_SESSIONS"
msgstr ""

#, fuzzy
msgid "WIKI_HEADING_MICROBE_PARTS"
msgstr "Fase Microbial"

#, fuzzy
msgid "WIKI_HEADING_MICROBE_STAGE"
msgstr "Fase Microbial"

#, fuzzy
msgid "WIKI_HEADING_MICROBE_STAGE_TIPS"
msgstr "Fase Microbial"

msgid "WIKI_HEADING_MODIFICATIONS"
msgstr ""

#, fuzzy
msgid "WIKI_HEADING_MORE_GAME_INFO"
msgstr "Fase Microbial"

msgid "WIKI_HEADING_MUTATIONS_AND_MUTATION_POINTS"
msgstr ""

#, fuzzy
msgid "WIKI_HEADING_OVERVIEW"
msgstr "Wiki do Thrive (dentro do jogo)"

#, fuzzy
msgid "WIKI_HEADING_PATCHES"
msgstr "Wiki do Thrive (dentro do jogo)"

#, fuzzy
msgid "WIKI_HEADING_PHYSICAL_CONDITIONS"
msgstr "Condições físicas"

msgid "WIKI_HEADING_PROCESSES"
msgstr ""

msgid "WIKI_HEADING_REPRODUCTION_IN_THE_MICROBE_STAGE"
msgstr ""

msgid "WIKI_HEADING_REQUIREMENTS"
msgstr ""

msgid "WIKI_HEADING_SCIENTIFIC_BACKGROUND"
msgstr ""

msgid "WIKI_HEADING_STRATEGY"
msgstr ""

#, fuzzy
msgid "WIKI_HEADING_THE_DAY/NIGHT_CYCLE"
msgstr "Trancar Ciclo Dia/Noite"

msgid "WIKI_HEADING_THE_PATCH_MAP"
msgstr ""

#, fuzzy
msgid "WIKI_HEADING_TRANSITIONS"
msgstr "Sem modificações."

#, fuzzy
msgid "WIKI_HEADING_TYPES_OF_COMPOUNDS"
msgstr "Compostos Infinitos"

#, fuzzy
msgid "WIKI_HEADING_UI"
msgstr "Wiki do Thrive (dentro do jogo)"

msgid "WIKI_HEADING_UPGRADES"
msgstr ""

#, fuzzy
msgid "WIKI_HELP_AND_TIPS_BASIC_GAME_MECHANICS"
msgstr "As entranhas pegajosas de uma célula. O citoplasma é a mistura básica de iões, proteínas e outras substâncias dissolvidas na água que preenchem o interior da célula. Uma das funções que desempenha é a glicólise, a conversão de glicose em energia ATP. Para que células onde faltam organelos tenham metabolismos mais avançados, esta é a sua dependência para obter energia. O citoplasma é também usado para armazenar moléculas na célula e aumentar o seu tamanho."

#, fuzzy
msgid "WIKI_HELP_AND_TIPS_BUTTON"
msgstr "As entranhas pegajosas de uma célula. O citoplasma é a mistura básica de iões, proteínas e outras substâncias dissolvidas na água que preenchem o interior da célula. Uma das funções que desempenha é a glicólise, a conversão de glicose em energia ATP. Para que células onde faltam organelos tenham metabolismos mais avançados, esta é a sua dependência para obter energia. O citoplasma é também usado para armazenar moléculas na célula e aumentar o seu tamanho."

#, fuzzy
msgid "WIKI_HELP_AND_TIPS_COMPOUND_CLOUDS"
msgstr "As entranhas pegajosas de uma célula. O citoplasma é a mistura básica de iões, proteínas e outras substâncias dissolvidas na água que preenchem o interior da célula. Uma das funções que desempenha é a glicólise, a conversão de glicose em energia ATP. Para que células onde faltam organelos tenham metabolismos mais avançados, esta é a sua dependência para obter energia. O citoplasma é também usado para armazenar moléculas na célula e aumentar o seu tamanho."

#, fuzzy
msgid "WIKI_HELP_AND_TIPS_GENERAL_TIPS"
msgstr "Tilacoides são conjuntos de proteínas e pigmentos fotossintéticos. Os pigmentos são capazes de utilizar a energia presente na luz para produzir glicose a parir de água e gás carbónico num processo denominado Fotossíntese. Estes pigmentos são também o que lhes fornece uma cor característica. A sua taxa de produção de glicose aumenta com a concentração de dióxido de carbono e intensidade da luz. Como os tilacoides estão diretamente suspensos no citoplasma, o fluido circundante realiza alguma glicólise."

#, fuzzy
msgid "WIKI_HELP_AND_TIPS_INTRO"
msgstr "Tilacoides são conjuntos de proteínas e pigmentos fotossintéticos. Os pigmentos são capazes de utilizar a energia presente na luz para produzir glicose a parir de água e gás carbónico num processo denominado Fotossíntese. Estes pigmentos são também o que lhes fornece uma cor característica. A sua taxa de produção de glicose aumenta com a concentração de dióxido de carbono e intensidade da luz. Como os tilacoides estão diretamente suspensos no citoplasma, o fluido circundante realiza alguma glicólise."

#, fuzzy
msgid "WIKI_HELP_AND_TIPS_MICROBE_PARTS"
msgstr "Tilacoides são conjuntos de proteínas e pigmentos fotossintéticos. Os pigmentos são capazes de utilizar a energia presente na luz para produzir glicose a parir de água e gás carbónico num processo denominado Fotossíntese. Estes pigmentos são também o que lhes fornece uma cor característica. A sua taxa de produção de glicose aumenta com a concentração de dióxido de carbono e intensidade da luz. Como os tilacoides estão diretamente suspensos no citoplasma, o fluido circundante realiza alguma glicólise."

#, fuzzy
msgid "WIKI_HELP_AND_TIPS_MICROBE_STAGE_TIPS"
msgstr "Fase Microbial"

#, fuzzy
msgid "WIKI_HELP_AND_TIPS_MORE_GAME_INFO"
msgstr "Tilacoides são conjuntos de proteínas e pigmentos fotossintéticos. Os pigmentos são capazes de utilizar a energia presente na luz para produzir glicose a parir de água e gás carbónico num processo denominado Fotossíntese. Estes pigmentos são também o que lhes fornece uma cor característica. A sua taxa de produção de glicose aumenta com a concentração de dióxido de carbono e intensidade da luz. Como os tilacoides estão diretamente suspensos no citoplasma, o fluido circundante realiza alguma glicólise."

#, fuzzy
msgid "WIKI_HYDROGENASE_EFFECTS"
msgstr "Nitrogenase é uma proteína capaz de utilizar o nitrogénio gasoso e a energia celular na forma de ATP para produzir amoníaco, um nutriente chave para o crescimento das células. Isto é um processo referido como Fixação Anaeróbica de Nitrogénio. Uma vez que Nitrogenase está suspenso diretamente no citoplasma, o fluído envolvente efetua alguma glicólise."

#, fuzzy
msgid "WIKI_HYDROGENASE_INTRO"
msgstr "Nitrogenase é uma proteína capaz de utilizar o nitrogénio gasoso e a energia celular na forma de ATP para produzir amoníaco, um nutriente chave para o crescimento das células. Isto é um processo referido como Fixação Anaeróbica de Nitrogénio. Uma vez que Nitrogenase está suspenso diretamente no citoplasma, o fluído envolvente efetua alguma glicólise."

#, fuzzy
msgid "WIKI_HYDROGENASE_MODIFICATIONS"
msgstr "Nitrogenase é uma proteína capaz de utilizar o nitrogénio gasoso e a energia celular na forma de ATP para produzir amoníaco, um nutriente chave para o crescimento das células. Isto é um processo referido como Fixação Anaeróbica de Nitrogénio. Uma vez que Nitrogenase está suspenso diretamente no citoplasma, o fluído envolvente efetua alguma glicólise."

#, fuzzy
msgid "WIKI_HYDROGENASE_PROCESSES"
msgstr "Transforma [thrive:compound type=\"atp\"][/thrive:compound] em [thrive:compound type=\"ammonia\"][/thrive:compound]. A taxa aumenta com a concentração de [thrive:compound type=\"nitrogen\"][/thrive:compound]."

#, fuzzy
msgid "WIKI_HYDROGENASE_REQUIREMENTS"
msgstr "O termoplasto é uma estrutura de membrana dupla que contém pigmentos termossensíveis. É um procariota que foi reconhecido para uso do seu hospedeiro eucariótico. Os pigmentos nos termoplastos conseguem utilizar a energia das diferenças de calor no ambiente para produzir glicose da água e gás carbónico num processo chamado Termossíntese. A taxa da sua produção de glicose aumenta com a concentração de dióxido de carbono e temperatura."

#, fuzzy
msgid "WIKI_HYDROGENASE_SCIENTIFIC_BACKGROUND"
msgstr "Nitrogenase é uma proteína capaz de utilizar o nitrogénio gasoso e a energia celular na forma de ATP para produzir amoníaco, um nutriente chave para o crescimento das células. Isto é um processo referido como Fixação Anaeróbica de Nitrogénio. Uma vez que Nitrogenase está suspenso diretamente no citoplasma, o fluído envolvente efetua alguma glicólise."

#, fuzzy
msgid "WIKI_HYDROGENASE_STRATEGY"
msgstr "Nitrogenase é uma proteína capaz de utilizar o nitrogénio gasoso e a energia celular na forma de ATP para produzir amoníaco, um nutriente chave para o crescimento das células. Isto é um processo referido como Fixação Anaeróbica de Nitrogénio. Uma vez que Nitrogenase está suspenso diretamente no citoplasma, o fluído envolvente efetua alguma glicólise."

#, fuzzy
msgid "WIKI_HYDROGENASE_UPGRADES"
msgstr "Nitrogenase é uma proteína capaz de utilizar o nitrogénio gasoso e a energia celular na forma de ATP para produzir amoníaco, um nutriente chave para o crescimento das células. Isto é um processo referido como Fixação Anaeróbica de Nitrogénio. Uma vez que Nitrogenase está suspenso diretamente no citoplasma, o fluído envolvente efetua alguma glicólise."

#, fuzzy
msgid "WIKI_INDUSTRIAL_STAGE_CURRENT_DEVELOPMENT"
msgstr "Permite conectar com outras células. Este é o primeiro passo para a multicelularidade. Quando a tua célula pertence a uma colónia, os compostos são partilhados entre células. Não é possível entrar no editor enquanto pertenceres a uma colónia, sendo necessário desconectar-te da mesma assim que tenhas coletado compostos suficientes para dividires a tua célula."

#, fuzzy
msgid "WIKI_INDUSTRIAL_STAGE_FEATURES"
msgstr "Permite conectar com outras células. Este é o primeiro passo para a multicelularidade. Quando a tua célula pertence a uma colónia, os compostos são partilhados entre células. Não é possível entrar no editor enquanto pertenceres a uma colónia, sendo necessário desconectar-te da mesma assim que tenhas coletado compostos suficientes para dividires a tua célula."

#, fuzzy
msgid "WIKI_INDUSTRIAL_STAGE_INTRO"
msgstr "Agente de Adesão"

msgid "WIKI_INDUSTRIAL_STAGE_OVERVIEW"
msgstr ""

#, fuzzy
msgid "WIKI_INDUSTRIAL_STAGE_TRANSITIONS"
msgstr "Ao colocares uma fabrica irás passar para a próxima fase. Continuar para a próxima fase?"

#, fuzzy
msgid "WIKI_INDUSTRIAL_STAGE_UI"
msgstr "Passar para a fase industrial?"

msgid "WIKI_INJECTISOME_PILUS"
msgstr ""

msgid "WIKI_LYSOSOME_EFFECTS"
msgstr ""

#, fuzzy
msgid "WIKI_LYSOSOME_INTRO"
msgstr "Metabolossomas são conjuntos de proteínas envoltos no invólucro das proteínas. Eles são capazes de converter glicose em ATP a uma velocidade muito mais alta do que pode ser feito no citoplasma num processo chamado Respiração Aeróbica. No entanto, ele requer oxigênio para funcionar, e níveis mais baixos de oxigênio no ambiente diminuirão a taxa de produção de ATP. Uma vez que os metabolossomas estão suspensos diretamente no citoplasma, o fluido circundante realiza alguma glicólise."

#, fuzzy
msgid "WIKI_LYSOSOME_MODIFICATIONS"
msgstr "Metabolossomas são conjuntos de proteínas envoltos no invólucro das proteínas. Eles são capazes de converter glicose em ATP a uma velocidade muito mais alta do que pode ser feito no citoplasma num processo chamado Respiração Aeróbica. No entanto, ele requer oxigênio para funcionar, e níveis mais baixos de oxigênio no ambiente diminuirão a taxa de produção de ATP. Uma vez que os metabolossomas estão suspensos diretamente no citoplasma, o fluido circundante realiza alguma glicólise."

msgid "WIKI_LYSOSOME_PROCESSES"
msgstr "Sem processos."

msgid "WIKI_LYSOSOME_REQUIREMENTS"
msgstr "Uma célula requer um núcleo para desenvolver lisossomas."

msgid "WIKI_LYSOSOME_SCIENTIFIC_BACKGROUND"
msgstr ""

#, fuzzy
msgid "WIKI_LYSOSOME_STRATEGY"
msgstr "A ser anunciado"

msgid "WIKI_LYSOSOME_UPGRADES"
msgstr "Sem melhorias."

#, fuzzy
msgid "WIKI_MACROSCOPIC_STAGE_CONCEPT_ART"
msgstr "Fase multicelular"

#, fuzzy
msgid "WIKI_MACROSCOPIC_STAGE_CURRENT_DEVELOPMENT"
msgstr "Permite conectar com outras células. Este é o primeiro passo para a multicelularidade. Quando a tua célula pertence a uma colónia, os compostos são partilhados entre células. Não é possível entrar no editor enquanto pertenceres a uma colónia, sendo necessário desconectar-te da mesma assim que tenhas coletado compostos suficientes para dividires a tua célula."

#, fuzzy
msgid "WIKI_MACROSCOPIC_STAGE_FEATURES"
msgstr "Sem efeitos."

#, fuzzy
msgid "WIKI_MACROSCOPIC_STAGE_INTRO"
msgstr ""
"Num planeta alienígena distante, eras de atividades vulcânicas e impactos de meteoros causaram o desenvolvimento de um novo fenómeno no universo.\n"
"\n"
"Vida.\n"
"\n"
"Micróbios simples moram nas regiões mais profundas do oceano. Tu és o Último Ancestral Comum Universal (LUCA) no planeta.\n"
"\n"
"Para sobreviver neste mundo hostil, precisarás de acumular compostos e evoluir para competir contra outras espécies de micróbios."

#, fuzzy
msgid "WIKI_MACROSCOPIC_STAGE_OVERVIEW"
msgstr "Fase Espacial"

#, fuzzy
msgid "WIKI_MACROSCOPIC_STAGE_TRANSITIONS"
msgstr "Nitrogenase"

#, fuzzy
msgid "WIKI_MACROSCOPIC_STAGE_UI"
msgstr "Fase Espacial"

#, fuzzy
msgid "WIKI_MECHANICS"
msgstr "Colocar organelo"

#, fuzzy
msgid "WIKI_MECHANICS_ROOT_INTRO"
msgstr "Organelos"

msgid "WIKI_METABOLOSOMES_EFFECTS"
msgstr "Sem efeitos."

#, fuzzy
msgid "WIKI_METABOLOSOMES_INTRO"
msgstr "Metabolossomas"

msgid "WIKI_METABOLOSOMES_MODIFICATIONS"
msgstr "Sem modificações."

#, fuzzy
msgid "WIKI_METABOLOSOMES_PROCESSES"
msgstr "Transforma [thrive:compound type=\"glucose\"][/thrive:compound] em[thrive:compound type=\"atp\"][/thrive:compound]. A taxa aumenta com a concentração de [thrive:compound type=\"oxygen\"][/thrive:compound]."

msgid "WIKI_METABOLOSOMES_REQUIREMENTS"
msgstr "Sem requisitos"

#, fuzzy
msgid "WIKI_METABOLOSOMES_SCIENTIFIC_BACKGROUND"
msgstr "Metabolossomas são conjuntos de proteínas envoltos no invólucro das proteínas. Eles são capazes de converter glicose em ATP a uma velocidade muito mais alta do que pode ser feito no citoplasma num processo chamado Respiração Aeróbica. No entanto, ele requer oxigênio para funcionar, e níveis mais baixos de oxigênio no ambiente diminuirão a taxa de produção de ATP. Uma vez que os metabolossomas estão suspensos diretamente no citoplasma, o fluido circundante realiza alguma glicólise."

#, fuzzy
msgid "WIKI_METABOLOSOMES_STRATEGY"
msgstr "Metabolossomas são conjuntos de proteínas envoltos no invólucro das proteínas. Eles são capazes de converter glicose em ATP a uma velocidade muito mais alta do que pode ser feito no citoplasma num processo chamado Respiração Aeróbica. No entanto, ele requer oxigênio para funcionar, e níveis mais baixos de oxigênio no ambiente diminuirão a taxa de produção de ATP. Uma vez que os metabolossomas estão suspensos diretamente no citoplasma, o fluido circundante realiza alguma glicólise."

msgid "WIKI_METABOLOSOMES_UPGRADES"
msgstr "Sem melhorias."

#, fuzzy
msgid "WIKI_MICROBE_STAGE_APPENDICES"
msgstr ""
"Num planeta alienígena distante, eras de atividades vulcânicas e impactos de meteoros causaram o desenvolvimento de um novo fenómeno no universo.\n"
"\n"
"Vida.\n"
"\n"
"Micróbios simples moram nas regiões mais profundas do oceano. Tu és o Último Ancestral Comum Universal (LUCA) no planeta.\n"
"\n"
"Para sobreviver neste mundo hostil, precisarás de acumular compostos e evoluir para competir contra outras espécies de micróbios."

#, fuzzy
msgid "WIKI_MICROBE_STAGE_BUTTON"
msgstr ""
"Num planeta alienígena distante, eras de atividades vulcânicas e impactos de meteoros causaram o desenvolvimento de um novo fenómeno no universo.\n"
"\n"
"Vida.\n"
"\n"
"Micróbios simples moram nas regiões mais profundas do oceano. Tu és o Último Ancestral Comum Universal (LUCA) no planeta.\n"
"\n"
"Para sobreviver neste mundo hostil, precisarás de acumular compostos e evoluir para competir contra outras espécies de micróbios."

#, fuzzy
msgid "WIKI_MICROBE_STAGE_EDITOR"
msgstr "Editor de Microrganismos"

#, fuzzy
msgid "WIKI_MICROBE_STAGE_GAMEPLAY"
msgstr ""
"Num planeta alienígena distante, eras de atividades vulcânicas e impactos de meteoros causaram o desenvolvimento de um novo fenómeno no universo.\n"
"\n"
"Vida.\n"
"\n"
"Micróbios simples moram nas regiões mais profundas do oceano. Tu és o Último Ancestral Comum Universal (LUCA) no planeta.\n"
"\n"
"Para sobreviver neste mundo hostil, precisarás de acumular compostos e evoluir para competir contra outras espécies de micróbios."

#, fuzzy
msgid "WIKI_MICROBE_STAGE_GDD"
msgstr "Fase Microbial"

#, fuzzy
msgid "WIKI_MICROBE_STAGE_INTRO"
msgstr ""
"Num planeta alienígena distante, eras de atividades vulcânicas e impactos de meteoros causaram o desenvolvimento de um novo fenómeno no universo.\n"
"\n"
"Vida.\n"
"\n"
"Micróbios simples moram nas regiões mais profundas do oceano. Tu és o Último Ancestral Comum Universal (LUCA) no planeta.\n"
"\n"
"Para sobreviver neste mundo hostil, precisarás de acumular compostos e evoluir para competir contra outras espécies de micróbios."

msgid "WIKI_MITOCHONDRION_EFFECTS"
msgstr "Sem efeitos."

#, fuzzy
msgid "WIKI_MITOCHONDRION_INTRO"
msgstr "Mitocôndria"

msgid "WIKI_MITOCHONDRION_MODIFICATIONS"
msgstr "Sem modificações."

#, fuzzy
msgid "WIKI_MITOCHONDRION_PROCESSES"
msgstr "Transforma [thrive:compound type=\"glucose\"][/thrive:compound] em [thrive:compound type=\"atp\"][/thrive:compound]. A taxa aumenta com a concentração de [thrive:compound type=\"oxygen\"][/thrive:compound]."

msgid "WIKI_MITOCHONDRION_REQUIREMENTS"
msgstr "Uma célula tem de ter um <a href=\"/wiki/Nucleus\" title=\"Nucleus\">Nucleus</a> para evoluir Mitocôndria."

#, fuzzy
msgid "WIKI_MITOCHONDRION_SCIENTIFIC_BACKGROUND"
msgstr "A central de energia da célula. A mitocôndria é uma estrutura de membrana dupla cheia de proteínas e enzimas. É um procariota que foi reconhecido pelo seu hospedeiro eucariótico para uso. É capaz de converter Glicose em ATP com maior eficiência do que feito no citoplasma num processo chamado Respiração Aeróbica. Precisa, no entanto, de oxigénio para funcionar, e níveis menores de oxigénio no ambiente irão diminuir a taxa da produção de ATP."

#, fuzzy
msgid "WIKI_MITOCHONDRION_STRATEGY"
msgstr "A central de energia da célula. A mitocôndria é uma estrutura de membrana dupla cheia de proteínas e enzimas. É um procariota que foi reconhecido pelo seu hospedeiro eucariótico para uso. É capaz de converter Glicose em ATP com maior eficiência do que feito no citoplasma num processo chamado Respiração Aeróbica. Precisa, no entanto, de oxigénio para funcionar, e níveis menores de oxigénio no ambiente irão diminuir a taxa da produção de ATP."

msgid "WIKI_MITOCHONDRION_UPGRADES"
msgstr "Sem melhorias."

#, fuzzy
msgid "WIKI_MULTICELLULAR_STAGE_CONCEPT_ART"
msgstr "Fase multicelular"

#, fuzzy
msgid "WIKI_MULTICELLULAR_STAGE_CURRENT_DEVELOPMENT"
msgstr "A carregar o Editor de Micróbio"

#, fuzzy
msgid "WIKI_MULTICELLULAR_STAGE_FEATURES"
msgstr "Fase multicelular"

#, fuzzy
msgid "WIKI_MULTICELLULAR_STAGE_INTRO"
msgstr "Fase multicelular"

#, fuzzy
msgid "WIKI_MULTICELLULAR_STAGE_OVERVIEW"
msgstr "Fase multicelular"

#, fuzzy
msgid "WIKI_MULTICELLULAR_STAGE_TRANSITIONS"
msgstr "Fase multicelular"

#, fuzzy
msgid "WIKI_MULTICELLULAR_STAGE_UI"
msgstr "Fase multicelular"

msgid "WIKI_MYOFIBRIL_EFFECTS"
msgstr ""

msgid "WIKI_MYOFIBRIL_INTRO"
msgstr ""

msgid "WIKI_MYOFIBRIL_MODIFICATIONS"
msgstr ""

#, fuzzy
msgid "WIKI_MYOFIBRIL_PROCESSES"
msgstr "Sem processos"

msgid "WIKI_MYOFIBRIL_REQUIREMENTS"
msgstr ""

msgid "WIKI_MYOFIBRIL_SCIENTIFIC_BACKGROUND"
msgstr ""

msgid "WIKI_MYOFIBRIL_STRATEGY"
msgstr ""

msgid "WIKI_MYOFIBRIL_UPGRADES"
msgstr ""

#, fuzzy
msgid "WIKI_NATION_EDITOR"
msgstr "Ativar o editor"

#, fuzzy
msgid "WIKI_NITROGENASE_EFFECTS"
msgstr "Nitrogenase é uma proteína capaz de utilizar o nitrogénio gasoso e a energia celular na forma de ATP para produzir amoníaco, um nutriente chave para o crescimento das células. Isto é um processo referido como Fixação Anaeróbica de Nitrogénio. Uma vez que Nitrogenase está suspenso diretamente no citoplasma, o fluído envolvente efetua alguma glicólise."

#, fuzzy
msgid "WIKI_NITROGENASE_INTRO"
msgstr "Nitrogenase é uma proteína capaz de utilizar o nitrogénio gasoso e a energia celular na forma de ATP para produzir amoníaco, um nutriente chave para o crescimento das células. Isto é um processo referido como Fixação Anaeróbica de Nitrogénio. Uma vez que Nitrogenase está suspenso diretamente no citoplasma, o fluído envolvente efetua alguma glicólise."

#, fuzzy
msgid "WIKI_NITROGENASE_MODIFICATIONS"
msgstr "Nitrogenase é uma proteína capaz de utilizar o nitrogénio gasoso e a energia celular na forma de ATP para produzir amoníaco, um nutriente chave para o crescimento das células. Isto é um processo referido como Fixação Anaeróbica de Nitrogénio. Uma vez que Nitrogenase está suspenso diretamente no citoplasma, o fluído envolvente efetua alguma glicólise."

#, fuzzy
msgid "WIKI_NITROGENASE_PROCESSES"
msgstr "Transforma [thrive:compound type=\"atp\"][/thrive:compound] em [thrive:compound type=\"ammonia\"][/thrive:compound]. A taxa aumenta com a concentração de [thrive:compound type=\"nitrogen\"][/thrive:compound]."

msgid "WIKI_NITROGENASE_REQUIREMENTS"
msgstr ""

#, fuzzy
msgid "WIKI_NITROGENASE_SCIENTIFIC_BACKGROUND"
msgstr "Nitrogenase é uma proteína capaz de utilizar o nitrogénio gasoso e a energia celular na forma de ATP para produzir amoníaco, um nutriente chave para o crescimento das células. Isto é um processo referido como Fixação Anaeróbica de Nitrogénio. Uma vez que Nitrogenase está suspenso diretamente no citoplasma, o fluído envolvente efetua alguma glicólise."

#, fuzzy
msgid "WIKI_NITROGENASE_STRATEGY"
msgstr "Nitrogenase é uma proteína capaz de utilizar o nitrogénio gasoso e a energia celular na forma de ATP para produzir amoníaco, um nutriente chave para o crescimento das células. Isto é um processo referido como Fixação Anaeróbica de Nitrogénio. Uma vez que Nitrogenase está suspenso diretamente no citoplasma, o fluído envolvente efetua alguma glicólise."

#, fuzzy
msgid "WIKI_NITROGENASE_UPGRADES"
msgstr "Nitrogenase é uma proteína capaz de utilizar o nitrogénio gasoso e a energia celular na forma de ATP para produzir amoníaco, um nutriente chave para o crescimento das células. Isto é um processo referido como Fixação Anaeróbica de Nitrogénio. Uma vez que Nitrogenase está suspenso diretamente no citoplasma, o fluído envolvente efetua alguma glicólise."

#, fuzzy
msgid "WIKI_NITROPLAST_EFFECTS"
msgstr "Plastídeo Fixador de Nitrogénio"

#, fuzzy
msgid "WIKI_NITROPLAST_INTRO"
msgstr "Plastídeo Fixador de Nitrogénio"

#, fuzzy
msgid "WIKI_NITROPLAST_MODIFICATIONS"
msgstr "O Plastídeo Fixador de Nitrogénio é uma proteína capaz de usar nitrogénio gasoso, oxigénio e energia celular em forma de ATP para produzir amoníaco, um nutriente essencial para o crescimento das células. Este é um processo chamado Fixação Aeróbica de Nitrogénio."

#, fuzzy
msgid "WIKI_NITROPLAST_PROCESSES"
msgstr "Transforma [thrive:compound type=\"atp\"][/thrive:compound] em [thrive:compound type=\"ammonia\"][/thrive:compound]. A taxa aumenta com a concentração de [thrive:compound type=\"nitrogen\"][/thrive:compound] e [thrive:compound type=\"oxygen\"][/thrive:compound]."

#, fuzzy
msgid "WIKI_NITROPLAST_REQUIREMENTS"
msgstr "Plastídeo Fixador de Nitrogénio"

#, fuzzy
msgid "WIKI_NITROPLAST_SCIENTIFIC_BACKGROUND"
msgstr "O Plastídeo Fixador de Nitrogénio é uma proteína capaz de usar nitrogénio gasoso, oxigénio e energia celular em forma de ATP para produzir amoníaco, um nutriente essencial para o crescimento das células. Este é um processo chamado Fixação Aeróbica de Nitrogénio."

#, fuzzy
msgid "WIKI_NITROPLAST_STRATEGY"
msgstr "Plastídeo Fixador de Nitrogénio"

#, fuzzy
msgid "WIKI_NITROPLAST_UPGRADES"
msgstr "Plastídeo Fixador de Nitrogénio"

#, fuzzy
msgid "WIKI_NO"
msgstr "Wiki"

msgid "WIKI_NONE_COMMA_THIS_IS_THE_LAST_STAGE"
msgstr ""

msgid "WIKI_NUCLEUS_EFFECTS"
msgstr ""

msgid "WIKI_NUCLEUS_INTRO"
msgstr ""

#, fuzzy
msgid "WIKI_NUCLEUS_MODIFICATIONS"
msgstr "A principal característica das células eucarióticas. O núcleo também inclui o retículo endoplasmático e o complexo de golgi. É uma evolução das células procarióticas para desenvolver um sistema de membranas internas, assimilando outros procariontes dentro deles. Isso permite-os compartimentar, ou repelir os diferentes processos que acontecem dentro das células prevenindo-os de se sobrepor. Isso permite que os seus novos organelos com membranas sejam mais complexos, eficientes, e especializados do que se estivessem a flutuar no citoplasma. No entanto, isso tem o custo de fazer a célula muito maior e necessitando de muita da energia da célula para se manter."

#, fuzzy
msgid "WIKI_NUCLEUS_PROCESSES"
msgstr "Sem processos"

msgid "WIKI_NUCLEUS_REQUIREMENTS"
msgstr ""

msgid "WIKI_NUCLEUS_SCIENTIFIC_BACKGROUND"
msgstr ""

msgid "WIKI_NUCLEUS_STRATEGY"
msgstr ""

msgid "WIKI_NUCLEUS_UPGRADES"
msgstr ""

#, fuzzy
msgid "WIKI_ORGANELLES_ROOT_INTRO"
msgstr "Organelos"

#, fuzzy
msgid "WIKI_OXYTOXISOME_EFFECTS"
msgstr "Um metabolossoma modificado responsável pela produção da forma primitiva do agente tóxico OxiToxi NT."

#, fuzzy
msgid "WIKI_OXYTOXISOME_INTRO"
msgstr "Oxitoxissoma"

msgid "WIKI_OXYTOXISOME_MODIFICATIONS"
msgstr "Sem modificações."

#, fuzzy
msgid "WIKI_OXYTOXISOME_PROCESSES"
msgstr "Transforma [thrive:compound type=\"atp\"][/thrive:compound] em [thrive:compound type=\"oxytoxy\"][/thrive:compound]. A taxa aumenta com a concentração de [thrive:compound type=\"oxygen\"][/thrive:compound]. Pode libertar toxinas pressionado [thrive:input]g_fire_toxin[/thrive:input]. Quando a quantidade de [thrive:compound type=\"oxytoxy\"][/thrive:compound] é baixa, será possível disparar, mas o dano irá ser reduzido."

#, fuzzy
msgid "WIKI_OXYTOXISOME_REQUIREMENTS"
msgstr "Um metabolossoma modificado responsável pela produção da forma primitiva do agente tóxico OxiToxi NT."

msgid "WIKI_OXYTOXISOME_SCIENTIFIC_BACKGROUND"
msgstr ""

#, fuzzy
msgid "WIKI_OXYTOXISOME_STRATEGY"
msgstr "Um metabolossoma modificado responsável pela produção da forma primitiva do agente tóxico OxiToxi NT."

msgid "WIKI_OXYTOXISOME_UPGRADES"
msgstr "Sem melhorias."

#, fuzzy
msgid "WIKI_OXYTOXY_SYNTHESIS_COMMA_GLYCOLYSIS"
msgstr "Síntese de OxiToxi"

#, fuzzy
msgid "WIKI_PAGE_ASCENSION"
msgstr "Rusticianina"

#, fuzzy
msgid "WIKI_PAGE_AWAKENING_STAGE"
msgstr "Estágio de Despertar"

#, fuzzy
msgid "WIKI_PAGE_AWARE_STAGE"
msgstr "Fase Microbial"

msgid "WIKI_PAGE_AXON"
msgstr ""

#, fuzzy
msgid "WIKI_PAGE_BINDING_AGENT"
msgstr "Agente de Adesão"

#, fuzzy
msgid "WIKI_PAGE_BIOLUMINESCENT_VACUOLE"
msgstr "Vacúolo Bioluminescente"

#, fuzzy
msgid "WIKI_PAGE_CHEMOPLAST"
msgstr "Quimioplasto"

#, fuzzy
msgid "WIKI_PAGE_CHEMORECEPTOR"
msgstr "Quimiorreceptor"

#, fuzzy
msgid "WIKI_PAGE_CHEMOSYNTHESIZING_PROTEINS"
msgstr "Proteínas Quimiossintetizantes"

#, fuzzy
msgid "WIKI_PAGE_CHLOROPLAST"
msgstr "Cloroplasto"

msgid "WIKI_PAGE_CILIA"
msgstr ""

#, fuzzy
msgid "WIKI_PAGE_COMPOUNDS"
msgstr "Citoplasma"

msgid "WIKI_PAGE_COMPOUND_SYSTEM_DEVELOPMENT"
msgstr ""

#, fuzzy
msgid "WIKI_PAGE_CYTOPLASM"
msgstr "Citoplasma"

#, fuzzy
msgid "WIKI_PAGE_DEVELOPMENT_ROOT"
msgstr "Colocar organelo"

#, fuzzy
msgid "WIKI_PAGE_EDITORS_AND_MUTATIONS"
msgstr "Mitocôndria"

#, fuzzy
msgid "WIKI_PAGE_ENVIRONMENTAL_CONDITIONS"
msgstr "Mitocôndria"

#, fuzzy
msgid "WIKI_PAGE_FERROPLAST"
msgstr "Termoplasto"

#, fuzzy
msgid "WIKI_PAGE_FLAGELLUM"
msgstr "Flagelo"

#, fuzzy
msgid "WIKI_PAGE_HELP_AND_TIPS"
msgstr "Quimioplasto"

#, fuzzy
msgid "WIKI_PAGE_HYDROGENASE"
msgstr "Nitrogenase"

#, fuzzy
msgid "WIKI_PAGE_INDUSTRIAL_STAGE"
msgstr "Agente de Adesão"

#, fuzzy
msgid "WIKI_PAGE_LYSOSOME"
msgstr "Oxitoxissoma"

#, fuzzy
msgid "WIKI_PAGE_MACROSCOPIC_STAGE"
msgstr "Nitrogenase"

#, fuzzy
msgid "WIKI_PAGE_MECHANICS_ROOT"
msgstr "Colocar organelo"

#, fuzzy
msgid "WIKI_PAGE_METABOLOSOMES"
msgstr "Metabolossomas"

#, fuzzy
msgid "WIKI_PAGE_MICROBE_STAGE"
msgstr "Nitrogenase"

#, fuzzy
msgid "WIKI_PAGE_MITOCHONDRION"
msgstr "Mitocôndria"

#, fuzzy
msgid "WIKI_PAGE_MULTICELLULAR_STAGE"
msgstr "Fase multicelular"

#, fuzzy
msgid "WIKI_PAGE_MYOFIBRIL"
msgstr "Pilo Predatório"

msgid "WIKI_PAGE_NITROGENASE"
msgstr "Nitrogenase"

#, fuzzy
msgid "WIKI_PAGE_NITROPLAST"
msgstr "Plastídeo Fixador de Nitrogénio"

#, fuzzy
msgid "WIKI_PAGE_NUCLEUS"
msgstr "Núcleo"

#, fuzzy
msgid "WIKI_PAGE_ORGANELLES_ROOT"
msgstr "Colocar organelo"

#, fuzzy
msgid "WIKI_PAGE_OXYTOXISOME"
msgstr "Oxitoxissoma"

msgid "WIKI_PAGE_PERFORATOR_PILUS"
msgstr ""

#, fuzzy
msgid "WIKI_PAGE_PROTOPLASM"
msgstr "Protoplasma"

#, fuzzy
msgid "WIKI_PAGE_REPRODUCTION"
msgstr "Protoplasma"

#, fuzzy
msgid "WIKI_PAGE_RUSTICYANIN"
msgstr "Rusticianina"

#, fuzzy
msgid "WIKI_PAGE_SIGNALING_AGENT"
msgstr "Agente de Adesão"

msgid "WIKI_PAGE_SLIME_JET"
msgstr ""

#, fuzzy
msgid "WIKI_PAGE_SOCIETY_STAGE"
msgstr "Fase Microbial"

#, fuzzy
msgid "WIKI_PAGE_SPACE_STAGE"
msgstr "Agente de Adesão"

#, fuzzy
msgid "WIKI_PAGE_STAGES_ROOT"
msgstr "Colocar organelo"

#, fuzzy
msgid "WIKI_PAGE_THERMOPLAST"
msgstr "Termoplasto"

#, fuzzy
msgid "WIKI_PAGE_THERMOSYNTHASE"
msgstr "Quimiossíntese"

#, fuzzy
msgid "WIKI_PAGE_THE_PATCH_MAP"
msgstr "Termoplasto"

#, fuzzy
msgid "WIKI_PAGE_THYLAKOIDS"
msgstr "Tilacoides"

#, fuzzy
msgid "WIKI_PAGE_TOXIN_VACUOLE"
msgstr ""
"Vacúolo de\n"
"Toxinas"

#, fuzzy
msgid "WIKI_PAGE_VACUOLE"
msgstr ""
"Vacúolo de\n"
"Toxinas"

msgid "WIKI_PERFORATOR_PILUS_EFFECTS"
msgstr ""

msgid "WIKI_PERFORATOR_PILUS_INTRO"
msgstr ""

msgid "WIKI_PERFORATOR_PILUS_MODIFICATIONS"
msgstr ""

msgid "WIKI_PERFORATOR_PILUS_PROCESSES"
msgstr ""

msgid "WIKI_PERFORATOR_PILUS_REQUIREMENTS"
msgstr ""

msgid "WIKI_PERFORATOR_PILUS_SCIENTIFIC_BACKGROUND"
msgstr ""

msgid "WIKI_PERFORATOR_PILUS_STRATEGY"
msgstr ""

msgid "WIKI_PERFORATOR_PILUS_UPGRADES"
msgstr ""

#, fuzzy
msgid "WIKI_PROTEIN_RESPIRATION"
msgstr "Respiração Aeróbica"

msgid "WIKI_PROTOPLASM_EFFECTS"
msgstr "Sem efeitos."

#, fuzzy
msgid "WIKI_PROTOPLASM_INTRO"
msgstr "Protoplasma"

msgid "WIKI_PROTOPLASM_MODIFICATIONS"
msgstr "Sem modificações."

#, fuzzy
msgid "WIKI_PROTOPLASM_PROCESSES"
msgstr "Transforma [thrive:compound type=\"glucose\"][/thrive:compound] em [thrive:compound type=\"atp\"][/thrive:compound]."

msgid "WIKI_PROTOPLASM_REQUIREMENTS"
msgstr "O jogador não pode evoluir [b]Protoplasma[/b]. As espécies que não sejam o jogador podem, sem restrições."

msgid "WIKI_PROTOPLASM_SCIENTIFIC_BACKGROUND"
msgstr ""

msgid "WIKI_PROTOPLASM_STRATEGY"
msgstr ""

msgid "WIKI_PROTOPLASM_UPGRADES"
msgstr "Sem melhorias."

#, fuzzy
msgid "WIKI_PULLING_CILIA"
msgstr "Wiki do Thrive (dentro do jogo)"

#, fuzzy
msgid "WIKI_REPRODUCTION_BUTTON"
msgstr "Protoplasma"

#, fuzzy
msgid "WIKI_REPRODUCTION_INTRO"
msgstr "Protoplasma"

msgid "WIKI_REPRODUCTION_REPRODUCTION_IN_THE_MICROBE_STAGE"
msgstr ""

msgid "WIKI_ROOT_BODY"
msgstr ""

msgid "WIKI_ROOT_HEADING"
msgstr "Wiki do Thrive (dentro do jogo)"

#, fuzzy
msgid "WIKI_RUSTICYANIN_EFFECTS"
msgstr "Rusticianina é uma proteína capaz de utilizar gás carbónico e oxigénio para oxidar ferro de um estado químico para outro. Este processo, chamado Quimiossíntese litoautotrófica, liberta energia que a célula pode posteriormente recolher."

#, fuzzy
msgid "WIKI_RUSTICYANIN_INTRO"
msgstr "Rusticianina é uma proteína capaz de utilizar gás carbónico e oxigénio para oxidar ferro de um estado químico para outro. Este processo, chamado Quimiossíntese litoautotrófica, liberta energia que a célula pode posteriormente recolher."

#, fuzzy
msgid "WIKI_RUSTICYANIN_MODIFICATIONS"
msgstr "Rusticianina é uma proteína capaz de utilizar gás carbónico e oxigénio para oxidar ferro de um estado químico para outro. Este processo, chamado Quimiossíntese litoautotrófica, liberta energia que a célula pode posteriormente recolher."

#, fuzzy
msgid "WIKI_RUSTICYANIN_PROCESSES"
msgstr "Transforma [thrive:compound type=\"iron\"][/thrive:compound] em [thrive:compound type=\"atp\"][/thrive:compound]. A taxa aumenta com a concentração de [thrive:compound type=\"carbondioxide\"][/thrive:compound] e [thrive:compound type=\"oxygen\"][/thrive:compound]."

msgid "WIKI_RUSTICYANIN_REQUIREMENTS"
msgstr ""

#, fuzzy
msgid "WIKI_RUSTICYANIN_SCIENTIFIC_BACKGROUND"
msgstr "Rusticianina é uma proteína capaz de utilizar gás carbónico e oxigénio para oxidar ferro de um estado químico para outro. Este processo, chamado Quimiossíntese litoautotrófica, liberta energia que a célula pode posteriormente recolher."

#, fuzzy
msgid "WIKI_RUSTICYANIN_STRATEGY"
msgstr "Rusticianina é uma proteína capaz de utilizar gás carbónico e oxigénio para oxidar ferro de um estado químico para outro. Este processo, chamado Quimiossíntese litoautotrófica, liberta energia que a célula pode posteriormente recolher."

#, fuzzy
msgid "WIKI_RUSTICYANIN_UPGRADES"
msgstr "Rusticianina é uma proteína capaz de utilizar gás carbónico e oxigénio para oxidar ferro de um estado químico para outro. Este processo, chamado Quimiossíntese litoautotrófica, liberta energia que a célula pode posteriormente recolher."

#, fuzzy
msgid "WIKI_SIGNALING_AGENT_EFFECTS"
msgstr "Agente de Adesão"

#, fuzzy
msgid "WIKI_SIGNALING_AGENT_INTRO"
msgstr "Agente de Adesão"

#, fuzzy
msgid "WIKI_SIGNALING_AGENT_MODIFICATIONS"
msgstr "Os agentes de adesão permitem que as células criem produtos químicos aos quais outras células podem reagir. Os sinais químicos podem ser usados para atrair outras células ou avisá-las sobre o perigo para fazê-las fugir."

#, fuzzy
msgid "WIKI_SIGNALING_AGENT_PROCESSES"
msgstr "Pressione [thrive:input]g_pack_commands[/thrive:input] para abrir um menu para emitir comandos para outros membros de sua espécie."

#, fuzzy
msgid "WIKI_SIGNALING_AGENT_REQUIREMENTS"
msgstr "Os agentes de adesão permitem que as células criem produtos químicos aos quais outras células podem reagir. Os sinais químicos podem ser usados para atrair outras células ou avisá-las sobre o perigo para fazê-las fugir."

#, fuzzy
msgid "WIKI_SIGNALING_AGENT_SCIENTIFIC_BACKGROUND"
msgstr "Os agentes de adesão permitem que as células criem produtos químicos aos quais outras células podem reagir. Os sinais químicos podem ser usados para atrair outras células ou avisá-las sobre o perigo para fazê-las fugir."

#, fuzzy
msgid "WIKI_SIGNALING_AGENT_STRATEGY"
msgstr "Agente de Adesão"

#, fuzzy
msgid "WIKI_SIGNALING_AGENT_UPGRADES"
msgstr "Agente de Adesão"

#, fuzzy
msgid "WIKI_SLIME_JET_EFFECTS"
msgstr "As entranhas pegajosas de uma célula. O citoplasma é a mistura básica de iões, proteínas e outras substâncias dissolvidas na água que preenchem o interior da célula. Uma das funções que desempenha é a glicólise, a conversão de glicose em energia ATP. Para que células onde faltam organelos tenham metabolismos mais avançados, esta é a sua dependência para obter energia. O citoplasma é também usado para armazenar moléculas na célula e aumentar o seu tamanho."

#, fuzzy
msgid "WIKI_SLIME_JET_INTRO"
msgstr "As entranhas pegajosas de uma célula. O citoplasma é a mistura básica de iões, proteínas e outras substâncias dissolvidas na água que preenchem o interior da célula. Uma das funções que desempenha é a glicólise, a conversão de glicose em energia ATP. Para que células onde faltam organelos tenham metabolismos mais avançados, esta é a sua dependência para obter energia. O citoplasma é também usado para armazenar moléculas na célula e aumentar o seu tamanho."

#, fuzzy
msgid "WIKI_SLIME_JET_MODIFICATIONS"
msgstr "As entranhas pegajosas de uma célula. O citoplasma é a mistura básica de iões, proteínas e outras substâncias dissolvidas na água que preenchem o interior da célula. Uma das funções que desempenha é a glicólise, a conversão de glicose em energia ATP. Para que células onde faltam organelos tenham metabolismos mais avançados, esta é a sua dependência para obter energia. O citoplasma é também usado para armazenar moléculas na célula e aumentar o seu tamanho."

#, fuzzy
msgid "WIKI_SLIME_JET_PROCESSES"
msgstr "Transforma [thrive:compound type=\"glucose\"][/thrive:compound] em [thrive:compound type=\"atp\"][/thrive:compound]."

msgid "WIKI_SLIME_JET_REQUIREMENTS"
msgstr ""

msgid "WIKI_SLIME_JET_SCIENTIFIC_BACKGROUND"
msgstr ""

msgid "WIKI_SLIME_JET_STRATEGY"
msgstr ""

msgid "WIKI_SLIME_JET_UPGRADES"
msgstr ""

msgid "WIKI_SOCIETY_STAGE_CURRENT_DEVELOPMENT"
msgstr ""

#, fuzzy
msgid "WIKI_SOCIETY_STAGE_FEATURES"
msgstr "Fase Microbial"

#, fuzzy
msgid "WIKI_SOCIETY_STAGE_INTRO"
msgstr "As entranhas pegajosas de uma célula. O citoplasma é a mistura básica de iões, proteínas e outras substâncias dissolvidas na água que preenchem o interior da célula. Uma das funções que desempenha é a glicólise, a conversão de glicose em energia ATP. Para que células onde faltam organelos tenham metabolismos mais avançados, esta é a sua dependência para obter energia. O citoplasma é também usado para armazenar moléculas na célula e aumentar o seu tamanho."

#, fuzzy
msgid "WIKI_SOCIETY_STAGE_OVERVIEW"
msgstr "Fase Microbial"

#, fuzzy
msgid "WIKI_SOCIETY_STAGE_TRANSITIONS"
msgstr "Fase Microbial"

#, fuzzy
msgid "WIKI_SOCIETY_STAGE_UI"
msgstr "Fase Microbial"

msgid "WIKI_SPACE_STAGE_CURRENT_DEVELOPMENT"
msgstr ""

#, fuzzy
msgid "WIKI_SPACE_STAGE_FEATURES"
msgstr "Sem efeitos."

#, fuzzy
msgid "WIKI_SPACE_STAGE_INTRO"
msgstr "As entranhas pegajosas de uma célula. O citoplasma é a mistura básica de iões, proteínas e outras substâncias dissolvidas na água que preenchem o interior da célula. Uma das funções que desempenha é a glicólise, a conversão de glicose em energia ATP. Para que células onde faltam organelos tenham metabolismos mais avançados, esta é a sua dependência para obter energia. O citoplasma é também usado para armazenar moléculas na célula e aumentar o seu tamanho."

#, fuzzy
msgid "WIKI_SPACE_STAGE_OVERVIEW"
msgstr "Fase Espacial"

#, fuzzy
msgid "WIKI_SPACE_STAGE_TRANSITIONS"
msgstr "Nitrogenase"

#, fuzzy
msgid "WIKI_SPACE_STAGE_UI"
msgstr "Fase Espacial"

#, fuzzy
msgid "WIKI_STAGES_ROOT_INTRO"
msgstr "Organelos"

#, fuzzy
msgid "WIKI_TBA"
msgstr "Wiki"

#, fuzzy
msgid "WIKI_THERMOPLAST_EFFECTS"
msgstr "O termoplasto é uma estrutura de membrana dupla que contém pigmentos termossensíveis. É um procariota que foi reconhecido para uso do seu hospedeiro eucariótico. Os pigmentos nos termoplastos conseguem utilizar a energia das diferenças de calor no ambiente para produzir glicose da água e gás carbónico num processo chamado Termossíntese. A taxa da sua produção de glicose aumenta com a concentração de dióxido de carbono e temperatura."

#, fuzzy
msgid "WIKI_THERMOPLAST_INTRO"
msgstr "O termoplasto é uma estrutura de membrana dupla que contém pigmentos termossensíveis. É um procariota que foi reconhecido para uso do seu hospedeiro eucariótico. Os pigmentos nos termoplastos conseguem utilizar a energia das diferenças de calor no ambiente para produzir glicose da água e gás carbónico num processo chamado Termossíntese. A taxa da sua produção de glicose aumenta com a concentração de dióxido de carbono e temperatura."

#, fuzzy
msgid "WIKI_THERMOPLAST_MODIFICATIONS"
msgstr "O termoplasto é uma estrutura de membrana dupla que contém pigmentos termossensíveis. É um procariota que foi reconhecido para uso do seu hospedeiro eucariótico. Os pigmentos nos termoplastos conseguem utilizar a energia das diferenças de calor no ambiente para produzir glicose da água e gás carbónico num processo chamado Termossíntese. A taxa da sua produção de glicose aumenta com a concentração de dióxido de carbono e temperatura."

#, fuzzy
msgid "WIKI_THERMOPLAST_PROCESSES"
msgstr "Produz [thrive:compound type=\"glucose\"][/thrive:compound]. A taxa aumenta com a concentração de [thrive:compound type=\"carbondioxide\"][/thrive:compound] e temperatura."

msgid "WIKI_THERMOPLAST_REQUIREMENTS"
msgstr ""

#, fuzzy
msgid "WIKI_THERMOPLAST_SCIENTIFIC_BACKGROUND"
msgstr "O termoplasto é uma estrutura de membrana dupla que contém pigmentos termossensíveis. É um procariota que foi reconhecido para uso do seu hospedeiro eucariótico. Os pigmentos nos termoplastos conseguem utilizar a energia das diferenças de calor no ambiente para produzir glicose da água e gás carbónico num processo chamado Termossíntese. A taxa da sua produção de glicose aumenta com a concentração de dióxido de carbono e temperatura."

#, fuzzy
msgid "WIKI_THERMOPLAST_STRATEGY"
msgstr "O termoplasto é uma estrutura de membrana dupla que contém pigmentos termossensíveis. É um procariota que foi reconhecido para uso do seu hospedeiro eucariótico. Os pigmentos nos termoplastos conseguem utilizar a energia das diferenças de calor no ambiente para produzir glicose da água e gás carbónico num processo chamado Termossíntese. A taxa da sua produção de glicose aumenta com a concentração de dióxido de carbono e temperatura."

#, fuzzy
msgid "WIKI_THERMOPLAST_UPGRADES"
msgstr "O termoplasto é uma estrutura de membrana dupla que contém pigmentos termossensíveis. É um procariota que foi reconhecido para uso do seu hospedeiro eucariótico. Os pigmentos nos termoplastos conseguem utilizar a energia das diferenças de calor no ambiente para produzir glicose da água e gás carbónico num processo chamado Termossíntese. A taxa da sua produção de glicose aumenta com a concentração de dióxido de carbono e temperatura."

#, fuzzy
msgid "WIKI_THERMOSYNTHASE_EFFECTS"
msgstr "Quimiossíntese"

#, fuzzy
msgid "WIKI_THERMOSYNTHASE_INTRO"
msgstr "Quimiossíntese"

#, fuzzy
msgid "WIKI_THERMOSYNTHASE_MODIFICATIONS"
msgstr "O termoplasto é uma estrutura de membrana dupla que contém pigmentos termossensíveis. É um procariota que foi reconhecido para uso do seu hospedeiro eucariótico. Os pigmentos nos termoplastos conseguem utilizar a energia das diferenças de calor no ambiente para produzir glicose da água e gás carbónico num processo chamado Termossíntese. A taxa da sua produção de glicose aumenta com a concentração de dióxido de carbono e temperatura."

#, fuzzy
msgid "WIKI_THERMOSYNTHASE_PROCESSES"
msgstr "Produz [thrive:compound type=\"glucose\"][/thrive:compound]. A taxa aumenta com a concentração de [thrive:compound type=\"carbondioxide\"][/thrive:compound] e temperatura."

#, fuzzy
msgid "WIKI_THERMOSYNTHASE_REQUIREMENTS"
msgstr "O termoplasto é uma estrutura de membrana dupla que contém pigmentos termossensíveis. É um procariota que foi reconhecido para uso do seu hospedeiro eucariótico. Os pigmentos nos termoplastos conseguem utilizar a energia das diferenças de calor no ambiente para produzir glicose da água e gás carbónico num processo chamado Termossíntese. A taxa da sua produção de glicose aumenta com a concentração de dióxido de carbono e temperatura."

#, fuzzy
msgid "WIKI_THERMOSYNTHASE_SCIENTIFIC_BACKGROUND"
msgstr "O termoplasto é uma estrutura de membrana dupla que contém pigmentos termossensíveis. É um procariota que foi reconhecido para uso do seu hospedeiro eucariótico. Os pigmentos nos termoplastos conseguem utilizar a energia das diferenças de calor no ambiente para produzir glicose da água e gás carbónico num processo chamado Termossíntese. A taxa da sua produção de glicose aumenta com a concentração de dióxido de carbono e temperatura."

#, fuzzy
msgid "WIKI_THERMOSYNTHASE_STRATEGY"
msgstr "O termoplasto é uma estrutura de membrana dupla que contém pigmentos termossensíveis. É um procariota que foi reconhecido para uso do seu hospedeiro eucariótico. Os pigmentos nos termoplastos conseguem utilizar a energia das diferenças de calor no ambiente para produzir glicose da água e gás carbónico num processo chamado Termossíntese. A taxa da sua produção de glicose aumenta com a concentração de dióxido de carbono e temperatura."

#, fuzzy
msgid "WIKI_THERMOSYNTHASE_UPGRADES"
msgstr "O termoplasto é uma estrutura de membrana dupla que contém pigmentos termossensíveis. É um procariota que foi reconhecido para uso do seu hospedeiro eucariótico. Os pigmentos nos termoplastos conseguem utilizar a energia das diferenças de calor no ambiente para produzir glicose da água e gás carbónico num processo chamado Termossíntese. A taxa da sua produção de glicose aumenta com a concentração de dióxido de carbono e temperatura."

msgid "WIKI_THE_PATCH_MAP_FOG_OF_WAR"
msgstr ""

#, fuzzy
msgid "WIKI_THE_PATCH_MAP_INTRO"
msgstr "O termoplasto é uma estrutura de membrana dupla que contém pigmentos termossensíveis. É um procariota que foi reconhecido para uso do seu hospedeiro eucariótico. Os pigmentos nos termoplastos conseguem utilizar a energia das diferenças de calor no ambiente para produzir glicose da água e gás carbónico num processo chamado Termossíntese. A taxa da sua produção de glicose aumenta com a concentração de dióxido de carbono e temperatura."

#, fuzzy
msgid "WIKI_THE_PATCH_MAP_PATCHES"
msgstr "O termoplasto é uma estrutura de membrana dupla que contém pigmentos termossensíveis. É um procariota que foi reconhecido para uso do seu hospedeiro eucariótico. Os pigmentos nos termoplastos conseguem utilizar a energia das diferenças de calor no ambiente para produzir glicose da água e gás carbónico num processo chamado Termossíntese. A taxa da sua produção de glicose aumenta com a concentração de dióxido de carbono e temperatura."

msgid "WIKI_THE_PATCH_MAP_THE_PATCH_MAP"
msgstr ""

msgid "WIKI_THYLAKOIDS_EFFECTS"
msgstr "Sem efeitos especiais."

#, fuzzy
msgid "WIKI_THYLAKOIDS_INTRO"
msgstr "Tilacoides são conjuntos de proteínas e pigmentos fotossintéticos. Os pigmentos são capazes de utilizar a energia presente na luz para produzir glicose a parir de água e gás carbónico num processo denominado Fotossíntese. Estes pigmentos são também o que lhes fornece uma cor característica. A sua taxa de produção de glicose aumenta com a concentração de dióxido de carbono e intensidade da luz. Como os tilacoides estão diretamente suspensos no citoplasma, o fluido circundante realiza alguma glicólise."

msgid "WIKI_THYLAKOIDS_MODIFICATIONS"
msgstr "Sem modificações"

msgid "WIKI_THYLAKOIDS_PROCESSES"
msgstr ""

msgid "WIKI_THYLAKOIDS_REQUIREMENTS"
msgstr ""

#, fuzzy
msgid "WIKI_THYLAKOIDS_SCIENTIFIC_BACKGROUND"
msgstr "Tilacoides são conjuntos de proteínas e pigmentos fotossintéticos. Os pigmentos são capazes de utilizar a energia presente na luz para produzir glicose a parir de água e gás carbónico num processo denominado Fotossíntese. Estes pigmentos são também o que lhes fornece uma cor característica. A sua taxa de produção de glicose aumenta com a concentração de dióxido de carbono e intensidade da luz. Como os tilacoides estão diretamente suspensos no citoplasma, o fluido circundante realiza alguma glicólise."

#, fuzzy
msgid "WIKI_THYLAKOIDS_STRATEGY"
msgstr "Tilacoides são conjuntos de proteínas e pigmentos fotossintéticos. Os pigmentos são capazes de utilizar a energia presente na luz para produzir glicose a parir de água e gás carbónico num processo denominado Fotossíntese. Estes pigmentos são também o que lhes fornece uma cor característica. A sua taxa de produção de glicose aumenta com a concentração de dióxido de carbono e intensidade da luz. Como os tilacoides estão diretamente suspensos no citoplasma, o fluido circundante realiza alguma glicólise."

msgid "WIKI_THYLAKOIDS_UPGRADES"
msgstr "Sem melhorias."

#, fuzzy
msgid "WIKI_TOXIN_VACUOLE_EFFECTS"
msgstr "O vacúolo de toxinas é um vacúolo especialmente modificado para a produção, armazenamento e secreção de oxitoxinas. Um maior número de vacúolos de toxinas aumentará a taxa a que toxinas podem ser libertadas."

#, fuzzy
msgid "WIKI_TOXIN_VACUOLE_INTRO"
msgstr ""
"Vacúolo de\n"
"Toxinas"

#, fuzzy
msgid "WIKI_TOXIN_VACUOLE_MODIFICATIONS"
msgstr "O vacúolo de toxinas é um vacúolo especialmente modificado para a produção, armazenamento e secreção de oxitoxinas. Um maior número de vacúolos de toxinas aumentará a taxa a que toxinas podem ser libertadas."

#, fuzzy
msgid "WIKI_TOXIN_VACUOLE_PROCESSES"
msgstr "Transforma [thrive:compound type=\"atp\"][/thrive:compound] em [thrive:compound type=\"oxytoxy\"][/thrive:compound]. A taxa aumenta com a concentração de [thrive:compound type=\"oxygen\"][/thrive:compound]. Pode libertar toxinas pressionando [thrive:input]g_fire_toxin[/thrive:input]. Quando a quantidade de [thrive:compound type=\"oxytoxy\"][/thrive:compound] é baixa, pode libertar toxinas, mas terá um dano reduzido."

#, fuzzy
msgid "WIKI_TOXIN_VACUOLE_REQUIREMENTS"
msgstr "O vacúolo de toxinas é um vacúolo especialmente modificado para a produção, armazenamento e secreção de oxitoxinas. Um maior número de vacúolos de toxinas aumentará a taxa a que toxinas podem ser libertadas."

#, fuzzy
msgid "WIKI_TOXIN_VACUOLE_SCIENTIFIC_BACKGROUND"
msgstr "O vacúolo de toxinas é um vacúolo especialmente modificado para a produção, armazenamento e secreção de oxitoxinas. Um maior número de vacúolos de toxinas aumentará a taxa a que toxinas podem ser libertadas."

#, fuzzy
msgid "WIKI_TOXIN_VACUOLE_STRATEGY"
msgstr "O vacúolo de toxinas é um vacúolo especialmente modificado para a produção, armazenamento e secreção de oxitoxinas. Um maior número de vacúolos de toxinas aumentará a taxa a que toxinas podem ser libertadas."

#, fuzzy
msgid "WIKI_TOXIN_VACUOLE_UPGRADES"
msgstr "O vacúolo de toxinas é um vacúolo especialmente modificado para a produção, armazenamento e secreção de oxitoxinas. Um maior número de vacúolos de toxinas aumentará a taxa a que toxinas podem ser libertadas."

msgid "WIKI_VACUOLE_EFFECTS"
msgstr "Sem efeitos."

#, fuzzy
msgid "WIKI_VACUOLE_INTRO"
msgstr "O vacúolo de toxinas é um vacúolo especialmente modificado para a produção, armazenamento e secreção de oxitoxinas. Um maior número de vacúolos de toxinas aumentará a taxa a que toxinas podem ser libertadas."

#, fuzzy
msgid "WIKI_VACUOLE_MODIFICATIONS"
msgstr "O vacúolo de toxinas é um vacúolo especialmente modificado para a produção, armazenamento e secreção de oxitoxinas. Um maior número de vacúolos de toxinas aumentará a taxa a que toxinas podem ser libertadas."

#, fuzzy
msgid "WIKI_VACUOLE_PROCESSES"
msgstr "Transforma [thrive:compound type=\"atp\"][/thrive:compound] em [thrive:compound type=\"oxytoxy\"][/thrive:compound]. A taxa aumenta com a concentração de [thrive:compound type=\"oxygen\"][/thrive:compound]. Pode libertar toxinas pressionando [thrive:input]g_fire_toxin[/thrive:input]. Quando a quantidade de [thrive:compound type=\"oxytoxy\"][/thrive:compound] é baixa, pode libertar toxinas, mas terá um dano reduzido."

msgid "WIKI_VACUOLE_REQUIREMENTS"
msgstr ""

msgid "WIKI_VACUOLE_SCIENTIFIC_BACKGROUND"
msgstr ""

msgid "WIKI_VACUOLE_STRATEGY"
msgstr ""

msgid "WIKI_VACUOLE_UPGRADES"
msgstr "Sem melhorias."

#, fuzzy
msgid "WIKI_YES"
msgstr "Wiki"

msgid "WILL_YOU_THRIVE"
msgstr "Irás prosperar?"

msgid "WIN_BOX_TITLE"
msgstr "TU PROSPERASTE!"

msgid "WIN_TEXT"
msgstr "Parabéns, ganhaste esta versão do Thrive! Podes continuar a jogar depois deste ecrã fechar se desejares, ou começar um novo jogo num novo mundo."

#, fuzzy
msgid "WORKSHOP_ITEM_CHANGE_NOTES"
msgstr "Notas de alteração do item"

msgid "WORKSHOP_ITEM_CHANGE_NOTES_TOOLTIP"
msgstr "Altere as notas para mostrar na Steam Workshop para esta versão deste item (opcional)"

msgid "WORKSHOP_ITEM_DESCRIPTION"
msgstr "Descrição do item:"

msgid "WORKSHOP_ITEM_PREVIEW"
msgstr "Imagem de pré-visualização do item:"

msgid "WORKSHOP_ITEM_TAGS"
msgstr "Tags de itens (separadas por vírgula \",\"):"

msgid "WORKSHOP_ITEM_TITLE"
msgstr "Título do item:"

msgid "WORKSHOP_ITEM_UPLOAD_SUCCEEDED"
msgstr "O upload do item para o Steam Workshop foi bem-sucedido"

#, fuzzy
msgid "WORKSHOP_ITEM_UPLOAD_SUCCEEDED_TOS_REQUIRED"
msgstr "O upload do item para o Steam Workshop foi bem-sucedido, mas precisas de aceitar os termos de serviço do Workshop [color=#3796e1][url=https://steamcommunity.com/sharedfiles/workshoplegalagreement] antes de ficar visível"

msgid "WORKSHOP_TERMS_OF_SERVICE_NOTICE"
msgstr "Ao enviar este item, tu concordas com os [color=#3796e1][url=https://steamcommunity.com/sharedfiles/workshoplegalagreement]termos de serviço[/url][/color] do Steam Workshop"

msgid "WORKSHOP_VISIBILITY_TOOLTIP"
msgstr "Quando um item estiver visível, ele ficará visível para todos"

msgid "WORLD"
msgstr "Mundo"

msgid "WORLD_EXPORT_SUCCESS_MESSAGE"
msgstr "Os dados do mundo foram exportados com sucesso para {0}"

#, fuzzy
msgid "WORLD_GENERAL_STATISTICS"
msgstr "Estatísticas de Organismo"

msgid "WORLD_MISC_DETAILS_STRING"
msgstr ""

#, fuzzy
msgid "WORLD_RELATIVE_MOVEMENT"
msgstr "Movimento Base"

msgid "WORST_PATCH_COLON"
msgstr "Pior Região:"

msgid "XBOX360"
msgstr "Xbox 360"

msgid "XBOX_ONE"
msgstr "Xbox One"

msgid "XBOX_SERIES"
msgstr "Xbox Series X"

msgid "YEARS"
msgstr "anos"

#, fuzzy
msgid "YET_TO_BE_IMPLEMENTED_NOTICE"
msgstr "A ser implementado."

msgid "YOUTUBE_TOOLTIP"
msgstr "Visite o nosso canal de Youtube"

msgid "YOU_CAN_MAKE_PULL_REQUEST"
msgstr ""
"Thrive é um projecto de código aberto.\n"
"Podes contribuir sem te candidatares à equipa."

msgid "YOU_CAN_SUPPORT_THRIVE_ON_PATREON"
msgstr "Podes apoiar o desenvolvimento futuro do Thrive no Patreon."

msgid "ZOOM_IN"
msgstr "Ampliar"

msgid "ZOOM_OUT"
msgstr "Reduzir"

#~ msgid "EASTEREGG_MESSAGE_19"
#~ msgstr "Curiosidade, O Didinium é um ciliado que caça paramécias."

#~ msgid "EASTEREGG_MESSAGE_20"
#~ msgstr "Curiosidade, a Amoeba caça e captura as suas presas com \"pernas\" de citoplasma, denominadas pseudópodes. No futuro, quereremos implementá-los no jogo."

#~ msgid "EASTEREGG_MESSAGE_21"
#~ msgstr "Eis uma dica, toma cuidado com células maiores e bactérias grandes, não é divertido ser se digerido, e elas comer-te-ão."

#~ msgid "EASTEREGG_MESSAGE_22"
#~ msgstr "A líder da equipa de som do jogo desenvolveu vários temas que ainda não foram adicionadas ao jogo. Podes ouvi-los, ou assistir às streams nas quais são compostas no seu canal do YouTube, Oliver Lugg."

#~ msgid "EASTEREGG_MESSAGE_23"
#~ msgstr "Eis uma dica, se a tua célula é composta por 150 hexágonos, podes engolfar grandes pedaços de ferro."

#~ msgid "EASTEREGG_MESSAGE_24"
#~ msgstr "Thrive foi desenvolvido com o intuito de simular um planeta alienígena, de modo que faz sentido que a maioria das criaturas que encontras estejam relacionadas com uma ou duas outras espécies devido à ocorrência de processos evolutivos em teu redor, vê se os consegues identificar!"

#~ msgid "EASTEREGG_MESSAGE_25"
#~ msgstr "Curiosidade, a equipa por detrás do jogo faz podcasts de vez em quando, devias inspecioná-los!"

#~ msgid "EASTEREGG_MESSAGE_26"
#~ msgstr "Curiosidade, Thrive é desenvolvido com o motor de código aberto Godot!"

#~ msgid "EASTEREGG_MESSAGE_27"
#~ msgstr "Curiosidade, Um dos nossos primeiros protótipos jogáveis foi desenvolvido pelo nosso incrível programador, untrustedlife!"

#~ msgid "MICROBE_EDITOR_HELP_MESSAGE_1"
#~ msgstr ""
#~ "Estruturas Procariotas\n"
#~ "\n"
#~ "Metabolossomas: Produz [thrive:compound type=\"atp\"][/thrive:compound] a partir de [thrive:compound type=\"glucose\"][/thrive:compound]\n"
#~ "\n"
#~ "Proteínas Quimiossintetizantes: Produz metade da quantidade de [thrive:compound type=\"glucose\"][/thrive:compound] a partir de [thrive:compound type=\"hydrogensulfide\"][/thrive:compound] que um quimioplasto produziria, mas também realiza glicólise, ocupa 1 Hexágono\n"
#~ "\n"
#~ "Tilacoides: Produz 1/3 da quantidade de [thrive:compound type=\"glucose\"][/thrive:compound] que um cloroplasto normal produziria, mas também realiza glicólise, ocupa 1 Hexágono\n"
#~ "\n"
#~ "Rusticianina: Converte [thrive:compound type=\"iron\"][/thrive:compound] em [thrive:compound type=\"atp\"][/thrive:compound]\n"
#~ "\n"
#~ "Nitrogenase: Converte nitrogénio atmosférico e [thrive:compound type=\"atp\"][/thrive:compound] em [thrive:compound type=\"ammonia\"][/thrive:compound] anaerobicamente\n"
#~ "\n"
#~ "Citoplasma: Tem capacidade de armazenamento e realiza glicólise (Produz pequenas quatidades de [thrive:compound type=\"atp\"][/thrive:compound])"

#~ msgid "MICROBE_EDITOR_HELP_MESSAGE_14"
#~ msgstr "Quando o engolfo terminar, quaisquer objetos presos no engolfo serão mantidos dentro da membrana para serem digeridos. Objetos indigestos serão sempre expulsos, portanto, certifica-te de teres as mutações necessárias que permitam processá-los primeiro. As enzimas ajudam na digestão e são fornecidas pelo lisossomo; evolui esta organela para tornar a digestão muito mais eficiente."

#~ msgid "MICROBE_EDITOR_HELP_MESSAGE_2"
#~ msgstr ""
#~ "Organelos Externos\n"
#~ "\n"
#~ "Flagelo: Move a tua célula mais rapidamente ao consumir [thrive:compound type=\"atp\"][/thrive:compound]\n"
#~ "\n"
#~ "Pilo: Pode ser usado para apunhalar outras células\n"
#~ "\n"
#~ "Quimiorreceptor : Permite detectar compostos de mais longe"

#~ msgid "MICROBE_EDITOR_HELP_MESSAGE_3"
#~ msgstr ""
#~ "Organelos Limitados por Membrana\n"
#~ "\n"
#~ "Núcleo: Ocupa 11 hexágonos e permite a evolução de organelos limitados por membrana. Também duplica o tamanho da tua célula (apenas pode ser evoluído uma única vez)\n"
#~ "\n"
#~ "Agente de Adesão: Permite a ligação com outras células\n"
#~ "\n"
#~ "Mitocôndria: Produz [thrive:compound type=\"atp\"][/thrive:compound] a partir de [thrive:compound type=\"glucose\"][/thrive:compound] e O2 atmosférico. Bastante mais eficiente que o citoplasma\n"
#~ "\n"
#~ "Cloroplasto: Produz [thrive:compound type=\"glucose\"][/thrive:compound] a partir de luz solar e CO2 atmosférico\n"
#~ "\n"
#~ "Quimioplasto: Produz [thrive:compound type=\"glucose\"][/thrive:compound] a partir de [thrive:compound type=\"hydrogensulfide\"][/thrive:compound]\n"
#~ "\n"
#~ "Plastídeo Fixador de Nitrogénio: Produz [thrive:compound type=\"ammonia\"][/thrive:compound] a partir de [thrive:compound type=\"atp\"][/thrive:compound], Nitrogénio e Oxigénio atmosférico\n"
#~ "\n"
#~ "Vacúolo: Armazena 15 compostos coletados\n"
#~ "\n"
#~ "Vacúolo de Toxinas: Produz toxinas (denominadas [thrive:compound type=\"oxytoxy\"][/thrive:compound]) e permite que as libertes causando dano com base na quantidade de OxiToxi disponível"

#~ msgid "MICROBE_EDITOR_HELP_MESSAGE_4"
#~ msgstr "A cada geração, tens 100 pontos de mutação (PM) para gastar, e cada mudança (ou mutação) custará uma certa quantia desses pontos. Adicionar e remover organelos custa PM. Porém, remover organelos que foram inseridos na sessão de mutação atual reembolsa os PM dos mesmos. Tu podes mover ou remover completamente um organelo ao clicar no mesmo com o botão direito do rato e ao selecionar a ação apropriada do menu pop-up. Também é possível rodar organelos enquanto os colocas com [thrive:input]e_rotate_left[/thrive:input] e [thrive:input]e_rotate_right[/thrive:input]."

#~ msgid "MICROBE_EDITOR_HELP_MESSAGE_5"
#~ msgstr "Cada vez que te reproduzires, entrarás no Editor de Microrganismos, onde poderás fazer alterações à tua espécie (ao adicionar, mover, ou remover organelos) de forma a aumentar o sucesso da tua espécie. Cada visita ao editor na Fase Microbial representa [thrive:constant]EDITOR_TIME_JUMP_MILLION_YEARS[/thrive:constant] milhões de anos de evolução."

#~ msgid "MICROBE_STAGE_HELP_MESSAGE_1"
#~ msgstr "[thrive:input]g_move_forward[/thrive:input],[thrive:input]g_move_left[/thrive:input],[thrive:input]g_move_backwards[/thrive:input],[thrive:input]g_move_right[/thrive:input] e o rato para te moveres. [thrive:input]g_fire_toxin[/thrive:input] para disparar [thrive:compound type=\"oxytoxy\"][/thrive:compound] se tiveres um vacúolo de toxinas. [thrive:input]g_toggle_engulf[/thrive:input] para ativar o modo de engolfar. Podes aumentar e diminuir o zoom com a roda do rato."

#~ msgid "MICROBE_STAGE_HELP_MESSAGE_10"
#~ msgstr "Para te reproduzires necessitas de dividir cada um dos teus organelos em dois. Os organelos necessitam de [thrive:compound type=\"ammonia\"][/thrive:compound], [thrive:compound type=\"phosphates\"][/thrive:compound] e tempo para se dividirem."

#~ msgid "MICROBE_STAGE_HELP_MESSAGE_11"
#~ msgstr "Mas se sobreviveres vinte gerações com 300 de população, considera-se que ganhaste o jogo. Depois de ganhares recebes um pop-up e podes continuar a jogar como desejares."

#~ msgid "MICROBE_STAGE_HELP_MESSAGE_12"
#~ msgstr "Se cauteloso porque a tua concorrência está a evoluir a teu lado. Cada vez que entrares no editor, eles também evoluem."

#~ msgid "MICROBE_STAGE_HELP_MESSAGE_13"
#~ msgstr "Ao te conectares com outras células podes formar uma colónia de células, onde as células partilham os compostos que absorvem e produzem entre si. De modo a te poderes conectar com outra célula, necessitas de possuir o organelo \"agentes de adesão\" e de te aproximar da mesma após entrares no modo de adesão. Apenas te podes conectar com células da tua própria espécie. Enquanto permaneceres numa colónia, não serás capaz de dividir a tua célula e entrar no editor (por agora). Para entrar no editor, primeiro deixa a colónia assim que tenhas recolhido compostos suficientes, e depois entra no mesmo. Grandes colónias de células são precursoras da multicelularidade (ainda ausente no jogo)."

#, fuzzy
#~ msgid "MICROBE_STAGE_HELP_MESSAGE_15"
#~ msgstr "[thrive:input]g_move_forward[/thrive:input],[thrive:input]g_move_left[/thrive:input],[thrive:input]g_move_backwards[/thrive:input],[thrive:input]g_move_right[/thrive:input] e o rato para te moveres. [thrive:input]g_fire_toxin[/thrive:input] para disparar [thrive:compound type=\"oxytoxy\"][/thrive:compound] se tiveres um vacúolo de toxinas. [thrive:input]g_toggle_engulf[/thrive:input] para ativar o modo de engolfar. Podes aumentar e diminuir o zoom com a roda do rato."

#, fuzzy
#~ msgid "MICROBE_STAGE_HELP_MESSAGE_16"
#~ msgstr "[thrive:input]g_move_forward[/thrive:input],[thrive:input]g_move_left[/thrive:input],[thrive:input]g_move_backwards[/thrive:input],[thrive:input]g_move_right[/thrive:input] e o rato para te moveres. [thrive:input]g_fire_toxin[/thrive:input] para disparar [thrive:compound type=\"oxytoxy\"][/thrive:compound] se tiveres um vacúolo de toxinas. [thrive:input]g_toggle_engulf[/thrive:input] para ativar o modo de engolfar. Podes aumentar e diminuir o zoom com a roda do rato."

#~ msgid "MICROBE_STAGE_HELP_MESSAGE_2"
#~ msgstr "A tua célula usa [thrive:compound type=\"atp\"][/thrive:compound] como fonte de energia, se este se esgotar morrerás."

#~ msgid "MICROBE_STAGE_HELP_MESSAGE_3"
#~ msgstr "Para desbloqueares o editor e te reproduzires necessitas de te manter vivo o tempo suficiente. Recolhendo [thrive:compound type=\"ammonia\"][/thrive:compound] (Nuvem laranja) e [thrive:compound type=\"phosphates\"][/thrive:compound] (Nuvem Púrpura) podes acelerar o processo."

#~ msgid "MICROBE_STAGE_HELP_MESSAGE_4"
#~ msgstr "Também podes engolfar células, bactérias, pedaços de ferro e pedaços de células menores do que tu pressionando [thrive:input]g_toggle_engulf[/thrive:input]. Isto custará [thrive:compound type=\"atp\"][/thrive:compound] adicional e abrandar-te-á. Não te esqueças de pressionar [thrive:input]g_toggle_engulf[/thrive:input] uma segunda vez para parar de engolfar."

#~ msgid "MICROBE_STAGE_HELP_MESSAGE_5"
#~ msgstr "Osmorregulação custa [thrive:compound type=\"atp\"][/thrive:compound], o que significa que quanto maior for a tua célula, mais Mitocôndrias, Metabolossomas ou Rusticianina (ou citoplasma, o qual realiza a Glicólise) necessitas para evitar perder [thrive:compound type=\"atp\"][/thrive:compound] quando te encontrares parado."

#~ msgid "MICROBE_STAGE_HELP_MESSAGE_6"
#~ msgstr "Há muitos Organelos no editor para tu evoluires, permitindo uma vasta gama de diferentes estilos de jogo."

#~ msgid "MICROBE_STAGE_HELP_MESSAGE_7"
#~ msgstr "Por agora, se a tua população cair para zero extingues-te."

#~ msgid "MICROBE_STAGE_HELP_MESSAGE_8"
#~ msgstr ""
#~ "As várias nuvens de compostos são:\n"
#~ "\n"
#~ "Branco – [thrive:compound type=\"glucose\"][/thrive:compound]\n"
#~ "Amarelo – [thrive:compound type=\"hydrogensulfide\"][/thrive:compound]\n"
#~ "Laranja – [thrive:compound type=\"ammonia\"][/thrive:compound]\n"
#~ "Roxo – [thrive:compound type=\"phosphates\"][/thrive:compound]\n"
#~ "Castanho Ferrugem – [thrive:compound type=\"iron\"][/thrive:compound]\n"
#~ "\n"
#~ "[thrive:compound type=\"glucose\"][/thrive:compound] produz [thrive:compound type=\"atp\"][/thrive:compound]."

#~ msgid "MICROBE_STAGE_HELP_MESSAGE_9"
#~ msgstr "[thrive:compound type=\"hydrogensulfide\"][/thrive:compound] pode ser convertido em [thrive:compound type=\"glucose\"][/thrive:compound] através de quimioplastos e proteínas quimiossintetizantes. [thrive:compound type=\"iron\"][/thrive:compound] pode ser convertido em [thrive:compound type=\"atp\"][/thrive:compound] via rusticianina."

#, fuzzy
#~ msgid "WIKI_MACROSCOPIC_STAGE"
#~ msgstr "Fase Microbial"

#~ msgid "EARLY_MULTICELLULAR"
#~ msgstr "Multicelular"

#, fuzzy
#~ msgid "LOADING_EARLY_MULTICELLULAR_EDITOR"
#~ msgstr "A carregar o Editor de Micróbio"

#, fuzzy
#~ msgid "ERUPTION_IN"
#~ msgstr "reproduzido"

#, fuzzy
#~ msgid "EVENT_TOOLTIP_ERUPTION"
#~ msgstr "{0}: +{1} ATP"

#~ msgid "THE_AMOUNT_OF_GLUCOSE_HAS_BEEN_REDUCED"
#~ msgstr "A quantidade de glicose foi reduzida para {0} da quantidade anterior."

#, fuzzy
#~ msgid "OXYTOXISOME_DESC"
#~ msgstr "Um metabolossoma modificado responsável pela produção da forma primitiva do agente tóxico OxiToxi NT."

#~ msgid "THYLAKOID"
#~ msgstr "Tilacoide"

#, fuzzy
#~ msgid "WIKI_CYTOPLASM_GLYCOLYSIS"
#~ msgstr "Glicólise Citoplasmática"

#, fuzzy
#~ msgid "WIKI_AEROBIC_NITROGEN_FIXATION"
#~ msgstr "Fixação Anaeróbica de Nitrogénio"

#, fuzzy
#~ msgid "WIKI_AWAKENING_STAGE"
#~ msgstr "Estágio de Despertar"

#, fuzzy
#~ msgid "WIKI_AWARE_STAGE"
#~ msgstr "Fase Microbial"

#, fuzzy
#~ msgid "WIKI_CHEMOSYNTHESIS"
#~ msgstr "Quimiossíntese"

#, fuzzy
#~ msgid "WIKI_GLYCOLYSIS"
#~ msgstr "Glicólise"

#, fuzzy
#~ msgid "WIKI_INDUSTRIAL_STAGE"
#~ msgstr "Passar para a fase industrial?"

#, fuzzy
#~ msgid "WIKI_IRON_CHEMOLITHOAUTOTROPHY"
#~ msgstr "Quimiolitoautotrofia Férrica"

#, fuzzy
#~ msgid "WIKI_LIPASE"
#~ msgstr "Lipase"

#, fuzzy
#~ msgid "WIKI_MICROBE_EDITOR"
#~ msgstr "Editor de Microrganismos"

#, fuzzy
#~ msgid "WIKI_MUCILAGE_SYNTHESIS"
#~ msgstr "Quimiossíntese"

#, fuzzy
#~ msgid "WIKI_MULTICELLULAR_STAGE"
#~ msgstr "Fase multicelular"

#, fuzzy
#~ msgid "WIKI_NONE"
#~ msgstr "A ser anunciado"

#, fuzzy
#~ msgid "WIKI_OXYTOXY_SYNTHESIS"
#~ msgstr "Síntese de OxiToxi"

#, fuzzy
#~ msgid "WIKI_PHOTOSYNTHESIS"
#~ msgstr "Fotossíntese"

#, fuzzy
#~ msgid "WIKI_RUSTICYANIN"
#~ msgstr "Rusticianina"

#, fuzzy
#~ msgid "WIKI_SOCIETY_STAGE"
#~ msgstr "Fase Microbial"

#, fuzzy
#~ msgid "WIKI_SPACE_STAGE"
#~ msgstr "Fase Espacial"

#, fuzzy
#~ msgid "WIKI_THERMOSYNTHESIS"
#~ msgstr "Termossíntese"

#, fuzzy
#~ msgid "NO"
#~ msgstr "Nenhum"

#, fuzzy
#~ msgid "YES"
#~ msgstr "anos"

#, fuzzy
#~ msgid "STAGES_BUTTON"
#~ msgstr "Regredir"

#, fuzzy
#~ msgid "EDITING"
#~ msgstr "Quitina"

#~ msgid "ALLOW_SPECIES_TO_NOT_MIGRATE"
#~ msgstr "Permite que espécies não migrem (caso nenhuma migração vantajosa seja encontrada)"

#~ msgid "BIODIVERSITY_ATTEMPT_FILL_CHANCE"
#~ msgstr "Chance em cada região com poucas espécies (baixa biodiversidade) de criar uma nova espécie"

#~ msgid "BIODIVERSITY_FROM_NEIGHBOUR_PATCH_CHANCE"
#~ msgstr "Chance de criar uma nova espécie para aumentar a biodiversidade a partir de uma região próxima"

#~ msgid "LOW_BIODIVERSITY_LIMIT"
#~ msgstr "Considerar que regiões com até este número de espécies têm baixa biodiversidade"

#~ msgid "MAXIMUM_SPECIES_IN_PATCH"
#~ msgstr "Máximo de espécies numa região antes de extinções forçadas"

#~ msgid "NOT_FOUND_CHUNK"
#~ msgstr "Erro: bloco não encontrado"

#~ msgid "BASSBOOST"
#~ msgstr "Bassboost"

#~ msgid "BASSDOWN"
#~ msgstr "Diminuir graves"

#~ msgid "BASSUP"
#~ msgstr "Aumentar graves"

#~ msgid "DIRECTIONL"
#~ msgstr "Esquerda"

#~ msgid "DIRECTIONR"
#~ msgstr "Direita"

#~ msgid "HYPERL"
#~ msgstr "Hyper Esquerdo"

#~ msgid "HYPERR"
#~ msgstr "Hyper Direito"

#~ msgid "SUPERL"
#~ msgstr "Super Esquerdo"

#~ msgid "SUPERR"
#~ msgstr "Super Direito"

#~ msgid "TREBLEDOWN"
#~ msgstr "Diminuir agudos"

#~ msgid "TREBLEUP"
#~ msgstr "Aumentar agudos"

#~ msgid "UNKNOWN_ON_WINDOWS"
#~ msgstr "Desconhecido no Windows"

#~ msgid "GLES2"
#~ msgstr "GLES2"

#~ msgid "SIXTEEN_TIMES"
#~ msgstr "16x"

#, fuzzy
#~ msgid "TARGET_TIME"
#~ msgstr "Tipo:"

#, fuzzy
#~ msgid "ENABLED"
#~ msgstr "Ativar Mods"

#, fuzzy
#~ msgid "PATCH_MAP_TYPE"
#~ msgstr "Mapa de Regiões"

#, fuzzy
#~ msgid "PATCH_MAP_TYPE_EXPLANATION"
#~ msgstr ""
#~ "Micróbios ativos irão correr e cair quando nada de interessante acontecer.\n"
#~ "Micróbios sésseis ficarão parados e esperarão que o ambiente mude antes de agir."

#, fuzzy
#~ msgid "LOOKING_AT"
#~ msgstr "Pressione o botão \"reverter\" no editor para corrigir um erro"

#~ msgid "SPECIES_N_TIMES"
#~ msgstr "{0} (x{1})"

#, fuzzy
#~ msgid "BECOME_AWARE"
#~ msgstr "Bioma: {0}"

#, fuzzy
#~ msgid "CONFIRM_NORMAL"
#~ msgstr "CONFIRMAR"

#~ msgid "STUFF_AT"
#~ msgstr "Coisas em {0:F1}, {1:F1}:"

#, fuzzy
#~ msgid "SPECIES_DETAILS"
#~ msgstr "Lista de Espécies"

#, fuzzy
#~ msgid "CURRENT_GENERATION_COLON"
#~ msgstr "Geração:"

#, fuzzy
#~ msgid "STATISTICS_BUTTON_TOOLTIP"
#~ msgstr "Suicídio"

#, fuzzy
#~ msgid "MACROSCOPIC_PROTOYPE_WARNING"
#~ msgstr ""
#~ "Foi detetado que o jogo guardado selecionado é incompatível com a atual versão do Thrive.\n"
#~ "Não existe nenhum atualizador de jogos guardados para atualizar este jogo guardado.\n"
#~ "Como o Thrive ainda está no início do desenvolvimento, a compatibilidade de jogos guardados não é uma prioridade alta, como tal, não existe um conversor de jogos guardados para todas as versões."

#, fuzzy
#~ msgid "AUTO_GPU_NAME"
#~ msgstr "Username personalizado:"

#~ msgid "NOT_RUNNING_DOT"
#~ msgstr "Não está a decorrer."

#~ msgid "PATCH_PANGONIAN_VENTS"
#~ msgstr "Chaminés Pangonianas"

#~ msgid "PATCH_PANGONIAN_MESOPELAGIC"
#~ msgstr "Mesopelágico Pangoniano"

#~ msgid "PATCH_PANGONIAN_EPIPELAGIC"
#~ msgstr "Epipelágico Pangoniano"

#~ msgid "PATCH_PANGONIAN_TIDEPOOL"
#~ msgstr "Poça de Maré Pangoniana"

#~ msgid "PATHCH_PANGONIAN_ABYSSOPELAGIC"
#~ msgstr "Abissopelágico Pangoniano"

#~ msgid "PATCH_PANGONIAN_COAST"
#~ msgstr "Costa Pangoniana"

#~ msgid "PATCH_PANGONIAN_ESTUARY"
#~ msgstr "Estuário Pangoniano"

#~ msgid "PATCH_CAVE"
#~ msgstr "Caverna"

#~ msgid "PATCH_ICE_SHELF"
#~ msgstr "Plataforma de gelo"

#~ msgid "PATCH_PANGONIAN_SEAFLOOR"
#~ msgstr "Fundo do Oceano Pangoniano"

#~ msgid "LOADING_DOT"
#~ msgstr "A carregar..."

#~ msgid "PREVIOUS"
#~ msgstr "anterior:"

#~ msgid "RUN_RESULT_POP_IN_PATCHES"
#~ msgstr "população nas regiões:"

#~ msgid "SAVING"
#~ msgstr "A gravar..."

#~ msgid "OVERWRITE_EXISTING_SAVE_TITLE"
#~ msgstr "Substituir o jogo guardado existente?"

#~ msgid "SAVING_FAILED"
#~ msgstr "Falha ao gravar! Ocorreu um erro"

#~ msgid "TYPE"
#~ msgstr "Tipo:"

#~ msgid "EDITOR_TUTORIAL_PATCH_TEXT"
#~ msgstr ""
#~ "Este é o mapa de regiões.\n"
#~ "Aqui poderás ver as diferentes regiões em que os micróbios vivem.\n"
#~ "A região em que te encontras está destacada.\n"
#~ "Podes também clicar nas regiões com o rato para as selecionar e ver os detalhes no lado direito.\n"
#~ "\n"
#~ "Caso seleciones uma região próxima à que te encontras atualmente, poderás clicar no botão à direita para te moveres até lá. Isso permite que a tua espécie se espalhe pelas novas regiões.\n"
#~ "\n"
#~ "Seleciona uma região para continuar."

#~ msgid "EDITOR_TUTORIAL_CELL_TEXT"
#~ msgstr ""
#~ "Este é o editor de células onde podes adicionar ou remover organelos da espécie gastando pontos de mutação (PM).\n"
#~ "\n"
#~ "Também podes alterar outras propriedades da espécie nos outros separadores do editor de células.\n"
#~ "\n"
#~ "Para continuar, seleciona um organelo no painel à esquerda (o citoplasma é uma boa escolha). Em seguida, clica com o botão esquerdo próximo ao hexágono mostrado no meio da tela para adicionar aquele organelo à tua espécie."

#, fuzzy
#~ msgid "TOTAL_EXTINCTION"
#~ msgstr "extinguiu-se em {0}"

#, fuzzy
#~ msgid "LOCAL_EXTINCTION"
#~ msgstr "O jogador está extinto"

#, fuzzy
#~ msgid "MARINE_SNOW_FOOD_SOURCE"
#~ msgstr "Neve marinha"

#~ msgid "Cancel"
#~ msgstr "Cancelar"

#~ msgid "SAVING_ERROR"
#~ msgstr "Erro ao gravar"

#~ msgid "REMOVE_ORGANELLE"
#~ msgstr "Remover organelo"

#, fuzzy
#~ msgid "TRY_NEW_GAME"
#~ msgstr "Novo Jogo"

#~ msgid "MICROBE_PATCH_LABEL"
#~ msgstr "Região: {0}"

#, fuzzy
#~ msgid "COLOR"
#~ msgstr "Cor"

#, fuzzy
#~ msgid "OXYTOXY"
#~ msgstr "OxiToxi NT"

#, fuzzy
#~ msgid "AT"
#~ msgstr "ATP"

#, fuzzy
#~ msgid "YEN"
#~ msgstr "Oxigénio"

#, fuzzy
#~ msgid "MU"
#~ msgstr "Silenciar"

#~ msgid "WITH_POPULATION"
#~ msgstr "{0} com população: {1}"

#, fuzzy
#~ msgid "TOTAL_TIME_USED_COLON"
#~ msgstr "Anterior:"<|MERGE_RESOLUTION|>--- conflicted
+++ resolved
@@ -7,13 +7,8 @@
 msgstr ""
 "Project-Id-Version: PROJECT VERSION\n"
 "Report-Msgid-Bugs-To: EMAIL@ADDRESS\n"
-<<<<<<< HEAD
-"POT-Creation-Date: 2025-01-22 11:09+0200\n"
-"PO-Revision-Date: 2024-12-09 13:53+0000\n"
-=======
-"POT-Creation-Date: 2025-01-17 22:29+0100\n"
+"POT-Creation-Date: 2025-01-22 13:17+0200\n"
 "PO-Revision-Date: 2025-01-21 12:01+0000\n"
->>>>>>> 00775765
 "Last-Translator: Anonymous <noreply@weblate.org>\n"
 "Language-Team: Portuguese (Portugal) <https://translate.revolutionarygamesstudio.com/projects/thrive/thrive-game/pt_PT/>\n"
 "Language: pt_PT\n"
@@ -7042,7 +7037,7 @@
 
 #, fuzzy
 msgid "WIKI_HELP_AND_TIPS_BASIC_GAME_MECHANICS"
-msgstr "As entranhas pegajosas de uma célula. O citoplasma é a mistura básica de iões, proteínas e outras substâncias dissolvidas na água que preenchem o interior da célula. Uma das funções que desempenha é a glicólise, a conversão de glicose em energia ATP. Para que células onde faltam organelos tenham metabolismos mais avançados, esta é a sua dependência para obter energia. O citoplasma é também usado para armazenar moléculas na célula e aumentar o seu tamanho."
+msgstr "Colocar organelo"
 
 #, fuzzy
 msgid "WIKI_HELP_AND_TIPS_BUTTON"
@@ -7050,27 +7045,25 @@
 
 #, fuzzy
 msgid "WIKI_HELP_AND_TIPS_COMPOUND_CLOUDS"
-msgstr "As entranhas pegajosas de uma célula. O citoplasma é a mistura básica de iões, proteínas e outras substâncias dissolvidas na água que preenchem o interior da célula. Uma das funções que desempenha é a glicólise, a conversão de glicose em energia ATP. Para que células onde faltam organelos tenham metabolismos mais avançados, esta é a sua dependência para obter energia. O citoplasma é também usado para armazenar moléculas na célula e aumentar o seu tamanho."
-
-#, fuzzy
+msgstr "Compostos Infinitos"
+
 msgid "WIKI_HELP_AND_TIPS_GENERAL_TIPS"
-msgstr "Tilacoides são conjuntos de proteínas e pigmentos fotossintéticos. Os pigmentos são capazes de utilizar a energia presente na luz para produzir glicose a parir de água e gás carbónico num processo denominado Fotossíntese. Estes pigmentos são também o que lhes fornece uma cor característica. A sua taxa de produção de glicose aumenta com a concentração de dióxido de carbono e intensidade da luz. Como os tilacoides estão diretamente suspensos no citoplasma, o fluido circundante realiza alguma glicólise."
+msgstr ""
 
 #, fuzzy
 msgid "WIKI_HELP_AND_TIPS_INTRO"
-msgstr "Tilacoides são conjuntos de proteínas e pigmentos fotossintéticos. Os pigmentos são capazes de utilizar a energia presente na luz para produzir glicose a parir de água e gás carbónico num processo denominado Fotossíntese. Estes pigmentos são também o que lhes fornece uma cor característica. A sua taxa de produção de glicose aumenta com a concentração de dióxido de carbono e intensidade da luz. Como os tilacoides estão diretamente suspensos no citoplasma, o fluido circundante realiza alguma glicólise."
+msgstr "Mitocôndria"
 
 #, fuzzy
 msgid "WIKI_HELP_AND_TIPS_MICROBE_PARTS"
-msgstr "Tilacoides são conjuntos de proteínas e pigmentos fotossintéticos. Os pigmentos são capazes de utilizar a energia presente na luz para produzir glicose a parir de água e gás carbónico num processo denominado Fotossíntese. Estes pigmentos são também o que lhes fornece uma cor característica. A sua taxa de produção de glicose aumenta com a concentração de dióxido de carbono e intensidade da luz. Como os tilacoides estão diretamente suspensos no citoplasma, o fluido circundante realiza alguma glicólise."
+msgstr "Fase Microbial"
 
 #, fuzzy
 msgid "WIKI_HELP_AND_TIPS_MICROBE_STAGE_TIPS"
 msgstr "Fase Microbial"
 
-#, fuzzy
 msgid "WIKI_HELP_AND_TIPS_MORE_GAME_INFO"
-msgstr "Tilacoides são conjuntos de proteínas e pigmentos fotossintéticos. Os pigmentos são capazes de utilizar a energia presente na luz para produzir glicose a parir de água e gás carbónico num processo denominado Fotossíntese. Estes pigmentos são também o que lhes fornece uma cor característica. A sua taxa de produção de glicose aumenta com a concentração de dióxido de carbono e intensidade da luz. Como os tilacoides estão diretamente suspensos no citoplasma, o fluido circundante realiza alguma glicólise."
+msgstr ""
 
 #, fuzzy
 msgid "WIKI_HYDROGENASE_EFFECTS"
@@ -7573,7 +7566,7 @@
 
 #, fuzzy
 msgid "WIKI_PAGE_HELP_AND_TIPS"
-msgstr "Quimioplasto"
+msgstr "Mitocôndria"
 
 #, fuzzy
 msgid "WIKI_PAGE_HYDROGENASE"
