--- conflicted
+++ resolved
@@ -7,11 +7,7 @@
 msgstr ""
 "Project-Id-Version: PROJECT VERSION\n"
 "Report-Msgid-Bugs-To: EMAIL@ADDRESS\n"
-<<<<<<< HEAD
-"POT-Creation-Date: 2021-07-27 18:51+0200\n"
-=======
 "POT-Creation-Date: 2021-07-16 15:11+0300\n"
->>>>>>> 73b31420
 "PO-Revision-Date: 2021-07-26 15:56+0000\n"
 "Last-Translator: TomDev03 <chumbosilva200@gmail.com>\n"
 "Language-Team: Portuguese (Portugal) <https://translate."
@@ -120,24 +116,15 @@
 msgid "MICROBE_STAGE_HELP_MESSAGE_13"
 msgstr ""
 "Ao te conectares com outras células podes formar uma colónia de células, "
-"onde as células partilham os compostos que absorvem e produzem entre si. "
-"De modo a te poderes conectar com outra célula, necessitas de possuir o "
+"onde as células partilham os compostos que absorvem e produzem entre si. De "
+"modo a te poderes conectar com outra célula, necessitas de possuir o "
 "organelo \"agentes de adesão\" e de te aproximar da mesma após entrares no "
-<<<<<<< HEAD
-"modo de adesão. Apenas te podes conectar com células da tua própria "
-"espécie. Enquanto permaneceres numa colónia, não serás capaz de dividir a "
-"tua célula e entrar no editor (por agora). Para entrar no editor, primeiro "
-"deixa a colónia assim que tenhas recolhido compostos suficientes, e depois "
-"entra no mesmo. Grandes colónias de células são precursoras da "
-"multicelularidade (ainda ausente no jogo)."
-=======
 "modo de adesão. Apenas te podes conectar com células da tua própria espécie. "
 "Enquanto permaneceres numa colónia, não serás capaz de dividir a tua célula "
 "e entrar no editor (por agora). Para entrar no editor, primeiro deixa a "
 "colónia assim que tenhas recolhido compostos suficientes, e depois entra no "
 "mesmo. Grandes colónias de células são precursoras da multicelularidade ("
 "ainda ausente no jogo)."
->>>>>>> 73b31420
 
 #: ../simulation_parameters/common/help_texts.json:21
 msgid "MICROBE_EDITOR_HELP_MESSAGE_1"
@@ -176,13 +163,13 @@
 "Organelos Limitados por Membrana\n"
 "\n"
 "Núcleo: Ocupa 11 hexágonos e permite a evolução de organelos limitados por "
-"membrana. Também duplica o tamanho da tua célula. (apenas pode ser "
-"evoluído uma única vez)\n"
+"membrana. Também duplica o tamanho da tua célula. (apenas pode ser evoluído "
+"uma única vez)\n"
 "\n"
 "Agente de Adesão: Permite a ligação com outras células\n"
 "\n"
-"Mitocôndria: Produz ATP a partir de glicose e O2 atmosférico. Bastante "
-"mais eficiente que o citoplasma\n"
+"Mitocôndria: Produz ATP a partir de glicose e O2 atmosférico. Bastante mais "
+"eficiente que o citoplasma\n"
 "\n"
 "Cloroplasto: Produz glicose a partir de luz solar e CO2 atmosférico\n"
 "\n"
@@ -198,15 +185,6 @@
 #: ../simulation_parameters/common/help_texts.json:24
 msgid "MICROBE_EDITOR_HELP_MESSAGE_4"
 msgstr ""
-<<<<<<< HEAD
-"A cada geração, tens 100 pontos de mutação (PM) para gastar, e cada "
-"mudança (ou mutação) custará uma certa quantia desses pontos. Adicionar e "
-"remover organelos custa PM. Porém, remover organelos que foram inseridos "
-"na sessão de mutação atual reembolsa os PM dos mesmos. Tu podes mover ou "
-"remover completamente um organelo ao clicar no mesmo com o botão direito "
-"do rato e ao selecionar a ação apropriada do menu pop-up. Também é "
-"possível rodar organelos enquanto os colocas com A e D."
-=======
 "A cada geração, tens 100 pontos de mutação (PM) para gastar, e cada mudança ("
 "ou mutação) custará uma certa quantia desses pontos. Adicionar e remover "
 "organelos custa PM. Porém, remover organelos que foram inseridos na sessão "
@@ -214,7 +192,6 @@
 "completamente um organelo ao clicar no mesmo com o botão direito do rato e "
 "ao selecionar a ação apropriada do menu pop-up. Também é possível rodar "
 "organelos enquanto os colocas com A e D."
->>>>>>> 73b31420
 
 #: ../simulation_parameters/common/help_texts.json:25
 msgid "MICROBE_EDITOR_HELP_MESSAGE_5"
@@ -946,7 +923,7 @@
 msgid "LOADING"
 msgstr "A carregar"
 
-#: ../src/engine/input/key_mapping/InputEventItem.cs:320
+#: ../src/engine/input/key_mapping/InputEventItem.cs:312
 msgid "PRESS_KEY_DOT_DOT_DOT"
 msgstr "Pressiona uma tecla..."
 
@@ -1421,7 +1398,7 @@
 msgid "MICROBE_FREEBUILD_EDITOR"
 msgstr "Editor livre para micróbios"
 
-#: ../src/general/MainMenu.tscn:309 ../src/general/OptionsMenu.tscn:1056
+#: ../src/general/MainMenu.tscn:309 ../src/general/OptionsMenu.tscn:1028
 #: ../src/general/PauseMenu.tscn:133 ../src/saving/NewSaveMenu.tscn:108
 #: ../src/saving/SaveManagerGUI.tscn:119
 msgid "BACK"
@@ -1434,269 +1411,254 @@
 #: ../src/general/MainMenu.tscn:362
 msgid "GLES2_MODE_WARNING_TEXT"
 msgstr ""
-"Estás a executar o Thrive com GLES2. Esta versão não foi testada "
-"severamente e pode causar problemas. Experimente atualizar os drivers da "
-"placa gráfica e/ou forçar a utilização da placa gráfica da AMD ou Nvidia."
-
-#: ../src/general/OptionsMenu.cs:750
-msgid "DEFAULT_OUTPUT_DEVICE"
-msgstr ""
-
-#: ../src/general/OptionsMenu.tscn:128
+"Estás a executar o Thrive com GLES2. Esta versão não foi testada severamente "
+"e pode causar problemas. Experimente atualizar os drivers da placa gráfica e/"
+"ou forçar a utilização da placa gráfica da AMD ou Nvidia."
+
+#: ../src/general/OptionsMenu.tscn:127
 msgid "GRAPHICS"
 msgstr "Gráficos"
 
-#: ../src/general/OptionsMenu.tscn:139
+#: ../src/general/OptionsMenu.tscn:138
 msgid "SOUND"
 msgstr "Som"
 
-#: ../src/general/OptionsMenu.tscn:150
+#: ../src/general/OptionsMenu.tscn:149
 msgid "PERFORMANCE"
 msgstr "Desempenho"
 
-#: ../src/general/OptionsMenu.tscn:161
+#: ../src/general/OptionsMenu.tscn:160
 msgid "INPUTS"
 msgstr "Teclado"
 
-#: ../src/general/OptionsMenu.tscn:172
+#: ../src/general/OptionsMenu.tscn:171
 msgid "MISC"
 msgstr "Diversos"
 
-#: ../src/general/OptionsMenu.tscn:205
+#: ../src/general/OptionsMenu.tscn:204
 msgid "VSYNC"
 msgstr "VSync"
 
-#: ../src/general/OptionsMenu.tscn:213
+#: ../src/general/OptionsMenu.tscn:212
 msgid "FULLSCREEN"
 msgstr "Fullscreen"
 
-#: ../src/general/OptionsMenu.tscn:235
+#: ../src/general/OptionsMenu.tscn:234
 msgid "MULTISAMPLE_ANTI_ALIASING"
 msgstr "Multisample anti-aliasing:"
 
-#: ../src/general/OptionsMenu.tscn:242
+#: ../src/general/OptionsMenu.tscn:241
 msgid "HIGHER_VALUES_WORSEN_PERFORMANCE"
 msgstr "(valores mais altos pioram o desempenho)"
 
-#: ../src/general/OptionsMenu.tscn:272
+#: ../src/general/OptionsMenu.tscn:271
 msgid "RESOLUTION"
 msgstr "Resolução:"
 
-#: ../src/general/OptionsMenu.tscn:285
+#: ../src/general/OptionsMenu.tscn:284
 msgid "AUTO"
 msgstr "auto"
 
-#: ../src/general/OptionsMenu.tscn:295
+#: ../src/general/OptionsMenu.tscn:294
 msgid "MAX_FPS"
 msgstr "Max FPS:"
 
-#: ../src/general/OptionsMenu.tscn:321
+#: ../src/general/OptionsMenu.tscn:320
 msgid "COLOURBLIND_CORRECTION"
 msgstr "Correção de cor para daltónicos:"
 
-#: ../src/general/OptionsMenu.tscn:353
+#: ../src/general/OptionsMenu.tscn:352
 msgid "CHROMATIC_ABERRATION"
 msgstr "Aberração Cromática:"
 
-#: ../src/general/OptionsMenu.tscn:380
+#: ../src/general/OptionsMenu.tscn:379
 msgid "DISPLAY_ABILITIES_BAR"
 msgstr "Mostrar barra de habilidades"
 
-#: ../src/general/OptionsMenu.tscn:386
+#: ../src/general/OptionsMenu.tscn:385
 msgid "GUI_LIGHT_EFFECTS_OPTION_DESCRIPTION"
 msgstr ""
-"Ativa os efeitos de flash de luz na interface gráfica (por exemplo, flash "
-"do botão do editor).\n"
+"Ativa os efeitos de flash de luz na interface gráfica (por exemplo, flash do "
+"botão do editor).\n"
 "\n"
 "Se tiveres problemas em que partes do botão do editor desaparecem,\n"
 "podes tentar desabilitar os efeitos de flash de luz para ver se o problema "
 "desaparece."
 
-#: ../src/general/OptionsMenu.tscn:390
+#: ../src/general/OptionsMenu.tscn:389
 msgid "ENABLE_GUI_LIGHT_EFFECTS"
 msgstr "Ativar efeitos de luz da interface gráfica"
 
-#: ../src/general/OptionsMenu.tscn:416
+#: ../src/general/OptionsMenu.tscn:415
 msgid "MASTER_VOLUME"
 msgstr "Volume principal"
 
-#: ../src/general/OptionsMenu.tscn:443 ../src/general/OptionsMenu.tscn:484
-#: ../src/general/OptionsMenu.tscn:517 ../src/general/OptionsMenu.tscn:550
-#: ../src/general/OptionsMenu.tscn:583
+#: ../src/general/OptionsMenu.tscn:442 ../src/general/OptionsMenu.tscn:483
+#: ../src/general/OptionsMenu.tscn:516 ../src/general/OptionsMenu.tscn:549
+#: ../src/general/OptionsMenu.tscn:582
 msgid "MUTE"
 msgstr "Silenciar"
 
-#: ../src/general/OptionsMenu.tscn:457
+#: ../src/general/OptionsMenu.tscn:456
 msgid "MUSIC_VOLUME"
 msgstr "Volume da música"
 
-#: ../src/general/OptionsMenu.tscn:490
+#: ../src/general/OptionsMenu.tscn:489
 msgid "AMBIANCE_VOLUME"
 msgstr "Volume Ambiente"
 
-#: ../src/general/OptionsMenu.tscn:523
+#: ../src/general/OptionsMenu.tscn:522
 msgid "SFX_VOLUME"
 msgstr "Volume de Efeitos"
 
-#: ../src/general/OptionsMenu.tscn:556
+#: ../src/general/OptionsMenu.tscn:555
 msgid "GUI_VOLUME"
 msgstr "Volume da GUI"
 
-#: ../src/general/OptionsMenu.tscn:601
-msgid "DEVICE"
-msgstr ""
-
-#: ../src/general/OptionsMenu.tscn:628
+#: ../src/general/OptionsMenu.tscn:600
 msgid "LANGUAGE"
 msgstr "Idioma:"
 
-#: ../src/general/OptionsMenu.tscn:643 ../src/general/OptionsMenu.tscn:1067
+#: ../src/general/OptionsMenu.tscn:615 ../src/general/OptionsMenu.tscn:1039
 msgid "RESET"
 msgstr "Repor"
 
-#: ../src/general/OptionsMenu.tscn:652
+#: ../src/general/OptionsMenu.tscn:624
 msgid "OPEN_TRANSLATION_SITE"
 msgstr "Ajude a traduzir o jogo"
 
-#: ../src/general/OptionsMenu.tscn:678
+#: ../src/general/OptionsMenu.tscn:650
 msgid "COMPOUND_CLOUDS"
 msgstr "Nuvens de compostos"
 
-#: ../src/general/OptionsMenu.tscn:693
+#: ../src/general/OptionsMenu.tscn:665
 msgid "CLOUD_SIMULATION_MINIMUM_INTERVAL"
 msgstr ""
 "Intervalo mínimo da\n"
 "simulação de nuvens:"
 
-#: ../src/general/OptionsMenu.tscn:700 ../src/general/OptionsMenu.tscn:744
+#: ../src/general/OptionsMenu.tscn:672 ../src/general/OptionsMenu.tscn:716
 msgid "HIGHER_VALUES_INCREASE_PERFORMANCE"
 msgstr "(valores mais altos melhoram o desempenho)"
 
-#: ../src/general/OptionsMenu.tscn:735
+#: ../src/general/OptionsMenu.tscn:707
 msgid "SETTING_ONLY_APPLIES_TO_NEW_GAMES"
-msgstr ""
-"Este valor só se aplica a novos jogos iniciados após alterar esta opção"
-
-#: ../src/general/OptionsMenu.tscn:737
+msgstr "Este valor só se aplica a novos jogos iniciados após alterar esta opção"
+
+#: ../src/general/OptionsMenu.tscn:709
 msgid "CLOUD_RESOLUTION_DIVISOR"
 msgstr "Divisor da Resolução de Nuvens:"
 
-#: ../src/general/OptionsMenu.tscn:779
+#: ../src/general/OptionsMenu.tscn:751
 msgid "RUN_AUTO_EVO_DURING_GAMEPLAY"
 msgstr "Utilizar auto-evo durante o jogo"
 
-#: ../src/general/OptionsMenu.tscn:852
+#: ../src/general/OptionsMenu.tscn:824
 msgid "RESET_INPUTS"
 msgstr "Repor Entradas"
 
-#: ../src/general/OptionsMenu.tscn:880
+#: ../src/general/OptionsMenu.tscn:852
 msgid "PLAY_INTRO_VIDEO"
 msgstr "Reproduzir o vídeo de introdução"
 
-#: ../src/general/OptionsMenu.tscn:889
+#: ../src/general/OptionsMenu.tscn:861
 msgid "PLAY_MICROBE_INTRO_ON_NEW_GAME"
 msgstr "Jogar a Introdução ao Micróbio num Novo Jogo"
 
-#: ../src/general/OptionsMenu.tscn:898
+#: ../src/general/OptionsMenu.tscn:870
 msgid "AUTOSAVE_DURING_THE_GAME"
 msgstr "Guardar automaticamente durante o jogo"
 
-#: ../src/general/OptionsMenu.tscn:909
+#: ../src/general/OptionsMenu.tscn:881
 msgid "AMOUNT_OF_AUTOSAVE_TO_KEEP"
 msgstr "Quantidade de jogos guardados automaticamente a manter:"
 
-#: ../src/general/OptionsMenu.tscn:937
+#: ../src/general/OptionsMenu.tscn:909
 msgid "AMOUNT_OF_QUICKSAVE_TO_KEEP"
 msgstr "Quantidade de jogos guardados rapidamente a manter:"
 
-#: ../src/general/OptionsMenu.tscn:963
+#: ../src/general/OptionsMenu.tscn:935
 msgid "SHOW_TUTORIALS_IN_NEW_GAMES_OPTION"
 msgstr "Mostrar tutoriais (em novos jogos)"
 
-#: ../src/general/OptionsMenu.tscn:971
+#: ../src/general/OptionsMenu.tscn:943
 msgid "SHOW_TUTORIALS_IN_NEW_CURRENT_OPTION"
 msgstr "Mostrar tutoriais (no jogo atual)"
 
-#: ../src/general/OptionsMenu.tscn:987
+#: ../src/general/OptionsMenu.tscn:959
 msgid "CHEAT_KEYS_ENABLED"
 msgstr "Chaves de Cheats ativadas"
 
-#: ../src/general/OptionsMenu.tscn:999
+#: ../src/general/OptionsMenu.tscn:971
 msgid "USE_A_CUSTOM_USERNAME"
 msgstr "Use um username personalizado"
 
-#: ../src/general/OptionsMenu.tscn:1010
+#: ../src/general/OptionsMenu.tscn:982
 msgid "CUSTOM_USERNAME"
 msgstr "Username personalizado:"
 
-#: ../src/general/OptionsMenu.tscn:1036
+#: ../src/general/OptionsMenu.tscn:1008
 msgid "OPEN_SCREENSHOT_FOLDER"
 msgstr "Abrir pasta de capturas de ecrã"
 
-#: ../src/general/OptionsMenu.tscn:1044
+#: ../src/general/OptionsMenu.tscn:1016
 msgid "OPEN_LOGS_FOLDER"
 msgstr "Abrir pasta de Logs"
 
-#: ../src/general/OptionsMenu.tscn:1079 ../src/saving/NewSaveMenu.tscn:72
+#: ../src/general/OptionsMenu.tscn:1051 ../src/saving/NewSaveMenu.tscn:72
 msgid "SAVE"
 msgstr "Gravar"
 
-#: ../src/general/OptionsMenu.tscn:1096
+#: ../src/general/OptionsMenu.tscn:1068
 msgid "RESET_SETTINGS_TO_DEFAULTS"
 msgstr "Repor Definições por Defeito"
 
-#: ../src/general/OptionsMenu.tscn:1108
+#: ../src/general/OptionsMenu.tscn:1080
 msgid "RESET_TO_DEFAULTS"
 msgstr "Repor as definições por defeito?"
 
-#: ../src/general/OptionsMenu.tscn:1117
+#: ../src/general/OptionsMenu.tscn:1089
 msgid "ARE_YOU_SURE_TO_RESET_ALL_SETTINGS"
 msgstr "Tem a certeza que deseja repor todas as definições por defeito?"
 
-#: ../src/general/OptionsMenu.tscn:1131
+#: ../src/general/OptionsMenu.tscn:1103
 msgid "RESET_INPUTS_TO_DEFAULTS"
 msgstr "Repor as entradas por defeito?"
 
-#: ../src/general/OptionsMenu.tscn:1140
+#: ../src/general/OptionsMenu.tscn:1112
 msgid "ARE_YOU_SURE_TO_RESET_INPUT_SETTINGS"
-<<<<<<< HEAD
-msgstr ""
-"Tem certeza de que deseja repor as definições do teclado por defeito?"
-=======
 msgstr "Tem certeza de que deseja repor as definições do teclado por defeito?"
->>>>>>> 73b31420
-
-#: ../src/general/OptionsMenu.tscn:1154
+
+#: ../src/general/OptionsMenu.tscn:1126
 msgid "CLOSE_OPTIONS"
 msgstr "Fechar as opções?"
 
-#: ../src/general/OptionsMenu.tscn:1174
+#: ../src/general/OptionsMenu.tscn:1146
 msgid "UNSAVED_CHANGE_WARNING"
 msgstr ""
 "Existem alterações não guardadas que serão perdidas.\n"
 "Desejas continuar?"
 
-#: ../src/general/OptionsMenu.tscn:1196
+#: ../src/general/OptionsMenu.tscn:1168
 msgid "SAVE_AND_CONTINUE"
 msgstr "Gravar e continuar"
 
-#: ../src/general/OptionsMenu.tscn:1205
+#: ../src/general/OptionsMenu.tscn:1177
 msgid "DISCARD_AND_CONTINUE"
 msgstr "Descartar e continuar"
 
-#: ../src/general/OptionsMenu.tscn:1221
+#: ../src/general/OptionsMenu.tscn:1193
 msgid "CANCEL"
 msgstr "Cancelar"
 
-#: ../src/general/OptionsMenu.tscn:1233 ../src/general/OptionsMenu.tscn:1256
-#: ../src/general/OptionsMenu.tscn:1280
+#: ../src/general/OptionsMenu.tscn:1205 ../src/general/OptionsMenu.tscn:1228
+#: ../src/general/OptionsMenu.tscn:1252
 msgid "ERROR"
 msgstr "Erro"
 
-#: ../src/general/OptionsMenu.tscn:1242 ../src/general/OptionsMenu.tscn:1281
+#: ../src/general/OptionsMenu.tscn:1214 ../src/general/OptionsMenu.tscn:1253
 msgid "ERROR_FAILED_TO_SAVE_NEW_SETTINGS"
-msgstr ""
-"Erro: Falha ao gravar as novas definições no ficheiro de configuração."
+msgstr "Erro: Falha ao gravar as novas definições no ficheiro de configuração."
 
 #: ../src/general/PauseMenu.tscn:57
 msgid "RESUME"
@@ -1744,8 +1706,7 @@
 #: ../src/gui_common/tooltip/microbe_editor/SelectionMenuToolTip.cs:254
 #: ../src/microbe_stage/MicrobeHUD.cs:606
 #: ../src/microbe_stage/editor/MicrobeEditorGUI.cs:573
-#: ../src/microbe_stage/editor/MicrobeEditorGUI.cs:818
-#: ../src/microbe_stage/editor/MicrobeEditorGUI.cs:949
+#: ../src/microbe_stage/editor/MicrobeEditorGUI.cs:943
 msgid "PERCENTAGE_VALUE"
 msgstr "{0}%"
 
@@ -1759,13 +1720,13 @@
 "A versão do jogo guardado não corresponde à versão do jogo.\n"
 "Por favor faz a leitura do jogo guardado manualmente através do menu."
 
-#: ../src/gui_common/charts/line/LineChart.cs:935
-#: ../src/gui_common/charts/line/LineChart.cs:964
+#: ../src/gui_common/charts/line/LineChart.cs:901
+#: ../src/gui_common/charts/line/LineChart.cs:930
 msgid "MAX_VISIBLE_DATASET_WARNING"
 msgstr "Não é permitido mostrar mais de {0} conjuntos de dados!"
 
-#: ../src/gui_common/charts/line/LineChart.cs:944
-#: ../src/gui_common/charts/line/LineChart.cs:972
+#: ../src/gui_common/charts/line/LineChart.cs:910
+#: ../src/gui_common/charts/line/LineChart.cs:938
 msgid "MIN_VISIBLE_DATASET_WARNING"
 msgstr "Não é permitido mostrar menos de {0} conjunto(s) de dados!"
 
@@ -1843,10 +1804,10 @@
 "As entranhas pegajosas de uma célula. O citoplasma é a mistura básica de "
 "iões, proteínas e outras substâncias dissolvidas na água que preenchem o "
 "interior da célula. Uma das funções que desempenha é a glicólise, a "
-"conversão de glicose em energia ATP. Para que células onde faltam "
-"organelos tenham metabolismos mais avançados, esta é a sua dependência "
-"para obter energia. O citoplasma é também usado para armazenar moléculas "
-"na célula e aumentar o seu tamanho."
+"conversão de glicose em energia ATP. Para que células onde faltam organelos "
+"tenham metabolismos mais avançados, esta é a sua dependência para obter "
+"energia. O citoplasma é também usado para armazenar moléculas na célula e "
+"aumentar o seu tamanho."
 
 #: ../src/gui_common/tooltip/ToolTipManager.tscn:246
 #: ../src/gui_common/tooltip/ToolTipManager.tscn:344
@@ -1895,8 +1856,8 @@
 msgid "METABOLOSOMES_PROCESSES_DESCRIPTION"
 msgstr ""
 "Transforma [thrive:compound type=\"glucose\"][/thrive:compound] em[thrive:"
-"compound type=\"atp\"][/thrive:compound]. A taxa aumenta com a "
-"concentração de [thrive:compound type=\"oxygen\"][/thrive:compound]"
+"compound type=\"atp\"][/thrive:compound]. A taxa aumenta com a concentração "
+"de [thrive:compound type=\"oxygen\"][/thrive:compound]"
 
 #: ../src/gui_common/tooltip/ToolTipManager.tscn:327
 msgid "METABOLOSOMES_DESCRIPTION"
@@ -1905,8 +1866,8 @@
 "proteínas. Eles são capazes de converter glicose em ATP a uma taxa muito "
 "mais alta do que pode ser feito no citoplasma num processo chamado "
 "Respiração Aeróbica. No entanto, ele requer oxigênio para funcionar, e "
-"níveis mais baixos de oxigênio no ambiente diminuirão a taxa de produção "
-"de ATP. Uma vez que os metabolossomas estão suspensos diretamente no "
+"níveis mais baixos de oxigênio no ambiente diminuirão a taxa de produção de "
+"ATP. Uma vez que os metabolossomas estão suspensos diretamente no "
 "citoplasma, o fluido circundante realiza alguma glicólise."
 
 #: ../src/gui_common/tooltip/ToolTipManager.tscn:422
@@ -1916,17 +1877,10 @@
 #: ../src/gui_common/tooltip/ToolTipManager.tscn:423
 msgid "CHROMATOPHORE_PROCESSES_DESCRIPTION"
 msgstr ""
-<<<<<<< HEAD
-"Produz [thrive:compound type=\"glucose\"][/thrive:compound]. A taxa "
-"aumenta com a concentração de [thrive:compound type=\"carbondioxide\"][/"
-"thrive:compound] e a intensidade de [thrive:compound type=\"sunlight\"][/"
-"thrive:compound]"
-=======
 "Produz [thrive:compound type=\"glucose\"][/thrive:compound]. A taxa aumenta "
 "com a concentração de [thrive:compound type=\"carbondioxide\""
 "][/thrive:compound] e a intensidade de [thrive:compound type=\"sunlight\""
 "][/thrive:compound]"
->>>>>>> 73b31420
 
 #: ../src/gui_common/tooltip/ToolTipManager.tscn:424
 msgid "THYLAKOIDS_DESCRIPTION"
@@ -1935,44 +1889,43 @@
 "pigmentos são capazes de utilizar a energia presente na luz para produzir "
 "glicose a parir de água e gás carbónico num processo denominado "
 "Fotossíntese. Estes pigmentos são também o que lhes fornece uma cor "
-"característica. A sua taxa de produção de glicose aumenta com a "
-"concentração de dióxido de carbono e intensidade da luz. Como os "
-"tilacoides estão diretamente suspensos no citoplasma, o fluido circundante "
-"realiza alguma glicólise."
+"característica. A sua taxa de produção de glicose aumenta com a concentração "
+"de dióxido de carbono e intensidade da luz. Como os tilacoides estão "
+"diretamente suspensos no citoplasma, o fluido circundante realiza alguma "
+"glicólise."
 
 #: ../src/gui_common/tooltip/ToolTipManager.tscn:520
 msgid "CHEMOSYNTHESIZING_PROTEINS_PROCESSES_DESCRIPTION"
 msgstr ""
 "Transforma [thrive:compound type=\"hydrogensulfide\"][/thrive:compound] em "
 "[thrive:compound type=\"glucose\"][/thrive:compound]. A taxa aumenta com a "
-"concentração de [thrive:compound type=\"carbondioxide\"][/thrive:"
-"compound]. Também converte [thrive:compound type=\"glucose\"][/thrive:"
-"compound] em [thrive:compound type=\"atp\"][/thrive:compound]"
+"concentração de [thrive:compound type=\"carbondioxide\"][/thrive:compound]. "
+"Também converte [thrive:compound type=\"glucose\"][/thrive:compound] em "
+"[thrive:compound type=\"atp\"][/thrive:compound]"
 
 #: ../src/gui_common/tooltip/ToolTipManager.tscn:521
 msgid "CHEMOSYNTHESIZING_PROTEINS_DESCRIPTION"
 msgstr ""
 "Proteínas quimiossintetizantes são pequenos conjuntos de proteínas no "
-"citoplasma capazes de converter sulfeto de hidrogénio, água e gás "
-"carbónico em glicose num processo chamado quimiossíntese de sulfeto de "
-"hidrogénio. A taxa de produção de glicose aumenta com a concentração de "
-"dióxido de carbono. Uma vez que as proteínas quimiossintetizantes estão "
-"suspensas diretamente no citoplasma, o fluído envolvente efetua alguma "
-"glicólise."
+"citoplasma capazes de converter sulfeto de hidrogénio, água e gás carbónico "
+"em glicose num processo chamado quimiossíntese de sulfeto de hidrogénio. A "
+"taxa de produção de glicose aumenta com a concentração de dióxido de "
+"carbono. Uma vez que as proteínas quimiossintetizantes estão suspensas "
+"diretamente no citoplasma, o fluído envolvente efetua alguma glicólise."
 
 #: ../src/gui_common/tooltip/ToolTipManager.tscn:544
 msgid "RUSTICYANIN_PROCESSES_DESCRIPTION"
 msgstr ""
 "Transforma [thrive:compound type=\"iron\"][/thrive:compound] em [thrive:"
-"compound type=\"atp\"][/thrive:compound]. A taxa aumenta com a "
-"concentração de [thrive:compound type=\"carbondioxide\"][/thrive:compound] "
-"e [thrive:compound type=\"oxygen\"][/thrive:compound]"
+"compound type=\"atp\"][/thrive:compound]. A taxa aumenta com a concentração "
+"de [thrive:compound type=\"carbondioxide\"][/thrive:compound] e [thrive:"
+"compound type=\"oxygen\"][/thrive:compound]"
 
 #: ../src/gui_common/tooltip/ToolTipManager.tscn:545
 msgid "RUSTICYANIN_DESCRIPTION"
 msgstr ""
-"Rusticianina é uma proteína capaz de utilizar gás carbónico e oxigénio "
-"para oxidar ferro de um estado químico para outro. Este processo, chamado "
+"Rusticianina é uma proteína capaz de utilizar gás carbónico e oxigénio para "
+"oxidar ferro de um estado químico para outro. Este processo, chamado "
 "Quimiossíntese litoautotrófica, liberta energia que a célula pode "
 "posteriormente recolher."
 
@@ -1986,11 +1939,11 @@
 #: ../src/gui_common/tooltip/ToolTipManager.tscn:642
 msgid "NITROGENASE_DESCRIPTION"
 msgstr ""
-"Nitrogenase é uma proteína capaz de utilizar o nitrogénio gasoso e a "
-"energia celular na forma de ATP para produzir amoníaco, um nutriente chave "
-"para o crescimento das células. Isto é um processo referido como Fixação "
-"Anaeróbica de Nitrogénio. Uma vez que Nitrogenase está suspenso "
-"diretamente no citoplasma, o fluído envolvente efetua alguma glicólise."
+"Nitrogenase é uma proteína capaz de utilizar o nitrogénio gasoso e a energia "
+"celular na forma de ATP para produzir amoníaco, um nutriente chave para o "
+"crescimento das células. Isto é um processo referido como Fixação Anaeróbica "
+"de Nitrogénio. Uma vez que Nitrogenase está suspenso diretamente no "
+"citoplasma, o fluído envolvente efetua alguma glicólise."
 
 #: ../src/gui_common/tooltip/ToolTipManager.tscn:739
 msgid "OXYTOXISOME_PROCESSES_DESCRIPTION"
@@ -2003,8 +1956,8 @@
 #: ../src/gui_common/tooltip/ToolTipManager.tscn:740
 msgid "OXYTOXISOME_DESC"
 msgstr ""
-"Um metabolossoma modificado responsável pela produção da forma primitiva "
-"do agente tóxico OxiToxi NT."
+"Um metabolossoma modificado responsável pela produção da forma primitiva do "
+"agente tóxico OxiToxi NT."
 
 #: ../src/gui_common/tooltip/ToolTipManager.tscn:836
 msgid "FLAGELLUM_PROCESSES_DESCRIPTION"
@@ -2016,12 +1969,12 @@
 msgid "FLAGELLUM_DESCRIPTION"
 msgstr ""
 "O Flagelo (plural: Flagelos) é um feixe de fibras proteicas em forma de "
-"chicote que se estende da membrana da célula e que utiliza ATP para "
-"ondular e impulsionar a célula numa direção. A posição do flagelo "
-"determina a direção em que fornece impulso para movimentar a célula. A "
-"direção de impulso é oposta à direção para a qual o flagelo está "
-"direcionado, por exemplo, um flagelo posicionado no lado esquerdo de uma "
-"célula fornece impulso quando se move para a direita."
+"chicote que se estende da membrana da célula e que utiliza ATP para ondular "
+"e impulsionar a célula numa direção. A posição do flagelo determina a "
+"direção em que fornece impulso para movimentar a célula. A direção de "
+"impulso é oposta à direção para a qual o flagelo está direcionado, por "
+"exemplo, um flagelo posicionado no lado esquerdo de uma célula fornece "
+"impulso quando se move para a direita."
 
 #: ../src/gui_common/tooltip/ToolTipManager.tscn:854
 msgid "SPEED"
@@ -2046,30 +1999,17 @@
 msgstr ""
 "Pressione [thrive:input]g_toggle_binding[/thrive:input] para ativar o modo "
 "de adesão. Quando em modo de adesão podes anexar outras células da tua "
-<<<<<<< HEAD
-"espécie à tua colónia ao te aproximares das mesmas. Para deixar uma "
-"colónia pressione [thrive:input]g_unbind_all[/thrive:input]."
-=======
 "espécie à tua colónia ao te aproximares das mesmas. Para deixar uma colónia "
 "pressione [thrive:input]g_unbind_all[/thrive:input]."
->>>>>>> 73b31420
 
 #: ../src/gui_common/tooltip/ToolTipManager.tscn:1011
 msgid "BINDING_AGENT_DESCRIPTION"
 msgstr ""
 "Permite conectar com outras células. Este é o primeiro passo para a "
-<<<<<<< HEAD
-"multicelularidade. Quando a tua célula pertence a uma colónia, os "
-"compostos são partilhados entre células. Não é possível entrar no editor "
-"enquanto pertenceres a uma colónia, sendo necessário desconectar-te da "
-"mesma assim que tenhas coletado compostos suficientes para dividires a tua "
-"célula."
-=======
 "multicelularidade. Quando a tua célula pertence a uma colónia, os compostos "
 "são partilhados entre células. Não é possível entrar no editor enquanto "
 "pertenceres a uma colónia, sendo necessário desconectar-te da mesma assim "
 "que tenhas coletado compostos suficientes para dividires a tua célula."
->>>>>>> 73b31420
 
 #: ../src/gui_common/tooltip/ToolTipManager.tscn:1057
 msgid "NUCLEUS_SMALL_DESCRIPTION"
@@ -2080,42 +2020,40 @@
 #: ../src/gui_common/tooltip/ToolTipManager.tscn:1058
 msgid "NUCLEUS_DESCRIPTION"
 msgstr ""
-"A principal característica das células eucarióticas. O núcleo também "
-"inclui o retículo endoplasmático e o complexo de golgi. É uma evolução das "
-"células procarióticas para desenvolver um sistema de membranas internas, "
-"assimilando outros procariontes dentro deles. Isso permite-os "
-"compartimentar, ou repelir os diferentes processos que acontecem dentro "
-"das células prevenindo-os de se sobrepor. Isso permite que os seus novos "
-"organelos com membranas sejamm mais complexos, eficientes, e "
-"especializados do que se estivessem a flutuar no citoplasma. No entanto, "
-"isso tem o custo de fazer a célula muito maior e necessitando de muita da "
-"energia da célula para se manter."
+"A principal característica das células eucarióticas. O núcleo também inclui "
+"o retículo endoplasmático e o complexo de golgi. É uma evolução das células "
+"procarióticas para desenvolver um sistema de membranas internas, assimilando "
+"outros procariontes dentro deles. Isso permite-os compartimentar, ou repelir "
+"os diferentes processos que acontecem dentro das células prevenindo-os de se "
+"sobrepor. Isso permite que os seus novos organelos com membranas sejamm mais "
+"complexos, eficientes, e especializados do que se estivessem a flutuar no "
+"citoplasma. No entanto, isso tem o custo de fazer a célula muito maior e "
+"necessitando de muita da energia da célula para se manter."
 
 #: ../src/gui_common/tooltip/ToolTipManager.tscn:1154
 msgid "MITOCHONDRION_PROCESSES_DESCRIPTION"
 msgstr ""
 "Transforma [thrive:compound type=\"glucose\"][/thrive:compound] em [thrive:"
-"compound type=\"atp\"][/thrive:compound]. A taxa aumenta com a "
-"concentração de [thrive:compound type=\"oxygen\"][/thrive:compound]"
+"compound type=\"atp\"][/thrive:compound]. A taxa aumenta com a concentração "
+"de [thrive:compound type=\"oxygen\"][/thrive:compound]"
 
 #: ../src/gui_common/tooltip/ToolTipManager.tscn:1155
 msgid "MITOCHONDRION_DESCRIPTION"
 msgstr ""
 "A central de energia da célula. A mitocôndria é uma estrutura de membrana "
-"dupla cheia de proteínas e enzimas. É um procariota que foi reconhecido "
-"pelo seu hospedeiro eucariótico para uso. É capaz de converter Glicose em "
-"ATP com maior eficiência do que feito no citoplasma num processo chamado "
-"Respiração Aeróbica. Precisa, no entanto, de oxigénio para funcionar, e "
-"níveis menores de oxigénio no ambiente irão diminuir a taxa da produção de "
-"ATP."
+"dupla cheia de proteínas e enzimas. É um procariota que foi reconhecido pelo "
+"seu hospedeiro eucariótico para uso. É capaz de converter Glicose em ATP com "
+"maior eficiência do que feito no citoplasma num processo chamado Respiração "
+"Aeróbica. Precisa, no entanto, de oxigénio para funcionar, e níveis menores "
+"de oxigénio no ambiente irão diminuir a taxa da produção de ATP."
 
 #: ../src/gui_common/tooltip/ToolTipManager.tscn:1238
 msgid "CHLOROPLAST_PROCESSES_DESCRIPTION"
 msgstr ""
-"Produz [thrive:compound type=\"glucose\"][/thrive:compound]. A taxa "
-"aumenta com a concentração de [thrive:compound type=\"carbondioxide\"][/"
-"thrive:compound] e intensidade da [thrive:compound type=\"sunlight\"][/"
-"thrive:compound]"
+"Produz [thrive:compound type=\"glucose\"][/thrive:compound]. A taxa aumenta "
+"com a concentração de [thrive:compound type=\"carbondioxide\""
+"][/thrive:compound] e intensidade da [thrive:compound type=\"sunlight\""
+"][/thrive:compound]"
 
 #: ../src/gui_common/tooltip/ToolTipManager.tscn:1239
 msgid "CHLOROPLAST_DESCRIPTION"
@@ -2135,9 +2073,9 @@
 #: ../src/gui_common/tooltip/ToolTipManager.tscn:1322
 msgid "THERMOPLAST_PROCESSES_DESCRIPTION"
 msgstr ""
-"Produz [thrive:compound type=\"glucose\"][/thrive:compound]. A taxa "
-"aumenta com a concentração de [thrive:compound type=\"carbondioxide\"][/"
-"thrive:compound] e temperatura."
+"Produz [thrive:compound type=\"glucose\"][/thrive:compound]. A taxa aumenta "
+"com a concentração de [thrive:compound type=\"carbondioxide\""
+"][/thrive:compound] e temperatura."
 
 #: ../src/gui_common/tooltip/ToolTipManager.tscn:1323
 msgid "THERMOPLAST_DESCRIPTION"
@@ -2145,9 +2083,9 @@
 "O termoplasto é uma estrutura de membrana dupla que contém pigmentos "
 "termossensíveis. É um procariota que foi reconhecido para uso do seu "
 "hospedeiro eucariótico. Os pigmentos nos termoplastos conseguem utilizar a "
-"energia das diferenças de calor no ambiente para produzir glicose da água "
-"e gás carbónico num processo chamado Termossíntese. A taxa da sua produção "
-"de glicose aumenta com a concentração de dióxido de carbono e temperatura."
+"energia das diferenças de calor no ambiente para produzir glicose da água e "
+"gás carbónico num processo chamado Termossíntese. A taxa da sua produção de "
+"glicose aumenta com a concentração de dióxido de carbono e temperatura."
 
 #: ../src/gui_common/tooltip/ToolTipManager.tscn:1339
 #: ../src/gui_common/tooltip/microbe_editor/SelectionMenuToolTip.cs:196
@@ -2165,10 +2103,9 @@
 msgid "CHEMOPLAST_DESCRIPTION"
 msgstr ""
 "O quimioplasto é uma estrutura de membrana dupla que contém proteínas "
-"capazes de converter sulfeto de hidrogénio, água, e gás carbónico em "
-"glicose num processo chamado Quimiossíntese de Sulfeto de Hidrogénio. A "
-"taxa de sua produção de glicose aumenta com a concentração de dióxido de "
-"carbono."
+"capazes de converter sulfeto de hidrogénio, água, e gás carbónico em glicose "
+"num processo chamado Quimiossíntese de Sulfeto de Hidrogénio. A taxa de sua "
+"produção de glicose aumenta com a concentração de dióxido de carbono."
 
 #: ../src/gui_common/tooltip/ToolTipManager.tscn:1521
 msgid "NITROGEN_FIXING_PLASTID_PROCESSES_DESCRIPTION"
@@ -2222,8 +2159,8 @@
 msgid "NORMAL_MEMBRANE_DESCRIPTION"
 msgstr ""
 "A forma mais básica da membrana, tem pouca proteção contra danos. Também "
-"precisa de mais energia para não se deformar. A vantagem é que permite que "
-"a célula se mova e absorva nutrientes rapidamente."
+"precisa de mais energia para não se deformar. A vantagem é que permite que a "
+"célula se mova e absorva nutrientes rapidamente."
 
 #: ../src/gui_common/tooltip/ToolTipManager.tscn:1935
 #: ../src/gui_common/tooltip/ToolTipManager.tscn:2101
@@ -2244,10 +2181,10 @@
 #: ../src/gui_common/tooltip/ToolTipManager.tscn:2172
 msgid "CELLULOSE_MEMBRANE_DESCRIPTION"
 msgstr ""
-"Essa membrana possui uma parede, resulta em uma melhor proteção contra "
-"danos gerais e principalmente contra danos físicos. Também custa menos "
-"energia para manter a forma, mas não consegue absorver recursos "
-"rapidamente e é mais lento."
+"Essa membrana possui uma parede, resulta em uma melhor proteção contra danos "
+"gerais e principalmente contra danos físicos. Também custa menos energia "
+"para manter a forma, mas não consegue absorver recursos rapidamente e é mais "
+"lento."
 
 #: ../src/gui_common/tooltip/ToolTipManager.tscn:2335
 #: ../src/gui_common/tooltip/ToolTipManager.tscn:2803
@@ -2281,8 +2218,8 @@
 msgstr ""
 "Esta membrana tem uma casca forte feita de carbonato de cálcio. Ele pode "
 "resistir facilmente a danos e requer menos energia para não se deformar. A "
-"desvantagem de ter um invólucro tão pesado é que a célula é muito mais "
-"lenta e demora um pouco para absorver os recursos."
+"desvantagem de ter um invólucro tão pesado é que a célula é muito mais lenta "
+"e demora um pouco para absorver os recursos."
 
 #: ../src/gui_common/tooltip/ToolTipManager.tscn:2910
 msgid "SILICA_MEMBRANE_DESCRIPTION"
@@ -2404,7 +2341,7 @@
 #: ../src/microbe_stage/MicrobeStage.tscn:1070
 #: ../src/microbe_stage/editor/MicrobeEditor.tscn:2326
 #: ../src/microbe_stage/editor/MicrobeEditor.tscn:2962
-#: ../src/microbe_stage/editor/MicrobeEditorGUI.cs:832
+#: ../src/microbe_stage/editor/MicrobeEditorGUI.cs:826
 msgid "COMPOUNDS"
 msgstr "Compostos"
 
@@ -2598,8 +2535,8 @@
 #: ../src/microbe_stage/editor/MicrobeEditor.tscn:1895
 msgid "DISCONNECTED_ORGANELLES_TEXT"
 msgstr ""
-"Existem organelos colocados que não estão conectadas aos restantes "
-"organelos.\n"
+"Existem organelos colocados que não estão conectadas aos restantes organelos."
+"\n"
 "Conecte todos os organelos entre si ou reverta as alterações feitas."
 
 #: ../src/microbe_stage/editor/MicrobeEditor.tscn:1995
@@ -2633,7 +2570,7 @@
 
 #: ../src/microbe_stage/editor/MicrobeEditor.tscn:2288
 #: ../src/microbe_stage/editor/MicrobeEditor.tscn:2797
-#: ../src/microbe_stage/editor/MicrobeEditorGUI.cs:827
+#: ../src/microbe_stage/editor/MicrobeEditorGUI.cs:821
 msgid "ATMOSPHERIC_GASSES"
 msgstr "Gases Atmosféricos"
 
@@ -2668,19 +2605,18 @@
 
 #: ../src/microbe_stage/editor/MicrobeEditorGUI.cs:579
 msgid "THE_AMOUNT_OF_GLUCOSE_HAS_BEEN_REDUCED"
-msgstr ""
-"A quantidade de glicose foi reduzida para {0} da quantidade anterior."
+msgstr "A quantidade de glicose foi reduzida para {0} da quantidade anterior."
 
 #: ../src/microbe_stage/editor/MicrobeEditorGUI.cs:586
 msgid "MEGA_YEARS"
 msgstr "milhões de anos"
 
 #: ../src/microbe_stage/editor/MicrobeEditorGUI.cs:590
-#: ../src/microbe_stage/editor/MicrobeEditorGUI.cs:824
-#: ../src/microbe_stage/editor/MicrobeEditorGUI.cs:825
-#: ../src/microbe_stage/editor/MicrobeEditorGUI.cs:827
-#: ../src/microbe_stage/editor/MicrobeEditorGUI.cs:829
-#: ../src/microbe_stage/editor/MicrobeEditorGUI.cs:832
+#: ../src/microbe_stage/editor/MicrobeEditorGUI.cs:818
+#: ../src/microbe_stage/editor/MicrobeEditorGUI.cs:819
+#: ../src/microbe_stage/editor/MicrobeEditorGUI.cs:821
+#: ../src/microbe_stage/editor/MicrobeEditorGUI.cs:823
+#: ../src/microbe_stage/editor/MicrobeEditorGUI.cs:826
 msgid "YEARS"
 msgstr "anos"
 
@@ -2709,23 +2645,23 @@
 msgid "ENERGY_BALANCE_TOOLTIP_CONSUMPTION"
 msgstr "{0}: -{1} ATP"
 
-#: ../src/microbe_stage/editor/MicrobeEditorGUI.cs:829
+#: ../src/microbe_stage/editor/MicrobeEditorGUI.cs:823
 msgid "SPECIES_LIST"
 msgstr "Lista de Espécies"
 
-#: ../src/microbe_stage/editor/MicrobeEditorGUI.cs:855
+#: ../src/microbe_stage/editor/MicrobeEditorGUI.cs:849
 msgid "FREEBUILDING"
 msgstr "Modo livre"
 
-#: ../src/microbe_stage/editor/MicrobeEditorGUI.cs:940
+#: ../src/microbe_stage/editor/MicrobeEditorGUI.cs:934
 msgid "BIOME_LABEL"
 msgstr "Bioma: {0}"
 
-#: ../src/microbe_stage/editor/MicrobeEditorGUI.cs:945
+#: ../src/microbe_stage/editor/MicrobeEditorGUI.cs:939
 msgid "BELOW_SEA_LEVEL"
 msgstr "{0}-{1}m abaixo do nível do mar"
 
-#: ../src/microbe_stage/editor/MicrobeEditorGUI.cs:984
+#: ../src/microbe_stage/editor/MicrobeEditorGUI.cs:978
 msgid "WITH_POPULATION"
 msgstr "{0} com população: {1}"
 
@@ -2809,15 +2745,15 @@
 msgid "ERROR_LOADING"
 msgstr "Erro ao carregar"
 
-#: ../src/saving/InProgressSave.cs:165
+#: ../src/saving/InProgressSave.cs:159
 msgid "SAVING"
 msgstr "A gravar..."
 
-#: ../src/saving/InProgressSave.cs:195
+#: ../src/saving/InProgressSave.cs:189
 msgid "SAVE_FAILED"
 msgstr "Falha ao guardar"
 
-#: ../src/saving/InProgressSave.cs:196
+#: ../src/saving/InProgressSave.cs:190
 msgid "ERROR_SAVING"
 msgstr "Erro ao gravar"
 
@@ -2845,11 +2781,11 @@
 msgid "OVERWRITE_EXISTING_SAVE_TITLE"
 msgstr "Substituir o jogo guardado existente?"
 
-#: ../src/saving/SaveHelper.cs:378
+#: ../src/saving/SaveHelper.cs:366
 msgid "SAVING_SUCCEEDED"
 msgstr "Guardado com sucesso"
 
-#: ../src/saving/SaveHelper.cs:388
+#: ../src/saving/SaveHelper.cs:376
 msgid "SAVING_FAILED"
 msgstr "Falha ao gravar! Ocorreu um erro"
 
@@ -2869,11 +2805,11 @@
 msgid "SAVE_INVALID"
 msgstr "Inválido"
 
-#: ../src/saving/SaveList.cs:171
+#: ../src/saving/SaveList.cs:170
 msgid "SAVE_DELETE_WARNING"
 msgstr ""
-"Apagar este jogo guardado não pode ser revertido, tens a certeza que "
-"desejas apagar permanentemente {0}?"
+"Apagar este jogo guardado não pode ser revertido, tens a certeza que desejas "
+"apagar permanentemente {0}?"
 
 #: ../src/saving/SaveList.tscn:47 ../src/saving/SaveListItem.tscn:105
 msgid "LOADING_DOT"
@@ -2897,12 +2833,12 @@
 #: ../src/saving/SaveList.tscn:117
 msgid "OLDER_VERSION_LOADING_WARNING"
 msgstr ""
-"Este jogo guardado é de uma versão antiga do Thrive e pode ser "
-"incompatível.\n"
+"Este jogo guardado é de uma versão antiga do Thrive e pode ser incompatível."
+"\n"
 "Como o Thrive está atualmente no início do desenvolvimento, a "
 "compatibilidade de jogos guardados não é uma prioridade.\n"
-"Podes reportar quaisquer problemas que encontrares, no entanto eles não "
-"têm uma prioridade alta no momento.\n"
+"Podes reportar quaisquer problemas que encontrares, no entanto eles não têm "
+"uma prioridade alta no momento.\n"
 "Queres tentar carregar o jogo guardado mesmo assim?"
 
 #: ../src/saving/SaveList.tscn:132
@@ -2913,8 +2849,8 @@
 msgid "LOAD_INVALID_SAVE_WARNING"
 msgstr ""
 "Não foi possível carregar as informações guardadas neste arquivo.\n"
-"Este jogo guardado provavelmente está corrompido ou num formato mais "
-"recente que não é compreendido por esta versão do Thrive.\n"
+"Este jogo guardado provavelmente está corrompido ou num formato mais recente "
+"que não é compreendido por esta versão do Thrive.\n"
 "Queres tentar carregar o jogo guardado mesmo assim?"
 
 #: ../src/saving/SaveList.tscn:156
@@ -2924,11 +2860,11 @@
 #: ../src/saving/SaveList.tscn:166
 msgid "LOAD_INCOMPATIBLE_SAVE_WARNING"
 msgstr ""
-"Foi detetado que o jogo guardado selecionado é incompatível com esta "
-"versão do Thrive.\n"
-"Como o Thrive ainda está no início do desenvolvimento, a compatibilidade "
-"de jogos guardados não é uma prioridade alta, como tal, não existe um "
-"conversor de jogos guardados para atualizar jogos guardados antigos."
+"Foi detetado que o jogo guardado selecionado é incompatível com esta versão "
+"do Thrive.\n"
+"Como o Thrive ainda está no início do desenvolvimento, a compatibilidade de "
+"jogos guardados não é uma prioridade alta, como tal, não existe um conversor "
+"de jogos guardados para atualizar jogos guardados antigos."
 
 #: ../src/saving/SaveListItem.tscn:131
 msgid "CREATED_AT"
@@ -2967,16 +2903,16 @@
 #: ../src/saving/SaveListItem.tscn:292
 msgid "DELETE_SAVE_CONFIRMATION"
 msgstr ""
-"Apagar o jogo guardado não pode ser revertido, tens a certeza que o "
-"desejas apagar permanentemente?"
-
-#: ../src/saving/SaveManagerGUI.cs:206
+"Apagar o jogo guardado não pode ser revertido, tens a certeza que o desejas "
+"apagar permanentemente?"
+
+#: ../src/saving/SaveManagerGUI.cs:208
 msgid "DELETE_SELECTED_SAVE_WARNING"
 msgstr ""
 "Apagar o(s) jogo(s) selecionado(s) não pode ser revertido, tens a certeza "
 "que desejas apagar permanentemente {0} jogo(s)?"
 
-#: ../src/saving/SaveManagerGUI.cs:218
+#: ../src/saving/SaveManagerGUI.cs:220
 msgid "DELETE_ALL_OLD_SAVE_WARNING"
 msgstr ""
 "Apagar todos os jogos antigos guardados automática e rapidamente não pode "
@@ -3048,22 +2984,12 @@
 msgid "EDITOR_TUTORIAL_EDITOR_TEXT"
 msgstr ""
 "Bem-vindo ao Editor de Microrganismos.\n"
-<<<<<<< HEAD
-"Aqui podes rever o que aconteceu desde o início do jogo ou quando "
-"estiveste no editor pela última vez. De seguida podes fazer mudanças na "
-"espécie.\n"
-"\n"
-"Neste separador podes ver um relatório sobre quais as espécies existentes, "
-"onde e quais são as suas populações. Podes também ver as mudanças "
-"ambientais no topo.\n"
-=======
 "Aqui podes rever o que aconteceu desde o início do jogo ou quando estiveste "
 "no editor pela última vez. De seguida podes fazer mudanças na espécie.\n"
 "\n"
 "Neste separador podes ver um relatório sobre quais as espécies existentes, "
 "onde e quais são as suas populações. Podes também ver as mudanças ambientais "
 "no topo.\n"
->>>>>>> 73b31420
 "\n"
 "Para ir para o próximo separador do editor, pressiona o botão próximo no "
 "canto inferior direito."
@@ -3093,9 +3019,8 @@
 "do editor de células.\n"
 "\n"
 "Para continuar, seleciona um organelo no painel à esquerda (o citoplasma é "
-"uma boa escolha). Em seguida, clica com o botão esquerdo próximo ao "
-"hexágono mostrado no meio da tela para adicionar aquele organelo à tua "
-"espécie."
+"uma boa escolha). Em seguida, clica com o botão esquerdo próximo ao hexágono "
+"mostrado no meio da tela para adicionar aquele organelo à tua espécie."
 
 #: ../src/tutorial/microbe_editor/MicrobeEditorTutorialGUI.tscn:165
 msgid "EDITOR_TUTORIAL_REMOVE_ORGANELLE_TEXT"
@@ -3118,8 +3043,8 @@
 "para saberes quais processos eles realizam e quais compostos eles usam e "
 "produzem.\n"
 "\n"
-"Também presta atenção ao saldo de ATP no canto superior para teres a "
-"certeza de que a célula pode sobreviver.\n"
+"Também presta atenção ao saldo de ATP no canto superior para teres a certeza "
+"de que a célula pode sobreviver.\n"
 "\n"
 "Podes rotacionar os organelos ao clicares nas teclas A e D antes de os "
 "colocar.\n"
@@ -3146,18 +3071,13 @@
 #: ../src/tutorial/microbe_stage/MicrobeTutorialGUI.tscn:73
 msgid "MICROBE_STAGE_INITIAL"
 msgstr ""
-<<<<<<< HEAD
-"Num planeta alienígena distante, eras de atividades vulcânicas e impactos "
-"de meteoros causaram o desenvolvimento de um novo fenómeno no universo.\n"
-=======
 "Num planeta alienígena distante, eras de atividades vulcânicas e impactos de "
 "meteoros causaram o desenvolvimento de um novo fenómeno no universo.\n"
->>>>>>> 73b31420
 "\n"
 "A vida.\n"
 "\n"
-"Micróbios simples moram nas regiões mais profundas do oceano. Tu és o "
-"último ancestral comum (LUCA) no planeta.\n"
+"Micróbios simples moram nas regiões mais profundas do oceano. Tu és o último "
+"ancestral comum (LUCA) no planeta.\n"
 "\n"
 "Para sobreviver neste mundo hostil, precisarás de acumular compostos e "
 "evoluir para competir contra outras espécies de micróbios."
@@ -3173,8 +3093,8 @@
 #: ../src/tutorial/microbe_stage/MicrobeTutorialGUI.tscn:147
 msgid "MICROBE_STAGE_CONTROL_TEXT"
 msgstr ""
-"Para controlar a tua célula usa as teclas mostradas perto da célula "
-"(centro da ecrã) e o rato para controlar a sua orientação.\n"
+"Para controlar a tua célula usa as teclas mostradas perto da célula (centro "
+"da ecrã) e o rato para controlar a sua orientação.\n"
 "\n"
 "Testa todas as teclas por alguns segundos para continuar."
 
