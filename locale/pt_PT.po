--- conflicted
+++ resolved
@@ -7,15 +7,9 @@
 msgstr ""
 "Project-Id-Version: PROJECT VERSION\n"
 "Report-Msgid-Bugs-To: EMAIL@ADDRESS\n"
-<<<<<<< HEAD
-"POT-Creation-Date: 2024-06-22 13:23+0200\n"
-"PO-Revision-Date: 2024-04-10 06:38+0000\n"
-"Last-Translator: Henri Hyyryläinen <hhyyrylainen@revolutionarygamesstudio.com>\n"
-=======
-"POT-Creation-Date: 2024-09-13 13:45+0300\n"
+"POT-Creation-Date: 2024-09-16 15:39+0300\n"
 "PO-Revision-Date: 2024-09-08 07:30+0000\n"
 "Last-Translator: Teashrock <kajitsu22@gmail.com>\n"
->>>>>>> 69622fd6
 "Language-Team: Portuguese (Portugal) <https://translate.revolutionarygamesstudio.com/projects/thrive/thrive-game/pt_PT/>\n"
 "Language: pt_PT\n"
 "MIME-Version: 1.0\n"
@@ -44,9 +38,8 @@
 msgid "3D_COMMA_STRATEGY"
 msgstr "Editor Comum e Fases de Estratégia"
 
-#, fuzzy
 msgid "3D_COMMA_STRATEGY_COMMA_SPACE"
-msgstr "Fase Microbial"
+msgstr ""
 
 msgid "3D_EDITOR"
 msgstr "Editor 3D"
@@ -373,9 +366,8 @@
 msgid "BACKSPACE"
 msgstr "Backspace"
 
-#, fuzzy
 msgid "BACTERIAL_CHEMOSYNTHESIS_COMMA_GLYCOLYSIS"
-msgstr "Síntese de OxiToxi"
+msgstr ""
 
 #, fuzzy
 msgid "BACTERIAL_THERMOSYNTHESIS"
@@ -681,9 +673,8 @@
 msgid "CHROMATIC_ABERRATION"
 msgstr "Aberração Cromática:"
 
-#, fuzzy
 msgid "CHROMATOPHORE_PHOTOSYNTHESIS_COMMA_GLYCOLYSIS"
-msgstr "Síntese de OxiToxi"
+msgstr ""
 
 msgid "CHROMATOPHORE_PROCESSES_DESCRIPTION"
 msgstr "Produz [thrive:compound type=\"glucose\"][/thrive:compound]. A taxa aumenta com a concentração de [thrive:compound type=\"carbondioxide\"][/thrive:compound] e a intensidade de [thrive:compound type=\"sunlight\"][/thrive:compound]."
@@ -1671,7 +1662,7 @@
 
 #, fuzzy
 msgid "EDITORS_AND_MUTATIONS"
-msgstr "Mitocôndria"
+msgstr "tem uma mutação"
 
 msgid "EDITOR_BUTTON_TOOLTIP"
 msgstr "Entrar no editor e modificar a tua espécie"
@@ -1803,7 +1794,7 @@
 
 #, fuzzy
 msgid "ENVIRONMENTAL_CONDITIONS"
-msgstr "Mitocôndria"
+msgstr "Retenção de glicose no ambiente"
 
 msgid "ENVIRONMENTAL_GLUCOSE_RETENTION"
 msgstr "Retenção de glicose no ambiente"
@@ -5047,10 +5038,6 @@
 msgid "SPREAD_TO_PATCHES"
 msgstr "Espalhou para as regiões:"
 
-<<<<<<< HEAD
-msgid "STAGES"
-msgstr ""
-=======
 #, fuzzy
 msgid "SPRINT"
 msgstr "Print Screen"
@@ -5058,7 +5045,9 @@
 #, fuzzy
 msgid "SPRINT_ACTION_TOOLTIP"
 msgstr "Visite a nossa pagina de Patreon"
->>>>>>> 69622fd6
+
+msgid "STAGES"
+msgstr ""
 
 msgid "STAGE_MENU_BUTTON_TOOLTIP"
 msgstr "Menu de pausa"
@@ -6607,7 +6596,7 @@
 
 #, fuzzy
 msgid "WIKI_HEADING_FOG_OF_WAR"
-msgstr "Sem melhorias."
+msgstr "Wiki do Thrive (dentro do jogo)"
 
 #, fuzzy
 msgid "WIKI_HEADING_GAMEPLAY"
@@ -6636,7 +6625,7 @@
 
 #, fuzzy
 msgid "WIKI_HEADING_PATCHES"
-msgstr "Sem melhorias."
+msgstr "Wiki do Thrive (dentro do jogo)"
 
 #, fuzzy
 msgid "WIKI_HEADING_PHYSICAL_CONDITIONS"
@@ -6661,9 +6650,8 @@
 msgid "WIKI_HEADING_THE_DAY/NIGHT_CYCLE"
 msgstr "Trancar Ciclo Dia/Noite"
 
-#, fuzzy
 msgid "WIKI_HEADING_THE_PATCH_MAP"
-msgstr "Quimiorreceptor"
+msgstr ""
 
 #, fuzzy
 msgid "WIKI_HEADING_TRANSITIONS"
@@ -7655,10 +7643,9 @@
 msgid "ZOOM_OUT"
 msgstr "Reduzir"
 
-<<<<<<< HEAD
 #~ msgid "HELP"
 #~ msgstr "Ajuda"
-=======
+
 #~ msgid "ALLOW_SPECIES_TO_NOT_MIGRATE"
 #~ msgstr "Permite que espécies não migrem (caso nenhuma migração vantajosa seja encontrada)"
 
@@ -7679,7 +7666,6 @@
 
 #~ msgid "NOT_FOUND_CHUNK"
 #~ msgstr "Erro: bloco não encontrado"
->>>>>>> 69622fd6
 
 #~ msgid "BASSBOOST"
 #~ msgstr "Bassboost"
