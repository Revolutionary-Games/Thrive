# Translations template for PROJECT.
# Copyright (C) 2020 ORGANIZATION
# This file is distributed under the same license as the PROJECT project.
# FIRST AUTHOR <EMAIL@ADDRESS>, 2020.
#
msgid ""
msgstr ""
"Project-Id-Version: PROJECT VERSION\n"
"Report-Msgid-Bugs-To: EMAIL@ADDRESS\n"
<<<<<<< HEAD
"POT-Creation-Date: 2024-08-17 17:51-0500\n"
=======
"POT-Creation-Date: 2024-08-17 13:26+0200\n"
>>>>>>> 9083d43e
"PO-Revision-Date: 2024-06-11 06:06+0000\n"
"Last-Translator: Henri Hyyryläinen <hhyyrylainen@revolutionarygamesstudio.com>\n"
"Language-Team: Portuguese (Portugal) <https://translate.revolutionarygamesstudio.com/projects/thrive/thrive-game/pt_PT/>\n"
"Language: pt_PT\n"
"MIME-Version: 1.0\n"
"Content-Type: text/plain; charset=UTF-8\n"
"Content-Transfer-Encoding: 8bit\n"
"Plural-Forms: nplurals=2; plural=n > 1;\n"
"X-Generator: Weblate 5.5.5\n"
"Generated-By: Babel 2.8.0\n"

msgid "2D_MOVEMENT_TYPE_SELECTION"
msgstr "Estilo de movimento 2D:"

msgid "3D_EDITOR"
msgstr "Editor 3D"

msgid "3D_MOVEMENT"
msgstr "Movimento 3D"

msgid "3D_MOVEMENT_TYPE_SELECTION"
msgstr "Estilo de movimento 3D:"

msgid "ABILITIES"
msgstr "Habilidades"

msgid "ABORT"
msgstr "Abortar"

msgid "ABORTED_DOT"
msgstr "Abortado."

msgid "ABYSSOPELAGIC"
msgstr "Zona Abissopelágica"

msgid "ACCEPT"
msgstr ""

msgid "ACTION_AWAKEN"
msgstr "Despertar ({0:F1} / {1:F1})"

#, fuzzy
msgid "ACTION_AWAKEN_TOOLTIP"
msgstr "Suicídio"

msgid "ACTION_BLOCKED_WHILE_ANOTHER_IN_PROGRESS"
msgstr "Ação bloqueada enquanto outra está a decorrer"

msgid "ACTION_DELETE"
msgstr "Apagar"

msgid "ACTION_DOUBLE_POPULATION"
msgstr "Duplicar População"

msgid "ACTION_DUPLICATE_UNITS"
msgstr "Duplicar Unidades"

msgid "ACTION_HALF_POPULATION"
msgstr "Reduzir em metade a população"

msgid "ACTION_TELEPORT"
msgstr "Teleportar"

msgid "ACTIVE"
msgstr "Activo"

msgid "ACTIVE_THREAD_COUNT"
msgstr "Threads atuais:"

msgid "ACTIVITY_EXPLANATION"
msgstr ""
"Micróbios ativos irão correr e cair quando nada de interessante acontecer.\n"
"Micróbios sésseis ficarão parados e esperarão que o ambiente mude antes de agir."

msgid "ADDITIONAL_VALIDATION_FAILED"
msgstr "Validações adicionais detectaram um problema: {0}"

msgid "ADD_INPUT_BUTTON_TOOLTIP"
msgstr "Adicionar um novo atalho de teclado"

msgid "ADVANCED_VIEW"
msgstr "Avançadas"

msgid "ADVANCED_VIEW_BUTTON_TOOLTIP"
msgstr "Abrir a janela de configuração avançada"

msgid "AEROBIC_NITROGEN_FIXING"
msgstr "Fixação Aeróbica de Nitrogénio"

msgid "AGENTS"
msgstr "Agentes"

msgid "AGENTS_COLON"
msgstr "Agentes:"

msgid "AGENT_NAME"
msgstr "Agente {0}"

msgid "AGGRESSION_EXPLANATION"
msgstr ""
"Micróbios agressivos perseguirão presas em distâncias maiores\n"
"e são mais propensos a lutar contra predadores quando atacados.\n"
"Micróbios pacíficos não se envolvem com os outros em distâncias maiores\n"
"e são menos propensos a usar toxinas contra predadores."

msgid "AGGRESSIVE"
msgstr "Agressivo"

msgid "AI_MUTATION_RATE"
msgstr "Taxa de mutação da IA"

msgid "AI_MUTATION_RATE_EXPLANATION"
msgstr "(velocidade na qual as espécies de IA sofrem mutação)"

msgid "ALL"
msgstr "Tudo"

#, fuzzy
msgid "ALLOW_SPECIES_SWITCH_ON_EXTINCTION"
msgstr "Permite que espécies não sofram mutações (caso nenhuma mutação vantajosa seja encontrada)"

#, fuzzy
msgid "ALLOW_SPECIES_SWITCH_ON_EXTINCTION_EXPLANATION"
msgstr ""
"Micróbios agressivos perseguirão presas em distâncias maiores\n"
"e são mais propensos a lutar contra predadores quando atacados.\n"
"Micróbios pacíficos não se envolvem com os outros em distâncias maiores\n"
"e são menos propensos a usar toxinas contra predadores."

msgid "ALLOW_SPECIES_TO_NOT_MIGRATE"
msgstr "Permite que espécies não migrem (caso nenhuma migração vantajosa seja encontrada)"

msgid "ALLOW_SPECIES_TO_NOT_MUTATE"
msgstr "Permite que espécies não sofram mutações (caso nenhuma mutação vantajosa seja encontrada)"

msgid "ALL_WORLDS_GENERAL_STATISTICS"
msgstr "Estatísticas genéricas de todos os mundos"

msgid "ALL_WORLDS_STATISTICS"
msgstr ""
"[b]Gerações[/b]\n"
"    {0}\n"
"[b]Total de Espécies:[/b]\n"
"    Média {1}; Desvio padrão {2}\n"
"[b]Espécies ainda vivas:[/b]\n"
"    Média {3}; Desvio padrão {4}\n"
"[b]Número de espécies por região:[/b]\n"
"    Média {5}; Desvio padrão {6}\n"
"[b]População total por região:[/b]\n"
"    Média {7}; Desvio padrão {8}\n"
"[b]Tamanho médio (hexágonos) das espécies de Micróbios:[/b]\n"
"    Média {9}; Desvio padrão {10}\n"
"[b]Dados genéricos de organelos:[/b]"

msgid "ALREADY_ASCENDED"
msgstr "Já ascendestes"

msgid "ALT"
msgstr "Alt"

#, fuzzy
msgid "ALWAYS_VISIBLE"
msgstr "Visível"

msgid "AMBIANCE_VOLUME"
msgstr "Volume Ambiente"

msgid "AMMONIA"
msgstr "Amoníaco"

msgid "AMOUNT_OF_AUTOSAVE_TO_KEEP"
msgstr "Quantidade de jogos guardados automaticamente a manter:"

msgid "AMOUNT_OF_QUICKSAVE_TO_KEEP"
msgstr "Quantidade de jogos guardados rapidamente a manter:"

msgid "ANAEROBIC_NITROGEN_FIXATION"
msgstr "Fixação Anaeróbica de Nitrogénio"

msgid "AND_UNLOCK_CONDITION"
msgstr "e"

msgid "APPEARANCE"
msgstr "Aparência"

msgid "APPLY"
msgstr "Aplicar"

msgid "APPLY_CHANGES"
msgstr "Aplicar Alterações"

msgid "APRIL"
msgstr "Abril"

msgid "ARE_YOU_SURE_TO_RESET_ALL_SETTINGS"
msgstr "Tem a certeza que deseja repor todas as definições por defeito?"

msgid "ARE_YOU_SURE_TO_RESET_INPUT_SETTINGS"
msgstr "Tem certeza de que deseja repor as definições do teclado por defeito?"

msgid "ARTIST_COLON"
msgstr "Artista:"

msgid "ARTWORK_TITLE"
msgstr "\"{0}\" - {1}"

msgid "ART_BY"
msgstr "Arte por {0}"

msgid "ART_GALLERY"
msgstr "Galeria de Arte"

msgid "ASCENSION_CONGRATULATIONS"
msgstr "Parabéns!"

msgid "ASCENSION_CONGRATULATIONS_CONTENT"
msgstr ""

msgid "ASSEMBLY_CLASS_REQUIRED"
msgstr "A classe de assembly do mod é necessária quando o assembly é especificado"

#, fuzzy
msgid "ASSEMBLY_REQUIRED_WITH_HARMONY"
msgstr "A classe de assembly do mod é necessária quando o assembly é especificado"

msgid "ASSUME_HYPERTHREADING"
msgstr "Presumir que o CPU funciona com hyperthreading"

msgid "ASSUME_HYPERTHREADING_TOOLTIP"
msgstr ""
"Não pode ser detectado automaticamente se o hyperthreading está ativo ou não.\n"
"Isso afeta o número padrão de threads, pois os threads de hyperthreading não são tão rápidos quanto os núcleos reais do CPU."

msgid "ATMOSPHERIC_GASSES"
msgstr "Gases Atmosféricos"

msgid "ATP"
msgstr "ATP"

msgid "ATP_BALANCE"
msgstr "Saldo ATP"

msgid "ATP_PRODUCTION"
msgstr "Produção de ATP"

msgid "ATP_PRODUCTION_TOO_LOW"
msgstr "PRODUÇÃO DE ATP MUITO BAIXA!"

#, fuzzy
msgid "ATTEMPT_TO_WRITE_SAVE_FAILED"
msgstr "A auto-evo falhou"

msgid "AT_CURSOR"
msgstr "No Cursor:"

msgid "AUDIO_OUTPUT_DEVICE"
msgstr "Dispositivo de saída de áudio:"

msgid "AUGUST"
msgstr "Agosto"

msgid "AUTO"
msgstr "auto"

msgid "AUTO-EVO_EXPLANATION_EXPLANATION"
msgstr "Este painel mostra os números a partir dos quais a previsão de auto-evo funciona. A energia total que uma espécie é capaz de capturar e o custo por indivíduo da espécie determinam a população final. O Auto-evo usa um modelo simplificado da realidade para calcular o desempenho das espécies com base na energia que conseguem obter. Para cada fonte de alimento, mostra quanta energia é que a espécie ganha com isso. Além disso, aparece o total de energia disponível na fonte. A fração que a espécie ganha da energia total é baseada em quão grande a aptidão é comparada com a aptidão total. A aptidão é uma métrica de quão bem a espécie pode utilizar essa fonte de alimento."

msgid "AUTO-EVO_POPULATION_CHANGED_2"
msgstr "A população de {0} alterou-se por {1} em {2} devido a: {3}"

msgid "AUTO-EVO_PREDICTION"
msgstr "Previsão da Auto-Evo"

msgid "AUTO-EVO_PREDICTION_BOX_DESCRIPTION"
msgstr ""
"Este painel mostra os números de população esperados de auto-evo para as espécies editadas.\n"
"Auto-evo executa a simulação da população que é a outra parte (para além do teu próprio desempenho) que afecta a tua população."

msgid "AUTO-EVO_STEPS_DONE"
msgstr "{0:F1}% concluído. {1:n0}/{2:n0} etapas."

msgid "AUTOSAVE_DURING_THE_GAME"
msgstr "Guardar automaticamente durante o jogo"

msgid "AUTO_EVO"
msgstr "Auto-Evo"

msgid "AUTO_EVO_EXPLORING_TOOL"
msgstr "Ferramenta de exploração da Auto-Evo"

msgid "AUTO_EVO_FAILED"
msgstr "A auto-evo falhou"

msgid "AUTO_EVO_RESULTS"
msgstr "Resultados da auto-evo:"

msgid "AUTO_EVO_RUN_STATUS"
msgstr "Estados de execução:"

msgid "AUTO_EVO_STATUS_COLON"
msgstr "Estado da Auto-Evo:"

msgid "AUTO_MOVE_FORWARDS"
msgstr "Mover para a frente automaticamente"

msgid "AUTO_RESOLUTION"
msgstr "Auto ({0}x{1})"

msgid "AVAILABLE_CONSTRUCTION_PROJECTS"
msgstr "Projetos de Construção Disponíveis"

msgid "AVAILABLE_MODS"
msgstr "Mods disponíveis"

msgid "AWAKENING_STAGE"
msgstr "Estágio de Despertar"

#, fuzzy
msgid "AWARE_STAGE"
msgstr "Fase Microbial"

msgid "BACK"
msgstr "Voltar"

msgid "BACKSLASH"
msgstr "Barra invertida"

msgid "BACKSPACE"
msgstr "Backspace"

msgid "BALANCE_DISPLAY_AT_DAY_ALWAYS"
msgstr ""

msgid "BALANCE_DISPLAY_AT_DAY_ALWAYS_TOOLTIP"
msgstr ""

msgid "BALANCE_DISPLAY_WHILE_MOVING"
msgstr ""

#, fuzzy
msgid "BALANCE_DISPLAY_WHILE_MOVING_TOOLTIP"
msgstr "Abrir a janela de configuração avançada"

msgid "BASE_MOBILITY"
msgstr "Mobilidade Base"

msgid "BASE_MOVEMENT"
msgstr "Movimento Base"

msgid "BASIC_VIEW"
msgstr "Básicas"

msgid "BASIC_VIEW_BUTTON_TOOLTIP"
msgstr "Regressar à janela de configuração básica"

msgid "BATHYPELAGIC"
msgstr "Zona Batipelágica"

msgid "BECOME_MACROSCOPIC"
msgstr "Tornar-se Macroscópico ({0}/{1})"

msgid "BECOME_MULTICELLULAR"
msgstr "Tornar-se Multicelular ({0}/{1})"

msgid "BEGIN_THRIVING"
msgstr "Começar a prosperar"

msgid "BEHAVIOUR"
msgstr "Comportamento"

msgid "BEHAVIOUR_ACTIVITY"
msgstr "Atividade"

msgid "BEHAVIOUR_AGGRESSION"
msgstr "Agressividade"

msgid "BEHAVIOUR_FEAR"
msgstr "Medo"

msgid "BEHAVIOUR_FOCUS"
msgstr "Foco"

msgid "BEHAVIOUR_OPPORTUNISM"
msgstr "Oportunismo"

msgid "BELOW_SEA_LEVEL"
msgstr "{0}-{1}m abaixo do nível do mar"

msgid "BENCHMARKS"
msgstr "Benchmarks"

msgid "BENCHMARK_FINISHED"
msgstr "Benchmark concluído"

msgid "BENCHMARK_PHASE"
msgstr "Fase do Benchmark:"

msgid "BENCHMARK_RESULTS_COLON"
msgstr "Resultados:"

msgid "BEST_PATCH_COLON"
msgstr "Melhor Região:"

msgid "BIG_IRON_CHUNK"
msgstr "Grande Pedaço de Ferro"

msgid "BILLION_ABBREVIATION"
msgstr "{0} mM"

msgid "BINDING_AGENT"
msgstr "Agente de Adesão"

msgid "BINDING_AGENT_DESCRIPTION"
msgstr "Permite conectar com outras células. Este é o primeiro passo para a multicelularidade. Quando a tua célula pertence a uma colónia, os compostos são partilhados entre células. Não é possível entrar no editor enquanto pertenceres a uma colónia, sendo necessário desconectar-te da mesma assim que tenhas coletado compostos suficientes para dividires a tua célula."

msgid "BINDING_AGENT_PROCESSES_DESCRIPTION"
msgstr "Pressione [thrive:input]g_toggle_binding[/thrive:input] para ativar o modo de adesão. Quando em modo de adesão podes anexar outras células da tua espécie à tua colónia ao te aproximares das mesmas. Para deixar uma colónia pressione [thrive:input]g_unbind_all[/thrive:input]."

msgid "BIND_AXES_SENSITIVITY"
msgstr "Unir eixos"

msgid "BIODIVERSITY_ATTEMPT_FILL_CHANCE"
msgstr "Chance em cada região com poucas espécies (baixa biodiversidade) de criar uma nova espécie"

msgid "BIODIVERSITY_FROM_NEIGHBOUR_PATCH_CHANCE"
msgstr "Chance de criar uma nova espécie para aumentar a biodiversidade a partir de uma região próxima"

msgid "BIODIVERSITY_NEARBY_PATCH_IS_FREE_POPULATION"
msgstr ""

msgid "BIODIVERSITY_SPLIT_IS_MUTATED"
msgstr ""

msgid "BIOLUMINESCENT_VACUOLE"
msgstr "Vacúolo Bioluminescente"

msgid "BIOME_LABEL"
msgstr "Bioma: {0}"

msgid "BRAIN_CELL_NAME_DEFAULT"
msgstr "Neurónio"

msgid "BRAVE"
msgstr "Corajoso"

msgid "BROWSE"
msgstr "Navegar"

msgid "BROWSE_WORKSHOP"
msgstr "Procurar na Steam Workshop"

msgid "BUILD_CITY"
msgstr "Construir uma cidade"

msgid "BUILD_QUEUE"
msgstr "Fila de Construção"

msgid "BUILD_STRUCTURE"
msgstr "Construir uma estrutura"

msgid "BY"
msgstr "Por:"

msgid "BY_REVOLUTIONARY_GAMES"
msgstr "Da Revolutionary Games Studio"

msgid "CALCIUM_CARBONATE"
msgstr "Carbonato de Cálcio"

msgid "CALCIUM_CARBONATE_MEMBRANE_DESCRIPTION"
msgstr "Esta membrana tem uma casca forte feita de carbonato de cálcio. Ele pode resistir facilmente a danos e requer menos energia para não se deformar. A desvantagem de ter um invólucro tão pesado é que a célula é muito mais lenta e demora um pouco para absorver os recursos."

msgid "CAMERA"
msgstr "Câmara"

msgid "CANCEL"
msgstr "Cancelar"

msgid "CANCEL_ACTION_CAPITAL"
msgstr "CANCELAR AÇÃO"

msgid "CANCEL_CURRENT_ACTION"
msgstr "Cancelar ação em curso"

msgid "CANNOT_DELETE_USED_CELL_TYPE"
msgstr "Um tipo de célula que é atualmente utilizado no teu plano corporal não pode ser eliminado"

msgid "CANNOT_DELETE_USED_CELL_TYPE_TITLE"
msgstr "Não é possível eliminar um tipo de célula usado"

msgid "CANNOT_ENGULF"
msgstr "Não pode engolir"

msgid "CANNOT_MOVE_METABALL_TO_DESCENDANT_TREE"
msgstr "Não é possível deslocar uma metaball para a sua árvore de descendentes"

msgid "CANNOT_REDUCE_BRAIN_POWER_STAGE"
msgstr "A quantidade de potência cerebral é agora demasiado baixa para continuar na fase atual. Atualmente, não é possível voltar atrás nas fases, por favor aumenta a potência cerebral para continuar."

msgid "CANNOT_REDUCE_BRAIN_POWER_STAGE_TITLE"
msgstr "Não é possível reduzir a potência cerebral para voltar atrás"

msgid "CANNOT_WRITE_SAVE"
msgstr "Não é possível gravar"

msgid "CANT_LOAD_MOD_INFO"
msgstr "Não foi possível carregar as informações do mod {0}"

msgid "CAPSLOCK"
msgstr "Caps Lock"

msgid "CARBON_DIOXIDE"
msgstr "Dióxido de Carbono"

msgid "CATEGORY_AN_ABUNDANCE"
msgstr "uma abundância"

msgid "CATEGORY_A_FAIR_AMOUNT"
msgstr "uma quantidade razoável"

msgid "CATEGORY_LITTLE"
msgstr "pouco"

msgid "CATEGORY_QUITE_A_BIT"
msgstr "um bocado"

msgid "CATEGORY_SOME"
msgstr "algum"

msgid "CATEGORY_VERY_LITTLE"
msgstr "muito pouco"

msgid "CAUTIOUS"
msgstr "Cauteloso"

msgid "CELL"
msgstr "Célula"

msgid "CELLS"
msgstr "Células"

msgid "CELLULASE"
msgstr "Celulase"

msgid "CELLULASE_DESCRIPTION"
msgstr "Celulase permite à célula decompor membranas de celulose. Cada adição aumenta a eficácia."

msgid "CELLULOSE"
msgstr "Celulose"

msgid "CELLULOSE_MEMBRANE_DESCRIPTION"
msgstr "Esta membrana possui uma parede, resultando em uma melhor proteção contra danos gerais e principalmente contra danos físicos. Também custa menos energia para manter a forma, mas não consegue absorver recursos rapidamente e é mais lenta.[b]Celulase consegue digerir esta parede[/b] tornando-a vulnerável a absorção por predadores."

msgid "CELL_TYPE_NAME"
msgstr "Nome do tipo de célula"

msgid "CHANGE_DESCRIPTION_IS_TOO_LONG"
msgstr "Notas de alteração são demasiado longas"

msgid "CHANGE_THE_SYMMETRY"
msgstr "Mudar simetria"

msgid "CHEATS"
msgstr "Cheats"

msgid "CHEAT_KEYS_ENABLED"
msgstr "Chaves de Cheats ativadas"

msgid "CHEAT_MENU"
msgstr "Cheat Menu"

msgid "CHEMICAL_BUTTON_MICROBE_TOOLTIP"
msgstr "Mostrar / ocultar processos de célula"

msgid "CHEMOPLAST"
msgstr "Quimioplasto"

msgid "CHEMOPLAST_DESCRIPTION"
msgstr "O quimioplasto é uma estrutura de membrana dupla que contém proteínas capazes de converter [thrive:compound type=\"hydrogensulfide\"][/thrive:compound],[thrive:compound type=\"carbondioxide\"][/thrive:compound] gasoso e água em [thrive:compound type=\"glucose\"][/thrive:compound] num processo chamado [b]Quimiossíntese de Sulfeto de Hidrogénio[/b]. A sua taxa de produção de [thrive:compound type=\"glucose\"][/thrive:compound] aumenta com a concentração de [thrive:compound type=\"carbondioxide\"][/thrive:compound]."

msgid "CHEMOPLAST_PROCESSES_DESCRIPTION"
msgstr "Transforma [thrive:compound type=\"hydrogensulfide\"][/thrive:compound] em [thrive:compound type=\"glucose\"][/thrive:compound]. A taxa aumenta com a concentração de [thrive:compound type=\"carbondioxide\"][/thrive:compound]."

msgid "CHEMORECEPTOR"
msgstr "Quimiorreceptor"

msgid "CHEMORECEPTOR_DESCRIPTION"
msgstr "Todas as células apenas \"veem\" através da quimiorrecepção. É assim que as células adquirem informações sobre seus arredores. A adição deste organelo representa a evolução da quimiorrecepção mais afinada. Como o jogador recebe visão, mesmo no estágio de célula, isso é representado por uma linha apontando para fora da área visível da tela, mostrando compostos próximos que o jogador ainda não podia ver."

msgid "CHEMORECEPTOR_PROCESSES_DESCRIPTION"
msgstr "O quimiorrecetor permite detetar compostos de mais longe. Modifique-o quando colocado para selecionar o tipo de composto e a cor da linha usada para indicar o caminho."

msgid "CHEMOSYNTHESIZING_PROTEINS"
msgstr "Proteínas Quimiossintetizantes"

msgid "CHEMOSYNTHESIZING_PROTEINS_DESCRIPTION"
msgstr "Proteínas quimiossintetizantes são pequenos conjuntos de proteínas no citoplasma capazes de converter [thrive:compound type=\"hydrogensulfide\"], [thrive:compound type=\"carbondioxide\"][/thrive:compound] gasoso e água em [thrive:compound type=\"glucose\"][/thrive:compound] num processo chamado [b]quimiossíntese de sulfeto de hidrogénio[/b]. A taxa de produção de [thrive:compound type=\"glucose\"][/thrive:compound] aumenta com a concentração de [thrive:compound type=\"carbondioxide\"][/thrive:compound]. Uma vez que as proteínas quimiossintetizantes estão suspensas diretamente no citoplasma, o fluído envolvente efetua alguma [b]glicólise[/b]."

msgid "CHEMOSYNTHESIZING_PROTEINS_PROCESSES_DESCRIPTION"
msgstr "Transforma [thrive:compound type=\"hydrogensulfide\"][/thrive:compound] em [thrive:compound type=\"glucose\"][/thrive:compound]. A taxa aumenta com a concentração de [thrive:compound type=\"carbondioxide\"][/thrive:compound]. Também converte [thrive:compound type=\"glucose\"][/thrive:compound] em [thrive:compound type=\"atp\"][/thrive:compound]."

msgid "CHEMO_SYNTHESIS"
msgstr "Quimiossíntese"

msgid "CHITIN"
msgstr "Quitina"

msgid "CHITINASE"
msgstr "Quitinase"

msgid "CHITINASE_DESCRIPTION"
msgstr "A Quitinase permite à célula decompor membranas de quitina. Cada adição aumenta a eficácia."

msgid "CHITIN_MEMBRANE_DESCRIPTION"
msgstr "Esta membrana tem uma parede, o que significa que tem melhores proteções contra danos gerais e especialmente contra danos de toxinas. Também custa menos energia para reter a forma, mas é mais lenta e não pode absorver recursos rapidamente. [b]Quitinase consegue digerir esta parede[/b] tornando-a vulnerável à fagocitose por predadores"

msgid "CHLOROPLAST"
msgstr "Cloroplasto"

msgid "CHLOROPLAST_DESCRIPTION"
msgstr "O cloroplasto é uma estrutura de dupla membrana que contém pigmentos fotossensíveis empilhados em sacos membranosos. É um procarionte que foi assimilado para ser utilizado pelo seu hospedeiro eucariótico. Os pigmentos no cloroplasto são capazes de usar a energia da luz para produzir [thrive:compound type=\"glucose\"][/thrive:compound] a partir de [thrive:compound type=\"carbondioxide\"][/thrive:compound] gasoso e água num processo chamado [b]fotossíntese[/b]. Estes pigmentos são também o que lhe dá uma cor distinta. A sua taxa de produção de [thrive:compound type=\"glucose\"][/thrive:compound] é proporcional à concentração de [thrive:compound type=\"carbondioxide\"][/thrive:compound] e à intensidade da [thrive:compound type=\"sunlight\"][/thrive:compound]."

msgid "CHLOROPLAST_PROCESSES_DESCRIPTION"
msgstr "Produz [thrive:compound type=\"glucose\"][/thrive:compound]. A taxa aumenta com a concentração de [thrive:compound type=\"carbondioxide\"][/thrive:compound] e intensidade da [thrive:compound type=\"sunlight\"][/thrive:compound]."

msgid "CHOSEN_FILENAME_ALREADY_EXISTS"
msgstr "O nome do arquivo escolhido ({0}) já existe. Desejas substituir?"

msgid "CHROMATIC_ABERRATION"
msgstr "Aberração Cromática:"

msgid "CHROMATOPHORE_PROCESSES_DESCRIPTION"
msgstr "Produz [thrive:compound type=\"glucose\"][/thrive:compound]. A taxa aumenta com a concentração de [thrive:compound type=\"carbondioxide\"][/thrive:compound] e a intensidade de [thrive:compound type=\"sunlight\"][/thrive:compound]."

msgid "CHUNK_CELL_CORPSE_PART"
msgstr "Pedaço de cadáver de uma célula"

msgid "CHUNK_FOOD_SOURCE"
msgstr "{0} consumo"

msgid "CILIA"
msgstr "Cílios"

msgid "CILIA_DESCRIPTION"
msgstr "Os cílios são semelhantes aos flagelos mas, em vez de fornecerem força de impulso direcional, fornecem força de rotação para ajudar as células a rodar."

msgid "CILIA_PROCESSES_DESCRIPTION"
msgstr "Aumenta a velocidade de rotação de células grandes."

msgid "CITY_SHORT_STATISTICS"
msgstr "Pop: {0} Comida: {1} Ciência: {2}"

msgid "CLEAN_UP_OLD_SAVES"
msgstr "Limpar os jogos guardados antigos"

msgid "CLOSE"
msgstr "Fechar"

msgid "CLOSE_OPTIONS"
msgstr "Fechar as opções?"

msgid "CLOUD_RESOLUTION_DIVISOR"
msgstr "Divisor da Resolução de Nuvens:"

msgid "CLOUD_SIMULATION_MINIMUM_INTERVAL"
msgstr "Intervalo mínimo da simulação de nuvens:"

msgid "COASTAL"
msgstr "Litoral"

msgid "COLLISION_SHAPE"
msgstr "Mostrar formas de depuração da física"

msgid "COLOUR"
msgstr "Cor"

msgid "COLOURBLIND_CORRECTION"
msgstr "Correção de cor para daltónicos:"

msgid "COLOUR_PICKER_ADD_PRESET"
msgstr "Adicionar a cor atual como predefinição"

msgid "COLOUR_PICKER_A_TOOLTIP"
msgstr "Valor do canal alfa da cor"

msgid "COLOUR_PICKER_B_TOOLTIP"
msgstr "Valor do canal azul da cor"

msgid "COLOUR_PICKER_G_TOOLTIP"
msgstr "Valor do canal verde da cor"

msgid "COLOUR_PICKER_HSV_BUTTON_TOOLTIP"
msgstr ""
"Ligar ou desligar o modo HSV (matiz, saturação, valor).\n"
"Não pode ser ativado no modo bruto."

msgid "COLOUR_PICKER_H_TOOLTIP"
msgstr "Valor de matiz, parte da cor"

msgid "COLOUR_PICKER_PICK_COLOUR"
msgstr "Escolha uma cor a partir da janela do jogo"

msgid "COLOUR_PICKER_PRESET_TOOLTIP"
msgstr ""
"Cor: {0}\n"
"Botão esquerdo do rato: Use esta predefinição\n"
"Botão direito do rato: Exclua esta predefinição"

msgid "COLOUR_PICKER_RAW_BUTTON_TOOLTIP"
msgstr ""
"Ativa ou desativa o modo bruto.\n"
"No modo bruto, podes fazer os valores\n"
"das cores R, G, B ir além de 1.0.\n"
"Não pode ser ligado no modo HSV."

msgid "COLOUR_PICKER_R_TOOLTIP"
msgstr "Valor do canal vermelho da cor"

msgid "COLOUR_PICKER_S_TOOLTIP"
msgstr "Valor de saturação, a quantidade de cinza em uma cor particular"

msgid "COLOUR_PICKER_V_TOOLTIP"
msgstr "Valor (brilho) valor, brilho ou intensidade da cor"

msgid "COMMON_ABILITIES"
msgstr "Habilidades Comuns"

msgid "COMMON_EDITING_AND_STRATEGY"
msgstr "Editor Comum e Fases de Estratégia"

msgid "COMMUNITY_FORUM"
msgstr "Fórum Comunitário"

msgid "COMMUNITY_FORUM_BUTTON_TOOLTIP"
msgstr "Junte-se à comunidade do Thrive no nosso fórum comunitário"

msgid "COMMUNITY_WIKI"
msgstr "Wiki Comunitária"

msgid "COMMUNITY_WIKI_BUTTON_TOOLTIP"
msgstr "Visite a nossa wiki comunitária"

msgid "COMPILED_AT_COLON"
msgstr "Construido em:"

#, fuzzy
msgid "COMPLETE_ACTION"
msgstr "Construido em:"

msgid "COMPOUNDS"
msgstr "Compostos"

#, fuzzy
msgid "COMPOUNDS_AT_EQUILIBRIUM"
msgstr "Composto a encontrar:"

#, fuzzy
msgid "COMPOUNDS_AT_MAX_SPEED"
msgstr "Composto a encontrar:"

msgid "COMPOUNDS_BUTTON_MICROBE_TOOLTIP"
msgstr "Mostrar / ocultar compostos"

msgid "COMPOUNDS_COLON"
msgstr "Compostos:"

#, fuzzy
msgid "COMPOUND_BALANCE_FILL_TIME"
msgstr "Equilíbrio de Compostos"

#, fuzzy
msgid "COMPOUND_BALANCE_FILL_TIME_TOO_LONG"
msgstr "Equilíbrio de Compostos"

#, fuzzy
msgid "COMPOUND_BALANCE_MODE_TOOLTIP"
msgstr "Mostrar / ocultar compostos"

msgid "COMPOUND_BALANCE_TITLE"
msgstr "Equilíbrio de Compostos"

#, fuzzy
msgid "COMPOUND_BALANCE_TOOLTIP"
msgstr "Mostrar / ocultar compostos"

msgid "COMPOUND_CLOUDS"
msgstr "Nuvens de compostos"

msgid "COMPOUND_CLOUD_DENSITY"
msgstr "Densidade da nuvem de compostos"

msgid "COMPOUND_CLOUD_DENSITY_EXPLANATION"
msgstr "(densidade de nuvens de compostos no ambiente)"

msgid "COMPOUND_CONCENTRATIONS_DECREASED"
msgstr "Concentrações de {0} diminuíram em {1}"

msgid "COMPOUND_FOOD_SOURCE"
msgstr "{0} consumo"

#, fuzzy
msgid "COMPOUND_STORAGE_AMOUNT_DOES_NOT_LAST_NIGHT"
msgstr "Equilíbrio de Compostos"

msgid "COMPOUND_STORAGE_NOT_ENOUGH_GENERATED_DURING_DAY"
msgstr ""

#, fuzzy
msgid "COMPOUND_STORAGE_NOT_ENOUGH_SPACE"
msgstr "{0} consumo"

#, fuzzy
msgid "COMPOUND_STORAGE_STATS_TITLE"
msgstr "Equilíbrio de Compostos"

#, fuzzy
msgid "COMPOUND_STORAGE_STATS_TOOLTIP"
msgstr "Equilíbrio de Compostos"

msgid "COMPOUND_TO_FIND"
msgstr "Composto a encontrar:"

msgid "CONCEPT_ART"
msgstr "Arte conceitual"

msgid "CONFIG"
msgstr "Config"

msgid "CONFIRM_CAPITAL"
msgstr "CONFIRMAR"

msgid "CONFIRM_DELETE"
msgstr "Confirmar Apagar"

msgid "CONFIRM_EXIT"
msgstr "Confirmar Saída"

msgid "CONFIRM_FOSSILISATION_OVERWRITE"
msgstr "Confirmar Subscrição"

#, fuzzy
msgid "CONFIRM_MOVE_TO_ASCENSION_STAGE"
msgstr "(velocidade na qual as espécies de IA sofrem mutação)"

#, fuzzy
msgid "CONFIRM_MOVE_TO_ASCENSION_STAGE_EXPLANATION"
msgstr "(velocidade na qual as espécies de IA sofrem mutação)"

msgid "CONFIRM_MOVE_TO_INDUSTRIAL_STAGE"
msgstr "Passar para a fase industrial?"

msgid "CONFIRM_MOVE_TO_INDUSTRIAL_STAGE_EXPLANATION"
msgstr "Ao colocares uma fabrica irás passar para a próxima fase. Continuar para a próxima fase?"

msgid "CONFIRM_MOVE_TO_SPACE_STAGE"
msgstr "Avançar para a Fase Espacial?"

#, fuzzy
msgid "CONFIRM_MOVE_TO_SPACE_STAGE_EXPLANATION"
msgstr "(velocidade na qual as espécies de IA sofrem mutação)"

msgid "CONFIRM_NEW_GAME_BUTTON_TOOLTIP"
msgstr "Entrar no jogo com estas definições"

msgid "CONFIRM_NEW_GAME_BUTTON_TOOLTIP_DISABLED"
msgstr "Algumas definições não são válidas"

msgid "CONSTRUCTION_UNIT_NAME"
msgstr "Unidade: {0}"

msgid "CONTENT_UPLOADED_FROM"
msgstr "O conteúdo do workshop será carregado da pasta: {0}"

#, fuzzy
msgid "CONTINUE"
msgstr "Continuar a Prosperar"

#, fuzzy
msgid "CONTINUE_AS_SPECIES"
msgstr "Selecione uma espécie"

msgid "CONTINUE_THRIVING"
msgstr "Continuar a Prosperar"

#, fuzzy
msgid "CONTINUE_TO_PROTOTYPES"
msgstr "Protanóptico (Vermelho-Verde)"

msgid "CONTINUE_TO_PROTOTYPES_PROMPT"
msgstr "Continuar para os protótipos de fases?"

msgid "CONTROLLER_ANY_DEVICE"
msgstr "Qualquer Dispositivo"

msgid "CONTROLLER_AXIS_L2"
msgstr "L2"

msgid "CONTROLLER_AXIS_LEFT_TRIGGER"
msgstr "Gatilho Esquerdo"

#, fuzzy
msgid "CONTROLLER_AXIS_LEFT_X"
msgstr "Visualizadores dos eixos do comando:"

#, fuzzy
msgid "CONTROLLER_AXIS_LEFT_Y"
msgstr "Visualizadores dos eixos do comando:"

#, fuzzy
msgid "CONTROLLER_AXIS_NEGATIVE_DIRECTION"
msgstr "Visualizadores dos eixos do comando:"

#, fuzzy
msgid "CONTROLLER_AXIS_POSITIVE_DIRECTION"
msgstr "Sensibilidade do comando"

#, fuzzy
msgid "CONTROLLER_AXIS_R2"
msgstr "Visualizadores dos eixos do comando:"

#, fuzzy
msgid "CONTROLLER_AXIS_RIGHT_TRIGGER"
msgstr "Visualizadores dos eixos do comando:"

#, fuzzy
msgid "CONTROLLER_AXIS_RIGHT_X"
msgstr "Visualizadores dos eixos do comando:"

#, fuzzy
msgid "CONTROLLER_AXIS_RIGHT_Y"
msgstr "Visualizadores dos eixos do comando:"

msgid "CONTROLLER_AXIS_VISUALIZERS"
msgstr "Visualizadores dos eixos do comando:"

#, fuzzy
msgid "CONTROLLER_BUTTON_DPAD_DOWN"
msgstr "Área Morta do Comando"

#, fuzzy
msgid "CONTROLLER_BUTTON_DPAD_LEFT"
msgstr "Área Morta do Comando"

msgid "CONTROLLER_BUTTON_DPAD_RIGHT"
msgstr ""

#, fuzzy
msgid "CONTROLLER_BUTTON_DPAD_UP"
msgstr "Área Morta do Comando"

#, fuzzy
msgid "CONTROLLER_BUTTON_LEFT_SHOULDER"
msgstr "Área morta:"

#, fuzzy
msgid "CONTROLLER_BUTTON_LEFT_STICK"
msgstr "Área Morta do Comando"

#, fuzzy
msgid "CONTROLLER_BUTTON_MISC1"
msgstr "Área Morta do Comando"

#, fuzzy
msgid "CONTROLLER_BUTTON_PADDLE1"
msgstr "Área Morta do Comando"

#, fuzzy
msgid "CONTROLLER_BUTTON_PADDLE2"
msgstr "Área Morta do Comando"

#, fuzzy
msgid "CONTROLLER_BUTTON_PADDLE3"
msgstr "Área Morta do Comando"

#, fuzzy
msgid "CONTROLLER_BUTTON_PADDLE4"
msgstr "Área Morta do Comando"

msgid "CONTROLLER_BUTTON_PS3_SELECT"
msgstr ""

#, fuzzy
msgid "CONTROLLER_BUTTON_PS3_START"
msgstr "Sensibilidade do comando"

#, fuzzy
msgid "CONTROLLER_BUTTON_PS_CIRCLE"
msgstr "Área morta:"

#, fuzzy
msgid "CONTROLLER_BUTTON_PS_CROSS"
msgstr "Área morta:"

#, fuzzy
msgid "CONTROLLER_BUTTON_PS_L1"
msgstr "Área Morta do Comando"

#, fuzzy
msgid "CONTROLLER_BUTTON_PS_L3"
msgstr "Área Morta do Comando"

#, fuzzy
msgid "CONTROLLER_BUTTON_PS_OPTIONS"
msgstr "Área morta:"

#, fuzzy
msgid "CONTROLLER_BUTTON_PS_R1"
msgstr "Área Morta do Comando"

#, fuzzy
msgid "CONTROLLER_BUTTON_PS_R3"
msgstr "Área Morta do Comando"

#, fuzzy
msgid "CONTROLLER_BUTTON_PS_SHARE"
msgstr "Área Morta do Comando"

msgid "CONTROLLER_BUTTON_PS_SONY_BUTTON"
msgstr ""

#, fuzzy
msgid "CONTROLLER_BUTTON_PS_SQUARE"
msgstr "Visualizadores dos eixos do comando:"

#, fuzzy
msgid "CONTROLLER_BUTTON_PS_TRIANGLE"
msgstr "Visualizadores dos eixos do comando:"

#, fuzzy
msgid "CONTROLLER_BUTTON_RIGHT_SHOULDER"
msgstr "Visualizadores dos eixos do comando:"

msgid "CONTROLLER_BUTTON_RIGHT_STICK"
msgstr ""

msgid "CONTROLLER_BUTTON_TOUCH_PAD"
msgstr ""

#, fuzzy
msgid "CONTROLLER_BUTTON_UNKNOWN"
msgstr "Área morta:"

#, fuzzy
msgid "CONTROLLER_BUTTON_XBOX_A"
msgstr "Área morta:"

#, fuzzy
msgid "CONTROLLER_BUTTON_XBOX_B"
msgstr "Área morta:"

msgid "CONTROLLER_BUTTON_XBOX_BACK"
msgstr ""

msgid "CONTROLLER_BUTTON_XBOX_GUIDE"
msgstr ""

#, fuzzy
msgid "CONTROLLER_BUTTON_XBOX_START"
msgstr "Sensibilidade do comando"

#, fuzzy
msgid "CONTROLLER_BUTTON_XBOX_X"
msgstr "Área morta:"

#, fuzzy
msgid "CONTROLLER_BUTTON_XBOX_Y"
msgstr "Área morta:"

msgid "CONTROLLER_DEADZONES"
msgstr "Área Morta do Comando"

#, fuzzy
msgid "CONTROLLER_DEADZONE_CALIBRATION_EXPLANATION"
msgstr "Este painel mostra os números a partir dos quais a previsão de auto-evo funciona. A energia total que uma espécie é capaz de capturar e o custo por indivíduo da espécie determinam a população final. O Auto-evo usa um modelo simplificado da realidade para calcular o desempenho das espécies com base na energia que conseguem obter. Para cada fonte de alimento, mostra quanta energia é que a espécie ganha com isso. Além disso, aparece o total de energia disponível na fonte. A fração que a espécie ganha da energia total é baseada em quão grande a aptidão é comparada com a aptidão total. A aptidão é uma métrica de quão bem a espécie pode utilizar essa fonte de alimento."

msgid "CONTROLLER_DEADZONE_COLON"
msgstr "Área morta:"

msgid "CONTROLLER_PROMPT_TYPE_SETTING"
msgstr ""

msgid "CONTROLLER_SENSITIVITY"
msgstr "Sensibilidade do comando"

#, fuzzy
msgid "CONTROLLER_UNKNOWN_AXIS"
msgstr "Área Morta do Comando"

msgid "COPY_ERROR_TO_CLIPBOARD"
msgstr "Copiar Erro para a Área de Transferência"

msgid "COPY_RESULTS"
msgstr "Copiar Resultados"

msgid "CORRECTION_PROTANOPE"
msgstr "Protanóptico (Vermelho-Verde)"

msgid "CORRECTION_TRITANOPE"
msgstr "Tritanóptico (Azul-Amarelo)"

#, fuzzy
msgid "CPU_THREADS"
msgstr "Threads:"

msgid "CRAFTING_CLEAR_INPUTS"
msgstr "Limpar entradas selecionadas"

msgid "CRAFTING_ERROR_INTERNAL_CONSUME_PROBLEM"
msgstr "Erro: erro interno no consumo de itens de criação"

msgid "CRAFTING_ERROR_TAKING_ITEMS"
msgstr "Não foi possível encontrar itens de entrada de criação"

msgid "CRAFTING_FILTER_INPUTS"
msgstr "Entradas"

msgid "CRAFTING_KNOWN_ITEMS"
msgstr "Receitas Conhecidas"

msgid "CRAFTING_NOT_ENOUGH_MATERIAL"
msgstr "Não há {0} suficiente para criar a receita"

msgid "CRAFTING_NO_RECIPE_SELECTED"
msgstr "Selecione uma das receitas acima para criar primeiro"

msgid "CRAFTING_NO_ROOM_TO_TAKE_CRAFTING_RESULTS"
msgstr "Não há espaço para guardar todos os resultados da criação"

msgid "CRAFTING_RECIPE_DISPLAY"
msgstr "{0} ({1})"

msgid "CRAFTING_RECIPE_HAND_AXE"
msgstr "Machado de mão de pedra"

msgid "CRAFTING_RESULTS"
msgstr "Resultados"

msgid "CRAFTING_SELECT_RECIPE_OR_ITEMS_TO_FILTER"
msgstr "Selecione uma receita de criação ou adicione itens para filtrar"

msgid "CRAFTING_TAKE_ALL"
msgstr "Levar tudo"

msgid "CRAFTING_TITLE"
msgstr "Criação"

msgid "CREATE"
msgstr "Criar"

msgid "CREATED_AT"
msgstr "Criado em:"

msgid "CREATED_ON_PLATFORM"
msgstr "Criado na plataforma:"

msgid "CREATE_A_NEW_MICROBE"
msgstr "Criar um novo micróbio"

msgid "CREATE_NEW"
msgstr "Criar Novo"

msgid "CREATE_NEW_CELL_TYPE"
msgstr "Criar um novo tipo de célula"

msgid "CREATE_NEW_CELL_TYPE_DESCRIPTION"
msgstr "Podes criar novos tipo de células duplicando as existentes e dando-lhes um novo nome. Tipos de células podem ser modificados para especializa-los em diferentes funções. Ao modificares um tipo de célula, todas as células colocadas do mesmo tipo serão alteradas."

msgid "CREATE_NEW_MOD"
msgstr "Criar um Novo Mod"

msgid "CREATE_NEW_SAVE"
msgstr "Guardar novo jogo"

msgid "CREATE_NEW_TISSUE_TYPE"
msgstr "Criar um novo tipo de tecido"

msgid "CREATE_NEW_TISSUE_TYPE_DESCRIPTION"
msgstr "É possível criar novos tipos de tecido duplicando os existentes e dando-lhes um novo nome. Os tipos de tecido podem ser modificados com o editor de células para os tornar adequados a diferentes funções."

msgid "CREATING_DOT_DOT_DOT"
msgstr "A criar..."

msgid "CREATING_OBJECTS_FROM_SAVE"
msgstr "A criar objetos a partir do jogo guardado"

msgid "CREDITS"
msgstr "Créditos"

msgid "CTRL"
msgstr "CTRL"

msgid "CURRENT_DEVELOPERS"
msgstr "Desenvolvedores Actuais"

msgid "CURRENT_LOCATION_CAPITAL"
msgstr "LOCALIZAÇÃO ATUAL"

msgid "CURRENT_RESEARCH_NONE"
msgstr "Nenhuma pesquisa a decorrer"

msgid "CURRENT_RESEARCH_PROGRESS"
msgstr "Atualmente a pesquisar: {0} ({1})"

msgid "CURRENT_WORLD"
msgstr "Mundo Atual"

#, fuzzy
msgid "CURRENT_WORLD_STATISTICS"
msgstr "Estatísticas de Organismo"

msgid "CUSTOM_USERNAME"
msgstr "Username personalizado:"

msgid "CYTOPLASM"
msgstr "Citoplasma"

msgid "CYTOPLASM_DESCRIPTION"
msgstr "As entranhas pegajosas de uma célula. O citoplasma é a mistura básica de iões, proteínas e outras substâncias dissolvidas em água que preenchem o interior da célula. Uma das funções que desempenha é a [b]glicólise[/b], a conversão de [thrive:compound type=\"glucose\"][/thrive:compound] em [thrive:compound type=\"glucose\"][/thrive:compound]. Para as células que não têm organelos para ter metabolismos mais avançados, é disto que elas dependem para obter energia. O citoplasma é também usado para armazenar moléculas na célula e aumentar o seu tamanho."

msgid "CYTOPLASM_GLYCOLYSIS"
msgstr "Glicólise Citoplasmática"

msgid "CYTOPLASM_PROCESSES_DESCRIPTION"
msgstr "Transforma [thrive:compound type=\"glucose\"][/thrive:compound] em [thrive:compound type=\"atp\"][/thrive:compound]."

msgid "DAY_LENGTH"
msgstr "Duração do dia"

msgid "DAY_LENGTH_EXPLANATION"
msgstr "(duração em segundos reais para um dia de jogo)"

msgid "DAY_NIGHT_CYCLE_ENABLED"
msgstr "Ativar ciclo dia/noite"

#, fuzzy
msgid "DAY_NIGHT_CYCLE_ENABLED_EXPLANATION_2"
msgstr "(AVISO: fotossíntese torna-se muito menos viável)"

msgid "DEADZONE_CALIBRATION_FINISHED"
msgstr "A calibração da área morta está concluída. As novas áreas mortas estão representadas em baixo nos visualizadores de valores dos eixos."

msgid "DEADZONE_CALIBRATION_INPROGRESS"
msgstr "A calibração da zona morta está em progresso. Por favor não toques em nenhum botão ou analógico do teu comando e espera alguns segundos."

msgid "DEADZONE_CALIBRATION_IS_RESET"
msgstr "As calibrações da área morta foram repostas"

msgid "DEADZONE_CONFIGURATION"
msgstr "Configuração de Áreas Mortas"

msgid "DEATH"
msgstr "morte"

msgid "DEBUG_COORDINATES"
msgstr ""

msgid "DEBUG_DRAW_NOT_AVAILABLE"
msgstr "O desenho de depuração de física não está disponível neste tipo de compilação"

msgid "DEBUG_PANEL"
msgstr "Painel de Depuração"

msgid "DECEMBER"
msgstr "Dezembro"

msgid "DEFAULT_AUDIO_OUTPUT_DEVICE"
msgstr "Dispositivo de saída padrão"

msgid "DELETE"
msgstr "Apagar"

msgid "DELETE_ALL_OLD_SAVE_WARNING_2"
msgstr ""
"Apagar todos os jogos antigos guardados automaticamente e rapidamente é uma ação que não pode ser revertida, tens a certeza de que desejas apagar permanentemente o seguinte? \n"
"- {0} Jogo(s) guardado(s) automaticamente\n"
"- {1} Jogo(s) guardado(s) rapidamente\n"
"- {2} Jogo(s) guardado(s) de backup"

msgid "DELETE_FOSSIL_CONFIRMATION"
msgstr "A eliminação deste fóssil não pode ser anulada. Tens a certeza de que queres eliminar isto permanentemente?"

msgid "DELETE_OLD_SAVES_PROMPT"
msgstr "Apagar jogos guardados antigos?"

msgid "DELETE_ORGANELLE"
msgstr "Apagar organelo"

msgid "DELETE_SAVE_CONFIRMATION"
msgstr "Apagar o jogo guardado não pode ser revertido, tens a certeza que o desejas apagar permanentemente?"

msgid "DELETE_SELECTED"
msgstr "Apagar Selecionado"

msgid "DELETE_SELECTED_SAVES_PROMPT"
msgstr "Apagar o(s) jogo(s) guardado(s) selecionado(s)?"

msgid "DELETE_SELECTED_SAVE_WARNING"
msgstr "Apagar o(s) jogo(s) selecionado(s) não pode ser revertido, tens a certeza que desejas apagar permanentemente {0} jogo(s)?"

msgid "DELETE_THIS_SAVE_PROMPT"
msgstr "Apagar este jogo guardado?"

msgid "DESCEND_BUTTON"
msgstr "Regredir"

#, fuzzy
msgid "DESCEND_CONFIRMATION"
msgstr "Apagar o jogo guardado não pode ser revertido, tens a certeza que o desejas apagar permanentemente?"

#, fuzzy
msgid "DESCEND_CONFIRMATION_EXPLANATION"
msgstr ""
"Micróbios agressivos perseguirão presas em distâncias maiores\n"
"e são mais propensos a lutar contra predadores quando atacados.\n"
"Micróbios pacíficos não se envolvem com os outros em distâncias maiores\n"
"e são menos propensos a usar toxinas contra predadores."

msgid "DESCRIPTION"
msgstr "Descrição:"

msgid "DESCRIPTION_COLON"
msgstr "Descrição:"

msgid "DESCRIPTION_TOO_LONG"
msgstr "Descrição é demasiado longa"

msgid "DESPAWN_ENTITIES"
msgstr "Remover todas as entidades"

msgid "DETECTED_CPU_COUNT"
msgstr "Número de threads detectados:"

msgid "DEVBUILD_VERSION_INFO"
msgstr ""
"Devbuild {0}\n"
"no ramo {1} em {2}\n"
"{3}"

msgid "DEVELOPERS"
msgstr "Desenvolvedores"

msgid "DEVELOPMENT_FORUM"
msgstr "Fórum de Desenvolvimento"

msgid "DEVELOPMENT_FORUM_BUTTON_TOOLTIP"
msgstr "Ver novidades sobre o desenvolvimento no nosso fórum de desenvolvimento"

msgid "DEVELOPMENT_SUPPORTED_BY"
msgstr "Desenvolvimento Apoiado pela Revolutionary Games Studio ry"

msgid "DEVELOPMENT_WIKI"
msgstr "Wiki de desenvolvimento"

msgid "DEVELOPMENT_WIKI_BUTTON_TOOLTIP"
msgstr "Visite a nossa wiki de programador"

msgid "DEVOURED"
msgstr "Devorado"

msgid "DEV_BUILD_PATRONS"
msgstr "Apoiadores Devbuilds"

msgid "DIFFICULTY"
msgstr "Dificuldade"

#, fuzzy
msgid "DIFFICULTY_DETAILS_STRING"
msgstr "Personalizadas"

msgid "DIFFICULTY_PRESET"
msgstr ""

msgid "DIFFICULTY_PRESET_CUSTOM"
msgstr "Personalizadas"

msgid "DIFFICULTY_PRESET_EASY"
msgstr "Fácil"

msgid "DIFFICULTY_PRESET_HARD"
msgstr "Difícil"

msgid "DIFFICULTY_PRESET_NORMAL"
msgstr "Normal"

msgid "DIGESTION_EFFICIENCY"
msgstr "Eficácia da Digestão"

msgid "DIGESTION_EFFICIENCY_COLON"
msgstr "Eficácia da Digestão:"

msgid "DIGESTION_SPEED"
msgstr "Velocidade de Digestão"

msgid "DIGESTION_SPEED_COLON"
msgstr "Velocidade de Digestão:"

msgid "DIGESTION_SPEED_VALUE"
msgstr "{0}/s"

msgid "DISABLED"
msgstr "Desactivado"

msgid "DISABLE_ALL"
msgstr "Desativar Todos"

msgid "DISCARD_AND_CONTINUE"
msgstr "Descartar e continuar"

msgid "DISCARD_CHANGES"
msgstr "Descartar Alterações"

msgid "DISCONNECTED_CELLS"
msgstr "Células desconectadas"

#, fuzzy
msgid "DISCONNECTED_CELLS_TEXT"
msgstr ""
"Existem organelos colocados que não estão conectadas aos restantes organelos.\n"
"Conecte todos os organelos entre si ou reverta as alterações feitas."

msgid "DISCONNECTED_METABALLS"
msgstr "Metaballs Desconectadas"

#, fuzzy
msgid "DISCONNECTED_METABALLS_TEXT"
msgstr ""
"Existem organelos colocados que não estão conectadas aos restantes organelos.\n"
"Conecte todos os organelos entre si ou reverta as alterações feitas."

msgid "DISCONNECTED_ORGANELLES"
msgstr "Organelos desconectados"

msgid "DISCONNECTED_ORGANELLES_TEXT"
msgstr ""
"Existem organelos colocados que não estão conectadas aos restantes organelos.\n"
"Conecte todos os organelos entre si ou reverta as alterações feitas."

msgid "DISCORD_TOOLTIP"
msgstr "Junte-se ao nosso servidor comunitário de Discord"

msgid "DISMISSED_POPUPS_COLON"
msgstr "Popups dispensados:"

#, fuzzy
msgid "DISMISSED_POPUPS_EXPLANATION"
msgstr ""
"Os micróbios focados irão procurar por pedaços ou presas em distâncias maiores\n"
"e podem ser mais ambicioso em relação aos pedaços.\n"
"Micróbios reativos mudarão para novos alvos depois de algum tempo."

msgid "DISMISS_INFORMATION_PERMANENTLY"
msgstr "Não mostrar isto novamente"

msgid "DISMISS_WARNING_PERMANENTLY"
msgstr "Não voltar a avisar sobre isto"

msgid "DISPLAY_3D_MENU_BACKGROUNDS"
msgstr "Mostrar fundos de menu 3D"

msgid "DISPLAY_ABILITIES_BAR"
msgstr "Mostrar barra de habilidades"

msgid "DISPLAY_BACKGROUND_PARTICLES"
msgstr "Mostrar partículas de fundo"

#, fuzzy
msgid "DISPLAY_DRIVER_OPENGL"
msgstr "Mostrar barra de habilidades"

#, fuzzy
msgid "DISPLAY_DRIVER_VULKAN"
msgstr "Mostrar barra de habilidades"

msgid "DISPLAY_PART_NAMES"
msgstr "Mostrar nomes de botões de seleção de peças"

msgid "DISSOLVED_COMPOUND_FOOD_SOURCE"
msgstr "Espalhar uniformemente a fonte de comida ambiental de {0}"

msgid "DOES_NOT_USE_FEATURE"
msgstr "Não"

msgid "DONATIONS"
msgstr "Doações"

msgid "DOT_DOT_DOT"
msgstr "..."

msgid "DOUBLE"
msgstr "Duplo"

msgid "DOUBLE_CLICK_TO_VIEW_IN_FULLSCREEN"
msgstr "Clique duas vezes para ver em ecrã completo"

msgid "DOUBLE_MEMBRANE_DESCRIPTION"
msgstr "Uma membrana com duas camadas, tem uma melhor proteção contra danos e consome menos energia para não se deformar. No entanto, abranda um pouco a célula e diminui a taxa de absorção de recursos."

msgid "DUMP_SCENE_TREE"
msgstr ""

msgid "DUPLICATE_TYPE"
msgstr "Duplicar Tipo"

msgid "EARLY_MULTICELLULAR"
msgstr "Multicelular"

msgid "EASTEREGG_MESSAGE_1"
msgstr "Curiosidade: o Didinium e o Paramecium são um exemplo clássico de uma relação predador-presa estudada há décadas. Serás o Didinium ou o Paramecium? Predador ou Presa?"

msgid "EASTEREGG_MESSAGE_10"
msgstr "COISAS ONDULANTES!!"

msgid "EASTEREGG_MESSAGE_11"
msgstr "Não, não podes derreter metal em fontes hidrotermais."

msgid "EASTEREGG_MESSAGE_12"
msgstr "Essas células azuis, no entanto."

msgid "EASTEREGG_MESSAGE_13"
msgstr "Eis uma dica, os biomas são mais que fundos diferentes, os compostos em diferentes biomas podem aparecer em diferentes proporções."

msgid "EASTEREGG_MESSAGE_14"
msgstr "Eis uma dica, quanto mais flagelas possuis mais rapidamente te deslocas, vroom vroom, mas também custa mais ATP"

msgid "EASTEREGG_MESSAGE_15"
msgstr "Eis uma dica, tu podes engolfar pedaços, de ferro ou outros."

msgid "EASTEREGG_MESSAGE_16"
msgstr "Eis uma dica, prepara-te antes de adicionares um núcleo. Essas coisas são caras! Em manutenção e no custo inicial."

msgid "EASTEREGG_MESSAGE_17"
msgstr "Curiosidade, Sabias que existem mais de 8000 espécies de ciliados no planeta Terra?"

msgid "EASTEREGG_MESSAGE_18"
msgstr "Curiosidade, O Stentor é um ciliado capaz de se esticar e capturar presas na sua boca semelhante a um trompete, a qual as arrasta ao gerar uma corrente de água com cílios."

msgid "EASTEREGG_MESSAGE_19"
msgstr "Curiosidade, O Didinium é um ciliado que caça paramécias."

msgid "EASTEREGG_MESSAGE_2"
msgstr "Eis uma dica, toxinas podem ser utilizadas para rebater outras toxinas se fores suficientemente rápido."

msgid "EASTEREGG_MESSAGE_20"
msgstr "Curiosidade, a Amoeba caça e captura as suas presas com \"pernas\" de citoplasma, denominadas pseudópodes. No futuro, quereremos implementá-los no jogo."

msgid "EASTEREGG_MESSAGE_21"
msgstr "Eis uma dica, toma cuidado com células maiores e bactérias grandes, não é divertido ser se digerido, e elas comer-te-ão."

msgid "EASTEREGG_MESSAGE_22"
msgstr "A líder da equipa de som do jogo desenvolveu vários temas que ainda não foram adicionadas ao jogo. Podes ouvi-los, ou assistir às streams nas quais são compostas no seu canal do YouTube, Oliver Lugg."

msgid "EASTEREGG_MESSAGE_23"
msgstr "Eis uma dica, se a tua célula é composta por 150 hexágonos, podes engolfar grandes pedaços de ferro."

msgid "EASTEREGG_MESSAGE_24"
msgstr "Thrive foi desenvolvido com o intuito de simular um planeta alienígena, de modo que faz sentido que a maioria das criaturas que encontras estejam relacionadas com uma ou duas outras espécies devido à ocorrência de processos evolutivos em teu redor, vê se os consegues identificar!"

msgid "EASTEREGG_MESSAGE_25"
msgstr "Curiosidade, a equipa por detrás do jogo faz podcasts de vez em quando, devias inspecioná-los!"

msgid "EASTEREGG_MESSAGE_26"
msgstr "Curiosidade, Thrive é desenvolvido com o motor de código aberto Godot!"

msgid "EASTEREGG_MESSAGE_27"
msgstr "Curiosidade, Um dos nossos primeiros protótipos jogáveis foi desenvolvido pelo nosso incrível programador, untrustedlife!"

msgid "EASTEREGG_MESSAGE_3"
msgstr "Eis uma dica, Osmoregulação custa 1 ATP por segundo por hexágono que a tua célula apresenta, cada hexágono vazio de citoplasma também gera 5 ATP por segundo , o que significa que se estiveres a perder ATP devido à osmoregulação basta adicionares alguns hexágonos de citoplasma vazios ou remover alguns organelos."

msgid "EASTEREGG_MESSAGE_4"
msgstr "Curiosidade, na vida real os procariotas possuem algo chamado Biocompartimentos, que atuam como organelos, sendo até chamados organelos poliédricos."

msgid "EASTEREGG_MESSAGE_5"
msgstr "Curiosidade, o metabolossoma é o que é chamado de um organelo poliédrico."

msgid "EASTEREGG_MESSAGE_6"
msgstr "Eis uma dica, por vezes é melhor apenas fugir de outras células."

msgid "EASTEREGG_MESSAGE_7"
msgstr "Eis uma dica, se uma célula tiver cerca de metade do teu tamanho podes engolfá-la."

msgid "EASTEREGG_MESSAGE_8"
msgstr "Eis uma dica, as bactérias podem ser mais fortes do que aparentam. Podem parecer pequenas, mas algumas delas são capazes de te penetrar e matar desta forma!"

msgid "EASTEREGG_MESSAGE_9"
msgstr "Eis uma dica, tu podes caçar outras espécies até à extinção se não fores suficientemente cuidadoso. Outras espécies também o podem fazer."

msgid "EASTER_EGGS"
msgstr "Incluir Easter eggs"

msgid "EASTER_EGGS_EXPLANATION"
msgstr "(segredos que surgem aleatoriamente no jogo)"

msgid "EDGE_PAN_SPEED"
msgstr "Velocidade de deslocação do eixo vertical:"

msgid "EDITOR"
msgstr "Editor"

msgid "EDITOR_BUTTON_TOOLTIP"
msgstr "Entrar no editor e modificar a tua espécie"

msgid "EDITOR_TUTORIAL_EDITOR_TEXT"
msgstr ""
"Bem-vindo ao [b]Editor de Microrganismos[/b].\n"
"\n"
"Aqui podes rever o que aconteceu durante gerações passadas e, de seguida, fazeres alterações à tua espécie.\n"
"\n"
"Este separador dá-te uma lista de mudanças na região que ocupas atualmente. Experimenta explorar as varias ferramentas à tua disposição para aprenderes mais sobre eventos no teu mundo!\n"
"\n"
"Quando estiveres pronto, pressiona o botão \"próximo\" no canto inferior direito para continuares."

msgid "EIGHT_TIMES"
msgstr "8x"

msgid "EJECT_ENGULFED"
msgstr "Ejetar objetos engulidos"

msgid "EJECT_ENGULFED_TOOLTIP"
msgstr "Ejetar objetos engolidos"

msgid "ENABLED_MODS"
msgstr "Ativar Mods"

msgid "ENABLE_ALL_COMPATIBLE"
msgstr "Ativar Todos os Mods Compatíveis"

msgid "ENABLE_EDITOR"
msgstr "Ativar o editor"

msgid "ENABLE_GUI_LIGHT_EFFECTS"
msgstr "Ativar efeitos de luz da interface gráfica"

msgid "ENDOSYMBIONT_ENGULFED_ALREADY_DONE"
msgstr ""

msgid "ENDOSYMBIONT_ENGULFED_PROGRESS"
msgstr ""

msgid "ENDOSYMBIONT_TYPE_ALREADY_PRESENT"
msgstr ""

#, fuzzy
msgid "ENDOSYMBIOSIS_AVAILABLE_ORGANELLES"
msgstr "Desbloquear todos os organelos"

msgid "ENDOSYMBIOSIS_BUTTON"
msgstr ""

#, fuzzy
msgid "ENDOSYMBIOSIS_CANCEL_TOOLTIP"
msgstr "Desconectar todas as células na colónia"

#, fuzzy
msgid "ENDOSYMBIOSIS_COMPLETE_TOOLTIP"
msgstr "Valor utilizado para gerar o mundo, tem de ser um número inteiro positivo"

#, fuzzy
msgid "ENDOSYMBIOSIS_EXPLANATION"
msgstr ""
"Micróbios agressivos perseguirão presas em distâncias maiores\n"
"e são mais propensos a lutar contra predadores quando atacados.\n"
"Micróbios pacíficos não se envolvem com os outros em distâncias maiores\n"
"e são menos propensos a usar toxinas contra predadores."

msgid "ENDOSYMBIOSIS_NOTHING_ENGULFED"
msgstr ""

#, fuzzy
msgid "ENDOSYMBIOSIS_NO_CANDIDATE_ORGANELLES"
msgstr "Organelos desconectados"

#, fuzzy
msgid "ENDOSYMBIOSIS_PROGRESSING_EXPLANATION"
msgstr ""
"Os micróbios focados irão procurar por pedaços ou presas em distâncias maiores\n"
"e podem ser mais ambicioso em relação aos pedaços.\n"
"Micróbios reativos mudarão para novos alvos depois de algum tempo."

msgid "ENDOSYMBIOSIS_PROKARYOTIC_LIMIT_EXPLANATION"
msgstr ""

#, fuzzy
msgid "ENDOSYMBIOSIS_SINGLE_SPECIES_PROGRESS_DESCRIPTION"
msgstr "Transforma [thrive:compound type=\"hydrogensulfide\"][/thrive:compound] em [thrive:compound type=\"glucose\"][/thrive:compound]. A taxa aumenta com a concentração de [thrive:compound type=\"carbondioxide\"][/thrive:compound]. Também converte [thrive:compound type=\"glucose\"][/thrive:compound] em [thrive:compound type=\"atp\"][/thrive:compound]."

#, fuzzy
msgid "ENDOSYMBIOSIS_START_TOOLTIP"
msgstr "Entrar no editor e modificar a tua espécie"

#, fuzzy
msgid "ENDOSYMBIOSIS_TITLE"
msgstr "Falta um título"

msgid "ENERGY_BALANCE_TOOLTIP_CONSUMPTION"
msgstr "{0}: -{1} ATP"

msgid "ENERGY_BALANCE_TOOLTIP_PRODUCTION"
msgstr "{0}: +{1} ATP"

msgid "ENERGY_IN_PATCH_FOR"
msgstr "Energia em {0} para {1}"

msgid "ENERGY_IN_PATCH_SHORT"
msgstr "{0}, {1}"

msgid "ENERGY_SOURCES"
msgstr "Fontes de energia:"

msgid "ENERGY_SUMMARY_LINE"
msgstr "A energia total recolhida é {0} com custo individual de {1} resultando em população inalterada de {2}"

msgid "ENGULF_NO_ATP_DAMAGE_MESSAGE"
msgstr ""

msgid "ENTER_EXISTING_ID"
msgstr "Insira um ID existente"

msgid "ENTER_EXISTING_WORKSHOP_ID"
msgstr "Inserir um ID Existente da Steam Wrokshop"

msgid "ENTITY_LABEL"
msgstr "Etiqueta da entidade"

msgid "ENVIRONMENT"
msgstr "Ambiente"

msgid "ENVIRONMENTAL_GLUCOSE_RETENTION"
msgstr "Retenção de glicose no ambiente"

msgid "ENVIRONMENTAL_GLUCOSE_RETENTION_EXPLANATION"
msgstr "(proporção de glicose retida no ambiente a cada geração)"

msgid "ENVIRONMENT_BUTTON_MICROBE_TOOLTIP"
msgstr "Mostrar / ocultar ambiente"

msgid "EPIPELAGIC"
msgstr "Epipelágica"

msgid "EQUIPMENT_TYPE_AXE"
msgstr "Machado"

msgid "ERROR"
msgstr "Erro"

msgid "ERROR_CREATING_FOLDER"
msgstr "Erro ao criar pasta para o mod"

msgid "ERROR_CREATING_INFO_FILE"
msgstr "Erro ao criar o ficheiro de informações do mod"

msgid "ERROR_FAILED_TO_SAVE_NEW_SETTINGS"
msgstr "Erro: Falha ao gravar as novas definições no ficheiro de configuração."

msgid "ERROR_FETCHING_EXPLANATION"
msgstr "Obtenção de noticias falhou devido a um erro: {0}"

msgid "ERROR_FETCHING_NEWS"
msgstr "Erro ao obter noticias"

msgid "ERROR_LOADING"
msgstr "Erro ao carregar"

msgid "ERROR_SAVING"
msgstr "Erro ao gravar"

msgid "ESCAPE"
msgstr "Esc"

msgid "ESCAPE_ENGULFING"
msgstr "escapou de ser engolido"

msgid "ESTUARY"
msgstr "Estuário"

msgid "EVOLUTIONARY_TREE"
msgstr "Árvore evolutiva"

#, fuzzy
msgid "EVOLUTIONARY_TREE_BUILD_FAILED"
msgstr "Da Revolutionary Games Studio"

msgid "EXACT_VERSION_COLON"
msgstr "Versão exata do Thrive:"

msgid "EXACT_VERSION_TOOLTIP"
msgstr "Este é o codigo exato do commit que esta versão do Thrive foi compilada de"

msgid "EXCEPTION_HAPPENED_PROCESSING_SAVE"
msgstr "Ocorreu um erro durante o processamento de objetos carregados"

msgid "EXCEPTION_HAPPENED_WHILE_LOADING"
msgstr "Ocorreu um erro ao carregar os dados guardados"

msgid "EXISTING_BUILDINGS"
msgstr "Edifícios"

msgid "EXIT"
msgstr "Sair"

#, fuzzy
msgid "EXIT_EDITOR"
msgstr "Ativar o editor"

msgid "EXIT_TO_LAUNCHER"
msgstr "Sair para o Launcher"

msgid "EXPERIMENTAL_FEATURES"
msgstr ""

#, fuzzy
msgid "EXPERIMENTAL_FEATURES_EXPLANATION"
msgstr "(velocidade na qual as espécies de IA sofrem mutação)"

msgid "EXPORT_ALL_WORLDS"
msgstr "Exportar todos os mundos"

msgid "EXPORT_ALL_WORLDS_TOOLTIP"
msgstr "Exportar toda a informacão dos mundos em ficheiros .csv"

msgid "EXPORT_SUCCESS"
msgstr "Êxito na exportação"

msgid "EXTERNAL"
msgstr "Externo"

msgid "EXTERNAL_EFFECTS"
msgstr "Efeitos externos:"

msgid "EXTINCTION_BOX_TEXT"
msgstr "Assim como 99% de todas as espécies que já existiram, a tua espécie foi extinta. Outras irão ocupar o teu ninho e prosperar, mas não serás tu. Tu serás esquecido, uma experiência falhada na evolução."

msgid "EXTINCTION_CAPITAL"
msgstr "EXTINÇÃO"

msgid "EXTINCT_FROM_PATCH"
msgstr "Extinguiram-se na região"

msgid "EXTINCT_FROM_THE_PLANET"
msgstr "Extinguiram-se no planeta"

msgid "EXTINCT_IN_PATCH"
msgstr "extinto na região"

msgid "EXTINCT_SPECIES"
msgstr "Espécies Extintas"

msgid "EXTRAS"
msgstr "Extras"

msgid "EXTRA_OPTIONS"
msgstr "Opções Extra"

msgid "FACEBOOK_TOOLTIP"
msgstr "Visita a nossa página de Facebook"

msgid "FAILED"
msgstr "Falhou"

msgid "FAILED_ONE_OR_MORE_SAVE_DELETION_DESCRIPTION"
msgstr "Erro: Falha ao eliminar um ou mais jogos guardados."

msgid "FAILED_SAVE_DELETION"
msgstr "Erro: Falha na eliminação da gravação"

msgid "FAILED_SAVE_DELETION_DESCRIPTION"
msgstr "Este jogo guardado não pode ser eliminado."

msgid "FEARFUL"
msgstr "Temeroso"

msgid "FEAR_EXPLANATION"
msgstr ""
"Os micróbios medrosos fugirão a distâncias maiores\n"
"e são mais propensos a fugir dos predadores em geral.\n"
"Os micróbios corajosos não se deixam intimidar pelos predadores próximos\n"
"e, mais provavelmente, irão atacar de volta."

msgid "FEATURE_DISABLED"
msgstr "Desativada"

msgid "FEATURE_ENABLED"
msgstr "Ativada"

msgid "FEBRUARY"
msgstr "Fevereiro"

#, fuzzy
msgid "FEED_ITEM_CONTENT_PARSING_FAILED"
msgstr "Falha na inicialização da biblioteca do cliente Steam"

msgid "FEED_ITEM_MISSING_CONTENT"
msgstr "Este item de feed está a faltar o seu conteúdo."

msgid "FEED_ITEM_PUBLISHED_AT"
msgstr "Publicado em {0}"

msgid "FEED_ITEM_TRUNCATED_NOTICE"
msgstr ""

#, fuzzy
msgid "FERROPLAST"
msgstr "Termoplasto"

#, fuzzy
msgid "FERROPLAST_DESCRIPTION"
msgstr "O termoplasto é uma estrutura de membrana dupla que contém pigmentos termossensíveis aglomerados em bolsas membranosas. É um procariota que foi assimilado para o uso pelo seu hospedeiro eucariótico. Os pigmentos nos termoplastos conseguem utilizar a energia das diferenças de calor no ambiente para produzir [thrive:compound type=\"atp\"][/thrive:compound] a partir da água num processo chamado [b]termossíntese[/b]. A taxa de produção de [thrive:compound type=\"atp\"][/thrive:compound] aumenta com a [thrive:compound type=\"temperature\"][/thrive:compound]."

#, fuzzy
msgid "FERROPLAST_PROCESSES_DESCRIPTION"
msgstr "Produz [thrive:compound type=\"atp\"][/thrive:compound] usando gradientes de temperatura. A taxa aumenta com a concentração de [thrive:compound type=\"temperature\"][/thrive:compound]."

msgid "FILTER_ITEMS_BY_CATEGORY_COLON"
msgstr "Filtrar itens por categoria:"

msgid "FIND_CURRENT_PATCH"
msgstr "Encontrar Região Atual"

msgid "FINISHED_DOT"
msgstr "Concluído."

msgid "FINISH_EDITING_AND_RETURN_TO_ENVIRONMENT"
msgstr "Concluir a edição e voltar ao ambiente"

msgid "FINISH_ONE_GENERATION"
msgstr "Completar uma Geração"

msgid "FINISH_X_GENERATIONS"
msgstr "Completou {0} Gerações"

msgid "FIRE_TOXIN"
msgstr "Disparar toxina"

msgid "FIRE_TOXIN_TOOLTIP"
msgstr "Dispara projeteis tóxicos causando danos a células"

msgid "FLAGELLUM"
msgstr "Flagelo"

msgid "FLAGELLUM_DESCRIPTION"
msgstr "O Flagelo (plural: Flagelos) é um feixe de fibras proteicas em forma de chicote que se estende da membrana da célula e que utiliza [thrive:compound type=\"atp\"][/thrive:compound] para ondular e impulsionar a célula numa direção. A posição do flagelo determina a direção na qual ele fornece impulso para movimentar a célula. A direção do impulso é oposta à direção para a qual o flagelo está direcionado, por exemplo, um flagelo posicionado no lado esquerdo de uma célula fornece impulso quando se move para a direita."

msgid "FLAGELLUM_PROCESSES_DESCRIPTION"
msgstr "Utiliza [thrive:compound type=\"atp\"][/thrive:compound] para aumentar a velocidade de movimento da célula."

msgid "FLEET_NAME_FROM_PLACE"
msgstr "Frota {0}"

msgid "FLEET_UNITS"
msgstr "Unidades da Frota"

msgid "FLOATING_CHUNKS_COLON"
msgstr "Fragmentos Flutuantes:"

msgid "FLOATING_HAZARD"
msgstr "Perigo Flutufante"

msgid "FLUID"
msgstr "Fluido"

msgid "FLUIDITY_RIGIDITY"
msgstr "Fluidez / Rigidez"

msgid "FOCUSED"
msgstr "Focado"

msgid "FOCUS_EXPLANATION"
msgstr ""
"Os micróbios focados irão procurar por pedaços ou presas em distâncias maiores\n"
"e podem ser mais ambicioso em relação aos pedaços.\n"
"Micróbios reativos mudarão para novos alvos depois de algum tempo."

msgid "FOG_OF_WAR_DISABLED"
msgstr "Neblina de Guerra Desativada"

msgid "FOG_OF_WAR_DISABLED_DESCRIPTION"
msgstr "(todas as regiões serão reveladas)"

msgid "FOG_OF_WAR_INTENSE"
msgstr "Neblina de Guerra Intensa"

msgid "FOG_OF_WAR_INTENSE_DESCRIPTION"
msgstr "(apenas regiões que o jogador esteve serão reveladas)"

msgid "FOG_OF_WAR_MODE"
msgstr "Modo Neblina de Guerra"

msgid "FOG_OF_WAR_REGULAR"
msgstr "Neblina de Guerra Normal"

msgid "FOG_OF_WAR_REGULAR_DESCRIPTION"
msgstr "(regiões adjacentes e em que o jogador já esteve serão reveladas)"

msgid "FOOD_CHAIN"
msgstr "Cadeia alimentar"

msgid "FOOD_SOURCE_ENERGY_INFO"
msgstr "{0} energia: {1} (aptidão: {2}) energia total disponível: {3} (aptidão total: {4})"

msgid "FORGET_MOD_DETAILS"
msgstr "Remover dados locais"

msgid "FORGET_MOD_DETAILS_TOOLTIP"
msgstr "Remova os dados locais relativos a este item. Útil se inserires o ID errado ou desejares fazer upload de uma nova versão para um item diferente."

msgid "FORM_ERROR_MESSAGE"
msgstr "Erro: {0}"

msgid "FOSSILISATION"
msgstr "Fossilização"

msgid "FOSSILISATION_EXPLANATION"
msgstr "Fossiliza esta espécie para a guardar no museu. Podes aceder o museu através da Thrivepédia ou carregar uma espécie fossilizada no editor livre."

msgid "FOSSILISATION_FAILED"
msgstr "Fossilização Falhou"

msgid "FOSSILISATION_FAILED_DESCRIPTION"
msgstr "O ficheiro de fóssil não pôde ser escrito"

msgid "FOSSILISATION_HINT"
msgstr "Fossilizar esta espécie"

msgid "FOSSILISATION_HINT_ALREADY_FOSSILISED"
msgstr "Fossilizar esta espécie (já fossilizada)"

msgid "FOSSILISE"
msgstr "Fossilizar"

msgid "FOSSIL_DELETION_FAILED"
msgstr "A eliminação de fósseis falhou"

msgid "FOSSIL_DELETION_FAILED_DESCRIPTION"
msgstr "O ficheiro do fóssil não pôde ser eliminado"

msgid "FOUR_TIMES"
msgstr "4x"

msgid "FPS"
msgstr "FPS: {0}"

msgid "FPS_DISPLAY"
msgstr "Indicador de FPS"

msgid "FRAME_DURATION"
msgstr "Delta: {0}"

msgid "FREEBUILDING"
msgstr "Modo livre"

msgid "FREE_GLUCOSE_CLOUD"
msgstr "Nuvem de glucose gratuita ao sair do editor"

msgid "FREE_GLUCOSE_CLOUD_EXPLANATION"
msgstr "(começar com uma nuvem de glicose próxima a cada geração)"

msgid "FULLSCREEN"
msgstr "Ecrã inteiro"

msgid "FULL_MOD_INFO"
msgstr "Informação Completa do Mod"

msgid "GALLERY_VIEWER"
msgstr "Visualizador de galeria"

msgid "GAME_DESIGN_TEAM"
msgstr "Equipa de Desenho do Jogo"

msgid "GATHERED_ENERGY_TOOLTIP"
msgstr "Mostra a energia total prevista recolhida pela sua espécie em todas as regiões e a população resultante (entre parênteses)."

msgid "GENERAL"
msgstr "Geral"

msgid "GENERATIONS"
msgstr "Gerações"

msgid "GENERATION_COLON"
msgstr "Geração:"

msgid "GITHUB_TOOLTIP"
msgstr "Visite o nosso repositório GitHub"

msgid "GLES3"
msgstr "GLES3"

msgid "GLOBAL_INITIAL_LETTER"
msgstr "G"

msgid "GLOBAL_TIMELINE_SPECIES_MIGRATED_TO"
msgstr "Parte da população de [b][u]{0}[/u][/b] migrou de {2} para {1}"

msgid "GLUCOSE"
msgstr "Glicose"

msgid "GLUCOSE_CONCENTRATIONS_DRASTICALLY_DROPPED"
msgstr "As concentrações de glicose caíram drasticamente!"

msgid "GLYCOLYSIS"
msgstr "Glicólise"

msgid "GODMODE"
msgstr "Godmode"

msgid "GOD_TOOLS_TITLE"
msgstr "Ferramentas Divinas"

msgid "GOOGLY_EYE_CELL"
msgstr "Célula de olhos esbugalhados"

msgid "GOT_IT"
msgstr "Entendi"

msgid "GPL_LICENSE_HEADING"
msgstr "Segue o texto da licença GPL:"

msgid "GPU_NAME"
msgstr "GPU:"

msgid "GRAPHICS"
msgstr "Gráficos"

msgid "GRAPHICS_TEAM"
msgstr "Equipa dos Gráficos"

msgid "GUI"
msgstr "GUI"

msgid "GUI_LIGHT_EFFECTS_OPTION_DESCRIPTION"
msgstr ""
"Ativa os efeitos de flash de luz na interface gráfica (por exemplo, flash do botão do editor).\n"
"\n"
"Se tiveres problemas em que partes do botão do editor desaparecem,\n"
"podes tentar desabilitar os efeitos de flash de luz para ver se o problema desaparece."

#, fuzzy
msgid "GUI_TAB_NAVIGATION"
msgstr "{0} m"

msgid "GUI_VOLUME"
msgstr "Volume da GUI"

msgid "HEALTH"
msgstr "Vida"

msgid "HELP"
msgstr "Ajuda"

msgid "HELP_BUTTON_TOOLTIP"
msgstr "Ajuda"

msgid "HIGHER_VALUES_INCREASE_PERFORMANCE"
msgstr "(valores mais altos melhoram o desempenho)"

msgid "HIGHER_VALUES_WORSEN_PERFORMANCE"
msgstr "(valores mais altos pioram o desempenho)"

msgid "HOLD_FOR_PAN_OR_ROTATE_MODE"
msgstr ""

msgid "HOLD_FOR_PAN_WITH_MOUSE"
msgstr ""

msgid "HOLD_PACK_COMMANDS_MENU"
msgstr "Segure para mostrar o menu de comandos do pacote"

msgid "HOLD_TO_SHOW_CURSOR"
msgstr "Manter premido para mostrar o cursor"

msgid "HOLD_TO_SHOW_CURSOR_ADVICE_TEXT"
msgstr "Manter premido [thrive:input]g_free_cursor[/thrive:input] para mostrar o cursor"

msgid "HOLD_TO_SKIP_CREDITS"
msgstr "Segura para pular"

msgid "HOME"
msgstr "Casa"

msgid "HORIZONTAL_COLON"
msgstr "Horizontal:"

msgid "HORIZONTAL_WITH_AXIS_NAME_COLON"
msgstr "Horizontal (Eixo: {0})"

msgid "HP_COLON"
msgstr "HP:"

msgid "HSV"
msgstr "HSV"

msgid "HUD_MESSAGE_MULTIPLE"
msgstr "{0} (x{1})"

msgid "HYDROGEN_SULFIDE"
msgstr "Sulfureto de Hidrogénio"

msgid "ICESHARD"
msgstr "Fragmento de Gelo"

msgid "ICESHELF"
msgstr "Plataforma de Gelo"

msgid "ID_IS_NOT_A_NUMBER"
msgstr "O ID não é um número válido"

msgid "ID_NUMBER"
msgstr "Número de ID"

#, fuzzy
msgid "INCLUDE_MULTICELLULAR_PROTOTYPE"
msgstr "Colocar organelo"

msgid "INCLUDE_MULTICELLULAR_PROTOTYPE_EXPLANATION"
msgstr "(algumas funcionalidades podem ficar indisponíveis ao atingir as fases seguintes)"

msgid "INDUSTRIAL_STAGE"
msgstr ""

msgid "INFINITE_COMPOUNDS"
msgstr "Compostos Infinitos"

msgid "INFINITE_MP"
msgstr "PM infinito"

msgid "INFO_BOX_COST"
msgstr "Custo Base (PM)"

msgid "INFO_BOX_ENZYMES"
msgstr "Enzimas"

msgid "INFO_BOX_INTERNAL_NAME"
msgstr "Nome Interno"

msgid "INFO_BOX_MASS"
msgstr "Massa"

msgid "INFO_BOX_OSMOREGULATION_COST"
msgstr "Custo de Osmorregulação"

msgid "INFO_BOX_PROCESSES"
msgstr "Processos"

msgid "INFO_BOX_REQUIRES_NUCLEUS"
msgstr "Requer Núcleo"

msgid "INFO_BOX_SIZE"
msgstr "Tamanho (Hexágonos)"

msgid "INFO_BOX_STORAGE"
msgstr "Armazenamento"

msgid "INFO_BOX_UNIQUE"
msgstr "Único"

msgid "INFO_BOX_UPGRADES"
msgstr "Melhorias"

msgid "INGESTED_MATTER"
msgstr "Matéria Ingerida"

msgid "INIT_NEW_WORLD_TOOLTIP"
msgstr "Criar um novo mundo"

msgid "INPUTS"
msgstr "Teclado"

msgid "INPUT_NAME_BUILD_STRUCTURE"
msgstr "Construir uma estrutura"

msgid "INPUT_NAME_INTERACTION"
msgstr "Interagir com objetos"

#, fuzzy
msgid "INPUT_NAME_OPEN_INVENTORY"
msgstr "Completar uma Geração"

msgid "INSPECT"
msgstr "Inspecionar"

msgid "INSPECTOR"
msgstr "Inspetor"

#, fuzzy
msgid "INTERACTION_ACTIVATE_ASCENSION"
msgstr "Pontos de Mutação"

#, fuzzy
msgid "INTERACTION_ACTIVATE_ASCENSION_MISSING_ENERGY"
msgstr "Pontos de Mutação"

msgid "INTERACTION_CONSTRUCT"
msgstr "Terminar construção"

msgid "INTERACTION_CONSTRUCT_MISSING_DEPOSITED_MATERIALS"
msgstr "Terminar construção (faltam materiais necessários)"

msgid "INTERACTION_CRAFT"
msgstr "Criar..."

msgid "INTERACTION_DEPOSIT_RESOURCES"
msgstr "Depositar Materiais"

msgid "INTERACTION_DEPOSIT_RESOURCES_NO_SUITABLE_RESOURCES"
msgstr ""

msgid "INTERACTION_DESTROY"
msgstr "Destruir"

msgid "INTERACTION_FOUND_SETTLEMENT"
msgstr "Fundar um Povoamento"

msgid "INTERACTION_HARVEST"
msgstr "Colher"

msgid "INTERACTION_HARVEST_CANNOT_MISSING_TOOL"
msgstr "Colher (EQUIPAMENTO EM FALTA: {0})"

msgid "INTERACTION_PICK_UP"
msgstr "Recolher"

msgid "INTERACTION_PICK_UP_CANNOT_FULL"
msgstr "Recolher (CHEIO)"

msgid "INTERNALS"
msgstr "Internos"

msgid "INTERNAL_NAME_IN_USE"
msgstr "Já existe um mod com o nome interno especificado"

msgid "INTERNAL_NAME_REQUIRED"
msgstr "O nome interno é obrigatório"

msgid "INTERNAL_NAME_REQUIRES_CAPITAL"
msgstr "O nome interno deve começar com letra maiúscula"

msgid "INVALID_DATA_TO_PLOT"
msgstr "Dados inválidos"

msgid "INVALID_ICON_PATH"
msgstr "Caminho do ícone do mod inválido"

msgid "INVALID_SAVE_NAME_POPUP"
msgstr "O nome do ficheiro guardado não pode conter caracteres especiais (<>:\"/\\|?*)"

msgid "INVALID_SPECIES_NAME_POPUP"
msgstr "O nome da espécie deve estar de acordo com o sistema de nomenclatura binomial (gênero e epíteto)!"

msgid "INVALID_TAG"
msgstr "Tag inválida \"{0}\" especificada"

msgid "INVALID_URL_FORMAT"
msgstr "Formato de URL inválido"

msgid "INVALID_URL_SCHEME"
msgstr "Esquema de URL inválido"

msgid "INVENTORY_ITEMS_ON_GROUND"
msgstr "Itens no Chão"

msgid "INVENTORY_TITLE"
msgstr "Inventário"

msgid "INVENTORY_TOGGLE_CRAFTING"
msgstr ""

msgid "INVENTORY_TOGGLE_GROUND"
msgstr "Chão"

msgid "INVERTED"
msgstr "Invertidos"

#, fuzzy
msgid "IN_PROTOTYPE"
msgstr "Protanóptico (Vermelho-Verde)"

msgid "IRON"
msgstr "Ferro"

msgid "IRON_CHEMOLITHOAUTOTROPHY"
msgstr "Quimiolitoautotrofia Férrica"

msgid "ITCH_TOOLTIP"
msgstr "Visite a nossa página Itch.io"

msgid "JANUARY"
msgstr "Janeiro"

msgid "JSON_DEBUG_MODE"
msgstr "Modo de debug para JSON:"

msgid "JSON_DEBUG_MODE_ALWAYS"
msgstr "Sempre"

msgid "JSON_DEBUG_MODE_AUTO"
msgstr "Automaticamente"

msgid "JSON_DEBUG_MODE_NEVER"
msgstr "Nunca"

msgid "JULY"
msgstr "Julho"

msgid "JUNE"
msgstr "Junho"

msgid "KEY_BACK"
msgstr "Voltar"

#, fuzzy
msgid "KEY_BACKTAB"
msgstr "Voltar"

msgid "KEY_BINDING_CHANGE_CONFLICT"
msgstr ""
"Há um conflito com {0}.\n"
"Desejas remover a entrada de {1}?"

msgid "KEY_BRING_UP_KEYBOARD"
msgstr ""

msgid "KEY_CLEAR"
msgstr "Limpar"

msgid "KEY_DELETE"
msgstr "Delete"

msgid "KEY_DOWN"
msgstr "Seta Baixo"

msgid "KEY_END"
msgstr "End"

msgid "KEY_ENTER"
msgstr "Enter"

msgid "KEY_FAVORITES"
msgstr "Favoritos"

msgid "KEY_FORWARD"
msgstr "Avançar"

#, fuzzy
msgid "KEY_GLOBE"
msgstr "Home"

msgid "KEY_HELP"
msgstr "Help"

msgid "KEY_HOME"
msgstr "Home"

msgid "KEY_HOMEPAGE"
msgstr "Homepage"

#, fuzzy
msgid "KEY_HYPER"
msgstr "Help"

msgid "KEY_INSERT"
msgstr "Insert"

#, fuzzy
msgid "KEY_JIS_EISU"
msgstr "Insert"

#, fuzzy
msgid "KEY_JIS_KANA"
msgstr "Standby"

msgid "KEY_LEFT"
msgstr "Seta Esquerda"

msgid "KEY_MENU"
msgstr "Menu"

#, fuzzy
msgid "KEY_META"
msgstr "Tab"

msgid "KEY_OPENURL"
msgstr "Abrir URL"

msgid "KEY_PAUSE"
msgstr "Pause"

msgid "KEY_PRINT"
msgstr "Print Screen"

msgid "KEY_REFRESH"
msgstr "Atualizar"

msgid "KEY_RIGHT"
msgstr "Seta Direita"

msgid "KEY_SEARCH"
msgstr "Procurar"

msgid "KEY_STANDBY"
msgstr "Standby"

msgid "KEY_STOP"
msgstr "Stop"

msgid "KEY_TAB"
msgstr "Tab"

msgid "KEY_UP"
msgstr "Seta Cima"

msgid "KILO_ABBREVIATION"
msgstr "{0} m"

msgid "KP0"
msgstr "Num 0"

msgid "KP1"
msgstr "Num 1"

msgid "KP2"
msgstr "Num 2"

msgid "KP3"
msgstr "Num 3"

msgid "KP4"
msgstr "Num 4"

msgid "KP5"
msgstr "Num 5"

msgid "KP6"
msgstr "Num 6"

msgid "KP7"
msgstr "Num 7"

msgid "KP8"
msgstr "Num 8"

msgid "KP9"
msgstr "Num 9"

msgid "KPADD"
msgstr "Num +"

msgid "KPDIVIDE"
msgstr "Num /"

msgid "KPENTER"
msgstr "Num Enter"

msgid "KPMULTIPLY"
msgstr "Num *"

msgid "KPPERIOD"
msgstr "Num ."

msgid "KPSUBTRACT"
msgstr "Num -"

msgid "LANGUAGE"
msgstr "Idioma:"

msgid "LANGUAGE_TRANSLATION_PROGRESS"
msgstr "Este idioma está {0}% traduzido"

msgid "LANGUAGE_TRANSLATION_PROGRESS_LOW"
msgstr "Esta língua é ainda um trabalho em curso ({0}% feito)"

msgid "LANGUAGE_TRANSLATION_PROGRESS_REALLY_LOW"
msgstr "Esta tradução está muito incompleta ({0}% feita) por favor ajude-nos com ela!"

msgid "LAST_ORGANELLE_DELETE_OPTION_DISABLED_TOOLTIP"
msgstr "Não é possível eliminar o último organelo"

#, fuzzy
msgid "LATE_MULTICELLULAR"
msgstr "Colocar organelo"

msgid "LAUNCH0"
msgstr "Launch 0"

msgid "LAUNCH1"
msgstr "Launch 1"

msgid "LAUNCH2"
msgstr "Launch 2"

msgid "LAUNCH3"
msgstr "Launch 3"

msgid "LAUNCH4"
msgstr "Launch 4"

msgid "LAUNCH5"
msgstr "Launch 5"

msgid "LAUNCH6"
msgstr "Launch 6"

msgid "LAUNCH7"
msgstr "Launch 7"

msgid "LAUNCH8"
msgstr "Launch 8"

msgid "LAUNCH9"
msgstr "Launch 9"

msgid "LAUNCHA"
msgstr "Launch A"

msgid "LAUNCHB"
msgstr "Launch B"

msgid "LAUNCHC"
msgstr "Launch C"

msgid "LAUNCHD"
msgstr "Launch D"

msgid "LAUNCHE"
msgstr "Launch E"

msgid "LAUNCHF"
msgstr "Launch F"

msgid "LAUNCHMAIL"
msgstr "Email"

msgid "LAUNCHMEDIA"
msgstr "Multimédia"

msgid "LAWK_ONLY"
msgstr "Apenas LAWK"

msgid "LAWK_ONLY_EXPLANATION"
msgstr "(restringe partes e habilidades apenas para A Vida Como Conhecemos)"

msgid "LEAD_ARTIST"
msgstr "Artista Líder"

msgid "LEAD_ARTISTS"
msgstr "Artistas Líderes"

msgid "LEAD_DEVELOPERS"
msgstr "Líderes de Desenvolvedores"

msgid "LEAD_GAME_DESIGNER"
msgstr "Líder de Design de Jogo"

msgid "LEAD_GAME_DESIGNERS"
msgstr "Líderes de Design de Jogo"

msgid "LEAD_OUTREACH_PEOPLE"
msgstr "Líder da Equipa de Divulgação"

msgid "LEAD_OUTREACH_PERSON"
msgstr "Líder de divulgação"

msgid "LEAD_PROGRAMMER"
msgstr "Programador Principal"

msgid "LEAD_PROGRAMMERS"
msgstr "Programadores Principais"

msgid "LEAD_PROJECT_MANAGER"
msgstr "Líder de Gestor de Projeto"

msgid "LEAD_PROJECT_MANAGERS"
msgstr "Líder de Gestores de Projetos"

msgid "LEAD_TESTER"
msgstr "Líder Tester"

msgid "LEAD_TESTERS"
msgstr "Líderes de Testers"

msgid "LEAD_THEORIST"
msgstr "Teórico Principal"

msgid "LEAD_THEORISTS"
msgstr "Teóricos Líderes"

msgid "LEFT_ARROW"
msgstr "←"

msgid "LEFT_MOUSE"
msgstr "Rato esquerdo"

msgid "LICENSES"
msgstr "Licenças"

msgid "LICENSES_COVERING_THRIVE"
msgstr "Licenças que cobrem partes do Thrive são apresentadas aqui"

msgid "LIFE_ORIGIN"
msgstr "Origem da vida"

msgid "LIFE_ORIGIN_EXPLANATION"
msgstr "(zona Inicial)"

msgid "LIFE_ORIGIN_PANSPERMIA"
msgstr "Panspermia (aleatório)"

msgid "LIFE_ORIGIN_POND"
msgstr "Pequeno charco quente"

msgid "LIFE_ORIGIN_TOOLTIP"
msgstr "Algumas opções podem ser desativas caso Apenas LAWK esteja ativa"

msgid "LIFE_ORIGIN_VENTS"
msgstr "Fontes Hidrotermais"

msgid "LIGHT"
msgstr "Luz"

msgid "LIGHT_LEVEL_AVERAGE"
msgstr "Médio"

msgid "LIGHT_LEVEL_CURRENT"
msgstr "Atual"

msgid "LIGHT_LEVEL_DAY"
msgstr "Dia"

msgid "LIGHT_LEVEL_LABEL_AT_NOON"
msgstr "{0} ao meio-dia"

msgid "LIGHT_LEVEL_NIGHT"
msgstr "Noite"

#, fuzzy
msgid "LIGHT_MAX"
msgstr "Luz"

msgid "LIMIT_EXTREME"
msgstr "Extremo"

#, fuzzy
msgid "LIMIT_GROWTH_RATE"
msgstr "CONFIRMAR"

#, fuzzy
msgid "LIMIT_GROWTH_RATE_EXPLANATION"
msgstr "Este painel mostra os números a partir dos quais a previsão de auto-evo funciona. A energia total que uma espécie é capaz de capturar e o custo por indivíduo da espécie determinam a população final. O Auto-evo usa um modelo simplificado da realidade para calcular o desempenho das espécies com base na energia que conseguem obter. Para cada fonte de alimento, mostra quanta energia é que a espécie ganha com isso. Além disso, aparece o total de energia disponível na fonte. A fração que a espécie ganha da energia total é baseada em quão grande a aptidão é comparada com a aptidão total. A aptidão é uma métrica de quão bem a espécie pode utilizar essa fonte de alimento."

msgid "LIMIT_HUGE"
msgstr "Enorme"

msgid "LIMIT_LARGE"
msgstr "Grande"

msgid "LIMIT_NORMAL"
msgstr "Normal"

msgid "LIMIT_SMALL"
msgstr "Pequeno"

msgid "LIMIT_TINY"
msgstr "Minúsculo"

msgid "LIMIT_VERY_LARGE"
msgstr "Muito grande"

msgid "LIMIT_VERY_SMALL"
msgstr "Muito pequeno"

msgid "LINE_COLOUR"
msgstr "Cor da linha:"

#, fuzzy
msgid "LINKS_TITLE"
msgstr "Falta um título"

msgid "LIPASE"
msgstr "Lipase"

msgid "LIPASE_DESCRIPTION"
msgstr "A lipase permite à célula decompor a maior parte dos tipos de membranas. A tua célula já produz uma parte desta enzima sem lisossoma, mas ao selecionares este tipo aumentarás a sua eficácia."

msgid "LOAD"
msgstr "Carregar"

msgid "LOADING"
msgstr "A carregar"

msgid "LOADING_DOT_DOT_DOT"
msgstr "A carregar..."

#, fuzzy
msgid "LOADING_EARLY_MULTICELLULAR_EDITOR"
msgstr "A carregar o Editor de Micróbio"

msgid "LOADING_GAME"
msgstr "A carregar o jogo"

msgid "LOADING_MICROBE_EDITOR"
msgstr "A carregar o Editor de Micróbio"

msgid "LOADING_MULTICELLULAR_EDITOR"
msgstr "A carregar o Editor de Multicelular"

msgid "LOADING_TIP"
msgstr "Pressione o botão \"reverter\" no editor para corrigir um erro"

msgid "LOAD_FINISHED"
msgstr "Carregamento terminado"

msgid "LOAD_GAME"
msgstr "Carregar Jogo"

msgid "LOAD_GAME_BUTTON_TOOLTIP"
msgstr "Carregar jogos previamente guardados"

#, fuzzy
msgid "LOAD_INCOMPATIBLE_PROTOTYPE_WARNING"
msgstr ""
"Foi detetado que o jogo guardado selecionado é incompatível com a atual versão do Thrive.\n"
"Não existe nenhum atualizador de jogos guardados para atualizar este jogo guardado.\n"
"Como o Thrive ainda está no início do desenvolvimento, a compatibilidade de jogos guardados não é uma prioridade alta, como tal, não existe um conversor de jogos guardados para todas as versões."

msgid "LOAD_INCOMPATIBLE_SAVE_PROMPT"
msgstr "Carregar jogo guardado incompatível?"

msgid "LOAD_INCOMPATIBLE_SAVE_WARNING"
msgstr ""
"Foi detetado que o jogo guardado selecionado é incompatível com a atual versão do Thrive.\n"
"Não existe nenhum atualizador de jogos guardados para atualizar este jogo guardado.\n"
"Como o Thrive ainda está no início do desenvolvimento, a compatibilidade de jogos guardados não é uma prioridade alta, como tal, não existe um conversor de jogos guardados para todas as versões."

msgid "LOAD_INVALID_SAVE_PROMPT"
msgstr "Carregar jogo guardado inválido?"

msgid "LOAD_INVALID_SAVE_WARNING"
msgstr ""
"Não foi possível carregar as informações guardadas neste arquivo.\n"
"Este jogo guardado provavelmente está corrompido ou num formato mais recente que não é compreendido por esta versão do Thrive.\n"
"Queres tentar carregar o jogo guardado mesmo assim?"

msgid "LOCAL_INITIAL_LETTER"
msgstr "L"

#, fuzzy
msgid "LOCK_DAY_NIGHT_CYCLE"
msgstr "Trancar Ciclo Dia/Noite"

msgid "LOW_BIODIVERSITY_LIMIT"
msgstr "Considerar que regiões com até este número de espécies têm baixa biodiversidade"

msgid "LOW_MENU_PERFORMANCE"
msgstr "Desempenho Baixo Detetado"

#, fuzzy
msgid "LOW_MENU_PERFORMANCE_DESCRIPTION"
msgstr "Transforma [thrive:compound type=\"atp\"][/thrive:compound] em [thrive:compound type=\"oxytoxy\"][/thrive:compound]. A taxa aumenta com a concentração de [thrive:compound type=\"oxygen\"][/thrive:compound]. Pode libertar toxinas pressionado [thrive:input]g_fire_toxin[/thrive:input]. Quando a quantidade de [thrive:compound type=\"oxytoxy\"][/thrive:compound] é baixa, será possível disparar, mas o dano irá ser reduzido."

msgid "LYSOSOME"
msgstr "Lisossoma"

msgid "LYSOSOME_DESCRIPTION"
msgstr "O lisossoma é um organelo ligado à membrana que contém enzimas hidrolíticas capazes de decompor várias biomoléculas. Os lisossomas permitem à célula digerir materiais ingeridos por endocitose e limpar os resíduos da célula num processo chamado [b]autofagia[/b]."

msgid "LYSOSOME_PROCESSES_DESCRIPTION"
msgstr "Contém enzimas digestivas. Pode ser modificado para alterar o tipo de enzima que contém. Apenas uma enzima por lisossoma pode ser utilizada de cada vez. As enzimas aceleram e melhoram a eficiência da digestão."

msgid "MANUALLY_SET_TIME"
msgstr "Definir manualmente a hora do dia"

msgid "MAP"
msgstr "Mapa"

msgid "MARCH"
msgstr "Março"

msgid "MARINE_SNOW"
msgstr "Neve marinha"

msgid "MASTER_VOLUME"
msgstr "Volume principal"

msgid "MAXIMUM_SPECIES_IN_PATCH"
msgstr "Máximo de espécies numa região antes de extinções forçadas"

msgid "MAX_FPS"
msgstr "Max FPS:"

msgid "MAX_FPS_NO_LIMIT"
msgstr "Ilimitado"

msgid "MAX_SPAWNED_ENTITIES"
msgstr "Número máximo de entidades:"

msgid "MAX_VISIBLE_DATASET_WARNING"
msgstr "Não é permitido mostrar mais de {0} conjuntos de dados!"

msgid "MAY"
msgstr "Maio"

msgid "MEDIANEXT"
msgstr "Seguinte"

msgid "MEDIAPLAY"
msgstr "Play"

msgid "MEDIAPREVIOUS"
msgstr "Anterior"

msgid "MEDIARECORD"
msgstr "Gravar"

msgid "MEDIASTOP"
msgstr "Stop"

msgid "MEGA_YEARS"
msgstr "milhões de anos"

msgid "MEMBRANE"
msgstr "Membrana"

msgid "MEMBRANE_RIGIDITY"
msgstr "Rigidez da membrana"

msgid "MEMBRANE_TYPES"
msgstr "Tipos de Membrana"

msgid "MENU"
msgstr "Menu"

msgid "MESOPELAGIC"
msgstr "Zona Mesopelágica"

msgid "METABOLOSOMES"
msgstr "Metabolossomas"

msgid "METABOLOSOMES_DESCRIPTION"
msgstr "Metabolossomas são conjuntos de proteínas envoltos no invólucro das proteínas. Eles são capazes de converter glicose em ATP a uma velocidade muito mais alta do que pode ser feito no citoplasma num processo chamado Respiração Aeróbica. No entanto, ele requer oxigênio para funcionar, e níveis mais baixos de oxigênio no ambiente diminuirão a taxa de produção de ATP. Uma vez que os metabolossomas estão suspensos diretamente no citoplasma, o fluido circundante realiza alguma glicólise."

msgid "METABOLOSOMES_PROCESSES_DESCRIPTION"
msgstr "Transforma [thrive:compound type=\"glucose\"][/thrive:compound] em[thrive:compound type=\"atp\"][/thrive:compound]. A taxa aumenta com a concentração de [thrive:compound type=\"oxygen\"][/thrive:compound]."

msgid "METRICS"
msgstr "Métricas de desempenho"

msgid "METRICS_CONTENT"
msgstr ""

msgid "MIB_VALUE"
msgstr "{0} MiB"

msgid "MICHE"
msgstr ""

#, fuzzy
msgid "MICHE_AVOID_PREDATION_SELECTION_PRESSURE"
msgstr "[b][u]{0}[/u][/b] separou-se de [b][u]{1}[/u][/b] como uma nova espécie devido a diferentes pressões de seleção"

#, fuzzy
msgid "MICHE_CHUNK_PRESSURE"
msgstr "Pressão"

#, fuzzy
msgid "MICHE_COMPOUND_CLOUD_PRESSURE"
msgstr "Nuvens de compostos"

#, fuzzy
msgid "MICHE_COMPOUND_EFFICIENCY_PRESSURE"
msgstr "Nuvens de compostos"

#, fuzzy
msgid "MICHE_DETAIL_TEXT"
msgstr ""
"[b]Espécie[/b]\n"
"     {0}:{1}\n"
"[b]Geração[/b]\n"
"     {2}\n"
"[b]População[/b]\n"
"     {3}\n"
"[b]Cor[/b]\n"
"     #{4}\n"
"[b]Comportamento[/b]\n"
"     {5}"

#, fuzzy
msgid "MICHE_ENVIRONMENTAL_COMPOUND_PRESSURE"
msgstr "Nuvens de compostos"

#, fuzzy
msgid "MICHE_MAINTAIN_COMPOUND_PRESSURE"
msgstr "Nuvens de compostos"

msgid "MICHE_METABOLIC_STABILITY_PRESSURE"
msgstr ""

#, fuzzy
msgid "MICHE_NO_OP_PRESSURE"
msgstr "Pressão"

#, fuzzy
msgid "MICHE_PREDATION_EFFECTIVENESS_PRESSURE"
msgstr "Predação de {0}"

#, fuzzy
msgid "MICHE_PREDATOR_ROOT_PRESSURE"
msgstr "Pressão"

#, fuzzy
msgid "MICHE_ROOT_PRESSURE"
msgstr "Pressão"

msgid "MICHE_TREE"
msgstr ""

msgid "MICROBE"
msgstr "Micróbio"

msgid "MICROBES_COUNT"
msgstr "Número de micróbios:"

msgid "MICROBE_BENCHMARK"
msgstr "Benchmark de Micróbios"

msgid "MICROBE_EDITOR"
msgstr "Editor de Microrganismos"

msgid "MICROBE_EDITOR_HELP_MESSAGE_1"
msgstr ""
"Estruturas Procariotas\n"
"\n"
"Metabolossomas: Produz [thrive:compound type=\"atp\"][/thrive:compound] a partir de [thrive:compound type=\"glucose\"][/thrive:compound]\n"
"\n"
"Proteínas Quimiossintetizantes: Produz metade da quantidade de [thrive:compound type=\"glucose\"][/thrive:compound] a partir de [thrive:compound type=\"hydrogensulfide\"][/thrive:compound] que um quimioplasto produziria, mas também realiza glicólise, ocupa 1 Hexágono\n"
"\n"
"Tilacoides: Produz 1/3 da quantidade de [thrive:compound type=\"glucose\"][/thrive:compound] que um cloroplasto normal produziria, mas também realiza glicólise, ocupa 1 Hexágono\n"
"\n"
"Rusticianina: Converte [thrive:compound type=\"iron\"][/thrive:compound] em [thrive:compound type=\"atp\"][/thrive:compound]\n"
"\n"
"Nitrogenase: Converte nitrogénio atmosférico e [thrive:compound type=\"atp\"][/thrive:compound] em [thrive:compound type=\"ammonia\"][/thrive:compound] anaerobicamente\n"
"\n"
"Citoplasma: Tem capacidade de armazenamento e realiza glicólise (Produz pequenas quatidades de [thrive:compound type=\"atp\"][/thrive:compound])"

msgid "MICROBE_EDITOR_HELP_MESSAGE_14"
msgstr "Quando o engolfo terminar, quaisquer objetos presos no engolfo serão mantidos dentro da membrana para serem digeridos. Objetos indigestos serão sempre expulsos, portanto, certifica-te de teres as mutações necessárias que permitam processá-los primeiro. As enzimas ajudam na digestão e são fornecidas pelo lisossomo; evolui esta organela para tornar a digestão muito mais eficiente."

msgid "MICROBE_EDITOR_HELP_MESSAGE_2"
msgstr ""
"Organelos Externos\n"
"\n"
"Flagelo: Move a tua célula mais rapidamente ao consumir [thrive:compound type=\"atp\"][/thrive:compound]\n"
"\n"
"Pilo: Pode ser usado para apunhalar outras células\n"
"\n"
"Quimiorreceptor : Permite detectar compostos de mais longe"

msgid "MICROBE_EDITOR_HELP_MESSAGE_3"
msgstr ""
"Organelos Limitados por Membrana\n"
"\n"
"Núcleo: Ocupa 11 hexágonos e permite a evolução de organelos limitados por membrana. Também duplica o tamanho da tua célula (apenas pode ser evoluído uma única vez)\n"
"\n"
"Agente de Adesão: Permite a ligação com outras células\n"
"\n"
"Mitocôndria: Produz [thrive:compound type=\"atp\"][/thrive:compound] a partir de [thrive:compound type=\"glucose\"][/thrive:compound] e O2 atmosférico. Bastante mais eficiente que o citoplasma\n"
"\n"
"Cloroplasto: Produz [thrive:compound type=\"glucose\"][/thrive:compound] a partir de luz solar e CO2 atmosférico\n"
"\n"
"Quimioplasto: Produz [thrive:compound type=\"glucose\"][/thrive:compound] a partir de [thrive:compound type=\"hydrogensulfide\"][/thrive:compound]\n"
"\n"
"Plastídeo Fixador de Nitrogénio: Produz [thrive:compound type=\"ammonia\"][/thrive:compound] a partir de [thrive:compound type=\"atp\"][/thrive:compound], Nitrogénio e Oxigénio atmosférico\n"
"\n"
"Vacúolo: Armazena 15 compostos coletados\n"
"\n"
"Vacúolo de Toxinas: Produz toxinas (denominadas [thrive:compound type=\"oxytoxy\"][/thrive:compound]) e permite que as libertes causando dano com base na quantidade de OxiToxi disponível"

msgid "MICROBE_EDITOR_HELP_MESSAGE_4"
msgstr "A cada geração, tens 100 pontos de mutação (PM) para gastar, e cada mudança (ou mutação) custará uma certa quantia desses pontos. Adicionar e remover organelos custa PM. Porém, remover organelos que foram inseridos na sessão de mutação atual reembolsa os PM dos mesmos. Tu podes mover ou remover completamente um organelo ao clicar no mesmo com o botão direito do rato e ao selecionar a ação apropriada do menu pop-up. Também é possível rodar organelos enquanto os colocas com [thrive:input]e_rotate_left[/thrive:input] e [thrive:input]e_rotate_right[/thrive:input]."

msgid "MICROBE_EDITOR_HELP_MESSAGE_5"
msgstr "Cada vez que te reproduzires, entrarás no Editor de Microrganismos, onde poderás fazer alterações à tua espécie (ao adicionar, mover, ou remover organelos) de forma a aumentar o sucesso da tua espécie. Cada visita ao editor na Fase Microbial representa [thrive:constant]EDITOR_TIME_JUMP_MILLION_YEARS[/thrive:constant] milhões de anos de evolução."

msgid "MICROBE_FREEBUILD_EDITOR"
msgstr "Editor livre para micróbios"

msgid "MICROBE_ORGANELLE_STATISTICS"
msgstr "  {0}: Encontrado em {1} espécies, com uma média de {2} cada"

msgid "MICROBE_SPECIES_DETAIL_TEXT"
msgstr ""
"[b]Estágio[/b]\n"
"  Micróbio \n"
"[b]Tipo de Membrana[/b]\n"
"  {0}\n"
"[b]Rigidez da Membrana[/b]\n"
"  {1}\n"
"[b]Velocidade Base[/b]\n"
"  {2}\n"
"[b]Velocidade de Rotação Base[/b]\n"
"  {3}\n"
"[b]Tamanho Base em Hexágonos[/b]\n"
"  {4}"

msgid "MICROBE_STAGE"
msgstr "Fase Microbial"

#, fuzzy
msgid "MICROBE_STAGE_BECOME_MULTICELLULAR_TEXT"
msgstr ""
"Acumula glicose (nuvens brancas) movendo-te na direção delas.\n"
"\n"
"A tua célula precisa de glicose para produzir energia e sobreviver.\n"
"\n"
"Segue a linha da tua célula até a glicose."

msgid "MICROBE_STAGE_COLLECT_TEXT"
msgstr ""
"Acumula glicose (nuvens brancas) movendo-te na direção delas.\n"
"\n"
"A tua célula precisa de glicose para produzir energia e sobreviver.\n"
"\n"
"Segue a linha da tua célula até a glicose."

msgid "MICROBE_STAGE_CONTROL_TEXT"
msgstr ""
"Para controlar a tua célula usa as teclas mostradas perto da célula (centro da ecrã) e o rato para controlar a sua orientação.\n"
"\n"
"Testa todas as teclas por alguns segundos para continuar."

#, fuzzy
msgid "MICROBE_STAGE_CONTROL_TEXT_CONTROLLER"
msgstr ""
"Para controlar a tua célula usa as teclas mostradas perto da célula (centro da ecrã) e o rato para controlar a sua orientação.\n"
"\n"
"Testa todas as teclas por alguns segundos para continuar."

#, fuzzy
msgid "MICROBE_STAGE_DAY_NIGHT_TEXT"
msgstr ""
"Fica atento à barra de saúde próximo da barra de ATP (canto inferior direito).\n"
"A tua célula morre quando não tens mais saúde.\n"
"Tu regeneras saúde enquanto tiveres ATP.\n"
"Certifica-te de que consegues glicose suficiente para produzires ATP."

msgid "MICROBE_STAGE_HEALTH_TEXT"
msgstr ""
"Fica atento à barra de saúde próximo da barra de ATP (canto inferior direito).\n"
"A tua célula morre quando não tens mais saúde.\n"
"Tu regeneras saúde enquanto tiveres ATP.\n"
"Certifica-te de que consegues glicose suficiente para produzires ATP."

msgid "MICROBE_STAGE_HELP_MESSAGE_1"
msgstr "[thrive:input]g_move_forward[/thrive:input],[thrive:input]g_move_left[/thrive:input],[thrive:input]g_move_backwards[/thrive:input],[thrive:input]g_move_right[/thrive:input] e o rato para te moveres. [thrive:input]g_fire_toxin[/thrive:input] para disparar [thrive:compound type=\"oxytoxy\"][/thrive:compound] se tiveres um vacúolo de toxinas. [thrive:input]g_toggle_engulf[/thrive:input] para ativar o modo de engolfar. Podes aumentar e diminuir o zoom com a roda do rato."

msgid "MICROBE_STAGE_HELP_MESSAGE_10"
msgstr "Para te reproduzires necessitas de dividir cada um dos teus organelos em dois. Os organelos necessitam de [thrive:compound type=\"ammonia\"][/thrive:compound], [thrive:compound type=\"phosphates\"][/thrive:compound] e tempo para se dividirem."

msgid "MICROBE_STAGE_HELP_MESSAGE_11"
msgstr "Mas se sobreviveres vinte gerações com 300 de população, considera-se que ganhaste o jogo. Depois de ganhares recebes um pop-up e podes continuar a jogar como desejares."

msgid "MICROBE_STAGE_HELP_MESSAGE_12"
msgstr "Se cauteloso porque a tua concorrência está a evoluir a teu lado. Cada vez que entrares no editor, eles também evoluem."

msgid "MICROBE_STAGE_HELP_MESSAGE_13"
msgstr "Ao te conectares com outras células podes formar uma colónia de células, onde as células partilham os compostos que absorvem e produzem entre si. De modo a te poderes conectar com outra célula, necessitas de possuir o organelo \"agentes de adesão\" e de te aproximar da mesma após entrares no modo de adesão. Apenas te podes conectar com células da tua própria espécie. Enquanto permaneceres numa colónia, não serás capaz de dividir a tua célula e entrar no editor (por agora). Para entrar no editor, primeiro deixa a colónia assim que tenhas recolhido compostos suficientes, e depois entra no mesmo. Grandes colónias de células são precursoras da multicelularidade (ainda ausente no jogo)."

#, fuzzy
msgid "MICROBE_STAGE_HELP_MESSAGE_15"
msgstr "[thrive:input]g_move_forward[/thrive:input],[thrive:input]g_move_left[/thrive:input],[thrive:input]g_move_backwards[/thrive:input],[thrive:input]g_move_right[/thrive:input] e o rato para te moveres. [thrive:input]g_fire_toxin[/thrive:input] para disparar [thrive:compound type=\"oxytoxy\"][/thrive:compound] se tiveres um vacúolo de toxinas. [thrive:input]g_toggle_engulf[/thrive:input] para ativar o modo de engolfar. Podes aumentar e diminuir o zoom com a roda do rato."

#, fuzzy
msgid "MICROBE_STAGE_HELP_MESSAGE_16"
msgstr "[thrive:input]g_move_forward[/thrive:input],[thrive:input]g_move_left[/thrive:input],[thrive:input]g_move_backwards[/thrive:input],[thrive:input]g_move_right[/thrive:input] e o rato para te moveres. [thrive:input]g_fire_toxin[/thrive:input] para disparar [thrive:compound type=\"oxytoxy\"][/thrive:compound] se tiveres um vacúolo de toxinas. [thrive:input]g_toggle_engulf[/thrive:input] para ativar o modo de engolfar. Podes aumentar e diminuir o zoom com a roda do rato."

msgid "MICROBE_STAGE_HELP_MESSAGE_2"
msgstr "A tua célula usa [thrive:compound type=\"atp\"][/thrive:compound] como fonte de energia, se este se esgotar morrerás."

msgid "MICROBE_STAGE_HELP_MESSAGE_3"
msgstr "Para desbloqueares o editor e te reproduzires necessitas de te manter vivo o tempo suficiente. Recolhendo [thrive:compound type=\"ammonia\"][/thrive:compound] (Nuvem laranja) e [thrive:compound type=\"phosphates\"][/thrive:compound] (Nuvem Púrpura) podes acelerar o processo."

msgid "MICROBE_STAGE_HELP_MESSAGE_4"
msgstr "Também podes engolfar células, bactérias, pedaços de ferro e pedaços de células menores do que tu pressionando [thrive:input]g_toggle_engulf[/thrive:input]. Isto custará [thrive:compound type=\"atp\"][/thrive:compound] adicional e abrandar-te-á. Não te esqueças de pressionar [thrive:input]g_toggle_engulf[/thrive:input] uma segunda vez para parar de engolfar."

msgid "MICROBE_STAGE_HELP_MESSAGE_5"
msgstr "Osmorregulação custa [thrive:compound type=\"atp\"][/thrive:compound], o que significa que quanto maior for a tua célula, mais Mitocôndrias, Metabolossomas ou Rusticianina (ou citoplasma, o qual realiza a Glicólise) necessitas para evitar perder [thrive:compound type=\"atp\"][/thrive:compound] quando te encontrares parado."

msgid "MICROBE_STAGE_HELP_MESSAGE_6"
msgstr "Há muitos Organelos no editor para tu evoluires, permitindo uma vasta gama de diferentes estilos de jogo."

msgid "MICROBE_STAGE_HELP_MESSAGE_7"
msgstr "Por agora, se a tua população cair para zero extingues-te."

msgid "MICROBE_STAGE_HELP_MESSAGE_8"
msgstr ""
"As várias nuvens de compostos são:\n"
"\n"
"Branco – [thrive:compound type=\"glucose\"][/thrive:compound]\n"
"Amarelo – [thrive:compound type=\"hydrogensulfide\"][/thrive:compound]\n"
"Laranja – [thrive:compound type=\"ammonia\"][/thrive:compound]\n"
"Roxo – [thrive:compound type=\"phosphates\"][/thrive:compound]\n"
"Castanho Ferrugem – [thrive:compound type=\"iron\"][/thrive:compound]\n"
"\n"
"[thrive:compound type=\"glucose\"][/thrive:compound] produz [thrive:compound type=\"atp\"][/thrive:compound]."

msgid "MICROBE_STAGE_HELP_MESSAGE_9"
msgstr "[thrive:compound type=\"hydrogensulfide\"][/thrive:compound] pode ser convertido em [thrive:compound type=\"glucose\"][/thrive:compound] através de quimioplastos e proteínas quimiossintetizantes. [thrive:compound type=\"iron\"][/thrive:compound] pode ser convertido em [thrive:compound type=\"atp\"][/thrive:compound] via rusticianina."

msgid "MICROBE_STAGE_INITIAL"
msgstr ""
"Num planeta alienígena distante, eras de atividades vulcânicas e impactos de meteoros causaram o desenvolvimento de um novo fenómeno no universo.\n"
"\n"
"Vida.\n"
"\n"
"Micróbios simples moram nas regiões mais profundas do oceano. Tu és o Último Ancestral Comum Universal (LUCA) no planeta.\n"
"\n"
"Para sobreviver neste mundo hostil, precisarás de acumular compostos e evoluir para competir contra outras espécies de micróbios."

msgid "MICROBE_STAGE_INITIAL_PANSPERMIA"
msgstr ""
"Num planeta alienígena distante,um meteoro caiu após percorrer grandes distâncias astronómicas, levando consigo as sementes necessárias para um novo fenómeno no planeta.\n"
"\n"
"Vida.\n"
"\n"
"Micróbios simples moram nas regiões próximas ao impacto. Tu és o Último Ancestral Comum Universal (LUCA) no planeta.\n"
"\n"
"Para sobreviver neste mundo hostil, precisarás de acumular qualquer compostos que consigas encontrar e evoluir entre gerações para competir contra outras espécies de micróbios."

#, fuzzy
msgid "MICROBE_STAGE_INITIAL_POND"
msgstr ""
"Num planeta alienígena distante, eras de atividades vulcânicas e impactos de meteoros causaram o desenvolvimento de um novo fenómeno no universo.\n"
"\n"
"Vida.\n"
"\n"
"Micróbios simples moram nas regiões mais profundas do oceano. Tu és o Último Ancestral Comum Universal (LUCA) no planeta.\n"
"\n"
"Para sobreviver neste mundo hostil, precisarás de acumular compostos e evoluir para competir contra outras espécies de micróbios."

#, fuzzy
msgid "MICROBE_STAGE_ORGANELLE_DIVISION"
msgstr "Estatísticas de Organismo"

msgid "MIDDLE_MOUSE"
msgstr "Clique Roda Rato"

msgid "MIGRATE"
msgstr ""

#, fuzzy
msgid "MIGRATION_FAILED_TO_ADD"
msgstr "Falha na Criação do Mod"

msgid "MIGRATION_STATUS_DESTINATION_NOT_SELECTED"
msgstr ""

#, fuzzy
msgid "MIGRATION_STATUS_TEXT"
msgstr ""
"Fica atento à barra de saúde próximo da barra de ATP (canto inferior direito).\n"
"A tua célula morre quando não tens mais saúde.\n"
"Tu regeneras saúde enquanto tiveres ATP.\n"
"Certifica-te de que consegues glicose suficiente para produzires ATP."

#, fuzzy
msgid "MIGRATION_STEP_DESTINATION_EXPLANATION"
msgstr ""
"Micróbios agressivos perseguirão presas em distâncias maiores\n"
"e são mais propensos a lutar contra predadores quando atacados.\n"
"Micróbios pacíficos não se envolvem com os outros em distâncias maiores\n"
"e são menos propensos a usar toxinas contra predadores."

msgid "MIGRATION_STEP_ONLY_ONE_ALLOWED"
msgstr ""

#, fuzzy
msgid "MIGRATION_STEP_POPULATION_EXPLANATION"
msgstr "(custo de organelas, membranas e outros itens no editor)"

#, fuzzy
msgid "MIGRATION_STEP_SOURCE_EXPLANATION"
msgstr "(custo de organelas, membranas e outros itens no editor)"

#, fuzzy
msgid "MIGRATION_TOOLTIP"
msgstr "Visite a nossa pagina de Patreon"

msgid "MILLION_ABBREVIATION"
msgstr "{0} M"

msgid "MINIMUM_AMOUNT_TO_FIND"
msgstr "Quantidade Mínima a Detectar:"

msgid "MINIMUM_VERSION"
msgstr "Mínimo:"

msgid "MIN_VISIBLE_DATASET_WARNING"
msgstr "Não é permitido mostrar menos de {0} conjunto(s) de dados!"

msgid "MISC"
msgstr "Diversos"

msgid "MISCELLANEOUS"
msgstr "Diversos"

#, fuzzy
msgid "MISCELLANEOUS_3D_STAGE"
msgstr "Diversos"

msgid "MISC_FUN"
msgstr "Diversão variada"

msgid "MISSING_DESCRIPTION"
msgstr "Falta uma descrição"

msgid "MISSING_OR_INVALID_REQUIRED_FIELD"
msgstr "Formato ausente ou inválido de um campo obrigatório: {0}"

msgid "MISSING_TITLE"
msgstr "Falta um título"

msgid "MITOCHONDRION"
msgstr "Mitocôndria"

msgid "MITOCHONDRION_DESCRIPTION"
msgstr "A central de energia da célula. A mitocôndria é uma estrutura de membrana dupla cheia de proteínas e enzimas. É um procariota que foi reconhecido pelo seu hospedeiro eucariótico para uso. É capaz de converter Glicose em ATP com maior eficiência do que feito no citoplasma num processo chamado Respiração Aeróbica. Precisa, no entanto, de oxigénio para funcionar, e níveis menores de oxigénio no ambiente irão diminuir a taxa da produção de ATP."

msgid "MITOCHONDRION_PROCESSES_DESCRIPTION"
msgstr "Transforma [thrive:compound type=\"glucose\"][/thrive:compound] em [thrive:compound type=\"atp\"][/thrive:compound]. A taxa aumenta com a concentração de [thrive:compound type=\"oxygen\"][/thrive:compound]."

msgid "MIXED_DOT_DOT_DOT"
msgstr "Misto..."

msgid "MODDING_INSTRUCTIONS_ON"
msgstr "As instruções para o Modding estão disponíveis em"

msgid "MODELS"
msgstr "Modelos"

msgid "MODIFY"
msgstr "Modificar"

msgid "MODIFY_ORGANELLE"
msgstr "Modificar organela"

msgid "MODIFY_TYPE"
msgstr "Modificar Tipo"

msgid "MODS"
msgstr "Mods"

msgid "MODS_INSTALLED_BUT_NOT_ENABLED"
msgstr ""

msgid "MOD_ASSEMBLY"
msgstr "Assembly do Mod:"

msgid "MOD_ASSEMBLY_CLASS"
msgstr "Classe Principal do Assembly do Mod:"

#, fuzzy
msgid "MOD_ASSEMBLY_CLASS_CREATION_FAILED"
msgstr "{0}: falha ao chamar o método de descarregamento do assembly do mod"

msgid "MOD_ASSEMBLY_CLASS_NOT_FOUND"
msgstr "{0}: classe do mod especificada \"{1}\" não encontrada no assembly do mod"

msgid "MOD_ASSEMBLY_INIT_CALL_FAILED"
msgstr "{0}: falha ao chamar o método de inicialização do assembly do mod"

msgid "MOD_ASSEMBLY_LOAD_CALL_FAILED_EXCEPTION"
msgstr "{0}: a chamada do método de inicialização do assembly do mod falhou com uma exceção: {1}"

msgid "MOD_ASSEMBLY_LOAD_EXCEPTION"
msgstr "{0}: o carregamento do assembly falhou com uma exceção: {1}"

msgid "MOD_ASSEMBLY_UNLOAD_CALL_FAILED"
msgstr "{0}: falha ao chamar o método de descarregamento do assembly do mod"

msgid "MOD_ASSEMBLY_UNLOAD_CALL_FAILED_EXCEPTION"
msgstr "{0}: a chamada do método de descarregamento do assembly do mod falhou com uma exceção: {1}"

msgid "MOD_AUTHOR"
msgstr "Autor:"

#, fuzzy
msgid "MOD_AUTO_HARMONY"
msgstr "Autor:"

msgid "MOD_CREATION_FAILED"
msgstr "Falha na Criação do Mod"

msgid "MOD_DESCRIPTION"
msgstr "Descrição do Mod:"

msgid "MOD_EXTENDED_DESCRIPTION"
msgstr "Descrição longa do mod:"

#, fuzzy
msgid "MOD_HARMONY_LOAD_FAILED_EXCEPTION"
msgstr "{0}: a chamada do método de inicialização do assembly do mod falhou com uma exceção: {1}"

#, fuzzy
msgid "MOD_HARMONY_UNLOAD_FAILED_EXCEPTION"
msgstr "{0}: a chamada do método de descarregamento do assembly do mod falhou com uma exceção: {1}"

msgid "MOD_HAS_NO_LOADABLE_RESOURCES"
msgstr "{0}: não tem recursos carregáveis"

msgid "MOD_ICON_FILE"
msgstr "Ícone do Ficheiro:"

msgid "MOD_INFO_URL"
msgstr "URL da Informação do Mod:"

msgid "MOD_INTERNAL_NAME"
msgstr "Nome Interno (da Pasta):"

msgid "MOD_LICENSE"
msgstr "Licença do Mod:"

msgid "MOD_LOAD_ERRORS"
msgstr "Erro ao carregar Mods"

msgid "MOD_LOAD_ERRORS_OCCURRED"
msgstr "Ocorreram erros ao carregar um ou mais mods. Os logs podem conter informações adicionais."

msgid "MOD_LOAD_OR_UNLOAD_ERRORS_OCCURRED"
msgstr "Ocorreram erros ao carregar ou descarregar um ou mais mods. Os logs podem conter informações adicionais."

msgid "MOD_LOAD_UNLOAD_CAVEATS"
msgstr "Nota: muitos mods requerem a reinicialização do jogo para carregar ou descarregar corretamente. Carrega apenas mods em que confias, pois eles podem conter código executável."

msgid "MOD_LOAD_UNLOAD_RESTART"
msgstr "Um ou mais mods requerem a reinicialização do jogo para carregar ou descarregar corretamente"

msgid "MOD_MAXIMUM_THRIVE"
msgstr "Versão Máxima Suportada do Thrive:"

msgid "MOD_MINIMUM_THRIVE"
msgstr "Versão Mínima Necessária do Thrive:"

msgid "MOD_NAME"
msgstr "Nome do Mod:"

msgid "MOD_PCK_NAME"
msgstr "Ficheiro .pck do Mod:"

msgid "MOD_RECOMMENDED_THRIVE"
msgstr "Versão Recomendada do Thrive:"

msgid "MOD_TO_UPLOAD"
msgstr "Mod a Carregar:"

msgid "MOD_UPLOADER"
msgstr "Carregador de Mods"

msgid "MOD_VERSION"
msgstr "Versão do Mod:"

msgid "MORE_INFO"
msgstr "Mostrar Mais Informações"

msgid "MORE_INFO_PROMPT"
msgstr "Pressione [thrive:input]help[/thrive:input] para ver mais informações na Thrivepédia."

msgid "MOUSE_EDGE_PANNING_OPTION"
msgstr ""

msgid "MOUSE_LOOK_SENSITIVITY"
msgstr ""

msgid "MOUSE_SENSITIVITY_WINDOW_SIZE_ADJUSTMENT"
msgstr ""

msgid "MOVE"
msgstr "Mover"

msgid "MOVEMENT"
msgstr "Movimento"

msgid "MOVE_ATTEMPTS_PER_SPECIES"
msgstr "Tentativas de deslocação por espécie"

msgid "MOVE_BACKWARDS"
msgstr "Mover para trás"

msgid "MOVE_DOWN_OR_CROUCH"
msgstr "Mover para baixo ou agachar"

msgid "MOVE_FORWARD"
msgstr "Mover para a frente"

msgid "MOVE_LEFT"
msgstr "Mover para a esquerda"

msgid "MOVE_ORGANELLE"
msgstr "Mover organelo"

msgid "MOVE_RIGHT"
msgstr "Mover para a direita"

msgid "MOVE_TO_ANY_PATCH"
msgstr "Mover para qualquer região"

#, fuzzy
msgid "MOVE_TO_LAND"
msgstr "Mod a Carregar:"

#, fuzzy
msgid "MOVE_TO_MACROSCOPIC_TOOLTIP"
msgstr "Suicídio"

msgid "MOVE_TO_MULTICELLULAR_STAGE_TOOLTIP"
msgstr ""

msgid "MOVE_TO_THIS_PATCH"
msgstr "Mover para esta região"

msgid "MOVE_UP_OR_JUMP"
msgstr "Mover para cima ou saltar"

#, fuzzy
msgid "MOVING_TO_AWAKENING_PROTOTYPE"
msgstr "Protanóptico (Vermelho-Verde)"

#, fuzzy
msgid "MOVING_TO_AWAKENING_PROTOTYPE_TITLE"
msgstr "Protanóptico (Vermelho-Verde)"

#, fuzzy
msgid "MOVING_TO_LAND_PROTOTYPE"
msgstr "Protanóptico (Vermelho-Verde)"

#, fuzzy
msgid "MOVING_TO_LAND_PROTOTYPE_TITLE"
msgstr "Protanóptico (Vermelho-Verde)"

#, fuzzy
msgid "MOVING_TO_SOCIETY_STAGE"
msgstr "Protanóptico (Vermelho-Verde)"

msgid "MP_COST"
msgstr "{0} PM"

msgid "MUCILAGE"
msgstr "Mucilagem"

#, fuzzy
msgid "MUCILAGE_SYNTHESIS"
msgstr "Quimiossíntese"

#, fuzzy
msgid "MUCOCYST_ACTION_TOOLTIP"
msgstr "Visite a nossa pagina de Patreon"

msgid "MULTICELLULAR_EDITOR"
msgstr "Editor de multicelulas"

#, fuzzy
msgid "MULTICELLULAR_FREEBUILD_EDITOR"
msgstr "Editor de multicelulas"

msgid "MULTICELLULAR_STAGE"
msgstr "Fase multicelular"

msgid "MULTIPLE_CELLS"
msgstr "Múltiplas Células"

msgid "MULTIPLE_METABALLS"
msgstr "Múltiplas Metaballs"

msgid "MULTIPLE_ORGANELLES"
msgstr "Múltiplos Organelos"

msgid "MULTISAMPLE_ANTI_ALIASING"
msgstr "Multisample anti-aliasing:"

msgid "MULTITHREADED_SIMULATION_ENABLED"
msgstr ""

#, fuzzy
msgid "MULTITHREADED_SIMULATION_EXPLANATION"
msgstr ""
"Micróbios agressivos perseguirão presas em distâncias maiores\n"
"e são mais propensos a lutar contra predadores quando atacados.\n"
"Micróbios pacíficos não se envolvem com os outros em distâncias maiores\n"
"e são menos propensos a usar toxinas contra predadores."

msgid "MUSEUM_WELCOME_TEXT"
msgstr ""
"Bem-vindo ao museu! Aqui podes admirar as muitas espécies que fossilizaste em todos os teus jogos. Podes até jogar como uma espécie abrindo-a no editor livre.\n"
"\n"
"Para fossilizar uma espécie no jogo, prime o botão de pausa. Depois seleciona um micróbio no ecrã para fossilizar a sua espécie."

msgid "MUSIC"
msgstr "Música"

msgid "MUSIC_VOLUME"
msgstr "Volume da música"

msgid "MUTATIONS_PER_SPECIES"
msgstr "Tentativas de mutação por espécie"

msgid "MUTATION_COST_MULTIPLIER"
msgstr "Multiplicador de custo de mutação"

msgid "MUTATION_COST_MULTIPLIER_EXPLANATION"
msgstr "(custo de organelas, membranas e outros itens no editor)"

msgid "MUTATION_POINTS"
msgstr "Pontos de Mutação"

msgid "MUTE"
msgstr "Silenciar"

msgid "NAME"
msgstr "Nome:"

msgid "NAME_LABEL_CITY"
msgstr "{0} ({1})"

msgid "NAME_LABEL_FLEET"
msgstr "{0} (PWR: {1})"

msgid "NAME_LABEL_STRUCTURE_UNFINISHED"
msgstr "{0} (I)"

msgid "NATIVE_THREAD_ADVICE_TOOLTIP"
msgstr ""
"Os threads nativos são utilizados para tarefas diferentes dos threads geridos.\n"
"Mais threads em CPUs com muitos núcleos geralmente aumentam o desempenho até um limite\n"
"demasiados threads totais diminuirão o desempenho."

msgid "NEGATIVE_ATP_BALANCE"
msgstr "Saldo ATP negativo"

msgid "NEGATIVE_ATP_BALANCE_TEXT"
msgstr ""
"O micróbio não está a produzir ATP suficiente para sobreviver!\n"
"Deseja continuar?"

msgid "NEW"
msgstr "Novo"

msgid "NEWER_VERSION_LOADING_WARNING"
msgstr ""
"Este jogo guardado é de uma versão mais recente do Thrive e muito provavelmente incompatível.\n"
"Quer tentar carregar o jogo mesmo assim?"

msgid "NEWS"
msgstr "NOTÍCIAS"

msgid "NEW_BIODIVERSITY_INCREASING_SPECIES_POPULATION"
msgstr ""

msgid "NEW_GAME"
msgstr "Novo Jogo"

msgid "NEW_GAME_BUTTON_TOOLTIP"
msgstr "Comece um novo jogo"

msgid "NEW_GAME_SETTINGS_PERFORMANCE_OPTIONS_INFO"
msgstr ""

msgid "NEW_MOD_DEFAULT_DESCRIPTION"
msgstr "O meu mod incrível"

msgid "NEW_NAME"
msgstr "Novo Nome"

msgid "NEW_NAME_COLON"
msgstr "Novo Nome:"

msgid "NEXT_CAPITAL"
msgstr "PRÓXIMO"

#, fuzzy
msgid "NEXT_EDITOR_TAB"
msgstr "Ativar o editor"

msgid "NITROGEN"
msgstr "Nitrogénio"

msgid "NITROGENASE"
msgstr "Nitrogenase"

msgid "NITROGENASE_DESCRIPTION"
msgstr "Nitrogenase é uma proteína capaz de utilizar o [thrive:compound type=\"nitrogen\"][/thrive:compound] gasoso e a energia celular na forma de [thrive:compound type=\"atp\"][/thrive:compound] para produzir [thrive:compound type=\"ammonia\"][/thrive:compound], um nutriente chave para o crescimento das células. Isto é um processo referido como [b]Fixação Anaeróbica de Nitrogénio[/b]. Uma vez que a Nitrogenase está suspensa diretamente no citoplasma, o fluído envolvente efetua alguma [b]glicólise[/b]."

msgid "NITROGENASE_PROCESSES_DESCRIPTION"
msgstr "Transforma [thrive:compound type=\"atp\"][/thrive:compound] em [thrive:compound type=\"ammonia\"][/thrive:compound]. A taxa aumenta com a concentração de [thrive:compound type=\"nitrogen\"][/thrive:compound]."

msgid "NITROGEN_FIXING_PLASTID"
msgstr "Plastídeo Fixador de Nitrogénio"

msgid "NITROGEN_FIXING_PLASTID_DESCRIPTION"
msgstr "O Plastídeo Fixador de Nitrogénio é uma proteína capaz de usar [thrive:compound type=\"nitrogen\"][/thrive:compound] gasoso, [thrive:compound type=\"oxygen\"][/thrive:compound] e [thrive:compound type=\"atp\"][/thrive:compound] para produzir [thrive:compound type=\"ammonia\"][/thrive:compound], um nutriente essencial para o crescimento das células. Este é um processo chamado [b]Fixação Aeróbica de Nitrogénio[/b]."

msgid "NITROGEN_FIXING_PLASTID_PROCESSES_DESCRIPTION"
msgstr "Transforma [thrive:compound type=\"atp\"][/thrive:compound] em [thrive:compound type=\"ammonia\"][/thrive:compound]. A taxa aumenta com a concentração de [thrive:compound type=\"nitrogen\"][/thrive:compound] e [thrive:compound type=\"oxygen\"][/thrive:compound]."

msgid "NONE"
msgstr "Nenhum"

msgid "NORMAL"
msgstr "Normal"

msgid "NORMAL_MEMBRANE_DESCRIPTION"
msgstr "A forma mais básica da membrana, tem pouca proteção contra danos. Também precisa de mais energia para não se deformar. A vantagem é que permite que a célula se mova e absorva nutrientes rapidamente."

msgid "NOTHING_HERE"
msgstr "Nada aqui"

msgid "NOTHING_TO_INTERACT_WITH"
msgstr "Não há nada para interagir"

msgid "NOTICE_DAMAGED_BY_NO_ATP"
msgstr "Danificado por falta de ATP"

msgid "NOTICE_ENGULF_DAMAGE_FROM_TOXIN"
msgstr "Danificado por toxinas na matéria ingerida"

msgid "NOTICE_ENGULF_MISSING_ENZYME"
msgstr "Falta {0} para engolir o alvo"

msgid "NOTICE_ENGULF_SIZE_TOO_SMALL"
msgstr "Tamanho atual da célula demasiado pequeno para engolir o alvo"

msgid "NOTICE_ENGULF_STORAGE_FULL"
msgstr "Não há espaço suficiente no armazenamento de matéria ingerida para engolir o alvo"

msgid "NOTICE_HIT_BY_ATP_TOXIN"
msgstr ""

#, fuzzy
msgid "NOTICE_HIT_BY_BASE_MOVEMENT_TOXIN"
msgstr "Movimento Base"

msgid "NOTICE_READY_TO_EDIT"
msgstr "O editor está pronto para ser utilizado"

msgid "NOT_STARTED_DOT"
msgstr "Não iniciada."

msgid "NOVEMBER"
msgstr "Novembro"

msgid "NO_AI"
msgstr "Sem IA"

msgid "NO_DATA_TO_SHOW"
msgstr "Sem Dados a Mostrar"

msgid "NO_EVENTS_RECORDED"
msgstr "Sem eventos registado"

#, fuzzy
msgid "NO_FOSSIL_DIRECTORY"
msgstr "Nenhum diretório de ficheiros guardados encontrado"

msgid "NO_MODS_ENABLED"
msgstr "Sem Mods ativos"

msgid "NO_ORGANELLE_PROCESSES"
msgstr "Sem processos"

msgid "NO_SAVEGAMES_FOUND"
msgstr "Não foram encontrados jogos guardados"

msgid "NO_SAVE_DIRECTORY"
msgstr "Nenhum diretório de ficheiros guardados encontrado"

msgid "NO_SCREENSHOT_DIRECTORY"
msgstr "Nenhum diretório de captura de ecrã encontrado"

msgid "NO_SELECTED_MOD"
msgstr "Nenhum mod selecionado"

msgid "NUCLEUS"
msgstr "Núcleo"

msgid "NUCLEUS_DELETE_OPTION_DISABLED_TOOLTIP"
msgstr ""
"Não é possível apagar o núcleo, uma vez que se trata de uma evolução irreversível.\n"
"No entanto, se for colocado na sessão atual, desfazer ou refazer ainda são permitidos."

msgid "NUCLEUS_DESCRIPTION"
msgstr "A principal característica das células eucarióticas. O núcleo também inclui o retículo endoplasmático e o complexo de golgi. É uma evolução das células procarióticas para desenvolver um sistema de membranas internas, assimilando outros procariontes dentro deles. Isso permite-os compartimentar, ou repelir os diferentes processos que acontecem dentro das células prevenindo-os de se sobrepor. Isso permite que os seus novos organelos com membranas sejam mais complexos, eficientes, e especializados do que se estivessem a flutuar no citoplasma. No entanto, isso tem o custo de fazer a célula muito maior e necessitando de muita da energia da célula para se manter."

msgid "NUCLEUS_SMALL_DESCRIPTION"
msgstr "Permite a evolução de organelos delimitados por membranas mais complexos. Custo de manutenção elevado de ATP. É uma evolução irreversível."

msgid "NUMLOCK"
msgstr "Num Lock"

msgid "N_A"
msgstr "N/A"

msgid "N_A_MP"
msgstr "N/A PM"

msgid "N_TIMES"
msgstr "x{0}"

msgid "OCTOBER"
msgstr "Outubro"

msgid "OFF"
msgstr ""

msgid "OFFICIAL_WEBSITE"
msgstr "Website Oficial"

msgid "OFFICIAL_WEBSITE_BUTTON_TOOLTIP"
msgstr "Visite o website oficial do estúdio Revolutionary Games"

msgid "OK"
msgstr "OK"

msgid "OLDER_VERSION_LOADING_WARNING"
msgstr ""
"Este jogo guardado é de uma versão antiga do Thrive e pode ser incompatível.\n"
"Como o Thrive está atualmente no início do desenvolvimento, a compatibilidade de jogos guardados não é uma prioridade.\n"
"Podes reportar quaisquer problemas que encontrares, no entanto eles não têm uma prioridade alta no momento.\n"
"Queres tentar carregar o jogo guardado mesmo assim?"

#, fuzzy
msgid "OPENGL_MODE_WARNING"
msgstr "Aviso do modo GLES2"

#, fuzzy
msgid "OPENGL_MODE_WARNING_EXPLANATION"
msgstr "Estás a executar o Thrive com GLES2. Esta versão não foi testada severamente e pode causar problemas. Experimente atualizar os drivers da placa gráfica e/ou forçar a utilização da placa gráfica da AMD ou Nvidia."

msgid "OPEN_FOLDER"
msgstr "Abrir diretório"

msgid "OPEN_FOSSIL_FOLDER"
msgstr "Abrir pasta de Fósseis"

msgid "OPEN_FOSSIL_IN_FREEBUILD_WARNING"
msgstr ""
"Tens a certeza de que queres começar um novo jogo com a espécie selecionada?\n"
"Perderás todo o progresso não guardado."

msgid "OPEN_GOD_TOOLS"
msgstr "Ferramentas Divinas"

msgid "OPEN_HELP_SCREEN"
msgstr "Abrir o ecrã de ajuda"

#, fuzzy
msgid "OPEN_IN_FREEBUILD"
msgstr "Modo livre"

msgid "OPEN_LOGS_FOLDER"
msgstr "Abrir pasta de Logs"

msgid "OPEN_MOD_URL"
msgstr "Abrir URL"

msgid "OPEN_ORGANELLES_PAGE"
msgstr "Abrir pagina de organelos"

msgid "OPEN_ORGANELLE_MENU"
msgstr "Abrir o menu do organelo"

msgid "OPEN_RESEARCH_SCREEN"
msgstr "Abrir menu de pesquisa"

msgid "OPEN_SAVE_DIRECTORY"
msgstr "Abrir a pasta dos jogos guardados"

msgid "OPEN_SCIENCE_MENU"
msgstr "Abrir menu de ciência"

msgid "OPEN_SCREENSHOT_FOLDER"
msgstr "Abrir pasta de capturas de ecrã"

msgid "OPEN_THE_MENU"
msgstr "Abrir o menu"

msgid "OPEN_TRANSLATION_SITE"
msgstr "Ajude a traduzir o jogo"

msgid "OPERATION_PAUSED_DOT"
msgstr "Parado."

msgid "OPPORTUNISM_EXPLANATION"
msgstr ""
"Os micróbios oportunistas competirão com os rivais por comida,\n"
"e tentarão caçar presas com toxinas se não as conseguirem engolir.\n"
"Os micróbios cautelosos podem não se colocar em perigo por causa de pedaços."

msgid "OPPORTUNISTIC"
msgstr "Oportunista"

msgid "OPTIONS"
msgstr "Opções"

msgid "OPTIONS_BUTTON_TOOLTIP"
msgstr "Mudar as definições"

msgid "ORGANELLES"
msgstr "Organelos"

#, fuzzy
msgid "ORGANELLES_WILL_BE_UNLOCKED_NEXT_GENERATION"
msgstr "(Alguns organelos terão condições de desbloqueio necessárias para os colocar)"

msgid "ORGANELLE_AXON"
msgstr "Axónio"

msgid "ORGANELLE_AXON_DESCRIPTION"
msgstr "Os axónios são as fibras nervosas que os neurónios utilizam para se ligarem uns aos outros e comunicarem. Colocar este organelo transforma o tipo de célula para tecido cerebral."

msgid "ORGANELLE_CATEGORY_MULTICELLULAR"
msgstr "Multicelular"

msgid "ORGANELLE_MYOFIBRIL"
msgstr "Miofibrilha"

#, fuzzy
msgid "ORGANELLE_MYOFIBRIL_DESCRIPTION"
msgstr "Ataca as outras células com isto."

msgid "ORGANELLE_PILUS"
msgstr "Pilo Predatório"

msgid "ORGANELLE_PILUS_DESCRIPTION"
msgstr "Ataca as outras células com isto."

msgid "ORGANELLE_PILUS_PROCESSES_DESCRIPTION"
msgstr "Esfaqueie outras células com isso."

msgid "ORGANELLE_PLURAL"
msgstr "{0} organelos"

msgid "ORGANELLE_SINGULAR"
msgstr "{0} organelo"

msgid "ORGANELLE_UNLOCKS_ENABLED"
msgstr "Desbloqueio de organelos ativado"

#, fuzzy
msgid "ORGANELLE_UNLOCKS_ENABLED_EXPLANATION"
msgstr "(Alguns organelos terão condições de desbloqueio necessárias para os colocar)"

msgid "ORGANISM_STATISTICS"
msgstr "Estatísticas de Organismo"

msgid "OR_UNLOCK_CONDITION"
msgstr "ou"

msgid "OSMOREGULATION"
msgstr "Osmorregulação"

msgid "OSMOREGULATION_COST"
msgstr "Custo de Osmorregulação"

#, fuzzy
msgid "OSMOREGULATION_COST_MULTIPLIER"
msgstr "Custo de Osmorregulação"

msgid "OSMOREGULATION_COST_MULTIPLIER_EXPLANATION"
msgstr "(custo da osmorregulação da espécie do jogador)"

msgid "OUR_WIKI"
msgstr "A nossa Wiki"

msgid "OUTREACH_TEAM"
msgstr "Equipa de Divulgação"

msgid "OUTSIDE_CONTRIBUTORS"
msgstr "Colaboradores externos"

msgid "OVERWRITE_EXISTING_SAVE"
msgstr "Substituir o jogo guardado existente:"

msgid "OVERWRITE_EXISTING_SAVE_PROMPT"
msgstr "Substituir jogo guardado existente?"

msgid "OVERWRITE_SPECIES_NAME_CONFIRMATION"
msgstr ""
"Uma espécie fossilizada com este nome já existe.\n"
"Tens a certeza de que a queres substituir?"

msgid "OXYGEN"
msgstr "Oxigénio"

msgid "OXYTOXISOME"
msgstr "Oxitoxissoma"

#, fuzzy
msgid "OXYTOXISOME_DESC"
msgstr "Um metabolossoma modificado responsável pela produção da forma primitiva do agente tóxico OxiToxi NT."

msgid "OXYTOXISOME_PROCESSES_DESCRIPTION"
msgstr "Transforma [thrive:compound type=\"atp\"][/thrive:compound] em [thrive:compound type=\"oxytoxy\"][/thrive:compound]. A taxa aumenta com a concentração de [thrive:compound type=\"oxygen\"][/thrive:compound]. Pode libertar toxinas pressionado [thrive:input]g_fire_toxin[/thrive:input]. Quando a quantidade de [thrive:compound type=\"oxytoxy\"][/thrive:compound] é baixa, será possível disparar, mas o dano irá ser reduzido."

msgid "OXYTOXY_NT"
msgstr "OxiToxi NT"

msgid "OXYTOXY_SYNTHESIS"
msgstr "Síntese de OxiToxi"

msgid "PAGEDOWN"
msgstr "Page Down"

msgid "PAGEUP"
msgstr "Page Up"

msgid "PAGE_BACK"
msgstr "Voltar"

msgid "PAGE_FORWARD"
msgstr "Avançar"

msgid "PAGE_TITLE"
msgstr "Título da página"

msgid "PAN_CAMERA_DOWN"
msgstr "Mover a câmara para baixo"

msgid "PAN_CAMERA_LEFT"
msgstr "Mover a câmara para a esquerda"

msgid "PAN_CAMERA_RESET"
msgstr "Redefinir câmara"

msgid "PAN_CAMERA_RIGHT"
msgstr "Mover a câmara para a direita"

msgid "PAN_CAMERA_UP"
msgstr "Mover a câmara para cima"

msgid "PASSIVE_REPRODUCTION_PROGRESS"
msgstr "Obter passivamente progresso de reprodução"

msgid "PASSIVE_REPRODUCTION_PROGRESS_EXPLANATION"
msgstr "(obter passivamente compostos de reprodução do ambiente sem ter de fazer nada)"

msgid "PAST_DEVELOPERS"
msgstr "Desenvolvedores anteriores"

#, fuzzy
msgid "PATCH_COLON"
msgstr "Melhor Região:"

msgid "PATCH_EXTINCTION_BOX_TEXT"
msgstr ""
"A tua espécie foi extinta nesta região.\n"
"Mas ainda não acabou, ainda podes escolher uma nova região para jogar!"

#, fuzzy
msgid "PATCH_EXTINCTION_CAPITAL"
msgstr "EXTINÇÃO"

msgid "PATCH_MAP"
msgstr "Mapa de Regiões"

msgid "PATCH_MAP_NAVIGATION_TOOLTIP"
msgstr "Clique, arraste e faça zoom para se deslocar"

msgid "PATCH_NAME"
msgstr "{0} {1}"

msgid "PATCH_NOTES_LAST_PLAYED_INFO"
msgstr "Jogou a ultima vez o Thrive {0}, desde então houve uma nova atualização"

msgid "PATCH_NOTES_LAST_PLAYED_INFO_PLURAL"
msgstr ""

#, fuzzy
msgid "PATCH_NOTES_TITLE"
msgstr "Remover dados locais"

msgid "PATCH_NOTE_BULLET_POINT"
msgstr "— {0}"

msgid "PATCH_NOTE_CHANGES_HEADING"
msgstr "Mudanças:"

#, fuzzy
msgid "PATCH_NOTE_LINK_VISIT_TEXT"
msgstr "Veja todos os detalhes desta versão no [color=#3796e1][url={0}]Github[/url][/color]"

msgid "PATREON_TOOLTIP"
msgstr "Visite a nossa pagina de Patreon"

msgid "PATRONS"
msgstr "Patrons"

msgid "PAUSED"
msgstr "PARADO"

msgid "PAUSE_MENU_RESUME_TOOLTIP"
msgstr "Regressar ao jogo"

msgid "PAUSE_PROMPT"
msgstr "[center]Pressione [thrive:input]g_pause[/thrive:input] para retomar[/center]"

msgid "PAUSE_TOOLTIP"
msgstr "Pausa o jogo"

msgid "PCK_LOAD_FAILED"
msgstr "Falha ao carregar o arquivo pck ({0})"

#, fuzzy
msgid "PCK_LOAD_FAILED_DOES_NOT_EXIST"
msgstr "Falha ao carregar o arquivo pck ({0})"

msgid "PEACEFUL"
msgstr "Pacífico"

#, fuzzy
msgid "PENDING_ENDOSYMBIOSIS_EXPLANATION"
msgstr "Estás a executar o Thrive com GLES2. Esta versão não foi testada severamente e pode causar problemas. Experimente atualizar os drivers da placa gráfica e/ou forçar a utilização da placa gráfica da AMD ou Nvidia."

msgid "PENDING_ENDOSYMBIOSIS_TITLE"
msgstr ""

msgid "PERCENTAGE_VALUE"
msgstr "{0}%"

msgid "PERFORMANCE"
msgstr "Desempenho"

msgid "PERFORM_UNBINDING"
msgstr "Efetuar a desconexão"

msgid "PER_SECOND_SLASH"
msgstr "/segundo"

msgid "PHOSPHATE"
msgstr "Fosfato"

#, fuzzy
msgid "PHOSPHATE_CHUNK"
msgstr "Fosfato"

msgid "PHOTOSYNTHESIS"
msgstr "Fotossíntese"

msgid "PHYSICAL_CONDITIONS"
msgstr "Condições físicas"

msgid "PHYSICAL_RESISTANCE"
msgstr "Resistência Física"

msgid "PLACE_ORGANELLE"
msgstr "Colocar organelo"

msgid "PLANET"
msgstr "Planeta"

msgid "PLANET_DETAILS_STRING"
msgstr ""
"Só LAWK: {0}\n"
"Origem da vida: {1}\n"
"Ciclo Dia/Noite: {2}\n"
"Duração do dia: {3} segundos\n"
"Semente aleatória do planeta: {4}"

msgid "PLANET_GENERATION_TEASER"
msgstr "Geração de planetas em breve!"

msgid "PLANET_RANDOM_SEED"
msgstr "Semente aleatória do planeta"

msgid "PLAYER"
msgstr "Jogador"

msgid "PLAYER_DEATH_POPULATION_PENALTY"
msgstr ""

msgid "PLAYER_DEATH_POPULATION_PENALTY_EXPLANATION"
msgstr "(coeficiente de redução na população da espécie do jogador para cada morte do jogador)"

msgid "PLAYER_DIED"
msgstr "jogador morreu"

msgid "PLAYER_DUPLICATE"
msgstr "Duplicar Jogador"

msgid "PLAYER_EXTINCT"
msgstr "O jogador está extinto"

msgid "PLAYER_RELATIVE_MOVEMENT"
msgstr "Relativo ao jogador"

msgid "PLAYER_REPRODUCED"
msgstr "jogador reproduzido"

msgid "PLAYER_SPEED"
msgstr ""
"Velocidade\n"
"Jogador"

msgid "PLAYSTATION_3"
msgstr "PlayStation 3"

msgid "PLAYSTATION_4"
msgstr "PlayStation 4"

msgid "PLAYSTATION_5"
msgstr "PlayStation 5"

msgid "PLAY_INTRO_VIDEO"
msgstr "Reproduzir o vídeo de introdução"

msgid "PLAY_MICROBE_INTRO_ON_NEW_GAME"
msgstr "Jogar a Introdução ao Micróbio num Novo Jogo"

msgid "PLAY_WITH_CURRENT_SETTING"
msgstr "Jogar com definições atuais"

msgid "POPULATION_CAPITAL"
msgstr "POPULAÇÃO:"

msgid "POPULATION_COLON"
msgstr "População:"

msgid "POPULATION_IN_PATCHES"
msgstr "população em regiões:"

msgid "POPULATION_IN_PATCH_SHORT"
msgstr "{0} ({1})"

msgid "PREDATION_FOOD_SOURCE"
msgstr "Predação de {0}"

msgid "PREDICTION_DETAILS_OPEN_TOOLTIP"
msgstr "Ver informações detalhadas sobre a previsão"

msgid "PRESSURE"
msgstr "Pressão"

msgid "PRESSURE_SHORT"
msgstr "Press."

msgid "PRESS_KEY_DOT_DOT_DOT"
msgstr "Pressiona uma tecla..."

msgid "PREVIEW_IMAGE_DOES_NOT_EXIST"
msgstr "A imagem de pré-visualização não existe"

msgid "PREVIEW_IMAGE_IS_TOO_LARGE"
msgstr "A imagem de pré-visualização é muito grande"

msgid "PREVIOUS_COLON"
msgstr "Anterior:"

msgid "PROCESSING_LOADED_OBJECTS"
msgstr "A processar objetos carregados"

msgid "PROCESS_ENVIRONMENT_SEPARATOR"
msgstr "@"

msgid "PROCESS_PANEL_TITLE"
msgstr "Processos de Célula"

msgid "PROGRAMMING_TEAM"
msgstr "Equipa da Programação"

msgid "PROJECT_MANAGEMENT_TEAM"
msgstr "Equipa de Gestão de Projetos"

msgid "PROTECT_MIGRATIONS_FROM_SPECIES_CAP"
msgstr ""

msgid "PROTECT_NEW_CELLS_FROM_SPECIES_CAP"
msgstr ""

msgid "PROTEINS"
msgstr "Proteínas"

msgid "PROTOPLASM"
msgstr "Protoplasma"

msgid "PULL_REQUESTS_PROGRAMMING"
msgstr "Pull Requests / Programação"

msgid "QUICK_LOAD"
msgstr "Carregar rapidamente"

msgid "QUICK_SAVE"
msgstr "Guardar rapidamente"

msgid "QUIT"
msgstr "Sair"

msgid "QUIT_BUTTON_TOOLTIP"
msgstr "Sair do jogo"

msgid "QUIT_GAME_WARNING"
msgstr ""
"Tens a certeza de que desejas sair do jogo?\n"
"Perderás todo o progresso não guardado."

msgid "RANDOMIZE_SPECIES_NAME"
msgstr "Randomizar os nomes das espécies"

msgid "RANDOM_SEED_TOOLTIP"
msgstr "Valor utilizado para gerar o mundo, tem de ser um número inteiro positivo"

msgid "RAW"
msgstr "Cru"

msgid "RAW_VALUE_COLON"
msgstr "Bruto:"

msgid "READING_SAVE_DATA"
msgstr "A ler dados guardados"

msgid "READY"
msgstr "Pronto"

msgid "RECOMMENDED_THRIVE_VERSION"
msgstr "Thrive Recomendado:"

msgid "REDDIT_TOOLTIP"
msgstr "Visite o nosso subreddit"

msgid "REDO"
msgstr "Refazer"

msgid "REDO_THE_LAST_ACTION"
msgstr "Refazer a última ação"

msgid "REFRESH"
msgstr "Atualizar"

msgid "REFUND_MIGRATIONS_IN_EXTINCTIONS"
msgstr ""

msgid "REPORT"
msgstr "Relatório"

msgid "REPORT_BUG"
msgstr "Comunicar um erro"

msgid "REPRODUCED"
msgstr "reproduzido"

msgid "REPRODUCTION"
msgstr "Reprodução"

msgid "REPRODUCTION_ASEXUAL"
msgstr "Assexuada"

#, fuzzy
msgid "REPRODUCTION_BUDDING"
msgstr "reproduzido"

msgid "REPRODUCTION_METHOD"
msgstr "Reprodução:"

msgid "REQUIRES_NUCLEUS"
msgstr "Requer núcleo"

msgid "RESEARCH"
msgstr "Pesquisa"

msgid "RESET"
msgstr "Repor"

msgid "RESET_DEADZONES"
msgstr "Repor Áreas Mortas"

msgid "RESET_DISMISSED_POPUPS"
msgstr ""

msgid "RESET_INPUTS_TO_DEFAULTS"
msgstr "Repor as entradas por defeito?"

msgid "RESET_KEYBINDINGS"
msgstr "Repor os atalhos de teclado"

msgid "RESET_SETTINGS_TO_DEFAULTS"
msgstr "Repor Definições por Defeito"

msgid "RESET_TO_DEFAULTS"
msgstr "Repor as definições por defeito?"

msgid "RESISTANT_TO_BASIC_ENGULFMENT"
msgstr ""

msgid "RESOLUTION"
msgstr "Resolução:"

msgid "RESOURCE_ABSORBTION_SPEED"
msgstr "Velocidade de absorção de recursos"

msgid "RESOURCE_AMOUNT_SHORT"
msgstr "{0}: {1}"

msgid "RESOURCE_ENERGY"
msgstr "Energia"

msgid "RESOURCE_FOOD"
msgstr "Comida"

msgid "RESOURCE_ROCK"
msgstr "Pedra"

msgid "RESOURCE_WOOD"
msgstr "Madeira"

msgid "RESPIRATION"
msgstr "Respiração Aeróbica"

msgid "RESPONSIVE"
msgstr "Reactivo"

msgid "RESTART_REQUIRED"
msgstr "Reinicialização Necessária"

msgid "RESUME"
msgstr "Retomar"

msgid "RESUME_TOOLTIP"
msgstr "Retomar o jogo"

msgid "RETURN_TO_MENU"
msgstr "Voltar ao Menu"

msgid "RETURN_TO_MENU_TOOLTIP"
msgstr "Sair para o menu principal"

msgid "RETURN_TO_MENU_WARNING"
msgstr ""
"Tens a certeza de que desejas sair para o menu principal?\n"
"Perderás todo o progresso não guardado."

msgid "REVEAL_ALL_PATCHES"
msgstr "Revelar todas as regiões"

msgid "REVOLUTIONARY_GAMES_SOCIAL_TOOLTIP"
msgstr "Visite os sites oficiais da Revolutionary Games"

msgid "RIGHT_ARROW"
msgstr "→"

msgid "RIGHT_MOUSE"
msgstr "Rato direito"

msgid "RIGID"
msgstr "Rígido"

msgid "RIGIDITY_MEMBRANE_DESCRIPTION"
msgstr "Uma membrana mais rígida será mais resistente a danos, mas tornará mais difícil para a célula se mover."

msgid "ROTATE_LEFT"
msgstr "Rodar para a esquerda"

msgid "ROTATE_RIGHT"
msgstr "Rodar para a direita"

msgid "ROTATION_COLON"
msgstr "Rotação:"

msgid "RUN_AUTO_EVO_DURING_GAMEPLAY"
msgstr "Utilizar auto-evo durante o jogo"

msgid "RUN_ONE_STEP"
msgstr ""

msgid "RUN_RESULT_BY_SENDING_POPULATION"
msgstr "{0} enviando: {1} indivíduos da região: {2}"

msgid "RUN_RESULT_GENE_CODE"
msgstr "código do gene:"

msgid "RUN_RESULT_NICHE_FILL"
msgstr "surgiu para preencher um nicho"

msgid "RUN_RESULT_SELECTION_PRESSURE_SPLIT"
msgstr "surgiu devido a diferentes pressões de seleção"

msgid "RUN_RESULT_SPLIT_FROM"
msgstr "separar-se de {0}"

msgid "RUN_RESULT_SPLIT_OFF_TO"
msgstr "a população em algumas casas dividiu-se para formar novas espécies {0}:"

msgid "RUN_X_WORLDS"
msgstr ""

#, fuzzy
msgid "RUN_X_WORLDS_TOOLTIP"
msgstr "Tempo Passado: {0:#,#} anos"

msgid "RUSTICYANIN"
msgstr "Rusticianina"

msgid "RUSTICYANIN_DESCRIPTION"
msgstr "Rusticianina é uma proteína capaz de utilizar [thrive:compound type=\"carbondioxide\"][/thrive:compound] gasoso e [thrive:compound type=\"oxygen\"][/thrive:compound] para oxidar [thrive:compound type=\"iron\"][/thrive:compound] de um estado químico para outro. Este processo, chamado [b]Quimiossíntese litoautotrófica[/b], liberta energia que a célula pode posteriormente recolher."

msgid "RUSTICYANIN_PROCESSES_DESCRIPTION"
msgstr "Transforma [thrive:compound type=\"iron\"][/thrive:compound] em [thrive:compound type=\"atp\"][/thrive:compound]. A taxa aumenta com a concentração de [thrive:compound type=\"carbondioxide\"][/thrive:compound] e [thrive:compound type=\"oxygen\"][/thrive:compound]."

#, fuzzy
msgid "SAFE_MODE_EXPLANATION"
msgstr ""
"Os micróbios medrosos fugirão a distâncias maiores\n"
"e são mais propensos a fugir dos predadores em geral.\n"
"Os micróbios corajosos não se deixam intimidar pelos predadores próximos\n"
"e, mais provavelmente, irão atacar de volta."

msgid "SAFE_MODE_TITLE"
msgstr "Thrive iniciado no Modo Seguro"

msgid "SAVE"
msgstr "Gravar"

msgid "SAVE_AND_CONTINUE"
msgstr "Gravar e continuar"

msgid "SAVE_AUTOSAVE"
msgstr "Guardar automaticamente"

msgid "SAVE_DELETE_WARNING"
msgstr "Apagar este jogo guardado não pode ser revertido, tens a certeza que desejas apagar permanentemente {0}?"

msgid "SAVE_ERROR_INCLUDE_JSON_DEBUG_NOTE"
msgstr ""

#, fuzzy
msgid "SAVE_ERROR_TURN_ON_JSON_DEBUG_MODE"
msgstr "Modo de debug para JSON:"

msgid "SAVE_FAILED"
msgstr "Falha ao guardar"

msgid "SAVE_GAME"
msgstr "Gravar Jogo"

msgid "SAVE_GAME_BUTTON_TOOLTIP"
msgstr "Abre o menu Guardar para guardar o jogo"

msgid "SAVE_HAS_DIFFERENT_VERSION"
msgstr "O jogo guardado tem uma versão diferente"

msgid "SAVE_HAS_DIFFERENT_VERSION_TEXT"
msgstr ""
"A versão do jogo guardado não corresponde à versão do jogo.\n"
"Por favor faz a leitura do jogo guardado manualmente através do menu."

msgid "SAVE_HAS_INVALID_GAME_STATE"
msgstr "O jogo guardado tem um estado de jogo inválido"

msgid "SAVE_INVALID"
msgstr "Inválido"

msgid "SAVE_IS_INVALID"
msgstr "O jogo guardado é inválido"

msgid "SAVE_IS_UPGRADEABLE_DESCRIPTION"
msgstr ""
"O jogo guardado selecionado é de uma versão anterior do Thrive, mas pode ser atualizado.\n"
"Um ficheiro reserva irá ser criado antes da atualização, se ainda não existir.\n"
"Se saltar a atualização, o ficheiro guardado irá ser tentado lido normalmente. \n"
"Tentar atualizar este ficheiro guardado?"

msgid "SAVE_LOAD_ALREADY_LOADED_FREE_FAILURE"
msgstr ". Erro ao libertar recursos carregados: {0}"

msgid "SAVE_MANUAL"
msgstr "Manual"

msgid "SAVE_QUICKSAVE"
msgstr "Guardar rapidamente"

msgid "SAVE_SPACE_USED"
msgstr "Espaço utilizado:"

msgid "SAVE_UPGRADE_FAILED"
msgstr "Falha ao atualizar o jogo guardado"

msgid "SAVE_UPGRADE_FAILED_DESCRIPTION"
msgstr "Atualizar o jogo guardado selecionado falhou devido ao seguinte erro:"

msgid "SAVING_DATA_FAILED_DUE_TO"
msgstr "Falha ao guardar as informações devido à exceção: {0}"

msgid "SAVING_DOT_DOT_DOT"
msgstr "A guardar..."

msgid "SAVING_FAILED_WITH_EXCEPTION"
msgstr "Falha ao guardar! Ocorreu uma exceção"

msgid "SAVING_NOT_POSSIBLE"
msgstr "Guardar o jogo não é possível devido a:"

msgid "SAVING_SUCCEEDED"
msgstr "Guardado com sucesso"

msgid "SCALING_NONE"
msgstr "Nenhuma"

msgid "SCALING_ON"
msgstr "Escalado"

msgid "SCALING_ON_INVERSE"
msgstr "Escalado Inversamente"

msgid "SCREEN_EFFECT"
msgstr "Efeito de ecrã"

msgid "SCREEN_EFFECT_GAMEBOY"
msgstr "Paleta \"GB\""

msgid "SCREEN_EFFECT_GAMEBOY_COLOR"
msgstr "Gráficos \"GB Color \""

msgid "SCREEN_EFFECT_GREYSCALE"
msgstr "Escala de cinzentos"

msgid "SCREEN_EFFECT_NONE"
msgstr "Nenhum"

msgid "SCREEN_RELATIVE_MOVEMENT"
msgstr "Relativo ao ecrã"

msgid "SCROLLLOCK"
msgstr "Scroll Lock"

msgid "SEARCH_DOT_DOT_DOT"
msgstr "Procurar..."

msgid "SEARCH_PLACEHOLDER"
msgstr "Procurar..."

msgid "SEARCH_RADIUS"
msgstr "Raio de Procura:"

msgid "SEA_FLOOR"
msgstr "Fundo Oceânico"

msgid "SECRETE_SLIME"
msgstr "Secretar Mucilagem"

#, fuzzy
msgid "SECRETE_SLIME_TOOLTIP"
msgstr "Retomar o jogo"

msgid "SEED_LABEL"
msgstr "Semente do planeta: {0}"

msgid "SELECTED_COLON"
msgstr "Selecionado:"

msgid "SELECTED_MOD"
msgstr "Mod Selecionado:"

msgid "SELECTED_SAVE_IS_INCOMPATIBLE_PROMPT"
msgstr "O jogo guardado selecionado é incompatível"

#, fuzzy
msgid "SELECTED_SAVE_IS_INCOMPATIBLE_PROTOTYPE_PROMPT"
msgstr "O jogo guardado selecionado é incompatível"

msgid "SELECTED_SAVE_IS_UPGRADEABLE_PROMPT"
msgstr "O jogo guardado selecionado é atualizável"

msgid "SELECT_A_GENERATION"
msgstr "Selecione uma geração"

msgid "SELECT_A_PATCH"
msgstr "Selecione uma região para mostrar detalhes"

msgid "SELECT_A_SPECIES"
msgstr "Selecione uma espécie"

#, fuzzy
msgid "SELECT_A_TECHNOLOGY"
msgstr "Seleciona uma região para mostrar detalhes"

msgid "SELECT_CELL_TYPE_FROM_EDITOR"
msgstr "Selecione um tipo de célula para editar aqui a partir do separador do editor"

msgid "SELECT_ENZYME"
msgstr "Selecionar Enzima:"

msgid "SELECT_OPTION"
msgstr "Seleciona uma opção"

msgid "SELECT_PREVIEW_IMAGE"
msgstr "Selecionar imagem de pré-visualização"

msgid "SELECT_SPACE_STRUCTURE_TITLE"
msgstr "Selecionar Estrutura a Construir"

msgid "SELECT_STRUCTURE_POPUP_TITLE"
msgstr "Selecionar Estrutura a Colocar"

msgid "SELECT_TISSUE_TYPE_FROM_EDITOR"
msgstr "Selecione um tipo de tecido para editar aqui através do editor"

msgid "SELECT_VACUOLE_COMPOUND_COLON"
msgstr "Selecionar o composto que o vacúolo irá armazenar:"

msgid "SEPTEMBER"
msgstr "Setembro"

msgid "SESSILE"
msgstr "Séssil"

msgid "SETTING_ONLY_APPLIES_TO_NEW_GAMES"
msgstr "Este valor só se aplica a novos jogos iniciados após alterar esta opção"

msgid "SFX_VOLUME"
msgstr "Volume de Efeitos"

msgid "SHIFT"
msgstr "Shift"

#, fuzzy
msgid "SHOW_DAMAGE_EFFECT"
msgstr "O Flagelo (plural: Flagelos) é um feixe de fibras proteicas em forma de chicote que se estende da membrana da célula e que utiliza ATP para ondular e impulsionar a célula numa direção. A posição do flagelo determina a direção em que fornece impulso para movimentar a célula. A direção de impulso é oposta à direção para a qual o flagelo está direcionado, por exemplo, um flagelo posicionado no lado esquerdo de uma célula fornece impulso quando se move para a direita."

msgid "SHOW_HELP"
msgstr "Mostrar ajuda"

#, fuzzy
msgid "SHOW_NEW_PATCH_NOTES"
msgstr "Caverna"

#, fuzzy
msgid "SHOW_NEW_PATCH_NOTES_TOOLTIP"
msgstr "Caverna"

msgid "SHOW_TUTORIALS"
msgstr "Mostrar tutoriais"

msgid "SHOW_TUTORIALS_IN_NEW_CURRENT_OPTION"
msgstr "Mostrar tutoriais (no jogo atual)"

msgid "SHOW_TUTORIALS_IN_NEW_GAMES_OPTION"
msgstr "Mostrar tutoriais (em novos jogos)"

msgid "SHOW_UNSAVED_PROGRESS_WARNING"
msgstr "Mostrar aviso de progresso não guardado"

msgid "SHOW_UNSAVED_PROGRESS_WARNING_TOOLTIP"
msgstr "Ativa / desativa o popup de aviso de progresso não guardado para quando o jogador tenta sair do jogo."

msgid "SHOW_WEB_NEWS_FEED"
msgstr ""

#, fuzzy
msgid "SIDEROPHORE_ACTION_TOOLTIP"
msgstr "Visite a nossa pagina de Patreon"

msgid "SIGNALING_AGENT"
msgstr "Agente de Adesão"

#, fuzzy
msgid "SIGNALING_AGENTS_ACTION_TOOLTIP"
msgstr "Os agentes de adesão permitem que as células criem produtos químicos aos quais outras células podem reagir. Os sinais químicos podem ser usados para atrair outras células ou avisá-las sobre o perigo para fazê-las fugir."

#, fuzzy
msgid "SIGNALING_AGENT_DESCRIPTION"
msgstr "Os agentes de adesão permitem que as células criem produtos químicos aos quais outras células podem reagir. Os sinais químicos podem ser usados para atrair outras células ou avisá-las sobre o perigo para fazê-las fugir."

msgid "SIGNALING_AGENT_PROCESSES_DESCRIPTION"
msgstr "Pressione [thrive:input]g_pack_commands[/thrive:input] para abrir um menu para emitir comandos para outros membros de sua espécie."

msgid "SIGNAL_COMMAND_AGGRESSION"
msgstr "Tornar-se Agressivo"

msgid "SIGNAL_COMMAND_FLEE"
msgstr "Fugir"

msgid "SIGNAL_COMMAND_FOLLOW"
msgstr "Segue-me"

msgid "SIGNAL_COMMAND_NONE"
msgstr "Sem ordem"

msgid "SIGNAL_COMMAND_TO_ME"
msgstr "Ter comigo"

msgid "SIGNAL_TO_EMIT"
msgstr "Sinal a Emitir"

msgid "SILICA"
msgstr "Sílica"

msgid "SILICA_MEMBRANE_DESCRIPTION"
msgstr "Esta membrana possui uma forte parede de sílica. Ela pode resistir bem a danos gerais e é muito resistente a danos físicos. Também requer menos energia para manter a forma. No entanto, abranda a célula por um grande fator e absorve recursos em uma taxa reduzida."

msgid "SIZE_COLON"
msgstr "Tamanho:"

msgid "SLIDESHOW"
msgstr "Slideshow"

msgid "SLIME_JET"
msgstr ""

#, fuzzy
msgid "SLIME_JET_DESCRIPTION"
msgstr "As entranhas pegajosas de uma célula. O citoplasma é a mistura básica de iões, proteínas e outras substâncias dissolvidas na água que preenchem o interior da célula. Uma das funções que desempenha é a glicólise, a conversão de glicose em energia ATP. Para que células onde faltam organelos tenham metabolismos mais avançados, esta é a sua dependência para obter energia. O citoplasma é também usado para armazenar moléculas na célula e aumentar o seu tamanho."

#, fuzzy
msgid "SLIME_JET_PROCESSES_DESCRIPTION"
msgstr "Transforma [thrive:compound type=\"glucose\"][/thrive:compound] em [thrive:compound type=\"atp\"][/thrive:compound]."

msgid "SMALL_IRON_CHUNK"
msgstr "Pequeno Pedaço de Ferro"

#, fuzzy
msgid "SOCIETY_STAGE"
msgstr "Fase Microbial"

msgid "SOUND"
msgstr "Som"

msgid "SOUND_TEAM"
msgstr "Equipa do Som"

msgid "SOUND_TEAM_LEAD"
msgstr "Líder da equipa de som"

msgid "SOUND_TEAM_LEADS"
msgstr "Líderes de equipa de som"

msgid "SPACE"
msgstr "Espaço"

msgid "SPACE_STAGE"
msgstr "Fase Espacial"

#, fuzzy
msgid "SPACE_STRUCTURE_HAS_RESOURCES"
msgstr "Estrutura"

msgid "SPACE_STRUCTURE_NO_EXTRA_DESCRIPTION"
msgstr "Sem informações adicionais disponíveis"

msgid "SPACE_STRUCTURE_WAITING_CONSTRUCTION"
msgstr ""

msgid "SPAWN_AMMONIA"
msgstr "Gerar amoníaco"

msgid "SPAWN_ENEMY"
msgstr "Spawn Inimigo"

#, fuzzy
msgid "SPAWN_ENEMY_CHEAT_FAIL"
msgstr "Impossível de usar o cheat de spawn inimigo porque esta região não contém nenhuma espécie inimiga"

msgid "SPAWN_GLUCOSE"
msgstr "Gerar glicose"

msgid "SPAWN_PHOSPHATES"
msgstr "Gerar fosfato"

msgid "SPECIAL_MOUSE_1"
msgstr "Rato Especial 1"

msgid "SPECIAL_MOUSE_2"
msgstr "Rato Especial 2"

msgid "SPECIES"
msgstr "Espécie"

msgid "SPECIES_COLON"
msgstr "Espécie:"

msgid "SPECIES_DETAIL_TEXT"
msgstr ""
"[b]Espécie[/b]\n"
"     {0}:{1}\n"
"[b]Geração[/b]\n"
"     {2}\n"
"[b]População[/b]\n"
"     {3}\n"
"[b]Cor[/b]\n"
"     #{4}\n"
"[b]Comportamento[/b]\n"
"     {5}"

msgid "SPECIES_HAS_A_MUTATION"
msgstr "tem uma mutação"

msgid "SPECIES_LIST"
msgstr "Lista de Espécies"

msgid "SPECIES_NAME_DOT_DOT_DOT"
msgstr "Nome da espécie..."

msgid "SPECIES_NAME_TOO_LONG_POPUP"
msgstr "Nome da espécie é demasiado longo!"

msgid "SPECIES_POPULATION"
msgstr "População das Espécies"

msgid "SPECIES_PRESENT"
msgstr "Espécies presentes"

msgid "SPECIES_SPLIT_BY_MUTATION_THRESHOLD_POPULATION_AMOUNT"
msgstr ""

msgid "SPECIES_SPLIT_BY_MUTATION_THRESHOLD_POPULATION_FRACTION"
msgstr ""

msgid "SPECIES_TO_FIND"
msgstr "Espécie a Encontrar:"

msgid "SPECIES_WITH_POPULATION"
msgstr "{0} com população: {1}"

msgid "SPEED"
msgstr "Velocidade"

msgid "SPEED_COLON"
msgstr "Velocidade:"

msgid "SPREAD_TO_PATCHES"
msgstr "Espalhou para as regiões:"

#, fuzzy
msgid "SPRINT"
msgstr "Print Screen"

#, fuzzy
msgid "SPRINT_ACTION_TOOLTIP"
msgstr "Visite a nossa pagina de Patreon"

msgid "STAGE_MENU_BUTTON_TOOLTIP"
msgstr "Menu de pausa"

#, fuzzy
msgid "START"
msgstr "A iniciar"

msgid "STARTING"
msgstr "A iniciar"

msgid "START_CALIBRATION"
msgstr "Começar Calibração"

msgid "START_GAME"
msgstr "Começar Jogo"

msgid "START_RESEARCH"
msgstr "Começar Pesquisa"

msgid "STATISTICS"
msgstr "Estatísticas"

#, fuzzy
msgid "STAT_ATP_PRODUCTION_REDUCTION"
msgstr "PRODUÇÃO DE ATP MUITO BAIXA!"

#, fuzzy
msgid "STAT_BASE_MOVEMENT_REDUCTION"
msgstr "Movimento Base"

msgid "STAT_DAMAGE"
msgstr ""

msgid "STAT_DAMAGE_PER_OXYGEN"
msgstr ""

msgid "STEAM_CLIENT_INIT_FAILED"
msgstr "Falha na inicialização da biblioteca do cliente Steam"

msgid "STEAM_ERROR_ACCOUNT_DOES_NOT_OWN_PRODUCT"
msgstr "A tua conta Steam não possui uma licença para o Thrive"

msgid "STEAM_ERROR_ACCOUNT_READ_ONLY"
msgstr "A tua conta Steam está atualmente no modo só leitura devido a uma alteração recente na conta"

msgid "STEAM_ERROR_ALREADY_UPLOADED"
msgstr "O Steam relatou que o ficheiro já foi carregado, atualize"

msgid "STEAM_ERROR_BANNED"
msgstr "A tua conta Steam foi proibida de enviar conteúdo"

msgid "STEAM_ERROR_CLOUD_LIMIT_EXCEEDED"
msgstr "Cota de armazenamento em nuvem da Steam ou limite de tamanho de ficheiro excedido"

msgid "STEAM_ERROR_DUPLICATE_NAME"
msgstr "O Steam relatou um erro de nome duplicado"

msgid "STEAM_ERROR_FILE_NOT_FOUND"
msgstr "Ficheiro não encontrado"

msgid "STEAM_ERROR_INSUFFICIENT_PRIVILEGE"
msgstr "A tua conta Steam está atualmente restrita ao upload de conteúdo. Entra em contato com o suporte do Steam."

msgid "STEAM_ERROR_INVALID_PARAMETER"
msgstr "Parâmetro inválido enviado à Steam"

msgid "STEAM_ERROR_LOCKING_FAILED"
msgstr "O Steam falhou ao adquirir o bloqueio UGC"

msgid "STEAM_ERROR_NOT_LOGGED_IN"
msgstr "Sem sessão iniciada na Steam"

msgid "STEAM_ERROR_TIMEOUT"
msgstr "A operação de Steam expirou, tente novamente"

msgid "STEAM_ERROR_UNAVAILABLE"
msgstr "O Steam não está disponível no momento, tente novamente"

msgid "STEAM_ERROR_UNKNOWN"
msgstr "Ocorreu um erro desconhecido da Steam"

msgid "STEAM_INIT_FAILED"
msgstr "Falha na inicialização do Steam"

msgid "STEAM_INIT_FAILED_DESCRIPTION"
msgstr ""
"A inicialização da biblioteca do cliente Steam falhou. As funcionalidades do Steam ficarão indisponíveis.\n"
"Certifica-te de que tens o Steam a funcionar e que iniciaste sessão com a conta correta. Executa o jogo através do software do cliente Steam se este erro não desaparecer de outra forma."

msgid "STEAM_TOOLTIP"
msgstr "Visite a nossa página Steam"

msgid "STEM_CELL_NAME"
msgstr "Estaminal"

msgid "STOP"
msgstr "Parar"

msgid "STORAGE"
msgstr "Armazenamento"

msgid "STORAGE_COLON"
msgstr "Armazenamento:"

msgid "STORAGE_STATISTICS_SECONDS_OF_COMPOUND"
msgstr ""

msgid "STORE_LOGGED_IN_AS"
msgstr "Entrou como: {0}"

msgid "STRAIN_BAR_VISIBILITY"
msgstr ""

#, fuzzy
msgid "STRATEGY_STAGES"
msgstr "Fase Microbial"

msgid "STRICT_NICHE_COMPETITION"
msgstr ""

msgid "STRUCTURAL"
msgstr "Estrutural"

msgid "STRUCTURE"
msgstr "Estrutura"

msgid "STRUCTURE_ASCENSION_GATE"
msgstr ""

#, fuzzy
msgid "STRUCTURE_DYSON_SWARM"
msgstr "Estrutura"

msgid "STRUCTURE_HAS_REQUIRED_RESOURCES_TO_BUILD"
msgstr ""

msgid "STRUCTURE_HUNTER_GATHERER_LODGE"
msgstr ""

msgid "STRUCTURE_IN_PROGRESS_CONSTRUCTION"
msgstr "Em construção: {0}"

msgid "STRUCTURE_REQUIRED_RESOURCES_TO_FINISH"
msgstr ""

msgid "STRUCTURE_SELECTION_MENU_ENTRY"
msgstr "{0} (custo inicial: {1}, total:{2})"

msgid "STRUCTURE_SELECTION_MENU_ENTRY_NOT_ENOUGH_RESOURCES"
msgstr ""

msgid "STRUCTURE_SOCIETY_CENTER"
msgstr ""

msgid "STRUCTURE_STEAM_POWERED_FACTORY"
msgstr ""

msgid "SUCCESSFUL_KILL"
msgstr "morte com sucesso"

msgid "SUCCESSFUL_SCAVENGE"
msgstr "limpeza bem-sucedida"

msgid "SUCCESS_BUT_MISSING_ID"
msgstr "Resultado indicado como sucesso, mas nenhum ID foi retornado"

msgid "SUICIDE_BUTTON_TOOLTIP"
msgstr "Suicídio"

msgid "SUNLIGHT"
msgstr "Luz Solar"

msgid "SUPPORTER_PATRONS"
msgstr "Apoiantes"

msgid "SWITCH_TO_FRONT_CAMERA"
msgstr "Mudar para a vista da câmara frontal"

msgid "SWITCH_TO_RIGHT_CAMERA"
msgstr "Mudar para a vista da câmara direita"

msgid "SWITCH_TO_TOP_CAMERA"
msgstr "Mudar para a vista da câmara superior"

msgid "SYSREQ"
msgstr "SysRq"

msgid "TAB_SECONDARY_SWITCH_LEFT"
msgstr ""

msgid "TAB_SECONDARY_SWITCH_RIGHT"
msgstr ""

#, fuzzy
msgid "TAB_SWITCH_LEFT"
msgstr "Rodar para a esquerda"

#, fuzzy
msgid "TAB_SWITCH_RIGHT"
msgstr "Rodar para a direita"

msgid "TAGS_IS_WHITESPACE"
msgstr "Tags contém apenas espaços em branco"

msgid "TAKE_SCREENSHOT"
msgstr "Capturar ecrã"

msgid "TARGET_TYPE_COLON"
msgstr "Tipo do alvo:"

msgid "TECHNOLOGY_ASCENSION"
msgstr "Ascensão"

msgid "TECHNOLOGY_HUNTER_GATHERING"
msgstr "Caçador-Coletor"

msgid "TECHNOLOGY_LEVEL_ADVANCED_SPACE"
msgstr "Espaço Avançado"

msgid "TECHNOLOGY_LEVEL_INDUSTRIAL"
msgstr "Industrial"

msgid "TECHNOLOGY_LEVEL_PRE_SOCIETY"
msgstr "Pré-Sociedade"

msgid "TECHNOLOGY_LEVEL_PRIMITIVE"
msgstr "Primitivo"

msgid "TECHNOLOGY_LEVEL_SCIFI"
msgstr "Sci-fi"

msgid "TECHNOLOGY_LEVEL_SPACE_AGE"
msgstr "Era Espacial"

msgid "TECHNOLOGY_REQUIRED_LEVEL"
msgstr "Nível tecnológico necessário: {0}"

msgid "TECHNOLOGY_ROCKETRY"
msgstr ""

msgid "TECHNOLOGY_SIMPLE_STONE_TOOLS"
msgstr "Ferramentas simples de pedra"

msgid "TECHNOLOGY_SOCIETY_CENTER"
msgstr ""

msgid "TECHNOLOGY_STEAM_POWER"
msgstr "Energia a vapor"

msgid "TECHNOLOGY_UNLOCKED_NOTICE"
msgstr "Tecnologia desbloqueada: {0}"

msgid "TEMPERATURE"
msgstr "Temperatura"

msgid "TEMPERATURE_SHORT"
msgstr "Temp."

msgid "TESTING_TEAM"
msgstr "Equipa da Testagem"

msgid "THANKS_FOR_BUYING_THRIVE"
msgstr ""
"Obrigado por apoiares o desenvolvimento do Thrive através da compra desta cópia!\n"
"\n"
"Se não compraste o jogo, podes comprar a tua cópia [color=#3796e1][url={0}]from here[/url][/color] or check out our [color=#3796e1][url=https://revolutionarygamesstudio.com/releases/]website[/url][/color].\n"
"\n"
"Se quiseres aceder ao Thrive Launcher antes de executar o jogo, podes usar o botão no menu principal para sair para a aplicação e aí desativar o modo integrado no menu das opções."

msgid "THANKS_FOR_PLAYING"
msgstr ""
"Obrigado por jogares!\n"
"\n"
"Se gostaste do jogo, diz aos teus amigos."

msgid "THANK_YOU_TITLE"
msgstr "Obrigado"

msgid "THEORY_TEAM"
msgstr "Equipa de Teoria"

msgid "THERMOPLAST"
msgstr "Termoplasto"

msgid "THERMOPLAST_DESCRIPTION"
msgstr "O termoplasto é uma estrutura de membrana dupla que contém pigmentos termossensíveis aglomerados em bolsas membranosas. É um procariota que foi assimilado para o uso pelo seu hospedeiro eucariótico. Os pigmentos nos termoplastos conseguem utilizar a energia das diferenças de calor no ambiente para produzir [thrive:compound type=\"atp\"][/thrive:compound] a partir da água num processo chamado [b]termossíntese[/b]. A taxa de produção de [thrive:compound type=\"atp\"][/thrive:compound] aumenta com a [thrive:compound type=\"temperature\"][/thrive:compound]."

msgid "THERMOPLAST_PROCESSES_DESCRIPTION"
msgstr "Produz [thrive:compound type=\"atp\"][/thrive:compound] usando gradientes de temperatura. A taxa aumenta com a concentração de [thrive:compound type=\"temperature\"][/thrive:compound]."

msgid "THERMOSYNTHASE"
msgstr "Termossintase"

#, fuzzy
msgid "THERMOSYNTHASE_DESCRIPTION"
msgstr "O termoplasto é uma estrutura de membrana dupla que contém pigmentos termossensíveis. É um procariota que foi reconhecido para uso do seu hospedeiro eucariótico. Os pigmentos nos termoplastos conseguem utilizar a energia das diferenças de calor no ambiente para produzir glicose da água e gás carbónico num processo chamado Termossíntese. A taxa da sua produção de glicose aumenta com a concentração de dióxido de carbono e temperatura."

msgid "THERMOSYNTHASE_PROCESSES_DESCRIPTION"
msgstr "Produz [thrive:compound type=\"atp\"][/thrive:compound] usando gradientes de temperatura. A taxa aumenta com a concentração de [thrive:compound type=\"temperature\"][/thrive:compound]."

msgid "THERMOSYNTHESIS"
msgstr "Termossíntese"

msgid "THE_AMOUNT_OF_GLUCOSE_HAS_BEEN_REDUCED"
msgstr "A quantidade de glicose foi reduzida para {0} da quantidade anterior."

msgid "THE_DISTURBANCE"
msgstr "O Distúrbio"

msgid "THIS_IS_LOCAL_MOD"
msgstr "Mod instalado localmente"

msgid "THIS_IS_WORKSHOP_MOD"
msgstr "Este mod é descarregado do Steam Workshop"

msgid "THREADS"
msgstr "Threads:"

msgid "THRIVEOPEDIA"
msgstr "Thrivepédia"

msgid "THRIVEOPEDIA_CURRENT_WORLD_PAGE_TITLE"
msgstr "Mundo Atual"

msgid "THRIVEOPEDIA_EVOLUTIONARY_TREE_PAGE_TITLE"
msgstr "Árvore Evolutiva"

msgid "THRIVEOPEDIA_HINT_IN_GAME"
msgstr "Abre a Thrivepédia"

msgid "THRIVEOPEDIA_HOME_INFO"
msgstr ""
"A Thrivepédia é a biblioteca central e a loja de informação para o conteúdo do Thrive. Aqui encontrarás as respostas a qualquer pergunta que possas ter sobre o jogo, o teu mundo atual ou o projeto de desenvolvimento do Thrive.\n"
"\n"
"De momento, a Thrivepédia está relativamente vazia, mas podes explorar várias páginas usando a árvore de páginas e os botões de navegação. Nota que as páginas relacionadas com um jogo em curso só serão mostradas quando a Thrivepédia for aberta através do menu de pausa do jogo.\n"
"\n"
"Podes encontrar mais informações sobre o jogo nos locais abaixo.\n"
"\n"
"[color=#3796e1][url=https://revolutionarygamesstudio.com/]Official Website[/url][/color]\n"
"[color=#3796e1][url=https://wiki.revolutionarygamesstudio.com/wiki/Main_Page]Development Wiki[/url][/color]\n"
"[color=#3796e1][url=https://thrive.fandom.com/wiki/Thrive_Wiki]Community Wiki[/url][/color]"

msgid "THRIVEOPEDIA_HOME_PAGE_TITLE"
msgstr "Casa"

msgid "THRIVEOPEDIA_MUSEUM_PAGE_TITLE"
msgstr "Museu"

msgid "THRIVEOPEDIA_PATCH_MAP_PAGE_TITLE"
msgstr "Mapa de regiões"

msgid "THRIVE_LICENSES"
msgstr "Licenças Thrive"

msgid "THYLAKOID"
msgstr "Tilacoide"

msgid "THYLAKOIDS"
msgstr "Tilacoides"

msgid "THYLAKOIDS_DESCRIPTION"
msgstr "Tilacoides são conjuntos de proteínas e pigmentos fotossintéticos. Os pigmentos são capazes de utilizar a energia presente na luz para produzir glicose a parir de água e gás carbónico num processo denominado Fotossíntese. Estes pigmentos são também o que lhes fornece uma cor característica. A sua taxa de produção de glicose aumenta com a concentração de dióxido de carbono e intensidade da luz. Como os tilacoides estão diretamente suspensos no citoplasma, o fluido circundante realiza alguma glicólise."

msgid "TIDEPOOL"
msgstr "Poça de Maré"

msgid "TIMELINE"
msgstr "Linha temporal"

msgid "TIMELINE_GLOBAL_FILTER_TOOLTIP"
msgstr "Mostrar eventos globais"

msgid "TIMELINE_LOCAL_FILTER_TOOLTIP"
msgstr "Mostrar eventos locais"

msgid "TIMELINE_NICHE_FILL"
msgstr "[b][u]{0}[/u][/b] separou-se de [b][u]{1}[/u][/b] como uma nova espécie para preencher um nicho"

msgid "TIMELINE_SELECTION_PRESSURE_SPLIT"
msgstr "[b][u]{0}[/u][/b] separou-se de [b][u]{1}[/u][/b] como uma nova espécie devido a diferentes pressões de seleção"

msgid "TIMELINE_SPECIES_BECAME_MULTICELLULAR"
msgstr "[b][u]{0}[/u][/b] tornou-se multicelular"

msgid "TIMELINE_SPECIES_EXTINCT"
msgstr "[b][u]{0}[/u][/b] foi extinto!"

msgid "TIMELINE_SPECIES_EXTINCT_LOCAL"
msgstr "[b][u]{0}[/u][/b] desapareceu desta região"

msgid "TIMELINE_SPECIES_MIGRATED_FROM"
msgstr "Parte da população de [b][u]{0}[/u][/b] migrou para esta região a partir de {1}"

msgid "TIMELINE_SPECIES_MIGRATED_TO"
msgstr "Parte da população de [b][u]{0}[/u][/b] migrou para {1}"

msgid "TIMELINE_SPECIES_POPULATION_DECREASE"
msgstr "A população de [b][u]{0}[/u][/b] decresceu para {1}"

msgid "TIMELINE_SPECIES_POPULATION_INCREASE"
msgstr "A população de [b][u]{0}[/u][/b] aumentou para {1}"

msgid "TIME_INDICATOR_TOOLTIP"
msgstr "Tempo Passado: {0:#,#} anos"

msgid "TIME_OF_DAY"
msgstr "Hora do dia"

msgid "TITLE_COLON"
msgstr "Titulo:"

msgid "TOGGLE_BINDING"
msgstr "Conectar"

msgid "TOGGLE_BINDING_TOOLTIP"
msgstr "Ativar Modo de Ligação. Toca noutras células para criar uma colónia."

msgid "TOGGLE_DEBUG_PANEL"
msgstr "Ativar painel de depuração"

msgid "TOGGLE_ENGULF"
msgstr "Engolfar"

#, fuzzy
msgid "TOGGLE_ENGULF_TOOLTIP"
msgstr "Engolfar"

msgid "TOGGLE_FPS"
msgstr "Exibir FPS"

msgid "TOGGLE_FULLSCREEN"
msgstr "Ecrã inteiro"

msgid "TOGGLE_HUD_HIDE"
msgstr "Alternar HUD"

msgid "TOGGLE_INVENTORY"
msgstr "Ativar Inventário"

#, fuzzy
msgid "TOGGLE_METRICS"
msgstr "Exibir FPS"

#, fuzzy
msgid "TOGGLE_MUCOCYST_DEFENCE"
msgstr "Ecrã inteiro"

msgid "TOGGLE_NAVIGATION_TREE"
msgstr ""

msgid "TOGGLE_PAUSE"
msgstr "Parar"

msgid "TOGGLE_UNBINDING"
msgstr "Desconectar"

msgid "TOOLS"
msgstr "Ferramentas"

msgid "TOOL_HAND_AXE"
msgstr "Machado de mão"

msgid "TOTAL_GATHERED_ENERGY_COLON"
msgstr "Energia Recolhida:"

msgid "TOTAL_SAVES"
msgstr "Número de jogos guardados:"

msgid "TOXIN_CHANNEL_INHIBITOR"
msgstr ""

#, fuzzy
msgid "TOXIN_CHANNEL_INHIBITOR_DESCRIPTION"
msgstr "O vacúolo de toxinas é um vacúolo especialmente modificado para a produção, armazenamento e secreção de oxitoxinas. Um maior número de vacúolos de toxinas aumentará a taxa a que toxinas podem ser libertadas."

#, fuzzy
msgid "TOXIN_CYTOTOXIN"
msgstr "Dispara projeteis tóxicos causando danos a células"

#, fuzzy
msgid "TOXIN_CYTOTOXIN_DESCRIPTION"
msgstr "O vacúolo de toxinas é um vacúolo especialmente modificado para a produção, armazenamento e secreção de oxitoxinas. Um maior número de vacúolos de toxinas aumentará a taxa a que toxinas podem ser libertadas."

msgid "TOXIN_FIRE_RATE_TOXICITY_COLON"
msgstr ""

#, fuzzy
msgid "TOXIN_MACROLIDE"
msgstr ""
"Vacúolo de\n"
"Toxinas"

#, fuzzy
msgid "TOXIN_MACROLIDE_DESCRIPTION"
msgstr "O vacúolo de toxinas é um vacúolo especialmente modificado para a produção, armazenamento e secreção de oxitoxinas. Um maior número de vacúolos de toxinas aumentará a taxa a que toxinas podem ser libertadas."

msgid "TOXIN_OXYGEN_METABOLISM_INHIBITOR"
msgstr ""

#, fuzzy
msgid "TOXIN_OXYGEN_METABOLISM_INHIBITOR_DESCRIPTION"
msgstr "Metabolossomas são conjuntos de proteínas envoltos no invólucro das proteínas. Eles são capazes de converter glicose em ATP a uma velocidade muito mais alta do que pode ser feito no citoplasma num processo chamado Respiração Aeróbica. No entanto, ele requer oxigênio para funcionar, e níveis mais baixos de oxigênio no ambiente diminuirão a taxa de produção de ATP. Uma vez que os metabolossomas estão suspensos diretamente no citoplasma, o fluido circundante realiza alguma glicólise."

#, fuzzy
msgid "TOXIN_OXYTOXY_DESCRIPTION"
msgstr "O vacúolo de toxinas é um vacúolo especialmente modificado para a produção, armazenamento e secreção de oxitoxinas. Um maior número de vacúolos de toxinas aumentará a taxa a que toxinas podem ser libertadas."

msgid "TOXIN_PREFER_FIRE_RATE"
msgstr ""

msgid "TOXIN_PREFER_TOXICITY"
msgstr ""

#, fuzzy
msgid "TOXIN_PROPERTIES_HEADING"
msgstr "Wiki do Thrive (dentro do jogo)"

msgid "TOXIN_RESISTANCE"
msgstr "Resistência a Toxinas"

#, fuzzy
msgid "TOXIN_TOXICITY_CUSTOMIZATION_TOOLTIP"
msgstr ""
"Micróbios agressivos perseguirão presas em distâncias maiores\n"
"e são mais propensos a lutar contra predadores quando atacados.\n"
"Micróbios pacíficos não se envolvem com os outros em distâncias maiores\n"
"e são menos propensos a usar toxinas contra predadores."

#, fuzzy
msgid "TOXIN_TYPE_COLON"
msgstr "Tipo:"

#, fuzzy
msgid "TOXIN_TYPE_CUSTOMIZATION_EXPLANATION"
msgstr ""
"Micróbios agressivos perseguirão presas em distâncias maiores\n"
"e são mais propensos a lutar contra predadores quando atacados.\n"
"Micróbios pacíficos não se envolvem com os outros em distâncias maiores\n"
"e são menos propensos a usar toxinas contra predadores."

msgid "TOXIN_VACUOLE"
msgstr ""
"Vacúolo de\n"
"Toxinas"

#, fuzzy
msgid "TOXIN_VACUOLE_DESCRIPTION"
msgstr "O vacúolo de toxinas é um vacúolo especialmente modificado para a produção, armazenamento e secreção de oxitoxinas. Um maior número de vacúolos de toxinas aumentará a taxa a que toxinas podem ser libertadas."

#, fuzzy
msgid "TOXIN_VACUOLE_PROCESSES_DESCRIPTION"
msgstr "Transforma [thrive:compound type=\"atp\"][/thrive:compound] em [thrive:compound type=\"oxytoxy\"][/thrive:compound]. A taxa aumenta com a concentração de [thrive:compound type=\"oxygen\"][/thrive:compound]. Pode libertar toxinas pressionando [thrive:input]g_fire_toxin[/thrive:input]. Quando a quantidade de [thrive:compound type=\"oxytoxy\"][/thrive:compound] é baixa, pode libertar toxinas, mas terá um dano reduzido."

msgid "TO_BE_IMPLEMENTED"
msgstr "A ser implementado."

msgid "TRANSLATORS"
msgstr "Tradutores"

msgid "TRANSPARENCY"
msgstr "Transparência"

msgid "TRY_FOSSILISING_SOME_SPECIES"
msgstr "Tenta fossilizar alguma espécie!"

msgid "TRY_MAKING_A_SAVE"
msgstr "Tente guardar!"

msgid "TRY_TAKING_SOME_SCREENSHOTS"
msgstr "Tente tirar algumas capturas de ecrã!"

msgid "TUTORIAL"
msgstr "Tutorial"

#, fuzzy
msgid "TUTORIAL_EARLY_MULTICELLULAR_STAGE_WELCOME"
msgstr "A carregar o Editor de Micróbio"

#, fuzzy
msgid "TUTORIAL_MICROBE_EDITOR_ATP_BALANCE_INTRO"
msgstr ""
"Este é o mapa das regiões.\n"
"Aqui tu podes ver as diferentes regiões em que os micróbios podem viver.\n"
"A tua região atual está destacada.\n"
"Podes clicar nas regiões com o rato para selecioná-las e ver os seus detalhes no lado direito.\n"
"\n"
"Se selecionares uma região próxima aonde estás atualmente, podes pressionar o botão à direita para mover para lá. Isso permite que a tua população se espalhe para novas regiões.\n"
"\n"
"Seleciona uma região para continuar."

msgid "TUTORIAL_MICROBE_EDITOR_AUTO-EVO_PREDICTION"
msgstr ""
"Este painel mostra uma previsão da tua população futura. Estes números são provenientes da simulação da população da [b]auto-evo[/b].\n"
"\n"
"Eles não têm em conta o teu desempenho individual. Portanto, na tua região atual, vais ter um melhor desempenho quando entrares no editor.\n"
"\n"
"Mas deves tentar manter a tua população elevada mesmo quando não estás diretamente envolvido.\n"
"\n"
"Podes visualizar informações mais detalhadas sobre a previsão pressionando o botão de ponto de interrogação no painel. Pressiona-o para continuar."

msgid "TUTORIAL_MICROBE_EDITOR_CELL_TEXT"
msgstr ""
"Este é o editor de células onde podes evoluir a tua espécie gastando [b]pontos de mutação[/b] (PM) [thrive:icon]MP[/thrive:icon]. Cada geração terá sempre [b]100 PM[/b] [thrive:icon]MP[/thrive:icon] para gastar, então não te preocupes em poupar!\n"
"\n"
"O hexágono no centro do ecrã é a tua [b]célula[/b], que é composta por uma única unidade de citoplasma.\n"
"\n"
"Para continuar, seleciona uma parte no painel à esquerda. Em seguida, clica com o botão esquerdo ao lado do hexágono para colocá-la. Podes rodar partes com [thrive:input]e_rotate_left[/thrive:input] e [thrive:input]e_rotate_right[/thrive:input]."

#, fuzzy
msgid "TUTORIAL_MICROBE_EDITOR_CHEMORECEPTOR"
msgstr ""
"Este é o editor de células onde podes adicionar ou remover organelos da tua espécie gastando pontos de mutação (PM). Cada geração terá sempre 100 PM para gastar, então não te preocupes em economizar!\n"
"\n"
"O hexágono no centro do ecrã é a tua célula, que é composta por um unidade de citoplasma.\n"
"\n"
"Para continuar, seleciona uma parte no painel à esquerda. Em seguida, clica com o botão esquerdo ao lado do hexágono para colocá-la. Consegues rotacionar partes com [thrive:input]e_rotate_left[/thrive:input] e [thrive:input]e_rotate_right[/thrive:input]."

msgid "TUTORIAL_MICROBE_EDITOR_ENDING_TEXT"
msgstr ""
"Estes são os básicos do editor das espécies.Como toque final, pode mudar o nome das tuas espécies clicando no nome no canto inferior esquerdo e editando o texto.\n"
"\n"
"Tenta explorar os outros separadores na barra [b]PM [thrive:icon]MP[/thrive:icon][/b] para veres como podes mais personalizar a tua célula.\n"
"\n"
"Para sobreviveres neste mundo cruel, terás de encontrar uma fonte fiável de [thrive:compound type=\"atp\"][/thrive:compound] uma vez que a [thrive:compound type=\"glucose\"][/thrive:compound] natural irá [b]diminuir rapidamente[/b].\n"
"\n"
"Boa sorte!"

#, fuzzy
msgid "TUTORIAL_MICROBE_EDITOR_FLAGELLUM"
msgstr ""
"Este é o editor de células onde podes adicionar ou remover organelos da tua espécie gastando pontos de mutação (PM). Cada geração terá sempre 100 PM para gastar, então não te preocupes em economizar!\n"
"\n"
"O hexágono no centro do ecrã é a tua célula, que é composta por um unidade de citoplasma.\n"
"\n"
"Para continuar, seleciona uma parte no painel à esquerda. Em seguida, clica com o botão esquerdo ao lado do hexágono para colocá-la. Consegues rotacionar partes com [thrive:input]e_rotate_left[/thrive:input] e [thrive:input]e_rotate_right[/thrive:input]."

msgid "TUTORIAL_MICROBE_EDITOR_MODIFY_ORGANELLE"
msgstr ""
"Podes [b]modificar[/b] este organelo. Isto irá desbloquear [b]novas funções[/b] ou [b]atualizações[/b] para o organelo.\n"
"\n"
"Para o fazer, clica com o botão direito do rato no organelo para abrir o [b]menu popup do organelo[/b] e prime o botão \"Modificar\".\n"
"\n"
"Modifica o organelo para continuar."

msgid "TUTORIAL_MICROBE_EDITOR_NEGATIVE_ATP_BALANCE"
msgstr ""
"O teu balanço de [thrive:compound type=\"atp\"][/thrive:compound] é negativo.\n"
"\n"
"Quando todos os processos estão a decorrer e em movimento, a célula esgota o seu [thrive:compound type=\"atp\"][/thrive:compound] e morre.\n"
"\n"
"Existem muitas formas de regular a produção de [thrive:compound type=\"atp\"][/thrive:compound]. Podes aumentá-la adicionando organelos que produzem [thrive:compound type=\"atp\"][/thrive:compound] como os [b]Metabolossomas[/b]. Algumas [b]membranas[/b] também te darão descontos de osmorregulação [thrive:icon]OsmoIcon[/thrive:icon]. \n"
"\n"
"Em alternativa, podes também remover organelos desnecessários ou redundantes."

#, fuzzy
msgid "TUTORIAL_MICROBE_EDITOR_NO_CHANGES_MADE"
msgstr ""
"Não fizeste nenhuma alteração à tua espécie.\n"
"\n"
"Quando saíres do editor [u]não poderás editar a tua espécie até à próxima vez que te reproduzires[/u].\n"
"Para progredir no jogo tens de evoluir e adaptar-te, por isso é recomendável editar a tua espécie na maioria dos ciclos do editor."

msgid "TUTORIAL_MICROBE_EDITOR_PATCH_TEXT"
msgstr ""
"Este é o [b]mapa das regiões[/b].\n"
"\n"
"Cada ícone representa um ambiente único no qual podes habitar, com o painel à tua direita descrevendo as condições da região selecionada.\n"
"\n"
"Se selecionares uma região conectada à qual estás atualmente, que está destacada com uma borda verde a piscar, podes pressionar o botão à direita \"Mover para esta região\" para migrares para lá.\n"
"\n"
"Seleciona uma região para continuar."

msgid "TUTORIAL_MICROBE_EDITOR_REMOVE_ORGANELLE_TEXT"
msgstr ""
"Remover organelos também custa [b]PM[/b] [thrive:icon]MP[/thrive:icon], já que também conta como uma mutação. [u]A menos que os tenhas colocado na mesma sessão de edição[/u]. \n"
"\n"
"Podes clicar com o botão direito para abrir o [b]menu de organelos[/b] e selecionar a opção apagar para removê-los.\n"
"\n"
"Se cometeres um erro, podes desfazer qualquer alteração que fizeste no editor.\n"
"\n"
"Clica no botão de reverter para continuar."

#, fuzzy
msgid "TUTORIAL_MICROBE_EDITOR_SELECT_ORGANELLE_TEXT"
msgstr ""
"Ao escolher quais organelos a adicionar, presta atenção às suas descrições para saberes quais processos eles realizam e quais compostos eles usam e produzem.\n"
"\n"
"Também presta atenção ao saldo de ATP no canto superior direito para teres a certeza de que a célula pode sobreviver.\n"
"\n"
"Podes rotacionar os organelos ao clicares nas teclas A e D antes de os colocar.\n"
"\n"
"Aperta o botão de refazer (perto do botão de reverter) para continuar."

#, fuzzy
msgid "TUTORIAL_MICROBE_EDITOR_STAY_SMALL"
msgstr ""
"Tu deves concentrar em uma ou duas fontes de energia para que não precises de ter todos os recursos para gerar ATP suficiente para sobreviver.\n"
"\n"
"Também considera cuidadosamente se adicionar uma organela é benéfico, muitas vezes não fazer nenhuma alteração é uma boa escolha, pois cada parte custa ATP para manter e requer mais recursos para dividir.\n"
"\n"
"Uma estratégia possível é ficar com um único hexágono de citoplasma e ir primeiro para as regiões da superfície antes de obter organelas de fotossíntese."

msgid "TUTORIAL_MICROBE_STAGE_EDITOR_BUTTON_TUTORIAL"
msgstr ""
"Acumulaste recursos suficientes para dividires a tua célula.\n"
"\n"
"Agora estás pronto para editares a tua espécie.\n"
"\n"
"Para entrares no editor, pressiona o botão do editor que está a piscar no canto inferior direito."

#, fuzzy
msgid "TUTORIAL_MICROBE_STAGE_ENGULFED_TEXT"
msgstr ""
"Entraste no modo de desvinculação. Neste modo podes clicar num membro da colónia para o desvincular.\n"
"\n"
"Para abandonar a colónia totalmente podes clicar na tua própria célula ou pressionar o botão Desvincular tudo."

msgid "TUTORIAL_MICROBE_STAGE_ENGULFMENT_FULL_TEXT"
msgstr ""
"A tua célula tem uma capacidade limitada para os objetos que podem ser engolidos de uma só vez. Este limite baseia-se no tamanho; as células mais pequenas têm menos capacidade.\n"
"\n"
"Quando está cheia, uma célula não pode engolir mais objetos. Para continuar a engolir, espera até que um ou mais objetos ingeridos estejam completamente digeridos."

#, fuzzy
msgid "TUTORIAL_MICROBE_STAGE_ENGULFMENT_TEXT"
msgstr ""
"Entraste no modo de desvinculação. Neste modo podes clicar num membro da colónia para o desvincular.\n"
"\n"
"Para abandonar a colónia totalmente podes clicar na tua própria célula ou pressionar o botão Desvincular tudo."

msgid "TUTORIAL_MICROBE_STAGE_HELP_MENU_AND_ZOOM"
msgstr ""
"Está com dificuldades? Consulta o menu de ajuda. Podes abri-lo com o botão de ponto de interrogação no canto inferior esquerdo.\n"
"\n"
"Mais uma dica: pode diminuir o zoom da tua visão com a roda do rato."

#, fuzzy
msgid "TUTORIAL_MICROBE_STAGE_LEAVE_COLONY_TEXT"
msgstr ""
"Entraste no modo de desvinculação. Neste modo podes clicar num membro da colónia para o desvincular.\n"
"\n"
"Para abandonar a colónia totalmente podes clicar na tua própria célula ou pressionar o botão Desvincular tudo."

msgid "TUTORIAL_MICROBE_STAGE_REPRODUCE_TEXT"
msgstr ""
"Para te reproduzires necessitas de duplicar os teus organelos. Isto acontece gradualmente ao sobreviveres, mas podes acelerar este processo coletando [thrive:compound type=\"ammonia\"][/thrive:compound] e [thrive:compound type=\"phosphates\"][/thrive:compound].\n"
"\n"
"As barra no canto inferior direito mostram o teu progresso. Quando estas ficarem brancas estás pronto para reproduzir."

#, fuzzy
msgid "TUTORIAL_MICROBE_STAGE_UNBIND_TEXT"
msgstr ""
"Entraste no modo de desvinculação. Neste modo podes clicar num membro da colónia para o desvincular.\n"
"\n"
"Para abandonar a colónia totalmente podes clicar na tua própria célula ou pressionar o botão Desvincular tudo."

msgid "TUTORIAL_VIEW_NOW"
msgstr "Ver Agora"

msgid "TWITTER_TOOLTIP"
msgstr "Visite o nosso feed do Twitter"

msgid "TWO_TIMES"
msgstr "2x"

msgid "TYPE_COLON"
msgstr "Tipo:"

msgid "UNAPPLIED_MOD_CHANGES"
msgstr "Existem alterações não aplicadas"

msgid "UNAPPLIED_MOD_CHANGES_DESCRIPTION"
msgstr "Tu precisas de aplicar as alterações para carregar ou descarregar qualquer mod."

msgid "UNBIND_ALL"
msgstr "Desconectar todas"

msgid "UNBIND_ALL_TOOLTIP"
msgstr "Desconectar todas as células na colónia"

msgid "UNBIND_HELP_TEXT"
msgstr "Modo de Desconexão"

msgid "UNCERTAIN_VERSION_WARNING"
msgstr "Esta é uma compilação de depuração em que a informação abaixo provavelmente não está atualizada"

msgid "UNDERWATERCAVE"
msgstr "Caverna Subaquática"

msgid "UNDISCOVERED_ORGANELLES"
msgstr "Não Descoberto"

msgid "UNDISCOVERED_PATCH"
msgstr "Região Não Descoberta"

msgid "UNDO"
msgstr "Reverter"

msgid "UNDO_THE_LAST_ACTION"
msgstr "Reverter a última ação"

#, fuzzy
msgid "UNIT_ACTION_CONSTRUCT"
msgstr "Pontos de Mutação"

msgid "UNIT_ACTION_MOVE"
msgstr "Mover"

msgid "UNIT_SIMPLE_ROCKET"
msgstr "Foguetão Simples"

msgid "UNKNOWN"
msgstr "Desconhecido"

msgid "UNKNOWN_DISPLAY_DRIVER"
msgstr "Desconhecido"

msgid "UNKNOWN_MOUSE"
msgstr "Rato botão desconhecido"

msgid "UNKNOWN_ORGANELLE_SYMBOL"
msgstr "?"

msgid "UNKNOWN_PATCH"
msgstr "Região Desconhecida"

msgid "UNKNOWN_SHORT"
msgstr "?"

msgid "UNKNOWN_VERSION"
msgstr "Versão desconhecida"

msgid "UNKNOWN_WORKSHOP_ID"
msgstr "O ID da Steam Workshop é desconhecido para este mod"

msgid "UNLIMIT_GROWTH_SPEED"
msgstr "Velocidade de Crescimento Ilimitada"

msgid "UNLOCKED_NEW_ORGANELLE"
msgstr "NOVO"

msgid "UNLOCK_ALL_ORGANELLES"
msgstr "Desbloquear todos os organelos"

msgid "UNLOCK_CONDITION_ATP_PRODUCTION_ABOVE"
msgstr "Produção de [thrive:compound type=\"atp\"][/thrive:compound] atinja {0}"

msgid "UNLOCK_CONDITION_COMPOUND_IS_ABOVE"
msgstr "[thrive:compound type=\"{0}\"][/thrive:compound] na região é superior a {1}"

msgid "UNLOCK_CONDITION_COMPOUND_IS_BELOW"
msgstr "[thrive:compound type=\"{0}\"][/thrive:compound] na região é inferior a {1}"

msgid "UNLOCK_CONDITION_COMPOUND_IS_BETWEEN"
msgstr "[thrive:compound type=\"{0}\"][/thrive:compound] na região encontra-se entre {1} e {2}"

msgid "UNLOCK_CONDITION_DIGESTED_MICROBES_ABOVE"
msgstr "{0} micróbios forem digeridos    (atualmente a {1})"

msgid "UNLOCK_CONDITION_ENGULFED_MICROBES_ABOVE"
msgstr "{0} micróbios estão engolidos (atualmente a {1})"

msgid "UNLOCK_CONDITION_EXCESS_ATP_ABOVE"
msgstr "[thrive:compound type=\"atp\"][/thrive:compound] em excesso atinja {0}"

msgid "UNLOCK_CONDITION_PLAYER_DEATH_COUNT_ABOVE"
msgstr "mortes atinjam {0} (atualmente a {1})"

msgid "UNLOCK_CONDITION_REPRODUCED_WITH"
msgstr "organismo contenha pelo menos {1} {0} por {2} gerações (atualmente a {3})"

msgid "UNLOCK_CONDITION_REPRODUCED_WITH_IN_A_ROW"
msgstr ""

msgid "UNLOCK_CONDITION_REPRODUCE_IN_BIOME"
msgstr "reproduzindo no bioma {0}"

msgid "UNLOCK_CONDITION_SPEED_BELOW"
msgstr "velocidade abaixo de {0}"

msgid "UNLOCK_WITH_ANY_OF_FOLLOWING"
msgstr "[b]{0}[/b] desbloqueado quando"

msgid "UNSAVED_CHANGE_WARNING"
msgstr ""
"Existem alterações não guardadas que serão perdidas.\n"
"Desejas continuar?"

msgid "UNTITLED"
msgstr "Sem título"

msgid "UPGRADE_CILIA_PULL"
msgstr ""

#, fuzzy
msgid "UPGRADE_CILIA_PULL_DESCRIPTION"
msgstr "As entranhas pegajosas de uma célula. O citoplasma é a mistura básica de iões, proteínas e outras substâncias dissolvidas na água que preenchem o interior da célula. Uma das funções que desempenha é a glicólise, a conversão de glicose em energia ATP. Para que células onde faltam organelos tenham metabolismos mais avançados, esta é a sua dependência para obter energia. O citoplasma é também usado para armazenar moléculas na célula e aumentar o seu tamanho."

#, fuzzy
msgid "UPGRADE_COST"
msgstr "{0} PM"

msgid "UPGRADE_DESCRIPTION_NONE"
msgstr "O estado não melhorado padrão."

msgid "UPGRADE_NAME_NONE"
msgstr "Sem Melhoria"

#, fuzzy
msgid "UPGRADE_PILUS_INJECTISOME"
msgstr "As entranhas pegajosas de uma célula. O citoplasma é a mistura básica de iões, proteínas e outras substâncias dissolvidas na água que preenchem o interior da célula. Uma das funções que desempenha é a glicólise, a conversão de glicose em energia ATP. Para que células onde faltam organelos tenham metabolismos mais avançados, esta é a sua dependência para obter energia. O citoplasma é também usado para armazenar moléculas na célula e aumentar o seu tamanho."

#, fuzzy
msgid "UPGRADE_PILUS_INJECTISOME_DESCRIPTION"
msgstr "As entranhas pegajosas de uma célula. O citoplasma é a mistura básica de iões, proteínas e outras substâncias dissolvidas na água que preenchem o interior da célula. Uma das funções que desempenha é a glicólise, a conversão de glicose em energia ATP. Para que células onde faltam organelos tenham metabolismos mais avançados, esta é a sua dependência para obter energia. O citoplasma é também usado para armazenar moléculas na célula e aumentar o seu tamanho."

#, fuzzy
msgid "UPGRADE_SLIME_JET_MUCOCYST"
msgstr "{0} PM"

#, fuzzy
msgid "UPGRADE_SLIME_JET_MUCOCYST_DESCRIPTION"
msgstr "Transforma [thrive:compound type=\"glucose\"][/thrive:compound] em [thrive:compound type=\"atp\"][/thrive:compound]."

msgid "UPLOAD"
msgstr "Carregar"

msgid "UPLOADING_DOT_DOT_DOT"
msgstr "A carregar..."

msgid "UPLOAD_SUCCEEDED"
msgstr "Carregamento bem-sucedido"

msgid "USED_LIBRARIES_LICENSES"
msgstr "Licenças e Bibliotecas Utilizadas"

msgid "USED_RENDERER_NAME"
msgstr "Renderizador utilizado:"

msgid "USES_FEATURE"
msgstr "Sim"

msgid "USE_AUTO_HARMONY"
msgstr ""

#, fuzzy
msgid "USE_AUTO_HARMONY_TOOLTIP"
msgstr "Suicídio"

msgid "USE_A_CUSTOM_USERNAME"
msgstr "Use um username personalizado"

msgid "USE_BIODIVERSITY_FORCE_SPLIT"
msgstr ""

msgid "USE_MANUAL_THREAD_COUNT"
msgstr "Escolher manualmente o número de threads"

#, fuzzy
msgid "USE_MANUAL_THREAD_COUNT_NATIVE"
msgstr "Escolher manualmente o número de threads"

msgid "USE_VIRTUAL_WINDOW_SIZE"
msgstr ""

msgid "VACUOLE"
msgstr "Vacúolo"

msgid "VACUOLE_DESCRIPTION"
msgstr "O vacúolo é um organelo interno membranoso usado para o armazenamento da célula. Composto de várias vesículas, pequenas estruturas membranosas amplamente usadas nas células para o armazenamento, que se fundiram. É preenchida com água que é usada para conter moléculas, enzimas, sólidos, e outras substâncias. Tem um formato fluído e pode variar em cada célula."

msgid "VACUOLE_IS_SPECIALIZED"
msgstr "Vacúolo Especializado"

msgid "VACUOLE_NOT_SPECIALIZED_DESCRIPTION"
msgstr "O vacúolo irá armazenar {0} unidades de todos os compostos"

msgid "VACUOLE_PROCESSES_DESCRIPTION"
msgstr "Aumenta o espaço de armazenamento da célula."

msgid "VACUOLE_SPECIALIZED_DESCRIPTION"
msgstr "O vacúolo irá armazenar {0} unidades do composto selecionado"

msgid "VALUE_WITH_UNIT"
msgstr "{0} {1}"

msgid "VERSION_COLON"
msgstr "Versão:"

msgid "VERTICAL_COLON"
msgstr "Vertical:"

msgid "VERTICAL_WITH_AXIS_NAME_COLON"
msgstr "Vertical (Eixo: {0})"

msgid "VIDEO_MEMORY"
msgstr ""

msgid "VIDEO_MEMORY_MIB"
msgstr "{0} MiB"

msgid "VIEWER"
msgstr "Visualizador"

msgid "VIEW_ALL"
msgstr "Ver Todos"

#, fuzzy
msgid "VIEW_CELL_PROCESSES"
msgstr "Transforma [thrive:compound type=\"glucose\"][/thrive:compound] em [thrive:compound type=\"atp\"][/thrive:compound]."

msgid "VIEW_ONLINE"
msgstr "Ver Online"

#, fuzzy
msgid "VIEW_PATCH_NOTES"
msgstr "Caverna"

#, fuzzy
msgid "VIEW_PATCH_NOTES_TOOLTIP"
msgstr "Caverna"

msgid "VIEW_PENDING_ACTIONS"
msgstr ""

msgid "VIEW_SOURCE_CODE"
msgstr "Ver Código Fonte"

msgid "VIP_PATRONS"
msgstr "Apoiadores VIP"

msgid "VISIBLE"
msgstr "Visível"

msgid "VISIBLE_WHEN_CLOSE_TO_FULL"
msgstr ""

msgid "VISIBLE_WHEN_OVER_ZERO"
msgstr ""

msgid "VISIT_SUGGESTIONS_SITE"
msgstr "Sugerir uma funcionalidade"

msgid "VOLCANIC_VENT"
msgstr "Fonte hidrotermal"

msgid "VOLUMEDOWN"
msgstr "Diminuir o Volume"

msgid "VOLUMEMUTE"
msgstr "Sem som"

msgid "VOLUMEUP"
msgstr "Aumentar o volume"

msgid "VSYNC"
msgstr "VSync"

msgid "WAITING_FOR_AUTO_EVO"
msgstr "A aguardar por auto-evo:"

msgid "WELCOME_TO_THRIVEOPEDIA"
msgstr "Bem-vindo à Thrivepédia"

msgid "WENT_EXTINCT_FROM_PLANET"
msgstr "extinguiram-se no planeta"

msgid "WENT_EXTINCT_IN"
msgstr "extinguiu-se em {0}"

msgid "WHEEL_DOWN"
msgstr "Scroll para baixo"

msgid "WHEEL_LEFT"
msgstr "Clique roda esquerda"

msgid "WHEEL_RIGHT"
msgstr "Clique roda direita"

msgid "WHEEL_UP"
msgstr "Scroll para cima"

msgid "WIKI"
msgstr "Wiki"

#, fuzzy
msgid "WIKI_AXON_EFFECTS"
msgstr "A ser anunciado"

#, fuzzy
msgid "WIKI_AXON_INTRO"
msgstr "A ser anunciado"

#, fuzzy
msgid "WIKI_AXON_MODIFICATIONS"
msgstr "A ser anunciado"

#, fuzzy
msgid "WIKI_AXON_PROCESSES"
msgstr "A ser anunciado"

#, fuzzy
msgid "WIKI_AXON_REQUIREMENTS"
msgstr "A ser anunciado"

msgid "WIKI_AXON_SCIENTIFIC_BACKGROUND"
msgstr "A ser anunciado"

#, fuzzy
msgid "WIKI_AXON_STRATEGY"
msgstr "A ser anunciado"

#, fuzzy
msgid "WIKI_AXON_UPGRADES"
msgstr "A ser anunciado"

#, fuzzy
msgid "WIKI_BINDING_AGENT_EFFECTS"
msgstr "Permite conectar com outras células. Este é o primeiro passo para a multicelularidade. Quando a tua célula pertence a uma colónia, os compostos são partilhados entre células. Não é possível entrar no editor enquanto pertenceres a uma colónia, sendo necessário desconectar-te da mesma assim que tenhas coletado compostos suficientes para dividires a tua célula."

#, fuzzy
msgid "WIKI_BINDING_AGENT_INTRO"
msgstr "Agente de Adesão"

msgid "WIKI_BINDING_AGENT_MODIFICATIONS"
msgstr "Sem modificações."

msgid "WIKI_BINDING_AGENT_PROCESSES"
msgstr "Sem processos."

#, fuzzy
msgid "WIKI_BINDING_AGENT_REQUIREMENTS"
msgstr "Permite conectar com outras células. Este é o primeiro passo para a multicelularidade. Quando a tua célula pertence a uma colónia, os compostos são partilhados entre células. Não é possível entrar no editor enquanto pertenceres a uma colónia, sendo necessário desconectar-te da mesma assim que tenhas coletado compostos suficientes para dividires a tua célula."

msgid "WIKI_BINDING_AGENT_SCIENTIFIC_BACKGROUND"
msgstr "A ser anunciado"

#, fuzzy
msgid "WIKI_BINDING_AGENT_STRATEGY"
msgstr "Permite conectar com outras células. Este é o primeiro passo para a multicelularidade. Quando a tua célula pertence a uma colónia, os compostos são partilhados entre células. Não é possível entrar no editor enquanto pertenceres a uma colónia, sendo necessário desconectar-te da mesma assim que tenhas coletado compostos suficientes para dividires a tua célula."

msgid "WIKI_BINDING_AGENT_UPGRADES"
msgstr "Sem melhorias."

msgid "WIKI_BIOLUMINESCENT_VACUOLE_EFFECTS"
msgstr "A ser anunciado"

#, fuzzy
msgid "WIKI_BIOLUMINESCENT_VACUOLE_INTRO"
msgstr "Vacúolo Bioluminescente"

#, fuzzy
msgid "WIKI_BIOLUMINESCENT_VACUOLE_MODIFICATIONS"
msgstr "Vacúolo Bioluminescente"

#, fuzzy
msgid "WIKI_BIOLUMINESCENT_VACUOLE_PROCESSES"
msgstr "Vacúolo Bioluminescente"

#, fuzzy
msgid "WIKI_BIOLUMINESCENT_VACUOLE_REQUIREMENTS"
msgstr "Vacúolo Bioluminescente"

#, fuzzy
msgid "WIKI_BIOLUMINESCENT_VACUOLE_SCIENTIFIC_BACKGROUND"
msgstr "Vacúolo Bioluminescente"

#, fuzzy
msgid "WIKI_BIOLUMINESCENT_VACUOLE_STRATEGY"
msgstr "Vacúolo Bioluminescente"

#, fuzzy
msgid "WIKI_BIOLUMINESCENT_VACUOLE_UPGRADES"
msgstr "Vacúolo Bioluminescente"

#, fuzzy
msgid "WIKI_CHEMOPLAST_EFFECTS"
msgstr "O quimioplasto é uma estrutura de membrana dupla que contém proteínas capazes de converter sulfeto de hidrogénio, água, e gás carbónico em glicose num processo chamado Quimiossíntese de Sulfeto de Hidrogénio. A taxa de sua produção de glicose aumenta com a concentração de dióxido de carbono."

#, fuzzy
msgid "WIKI_CHEMOPLAST_INTRO"
msgstr "O quimioplasto é uma estrutura de membrana dupla que contém proteínas capazes de converter sulfeto de hidrogénio, água, e gás carbónico em glicose num processo chamado Quimiossíntese de Sulfeto de Hidrogénio. A taxa de sua produção de glicose aumenta com a concentração de dióxido de carbono."

#, fuzzy
msgid "WIKI_CHEMOPLAST_MODIFICATIONS"
msgstr "O quimioplasto é uma estrutura de membrana dupla que contém proteínas capazes de converter sulfeto de hidrogénio, água, e gás carbónico em glicose num processo chamado Quimiossíntese de Sulfeto de Hidrogénio. A taxa de sua produção de glicose aumenta com a concentração de dióxido de carbono."

#, fuzzy
msgid "WIKI_CHEMOPLAST_PROCESSES"
msgstr "Transforma [thrive:compound type=\"hydrogensulfide\"][/thrive:compound] em [thrive:compound type=\"glucose\"][/thrive:compound]. A taxa aumenta com a concentração de [thrive:compound type=\"carbondioxide\"][/thrive:compound]."

msgid "WIKI_CHEMOPLAST_REQUIREMENTS"
msgstr ""

#, fuzzy
msgid "WIKI_CHEMOPLAST_SCIENTIFIC_BACKGROUND"
msgstr "O quimioplasto é uma estrutura de membrana dupla que contém proteínas capazes de converter sulfeto de hidrogénio, água, e gás carbónico em glicose num processo chamado Quimiossíntese de Sulfeto de Hidrogénio. A taxa de sua produção de glicose aumenta com a concentração de dióxido de carbono."

#, fuzzy
msgid "WIKI_CHEMOPLAST_STRATEGY"
msgstr "O quimioplasto é uma estrutura de membrana dupla que contém proteínas capazes de converter sulfeto de hidrogénio, água, e gás carbónico em glicose num processo chamado Quimiossíntese de Sulfeto de Hidrogénio. A taxa de sua produção de glicose aumenta com a concentração de dióxido de carbono."

#, fuzzy
msgid "WIKI_CHEMOPLAST_UPGRADES"
msgstr "O quimioplasto é uma estrutura de membrana dupla que contém proteínas capazes de converter sulfeto de hidrogénio, água, e gás carbónico em glicose num processo chamado Quimiossíntese de Sulfeto de Hidrogénio. A taxa de sua produção de glicose aumenta com a concentração de dióxido de carbono."

#, fuzzy
msgid "WIKI_CHEMORECEPTOR_EFFECTS"
msgstr "Todas as células apenas \"vêem\" através da quimiorrecepção. É assim que as células adquirem informações sobre seus arredores. A adição desta organela representa a evolução da quimiorrecepção mais afinada. Como o jogador recebe visão, mesmo no estágio de célula, isso é representado por uma linha apontando para fora da área visível da tela, mostrando compostos próximos que o jogador ainda não podia ver."

#, fuzzy
msgid "WIKI_CHEMORECEPTOR_INTRO"
msgstr "Quimiorreceptor"

#, fuzzy
msgid "WIKI_CHEMORECEPTOR_MODIFICATIONS"
msgstr "Todas as células apenas \"vêem\" através da quimiorrecepção. É assim que as células adquirem informações sobre seus arredores. A adição desta organela representa a evolução da quimiorrecepção mais afinada. Como o jogador recebe visão, mesmo no estágio de célula, isso é representado por uma linha apontando para fora da área visível da tela, mostrando compostos próximos que o jogador ainda não podia ver."

#, fuzzy
msgid "WIKI_CHEMORECEPTOR_PROCESSES"
msgstr "O quimiorreceptor permite detectar compostos de mais longe. Modifique-o para mudar o tipo de composto e a cor da linha usada para indicar o caminho."

#, fuzzy
msgid "WIKI_CHEMORECEPTOR_REQUIREMENTS"
msgstr "Todas as células apenas \"vêem\" através da quimiorrecepção. É assim que as células adquirem informações sobre seus arredores. A adição desta organela representa a evolução da quimiorrecepção mais afinada. Como o jogador recebe visão, mesmo no estágio de célula, isso é representado por uma linha apontando para fora da área visível da tela, mostrando compostos próximos que o jogador ainda não podia ver."

#, fuzzy
msgid "WIKI_CHEMORECEPTOR_SCIENTIFIC_BACKGROUND"
msgstr "Todas as células apenas \"vêem\" através da quimiorrecepção. É assim que as células adquirem informações sobre seus arredores. A adição desta organela representa a evolução da quimiorrecepção mais afinada. Como o jogador recebe visão, mesmo no estágio de célula, isso é representado por uma linha apontando para fora da área visível da tela, mostrando compostos próximos que o jogador ainda não podia ver."

#, fuzzy
msgid "WIKI_CHEMORECEPTOR_STRATEGY"
msgstr "Todas as células apenas \"vêem\" através da quimiorrecepção. É assim que as células adquirem informações sobre seus arredores. A adição desta organela representa a evolução da quimiorrecepção mais afinada. Como o jogador recebe visão, mesmo no estágio de célula, isso é representado por uma linha apontando para fora da área visível da tela, mostrando compostos próximos que o jogador ainda não podia ver."

msgid "WIKI_CHEMORECEPTOR_UPGRADES"
msgstr "Sem melhorias."

msgid "WIKI_CHEMOSYNTHESIZING_PROTEINS_EFFECTS"
msgstr "Sem efeitos especiais."

#, fuzzy
msgid "WIKI_CHEMOSYNTHESIZING_PROTEINS_INTRO"
msgstr "Proteínas Quimiossintetizantes"

msgid "WIKI_CHEMOSYNTHESIZING_PROTEINS_MODIFICATIONS"
msgstr "Sem modificações."

#, fuzzy
msgid "WIKI_CHEMOSYNTHESIZING_PROTEINS_PROCESSES"
msgstr "Transforma [thrive:compound type=\"hydrogensulfide\"][/thrive:compound] em [thrive:compound type=\"glucose\"][/thrive:compound]. A taxa aumenta com a concentração de [thrive:compound type=\"carbondioxide\"][/thrive:compound]. Também converte [thrive:compound type=\"glucose\"][/thrive:compound] em [thrive:compound type=\"atp\"][/thrive:compound]."

msgid "WIKI_CHEMOSYNTHESIZING_PROTEINS_REQUIREMENTS"
msgstr "Sem requerimentos."

#, fuzzy
msgid "WIKI_CHEMOSYNTHESIZING_PROTEINS_SCIENTIFIC_BACKGROUND"
msgstr "Proteínas quimiossintetizantes são pequenos conjuntos de proteínas no citoplasma capazes de converter sulfeto de hidrogénio, água e gás carbónico em glicose num processo chamado quimiossíntese de sulfeto de hidrogénio. A taxa de produção de glicose aumenta com a concentração de dióxido de carbono. Uma vez que as proteínas quimiossintetizantes estão suspensas diretamente no citoplasma, o fluído envolvente efetua alguma glicólise."

#, fuzzy
msgid "WIKI_CHEMOSYNTHESIZING_PROTEINS_STRATEGY"
msgstr "Proteínas Quimiossintetizantes"

msgid "WIKI_CHEMOSYNTHESIZING_PROTEINS_UPGRADES"
msgstr "Sem melhorias."

#, fuzzy
msgid "WIKI_CHLOROPLAST_EFFECTS"
msgstr "O cloroplasto é uma estrutura de membrana dupla que contém pigmentos fotossensíveis. É um procariota que foi reconhecido pelo seu hospedeiro eucariótico para uso. Os pigmentos no cloroplasto conseguem utilizar a energia da luz para produzir glicose da água e gás carbónico num processo denominado Fotossíntese. Estes pigmentos são também o que lhes fornece uma cor característica. A taxa da sua produção de glicose aumenta com a concentração de dióxido de carbono, e intensidade da luz."

#, fuzzy
msgid "WIKI_CHLOROPLAST_INTRO"
msgstr "O cloroplasto é uma estrutura de membrana dupla que contém pigmentos fotossensíveis. É um procariota que foi reconhecido pelo seu hospedeiro eucariótico para uso. Os pigmentos no cloroplasto conseguem utilizar a energia da luz para produzir glicose da água e gás carbónico num processo denominado Fotossíntese. Estes pigmentos são também o que lhes fornece uma cor característica. A taxa da sua produção de glicose aumenta com a concentração de dióxido de carbono, e intensidade da luz."

#, fuzzy
msgid "WIKI_CHLOROPLAST_MODIFICATIONS"
msgstr "O cloroplasto é uma estrutura de membrana dupla que contém pigmentos fotossensíveis. É um procariota que foi reconhecido pelo seu hospedeiro eucariótico para uso. Os pigmentos no cloroplasto conseguem utilizar a energia da luz para produzir glicose da água e gás carbónico num processo denominado Fotossíntese. Estes pigmentos são também o que lhes fornece uma cor característica. A taxa da sua produção de glicose aumenta com a concentração de dióxido de carbono, e intensidade da luz."

#, fuzzy
msgid "WIKI_CHLOROPLAST_PROCESSES"
msgstr "Produz [thrive:compound type=\"glucose\"][/thrive:compound]. A taxa aumenta com a concentração de [thrive:compound type=\"carbondioxide\"][/thrive:compound] e intensidade da [thrive:compound type=\"sunlight\"][/thrive:compound]."

msgid "WIKI_CHLOROPLAST_REQUIREMENTS"
msgstr ""

#, fuzzy
msgid "WIKI_CHLOROPLAST_SCIENTIFIC_BACKGROUND"
msgstr "O cloroplasto é uma estrutura de membrana dupla que contém pigmentos fotossensíveis. É um procariota que foi reconhecido pelo seu hospedeiro eucariótico para uso. Os pigmentos no cloroplasto conseguem utilizar a energia da luz para produzir glicose da água e gás carbónico num processo denominado Fotossíntese. Estes pigmentos são também o que lhes fornece uma cor característica. A taxa da sua produção de glicose aumenta com a concentração de dióxido de carbono, e intensidade da luz."

#, fuzzy
msgid "WIKI_CHLOROPLAST_STRATEGY"
msgstr "O cloroplasto é uma estrutura de membrana dupla que contém pigmentos fotossensíveis. É um procariota que foi reconhecido pelo seu hospedeiro eucariótico para uso. Os pigmentos no cloroplasto conseguem utilizar a energia da luz para produzir glicose da água e gás carbónico num processo denominado Fotossíntese. Estes pigmentos são também o que lhes fornece uma cor característica. A taxa da sua produção de glicose aumenta com a concentração de dióxido de carbono, e intensidade da luz."

#, fuzzy
msgid "WIKI_CHLOROPLAST_UPGRADES"
msgstr "O cloroplasto é uma estrutura de membrana dupla que contém pigmentos fotossensíveis. É um procariota que foi reconhecido pelo seu hospedeiro eucariótico para uso. Os pigmentos no cloroplasto conseguem utilizar a energia da luz para produzir glicose da água e gás carbónico num processo denominado Fotossíntese. Estes pigmentos são também o que lhes fornece uma cor característica. A taxa da sua produção de glicose aumenta com a concentração de dióxido de carbono, e intensidade da luz."

msgid "WIKI_CILIA_EFFECTS"
msgstr ""

msgid "WIKI_CILIA_INTRO"
msgstr ""

msgid "WIKI_CILIA_MODIFICATIONS"
msgstr ""

#, fuzzy
msgid "WIKI_CILIA_PROCESSES"
msgstr "Transforma [thrive:compound type=\"glucose\"][/thrive:compound] em [thrive:compound type=\"atp\"][/thrive:compound]."

msgid "WIKI_CILIA_REQUIREMENTS"
msgstr ""

msgid "WIKI_CILIA_SCIENTIFIC_BACKGROUND"
msgstr ""

msgid "WIKI_CILIA_STRATEGY"
msgstr ""

msgid "WIKI_CILIA_UPGRADES"
msgstr ""

#, fuzzy
msgid "WIKI_CYTOPLASM_EFFECTS"
msgstr "As entranhas pegajosas de uma célula. O citoplasma é a mistura básica de iões, proteínas e outras substâncias dissolvidas na água que preenchem o interior da célula. Uma das funções que desempenha é a glicólise, a conversão de glicose em energia ATP. Para que células onde faltam organelos tenham metabolismos mais avançados, esta é a sua dependência para obter energia. O citoplasma é também usado para armazenar moléculas na célula e aumentar o seu tamanho."

#, fuzzy
msgid "WIKI_CYTOPLASM_INTRO"
msgstr "As entranhas pegajosas de uma célula. O citoplasma é a mistura básica de iões, proteínas e outras substâncias dissolvidas na água que preenchem o interior da célula. Uma das funções que desempenha é a glicólise, a conversão de glicose em energia ATP. Para que células onde faltam organelos tenham metabolismos mais avançados, esta é a sua dependência para obter energia. O citoplasma é também usado para armazenar moléculas na célula e aumentar o seu tamanho."

msgid "WIKI_CYTOPLASM_MODIFICATIONS"
msgstr "Sem modificações."

#, fuzzy
msgid "WIKI_CYTOPLASM_PROCESSES"
msgstr "Transforma [thrive:compound type=\"glucose\"][/thrive:compound] em [thrive:compound type=\"atp\"][/thrive:compound]."

msgid "WIKI_CYTOPLASM_REQUIREMENTS"
msgstr "Sem requerimentos."

msgid "WIKI_CYTOPLASM_SCIENTIFIC_BACKGROUND"
msgstr ""

msgid "WIKI_CYTOPLASM_STRATEGY"
msgstr ""

msgid "WIKI_CYTOPLASM_UPGRADES"
msgstr "Sem melhorias."

#, fuzzy
msgid "WIKI_FLAGELLUM_EFFECTS"
msgstr "O Flagelo (plural: Flagelos) é um feixe de fibras proteicas em forma de chicote que se estende da membrana da célula e que utiliza ATP para ondular e impulsionar a célula numa direção. A posição do flagelo determina a direção em que fornece impulso para movimentar a célula. A direção de impulso é oposta à direção para a qual o flagelo está direcionado, por exemplo, um flagelo posicionado no lado esquerdo de uma célula fornece impulso quando se move para a direita."

#, fuzzy
msgid "WIKI_FLAGELLUM_INTRO"
msgstr "O Flagelo (plural: Flagelos) é um feixe de fibras proteicas em forma de chicote que se estende da membrana da célula e que utiliza ATP para ondular e impulsionar a célula numa direção. A posição do flagelo determina a direção em que fornece impulso para movimentar a célula. A direção de impulso é oposta à direção para a qual o flagelo está direcionado, por exemplo, um flagelo posicionado no lado esquerdo de uma célula fornece impulso quando se move para a direita."

#, fuzzy
msgid "WIKI_FLAGELLUM_MODIFICATIONS"
msgstr "O Flagelo (plural: Flagelos) é um feixe de fibras proteicas em forma de chicote que se estende da membrana da célula e que utiliza ATP para ondular e impulsionar a célula numa direção. A posição do flagelo determina a direção em que fornece impulso para movimentar a célula. A direção de impulso é oposta à direção para a qual o flagelo está direcionado, por exemplo, um flagelo posicionado no lado esquerdo de uma célula fornece impulso quando se move para a direita."

#, fuzzy
msgid "WIKI_FLAGELLUM_PROCESSES"
msgstr "Utiliza [thrive:compound type=\"atp\"][/thrive:compound] para aumentar a velocidade de movimento da célula."

msgid "WIKI_FLAGELLUM_REQUIREMENTS"
msgstr ""

msgid "WIKI_FLAGELLUM_SCIENTIFIC_BACKGROUND"
msgstr ""

msgid "WIKI_FLAGELLUM_STRATEGY"
msgstr ""

msgid "WIKI_FLAGELLUM_UPGRADES"
msgstr ""

msgid "WIKI_HEADING_EFFECTS"
msgstr ""

msgid "WIKI_HEADING_MODIFICATIONS"
msgstr ""

msgid "WIKI_HEADING_PROCESSES"
msgstr ""

msgid "WIKI_HEADING_REQUIREMENTS"
msgstr ""

msgid "WIKI_HEADING_SCIENTIFIC_BACKGROUND"
msgstr ""

msgid "WIKI_HEADING_STRATEGY"
msgstr ""

msgid "WIKI_HEADING_UPGRADES"
msgstr ""

msgid "WIKI_LYSOSOME_EFFECTS"
msgstr ""

#, fuzzy
msgid "WIKI_LYSOSOME_INTRO"
msgstr "Metabolossomas são conjuntos de proteínas envoltos no invólucro das proteínas. Eles são capazes de converter glicose em ATP a uma velocidade muito mais alta do que pode ser feito no citoplasma num processo chamado Respiração Aeróbica. No entanto, ele requer oxigênio para funcionar, e níveis mais baixos de oxigênio no ambiente diminuirão a taxa de produção de ATP. Uma vez que os metabolossomas estão suspensos diretamente no citoplasma, o fluido circundante realiza alguma glicólise."

#, fuzzy
msgid "WIKI_LYSOSOME_MODIFICATIONS"
msgstr "Metabolossomas são conjuntos de proteínas envoltos no invólucro das proteínas. Eles são capazes de converter glicose em ATP a uma velocidade muito mais alta do que pode ser feito no citoplasma num processo chamado Respiração Aeróbica. No entanto, ele requer oxigênio para funcionar, e níveis mais baixos de oxigênio no ambiente diminuirão a taxa de produção de ATP. Uma vez que os metabolossomas estão suspensos diretamente no citoplasma, o fluido circundante realiza alguma glicólise."

msgid "WIKI_LYSOSOME_PROCESSES"
msgstr "Sem processos."

msgid "WIKI_LYSOSOME_REQUIREMENTS"
msgstr "Uma célula requer um núcleo para desenvolver lisossomas."

msgid "WIKI_LYSOSOME_SCIENTIFIC_BACKGROUND"
msgstr ""

#, fuzzy
msgid "WIKI_LYSOSOME_STRATEGY"
msgstr "A ser anunciado"

msgid "WIKI_LYSOSOME_UPGRADES"
msgstr "Sem melhorias."

msgid "WIKI_METABOLOSOMES_EFFECTS"
msgstr "Sem efeitos."

#, fuzzy
msgid "WIKI_METABOLOSOMES_INTRO"
msgstr "Metabolossomas"

msgid "WIKI_METABOLOSOMES_MODIFICATIONS"
msgstr "Sem modificações."

#, fuzzy
msgid "WIKI_METABOLOSOMES_PROCESSES"
msgstr "Transforma [thrive:compound type=\"glucose\"][/thrive:compound] em[thrive:compound type=\"atp\"][/thrive:compound]. A taxa aumenta com a concentração de [thrive:compound type=\"oxygen\"][/thrive:compound]."

msgid "WIKI_METABOLOSOMES_REQUIREMENTS"
msgstr "Sem requisitos"

#, fuzzy
msgid "WIKI_METABOLOSOMES_SCIENTIFIC_BACKGROUND"
msgstr "Metabolossomas são conjuntos de proteínas envoltos no invólucro das proteínas. Eles são capazes de converter glicose em ATP a uma velocidade muito mais alta do que pode ser feito no citoplasma num processo chamado Respiração Aeróbica. No entanto, ele requer oxigênio para funcionar, e níveis mais baixos de oxigênio no ambiente diminuirão a taxa de produção de ATP. Uma vez que os metabolossomas estão suspensos diretamente no citoplasma, o fluido circundante realiza alguma glicólise."

#, fuzzy
msgid "WIKI_METABOLOSOMES_STRATEGY"
msgstr "Metabolossomas são conjuntos de proteínas envoltos no invólucro das proteínas. Eles são capazes de converter glicose em ATP a uma velocidade muito mais alta do que pode ser feito no citoplasma num processo chamado Respiração Aeróbica. No entanto, ele requer oxigênio para funcionar, e níveis mais baixos de oxigênio no ambiente diminuirão a taxa de produção de ATP. Uma vez que os metabolossomas estão suspensos diretamente no citoplasma, o fluido circundante realiza alguma glicólise."

msgid "WIKI_METABOLOSOMES_UPGRADES"
msgstr "Sem melhorias."

msgid "WIKI_MITOCHONDRION_EFFECTS"
msgstr "Sem efeitos."

#, fuzzy
msgid "WIKI_MITOCHONDRION_INTRO"
msgstr "Mitocôndria"

msgid "WIKI_MITOCHONDRION_MODIFICATIONS"
msgstr "Sem modificações."

#, fuzzy
msgid "WIKI_MITOCHONDRION_PROCESSES"
msgstr "Transforma [thrive:compound type=\"glucose\"][/thrive:compound] em [thrive:compound type=\"atp\"][/thrive:compound]. A taxa aumenta com a concentração de [thrive:compound type=\"oxygen\"][/thrive:compound]."

msgid "WIKI_MITOCHONDRION_REQUIREMENTS"
msgstr "Uma célula tem de ter um <a href=\"/wiki/Nucleus\" title=\"Nucleus\">Nucleus</a> para evoluir Mitocôndria."

#, fuzzy
msgid "WIKI_MITOCHONDRION_SCIENTIFIC_BACKGROUND"
msgstr "A central de energia da célula. A mitocôndria é uma estrutura de membrana dupla cheia de proteínas e enzimas. É um procariota que foi reconhecido pelo seu hospedeiro eucariótico para uso. É capaz de converter Glicose em ATP com maior eficiência do que feito no citoplasma num processo chamado Respiração Aeróbica. Precisa, no entanto, de oxigénio para funcionar, e níveis menores de oxigénio no ambiente irão diminuir a taxa da produção de ATP."

#, fuzzy
msgid "WIKI_MITOCHONDRION_STRATEGY"
msgstr "A central de energia da célula. A mitocôndria é uma estrutura de membrana dupla cheia de proteínas e enzimas. É um procariota que foi reconhecido pelo seu hospedeiro eucariótico para uso. É capaz de converter Glicose em ATP com maior eficiência do que feito no citoplasma num processo chamado Respiração Aeróbica. Precisa, no entanto, de oxigénio para funcionar, e níveis menores de oxigénio no ambiente irão diminuir a taxa da produção de ATP."

msgid "WIKI_MITOCHONDRION_UPGRADES"
msgstr "Sem melhorias."

msgid "WIKI_MYOFIBRIL_EFFECTS"
msgstr ""

msgid "WIKI_MYOFIBRIL_INTRO"
msgstr ""

msgid "WIKI_MYOFIBRIL_MODIFICATIONS"
msgstr ""

#, fuzzy
msgid "WIKI_MYOFIBRIL_PROCESSES"
msgstr "Sem processos"

msgid "WIKI_MYOFIBRIL_REQUIREMENTS"
msgstr ""

msgid "WIKI_MYOFIBRIL_SCIENTIFIC_BACKGROUND"
msgstr ""

msgid "WIKI_MYOFIBRIL_STRATEGY"
msgstr ""

msgid "WIKI_MYOFIBRIL_UPGRADES"
msgstr ""

#, fuzzy
msgid "WIKI_NITROGEN-FIXING_PLASTID_EFFECTS"
msgstr "Plastídeo Fixador de Nitrogénio"

#, fuzzy
msgid "WIKI_NITROGEN-FIXING_PLASTID_INTRO"
msgstr "Plastídeo Fixador de Nitrogénio"

#, fuzzy
msgid "WIKI_NITROGEN-FIXING_PLASTID_MODIFICATIONS"
msgstr "O Plastídeo Fixador de Nitrogénio é uma proteína capaz de usar nitrogénio gasoso, oxigénio e energia celular em forma de ATP para produzir amoníaco, um nutriente essencial para o crescimento das células. Este é um processo chamado Fixação Aeróbica de Nitrogénio."

#, fuzzy
msgid "WIKI_NITROGEN-FIXING_PLASTID_PROCESSES"
msgstr "Transforma [thrive:compound type=\"atp\"][/thrive:compound] em [thrive:compound type=\"ammonia\"][/thrive:compound]. A taxa aumenta com a concentração de [thrive:compound type=\"nitrogen\"][/thrive:compound] e [thrive:compound type=\"oxygen\"][/thrive:compound]."

#, fuzzy
msgid "WIKI_NITROGEN-FIXING_PLASTID_REQUIREMENTS"
msgstr "Plastídeo Fixador de Nitrogénio"

#, fuzzy
msgid "WIKI_NITROGEN-FIXING_PLASTID_SCIENTIFIC_BACKGROUND"
msgstr "O Plastídeo Fixador de Nitrogénio é uma proteína capaz de usar nitrogénio gasoso, oxigénio e energia celular em forma de ATP para produzir amoníaco, um nutriente essencial para o crescimento das células. Este é um processo chamado Fixação Aeróbica de Nitrogénio."

#, fuzzy
msgid "WIKI_NITROGEN-FIXING_PLASTID_STRATEGY"
msgstr "Plastídeo Fixador de Nitrogénio"

#, fuzzy
msgid "WIKI_NITROGEN-FIXING_PLASTID_UPGRADES"
msgstr "Plastídeo Fixador de Nitrogénio"

#, fuzzy
msgid "WIKI_NITROGENASE_EFFECTS"
msgstr "Nitrogenase é uma proteína capaz de utilizar o nitrogénio gasoso e a energia celular na forma de ATP para produzir amoníaco, um nutriente chave para o crescimento das células. Isto é um processo referido como Fixação Anaeróbica de Nitrogénio. Uma vez que Nitrogenase está suspenso diretamente no citoplasma, o fluído envolvente efetua alguma glicólise."

#, fuzzy
msgid "WIKI_NITROGENASE_INTRO"
msgstr "Nitrogenase é uma proteína capaz de utilizar o nitrogénio gasoso e a energia celular na forma de ATP para produzir amoníaco, um nutriente chave para o crescimento das células. Isto é um processo referido como Fixação Anaeróbica de Nitrogénio. Uma vez que Nitrogenase está suspenso diretamente no citoplasma, o fluído envolvente efetua alguma glicólise."

#, fuzzy
msgid "WIKI_NITROGENASE_MODIFICATIONS"
msgstr "Nitrogenase é uma proteína capaz de utilizar o nitrogénio gasoso e a energia celular na forma de ATP para produzir amoníaco, um nutriente chave para o crescimento das células. Isto é um processo referido como Fixação Anaeróbica de Nitrogénio. Uma vez que Nitrogenase está suspenso diretamente no citoplasma, o fluído envolvente efetua alguma glicólise."

#, fuzzy
msgid "WIKI_NITROGENASE_PROCESSES"
msgstr "Transforma [thrive:compound type=\"atp\"][/thrive:compound] em [thrive:compound type=\"ammonia\"][/thrive:compound]. A taxa aumenta com a concentração de [thrive:compound type=\"nitrogen\"][/thrive:compound]."

msgid "WIKI_NITROGENASE_REQUIREMENTS"
msgstr ""

#, fuzzy
msgid "WIKI_NITROGENASE_SCIENTIFIC_BACKGROUND"
msgstr "Nitrogenase é uma proteína capaz de utilizar o nitrogénio gasoso e a energia celular na forma de ATP para produzir amoníaco, um nutriente chave para o crescimento das células. Isto é um processo referido como Fixação Anaeróbica de Nitrogénio. Uma vez que Nitrogenase está suspenso diretamente no citoplasma, o fluído envolvente efetua alguma glicólise."

#, fuzzy
msgid "WIKI_NITROGENASE_STRATEGY"
msgstr "Nitrogenase é uma proteína capaz de utilizar o nitrogénio gasoso e a energia celular na forma de ATP para produzir amoníaco, um nutriente chave para o crescimento das células. Isto é um processo referido como Fixação Anaeróbica de Nitrogénio. Uma vez que Nitrogenase está suspenso diretamente no citoplasma, o fluído envolvente efetua alguma glicólise."

#, fuzzy
msgid "WIKI_NITROGENASE_UPGRADES"
msgstr "Nitrogenase é uma proteína capaz de utilizar o nitrogénio gasoso e a energia celular na forma de ATP para produzir amoníaco, um nutriente chave para o crescimento das células. Isto é um processo referido como Fixação Anaeróbica de Nitrogénio. Uma vez que Nitrogenase está suspenso diretamente no citoplasma, o fluído envolvente efetua alguma glicólise."

msgid "WIKI_NUCLEUS_EFFECTS"
msgstr ""

msgid "WIKI_NUCLEUS_INTRO"
msgstr ""

#, fuzzy
msgid "WIKI_NUCLEUS_MODIFICATIONS"
msgstr "A principal característica das células eucarióticas. O núcleo também inclui o retículo endoplasmático e o complexo de golgi. É uma evolução das células procarióticas para desenvolver um sistema de membranas internas, assimilando outros procariontes dentro deles. Isso permite-os compartimentar, ou repelir os diferentes processos que acontecem dentro das células prevenindo-os de se sobrepor. Isso permite que os seus novos organelos com membranas sejam mais complexos, eficientes, e especializados do que se estivessem a flutuar no citoplasma. No entanto, isso tem o custo de fazer a célula muito maior e necessitando de muita da energia da célula para se manter."

#, fuzzy
msgid "WIKI_NUCLEUS_PROCESSES"
msgstr "Sem processos"

msgid "WIKI_NUCLEUS_REQUIREMENTS"
msgstr ""

msgid "WIKI_NUCLEUS_SCIENTIFIC_BACKGROUND"
msgstr ""

msgid "WIKI_NUCLEUS_STRATEGY"
msgstr ""

msgid "WIKI_NUCLEUS_UPGRADES"
msgstr ""

#, fuzzy
msgid "WIKI_ORGANELLES_ROOT_INTRO"
msgstr "Organelos"

#, fuzzy
msgid "WIKI_OXYTOXISOME_EFFECTS"
msgstr "Um metabolossoma modificado responsável pela produção da forma primitiva do agente tóxico OxiToxi NT."

#, fuzzy
msgid "WIKI_OXYTOXISOME_INTRO"
msgstr "Oxitoxissoma"

msgid "WIKI_OXYTOXISOME_MODIFICATIONS"
msgstr "Sem modificações."

#, fuzzy
msgid "WIKI_OXYTOXISOME_PROCESSES"
msgstr "Transforma [thrive:compound type=\"atp\"][/thrive:compound] em [thrive:compound type=\"oxytoxy\"][/thrive:compound]. A taxa aumenta com a concentração de [thrive:compound type=\"oxygen\"][/thrive:compound]. Pode libertar toxinas pressionado [thrive:input]g_fire_toxin[/thrive:input]. Quando a quantidade de [thrive:compound type=\"oxytoxy\"][/thrive:compound] é baixa, será possível disparar, mas o dano irá ser reduzido."

#, fuzzy
msgid "WIKI_OXYTOXISOME_REQUIREMENTS"
msgstr "Um metabolossoma modificado responsável pela produção da forma primitiva do agente tóxico OxiToxi NT."

msgid "WIKI_OXYTOXISOME_SCIENTIFIC_BACKGROUND"
msgstr ""

#, fuzzy
msgid "WIKI_OXYTOXISOME_STRATEGY"
msgstr "Um metabolossoma modificado responsável pela produção da forma primitiva do agente tóxico OxiToxi NT."

msgid "WIKI_OXYTOXISOME_UPGRADES"
msgstr "Sem melhorias."

msgid "WIKI_PAGE_AXON"
msgstr ""

#, fuzzy
msgid "WIKI_PAGE_BINDING_AGENT"
msgstr "Agente de Adesão"

#, fuzzy
msgid "WIKI_PAGE_BIOLUMINESCENT_VACUOLE"
msgstr "Vacúolo Bioluminescente"

#, fuzzy
msgid "WIKI_PAGE_CHEMOPLAST"
msgstr "Quimioplasto"

#, fuzzy
msgid "WIKI_PAGE_CHEMORECEPTOR"
msgstr "Quimiorreceptor"

#, fuzzy
msgid "WIKI_PAGE_CHEMOSYNTHESIZING_PROTEINS"
msgstr "Proteínas Quimiossintetizantes"

#, fuzzy
msgid "WIKI_PAGE_CHLOROPLAST"
msgstr "Cloroplasto"

msgid "WIKI_PAGE_CILIA"
msgstr ""

#, fuzzy
msgid "WIKI_PAGE_CYTOPLASM"
msgstr "Citoplasma"

#, fuzzy
msgid "WIKI_PAGE_FLAGELLUM"
msgstr "Flagelo"

#, fuzzy
msgid "WIKI_PAGE_LYSOSOME"
msgstr "Oxitoxissoma"

#, fuzzy
msgid "WIKI_PAGE_METABOLOSOMES"
msgstr "Metabolossomas"

#, fuzzy
msgid "WIKI_PAGE_MITOCHONDRION"
msgstr "Mitocôndria"

#, fuzzy
msgid "WIKI_PAGE_MYOFIBRIL"
msgstr "Pilo Predatório"

#, fuzzy
msgid "WIKI_PAGE_NITROGEN-FIXING_PLASTID"
msgstr "Plastídeo Fixador de Nitrogénio"

msgid "WIKI_PAGE_NITROGENASE"
msgstr "Nitrogenase"

#, fuzzy
msgid "WIKI_PAGE_NUCLEUS"
msgstr "Núcleo"

#, fuzzy
msgid "WIKI_PAGE_ORGANELLES_ROOT"
msgstr "Colocar organelo"

#, fuzzy
msgid "WIKI_PAGE_OXYTOXISOME"
msgstr "Oxitoxissoma"

msgid "WIKI_PAGE_PERFORATOR_PILUS"
msgstr ""

#, fuzzy
msgid "WIKI_PAGE_PROTOPLASM"
msgstr "Protoplasma"

#, fuzzy
msgid "WIKI_PAGE_RUSTICYANIN"
msgstr "Rusticianina"

#, fuzzy
msgid "WIKI_PAGE_SIGNALING_AGENT"
msgstr "Agente de Adesão"

msgid "WIKI_PAGE_SLIME_JET"
msgstr ""

#, fuzzy
msgid "WIKI_PAGE_THERMOPLAST"
msgstr "Termoplasto"

#, fuzzy
msgid "WIKI_PAGE_THERMOSYNTHASE"
msgstr "Quimiossíntese"

#, fuzzy
msgid "WIKI_PAGE_THYLAKOIDS"
msgstr "Tilacoides"

#, fuzzy
msgid "WIKI_PAGE_TOXIN_VACUOLE"
msgstr ""
"Vacúolo de\n"
"Toxinas"

#, fuzzy
msgid "WIKI_PAGE_VACUOLE"
msgstr ""
"Vacúolo de\n"
"Toxinas"

msgid "WIKI_PERFORATOR_PILUS_EFFECTS"
msgstr ""

msgid "WIKI_PERFORATOR_PILUS_INTRO"
msgstr ""

msgid "WIKI_PERFORATOR_PILUS_MODIFICATIONS"
msgstr ""

msgid "WIKI_PERFORATOR_PILUS_PROCESSES"
msgstr ""

msgid "WIKI_PERFORATOR_PILUS_REQUIREMENTS"
msgstr ""

msgid "WIKI_PERFORATOR_PILUS_SCIENTIFIC_BACKGROUND"
msgstr ""

msgid "WIKI_PERFORATOR_PILUS_STRATEGY"
msgstr ""

msgid "WIKI_PERFORATOR_PILUS_UPGRADES"
msgstr ""

msgid "WIKI_PROTOPLASM_EFFECTS"
msgstr "Sem efeitos."

#, fuzzy
msgid "WIKI_PROTOPLASM_INTRO"
msgstr "Protoplasma"

msgid "WIKI_PROTOPLASM_MODIFICATIONS"
msgstr "Sem modificações."

#, fuzzy
msgid "WIKI_PROTOPLASM_PROCESSES"
msgstr "Transforma [thrive:compound type=\"glucose\"][/thrive:compound] em [thrive:compound type=\"atp\"][/thrive:compound]."

msgid "WIKI_PROTOPLASM_REQUIREMENTS"
msgstr "O jogador não pode evoluir [b]Protoplasma[/b]. As espécies que não sejam o jogador podem, sem restrições."

msgid "WIKI_PROTOPLASM_SCIENTIFIC_BACKGROUND"
msgstr ""

msgid "WIKI_PROTOPLASM_STRATEGY"
msgstr ""

msgid "WIKI_PROTOPLASM_UPGRADES"
msgstr "Sem melhorias."

msgid "WIKI_ROOT_BODY"
msgstr ""

msgid "WIKI_ROOT_HEADING"
msgstr "Wiki do Thrive (dentro do jogo)"

#, fuzzy
msgid "WIKI_RUSTICYANIN_EFFECTS"
msgstr "Rusticianina é uma proteína capaz de utilizar gás carbónico e oxigénio para oxidar ferro de um estado químico para outro. Este processo, chamado Quimiossíntese litoautotrófica, liberta energia que a célula pode posteriormente recolher."

#, fuzzy
msgid "WIKI_RUSTICYANIN_INTRO"
msgstr "Rusticianina é uma proteína capaz de utilizar gás carbónico e oxigénio para oxidar ferro de um estado químico para outro. Este processo, chamado Quimiossíntese litoautotrófica, liberta energia que a célula pode posteriormente recolher."

#, fuzzy
msgid "WIKI_RUSTICYANIN_MODIFICATIONS"
msgstr "Rusticianina é uma proteína capaz de utilizar gás carbónico e oxigénio para oxidar ferro de um estado químico para outro. Este processo, chamado Quimiossíntese litoautotrófica, liberta energia que a célula pode posteriormente recolher."

#, fuzzy
msgid "WIKI_RUSTICYANIN_PROCESSES"
msgstr "Transforma [thrive:compound type=\"iron\"][/thrive:compound] em [thrive:compound type=\"atp\"][/thrive:compound]. A taxa aumenta com a concentração de [thrive:compound type=\"carbondioxide\"][/thrive:compound] e [thrive:compound type=\"oxygen\"][/thrive:compound]."

msgid "WIKI_RUSTICYANIN_REQUIREMENTS"
msgstr ""

#, fuzzy
msgid "WIKI_RUSTICYANIN_SCIENTIFIC_BACKGROUND"
msgstr "Rusticianina é uma proteína capaz de utilizar gás carbónico e oxigénio para oxidar ferro de um estado químico para outro. Este processo, chamado Quimiossíntese litoautotrófica, liberta energia que a célula pode posteriormente recolher."

#, fuzzy
msgid "WIKI_RUSTICYANIN_STRATEGY"
msgstr "Rusticianina é uma proteína capaz de utilizar gás carbónico e oxigénio para oxidar ferro de um estado químico para outro. Este processo, chamado Quimiossíntese litoautotrófica, liberta energia que a célula pode posteriormente recolher."

#, fuzzy
msgid "WIKI_RUSTICYANIN_UPGRADES"
msgstr "Rusticianina é uma proteína capaz de utilizar gás carbónico e oxigénio para oxidar ferro de um estado químico para outro. Este processo, chamado Quimiossíntese litoautotrófica, liberta energia que a célula pode posteriormente recolher."

#, fuzzy
msgid "WIKI_SIGNALING_AGENT_EFFECTS"
msgstr "Agente de Adesão"

#, fuzzy
msgid "WIKI_SIGNALING_AGENT_INTRO"
msgstr "Agente de Adesão"

#, fuzzy
msgid "WIKI_SIGNALING_AGENT_MODIFICATIONS"
msgstr "Os agentes de adesão permitem que as células criem produtos químicos aos quais outras células podem reagir. Os sinais químicos podem ser usados para atrair outras células ou avisá-las sobre o perigo para fazê-las fugir."

#, fuzzy
msgid "WIKI_SIGNALING_AGENT_PROCESSES"
msgstr "Pressione [thrive:input]g_pack_commands[/thrive:input] para abrir um menu para emitir comandos para outros membros de sua espécie."

#, fuzzy
msgid "WIKI_SIGNALING_AGENT_REQUIREMENTS"
msgstr "Os agentes de adesão permitem que as células criem produtos químicos aos quais outras células podem reagir. Os sinais químicos podem ser usados para atrair outras células ou avisá-las sobre o perigo para fazê-las fugir."

#, fuzzy
msgid "WIKI_SIGNALING_AGENT_SCIENTIFIC_BACKGROUND"
msgstr "Os agentes de adesão permitem que as células criem produtos químicos aos quais outras células podem reagir. Os sinais químicos podem ser usados para atrair outras células ou avisá-las sobre o perigo para fazê-las fugir."

#, fuzzy
msgid "WIKI_SIGNALING_AGENT_STRATEGY"
msgstr "Agente de Adesão"

#, fuzzy
msgid "WIKI_SIGNALING_AGENT_UPGRADES"
msgstr "Agente de Adesão"

#, fuzzy
msgid "WIKI_SLIME_JET_EFFECTS"
msgstr "As entranhas pegajosas de uma célula. O citoplasma é a mistura básica de iões, proteínas e outras substâncias dissolvidas na água que preenchem o interior da célula. Uma das funções que desempenha é a glicólise, a conversão de glicose em energia ATP. Para que células onde faltam organelos tenham metabolismos mais avançados, esta é a sua dependência para obter energia. O citoplasma é também usado para armazenar moléculas na célula e aumentar o seu tamanho."

#, fuzzy
msgid "WIKI_SLIME_JET_INTRO"
msgstr "As entranhas pegajosas de uma célula. O citoplasma é a mistura básica de iões, proteínas e outras substâncias dissolvidas na água que preenchem o interior da célula. Uma das funções que desempenha é a glicólise, a conversão de glicose em energia ATP. Para que células onde faltam organelos tenham metabolismos mais avançados, esta é a sua dependência para obter energia. O citoplasma é também usado para armazenar moléculas na célula e aumentar o seu tamanho."

#, fuzzy
msgid "WIKI_SLIME_JET_MODIFICATIONS"
msgstr "As entranhas pegajosas de uma célula. O citoplasma é a mistura básica de iões, proteínas e outras substâncias dissolvidas na água que preenchem o interior da célula. Uma das funções que desempenha é a glicólise, a conversão de glicose em energia ATP. Para que células onde faltam organelos tenham metabolismos mais avançados, esta é a sua dependência para obter energia. O citoplasma é também usado para armazenar moléculas na célula e aumentar o seu tamanho."

#, fuzzy
msgid "WIKI_SLIME_JET_PROCESSES"
msgstr "Transforma [thrive:compound type=\"glucose\"][/thrive:compound] em [thrive:compound type=\"atp\"][/thrive:compound]."

msgid "WIKI_SLIME_JET_REQUIREMENTS"
msgstr ""

msgid "WIKI_SLIME_JET_SCIENTIFIC_BACKGROUND"
msgstr ""

msgid "WIKI_SLIME_JET_STRATEGY"
msgstr ""

msgid "WIKI_SLIME_JET_UPGRADES"
msgstr ""

#, fuzzy
msgid "WIKI_THERMOPLAST_EFFECTS"
msgstr "O termoplasto é uma estrutura de membrana dupla que contém pigmentos termossensíveis. É um procariota que foi reconhecido para uso do seu hospedeiro eucariótico. Os pigmentos nos termoplastos conseguem utilizar a energia das diferenças de calor no ambiente para produzir glicose da água e gás carbónico num processo chamado Termossíntese. A taxa da sua produção de glicose aumenta com a concentração de dióxido de carbono e temperatura."

#, fuzzy
msgid "WIKI_THERMOPLAST_INTRO"
msgstr "O termoplasto é uma estrutura de membrana dupla que contém pigmentos termossensíveis. É um procariota que foi reconhecido para uso do seu hospedeiro eucariótico. Os pigmentos nos termoplastos conseguem utilizar a energia das diferenças de calor no ambiente para produzir glicose da água e gás carbónico num processo chamado Termossíntese. A taxa da sua produção de glicose aumenta com a concentração de dióxido de carbono e temperatura."

#, fuzzy
msgid "WIKI_THERMOPLAST_MODIFICATIONS"
msgstr "O termoplasto é uma estrutura de membrana dupla que contém pigmentos termossensíveis. É um procariota que foi reconhecido para uso do seu hospedeiro eucariótico. Os pigmentos nos termoplastos conseguem utilizar a energia das diferenças de calor no ambiente para produzir glicose da água e gás carbónico num processo chamado Termossíntese. A taxa da sua produção de glicose aumenta com a concentração de dióxido de carbono e temperatura."

#, fuzzy
msgid "WIKI_THERMOPLAST_PROCESSES"
msgstr "Produz [thrive:compound type=\"glucose\"][/thrive:compound]. A taxa aumenta com a concentração de [thrive:compound type=\"carbondioxide\"][/thrive:compound] e temperatura."

msgid "WIKI_THERMOPLAST_REQUIREMENTS"
msgstr ""

#, fuzzy
msgid "WIKI_THERMOPLAST_SCIENTIFIC_BACKGROUND"
msgstr "O termoplasto é uma estrutura de membrana dupla que contém pigmentos termossensíveis. É um procariota que foi reconhecido para uso do seu hospedeiro eucariótico. Os pigmentos nos termoplastos conseguem utilizar a energia das diferenças de calor no ambiente para produzir glicose da água e gás carbónico num processo chamado Termossíntese. A taxa da sua produção de glicose aumenta com a concentração de dióxido de carbono e temperatura."

#, fuzzy
msgid "WIKI_THERMOPLAST_STRATEGY"
msgstr "O termoplasto é uma estrutura de membrana dupla que contém pigmentos termossensíveis. É um procariota que foi reconhecido para uso do seu hospedeiro eucariótico. Os pigmentos nos termoplastos conseguem utilizar a energia das diferenças de calor no ambiente para produzir glicose da água e gás carbónico num processo chamado Termossíntese. A taxa da sua produção de glicose aumenta com a concentração de dióxido de carbono e temperatura."

#, fuzzy
msgid "WIKI_THERMOPLAST_UPGRADES"
msgstr "O termoplasto é uma estrutura de membrana dupla que contém pigmentos termossensíveis. É um procariota que foi reconhecido para uso do seu hospedeiro eucariótico. Os pigmentos nos termoplastos conseguem utilizar a energia das diferenças de calor no ambiente para produzir glicose da água e gás carbónico num processo chamado Termossíntese. A taxa da sua produção de glicose aumenta com a concentração de dióxido de carbono e temperatura."

#, fuzzy
msgid "WIKI_THERMOSYNTHASE_EFFECTS"
msgstr "Quimiossíntese"

#, fuzzy
msgid "WIKI_THERMOSYNTHASE_INTRO"
msgstr "Quimiossíntese"

#, fuzzy
msgid "WIKI_THERMOSYNTHASE_MODIFICATIONS"
msgstr "O termoplasto é uma estrutura de membrana dupla que contém pigmentos termossensíveis. É um procariota que foi reconhecido para uso do seu hospedeiro eucariótico. Os pigmentos nos termoplastos conseguem utilizar a energia das diferenças de calor no ambiente para produzir glicose da água e gás carbónico num processo chamado Termossíntese. A taxa da sua produção de glicose aumenta com a concentração de dióxido de carbono e temperatura."

#, fuzzy
msgid "WIKI_THERMOSYNTHASE_PROCESSES"
msgstr "Produz [thrive:compound type=\"glucose\"][/thrive:compound]. A taxa aumenta com a concentração de [thrive:compound type=\"carbondioxide\"][/thrive:compound] e temperatura."

#, fuzzy
msgid "WIKI_THERMOSYNTHASE_REQUIREMENTS"
msgstr "O termoplasto é uma estrutura de membrana dupla que contém pigmentos termossensíveis. É um procariota que foi reconhecido para uso do seu hospedeiro eucariótico. Os pigmentos nos termoplastos conseguem utilizar a energia das diferenças de calor no ambiente para produzir glicose da água e gás carbónico num processo chamado Termossíntese. A taxa da sua produção de glicose aumenta com a concentração de dióxido de carbono e temperatura."

#, fuzzy
msgid "WIKI_THERMOSYNTHASE_SCIENTIFIC_BACKGROUND"
msgstr "O termoplasto é uma estrutura de membrana dupla que contém pigmentos termossensíveis. É um procariota que foi reconhecido para uso do seu hospedeiro eucariótico. Os pigmentos nos termoplastos conseguem utilizar a energia das diferenças de calor no ambiente para produzir glicose da água e gás carbónico num processo chamado Termossíntese. A taxa da sua produção de glicose aumenta com a concentração de dióxido de carbono e temperatura."

#, fuzzy
msgid "WIKI_THERMOSYNTHASE_STRATEGY"
msgstr "O termoplasto é uma estrutura de membrana dupla que contém pigmentos termossensíveis. É um procariota que foi reconhecido para uso do seu hospedeiro eucariótico. Os pigmentos nos termoplastos conseguem utilizar a energia das diferenças de calor no ambiente para produzir glicose da água e gás carbónico num processo chamado Termossíntese. A taxa da sua produção de glicose aumenta com a concentração de dióxido de carbono e temperatura."

#, fuzzy
msgid "WIKI_THERMOSYNTHASE_UPGRADES"
msgstr "O termoplasto é uma estrutura de membrana dupla que contém pigmentos termossensíveis. É um procariota que foi reconhecido para uso do seu hospedeiro eucariótico. Os pigmentos nos termoplastos conseguem utilizar a energia das diferenças de calor no ambiente para produzir glicose da água e gás carbónico num processo chamado Termossíntese. A taxa da sua produção de glicose aumenta com a concentração de dióxido de carbono e temperatura."

msgid "WIKI_THYLAKOIDS_EFFECTS"
msgstr "Sem efeitos especiais."

#, fuzzy
msgid "WIKI_THYLAKOIDS_INTRO"
msgstr "Tilacoides são conjuntos de proteínas e pigmentos fotossintéticos. Os pigmentos são capazes de utilizar a energia presente na luz para produzir glicose a parir de água e gás carbónico num processo denominado Fotossíntese. Estes pigmentos são também o que lhes fornece uma cor característica. A sua taxa de produção de glicose aumenta com a concentração de dióxido de carbono e intensidade da luz. Como os tilacoides estão diretamente suspensos no citoplasma, o fluido circundante realiza alguma glicólise."

msgid "WIKI_THYLAKOIDS_MODIFICATIONS"
msgstr "Sem modificações"

msgid "WIKI_THYLAKOIDS_PROCESSES"
msgstr ""

msgid "WIKI_THYLAKOIDS_REQUIREMENTS"
msgstr ""

#, fuzzy
msgid "WIKI_THYLAKOIDS_SCIENTIFIC_BACKGROUND"
msgstr "Tilacoides são conjuntos de proteínas e pigmentos fotossintéticos. Os pigmentos são capazes de utilizar a energia presente na luz para produzir glicose a parir de água e gás carbónico num processo denominado Fotossíntese. Estes pigmentos são também o que lhes fornece uma cor característica. A sua taxa de produção de glicose aumenta com a concentração de dióxido de carbono e intensidade da luz. Como os tilacoides estão diretamente suspensos no citoplasma, o fluido circundante realiza alguma glicólise."

#, fuzzy
msgid "WIKI_THYLAKOIDS_STRATEGY"
msgstr "Tilacoides são conjuntos de proteínas e pigmentos fotossintéticos. Os pigmentos são capazes de utilizar a energia presente na luz para produzir glicose a parir de água e gás carbónico num processo denominado Fotossíntese. Estes pigmentos são também o que lhes fornece uma cor característica. A sua taxa de produção de glicose aumenta com a concentração de dióxido de carbono e intensidade da luz. Como os tilacoides estão diretamente suspensos no citoplasma, o fluido circundante realiza alguma glicólise."

msgid "WIKI_THYLAKOIDS_UPGRADES"
msgstr "Sem melhorias."

#, fuzzy
msgid "WIKI_TOXIN_VACUOLE_EFFECTS"
msgstr "O vacúolo de toxinas é um vacúolo especialmente modificado para a produção, armazenamento e secreção de oxitoxinas. Um maior número de vacúolos de toxinas aumentará a taxa a que toxinas podem ser libertadas."

#, fuzzy
msgid "WIKI_TOXIN_VACUOLE_INTRO"
msgstr ""
"Vacúolo de\n"
"Toxinas"

#, fuzzy
msgid "WIKI_TOXIN_VACUOLE_MODIFICATIONS"
msgstr "O vacúolo de toxinas é um vacúolo especialmente modificado para a produção, armazenamento e secreção de oxitoxinas. Um maior número de vacúolos de toxinas aumentará a taxa a que toxinas podem ser libertadas."

#, fuzzy
msgid "WIKI_TOXIN_VACUOLE_PROCESSES"
msgstr "Transforma [thrive:compound type=\"atp\"][/thrive:compound] em [thrive:compound type=\"oxytoxy\"][/thrive:compound]. A taxa aumenta com a concentração de [thrive:compound type=\"oxygen\"][/thrive:compound]. Pode libertar toxinas pressionando [thrive:input]g_fire_toxin[/thrive:input]. Quando a quantidade de [thrive:compound type=\"oxytoxy\"][/thrive:compound] é baixa, pode libertar toxinas, mas terá um dano reduzido."

#, fuzzy
msgid "WIKI_TOXIN_VACUOLE_REQUIREMENTS"
msgstr "O vacúolo de toxinas é um vacúolo especialmente modificado para a produção, armazenamento e secreção de oxitoxinas. Um maior número de vacúolos de toxinas aumentará a taxa a que toxinas podem ser libertadas."

#, fuzzy
msgid "WIKI_TOXIN_VACUOLE_SCIENTIFIC_BACKGROUND"
msgstr "O vacúolo de toxinas é um vacúolo especialmente modificado para a produção, armazenamento e secreção de oxitoxinas. Um maior número de vacúolos de toxinas aumentará a taxa a que toxinas podem ser libertadas."

#, fuzzy
msgid "WIKI_TOXIN_VACUOLE_STRATEGY"
msgstr "O vacúolo de toxinas é um vacúolo especialmente modificado para a produção, armazenamento e secreção de oxitoxinas. Um maior número de vacúolos de toxinas aumentará a taxa a que toxinas podem ser libertadas."

#, fuzzy
msgid "WIKI_TOXIN_VACUOLE_UPGRADES"
msgstr "O vacúolo de toxinas é um vacúolo especialmente modificado para a produção, armazenamento e secreção de oxitoxinas. Um maior número de vacúolos de toxinas aumentará a taxa a que toxinas podem ser libertadas."

msgid "WIKI_VACUOLE_EFFECTS"
msgstr "Sem efeitos."

#, fuzzy
msgid "WIKI_VACUOLE_INTRO"
msgstr "O vacúolo de toxinas é um vacúolo especialmente modificado para a produção, armazenamento e secreção de oxitoxinas. Um maior número de vacúolos de toxinas aumentará a taxa a que toxinas podem ser libertadas."

#, fuzzy
msgid "WIKI_VACUOLE_MODIFICATIONS"
msgstr "O vacúolo de toxinas é um vacúolo especialmente modificado para a produção, armazenamento e secreção de oxitoxinas. Um maior número de vacúolos de toxinas aumentará a taxa a que toxinas podem ser libertadas."

#, fuzzy
msgid "WIKI_VACUOLE_PROCESSES"
msgstr "Transforma [thrive:compound type=\"atp\"][/thrive:compound] em [thrive:compound type=\"oxytoxy\"][/thrive:compound]. A taxa aumenta com a concentração de [thrive:compound type=\"oxygen\"][/thrive:compound]. Pode libertar toxinas pressionando [thrive:input]g_fire_toxin[/thrive:input]. Quando a quantidade de [thrive:compound type=\"oxytoxy\"][/thrive:compound] é baixa, pode libertar toxinas, mas terá um dano reduzido."

msgid "WIKI_VACUOLE_REQUIREMENTS"
msgstr ""

msgid "WIKI_VACUOLE_SCIENTIFIC_BACKGROUND"
msgstr ""

msgid "WIKI_VACUOLE_STRATEGY"
msgstr ""

msgid "WIKI_VACUOLE_UPGRADES"
msgstr "Sem melhorias."

msgid "WILL_YOU_THRIVE"
msgstr "Irás prosperar?"

msgid "WIN_BOX_TITLE"
msgstr "TU PROSPERASTE!"

msgid "WIN_TEXT"
msgstr "Parabéns, ganhaste esta versão do Thrive! Podes continuar a jogar depois deste ecrã fechar se desejares, ou começar um novo jogo num novo mundo."

#, fuzzy
msgid "WORKSHOP_ITEM_CHANGE_NOTES"
msgstr "Notas de alteração do item"

msgid "WORKSHOP_ITEM_CHANGE_NOTES_TOOLTIP"
msgstr "Altere as notas para mostrar na Steam Workshop para esta versão deste item (opcional)"

msgid "WORKSHOP_ITEM_DESCRIPTION"
msgstr "Descrição do item:"

msgid "WORKSHOP_ITEM_PREVIEW"
msgstr "Imagem de pré-visualização do item:"

msgid "WORKSHOP_ITEM_TAGS"
msgstr "Tags de itens (separadas por vírgula \",\"):"

msgid "WORKSHOP_ITEM_TITLE"
msgstr "Título do item:"

msgid "WORKSHOP_ITEM_UPLOAD_SUCCEEDED"
msgstr "O upload do item para o Steam Workshop foi bem-sucedido"

msgid "WORKSHOP_ITEM_UPLOAD_SUCCEEDED_TOS_REQUIRED"
msgstr "O upload do item para o Steam Workshop foi bem-sucedido, mas precisas de aceitar os termos de serviço do Workshop [color=#3796e1][url=https://steamcommunity.com/sharedfiles/workshoplegalagreement] antes de ficar visível"

msgid "WORKSHOP_TERMS_OF_SERVICE_NOTICE"
msgstr "Ao enviar este item, tu concordas com os [color=#3796e1][url=https://steamcommunity.com/sharedfiles/workshoplegalagreement]termos de serviço[/url][/color] do Steam Workshop"

msgid "WORKSHOP_VISIBILITY_TOOLTIP"
msgstr "Quando um item estiver visível, ele ficará visível para todos"

msgid "WORLD"
msgstr "Mundo"

msgid "WORLD_EXPORT_SUCCESS_MESSAGE"
msgstr "Os dados do mundo foram exportados com sucesso para {0}"

#, fuzzy
msgid "WORLD_GENERAL_STATISTICS"
msgstr "Estatísticas de Organismo"

msgid "WORLD_MISC_DETAILS_STRING"
msgstr ""

#, fuzzy
msgid "WORLD_RELATIVE_MOVEMENT"
msgstr "Movimento Base"

msgid "WORST_PATCH_COLON"
msgstr "Pior Região:"

msgid "XBOX360"
msgstr "Xbox 360"

msgid "XBOX_ONE"
msgstr "Xbox One"

msgid "XBOX_SERIES"
msgstr "Xbox Series X"

msgid "YEARS"
msgstr "anos"

msgid "YOUTUBE_TOOLTIP"
msgstr "Visite o nosso canal de Youtube"

msgid "YOU_CAN_MAKE_PULL_REQUEST"
msgstr ""
"Thrive é um projecto de código aberto.\n"
"Podes contribuir sem te candidatares à equipa."

msgid "YOU_CAN_SUPPORT_THRIVE_ON_PATREON"
msgstr "Podes apoiar o desenvolvimento futuro do Thrive no Patreon."

msgid "ZOOM_IN"
msgstr "Ampliar"

msgid "ZOOM_OUT"
msgstr "Reduzir"

#~ msgid "NOT_FOUND_CHUNK"
#~ msgstr "Erro: bloco não encontrado"

#, fuzzy
#~ msgid "COMPOUND_CLOUD_PRESSURE"
#~ msgstr "Nuvens de compostos"

#, fuzzy
#~ msgid "STORAGE_PRESSURE"
#~ msgstr "Pressão"

#, fuzzy
#~ msgid "PATCH"
#~ msgstr "Mapa de Regiões"

#~ msgid "BASSBOOST"
#~ msgstr "Bassboost"

#~ msgid "BASSDOWN"
#~ msgstr "Diminuir graves"

#~ msgid "BASSUP"
#~ msgstr "Aumentar graves"

#~ msgid "DIRECTIONL"
#~ msgstr "Esquerda"

#~ msgid "DIRECTIONR"
#~ msgstr "Direita"

#~ msgid "HYPERL"
#~ msgstr "Hyper Esquerdo"

#~ msgid "HYPERR"
#~ msgstr "Hyper Direito"

#~ msgid "SUPERL"
#~ msgstr "Super Esquerdo"

#~ msgid "SUPERR"
#~ msgstr "Super Direito"

#~ msgid "TREBLEDOWN"
#~ msgstr "Diminuir agudos"

#~ msgid "TREBLEUP"
#~ msgstr "Aumentar agudos"

#~ msgid "UNKNOWN_ON_WINDOWS"
#~ msgstr "Desconhecido no Windows"

#~ msgid "GLES2"
#~ msgstr "GLES2"

#~ msgid "SIXTEEN_TIMES"
#~ msgstr "16x"

#, fuzzy
#~ msgid "QUESTION"
#~ msgstr "Resolução:"

#, fuzzy
#~ msgid "TARGET_TIME"
#~ msgstr "Tipo:"

#, fuzzy
#~ msgid "ENABLED"
#~ msgstr "Ativar Mods"

#, fuzzy
#~ msgid "PATCH_MAP_TYPE"
#~ msgstr "Mapa de Regiões"

#, fuzzy
#~ msgid "PATCH_MAP_TYPE_EXPLANATION"
#~ msgstr ""
#~ "Micróbios ativos irão correr e cair quando nada de interessante acontecer.\n"
#~ "Micróbios sésseis ficarão parados e esperarão que o ambiente mude antes de agir."

#, fuzzy
#~ msgid "LOOKING_AT"
#~ msgstr "Pressione o botão \"reverter\" no editor para corrigir um erro"

#~ msgid "SPECIES_N_TIMES"
#~ msgstr "{0} (x{1})"

#, fuzzy
#~ msgid "BECOME_AWARE"
#~ msgstr "Bioma: {0}"

#, fuzzy
#~ msgid "CONFIRM_NORMAL"
#~ msgstr "CONFIRMAR"

#~ msgid "STUFF_AT"
#~ msgstr "Coisas em {0:F1}, {1:F1}:"

#, fuzzy
#~ msgid "SPECIES_DETAILS"
#~ msgstr "Lista de Espécies"

#, fuzzy
#~ msgid "CURRENT_GENERATION_COLON"
#~ msgstr "Geração:"

#, fuzzy
#~ msgid "STATISTICS_BUTTON_TOOLTIP"
#~ msgstr "Suicídio"

#, fuzzy
#~ msgid "MACROSCOPIC_PROTOYPE_WARNING"
#~ msgstr ""
#~ "Foi detetado que o jogo guardado selecionado é incompatível com a atual versão do Thrive.\n"
#~ "Não existe nenhum atualizador de jogos guardados para atualizar este jogo guardado.\n"
#~ "Como o Thrive ainda está no início do desenvolvimento, a compatibilidade de jogos guardados não é uma prioridade alta, como tal, não existe um conversor de jogos guardados para todas as versões."

#, fuzzy
#~ msgid "AUTO_GPU_NAME"
#~ msgstr "Username personalizado:"

#~ msgid "NOT_RUNNING_DOT"
#~ msgstr "Não está a decorrer."

#~ msgid "PATCH_PANGONIAN_VENTS"
#~ msgstr "Chaminés Pangonianas"

#~ msgid "PATCH_PANGONIAN_MESOPELAGIC"
#~ msgstr "Mesopelágico Pangoniano"

#~ msgid "PATCH_PANGONIAN_EPIPELAGIC"
#~ msgstr "Epipelágico Pangoniano"

#~ msgid "PATCH_PANGONIAN_TIDEPOOL"
#~ msgstr "Poça de Maré Pangoniana"

#~ msgid "PATHCH_PANGONIAN_ABYSSOPELAGIC"
#~ msgstr "Abissopelágico Pangoniano"

#~ msgid "PATCH_PANGONIAN_COAST"
#~ msgstr "Costa Pangoniana"

#~ msgid "PATCH_PANGONIAN_ESTUARY"
#~ msgstr "Estuário Pangoniano"

#~ msgid "PATCH_CAVE"
#~ msgstr "Caverna"

#~ msgid "PATCH_ICE_SHELF"
#~ msgstr "Plataforma de gelo"

#~ msgid "PATCH_PANGONIAN_SEAFLOOR"
#~ msgstr "Fundo do Oceano Pangoniano"

#~ msgid "LOADING_DOT"
#~ msgstr "A carregar..."

#~ msgid "PREVIOUS"
#~ msgstr "anterior:"

#~ msgid "RUN_RESULT_POP_IN_PATCHES"
#~ msgstr "população nas regiões:"

#~ msgid "SAVING"
#~ msgstr "A gravar..."

#~ msgid "OVERWRITE_EXISTING_SAVE_TITLE"
#~ msgstr "Substituir o jogo guardado existente?"

#~ msgid "SAVING_FAILED"
#~ msgstr "Falha ao gravar! Ocorreu um erro"

#~ msgid "TYPE"
#~ msgstr "Tipo:"

#~ msgid "VERSION"
#~ msgstr "Versão:"

#~ msgid "EDITOR_TUTORIAL_PATCH_TEXT"
#~ msgstr ""
#~ "Este é o mapa de regiões.\n"
#~ "Aqui poderás ver as diferentes regiões em que os micróbios vivem.\n"
#~ "A região em que te encontras está destacada.\n"
#~ "Podes também clicar nas regiões com o rato para as selecionar e ver os detalhes no lado direito.\n"
#~ "\n"
#~ "Caso seleciones uma região próxima à que te encontras atualmente, poderás clicar no botão à direita para te moveres até lá. Isso permite que a tua espécie se espalhe pelas novas regiões.\n"
#~ "\n"
#~ "Seleciona uma região para continuar."

#~ msgid "EDITOR_TUTORIAL_CELL_TEXT"
#~ msgstr ""
#~ "Este é o editor de células onde podes adicionar ou remover organelos da espécie gastando pontos de mutação (PM).\n"
#~ "\n"
#~ "Também podes alterar outras propriedades da espécie nos outros separadores do editor de células.\n"
#~ "\n"
#~ "Para continuar, seleciona um organelo no painel à esquerda (o citoplasma é uma boa escolha). Em seguida, clica com o botão esquerdo próximo ao hexágono mostrado no meio da tela para adicionar aquele organelo à tua espécie."

#, fuzzy
#~ msgid "TOTAL_EXTINCTION"
#~ msgstr "extinguiu-se em {0}"

#, fuzzy
#~ msgid "LOCAL_EXTINCTION"
#~ msgstr "O jogador está extinto"

#, fuzzy
#~ msgid "MARINE_SNOW_FOOD_SOURCE"
#~ msgstr "Neve marinha"

#~ msgid "Cancel"
#~ msgstr "Cancelar"

#~ msgid "SAVING_ERROR"
#~ msgstr "Erro ao gravar"

#~ msgid "REMOVE_ORGANELLE"
#~ msgstr "Remover organelo"

#, fuzzy
#~ msgid "TRY_NEW_GAME"
#~ msgstr "Novo Jogo"

#~ msgid "MICROBE_PATCH_LABEL"
#~ msgstr "Região: {0}"

#, fuzzy
#~ msgid "COLOR"
#~ msgstr "Cor"

#, fuzzy
#~ msgid "OXYTOXY"
#~ msgstr "OxiToxi NT"

#, fuzzy
#~ msgid "AT"
#~ msgstr "ATP"

#, fuzzy
#~ msgid "YEN"
#~ msgstr "Oxigénio"

#, fuzzy
#~ msgid "MU"
#~ msgstr "Silenciar"

#~ msgid "WITH_POPULATION"
#~ msgstr "{0} com população: {1}"

#, fuzzy
#~ msgid "TOTAL_TIME_USED_COLON"
#~ msgstr "Anterior:"<|MERGE_RESOLUTION|>--- conflicted
+++ resolved
@@ -7,11 +7,7 @@
 msgstr ""
 "Project-Id-Version: PROJECT VERSION\n"
 "Report-Msgid-Bugs-To: EMAIL@ADDRESS\n"
-<<<<<<< HEAD
-"POT-Creation-Date: 2024-08-17 17:51-0500\n"
-=======
-"POT-Creation-Date: 2024-08-17 13:26+0200\n"
->>>>>>> 9083d43e
+"POT-Creation-Date: 2024-08-20 15:20+0300\n"
 "PO-Revision-Date: 2024-06-11 06:06+0000\n"
 "Last-Translator: Henri Hyyryläinen <hhyyrylainen@revolutionarygamesstudio.com>\n"
 "Language-Team: Portuguese (Portugal) <https://translate.revolutionarygamesstudio.com/projects/thrive/thrive-game/pt_PT/>\n"
@@ -2969,17 +2965,15 @@
 msgid "MICHE_AVOID_PREDATION_SELECTION_PRESSURE"
 msgstr "[b][u]{0}[/u][/b] separou-se de [b][u]{1}[/u][/b] como uma nova espécie devido a diferentes pressões de seleção"
 
-#, fuzzy
 msgid "MICHE_CHUNK_PRESSURE"
-msgstr "Pressão"
+msgstr ""
 
 #, fuzzy
 msgid "MICHE_COMPOUND_CLOUD_PRESSURE"
 msgstr "Nuvens de compostos"
 
-#, fuzzy
 msgid "MICHE_COMPOUND_EFFICIENCY_PRESSURE"
-msgstr "Nuvens de compostos"
+msgstr ""
 
 #, fuzzy
 msgid "MICHE_DETAIL_TEXT"
@@ -2995,32 +2989,27 @@
 "[b]Comportamento[/b]\n"
 "     {5}"
 
-#, fuzzy
 msgid "MICHE_ENVIRONMENTAL_COMPOUND_PRESSURE"
-msgstr "Nuvens de compostos"
-
-#, fuzzy
+msgstr ""
+
 msgid "MICHE_MAINTAIN_COMPOUND_PRESSURE"
-msgstr "Nuvens de compostos"
+msgstr ""
 
 msgid "MICHE_METABOLIC_STABILITY_PRESSURE"
 msgstr ""
 
-#, fuzzy
 msgid "MICHE_NO_OP_PRESSURE"
-msgstr "Pressão"
-
-#, fuzzy
+msgstr ""
+
 msgid "MICHE_PREDATION_EFFECTIVENESS_PRESSURE"
+msgstr ""
+
+#, fuzzy
+msgid "MICHE_PREDATOR_ROOT_PRESSURE"
 msgstr "Predação de {0}"
 
-#, fuzzy
-msgid "MICHE_PREDATOR_ROOT_PRESSURE"
-msgstr "Pressão"
-
-#, fuzzy
 msgid "MICHE_ROOT_PRESSURE"
-msgstr "Pressão"
+msgstr ""
 
 msgid "MICHE_TREE"
 msgstr ""
@@ -7075,18 +7064,6 @@
 #~ msgid "NOT_FOUND_CHUNK"
 #~ msgstr "Erro: bloco não encontrado"
 
-#, fuzzy
-#~ msgid "COMPOUND_CLOUD_PRESSURE"
-#~ msgstr "Nuvens de compostos"
-
-#, fuzzy
-#~ msgid "STORAGE_PRESSURE"
-#~ msgstr "Pressão"
-
-#, fuzzy
-#~ msgid "PATCH"
-#~ msgstr "Mapa de Regiões"
-
 #~ msgid "BASSBOOST"
 #~ msgstr "Bassboost"
 
