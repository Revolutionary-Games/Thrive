--- conflicted
+++ resolved
@@ -7,11 +7,7 @@
 msgstr ""
 "Project-Id-Version: PROJECT VERSION\n"
 "Report-Msgid-Bugs-To: EMAIL@ADDRESS\n"
-<<<<<<< HEAD
-"POT-Creation-Date: 2024-01-15 00:33+0000\n"
-=======
-"POT-Creation-Date: 2024-01-16 11:50+0200\n"
->>>>>>> 5bb18fae
+"POT-Creation-Date: 2024-01-16 21:56+0000\n"
 "PO-Revision-Date: 2024-01-11 07:19+0000\n"
 "Last-Translator: AegisTTN <gamemastermine042004@gmail.com>\n"
 "Language-Team: Portuguese (Portugal) <https://translate.revolutionarygamesstudio.com/projects/thrive/thrive-game/pt_PT/>\n"
@@ -3762,10 +3758,6 @@
 msgid "QUIT_BUTTON_TOOLTIP"
 msgstr "Sair do jogo"
 
-<<<<<<< HEAD
-#: ../src/general/PauseMenu.cs:426
-=======
->>>>>>> 5bb18fae
 msgid "QUIT_GAME_WARNING"
 msgstr ""
 "Tens a certeza de que desejas sair do jogo?\n"
@@ -3901,11 +3893,6 @@
 msgid "RETURN_TO_MENU_TOOLTIP"
 msgstr "Sair para o menu principal"
 
-<<<<<<< HEAD
-#: ../src/auto-evo/AutoEvoExploringTool.tscn:1009
-#: ../src/general/PauseMenu.cs:407
-=======
->>>>>>> 5bb18fae
 msgid "RETURN_TO_MENU_WARNING"
 msgstr ""
 "Tens a certeza de que desejas sair para o menu principal?\n"
@@ -4483,10 +4470,6 @@
 msgid "STORAGE_COLON"
 msgstr "Armazenamento:"
 
-<<<<<<< HEAD
-#: ../src/general/MainMenu.cs:669
-=======
->>>>>>> 5bb18fae
 msgid "STORE_LOGGED_IN_AS"
 msgstr "Entrou como: {0}"
 
@@ -4644,10 +4627,6 @@
 msgid "TESTING_TEAM"
 msgstr "Equipa da Testagem"
 
-<<<<<<< HEAD
-#: ../src/general/MainMenu.cs:277 ../src/general/MainMenu.tscn:1004
-=======
->>>>>>> 5bb18fae
 msgid "THANKS_FOR_BUYING_THRIVE"
 msgstr ""
 "Obrigado por apoiares o desenvolvimento do Thrive através da compra desta cópia!\n"
@@ -5666,244 +5645,24 @@
 msgid "WIKI_FLAGELLUM_UPGRADES"
 msgstr ""
 
-<<<<<<< HEAD
-#: ../simulation_parameters/common/wiki.json:36
-#: ../simulation_parameters/common/wiki.json:75
-#: ../simulation_parameters/common/wiki.json:114
-#: ../simulation_parameters/common/wiki.json:153
-#: ../simulation_parameters/common/wiki.json:192
-#: ../simulation_parameters/common/wiki.json:231
-#: ../simulation_parameters/common/wiki.json:270
-#: ../simulation_parameters/common/wiki.json:309
-#: ../simulation_parameters/common/wiki.json:348
-#: ../simulation_parameters/common/wiki.json:387
-#: ../simulation_parameters/common/wiki.json:426
-#: ../simulation_parameters/common/wiki.json:465
-#: ../simulation_parameters/common/wiki.json:504
-#: ../simulation_parameters/common/wiki.json:543
-#: ../simulation_parameters/common/wiki.json:582
-#: ../simulation_parameters/common/wiki.json:621
-#: ../simulation_parameters/common/wiki.json:660
-#: ../simulation_parameters/common/wiki.json:699
-#: ../simulation_parameters/common/wiki.json:738
-#: ../simulation_parameters/common/wiki.json:777
-#: ../simulation_parameters/common/wiki.json:816
-#: ../simulation_parameters/common/wiki.json:855
-#: ../simulation_parameters/common/wiki.json:894
-#: ../simulation_parameters/common/wiki.json:933
-#: ../simulation_parameters/common/wiki.json:972
-#: ../simulation_parameters/common/wiki.json:1011
-#: ../simulation_parameters/common/wiki.json:1050
-#: ../simulation_parameters/common/wiki.json:1089
 msgid "WIKI_HEADING_EFFECTS"
 msgstr ""
 
-#: ../simulation_parameters/common/wiki.json:32
-#: ../simulation_parameters/common/wiki.json:71
-#: ../simulation_parameters/common/wiki.json:110
-#: ../simulation_parameters/common/wiki.json:149
-#: ../simulation_parameters/common/wiki.json:188
-#: ../simulation_parameters/common/wiki.json:227
-#: ../simulation_parameters/common/wiki.json:266
-#: ../simulation_parameters/common/wiki.json:305
-#: ../simulation_parameters/common/wiki.json:344
-#: ../simulation_parameters/common/wiki.json:383
-#: ../simulation_parameters/common/wiki.json:422
-#: ../simulation_parameters/common/wiki.json:461
-#: ../simulation_parameters/common/wiki.json:500
-#: ../simulation_parameters/common/wiki.json:539
-#: ../simulation_parameters/common/wiki.json:578
-#: ../simulation_parameters/common/wiki.json:617
-#: ../simulation_parameters/common/wiki.json:656
-#: ../simulation_parameters/common/wiki.json:695
-#: ../simulation_parameters/common/wiki.json:734
-#: ../simulation_parameters/common/wiki.json:773
-#: ../simulation_parameters/common/wiki.json:812
-#: ../simulation_parameters/common/wiki.json:851
-#: ../simulation_parameters/common/wiki.json:890
-#: ../simulation_parameters/common/wiki.json:929
-#: ../simulation_parameters/common/wiki.json:968
-#: ../simulation_parameters/common/wiki.json:1007
-#: ../simulation_parameters/common/wiki.json:1046
-#: ../simulation_parameters/common/wiki.json:1085
 msgid "WIKI_HEADING_MODIFICATIONS"
 msgstr ""
 
-#: ../simulation_parameters/common/wiki.json:28
-#: ../simulation_parameters/common/wiki.json:67
-#: ../simulation_parameters/common/wiki.json:106
-#: ../simulation_parameters/common/wiki.json:145
-#: ../simulation_parameters/common/wiki.json:184
-#: ../simulation_parameters/common/wiki.json:223
-#: ../simulation_parameters/common/wiki.json:262
-#: ../simulation_parameters/common/wiki.json:301
-#: ../simulation_parameters/common/wiki.json:340
-#: ../simulation_parameters/common/wiki.json:379
-#: ../simulation_parameters/common/wiki.json:418
-#: ../simulation_parameters/common/wiki.json:457
-#: ../simulation_parameters/common/wiki.json:496
-#: ../simulation_parameters/common/wiki.json:535
-#: ../simulation_parameters/common/wiki.json:574
-#: ../simulation_parameters/common/wiki.json:613
-#: ../simulation_parameters/common/wiki.json:652
-#: ../simulation_parameters/common/wiki.json:691
-#: ../simulation_parameters/common/wiki.json:730
-#: ../simulation_parameters/common/wiki.json:769
-#: ../simulation_parameters/common/wiki.json:808
-#: ../simulation_parameters/common/wiki.json:847
-#: ../simulation_parameters/common/wiki.json:886
-#: ../simulation_parameters/common/wiki.json:925
-#: ../simulation_parameters/common/wiki.json:964
-#: ../simulation_parameters/common/wiki.json:1003
-#: ../simulation_parameters/common/wiki.json:1042
-#: ../simulation_parameters/common/wiki.json:1081
 msgid "WIKI_HEADING_PROCESSES"
 msgstr ""
 
-#: ../simulation_parameters/common/wiki.json:24
-#: ../simulation_parameters/common/wiki.json:63
-#: ../simulation_parameters/common/wiki.json:102
-#: ../simulation_parameters/common/wiki.json:141
-#: ../simulation_parameters/common/wiki.json:180
-#: ../simulation_parameters/common/wiki.json:219
-#: ../simulation_parameters/common/wiki.json:258
-#: ../simulation_parameters/common/wiki.json:297
-#: ../simulation_parameters/common/wiki.json:336
-#: ../simulation_parameters/common/wiki.json:375
-#: ../simulation_parameters/common/wiki.json:414
-#: ../simulation_parameters/common/wiki.json:453
-#: ../simulation_parameters/common/wiki.json:492
-#: ../simulation_parameters/common/wiki.json:531
-#: ../simulation_parameters/common/wiki.json:570
-#: ../simulation_parameters/common/wiki.json:609
-#: ../simulation_parameters/common/wiki.json:648
-#: ../simulation_parameters/common/wiki.json:687
-#: ../simulation_parameters/common/wiki.json:726
-#: ../simulation_parameters/common/wiki.json:765
-#: ../simulation_parameters/common/wiki.json:804
-#: ../simulation_parameters/common/wiki.json:843
-#: ../simulation_parameters/common/wiki.json:882
-#: ../simulation_parameters/common/wiki.json:921
-#: ../simulation_parameters/common/wiki.json:960
-#: ../simulation_parameters/common/wiki.json:999
-#: ../simulation_parameters/common/wiki.json:1038
-#: ../simulation_parameters/common/wiki.json:1077
 msgid "WIKI_HEADING_REQUIREMENTS"
 msgstr ""
 
-#: ../simulation_parameters/common/wiki.json:48
-#: ../simulation_parameters/common/wiki.json:87
-#: ../simulation_parameters/common/wiki.json:126
-#: ../simulation_parameters/common/wiki.json:165
-#: ../simulation_parameters/common/wiki.json:204
-#: ../simulation_parameters/common/wiki.json:243
-#: ../simulation_parameters/common/wiki.json:282
-#: ../simulation_parameters/common/wiki.json:321
-#: ../simulation_parameters/common/wiki.json:360
-#: ../simulation_parameters/common/wiki.json:399
-#: ../simulation_parameters/common/wiki.json:438
-#: ../simulation_parameters/common/wiki.json:477
-#: ../simulation_parameters/common/wiki.json:516
-#: ../simulation_parameters/common/wiki.json:555
-#: ../simulation_parameters/common/wiki.json:594
-#: ../simulation_parameters/common/wiki.json:633
-#: ../simulation_parameters/common/wiki.json:672
-#: ../simulation_parameters/common/wiki.json:711
-#: ../simulation_parameters/common/wiki.json:750
-#: ../simulation_parameters/common/wiki.json:789
-#: ../simulation_parameters/common/wiki.json:828
-#: ../simulation_parameters/common/wiki.json:867
-#: ../simulation_parameters/common/wiki.json:906
-#: ../simulation_parameters/common/wiki.json:945
-#: ../simulation_parameters/common/wiki.json:984
-#: ../simulation_parameters/common/wiki.json:1023
-#: ../simulation_parameters/common/wiki.json:1062
-#: ../simulation_parameters/common/wiki.json:1101
 msgid "WIKI_HEADING_SCIENTIFIC_BACKGROUND"
 msgstr ""
 
-#: ../simulation_parameters/common/wiki.json:44
-#: ../simulation_parameters/common/wiki.json:83
-#: ../simulation_parameters/common/wiki.json:122
-#: ../simulation_parameters/common/wiki.json:161
-#: ../simulation_parameters/common/wiki.json:200
-#: ../simulation_parameters/common/wiki.json:239
-#: ../simulation_parameters/common/wiki.json:278
-#: ../simulation_parameters/common/wiki.json:317
-#: ../simulation_parameters/common/wiki.json:356
-#: ../simulation_parameters/common/wiki.json:395
-#: ../simulation_parameters/common/wiki.json:434
-#: ../simulation_parameters/common/wiki.json:473
-#: ../simulation_parameters/common/wiki.json:512
-#: ../simulation_parameters/common/wiki.json:551
-#: ../simulation_parameters/common/wiki.json:590
-#: ../simulation_parameters/common/wiki.json:629
-#: ../simulation_parameters/common/wiki.json:668
-#: ../simulation_parameters/common/wiki.json:707
-#: ../simulation_parameters/common/wiki.json:746
-#: ../simulation_parameters/common/wiki.json:785
-#: ../simulation_parameters/common/wiki.json:824
-#: ../simulation_parameters/common/wiki.json:863
-#: ../simulation_parameters/common/wiki.json:902
-#: ../simulation_parameters/common/wiki.json:941
-#: ../simulation_parameters/common/wiki.json:980
-#: ../simulation_parameters/common/wiki.json:1019
-#: ../simulation_parameters/common/wiki.json:1058
-#: ../simulation_parameters/common/wiki.json:1097
 msgid "WIKI_HEADING_STRATEGY"
 msgstr ""
 
-#: ../simulation_parameters/common/wiki.json:40
-#: ../simulation_parameters/common/wiki.json:79
-#: ../simulation_parameters/common/wiki.json:118
-#: ../simulation_parameters/common/wiki.json:157
-#: ../simulation_parameters/common/wiki.json:196
-#: ../simulation_parameters/common/wiki.json:235
-#: ../simulation_parameters/common/wiki.json:274
-#: ../simulation_parameters/common/wiki.json:313
-#: ../simulation_parameters/common/wiki.json:352
-#: ../simulation_parameters/common/wiki.json:391
-#: ../simulation_parameters/common/wiki.json:430
-#: ../simulation_parameters/common/wiki.json:469
-#: ../simulation_parameters/common/wiki.json:508
-#: ../simulation_parameters/common/wiki.json:547
-#: ../simulation_parameters/common/wiki.json:586
-#: ../simulation_parameters/common/wiki.json:625
-#: ../simulation_parameters/common/wiki.json:664
-#: ../simulation_parameters/common/wiki.json:703
-#: ../simulation_parameters/common/wiki.json:742
-#: ../simulation_parameters/common/wiki.json:781
-#: ../simulation_parameters/common/wiki.json:820
-#: ../simulation_parameters/common/wiki.json:859
-#: ../simulation_parameters/common/wiki.json:898
-#: ../simulation_parameters/common/wiki.json:937
-#: ../simulation_parameters/common/wiki.json:976
-#: ../simulation_parameters/common/wiki.json:1015
-#: ../simulation_parameters/common/wiki.json:1054
-#: ../simulation_parameters/common/wiki.json:1093
-=======
-msgid "WIKI_HEADING_AEROBIC_CELLULAR_RESPIRATION_(GLUCOSE_->_ATP)"
-msgstr ""
-
-msgid "WIKI_HEADING_EFFECTS"
-msgstr ""
-
-msgid "WIKI_HEADING_MODIFICATIONS"
-msgstr ""
-
-msgid "WIKI_HEADING_PROCESSES"
-msgstr ""
-
-msgid "WIKI_HEADING_REQUIREMENTS"
-msgstr ""
-
-msgid "WIKI_HEADING_SCIENTIFIC_BACKGROUND"
-msgstr ""
-
-msgid "WIKI_HEADING_STRATEGY"
-msgstr ""
-
->>>>>>> 5bb18fae
 msgid "WIKI_HEADING_UPGRADES"
 msgstr ""
 
@@ -5933,13 +5692,6 @@
 msgid "WIKI_LYSOSOME_UPGRADES"
 msgstr "Sem melhorias."
 
-<<<<<<< HEAD
-#: ../simulation_parameters/common/wiki.json:466
-=======
-msgid "WIKI_METABOLOSOMES_AEROBIC_CELLULAR_RESPIRATION_(GLUCOSE_->_ATP)"
-msgstr ""
-
->>>>>>> 5bb18fae
 msgid "WIKI_METABOLOSOMES_EFFECTS"
 msgstr "Sem efeitos."
 
@@ -5969,308 +5721,148 @@
 msgid "WIKI_METABOLOSOMES_UPGRADES"
 msgstr "Metabolossomas são conjuntos de proteínas envoltos no invólucro das proteínas. Eles são capazes de converter glicose em ATP a uma velocidade muito mais alta do que pode ser feito no citoplasma num processo chamado Respiração Aeróbica. No entanto, ele requer oxigênio para funcionar, e níveis mais baixos de oxigênio no ambiente diminuirão a taxa de produção de ATP. Uma vez que os metabolossomas estão suspensos diretamente no citoplasma, o fluido circundante realiza alguma glicólise."
 
-<<<<<<< HEAD
-#: ../simulation_parameters/common/wiki.json:505
-=======
->>>>>>> 5bb18fae
 #, fuzzy
 msgid "WIKI_MITOCHONDRION_EFFECTS"
 msgstr "A central de energia da célula. A mitocôndria é uma estrutura de membrana dupla cheia de proteínas e enzimas. É um procariota que foi reconhecido pelo seu hospedeiro eucariótico para uso. É capaz de converter Glicose em ATP com maior eficiência do que feito no citoplasma num processo chamado Respiração Aeróbica. Precisa, no entanto, de oxigénio para funcionar, e níveis menores de oxigénio no ambiente irão diminuir a taxa da produção de ATP."
 
-<<<<<<< HEAD
-#: ../simulation_parameters/common/wiki.json:489
-=======
->>>>>>> 5bb18fae
 #, fuzzy
 msgid "WIKI_MITOCHONDRION_INTRO"
 msgstr "Mitocôndria"
 
-<<<<<<< HEAD
-#: ../simulation_parameters/common/wiki.json:501
-=======
->>>>>>> 5bb18fae
 #, fuzzy
 msgid "WIKI_MITOCHONDRION_MODIFICATIONS"
 msgstr "A central de energia da célula. A mitocôndria é uma estrutura de membrana dupla cheia de proteínas e enzimas. É um procariota que foi reconhecido pelo seu hospedeiro eucariótico para uso. É capaz de converter Glicose em ATP com maior eficiência do que feito no citoplasma num processo chamado Respiração Aeróbica. Precisa, no entanto, de oxigénio para funcionar, e níveis menores de oxigénio no ambiente irão diminuir a taxa da produção de ATP."
 
-<<<<<<< HEAD
-#: ../simulation_parameters/common/wiki.json:497
-=======
->>>>>>> 5bb18fae
 #, fuzzy
 msgid "WIKI_MITOCHONDRION_PROCESSES"
 msgstr "Transforma [thrive:compound type=\"glucose\"][/thrive:compound] em [thrive:compound type=\"atp\"][/thrive:compound]. A taxa aumenta com a concentração de [thrive:compound type=\"oxygen\"][/thrive:compound]."
 
-<<<<<<< HEAD
-#: ../simulation_parameters/common/wiki.json:493
-=======
->>>>>>> 5bb18fae
 msgid "WIKI_MITOCHONDRION_REQUIREMENTS"
 msgstr "Uma célula tem de ter um <a href=\"/wiki/Nucleus\" title=\"Nucleus\">Nucleus</a> para evoluir Mitocôndria."
 
-<<<<<<< HEAD
-#: ../simulation_parameters/common/wiki.json:517
-=======
->>>>>>> 5bb18fae
 #, fuzzy
 msgid "WIKI_MITOCHONDRION_SCIENTIFIC_BACKGROUND"
 msgstr "A central de energia da célula. A mitocôndria é uma estrutura de membrana dupla cheia de proteínas e enzimas. É um procariota que foi reconhecido pelo seu hospedeiro eucariótico para uso. É capaz de converter Glicose em ATP com maior eficiência do que feito no citoplasma num processo chamado Respiração Aeróbica. Precisa, no entanto, de oxigénio para funcionar, e níveis menores de oxigénio no ambiente irão diminuir a taxa da produção de ATP."
 
-<<<<<<< HEAD
-#: ../simulation_parameters/common/wiki.json:513
-=======
->>>>>>> 5bb18fae
 #, fuzzy
 msgid "WIKI_MITOCHONDRION_STRATEGY"
 msgstr "A central de energia da célula. A mitocôndria é uma estrutura de membrana dupla cheia de proteínas e enzimas. É um procariota que foi reconhecido pelo seu hospedeiro eucariótico para uso. É capaz de converter Glicose em ATP com maior eficiência do que feito no citoplasma num processo chamado Respiração Aeróbica. Precisa, no entanto, de oxigénio para funcionar, e níveis menores de oxigénio no ambiente irão diminuir a taxa da produção de ATP."
 
-<<<<<<< HEAD
-#: ../simulation_parameters/common/wiki.json:509
-=======
->>>>>>> 5bb18fae
 #, fuzzy
 msgid "WIKI_MITOCHONDRION_UPGRADES"
 msgstr "A central de energia da célula. A mitocôndria é uma estrutura de membrana dupla cheia de proteínas e enzimas. É um procariota que foi reconhecido pelo seu hospedeiro eucariótico para uso. É capaz de converter Glicose em ATP com maior eficiência do que feito no citoplasma num processo chamado Respiração Aeróbica. Precisa, no entanto, de oxigénio para funcionar, e níveis menores de oxigénio no ambiente irão diminuir a taxa da produção de ATP."
 
-<<<<<<< HEAD
-#: ../simulation_parameters/common/wiki.json:544
 msgid "WIKI_MYOFIBRIL_EFFECTS"
 msgstr ""
 
-#: ../simulation_parameters/common/wiki.json:528
 msgid "WIKI_MYOFIBRIL_INTRO"
 msgstr ""
 
-#: ../simulation_parameters/common/wiki.json:540
 msgid "WIKI_MYOFIBRIL_MODIFICATIONS"
 msgstr ""
 
-#: ../simulation_parameters/common/wiki.json:536
-=======
-msgid "WIKI_MYOFIBRIL_EFFECTS"
-msgstr ""
-
-msgid "WIKI_MYOFIBRIL_INTRO"
-msgstr ""
-
-msgid "WIKI_MYOFIBRIL_MODIFICATIONS"
-msgstr ""
-
->>>>>>> 5bb18fae
 #, fuzzy
 msgid "WIKI_MYOFIBRIL_PROCESSES"
 msgstr "Sem processos"
 
-<<<<<<< HEAD
-#: ../simulation_parameters/common/wiki.json:532
 msgid "WIKI_MYOFIBRIL_REQUIREMENTS"
 msgstr ""
 
-#: ../simulation_parameters/common/wiki.json:556
 msgid "WIKI_MYOFIBRIL_SCIENTIFIC_BACKGROUND"
 msgstr ""
 
-#: ../simulation_parameters/common/wiki.json:552
 msgid "WIKI_MYOFIBRIL_STRATEGY"
 msgstr ""
 
-#: ../simulation_parameters/common/wiki.json:548
 msgid "WIKI_MYOFIBRIL_UPGRADES"
 msgstr ""
 
-#: ../simulation_parameters/common/wiki.json:622
-=======
-msgid "WIKI_MYOFIBRIL_REQUIREMENTS"
-msgstr ""
-
-msgid "WIKI_MYOFIBRIL_SCIENTIFIC_BACKGROUND"
-msgstr ""
-
-msgid "WIKI_MYOFIBRIL_STRATEGY"
-msgstr ""
-
-msgid "WIKI_MYOFIBRIL_UPGRADES"
-msgstr ""
-
->>>>>>> 5bb18fae
 #, fuzzy
 msgid "WIKI_NITROGEN-FIXING_PLASTID_EFFECTS"
 msgstr "Plastídeo Fixador de Nitrogénio"
 
-<<<<<<< HEAD
-#: ../simulation_parameters/common/wiki.json:606
-=======
->>>>>>> 5bb18fae
 #, fuzzy
 msgid "WIKI_NITROGEN-FIXING_PLASTID_INTRO"
 msgstr "Plastídeo Fixador de Nitrogénio"
 
-<<<<<<< HEAD
-#: ../simulation_parameters/common/wiki.json:618
-=======
->>>>>>> 5bb18fae
 #, fuzzy
 msgid "WIKI_NITROGEN-FIXING_PLASTID_MODIFICATIONS"
 msgstr "O Plastídeo Fixador de Nitrogénio é uma proteína capaz de usar nitrogénio gasoso, oxigénio e energia celular em forma de ATP para produzir amoníaco, um nutriente essencial para o crescimento das células. Este é um processo chamado Fixação Aeróbica de Nitrogénio."
 
-<<<<<<< HEAD
-#: ../simulation_parameters/common/wiki.json:614
-=======
->>>>>>> 5bb18fae
 #, fuzzy
 msgid "WIKI_NITROGEN-FIXING_PLASTID_PROCESSES"
 msgstr "Transforma [thrive:compound type=\"atp\"][/thrive:compound] em [thrive:compound type=\"ammonia\"][/thrive:compound]. A taxa aumenta com a concentração de [thrive:compound type=\"nitrogen\"][/thrive:compound] e [thrive:compound type=\"oxygen\"][/thrive:compound]."
 
-<<<<<<< HEAD
-#: ../simulation_parameters/common/wiki.json:610
-=======
->>>>>>> 5bb18fae
 #, fuzzy
 msgid "WIKI_NITROGEN-FIXING_PLASTID_REQUIREMENTS"
 msgstr "Plastídeo Fixador de Nitrogénio"
 
-<<<<<<< HEAD
-#: ../simulation_parameters/common/wiki.json:634
-=======
->>>>>>> 5bb18fae
 #, fuzzy
 msgid "WIKI_NITROGEN-FIXING_PLASTID_SCIENTIFIC_BACKGROUND"
 msgstr "O Plastídeo Fixador de Nitrogénio é uma proteína capaz de usar nitrogénio gasoso, oxigénio e energia celular em forma de ATP para produzir amoníaco, um nutriente essencial para o crescimento das células. Este é um processo chamado Fixação Aeróbica de Nitrogénio."
 
-<<<<<<< HEAD
-#: ../simulation_parameters/common/wiki.json:630
-=======
->>>>>>> 5bb18fae
 #, fuzzy
 msgid "WIKI_NITROGEN-FIXING_PLASTID_STRATEGY"
 msgstr "Plastídeo Fixador de Nitrogénio"
 
-<<<<<<< HEAD
-#: ../simulation_parameters/common/wiki.json:626
-=======
->>>>>>> 5bb18fae
 #, fuzzy
 msgid "WIKI_NITROGEN-FIXING_PLASTID_UPGRADES"
 msgstr "Plastídeo Fixador de Nitrogénio"
 
-<<<<<<< HEAD
-#: ../simulation_parameters/common/wiki.json:583
-=======
->>>>>>> 5bb18fae
 #, fuzzy
 msgid "WIKI_NITROGENASE_EFFECTS"
 msgstr "Nitrogenase é uma proteína capaz de utilizar o nitrogénio gasoso e a energia celular na forma de ATP para produzir amoníaco, um nutriente chave para o crescimento das células. Isto é um processo referido como Fixação Anaeróbica de Nitrogénio. Uma vez que Nitrogenase está suspenso diretamente no citoplasma, o fluído envolvente efetua alguma glicólise."
 
-<<<<<<< HEAD
-#: ../simulation_parameters/common/wiki.json:567
-=======
->>>>>>> 5bb18fae
 #, fuzzy
 msgid "WIKI_NITROGENASE_INTRO"
 msgstr "Nitrogenase é uma proteína capaz de utilizar o nitrogénio gasoso e a energia celular na forma de ATP para produzir amoníaco, um nutriente chave para o crescimento das células. Isto é um processo referido como Fixação Anaeróbica de Nitrogénio. Uma vez que Nitrogenase está suspenso diretamente no citoplasma, o fluído envolvente efetua alguma glicólise."
 
-<<<<<<< HEAD
-#: ../simulation_parameters/common/wiki.json:579
-=======
->>>>>>> 5bb18fae
 #, fuzzy
 msgid "WIKI_NITROGENASE_MODIFICATIONS"
 msgstr "Nitrogenase é uma proteína capaz de utilizar o nitrogénio gasoso e a energia celular na forma de ATP para produzir amoníaco, um nutriente chave para o crescimento das células. Isto é um processo referido como Fixação Anaeróbica de Nitrogénio. Uma vez que Nitrogenase está suspenso diretamente no citoplasma, o fluído envolvente efetua alguma glicólise."
 
-<<<<<<< HEAD
-#: ../simulation_parameters/common/wiki.json:575
-=======
->>>>>>> 5bb18fae
 #, fuzzy
 msgid "WIKI_NITROGENASE_PROCESSES"
 msgstr "Transforma [thrive:compound type=\"atp\"][/thrive:compound] em [thrive:compound type=\"ammonia\"][/thrive:compound]. A taxa aumenta com a concentração de [thrive:compound type=\"nitrogen\"][/thrive:compound]."
 
-<<<<<<< HEAD
-#: ../simulation_parameters/common/wiki.json:571
 msgid "WIKI_NITROGENASE_REQUIREMENTS"
 msgstr ""
 
-#: ../simulation_parameters/common/wiki.json:595
-=======
-msgid "WIKI_NITROGENASE_REQUIREMENTS"
-msgstr ""
-
->>>>>>> 5bb18fae
 #, fuzzy
 msgid "WIKI_NITROGENASE_SCIENTIFIC_BACKGROUND"
 msgstr "Nitrogenase é uma proteína capaz de utilizar o nitrogénio gasoso e a energia celular na forma de ATP para produzir amoníaco, um nutriente chave para o crescimento das células. Isto é um processo referido como Fixação Anaeróbica de Nitrogénio. Uma vez que Nitrogenase está suspenso diretamente no citoplasma, o fluído envolvente efetua alguma glicólise."
 
-<<<<<<< HEAD
-#: ../simulation_parameters/common/wiki.json:591
-=======
->>>>>>> 5bb18fae
 #, fuzzy
 msgid "WIKI_NITROGENASE_STRATEGY"
 msgstr "Nitrogenase é uma proteína capaz de utilizar o nitrogénio gasoso e a energia celular na forma de ATP para produzir amoníaco, um nutriente chave para o crescimento das células. Isto é um processo referido como Fixação Anaeróbica de Nitrogénio. Uma vez que Nitrogenase está suspenso diretamente no citoplasma, o fluído envolvente efetua alguma glicólise."
 
-<<<<<<< HEAD
-#: ../simulation_parameters/common/wiki.json:587
-=======
->>>>>>> 5bb18fae
 #, fuzzy
 msgid "WIKI_NITROGENASE_UPGRADES"
 msgstr "Nitrogenase é uma proteína capaz de utilizar o nitrogénio gasoso e a energia celular na forma de ATP para produzir amoníaco, um nutriente chave para o crescimento das células. Isto é um processo referido como Fixação Anaeróbica de Nitrogénio. Uma vez que Nitrogenase está suspenso diretamente no citoplasma, o fluído envolvente efetua alguma glicólise."
 
-<<<<<<< HEAD
-#: ../simulation_parameters/common/wiki.json:661
 msgid "WIKI_NUCLEUS_EFFECTS"
 msgstr ""
 
-#: ../simulation_parameters/common/wiki.json:645
 msgid "WIKI_NUCLEUS_INTRO"
 msgstr ""
 
-#: ../simulation_parameters/common/wiki.json:657
-=======
-msgid "WIKI_NUCLEUS_EFFECTS"
-msgstr ""
-
-msgid "WIKI_NUCLEUS_INTRO"
-msgstr ""
-
->>>>>>> 5bb18fae
 #, fuzzy
 msgid "WIKI_NUCLEUS_MODIFICATIONS"
 msgstr "A principal característica das células eucarióticas. O núcleo também inclui o retículo endoplasmático e o complexo de golgi. É uma evolução das células procarióticas para desenvolver um sistema de membranas internas, assimilando outros procariontes dentro deles. Isso permite-os compartimentar, ou repelir os diferentes processos que acontecem dentro das células prevenindo-os de se sobrepor. Isso permite que os seus novos organelos com membranas sejam mais complexos, eficientes, e especializados do que se estivessem a flutuar no citoplasma. No entanto, isso tem o custo de fazer a célula muito maior e necessitando de muita da energia da célula para se manter."
 
-<<<<<<< HEAD
-#: ../simulation_parameters/common/wiki.json:653
-=======
->>>>>>> 5bb18fae
 #, fuzzy
 msgid "WIKI_NUCLEUS_PROCESSES"
 msgstr "Sem processos"
 
-<<<<<<< HEAD
-#: ../simulation_parameters/common/wiki.json:649
 msgid "WIKI_NUCLEUS_REQUIREMENTS"
 msgstr ""
 
-#: ../simulation_parameters/common/wiki.json:673
 msgid "WIKI_NUCLEUS_SCIENTIFIC_BACKGROUND"
 msgstr ""
 
-#: ../simulation_parameters/common/wiki.json:669
 msgid "WIKI_NUCLEUS_STRATEGY"
 msgstr ""
 
-#: ../simulation_parameters/common/wiki.json:665
-=======
-msgid "WIKI_NUCLEUS_REQUIREMENTS"
-msgstr ""
-
-msgid "WIKI_NUCLEUS_SCIENTIFIC_BACKGROUND"
-msgstr ""
-
-msgid "WIKI_NUCLEUS_STRATEGY"
-msgstr ""
-
->>>>>>> 5bb18fae
 msgid "WIKI_NUCLEUS_UPGRADES"
 msgstr ""
 
@@ -6278,65 +5870,33 @@
 msgid "WIKI_ORGANELLES_ROOT_INTRO"
 msgstr "Organelos"
 
-<<<<<<< HEAD
-#: ../simulation_parameters/common/wiki.json:700
-=======
->>>>>>> 5bb18fae
 #, fuzzy
 msgid "WIKI_OXYTOXISOME_EFFECTS"
 msgstr "Um metabolossoma modificado responsável pela produção da forma primitiva do agente tóxico OxiToxi NT."
 
-<<<<<<< HEAD
-#: ../simulation_parameters/common/wiki.json:684
-=======
->>>>>>> 5bb18fae
 #, fuzzy
 msgid "WIKI_OXYTOXISOME_INTRO"
 msgstr "Oxitoxissoma"
 
-<<<<<<< HEAD
-#: ../simulation_parameters/common/wiki.json:696
-=======
->>>>>>> 5bb18fae
 #, fuzzy
 msgid "WIKI_OXYTOXISOME_MODIFICATIONS"
 msgstr "Um metabolossoma modificado responsável pela produção da forma primitiva do agente tóxico OxiToxi NT."
 
-<<<<<<< HEAD
-#: ../simulation_parameters/common/wiki.json:692
-=======
->>>>>>> 5bb18fae
 #, fuzzy
 msgid "WIKI_OXYTOXISOME_PROCESSES"
 msgstr "Transforma [thrive:compound type=\"atp\"][/thrive:compound] em [thrive:compound type=\"oxytoxy\"][/thrive:compound]. A taxa aumenta com a concentração de [thrive:compound type=\"oxygen\"][/thrive:compound]. Pode libertar toxinas pressionado [thrive:input]g_fire_toxin[/thrive:input]. Quando a quantidade de [thrive:compound type=\"oxytoxy\"][/thrive:compound] é baixa, será possível disparar, mas o dano irá ser reduzido."
 
-<<<<<<< HEAD
-#: ../simulation_parameters/common/wiki.json:688
-=======
->>>>>>> 5bb18fae
 #, fuzzy
 msgid "WIKI_OXYTOXISOME_REQUIREMENTS"
 msgstr "Um metabolossoma modificado responsável pela produção da forma primitiva do agente tóxico OxiToxi NT."
 
-<<<<<<< HEAD
-#: ../simulation_parameters/common/wiki.json:712
 msgid "WIKI_OXYTOXISOME_SCIENTIFIC_BACKGROUND"
 msgstr ""
 
-#: ../simulation_parameters/common/wiki.json:708
-=======
-msgid "WIKI_OXYTOXISOME_SCIENTIFIC_BACKGROUND"
-msgstr ""
-
->>>>>>> 5bb18fae
 #, fuzzy
 msgid "WIKI_OXYTOXISOME_STRATEGY"
 msgstr "Um metabolossoma modificado responsável pela produção da forma primitiva do agente tóxico OxiToxi NT."
 
-<<<<<<< HEAD
-#: ../simulation_parameters/common/wiki.json:704
-=======
->>>>>>> 5bb18fae
 #, fuzzy
 msgid "WIKI_OXYTOXISOME_UPGRADES"
 msgstr "Um metabolossoma modificado responsável pela produção da forma primitiva do agente tóxico OxiToxi NT."
@@ -6387,41 +5947,21 @@
 msgid "WIKI_PAGE_METABOLOSOMES"
 msgstr "Metabolossomas"
 
-<<<<<<< HEAD
-#: ../simulation_parameters/common/wiki.json:483
-=======
->>>>>>> 5bb18fae
 #, fuzzy
 msgid "WIKI_PAGE_MITOCHONDRION"
 msgstr "Mitocôndria"
 
-<<<<<<< HEAD
-#: ../simulation_parameters/common/wiki.json:522
-=======
->>>>>>> 5bb18fae
 #, fuzzy
 msgid "WIKI_PAGE_MYOFIBRIL"
 msgstr "Pilo Predatório"
 
-<<<<<<< HEAD
-#: ../simulation_parameters/common/wiki.json:600
-=======
->>>>>>> 5bb18fae
 #, fuzzy
 msgid "WIKI_PAGE_NITROGEN-FIXING_PLASTID"
 msgstr "Plastídeo Fixador de Nitrogénio"
 
-<<<<<<< HEAD
-#: ../simulation_parameters/common/wiki.json:561
 msgid "WIKI_PAGE_NITROGENASE"
 msgstr "Nitrogenase"
 
-#: ../simulation_parameters/common/wiki.json:639
-=======
-msgid "WIKI_PAGE_NITROGENASE"
-msgstr "Nitrogenase"
-
->>>>>>> 5bb18fae
 #, fuzzy
 msgid "WIKI_PAGE_NUCLEUS"
 msgstr "Núcleo"
@@ -6430,208 +5970,100 @@
 msgid "WIKI_PAGE_ORGANELLES_ROOT"
 msgstr "Colocar organelo"
 
-<<<<<<< HEAD
-#: ../simulation_parameters/common/wiki.json:678
-=======
->>>>>>> 5bb18fae
 #, fuzzy
 msgid "WIKI_PAGE_OXYTOXISOME"
 msgstr "Oxitoxissoma"
 
-<<<<<<< HEAD
-#: ../simulation_parameters/common/wiki.json:717
 msgid "WIKI_PAGE_PERFORATOR_PILUS"
 msgstr ""
 
-#: ../simulation_parameters/common/wiki.json:756
-=======
-msgid "WIKI_PAGE_PERFORATOR_PILUS"
-msgstr ""
-
->>>>>>> 5bb18fae
 #, fuzzy
 msgid "WIKI_PAGE_PROTOPLASM"
 msgstr "Protoplasma"
 
-<<<<<<< HEAD
-#: ../simulation_parameters/common/wiki.json:795
-=======
->>>>>>> 5bb18fae
 #, fuzzy
 msgid "WIKI_PAGE_RUSTICYANIN"
 msgstr "Rusticianina"
 
-<<<<<<< HEAD
-#: ../simulation_parameters/common/wiki.json:834
-=======
->>>>>>> 5bb18fae
 #, fuzzy
 msgid "WIKI_PAGE_SIGNALING_AGENT"
 msgstr "Agente de Adesão"
 
-<<<<<<< HEAD
-#: ../simulation_parameters/common/wiki.json:873
 msgid "WIKI_PAGE_SLIME_JET"
 msgstr ""
 
-#: ../simulation_parameters/common/wiki.json:912
-=======
-msgid "WIKI_PAGE_SLIME_JET"
-msgstr ""
-
->>>>>>> 5bb18fae
 #, fuzzy
 msgid "WIKI_PAGE_THERMOPLAST"
 msgstr "Termoplasto"
 
-<<<<<<< HEAD
-#: ../simulation_parameters/common/wiki.json:951
-=======
->>>>>>> 5bb18fae
 #, fuzzy
 msgid "WIKI_PAGE_THERMOSYNTHASE"
 msgstr "Quimiossíntese"
 
-<<<<<<< HEAD
-#: ../simulation_parameters/common/wiki.json:990
-=======
->>>>>>> 5bb18fae
 #, fuzzy
 msgid "WIKI_PAGE_THYLAKOIDS"
 msgstr "Tilacoides"
 
-<<<<<<< HEAD
-#: ../simulation_parameters/common/wiki.json:1029
-=======
->>>>>>> 5bb18fae
 #, fuzzy
 msgid "WIKI_PAGE_TOXIN_VACUOLE"
 msgstr ""
 "Vacúolo de\n"
 "Toxinas"
 
-<<<<<<< HEAD
-#: ../simulation_parameters/common/wiki.json:1068
-=======
->>>>>>> 5bb18fae
 #, fuzzy
 msgid "WIKI_PAGE_VACUOLE"
 msgstr ""
 "Vacúolo de\n"
 "Toxinas"
 
-<<<<<<< HEAD
-#: ../simulation_parameters/common/wiki.json:739
 msgid "WIKI_PERFORATOR_PILUS_EFFECTS"
 msgstr ""
 
-#: ../simulation_parameters/common/wiki.json:723
 msgid "WIKI_PERFORATOR_PILUS_INTRO"
 msgstr ""
 
-#: ../simulation_parameters/common/wiki.json:735
 msgid "WIKI_PERFORATOR_PILUS_MODIFICATIONS"
 msgstr ""
 
-#: ../simulation_parameters/common/wiki.json:731
 msgid "WIKI_PERFORATOR_PILUS_PROCESSES"
 msgstr ""
 
-#: ../simulation_parameters/common/wiki.json:727
 msgid "WIKI_PERFORATOR_PILUS_REQUIREMENTS"
 msgstr ""
 
-#: ../simulation_parameters/common/wiki.json:751
 msgid "WIKI_PERFORATOR_PILUS_SCIENTIFIC_BACKGROUND"
 msgstr ""
 
-#: ../simulation_parameters/common/wiki.json:747
 msgid "WIKI_PERFORATOR_PILUS_STRATEGY"
 msgstr ""
 
-#: ../simulation_parameters/common/wiki.json:743
 msgid "WIKI_PERFORATOR_PILUS_UPGRADES"
 msgstr ""
 
-#: ../simulation_parameters/common/wiki.json:778
-=======
-msgid "WIKI_PERFORATOR_PILUS_EFFECTS"
-msgstr ""
-
-msgid "WIKI_PERFORATOR_PILUS_INTRO"
-msgstr ""
-
-msgid "WIKI_PERFORATOR_PILUS_MODIFICATIONS"
-msgstr ""
-
-msgid "WIKI_PERFORATOR_PILUS_PROCESSES"
-msgstr ""
-
-msgid "WIKI_PERFORATOR_PILUS_REQUIREMENTS"
-msgstr ""
-
-msgid "WIKI_PERFORATOR_PILUS_SCIENTIFIC_BACKGROUND"
-msgstr ""
-
-msgid "WIKI_PERFORATOR_PILUS_STRATEGY"
-msgstr ""
-
-msgid "WIKI_PERFORATOR_PILUS_UPGRADES"
-msgstr ""
-
->>>>>>> 5bb18fae
 #, fuzzy
 msgid "WIKI_PROTOPLASM_EFFECTS"
 msgstr "Protoplasma"
 
-<<<<<<< HEAD
-#: ../simulation_parameters/common/wiki.json:762
-=======
->>>>>>> 5bb18fae
 #, fuzzy
 msgid "WIKI_PROTOPLASM_INTRO"
 msgstr "Protoplasma"
 
-<<<<<<< HEAD
-#: ../simulation_parameters/common/wiki.json:774
 msgid "WIKI_PROTOPLASM_MODIFICATIONS"
 msgstr ""
 
-#: ../simulation_parameters/common/wiki.json:770
-=======
-msgid "WIKI_PROTOPLASM_MODIFICATIONS"
-msgstr ""
-
->>>>>>> 5bb18fae
 #, fuzzy
 msgid "WIKI_PROTOPLASM_PROCESSES"
 msgstr "Transforma [thrive:compound type=\"glucose\"][/thrive:compound] em [thrive:compound type=\"atp\"][/thrive:compound]."
 
-<<<<<<< HEAD
-#: ../simulation_parameters/common/wiki.json:766
 msgid "WIKI_PROTOPLASM_REQUIREMENTS"
 msgstr ""
 
-#: ../simulation_parameters/common/wiki.json:790
 msgid "WIKI_PROTOPLASM_SCIENTIFIC_BACKGROUND"
 msgstr ""
 
-#: ../simulation_parameters/common/wiki.json:786
 msgid "WIKI_PROTOPLASM_STRATEGY"
 msgstr ""
 
-#: ../simulation_parameters/common/wiki.json:782
-=======
-msgid "WIKI_PROTOPLASM_REQUIREMENTS"
-msgstr ""
-
-msgid "WIKI_PROTOPLASM_SCIENTIFIC_BACKGROUND"
-msgstr ""
-
-msgid "WIKI_PROTOPLASM_STRATEGY"
-msgstr ""
-
->>>>>>> 5bb18fae
 msgid "WIKI_PROTOPLASM_UPGRADES"
 msgstr ""
 
@@ -6641,504 +6073,247 @@
 msgid "WIKI_ROOT_HEADING"
 msgstr ""
 
-<<<<<<< HEAD
-#: ../simulation_parameters/common/wiki.json:817
-=======
->>>>>>> 5bb18fae
 #, fuzzy
 msgid "WIKI_RUSTICYANIN_EFFECTS"
 msgstr "Rusticianina é uma proteína capaz de utilizar gás carbónico e oxigénio para oxidar ferro de um estado químico para outro. Este processo, chamado Quimiossíntese litoautotrófica, liberta energia que a célula pode posteriormente recolher."
 
-<<<<<<< HEAD
-#: ../simulation_parameters/common/wiki.json:801
-=======
->>>>>>> 5bb18fae
 #, fuzzy
 msgid "WIKI_RUSTICYANIN_INTRO"
 msgstr "Rusticianina é uma proteína capaz de utilizar gás carbónico e oxigénio para oxidar ferro de um estado químico para outro. Este processo, chamado Quimiossíntese litoautotrófica, liberta energia que a célula pode posteriormente recolher."
 
-<<<<<<< HEAD
-#: ../simulation_parameters/common/wiki.json:813
-=======
->>>>>>> 5bb18fae
 #, fuzzy
 msgid "WIKI_RUSTICYANIN_MODIFICATIONS"
 msgstr "Rusticianina é uma proteína capaz de utilizar gás carbónico e oxigénio para oxidar ferro de um estado químico para outro. Este processo, chamado Quimiossíntese litoautotrófica, liberta energia que a célula pode posteriormente recolher."
 
-<<<<<<< HEAD
-#: ../simulation_parameters/common/wiki.json:809
-=======
->>>>>>> 5bb18fae
 #, fuzzy
 msgid "WIKI_RUSTICYANIN_PROCESSES"
 msgstr "Transforma [thrive:compound type=\"iron\"][/thrive:compound] em [thrive:compound type=\"atp\"][/thrive:compound]. A taxa aumenta com a concentração de [thrive:compound type=\"carbondioxide\"][/thrive:compound] e [thrive:compound type=\"oxygen\"][/thrive:compound]."
 
-<<<<<<< HEAD
-#: ../simulation_parameters/common/wiki.json:805
 msgid "WIKI_RUSTICYANIN_REQUIREMENTS"
 msgstr ""
 
-#: ../simulation_parameters/common/wiki.json:829
-=======
-msgid "WIKI_RUSTICYANIN_REQUIREMENTS"
-msgstr ""
-
->>>>>>> 5bb18fae
 #, fuzzy
 msgid "WIKI_RUSTICYANIN_SCIENTIFIC_BACKGROUND"
 msgstr "Rusticianina é uma proteína capaz de utilizar gás carbónico e oxigénio para oxidar ferro de um estado químico para outro. Este processo, chamado Quimiossíntese litoautotrófica, liberta energia que a célula pode posteriormente recolher."
 
-<<<<<<< HEAD
-#: ../simulation_parameters/common/wiki.json:825
-=======
->>>>>>> 5bb18fae
 #, fuzzy
 msgid "WIKI_RUSTICYANIN_STRATEGY"
 msgstr "Rusticianina é uma proteína capaz de utilizar gás carbónico e oxigénio para oxidar ferro de um estado químico para outro. Este processo, chamado Quimiossíntese litoautotrófica, liberta energia que a célula pode posteriormente recolher."
 
-<<<<<<< HEAD
-#: ../simulation_parameters/common/wiki.json:821
-=======
->>>>>>> 5bb18fae
 #, fuzzy
 msgid "WIKI_RUSTICYANIN_UPGRADES"
 msgstr "Rusticianina é uma proteína capaz de utilizar gás carbónico e oxigénio para oxidar ferro de um estado químico para outro. Este processo, chamado Quimiossíntese litoautotrófica, liberta energia que a célula pode posteriormente recolher."
 
-<<<<<<< HEAD
-#: ../simulation_parameters/common/wiki.json:856
-=======
->>>>>>> 5bb18fae
 #, fuzzy
 msgid "WIKI_SIGNALING_AGENT_EFFECTS"
 msgstr "Agente de Adesão"
 
-<<<<<<< HEAD
-#: ../simulation_parameters/common/wiki.json:840
-=======
->>>>>>> 5bb18fae
 #, fuzzy
 msgid "WIKI_SIGNALING_AGENT_INTRO"
 msgstr "Agente de Adesão"
 
-<<<<<<< HEAD
-#: ../simulation_parameters/common/wiki.json:852
-=======
->>>>>>> 5bb18fae
 #, fuzzy
 msgid "WIKI_SIGNALING_AGENT_MODIFICATIONS"
 msgstr "Os agentes de adesão permitem que as células criem produtos químicos aos quais outras células podem reagir. Os sinais químicos podem ser usados para atrair outras células ou avisá-las sobre o perigo para fazê-las fugir."
 
-<<<<<<< HEAD
-#: ../simulation_parameters/common/wiki.json:848
-=======
->>>>>>> 5bb18fae
 #, fuzzy
 msgid "WIKI_SIGNALING_AGENT_PROCESSES"
 msgstr "Pressione [thrive:input]g_pack_commands[/thrive:input] para abrir um menu para emitir comandos para outros membros de sua espécie."
 
-<<<<<<< HEAD
-#: ../simulation_parameters/common/wiki.json:844
-=======
->>>>>>> 5bb18fae
 #, fuzzy
 msgid "WIKI_SIGNALING_AGENT_REQUIREMENTS"
 msgstr "Os agentes de adesão permitem que as células criem produtos químicos aos quais outras células podem reagir. Os sinais químicos podem ser usados para atrair outras células ou avisá-las sobre o perigo para fazê-las fugir."
 
-<<<<<<< HEAD
-#: ../simulation_parameters/common/wiki.json:868
-=======
->>>>>>> 5bb18fae
 #, fuzzy
 msgid "WIKI_SIGNALING_AGENT_SCIENTIFIC_BACKGROUND"
 msgstr "Os agentes de adesão permitem que as células criem produtos químicos aos quais outras células podem reagir. Os sinais químicos podem ser usados para atrair outras células ou avisá-las sobre o perigo para fazê-las fugir."
 
-<<<<<<< HEAD
-#: ../simulation_parameters/common/wiki.json:864
-=======
->>>>>>> 5bb18fae
 #, fuzzy
 msgid "WIKI_SIGNALING_AGENT_STRATEGY"
 msgstr "Agente de Adesão"
 
-<<<<<<< HEAD
-#: ../simulation_parameters/common/wiki.json:860
-=======
->>>>>>> 5bb18fae
 #, fuzzy
 msgid "WIKI_SIGNALING_AGENT_UPGRADES"
 msgstr "Agente de Adesão"
 
-<<<<<<< HEAD
-#: ../simulation_parameters/common/wiki.json:895
-=======
->>>>>>> 5bb18fae
 #, fuzzy
 msgid "WIKI_SLIME_JET_EFFECTS"
 msgstr "As entranhas pegajosas de uma célula. O citoplasma é a mistura básica de iões, proteínas e outras substâncias dissolvidas na água que preenchem o interior da célula. Uma das funções que desempenha é a glicólise, a conversão de glicose em energia ATP. Para que células onde faltam organelos tenham metabolismos mais avançados, esta é a sua dependência para obter energia. O citoplasma é também usado para armazenar moléculas na célula e aumentar o seu tamanho."
 
-<<<<<<< HEAD
-#: ../simulation_parameters/common/wiki.json:879
-=======
->>>>>>> 5bb18fae
 #, fuzzy
 msgid "WIKI_SLIME_JET_INTRO"
 msgstr "As entranhas pegajosas de uma célula. O citoplasma é a mistura básica de iões, proteínas e outras substâncias dissolvidas na água que preenchem o interior da célula. Uma das funções que desempenha é a glicólise, a conversão de glicose em energia ATP. Para que células onde faltam organelos tenham metabolismos mais avançados, esta é a sua dependência para obter energia. O citoplasma é também usado para armazenar moléculas na célula e aumentar o seu tamanho."
 
-<<<<<<< HEAD
-#: ../simulation_parameters/common/wiki.json:891
-=======
->>>>>>> 5bb18fae
 #, fuzzy
 msgid "WIKI_SLIME_JET_MODIFICATIONS"
 msgstr "As entranhas pegajosas de uma célula. O citoplasma é a mistura básica de iões, proteínas e outras substâncias dissolvidas na água que preenchem o interior da célula. Uma das funções que desempenha é a glicólise, a conversão de glicose em energia ATP. Para que células onde faltam organelos tenham metabolismos mais avançados, esta é a sua dependência para obter energia. O citoplasma é também usado para armazenar moléculas na célula e aumentar o seu tamanho."
 
-<<<<<<< HEAD
-#: ../simulation_parameters/common/wiki.json:887
-=======
->>>>>>> 5bb18fae
 #, fuzzy
 msgid "WIKI_SLIME_JET_PROCESSES"
 msgstr "Transforma [thrive:compound type=\"glucose\"][/thrive:compound] em [thrive:compound type=\"atp\"][/thrive:compound]."
 
-<<<<<<< HEAD
-#: ../simulation_parameters/common/wiki.json:883
 msgid "WIKI_SLIME_JET_REQUIREMENTS"
 msgstr ""
 
-#: ../simulation_parameters/common/wiki.json:907
 msgid "WIKI_SLIME_JET_SCIENTIFIC_BACKGROUND"
 msgstr ""
 
-#: ../simulation_parameters/common/wiki.json:903
 msgid "WIKI_SLIME_JET_STRATEGY"
 msgstr ""
 
-#: ../simulation_parameters/common/wiki.json:899
 msgid "WIKI_SLIME_JET_UPGRADES"
 msgstr ""
 
-#: ../simulation_parameters/common/wiki.json:934
-=======
-msgid "WIKI_SLIME_JET_REQUIREMENTS"
-msgstr ""
-
-msgid "WIKI_SLIME_JET_SCIENTIFIC_BACKGROUND"
-msgstr ""
-
-msgid "WIKI_SLIME_JET_STRATEGY"
-msgstr ""
-
-msgid "WIKI_SLIME_JET_UPGRADES"
-msgstr ""
-
->>>>>>> 5bb18fae
 #, fuzzy
 msgid "WIKI_THERMOPLAST_EFFECTS"
 msgstr "O termoplasto é uma estrutura de membrana dupla que contém pigmentos termossensíveis. É um procariota que foi reconhecido para uso do seu hospedeiro eucariótico. Os pigmentos nos termoplastos conseguem utilizar a energia das diferenças de calor no ambiente para produzir glicose da água e gás carbónico num processo chamado Termossíntese. A taxa da sua produção de glicose aumenta com a concentração de dióxido de carbono e temperatura."
 
-<<<<<<< HEAD
-#: ../simulation_parameters/common/wiki.json:918
-=======
->>>>>>> 5bb18fae
 #, fuzzy
 msgid "WIKI_THERMOPLAST_INTRO"
 msgstr "O termoplasto é uma estrutura de membrana dupla que contém pigmentos termossensíveis. É um procariota que foi reconhecido para uso do seu hospedeiro eucariótico. Os pigmentos nos termoplastos conseguem utilizar a energia das diferenças de calor no ambiente para produzir glicose da água e gás carbónico num processo chamado Termossíntese. A taxa da sua produção de glicose aumenta com a concentração de dióxido de carbono e temperatura."
 
-<<<<<<< HEAD
-#: ../simulation_parameters/common/wiki.json:930
-=======
->>>>>>> 5bb18fae
 #, fuzzy
 msgid "WIKI_THERMOPLAST_MODIFICATIONS"
 msgstr "O termoplasto é uma estrutura de membrana dupla que contém pigmentos termossensíveis. É um procariota que foi reconhecido para uso do seu hospedeiro eucariótico. Os pigmentos nos termoplastos conseguem utilizar a energia das diferenças de calor no ambiente para produzir glicose da água e gás carbónico num processo chamado Termossíntese. A taxa da sua produção de glicose aumenta com a concentração de dióxido de carbono e temperatura."
 
-<<<<<<< HEAD
-#: ../simulation_parameters/common/wiki.json:926
-=======
->>>>>>> 5bb18fae
 #, fuzzy
 msgid "WIKI_THERMOPLAST_PROCESSES"
 msgstr "Produz [thrive:compound type=\"glucose\"][/thrive:compound]. A taxa aumenta com a concentração de [thrive:compound type=\"carbondioxide\"][/thrive:compound] e temperatura."
 
-<<<<<<< HEAD
-#: ../simulation_parameters/common/wiki.json:922
 msgid "WIKI_THERMOPLAST_REQUIREMENTS"
 msgstr ""
 
-#: ../simulation_parameters/common/wiki.json:946
-=======
-msgid "WIKI_THERMOPLAST_REQUIREMENTS"
-msgstr ""
-
->>>>>>> 5bb18fae
 #, fuzzy
 msgid "WIKI_THERMOPLAST_SCIENTIFIC_BACKGROUND"
 msgstr "O termoplasto é uma estrutura de membrana dupla que contém pigmentos termossensíveis. É um procariota que foi reconhecido para uso do seu hospedeiro eucariótico. Os pigmentos nos termoplastos conseguem utilizar a energia das diferenças de calor no ambiente para produzir glicose da água e gás carbónico num processo chamado Termossíntese. A taxa da sua produção de glicose aumenta com a concentração de dióxido de carbono e temperatura."
 
-<<<<<<< HEAD
-#: ../simulation_parameters/common/wiki.json:942
-=======
->>>>>>> 5bb18fae
 #, fuzzy
 msgid "WIKI_THERMOPLAST_STRATEGY"
 msgstr "O termoplasto é uma estrutura de membrana dupla que contém pigmentos termossensíveis. É um procariota que foi reconhecido para uso do seu hospedeiro eucariótico. Os pigmentos nos termoplastos conseguem utilizar a energia das diferenças de calor no ambiente para produzir glicose da água e gás carbónico num processo chamado Termossíntese. A taxa da sua produção de glicose aumenta com a concentração de dióxido de carbono e temperatura."
 
-<<<<<<< HEAD
-#: ../simulation_parameters/common/wiki.json:938
-=======
->>>>>>> 5bb18fae
 #, fuzzy
 msgid "WIKI_THERMOPLAST_UPGRADES"
 msgstr "O termoplasto é uma estrutura de membrana dupla que contém pigmentos termossensíveis. É um procariota que foi reconhecido para uso do seu hospedeiro eucariótico. Os pigmentos nos termoplastos conseguem utilizar a energia das diferenças de calor no ambiente para produzir glicose da água e gás carbónico num processo chamado Termossíntese. A taxa da sua produção de glicose aumenta com a concentração de dióxido de carbono e temperatura."
 
-<<<<<<< HEAD
-#: ../simulation_parameters/common/wiki.json:973
-=======
->>>>>>> 5bb18fae
 #, fuzzy
 msgid "WIKI_THERMOSYNTHASE_EFFECTS"
 msgstr "Quimiossíntese"
 
-<<<<<<< HEAD
-#: ../simulation_parameters/common/wiki.json:957
-=======
->>>>>>> 5bb18fae
 #, fuzzy
 msgid "WIKI_THERMOSYNTHASE_INTRO"
 msgstr "Quimiossíntese"
 
-<<<<<<< HEAD
-#: ../simulation_parameters/common/wiki.json:969
-=======
->>>>>>> 5bb18fae
 #, fuzzy
 msgid "WIKI_THERMOSYNTHASE_MODIFICATIONS"
 msgstr "O termoplasto é uma estrutura de membrana dupla que contém pigmentos termossensíveis. É um procariota que foi reconhecido para uso do seu hospedeiro eucariótico. Os pigmentos nos termoplastos conseguem utilizar a energia das diferenças de calor no ambiente para produzir glicose da água e gás carbónico num processo chamado Termossíntese. A taxa da sua produção de glicose aumenta com a concentração de dióxido de carbono e temperatura."
 
-<<<<<<< HEAD
-#: ../simulation_parameters/common/wiki.json:965
-=======
->>>>>>> 5bb18fae
 #, fuzzy
 msgid "WIKI_THERMOSYNTHASE_PROCESSES"
 msgstr "Produz [thrive:compound type=\"glucose\"][/thrive:compound]. A taxa aumenta com a concentração de [thrive:compound type=\"carbondioxide\"][/thrive:compound] e temperatura."
 
-<<<<<<< HEAD
-#: ../simulation_parameters/common/wiki.json:961
-=======
->>>>>>> 5bb18fae
 #, fuzzy
 msgid "WIKI_THERMOSYNTHASE_REQUIREMENTS"
 msgstr "O termoplasto é uma estrutura de membrana dupla que contém pigmentos termossensíveis. É um procariota que foi reconhecido para uso do seu hospedeiro eucariótico. Os pigmentos nos termoplastos conseguem utilizar a energia das diferenças de calor no ambiente para produzir glicose da água e gás carbónico num processo chamado Termossíntese. A taxa da sua produção de glicose aumenta com a concentração de dióxido de carbono e temperatura."
 
-<<<<<<< HEAD
-#: ../simulation_parameters/common/wiki.json:985
-=======
->>>>>>> 5bb18fae
 #, fuzzy
 msgid "WIKI_THERMOSYNTHASE_SCIENTIFIC_BACKGROUND"
 msgstr "O termoplasto é uma estrutura de membrana dupla que contém pigmentos termossensíveis. É um procariota que foi reconhecido para uso do seu hospedeiro eucariótico. Os pigmentos nos termoplastos conseguem utilizar a energia das diferenças de calor no ambiente para produzir glicose da água e gás carbónico num processo chamado Termossíntese. A taxa da sua produção de glicose aumenta com a concentração de dióxido de carbono e temperatura."
 
-<<<<<<< HEAD
-#: ../simulation_parameters/common/wiki.json:981
-=======
->>>>>>> 5bb18fae
 #, fuzzy
 msgid "WIKI_THERMOSYNTHASE_STRATEGY"
 msgstr "O termoplasto é uma estrutura de membrana dupla que contém pigmentos termossensíveis. É um procariota que foi reconhecido para uso do seu hospedeiro eucariótico. Os pigmentos nos termoplastos conseguem utilizar a energia das diferenças de calor no ambiente para produzir glicose da água e gás carbónico num processo chamado Termossíntese. A taxa da sua produção de glicose aumenta com a concentração de dióxido de carbono e temperatura."
 
-<<<<<<< HEAD
-#: ../simulation_parameters/common/wiki.json:977
-=======
->>>>>>> 5bb18fae
 #, fuzzy
 msgid "WIKI_THERMOSYNTHASE_UPGRADES"
 msgstr "O termoplasto é uma estrutura de membrana dupla que contém pigmentos termossensíveis. É um procariota que foi reconhecido para uso do seu hospedeiro eucariótico. Os pigmentos nos termoplastos conseguem utilizar a energia das diferenças de calor no ambiente para produzir glicose da água e gás carbónico num processo chamado Termossíntese. A taxa da sua produção de glicose aumenta com a concentração de dióxido de carbono e temperatura."
 
-<<<<<<< HEAD
-#: ../simulation_parameters/common/wiki.json:1012
-=======
->>>>>>> 5bb18fae
 #, fuzzy
 msgid "WIKI_THYLAKOIDS_EFFECTS"
 msgstr "Tilacoides são conjuntos de proteínas e pigmentos fotossintéticos. Os pigmentos são capazes de utilizar a energia presente na luz para produzir glicose a parir de água e gás carbónico num processo denominado Fotossíntese. Estes pigmentos são também o que lhes fornece uma cor característica. A sua taxa de produção de glicose aumenta com a concentração de dióxido de carbono e intensidade da luz. Como os tilacoides estão diretamente suspensos no citoplasma, o fluido circundante realiza alguma glicólise."
 
-<<<<<<< HEAD
-#: ../simulation_parameters/common/wiki.json:996
-=======
->>>>>>> 5bb18fae
 #, fuzzy
 msgid "WIKI_THYLAKOIDS_INTRO"
 msgstr "Tilacoides são conjuntos de proteínas e pigmentos fotossintéticos. Os pigmentos são capazes de utilizar a energia presente na luz para produzir glicose a parir de água e gás carbónico num processo denominado Fotossíntese. Estes pigmentos são também o que lhes fornece uma cor característica. A sua taxa de produção de glicose aumenta com a concentração de dióxido de carbono e intensidade da luz. Como os tilacoides estão diretamente suspensos no citoplasma, o fluido circundante realiza alguma glicólise."
 
-<<<<<<< HEAD
-#: ../simulation_parameters/common/wiki.json:1008
-#, fuzzy
-=======
->>>>>>> 5bb18fae
 msgid "WIKI_THYLAKOIDS_MODIFICATIONS"
 msgstr "Sem modificações"
 
-<<<<<<< HEAD
-#: ../simulation_parameters/common/wiki.json:1004
 msgid "WIKI_THYLAKOIDS_PROCESSES"
 msgstr ""
 
-#: ../simulation_parameters/common/wiki.json:1000
 msgid "WIKI_THYLAKOIDS_REQUIREMENTS"
 msgstr ""
 
-#: ../simulation_parameters/common/wiki.json:1024
-=======
-msgid "WIKI_THYLAKOIDS_PROCESSES"
-msgstr ""
-
-msgid "WIKI_THYLAKOIDS_REQUIREMENTS"
-msgstr ""
-
->>>>>>> 5bb18fae
 #, fuzzy
 msgid "WIKI_THYLAKOIDS_SCIENTIFIC_BACKGROUND"
 msgstr "Tilacoides são conjuntos de proteínas e pigmentos fotossintéticos. Os pigmentos são capazes de utilizar a energia presente na luz para produzir glicose a parir de água e gás carbónico num processo denominado Fotossíntese. Estes pigmentos são também o que lhes fornece uma cor característica. A sua taxa de produção de glicose aumenta com a concentração de dióxido de carbono e intensidade da luz. Como os tilacoides estão diretamente suspensos no citoplasma, o fluido circundante realiza alguma glicólise."
 
-<<<<<<< HEAD
-#: ../simulation_parameters/common/wiki.json:1020
-=======
->>>>>>> 5bb18fae
 #, fuzzy
 msgid "WIKI_THYLAKOIDS_STRATEGY"
 msgstr "Tilacoides são conjuntos de proteínas e pigmentos fotossintéticos. Os pigmentos são capazes de utilizar a energia presente na luz para produzir glicose a parir de água e gás carbónico num processo denominado Fotossíntese. Estes pigmentos são também o que lhes fornece uma cor característica. A sua taxa de produção de glicose aumenta com a concentração de dióxido de carbono e intensidade da luz. Como os tilacoides estão diretamente suspensos no citoplasma, o fluido circundante realiza alguma glicólise."
 
-<<<<<<< HEAD
-#: ../simulation_parameters/common/wiki.json:1016
-=======
->>>>>>> 5bb18fae
 #, fuzzy
 msgid "WIKI_THYLAKOIDS_UPGRADES"
 msgstr "Tilacoides são conjuntos de proteínas e pigmentos fotossintéticos. Os pigmentos são capazes de utilizar a energia presente na luz para produzir glicose a parir de água e gás carbónico num processo denominado Fotossíntese. Estes pigmentos são também o que lhes fornece uma cor característica. A sua taxa de produção de glicose aumenta com a concentração de dióxido de carbono e intensidade da luz. Como os tilacoides estão diretamente suspensos no citoplasma, o fluido circundante realiza alguma glicólise."
 
-<<<<<<< HEAD
-#: ../simulation_parameters/common/wiki.json:1051
-=======
->>>>>>> 5bb18fae
 #, fuzzy
 msgid "WIKI_TOXIN_VACUOLE_EFFECTS"
 msgstr "O vacúolo de toxinas é um vacúolo especialmente modificado para a produção, armazenamento e secreção de oxitoxinas. Um maior número de vacúolos de toxinas aumentará a taxa a que toxinas podem ser libertadas."
 
-<<<<<<< HEAD
-#: ../simulation_parameters/common/wiki.json:1035
-=======
->>>>>>> 5bb18fae
 #, fuzzy
 msgid "WIKI_TOXIN_VACUOLE_INTRO"
 msgstr ""
 "Vacúolo de\n"
 "Toxinas"
 
-<<<<<<< HEAD
-#: ../simulation_parameters/common/wiki.json:1047
-=======
->>>>>>> 5bb18fae
 #, fuzzy
 msgid "WIKI_TOXIN_VACUOLE_MODIFICATIONS"
 msgstr "O vacúolo de toxinas é um vacúolo especialmente modificado para a produção, armazenamento e secreção de oxitoxinas. Um maior número de vacúolos de toxinas aumentará a taxa a que toxinas podem ser libertadas."
 
-<<<<<<< HEAD
-#: ../simulation_parameters/common/wiki.json:1043
-=======
->>>>>>> 5bb18fae
 #, fuzzy
 msgid "WIKI_TOXIN_VACUOLE_PROCESSES"
 msgstr "Transforma [thrive:compound type=\"atp\"][/thrive:compound] em [thrive:compound type=\"oxytoxy\"][/thrive:compound]. A taxa aumenta com a concentração de [thrive:compound type=\"oxygen\"][/thrive:compound]. Pode libertar toxinas pressionando [thrive:input]g_fire_toxin[/thrive:input]. Quando a quantidade de [thrive:compound type=\"oxytoxy\"][/thrive:compound] é baixa, pode libertar toxinas, mas terá um dano reduzido."
 
-<<<<<<< HEAD
-#: ../simulation_parameters/common/wiki.json:1039
-=======
->>>>>>> 5bb18fae
 #, fuzzy
 msgid "WIKI_TOXIN_VACUOLE_REQUIREMENTS"
 msgstr "O vacúolo de toxinas é um vacúolo especialmente modificado para a produção, armazenamento e secreção de oxitoxinas. Um maior número de vacúolos de toxinas aumentará a taxa a que toxinas podem ser libertadas."
 
-<<<<<<< HEAD
-#: ../simulation_parameters/common/wiki.json:1063
-=======
->>>>>>> 5bb18fae
 #, fuzzy
 msgid "WIKI_TOXIN_VACUOLE_SCIENTIFIC_BACKGROUND"
 msgstr "O vacúolo de toxinas é um vacúolo especialmente modificado para a produção, armazenamento e secreção de oxitoxinas. Um maior número de vacúolos de toxinas aumentará a taxa a que toxinas podem ser libertadas."
 
-<<<<<<< HEAD
-#: ../simulation_parameters/common/wiki.json:1059
-=======
->>>>>>> 5bb18fae
 #, fuzzy
 msgid "WIKI_TOXIN_VACUOLE_STRATEGY"
 msgstr "O vacúolo de toxinas é um vacúolo especialmente modificado para a produção, armazenamento e secreção de oxitoxinas. Um maior número de vacúolos de toxinas aumentará a taxa a que toxinas podem ser libertadas."
 
-<<<<<<< HEAD
-#: ../simulation_parameters/common/wiki.json:1055
-=======
->>>>>>> 5bb18fae
 #, fuzzy
 msgid "WIKI_TOXIN_VACUOLE_UPGRADES"
 msgstr "O vacúolo de toxinas é um vacúolo especialmente modificado para a produção, armazenamento e secreção de oxitoxinas. Um maior número de vacúolos de toxinas aumentará a taxa a que toxinas podem ser libertadas."
 
-<<<<<<< HEAD
-#: ../simulation_parameters/common/wiki.json:1090
 msgid "WIKI_VACUOLE_EFFECTS"
 msgstr ""
 
-#: ../simulation_parameters/common/wiki.json:1074
-=======
-msgid "WIKI_VACUOLE_EFFECTS"
-msgstr ""
-
->>>>>>> 5bb18fae
 #, fuzzy
 msgid "WIKI_VACUOLE_INTRO"
 msgstr "O vacúolo de toxinas é um vacúolo especialmente modificado para a produção, armazenamento e secreção de oxitoxinas. Um maior número de vacúolos de toxinas aumentará a taxa a que toxinas podem ser libertadas."
 
-<<<<<<< HEAD
-#: ../simulation_parameters/common/wiki.json:1086
-=======
->>>>>>> 5bb18fae
 #, fuzzy
 msgid "WIKI_VACUOLE_MODIFICATIONS"
 msgstr "O vacúolo de toxinas é um vacúolo especialmente modificado para a produção, armazenamento e secreção de oxitoxinas. Um maior número de vacúolos de toxinas aumentará a taxa a que toxinas podem ser libertadas."
 
-<<<<<<< HEAD
-#: ../simulation_parameters/common/wiki.json:1082
-=======
->>>>>>> 5bb18fae
 #, fuzzy
 msgid "WIKI_VACUOLE_PROCESSES"
 msgstr "Transforma [thrive:compound type=\"atp\"][/thrive:compound] em [thrive:compound type=\"oxytoxy\"][/thrive:compound]. A taxa aumenta com a concentração de [thrive:compound type=\"oxygen\"][/thrive:compound]. Pode libertar toxinas pressionando [thrive:input]g_fire_toxin[/thrive:input]. Quando a quantidade de [thrive:compound type=\"oxytoxy\"][/thrive:compound] é baixa, pode libertar toxinas, mas terá um dano reduzido."
 
-<<<<<<< HEAD
-#: ../simulation_parameters/common/wiki.json:1078
 msgid "WIKI_VACUOLE_REQUIREMENTS"
 msgstr ""
 
-#: ../simulation_parameters/common/wiki.json:1102
 msgid "WIKI_VACUOLE_SCIENTIFIC_BACKGROUND"
 msgstr ""
 
-#: ../simulation_parameters/common/wiki.json:1098
 msgid "WIKI_VACUOLE_STRATEGY"
 msgstr ""
 
-#: ../simulation_parameters/common/wiki.json:1094
-=======
-msgid "WIKI_VACUOLE_REQUIREMENTS"
-msgstr ""
-
-msgid "WIKI_VACUOLE_SCIENTIFIC_BACKGROUND"
-msgstr ""
-
-msgid "WIKI_VACUOLE_STRATEGY"
-msgstr ""
-
->>>>>>> 5bb18fae
 msgid "WIKI_VACUOLE_UPGRADES"
 msgstr ""
 
