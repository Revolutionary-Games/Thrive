# Translations template for PROJECT.
# Copyright (C) 2020 ORGANIZATION
# This file is distributed under the same license as the PROJECT project.
# FIRST AUTHOR <EMAIL@ADDRESS>, 2020.
# 
msgid ""
msgstr ""
"Project-Id-Version: PROJECT VERSION\n"
"Report-Msgid-Bugs-To: EMAIL@ADDRESS\n"
<<<<<<< HEAD
"POT-Creation-Date: 2021-06-20 08:10-0400\n"
"PO-Revision-Date: 2021-06-14 16:59+0000\n"
=======
"POT-Creation-Date: 2021-06-15 09:18-0400\n"
"PO-Revision-Date: 2021-06-24 08:42+0000\n"
>>>>>>> f6d4cf1e
"Last-Translator: punctdan <yunusemredilek@hotmail.com>\n"
"Language-Team: Turkish <https://translate.revolutionarygamesstudio.com/"
"projects/thrive/thrive-game/tr/>\n"
"Language: tr\n"
"MIME-Version: 1.0\n"
"Content-Type: text/plain; charset=UTF-8\n"
"Content-Transfer-Encoding: 8bit\n"
"Plural-Forms: nplurals=2; plural=n != 1;\n"
"X-Generator: Weblate 4.5.3\n"
"Generated-By: Babel 2.8.0\n"

#: ../simulation_parameters/common/help_texts.json:4
#: ../simulation_parameters/common/help_texts.json:30
msgid "MICROBE_STAGE_HELP_MESSAGE_1"
msgstr ""
"Hareket etmek için W,A,S,D tuşlarını ve fareyi kullan. Eğer toksin "
"kofuluna sahipsen, OksiToksi NT'yi ateş etmek için E tuşuna bas. Yutma "
"moduna geçmek için G tuşuna bas."

#: ../simulation_parameters/common/help_texts.json:5
#: ../simulation_parameters/common/help_texts.json:31
msgid "MICROBE_STAGE_HELP_MESSAGE_2"
msgstr ""
"Hücren enerji kaynağı olarak ATP'yi kullanır, eğer ATP tükenirse hücren "
"ölür."

#: ../simulation_parameters/common/help_texts.json:6
#: ../simulation_parameters/common/help_texts.json:32
msgid "MICROBE_STAGE_HELP_MESSAGE_3"
msgstr ""
"Editörü açmak ve hücreni çoğaltmak için Amonyak (Turuncu Bulut) ve Fosfat "
"(Mor Bulut) biriktirmen gerekir."

#: ../simulation_parameters/common/help_texts.json:7
#: ../simulation_parameters/common/help_texts.json:33
msgid "MICROBE_STAGE_HELP_MESSAGE_4"
msgstr ""
"Ayrıca senden küçük hücreleri, bakterileri ve demir parçalarını G tuşuna "
"basarak yutabilirsin. Bu fazladan ATP'ye mal olur ve hücreni yavaşlatır. "
"Yutmayı sona erdirmek için G tuşuna ikinci kez basmayı unutma."

#: ../simulation_parameters/common/help_texts.json:8
#: ../simulation_parameters/common/help_texts.json:34
msgid "MICROBE_STAGE_HELP_MESSAGE_5"
msgstr ""
"Ozmoregülasyon ATP'ye mal olur. Bu demek oluyor ki hücren ne kadar "
"büyükse, o kadar çok Mitokondri, Metabolozom ya da Rustisiyanine (veya "
"glikoliz yapan sitoplazmaya) ihtiyacın var. Böylece hücren durgun "
"haldeyken ATP kaybını önleyebilirsin."

#: ../simulation_parameters/common/help_texts.json:9
#: ../simulation_parameters/common/help_texts.json:35
msgid "MICROBE_STAGE_HELP_MESSAGE_6"
msgstr ""
"Editörde, evrimleşmeni sağlayan birçok Organel bulunuyor. Böylece geniş "
"kapsamda, farklı oynama şekillerine olanak var."

#: ../simulation_parameters/common/help_texts.json:10
msgid "MICROBE_STAGE_HELP_MESSAGE_8"
msgstr ""
"Çeşitli bileşik bulutları:\n"
"\n"
"Beyaz – Glukoz\n"
"Sarı – Hidrojen Sülfür\n"
"Turuncu – Amonyak\n"
"Mor – Fosfat\n"
"Pas Rengi – Demir\n"
"\n"
"Glukoz ATP oluşturur"

#: ../simulation_parameters/common/help_texts.json:11
#: ../simulation_parameters/common/help_texts.json:37
msgid "MICROBE_STAGE_HELP_MESSAGE_9"
msgstr ""
"Hidrojen Sülfür; kemoplastlar ve kemosentez yapan proteinler aracılığıyla "
"glukoza dönüştürülür. Demir, rustisiyanin aracılığıyla ATP'ye dönüştürülür."

#: ../simulation_parameters/common/help_texts.json:12
#: ../simulation_parameters/common/help_texts.json:38
msgid "MICROBE_STAGE_HELP_MESSAGE_10"
msgstr ""
"Hücreni çoğaltmak için her bir organelini ikiye bölmen gerekir. Organeller "
"bölünmek için amonyak ve fosfat gerektirir."

#: ../simulation_parameters/common/help_texts.json:13
#: ../simulation_parameters/common/help_texts.json:36
msgid "MICROBE_STAGE_HELP_MESSAGE_7"
msgstr "Şu an için, eğer popülasyonun sıfıra düşerse neslin tükenir."

#: ../simulation_parameters/common/help_texts.json:14
msgid "MICROBE_STAGE_HELP_MESSAGE_11"
msgstr ""
"Ama eğer 300 popülasyonla yirmi kuşak boyunca hayatta kalırsan, mevcut "
"oyunu kazanmış sayılırsın. Kazandıktan sonra karşına açılır bir pencere "
"çıkar, ondan sonra oyunu istediğin kadar oynamaya devam edebilirsin."

#: ../simulation_parameters/common/help_texts.json:15
#: ../simulation_parameters/common/help_texts.json:39
msgid "MICROBE_STAGE_HELP_MESSAGE_12"
msgstr ""
"Dikkatli ol çünkü rakiplerin seninle birlikte gelişiyor. Editöre girdiğin "
"her an onlar da evrimleşiyor."

#: ../simulation_parameters/common/help_texts.json:16
msgid "MICROBE_STAGE_HELP_MESSAGE_13"
msgstr ""
"Diğer hücrelerle bağ kurarak, aldıkları bileşikleri paylaşan ve birbiriyle "
"üreten hücrelerin bulunduğu bir hücre kolonisi kurabilirsin. Başka bir "
"hücre ile bağ kurmak için, bağlayıcı madde organeline sahip olman ve "
"bağlanma moduna girdikten sonra o hücreye yaklaşman gerekir. Yalnızca "
"kendi türüne ait hücrelere bağlanabilirsin. Koloni içindeyken, hücreni "
"bölemez ve editöre giremezsin (şimdilik). Editöre girmek için, ilk önce, "
"yeterli bileşik toplamalı ve koloniden ayrılmalısın. Böylece editöre "
"girebilirsin. Büyük hücre kolonileri çok hücreliliğe doğru giden yoldur "
"(henüz oyunda değil)."

#: ../simulation_parameters/common/help_texts.json:21
msgid "MICROBE_EDITOR_HELP_MESSAGE_1"
msgstr ""
"Prokaryotik Yapılar\n"
"\n"
"Metabolozomlar: Glukozdan ATP üretir\n"
"\n"
"Kemosentez Yapan Proteinler: Bir kemoplast gibi Hidrojen Sülfürden "
"glukozun yarısını üretir ve glikoliz yapar. 1 Altıgenlik yer kaplar\n"
"\n"
"Tilakoidler: Normal bir kloroplast gibi glukozun 3'te 1'ini üretir ve "
"glikoliz yapar. 1 Altıgenlik yer kaplar\n"
"\n"
"Rustisiyanin: Demiri ATP'ye çevirir\n"
"\n"
"Nitrojenaz: Atmosferdeki azotu ve ATP'yi oksijen olmadan amonyağa çevirir\n"
"\n"
"Sitoplazma: Depo alanına sahiptir ve glikoliz yapar (Az miktarda ATP "
"üretir)"

#: ../simulation_parameters/common/help_texts.json:22
msgid "MICROBE_EDITOR_HELP_MESSAGE_2"
msgstr ""
"Dış Organeller\n"
"\n"
"Kamçı: ATP tüketerek hücreni daha hızlı hareket ettirir\n"
"\n"
"Pilus: Diğer hücreleri delmek için kullanılabilir"

#: ../simulation_parameters/common/help_texts.json:23
msgid "MICROBE_EDITOR_HELP_MESSAGE_3"
msgstr ""
"Zarlı Organeller\n"
"\n"
"Çekirdek: 11 altıgenlik yer kaplar ve zarlı organellerin evrimini sağlar. "
"Ayrıca hücrenin büyüklüğünü iki katına çıkarır. (Yalnızca bir kez "
"evrimleşilir)\n"
"\n"
<<<<<<< HEAD
"Mitokondri: Glukoz ve atmosferdeki O2 gazından ATP üretir. Sitoplazmadan "
"çok daha verimli şekilde yapar.\n"
=======
"Bağlayıcı Madde: Diğer hücrelerle bağ kurmaya izin verir\n"
"\n"
"Mitokondri: Glukoz ve atmosferdeki O2 gazından ATP üretir. Sitoplazmadan çok "
"daha verimli şekilde yapar.\n"
>>>>>>> f6d4cf1e
"\n"
"Kloroplast: Güneş ışığı ve atmosferdeki CO2 gazından glukoz üretir\n"
"\n"
"Kemoplast: Hidrojen Sülfürden glukoz üretir\n"
"\n"
"Azot Fiksasyon Plastidi: ATP ile atmosferdeki Azot ve Oksijenden amonyak "
"yapar\n"
"\n"
"Koful: Toplanan 15 bileşiği depolar\n"
"\n"
"Toksin Kofulları: Toksinler üretir (OksiToksi NT diye adlandırılır)"

#: ../simulation_parameters/common/help_texts.json:24
msgid "MICROBE_EDITOR_HELP_MESSAGE_4"
msgstr ""
"Her kuşakta, harcanacak 100 mutasyon puanın var ve her değişim (ya da "
"mutasyon) o MP'nin belli miktarına mal olur. Organel eklemek ya da "
"kaldırmak MP'ye mal olur. Ancak mevcut mutasyon sürecinde yerleştirilen "
"organelleri kaldırmak o organelin mal olduğu kadar MP'yi sana geri iade "
"eder. Bir organelin üzerine sağ tıklayarak onu taşıyabilir ya da tamamen "
"kaldırabilirsin. Bunu yapmak için açılır menüden uygun eylemi "
"seçebilirsin. A ve D tuşları ile organellerini döndürebilirsin."

#: ../simulation_parameters/common/help_texts.json:25
msgid "MICROBE_EDITOR_HELP_MESSAGE_5"
msgstr ""
"Hücren her çoğaldığında, Mikrop Editörüne giriş yaparsın. Burada, türünün "
"başarısını arttırmak için onda değişiklikler yapabilirsin (organelleri "
"ekleyerek, taşıyarak veya kaldırarak). Editöre yapılan her ziyaret, Mikrop "
"Evresinde 100 milyon yıllık evrimi temsil eder."

#: ../simulation_parameters/common/help_texts.json:44
msgid "LOADING_TIP"
msgstr "Editördeyken yanlışlıkları düzeltmek için geri al butonuna bas"

#: ../simulation_parameters/common/help_texts.json:49
msgid "EASTEREGG_MESSAGE_1"
msgstr ""
"İlginç Gerçek: Didinyum ve Paramesyum on yıllardır çalışılan av-avcı "
"ilişkisinin bir ders kitabı örneği. Şimdi, sen Paramesyum musun yoksa "
"Didinyum mu? Av mı, avcı mı?"

#: ../simulation_parameters/common/help_texts.json:50
msgid "EASTEREGG_MESSAGE_2"
msgstr ""
"İşte sana bir ipucu. Toksinler, yeterince hızlı davranıldığında, diğer "
"toksinleri vurup uzaklaştırmak için kullanılabilir."

#: ../simulation_parameters/common/help_texts.json:51
msgid "EASTEREGG_MESSAGE_3"
msgstr ""
"İşte sana ipucu. Ozmoregülasyon, hücrenin her bir altıgenlik alanında her "
"saniyede bir 1 ATP'ye mal olur. Sitoplazmanın bulunduğu her boş altıgenlik "
"alan da saniyede 5 ATP oluşturur. Bu da demek oluyor ki; eğer "
"ozmoregülasyondan dolayı ATP kaybediyorsan, birkaç altıgenlik alanı "
"yalnızca sitoplazmayla doldurmalısın ya da bazı organelleri kaldırmalısın."

#: ../simulation_parameters/common/help_texts.json:52
msgid "EASTEREGG_MESSAGE_4"
msgstr ""
"İlginç Gerçek: Gerçek hayatta prokaryotlar, organeller gibi davranan "
"Biyokompartman adı verilen yapılara sahiptir ve bunlar aslında Çok Yüzeyli "
"organeller olarak adlandırılır."

#: ../simulation_parameters/common/help_texts.json:53
msgid "EASTEREGG_MESSAGE_5"
msgstr ""
"İlginç Gerçek: Metabolozom, Çok yüzeyli bir organel olarak adlandırılır."

#: ../simulation_parameters/common/help_texts.json:54
msgid "EASTEREGG_MESSAGE_6"
msgstr "İşte sana ipucu. Bazen en iyisi yalnızca diğer hücrelerden kaçmak."

#: ../simulation_parameters/common/help_texts.json:55
msgid "EASTEREGG_MESSAGE_7"
msgstr ""
"İşte sana ipucu. Eğer bir hücre senin büyüklüğünün yarısı kadarsa, bu onu "
"yutabileceğin anlamına gelir."

#: ../simulation_parameters/common/help_texts.json:56
msgid "EASTEREGG_MESSAGE_8"
msgstr ""
"İşte sana ipucu. Bakteriler göründüğünden daha güçlü olabilir. Küçük "
"duruyor görünebilirler ama bazıları arkandan çukur kazıp seni bu şekilde "
"öldürebilir!"

#: ../simulation_parameters/common/help_texts.json:57
msgid "EASTEREGG_MESSAGE_9"
msgstr ""
"İşte sana ipucu. Eğer yeterince dikkatli olmazsan, diğer türleri avlayarak "
"soylarının tükenmesine neden olabilirsin. Bu duruma ayrıca başka türler de "
"neden olabilir."

#: ../simulation_parameters/common/help_texts.json:58
msgid "EASTEREGG_MESSAGE_10"
msgstr "KIMILDAYAN ŞEYLER!!"

#: ../simulation_parameters/common/help_texts.json:59
msgid "EASTEREGG_MESSAGE_11"
msgstr "Metali eritalim."

#: ../simulation_parameters/common/help_texts.json:60
msgid "EASTEREGG_MESSAGE_12"
msgstr "Ama şu mavi hücreler var ya."

#: ../simulation_parameters/common/help_texts.json:61
msgid "EASTEREGG_MESSAGE_13"
msgstr ""
"İşte sana ipucu. Biyomlar arkaplan olmaktan çok daha fazlası. Farklı "
"biyomlardaki bileşikler farklı oranlarda oluşuyor."

#: ../simulation_parameters/common/help_texts.json:62
msgid "EASTEREGG_MESSAGE_14"
msgstr ""
"İşte sana ipucu. Ne kadar kamçıya sahipsen, o kadar hızlı gidersin, vınn "
"vınnn, ama ayrıca daha fazla ATP'ye mal olur"

#: ../simulation_parameters/common/help_texts.json:63
msgid "EASTEREGG_MESSAGE_15"
msgstr ""
"İşte sana ipucu. Demir veya başka tür parçaları [g]irdap gibi içine "
"çekebilirsin."

#: ../simulation_parameters/common/help_texts.json:64
msgid "EASTEREGG_MESSAGE_16"
msgstr ""
"İşte sana ipucu. Çekirdeği eklemeden önce bir hazırlık yap. Bu tür şeyler "
"pahalı! Bakım ve önden ödeme ücretiyle."

#: ../simulation_parameters/common/help_texts.json:65
msgid "EASTEREGG_MESSAGE_17"
msgstr ""
"İlginç Gerçek: Dünya üzerinde 8000'in üzerinde silli türü olduğunu biliyor "
"muydun?"

#: ../simulation_parameters/common/help_texts.json:66
msgid "EASTEREGG_MESSAGE_18"
msgstr ""
"İlginç Gerçek: Stentor, kendini esnetebilen ve siliyle su akıntısı meydana "
"getirerek, bir tür trompete benzeyen ağzıyla avını yakalayabilen bir silli "
"türüdür."

#: ../simulation_parameters/common/help_texts.json:67
msgid "EASTEREGG_MESSAGE_19"
msgstr "İlginç Gerçek: Didinyum, paramesyumları avlayan bir silli türüdür."

#: ../simulation_parameters/common/help_texts.json:68
msgid "EASTEREGG_MESSAGE_20"
msgstr ""
"İlginç Gerçek: Amip, avını yalancı ayak adı verilen sitoplazmadan yapma "
"'bacaklar' ile yakalar ve avlar. Bunları er ya da geç Thrive'a eklemek "
"istiyoruz."

#: ../simulation_parameters/common/help_texts.json:69
msgid "EASTEREGG_MESSAGE_21"
msgstr ""
"İşte sana ipucu. Büyük hücrelere ve bakterilere dikkat et. Bir şeyler "
"tarafından sindirilmek eğlenceli değil ki, seni yerler."

#: ../simulation_parameters/common/help_texts.json:70
msgid "EASTEREGG_MESSAGE_22"
msgstr ""
"Thrive'ın ses ekip kaptanı oyuna henüz eklenmeyen birçok şarkı yaptı. Bu "
"şarkıları dinleyebilirsin veya sahibi Oliver Lugg'ın YouTube kanalından "
"beste yaptığı sırada çekilen yayın akışlarını izleyebilirsin."

#: ../simulation_parameters/common/help_texts.json:71
msgid "EASTEREGG_MESSAGE_23"
msgstr ""
"İşte sana ipucu. Eğer hücren 150 altıgenlik alan büyüklüğündeyse, büyük "
"demir parçalarını yutabilirsin."

#: ../simulation_parameters/common/help_texts.json:72
msgid "EASTEREGG_MESSAGE_24"
msgstr ""
"Thrive, uzaylı bir gezegen simülasyonudur. Bu yüzden bulduğun çoğu "
"canlının, etrafında gerçekleşen evrimden dolayı, bir ya da iki farklı türe "
"benzemesi mümkün. Onları tanıyabiliyor musun bir gör!"

#: ../simulation_parameters/common/help_texts.json:73
msgid "EASTEREGG_MESSAGE_25"
msgstr ""
"İlginç Gerçek: Thrive ekibi ara sıra podcastler yayınlıyor, onları "
"incelemeyi unutma!"

#: ../simulation_parameters/common/help_texts.json:74
msgid "EASTEREGG_MESSAGE_26"
msgstr ""
"İlginç Gerçek: Thrive, açık kaynak kodlu Godot oyun motoru ile yapıldı!"

#: ../simulation_parameters/common/help_texts.json:75
msgid "EASTEREGG_MESSAGE_27"
msgstr ""
"İlginç Gerçek: Thrive'ın ilk oynanabilir prototiplerden biri bizim müthiş "
"programcımız untrustedlife tarafından yapıldı!"

#: ../simulation_parameters/common/input_options.json:6
msgid "MOVEMENT"
msgstr "Hareket"

#: ../simulation_parameters/common/input_options.json:10
msgid "MOVE_LEFT"
msgstr "Sola doğru git"

#: ../simulation_parameters/common/input_options.json:14
msgid "MOVE_RIGHT"
msgstr "Sağa doğru git"

#: ../simulation_parameters/common/input_options.json:18
msgid "MOVE_FORWARD"
msgstr "İleriye doğru git"

#: ../simulation_parameters/common/input_options.json:22
msgid "MOVE_BACKWARDS"
msgstr "Geriye doğru git"

#: ../simulation_parameters/common/input_options.json:26
msgid "AUTO_MOVE_FORWARDS"
msgstr "Otomatik olarak ileri git"

#: ../simulation_parameters/common/input_options.json:34
msgid "ABILITIES"
msgstr "Yetenekler"

#: ../simulation_parameters/common/input_options.json:38
msgid "FIRE_TOXIN"
msgstr "Toksini ateşle"

#: ../simulation_parameters/common/input_options.json:42
msgid "TOGGLE_ENGULF"
msgstr "Yutma modunu aç"

#: ../simulation_parameters/common/input_options.json:46
#, fuzzy
msgid "TOGGLE_SPRINT"
msgstr "FPS göstergesini aç"

#: ../simulation_parameters/common/input_options.json:50
msgid "TOGGLE_BINDING"
msgstr "Bağ kurmayı aç"

#: ../simulation_parameters/common/input_options.json:54
msgid "TOGGLE_UNBINDING"
msgstr "Bağ çözmeyi aç"

#: ../simulation_parameters/common/input_options.json:58
msgid "UNBIND_ALL"
msgstr "Hepsinin bağını çöz"

#: ../simulation_parameters/common/input_options.json:62
msgid "PERFORM_UNBINDING"
msgstr "Bağ çözmeyi gerçekleştir"

#: ../simulation_parameters/common/input_options.json:71
msgid "CAMERA"
msgstr "Kamera"

#: ../simulation_parameters/common/input_options.json:75
msgid "ZOOM_OUT"
msgstr "Uzaklaştır"

#: ../simulation_parameters/common/input_options.json:79
msgid "ZOOM_IN"
msgstr "Yakınlaştır"

#: ../simulation_parameters/common/input_options.json:87
#: ../src/microbe_stage/editor/MicrobeEditor.tscn:551
msgid "EDITOR"
msgstr "Editör"

#: ../simulation_parameters/common/input_options.json:91
msgid "ROTATE_RIGHT"
msgstr "Sağa döndür"

#: ../simulation_parameters/common/input_options.json:95
msgid "ROTATE_LEFT"
msgstr "Sola döndür"

#: ../simulation_parameters/common/input_options.json:99
msgid "UNDO"
msgstr "Geri al"

#: ../simulation_parameters/common/input_options.json:103
msgid "REDO"
msgstr "Yinele"

#: ../simulation_parameters/common/input_options.json:107
msgid "PLACE_ORGANELLE"
msgstr "Organel yerleştir"

#: ../simulation_parameters/common/input_options.json:111
msgid "REMOVE_ORGANELLE"
msgstr "Organel sil"

#: ../simulation_parameters/common/input_options.json:115
msgid "PAN_CAMERA_LEFT"
msgstr "Kamerayı sola çevir"

#: ../simulation_parameters/common/input_options.json:119
msgid "PAN_CAMERA_RIGHT"
msgstr "Kamerayı sağa çevir"

#: ../simulation_parameters/common/input_options.json:123
msgid "PAN_CAMERA_UP"
msgstr "Kamerayı yukarı çevir"

#: ../simulation_parameters/common/input_options.json:127
msgid "PAN_CAMERA_DOWN"
msgstr "Kamerayı aşağı çevir"

#: ../simulation_parameters/common/input_options.json:131
msgid "PAN_CAMERA_RESET"
msgstr "Kamerayı sıfırla"

#: ../simulation_parameters/common/input_options.json:135
#: ../src/gui_common/tooltip/ToolTipManager.tscn:79
msgid "CANCEL_CURRENT_ACTION"
msgstr "Mevcut eylemi iptal et"

#: ../simulation_parameters/common/input_options.json:143
#: ../src/microbe_stage/MicrobeCheatMenu.tscn:12
#: ../src/microbe_stage/editor/MicrobeEditorCheatMenu.tscn:12
msgid "CHEATS"
msgstr "Hileler"

#: ../simulation_parameters/common/input_options.json:147
msgid "ENABLE_EDITOR"
msgstr "Editörü aç"

#: ../simulation_parameters/common/input_options.json:151
msgid "SPAWN_GLUCOSE"
msgstr "Glukoz oluştur"

#: ../simulation_parameters/common/input_options.json:155
msgid "SPAWN_AMMONIA"
msgstr "Amonyak oluştur"

#: ../simulation_parameters/common/input_options.json:159
msgid "SPAWN_PHOSPHATES"
msgstr "Fosfat oluştur"

#: ../simulation_parameters/common/input_options.json:163
msgid "CHEAT_MENU"
msgstr "Hile Menüsü"

#: ../simulation_parameters/common/input_options.json:172
msgid "MISCELLANEOUS"
msgstr "Diğer"

#: ../simulation_parameters/common/input_options.json:176
msgid "TOGGLE_FPS"
msgstr "FPS göstergesini aç"

#: ../simulation_parameters/common/input_options.json:180
msgid "QUICK_SAVE"
msgstr "Çabuk kayıt"

#: ../simulation_parameters/common/input_options.json:184
msgid "QUICK_LOAD"
msgstr "Çabuk yükleme"

#: ../simulation_parameters/common/input_options.json:188
msgid "TAKE_SCREENSHOT"
msgstr "Ekran görüntüsü al"

#: ../simulation_parameters/common/input_options.json:192
msgid "SHOW_HELP"
msgstr "Yardım menüsünü göster"

#: ../simulation_parameters/common/input_options.json:196
msgid "TOGGLE_FULLSCREEN"
msgstr "Tam Ekranı aç"

#: ../simulation_parameters/microbe_stage/bio_processes.json:3
#: ../simulation_parameters/microbe_stage/bio_processes.json:102
msgid "RESPIRATION"
msgstr "Oksijenli Solunum"

#: ../simulation_parameters/microbe_stage/bio_processes.json:13
msgid "GLYCOLYSIS"
msgstr "Glikoliz"

#: ../simulation_parameters/microbe_stage/bio_processes.json:22
msgid "CYTOPLASM_GLYCOLYSIS"
msgstr "Sitoplazma Glikolizi"

#: ../simulation_parameters/microbe_stage/bio_processes.json:31
#: ../simulation_parameters/microbe_stage/bio_processes.json:112
msgid "PHOTOSYNTHESIS"
msgstr "Fotosentez"

#: ../simulation_parameters/microbe_stage/bio_processes.json:41
#: ../simulation_parameters/microbe_stage/bio_processes.json:51
msgid "OXYTOXY_SYNTHESIS"
msgstr "OksiToksi Sentezi"

#: ../simulation_parameters/microbe_stage/bio_processes.json:61
#: ../simulation_parameters/microbe_stage/bio_processes.json:71
msgid "CHEMO_SYNTHESIS"
msgstr "Kemosentez"

#: ../simulation_parameters/microbe_stage/bio_processes.json:81
msgid "AEROBIC_NITROGEN_FIXING"
msgstr "Oksijenli Azot Fiksasyonu"

#: ../simulation_parameters/microbe_stage/bio_processes.json:92
msgid "ANAEROBIC_NITROGEN_FIXATION"
msgstr "Oksijensiz Azot Fiksasyonu"

#: ../simulation_parameters/microbe_stage/bio_processes.json:122
msgid "IRON_CHEMOLITHOAUTOTROPHY"
msgstr "Demir Kemolitoototrofisi"

#: ../simulation_parameters/microbe_stage/biomes.json:3
msgid "EPIPELAGIC"
msgstr "Epipelajik"

#: ../simulation_parameters/microbe_stage/biomes.json:25
#: ../simulation_parameters/microbe_stage/biomes.json:153
#: ../simulation_parameters/microbe_stage/biomes.json:365
#: ../simulation_parameters/microbe_stage/biomes.json:497
#: ../simulation_parameters/microbe_stage/biomes.json:705
#: ../simulation_parameters/microbe_stage/biomes.json:917
#: ../simulation_parameters/microbe_stage/biomes.json:1129
#: ../simulation_parameters/microbe_stage/biomes.json:1257
#: ../simulation_parameters/microbe_stage/biomes.json:1389
#: ../simulation_parameters/microbe_stage/biomes.json:1539
#: ../simulation_parameters/microbe_stage/biomes.json:1671
msgid "FLOATING_HAZARD"
msgstr "Uçan Tehlike"

#: ../simulation_parameters/microbe_stage/biomes.json:42
#: ../simulation_parameters/microbe_stage/biomes.json:170
#: ../simulation_parameters/microbe_stage/biomes.json:382
#: ../simulation_parameters/microbe_stage/biomes.json:514
#: ../simulation_parameters/microbe_stage/biomes.json:722
#: ../simulation_parameters/microbe_stage/biomes.json:934
#: ../simulation_parameters/microbe_stage/biomes.json:1146
#: ../simulation_parameters/microbe_stage/biomes.json:1274
#: ../simulation_parameters/microbe_stage/biomes.json:1406
#: ../simulation_parameters/microbe_stage/biomes.json:1556
#: ../simulation_parameters/microbe_stage/biomes.json:1688
msgid "SMALL_IRON_CHUNK"
msgstr "Küçük Demir Parçası"

#: ../simulation_parameters/microbe_stage/biomes.json:77
#: ../simulation_parameters/microbe_stage/biomes.json:285
#: ../simulation_parameters/microbe_stage/biomes.json:417
#: ../simulation_parameters/microbe_stage/biomes.json:549
#: ../simulation_parameters/microbe_stage/biomes.json:757
#: ../simulation_parameters/microbe_stage/biomes.json:969
#: ../simulation_parameters/microbe_stage/biomes.json:1181
#: ../simulation_parameters/microbe_stage/biomes.json:1309
#: ../simulation_parameters/microbe_stage/biomes.json:1459
#: ../simulation_parameters/microbe_stage/biomes.json:1591
#: ../simulation_parameters/microbe_stage/biomes.json:1723
msgid "BIG_IRON_CHUNK"
msgstr "Büyük Demir Parçası"

#: ../simulation_parameters/microbe_stage/biomes.json:146
msgid "VOLCANIC_VENT"
msgstr "Yanardağ bacası"

#: ../simulation_parameters/microbe_stage/biomes.json:205
#: ../simulation_parameters/microbe_stage/biomes.json:572
#: ../simulation_parameters/microbe_stage/biomes.json:780
#: ../simulation_parameters/microbe_stage/biomes.json:992
#: ../simulation_parameters/microbe_stage/biomes.json:1746
msgid "MARINE_SNOW"
msgstr "Deniz karı"

#: ../simulation_parameters/microbe_stage/biomes.json:354
msgid "TIDEPOOL"
msgstr "Gelgit havuzu"

#: ../simulation_parameters/microbe_stage/biomes.json:486
msgid "BATHYPELAGIC"
msgstr "Batipelajik"

#: ../simulation_parameters/microbe_stage/biomes.json:698
msgid "ABYSSOPELAGIC"
msgstr "Abissopelajik"

#: ../simulation_parameters/microbe_stage/biomes.json:906
msgid "MESOPELAGIC"
msgstr "Mezopelajik"

#: ../simulation_parameters/microbe_stage/biomes.json:1118
msgid "COASTAL"
msgstr "Sahil"

#: ../simulation_parameters/microbe_stage/biomes.json:1250
msgid "UNDERWATERCAVE"
msgstr "Yeraltı Mağarası"

#: ../simulation_parameters/microbe_stage/biomes.json:1378
msgid "ICESHELF"
msgstr "Buz Sahanlığı"

#: ../simulation_parameters/microbe_stage/biomes.json:1441
msgid "ICESHARD"
msgstr "Buz Parçası"

#: ../simulation_parameters/microbe_stage/biomes.json:1528
msgid "ESTUARY"
msgstr "Haliç"

#: ../simulation_parameters/microbe_stage/biomes.json:1660
msgid "SEA_FLOOR"
msgstr "Deniz Tabanı"

#: ../simulation_parameters/microbe_stage/compounds.json:3
msgid "ATP"
msgstr "ATP"

#: ../simulation_parameters/microbe_stage/compounds.json:17
#: ../src/microbe_stage/MicrobeStage.tscn:1215
#: ../src/microbe_stage/editor/MicrobeEditor.tscn:3037
msgid "AMMONIA"
msgstr "Amonyak"

#: ../simulation_parameters/microbe_stage/compounds.json:31
#: ../src/microbe_stage/MicrobeStage.tscn:1269
#: ../src/microbe_stage/editor/MicrobeEditor.tscn:3108
msgid "PHOSPHATE"
msgstr "Fosfat"

#: ../simulation_parameters/microbe_stage/compounds.json:45
#: ../src/microbe_stage/MicrobeStage.tscn:1323
#: ../src/microbe_stage/editor/MicrobeEditor.tscn:3002
msgid "HYDROGEN_SULFIDE"
msgstr "Hidrojen Sülfür"

#: ../simulation_parameters/microbe_stage/compounds.json:59
#: ../src/microbe_stage/MicrobeStage.tscn:1161
#: ../src/microbe_stage/editor/MicrobeEditor.tscn:3072
msgid "GLUCOSE"
msgstr "Glukoz"

#: ../simulation_parameters/microbe_stage/compounds.json:73
#: ../src/microbe_stage/MicrobeStage.tscn:1509
msgid "OXYTOXY_NT"
msgstr "OksiToksi NT"

#: ../simulation_parameters/microbe_stage/compounds.json:87
#: ../src/microbe_stage/MicrobeStage.tscn:1377
#: ../src/microbe_stage/editor/MicrobeEditor.tscn:3143
msgid "IRON"
msgstr "Demir"

#: ../simulation_parameters/microbe_stage/compounds.json:101
#: ../src/microbe_stage/editor/MicrobeEditor.tscn:2838
msgid "OXYGEN"
msgstr "Oksijen"

#: ../simulation_parameters/microbe_stage/compounds.json:115
#: ../src/microbe_stage/editor/MicrobeEditor.tscn:2892
msgid "CARBON_DIOXIDE"
msgstr "Karbondioksit"

#: ../simulation_parameters/microbe_stage/compounds.json:129
#: ../src/microbe_stage/editor/MicrobeEditor.tscn:2865
msgid "NITROGEN"
msgstr "Azot"

#: ../simulation_parameters/microbe_stage/compounds.json:143
#: ../src/gui_common/tooltip/ToolTipManager.tscn:3305
#: ../src/microbe_stage/editor/MicrobeEditor.tscn:2718
msgid "SUNLIGHT"
msgstr "Güneş ışığı"

#: ../simulation_parameters/microbe_stage/membranes.json:3
#: ../src/gui_common/tooltip/ToolTipManager.tscn:1839
msgid "NORMAL"
msgstr "Normal"

#: ../simulation_parameters/microbe_stage/membranes.json:19
#: ../src/gui_common/tooltip/ToolTipManager.tscn:2007
msgid "DOUBLE"
msgstr "Çift katlı"

#: ../simulation_parameters/microbe_stage/membranes.json:35
#: ../src/gui_common/tooltip/ToolTipManager.tscn:2171
msgid "CELLULOSE"
msgstr "Selüloz"

#: ../simulation_parameters/microbe_stage/membranes.json:51
#: ../src/gui_common/tooltip/ToolTipManager.tscn:2406
msgid "CHITIN"
msgstr "Kitin"

#: ../simulation_parameters/microbe_stage/membranes.json:67
#: ../src/gui_common/tooltip/ToolTipManager.tscn:2641
msgid "CALCIUM_CARBONATE"
msgstr "Kalsiyum Karbonat"

#: ../simulation_parameters/microbe_stage/membranes.json:83
#: ../src/gui_common/tooltip/ToolTipManager.tscn:2909
msgid "SILICA"
msgstr "Silika"

#: ../simulation_parameters/microbe_stage/organelles.json:23
#: ../src/gui_common/tooltip/ToolTipManager.tscn:970
msgid "PREDATORY_PILUS"
msgstr "Yırtıcı Pilus"

#: ../simulation_parameters/microbe_stage/organelles.json:53
#: ../src/gui_common/tooltip/ToolTipManager.tscn:543
msgid "RUSTICYANIN"
msgstr "Rustisiyanin"

#: ../simulation_parameters/microbe_stage/organelles.json:86
#: ../src/gui_common/tooltip/ToolTipManager.tscn:640
msgid "NITROGENASE"
msgstr "Nitrojenaz"

#: ../simulation_parameters/microbe_stage/organelles.json:119
msgid "PROTOPLASM"
msgstr "Protoplazma"

#: ../simulation_parameters/microbe_stage/organelles.json:149
#: ../src/gui_common/tooltip/ToolTipManager.tscn:519
msgid "CHEMOSYNTHESIZING_PROTEINS"
msgstr "Kemosentez Yapan Proteinler"

#: ../simulation_parameters/microbe_stage/organelles.json:186
#: ../src/gui_common/tooltip/ToolTipManager.tscn:738
msgid "OXYTOXISOME"
msgstr "Oksitoksizom"

#: ../simulation_parameters/microbe_stage/organelles.json:219
msgid "THYLAKOIDS"
msgstr "Tilakoidler"

#: ../simulation_parameters/microbe_stage/organelles.json:251
#: ../src/gui_common/tooltip/ToolTipManager.tscn:325
msgid "METABOLOSOMES"
msgstr "Metabolozomlar"

#: ../simulation_parameters/microbe_stage/organelles.json:287
#: ../src/gui_common/tooltip/ToolTipManager.tscn:1520
msgid "NITROGEN_FIXING_PLASTID"
msgstr "Azot Fiksasyon Plastidi"

#: ../simulation_parameters/microbe_stage/organelles.json:324
#: ../src/gui_common/tooltip/ToolTipManager.tscn:1436
msgid "CHEMOPLAST"
msgstr "Kemoplast"

#: ../simulation_parameters/microbe_stage/organelles.json:356
#: ../src/gui_common/tooltip/ToolTipManager.tscn:835
msgid "FLAGELLUM"
msgstr "Kamçı"

#: ../simulation_parameters/microbe_stage/organelles.json:383
#: ../src/gui_common/tooltip/ToolTipManager.tscn:1618
msgid "VACUOLE"
msgstr "Koful"

#: ../simulation_parameters/microbe_stage/organelles.json:418
#: ../src/gui_common/tooltip/ToolTipManager.tscn:1153
msgid "MITOCHONDRION"
msgstr "Mitokondri"

#: ../simulation_parameters/microbe_stage/organelles.json:452
#: ../src/gui_common/tooltip/ToolTipManager.tscn:1715
msgid "TOXIN_VACUOLE"
msgstr ""
"Toksin\n"
"Kofulu"

#: ../simulation_parameters/microbe_stage/organelles.json:481
#: ../src/gui_common/tooltip/ToolTipManager.tscn:1009
msgid "BINDING_AGENT"
msgstr "Bağlayıcı Madde"

#: ../simulation_parameters/microbe_stage/organelles.json:521
#: ../src/gui_common/tooltip/ToolTipManager.tscn:1237
msgid "CHLOROPLAST"
msgstr "Kloroplast"

#: ../simulation_parameters/microbe_stage/organelles.json:553
#: ../src/gui_common/tooltip/ToolTipManager.tscn:227
msgid "CYTOPLASM"
msgstr "Sitoplazma"

#: ../simulation_parameters/microbe_stage/organelles.json:618
#: ../src/gui_common/tooltip/ToolTipManager.tscn:1056
msgid "NUCLEUS"
msgstr "Çekirdek"

#: ../src/auto-evo/AutoEvoRun.cs:112
msgid "ABORTED"
msgstr "Durduruldu."

#: ../src/auto-evo/AutoEvoRun.cs:115
msgid "FINISHED"
msgstr "Bitti."

#: ../src/auto-evo/AutoEvoRun.cs:118
msgid "NOT_RUNNING"
msgstr "Çalışmıyor."

#: ../src/auto-evo/AutoEvoRun.cs:128
msgid "AUTO-EVO_STEPS_DONE"
msgstr "%{0:F1} tamamlandı. {1:n0}/{2:n0} adım."

#: ../src/auto-evo/AutoEvoRun.cs:132
msgid "STARTING"
msgstr "Başlıyor"

#: ../src/auto-evo/AutoEvoRun.cs:273
msgid "AUTO-EVO_POPULATION_CHANGED"
msgstr "{0} popülasyonu {1} defa değişti çünkü: {2}"

#: ../src/auto-evo/RunResults.cs:218
msgid "POPULATION"
msgstr "popülasyon:"

#: ../src/auto-evo/RunResults.cs:226
msgid "WENT_EXTINCT_IN"
msgstr "{0} arazisinde nesli tükendi"

#: ../src/auto-evo/RunResults.cs:232
msgid "PREVIOUS"
msgstr "önceki:"

#: ../src/auto-evo/RunResults.cs:248
msgid "RUN_RESULT_HAS_A_MUTATION"
msgstr "mutasyona sahip"

#: ../src/auto-evo/RunResults.cs:253
msgid "RUN_RESULT_GENE_CODE"
msgstr "gen kodu:"

#: ../src/auto-evo/RunResults.cs:264
msgid "RUN_RESULT_SPREAD_TO_PATCHES"
msgstr "yayıldığı araziler:"

#: ../src/auto-evo/RunResults.cs:273
msgid "RUN_RESULT_BY_SENDING_POPULATION"
msgstr "{0}: {1} popülasyon {2} adlı araziden göç etti"

#: ../src/auto-evo/RunResults.cs:292
msgid "RUN_RESULT_POP_IN_PATCHES"
msgstr "arazilerdeki popülasyon:"

#: ../src/auto-evo/RunResults.cs:372
msgid "WENT_EXTINCT_FROM_PLANET"
msgstr "gezegende nesli tükendi"

#: ../src/engine/LoadingScreen.cs:65 ../src/engine/LoadingScreen.tscn:135
msgid "LOADING"
msgstr "Yükleniyor"

#: ../src/engine/input/key_mapping/InputEventItem.cs:312
msgid "PRESS_KEY_DOT_DOT_DOT"
msgstr "Bir tuşa bas..."

#: ../src/engine/input/key_mapping/InputGroupList.cs:135
msgid "KEY_BINDING_CHANGE_CONFLICT"
msgstr ""
"{0} ile ilgili bir uyumsuzluk var.\n"
"{1} girişini kaldırmak ister misin?"

#: ../src/engine/input/key_mapping/KeyNames.cs:126
msgid "KEY_FORWARD"
msgstr "Forward"

#: ../src/engine/input/key_mapping/KeyNames.cs:127
msgid "KEY_TAB"
msgstr "Tab"

#: ../src/engine/input/key_mapping/KeyNames.cs:128
msgid "KEY_ENTER"
msgstr "Enter"

#: ../src/engine/input/key_mapping/KeyNames.cs:129
msgid "KEY_INSERT"
msgstr "Insert"

#: ../src/engine/input/key_mapping/KeyNames.cs:130
msgid "KEY_DELETE"
msgstr "Delete"

#: ../src/engine/input/key_mapping/KeyNames.cs:131
msgid "KEY_PAUSE"
msgstr "Pause"

#: ../src/engine/input/key_mapping/KeyNames.cs:132
msgid "KEY_CLEAR"
msgstr "Clear"

#: ../src/engine/input/key_mapping/KeyNames.cs:133
msgid "KEY_HOME"
msgstr "Home"

#: ../src/engine/input/key_mapping/KeyNames.cs:134
msgid "KEY_END"
msgstr "End"

#: ../src/engine/input/key_mapping/KeyNames.cs:135
msgid "KEY_LEFT"
msgstr "Sol yön tuşu"

#: ../src/engine/input/key_mapping/KeyNames.cs:136
msgid "KEY_UP"
msgstr "Yukarı yön tuşu"

#: ../src/engine/input/key_mapping/KeyNames.cs:137
msgid "KEY_RIGHT"
msgstr "Sağ yön tuşu"

#: ../src/engine/input/key_mapping/KeyNames.cs:138
msgid "KEY_DOWN"
msgstr "Aşağı yön tuşu"

#: ../src/engine/input/key_mapping/KeyNames.cs:139
msgid "KEY_MENU"
msgstr "Menu"

#: ../src/engine/input/key_mapping/KeyNames.cs:140
msgid "KEY_HELP"
msgstr "Help"

#: ../src/engine/input/key_mapping/KeyNames.cs:141
msgid "KEY_BACK"
msgstr "Back"

#: ../src/engine/input/key_mapping/KeyNames.cs:142
msgid "KEY_STOP"
msgstr "Stop"

#: ../src/engine/input/key_mapping/KeyNames.cs:143
msgid "KEY_REFRESH"
msgstr "Refresh"

#: ../src/engine/input/key_mapping/KeyNames.cs:144
msgid "KEY_SEARCH"
msgstr "Search"

#: ../src/engine/input/key_mapping/KeyNames.cs:145
msgid "KEY_STANDBY"
msgstr "Standby"

#: ../src/engine/input/key_mapping/KeyNames.cs:146
msgid "KEY_OPENURL"
msgstr "Open URL"

#: ../src/engine/input/key_mapping/KeyNames.cs:147
msgid "KEY_HOMEPAGE"
msgstr "Homepage"

#: ../src/engine/input/key_mapping/KeyNames.cs:148
msgid "KEY_FAVORITES"
msgstr "Favourites"

#: ../src/engine/input/key_mapping/KeyNames.cs:149
msgid "KEY_PRINT"
msgstr "Print Screen"

#: ../src/engine/input/key_mapping/KeyNames.cs:164
msgid "SPACE"
msgstr "Space"

#: ../src/engine/input/key_mapping/KeyNames.cs:165
msgid "BACKSLASH"
msgstr "Backslash"

#: ../src/engine/input/key_mapping/KeyNames.cs:166
msgid "ESCAPE"
msgstr "Esc"

#: ../src/engine/input/key_mapping/KeyNames.cs:167
msgid "BACKSPACE"
msgstr "Backspace"

#: ../src/engine/input/key_mapping/KeyNames.cs:168
msgid "KPENTER"
msgstr "Num Enter"

#: ../src/engine/input/key_mapping/KeyNames.cs:169
msgid "SYSREQ"
msgstr "SysRq"

#: ../src/engine/input/key_mapping/KeyNames.cs:170
msgid "PAGEUP"
msgstr "Page Up"

#: ../src/engine/input/key_mapping/KeyNames.cs:171
msgid "PAGEDOWN"
msgstr "Page Down"

#: ../src/engine/input/key_mapping/KeyNames.cs:172
msgid "CAPSLOCK"
msgstr "Caps Lock"

#: ../src/engine/input/key_mapping/KeyNames.cs:173
msgid "NUMLOCK"
msgstr "Num Lock"

#: ../src/engine/input/key_mapping/KeyNames.cs:174
msgid "SCROLLLOCK"
msgstr "Scroll Lock"

#: ../src/engine/input/key_mapping/KeyNames.cs:175
msgid "SUPERL"
msgstr "Super Left"

#: ../src/engine/input/key_mapping/KeyNames.cs:176
msgid "SUPERR"
msgstr "Super Right"

#: ../src/engine/input/key_mapping/KeyNames.cs:177
msgid "HYPERL"
msgstr "Hyper Left"

#: ../src/engine/input/key_mapping/KeyNames.cs:178
msgid "HYPERR"
msgstr "Hyper Right"

#: ../src/engine/input/key_mapping/KeyNames.cs:179
msgid "DIRECTIONL"
msgstr "Left"

#: ../src/engine/input/key_mapping/KeyNames.cs:180
msgid "DIRECTIONR"
msgstr "Right"

#: ../src/engine/input/key_mapping/KeyNames.cs:181
msgid "VOLUMEDOWN"
msgstr "Volume Down"

#: ../src/engine/input/key_mapping/KeyNames.cs:182
msgid "VOLUMEMUTE"
msgstr "Volume Mute"

#: ../src/engine/input/key_mapping/KeyNames.cs:183
msgid "VOLUMEUP"
msgstr "Volume Up"

#: ../src/engine/input/key_mapping/KeyNames.cs:184
msgid "BASSBOOST"
msgstr "Bassboost"

#: ../src/engine/input/key_mapping/KeyNames.cs:185
msgid "BASSUP"
msgstr "Bass Up"

#: ../src/engine/input/key_mapping/KeyNames.cs:186
msgid "BASSDOWN"
msgstr "Bass Down"

#: ../src/engine/input/key_mapping/KeyNames.cs:187
msgid "TREBLEUP"
msgstr "Treble Up"

#: ../src/engine/input/key_mapping/KeyNames.cs:188
msgid "TREBLEDOWN"
msgstr "Treble Down"

#: ../src/engine/input/key_mapping/KeyNames.cs:189
msgid "MEDIAPLAY"
msgstr "Media Play"

#: ../src/engine/input/key_mapping/KeyNames.cs:190
msgid "MEDIASTOP"
msgstr "Media Stop"

#: ../src/engine/input/key_mapping/KeyNames.cs:191
msgid "MEDIAPREVIOUS"
msgstr "Media Prev"

#: ../src/engine/input/key_mapping/KeyNames.cs:192
msgid "MEDIANEXT"
msgstr "Media Next"

#: ../src/engine/input/key_mapping/KeyNames.cs:193
msgid "MEDIARECORD"
msgstr "Media Rec"

#: ../src/engine/input/key_mapping/KeyNames.cs:194
msgid "LAUNCHMAIL"
msgstr "Mail"

#: ../src/engine/input/key_mapping/KeyNames.cs:195
msgid "LAUNCHMEDIA"
msgstr "Media"

#: ../src/engine/input/key_mapping/KeyNames.cs:196
msgid "LAUNCH0"
msgstr "Launch 0"

#: ../src/engine/input/key_mapping/KeyNames.cs:197
msgid "LAUNCH1"
msgstr "Launch 1"

#: ../src/engine/input/key_mapping/KeyNames.cs:198
msgid "LAUNCH2"
msgstr "Launch 2"

#: ../src/engine/input/key_mapping/KeyNames.cs:199
msgid "LAUNCH3"
msgstr "Launch 3"

#: ../src/engine/input/key_mapping/KeyNames.cs:200
msgid "LAUNCH4"
msgstr "Launch 4"

#: ../src/engine/input/key_mapping/KeyNames.cs:201
msgid "LAUNCH5"
msgstr "Launch 5"

#: ../src/engine/input/key_mapping/KeyNames.cs:202
msgid "LAUNCH6"
msgstr "Launch 6"

#: ../src/engine/input/key_mapping/KeyNames.cs:203
msgid "LAUNCH7"
msgstr "Launch 7"

#: ../src/engine/input/key_mapping/KeyNames.cs:204
msgid "LAUNCH8"
msgstr "Launch 8"

#: ../src/engine/input/key_mapping/KeyNames.cs:205
msgid "LAUNCH9"
msgstr "Launch 9"

#: ../src/engine/input/key_mapping/KeyNames.cs:206
msgid "LAUNCHA"
msgstr "Launch A"

#: ../src/engine/input/key_mapping/KeyNames.cs:207
msgid "LAUNCHB"
msgstr "Launch B"

#: ../src/engine/input/key_mapping/KeyNames.cs:208
msgid "LAUNCHC"
msgstr "Launch C"

#: ../src/engine/input/key_mapping/KeyNames.cs:209
msgid "LAUNCHD"
msgstr "Launch D"

#: ../src/engine/input/key_mapping/KeyNames.cs:210
msgid "LAUNCHE"
msgstr "Launch E"

#: ../src/engine/input/key_mapping/KeyNames.cs:211
msgid "LAUNCHF"
msgstr "Launch F"

#: ../src/engine/input/key_mapping/KeyNames.cs:212
msgid "KPMULTIPLY"
msgstr "Num *"

#: ../src/engine/input/key_mapping/KeyNames.cs:213
msgid "KPDIVIDE"
msgstr "Num /"

#: ../src/engine/input/key_mapping/KeyNames.cs:214
msgid "KPSUBTRACT"
msgstr "Num -"

#: ../src/engine/input/key_mapping/KeyNames.cs:215
msgid "KPPERIOD"
msgstr "Num ."

#: ../src/engine/input/key_mapping/KeyNames.cs:216
msgid "KPADD"
msgstr "Num +"

#: ../src/engine/input/key_mapping/KeyNames.cs:217
msgid "KP0"
msgstr "Num 0"

#: ../src/engine/input/key_mapping/KeyNames.cs:218
msgid "KP1"
msgstr "Num 1"

#: ../src/engine/input/key_mapping/KeyNames.cs:219
msgid "KP2"
msgstr "Num 2"

#: ../src/engine/input/key_mapping/KeyNames.cs:220
msgid "KP3"
msgstr "Num 3"

#: ../src/engine/input/key_mapping/KeyNames.cs:221
msgid "KP4"
msgstr "Num 4"

#: ../src/engine/input/key_mapping/KeyNames.cs:222
msgid "KP5"
msgstr "Num 5"

#: ../src/engine/input/key_mapping/KeyNames.cs:223
msgid "KP6"
msgstr "Num 6"

#: ../src/engine/input/key_mapping/KeyNames.cs:224
msgid "KP7"
msgstr "Num 7"

#: ../src/engine/input/key_mapping/KeyNames.cs:225
msgid "KP8"
msgstr "Num 8"

#: ../src/engine/input/key_mapping/KeyNames.cs:226
msgid "KP9"
msgstr "Num 9"

#: ../src/engine/input/key_mapping/KeyNames.cs:227
msgid "UNKNOWN"
msgstr "Bilinmeyen"

#: ../src/engine/input/key_mapping/SpecifiedInputKey.cs:52
msgid "CTRL"
msgstr "CTRL"

#: ../src/engine/input/key_mapping/SpecifiedInputKey.cs:54
msgid "ALT"
msgstr "Alt"

#: ../src/engine/input/key_mapping/SpecifiedInputKey.cs:56
msgid "SHIFT"
msgstr "Shift"

#: ../src/engine/input/key_mapping/SpecifiedInputKey.cs:67
msgid "LEFT_MOUSE"
msgstr "Sol fare tuşu"

#: ../src/engine/input/key_mapping/SpecifiedInputKey.cs:68
msgid "RIGHT_MOUSE"
msgstr "Sağ fare tuşu"

#: ../src/engine/input/key_mapping/SpecifiedInputKey.cs:69
msgid "MIDDLE_MOUSE"
msgstr "Orta fare tuşu"

#: ../src/engine/input/key_mapping/SpecifiedInputKey.cs:70
msgid "WHEEL_UP"
msgstr "Fare tekeri yukarı"

#: ../src/engine/input/key_mapping/SpecifiedInputKey.cs:71
msgid "WHEEL_DOWN"
msgstr "Fare tekeri aşağı"

#: ../src/engine/input/key_mapping/SpecifiedInputKey.cs:72
msgid "WHEEL_LEFT"
msgstr "Fare tekeri sola"

#: ../src/engine/input/key_mapping/SpecifiedInputKey.cs:73
msgid "WHEEL_RIGHT"
msgstr "Fare tekeri sağa"

#: ../src/engine/input/key_mapping/SpecifiedInputKey.cs:74
msgid "SPECIAL_MOUSE_1"
msgstr "Özel Fare Tuşu 1"

#: ../src/engine/input/key_mapping/SpecifiedInputKey.cs:75
msgid "SPECIAL_MOUSE_2"
msgstr "Özel Fare Tuşu 2"

#: ../src/engine/input/key_mapping/SpecifiedInputKey.cs:76
msgid "UNKNOWN_MOUSE"
msgstr "Bilinmeyen fare tuşu"

#: ../src/general/Gallery.cs:70
msgid "ARTWORK_TITLE"
msgstr "\"{0}\" - {1}"

#: ../src/general/Gallery.cs:74
msgid "ART_BY"
msgstr "Resmi yapan: {0}"

#: ../src/general/HelpScreen.tscn:107
#: ../src/microbe_stage/ProcessPanel.tscn:76
msgid "CLOSE"
msgstr "Kapat"

#: ../src/general/MainMenu.cs:336
msgid "OK"
msgstr "Tamam"

#: ../src/general/MainMenu.cs:337
msgid "Cancel"
msgstr "İptal"

#: ../src/general/MainMenu.tscn:146
msgid "NEW_GAME"
msgstr "Yeni Oyun"

#: ../src/general/MainMenu.tscn:159 ../src/general/PauseMenu.tscn:71
msgid "LOAD_GAME"
msgstr "Oyun Yükle"

#: ../src/general/MainMenu.tscn:170 ../src/general/PauseMenu.tscn:93
msgid "OPTIONS"
msgstr "Ayarlar"

#: ../src/general/MainMenu.tscn:181
msgid "TOOLS"
msgstr "Araçlar"

#: ../src/general/MainMenu.tscn:192
msgid "VIEW_SOURCE_CODE"
msgstr "Kaynak Kodunu İncele"

#: ../src/general/MainMenu.tscn:204
msgid "EXTRAS"
msgstr "Ekstralar"

#: ../src/general/MainMenu.tscn:216
msgid "CREDITS"
msgstr "Jenerik"

#: ../src/general/MainMenu.tscn:227
msgid "QUIT"
msgstr "Çıkış"

#: ../src/general/MainMenu.tscn:249
msgid "MICROBE_FREEBUILD_EDITOR"
msgstr "Mikrop Editörü Serbest Modu"

#: ../src/general/MainMenu.tscn:309 ../src/general/OptionsMenu.tscn:994
#: ../src/general/PauseMenu.tscn:133 ../src/saving/NewSaveMenu.tscn:108
#: ../src/saving/SaveManagerGUI.tscn:119
msgid "BACK"
msgstr "Geri"

#: ../src/general/MainMenu.tscn:349
msgid "GLES2_MODE_WARNING"
msgstr "GLES2 Mod Uyarısı"

#: ../src/general/MainMenu.tscn:362
msgid "GLES2_MODE_WARNING_TEXT"
msgstr ""
"Thrive'ı GLES2 ile çalıştırıyorsun. Bu mod ciddi derecede test "
"edilmemiştir ve sorunlara neden olması muhtemel. Ekran kartlarını "
"güncelleştirmeyi dene ve/veya Thrive'ı çalıştırırken AMD ya da Nvidia "
"grafiklerini kullanmaya zorla."

#: ../src/general/OptionsMenu.tscn:125
msgid "GRAPHICS"
msgstr "Grafikler"

#: ../src/general/OptionsMenu.tscn:136
msgid "SOUND"
msgstr "Ses"

#: ../src/general/OptionsMenu.tscn:147
msgid "PERFORMANCE"
msgstr "Performans"

#: ../src/general/OptionsMenu.tscn:158
msgid "INPUTS"
msgstr "Girişler"

#: ../src/general/OptionsMenu.tscn:169
msgid "MISC"
msgstr "Diğer"

#: ../src/general/OptionsMenu.tscn:208
msgid "VSYNC"
msgstr "Dikey Eşitleme"

#: ../src/general/OptionsMenu.tscn:216
msgid "FULLSCREEN"
msgstr "Tam Ekran"

#: ../src/general/OptionsMenu.tscn:238
msgid "MULTISAMPLE_ANTI_ALIASING"
msgstr "Çoklu örnekleme kenar yumuşatma:"

#: ../src/general/OptionsMenu.tscn:245
msgid "HIGHER_VALUES_WORSEN_PERFORMANCE"
msgstr "(daha üst değerler performansı düşürür)"

#: ../src/general/OptionsMenu.tscn:275
msgid "RESOLUTION"
msgstr "Çözünürlük:"

#: ../src/general/OptionsMenu.tscn:288
msgid "AUTO"
msgstr "otomatik"

#: ../src/general/OptionsMenu.tscn:298
msgid "MAX_FPS"
msgstr "Maksimum FPS:"

#: ../src/general/OptionsMenu.tscn:324
msgid "COLOURBLIND_CORRECTION"
msgstr "Renk Düzeltme:"

#: ../src/general/OptionsMenu.tscn:356
msgid "CHROMATIC_ABERRATION"
msgstr "Renk Sapması:"

#: ../src/general/OptionsMenu.tscn:397
msgid "MASTER_VOLUME"
msgstr "Ana ses"

#: ../src/general/OptionsMenu.tscn:424 ../src/general/OptionsMenu.tscn:465
#: ../src/general/OptionsMenu.tscn:498 ../src/general/OptionsMenu.tscn:531
#: ../src/general/OptionsMenu.tscn:564
msgid "MUTE"
msgstr "Sessiz"

#: ../src/general/OptionsMenu.tscn:438
msgid "MUSIC_VOLUME"
msgstr "Müzik seviyesi"

#: ../src/general/OptionsMenu.tscn:471
msgid "AMBIANCE_VOLUME"
msgstr "Ortam Seviyesi"

#: ../src/general/OptionsMenu.tscn:504
msgid "SFX_VOLUME"
msgstr "Ses Efekti Seviyesi"

#: ../src/general/OptionsMenu.tscn:537
msgid "GUI_VOLUME"
msgstr "Arayüz Seviyesi"

#: ../src/general/OptionsMenu.tscn:582
msgid "LANGUAGE"
msgstr "Dil:"

#: ../src/general/OptionsMenu.tscn:597 ../src/general/OptionsMenu.tscn:1005
msgid "RESET"
msgstr "Sıfırla"

#: ../src/general/OptionsMenu.tscn:606
msgid "OPEN_TRANSLATION_SITE"
msgstr "Oyunun Çevrilmesine Yardımcı Ol"

#: ../src/general/OptionsMenu.tscn:626
msgid "COMPOUND_CLOUDS"
msgstr "Bileşik bulutları"

#: ../src/general/OptionsMenu.tscn:641
msgid "CLOUD_SIMULATION_MINIMUM_INTERVAL"
msgstr ""
"Bulut Simülasyonu Minimum\n"
"Aralığı:"

#: ../src/general/OptionsMenu.tscn:648 ../src/general/OptionsMenu.tscn:692
msgid "HIGHER_VALUES_INCREASE_PERFORMANCE"
msgstr "(üst değerler performansı arttırır)"

#: ../src/general/OptionsMenu.tscn:683
msgid "SETTING_ONLY_APPLIES_TO_NEW_GAMES"
msgstr ""
"Bu ayar değiştirilirse, değişiklik yalnızca yeni başlatılan oyunlara "
"uygulanır"

#: ../src/general/OptionsMenu.tscn:685
msgid "CLOUD_RESOLUTION_DIVISOR"
msgstr "Bulut Çözünürlük Bölücü:"

#: ../src/general/OptionsMenu.tscn:727
msgid "RUN_AUTO_EVO_DURING_GAMEPLAY"
msgstr "Oyun esnasında oto-evrimi çalıştır"

#: ../src/general/OptionsMenu.tscn:794
msgid "RESET_INPUTS"
msgstr "Girişleri sıfırla"

#: ../src/general/OptionsMenu.tscn:818
msgid "PLAY_INTRO_VIDEO"
msgstr "Tanıtım videosunu oynat"

#: ../src/general/OptionsMenu.tscn:827
msgid "PLAY_MICROBE_INTRO_ON_NEW_GAME"
msgstr "Yeni Oyunda Mikrop Tanıtımını oynat"

#: ../src/general/OptionsMenu.tscn:836
msgid "AUTOSAVE_DURING_THE_GAME"
msgstr "Oyun esnasında otomatik olarak kaydet"

#: ../src/general/OptionsMenu.tscn:847
msgid "AMOUNT_OF_AUTOSAVE_TO_KEEP"
msgstr "Saklanacak otomatik kayıt miktarı:"

#: ../src/general/OptionsMenu.tscn:875
msgid "AMOUNT_OF_QUICKSAVE_TO_KEEP"
msgstr "Saklanacak çabuk kayıt miktarı:"

#: ../src/general/OptionsMenu.tscn:901
msgid "SHOW_TUTORIALS_IN_NEW_GAMES_OPTION"
msgstr "Oyun rehberini göster (yeni oyunlarda)"

#: ../src/general/OptionsMenu.tscn:909
msgid "SHOW_TUTORIALS_IN_NEW_CURRENT_OPTION"
msgstr "Oyun rehberini göster (şu anki oyunda)"

#: ../src/general/OptionsMenu.tscn:925
msgid "CHEAT_KEYS_ENABLED"
msgstr "Hile tuşları aktif"

#: ../src/general/OptionsMenu.tscn:937
msgid "USE_A_CUSTOM_USERNAME"
msgstr "Özel bir kullanıcı adı kullan"

#: ../src/general/OptionsMenu.tscn:948
msgid "CUSTOM_USERNAME"
msgstr "Özel Kullanıcı Adı:"

#: ../src/general/OptionsMenu.tscn:974
msgid "OPEN_SCREENSHOT_FOLDER"
msgstr "Ekran Görüntüsünün Kaydedildiği Klasörü Aç"

#: ../src/general/OptionsMenu.tscn:982
msgid "OPEN_LOGS_FOLDER"
msgstr "Log Klasörünü Aç"

#: ../src/general/OptionsMenu.tscn:1017 ../src/saving/NewSaveMenu.tscn:72
msgid "SAVE"
msgstr "Kaydet"

#: ../src/general/OptionsMenu.tscn:1034
msgid "RESET_SETTINGS_TO_DEFAULTS"
msgstr "Varsayılanlar"

#: ../src/general/OptionsMenu.tscn:1046
msgid "RESET_TO_DEFAULTS"
msgstr "Varsayılanlara sıfırlansın mı?"

#: ../src/general/OptionsMenu.tscn:1055
msgid "ARE_YOU_SURE_TO_RESET_ALL_SETTINGS"
msgstr ""
"BÜTÜN ayarları varsayılan değerlere sıfırlamak istediğinden emin misin?"

#: ../src/general/OptionsMenu.tscn:1069
msgid "RESET_INPUTS_TO_DEFAULTS"
msgstr "Girişler varsayılana sıfırlansın mı?"

#: ../src/general/OptionsMenu.tscn:1078
msgid "ARE_YOU_SURE_TO_RESET_INPUT_SETTINGS"
msgstr ""
"Giriş ayarlarını varsayılan değerlere sıfırlamak istediğinden emin misin?"

#: ../src/general/OptionsMenu.tscn:1092
msgid "CLOSE_OPTIONS"
msgstr "Ayarlar kapatılsın mı?"

#: ../src/general/OptionsMenu.tscn:1112
msgid "UNSAVED_CHANGE_WARNING"
msgstr ""
"Kaydedilmemiş değişiklikler var.\n"
"Devam etmek istiyor musun?"

#: ../src/general/OptionsMenu.tscn:1134
msgid "SAVE_AND_CONTINUE"
msgstr "Kaydet ve devam et"

#: ../src/general/OptionsMenu.tscn:1143
msgid "DISCARD_AND_CONTINUE"
msgstr "Yoksay ve devam et"

#: ../src/general/OptionsMenu.tscn:1159
msgid "CANCEL"
msgstr "İptal"

#: ../src/general/OptionsMenu.tscn:1171 ../src/general/OptionsMenu.tscn:1194
#: ../src/general/OptionsMenu.tscn:1218
msgid "ERROR"
msgstr "Hata"

#: ../src/general/OptionsMenu.tscn:1180 ../src/general/OptionsMenu.tscn:1219
msgid "ERROR_FAILED_TO_SAVE_NEW_SETTINGS"
msgstr "Hata: Yeni ayarlar konfigürasyon dosyasına kaydedilemedi."

#: ../src/general/PauseMenu.tscn:57
msgid "RESUME"
msgstr "Devam"

#: ../src/general/PauseMenu.tscn:64
msgid "SAVE_GAME"
msgstr "Oyunu Kaydet"

#: ../src/general/PauseMenu.tscn:79
#: ../src/microbe_stage/editor/MicrobeEditor.tscn:2142
msgid "STATISTICS"
msgstr "İstatistikler"

#: ../src/general/PauseMenu.tscn:86
msgid "HELP"
msgstr "Yardım"

#: ../src/general/PauseMenu.tscn:100
msgid "RETURN_TO_MENU"
msgstr "Menüye Dön"

#: ../src/general/PauseMenu.tscn:107
msgid "EXIT"
msgstr "Çık"

#: ../src/general/StringUtils.cs:19
msgid "BILLION_ABBREVIATION"
msgstr "{0} Mlyr"

#: ../src/general/StringUtils.cs:28
msgid "MILLION_ABBREVIATION"
msgstr "{0} Mlyn"

#: ../src/general/StringUtils.cs:37
msgid "KILO_ABBREVIATION"
msgstr "{0} Kilo"

#: ../src/gui_common/ChemicalEquation.cs:139
#: ../src/gui_common/ChemicalEquation.cs:176
msgid "PER_SECOND_SLASH"
msgstr "/saniye"

#: ../src/gui_common/QuickLoadHandler.tscn:18
msgid "SAVE_HAS_DIFFERENT_VERSION"
msgstr "Kayıt farklı bir sürüme sahip"

#: ../src/gui_common/QuickLoadHandler.tscn:19
msgid "SAVE_HAS_DIFFERENT_VERSION_TEXT"
msgstr ""
"Yüklemeye çalıştığın kayıt sürümü oyunun sürümüyle eşleşmiyor.\n"
"Lütfen kaydı menüden manüel olarak yükle."

#: ../src/gui_common/charts/line/LineChart.cs:901
#: ../src/gui_common/charts/line/LineChart.cs:930
msgid "MAX_VISIBLE_DATASET_WARNING"
msgstr "{0} veri kümesinden daha fazla gösterilemez!"

#: ../src/gui_common/charts/line/LineChart.cs:910
#: ../src/gui_common/charts/line/LineChart.cs:938
msgid "MIN_VISIBLE_DATASET_WARNING"
msgstr "{0} veri kümesinden daha az gösterilemez!"

#: ../src/gui_common/tooltip/ToolTipManager.tscn:47
msgid "OPEN_THE_MENU"
msgstr "Menüyü aç"

#: ../src/gui_common/tooltip/ToolTipManager.tscn:53
msgid "OPEN_HELP_SCREEN"
msgstr "Yardım ekranını aç"

#: ../src/gui_common/tooltip/ToolTipManager.tscn:67
msgid "WILL_YOU_THRIVE"
msgstr "Başaracak mısın?"

#: ../src/gui_common/tooltip/ToolTipManager.tscn:84
msgid "FINISH_EDITING_AND_RETURN_TO_ENVIRONMENT"
msgstr "Düzenlemeyi bitir ve ortama dön"

#: ../src/gui_common/tooltip/ToolTipManager.tscn:90
msgid "CHANGE_THE_SYMMETRY"
msgstr "Simetriyi değiştir"

#: ../src/gui_common/tooltip/ToolTipManager.tscn:96
msgid "UNDO_THE_LAST_ACTION"
msgstr "Son eylemi geri al"

#: ../src/gui_common/tooltip/ToolTipManager.tscn:102
msgid "REDO_THE_LAST_ACTION"
msgstr "Son eylemi tekrarla"

#: ../src/gui_common/tooltip/ToolTipManager.tscn:108
msgid "CREATE_A_NEW_MICROBE"
msgstr "Yeni bir mikrop oluştur"

#: ../src/gui_common/tooltip/ToolTipManager.tscn:119
msgid "MEMBRANE_RIGIDITY"
msgstr "Hücre Zarı Sertliği"

#: ../src/gui_common/tooltip/ToolTipManager.tscn:120
msgid "RIGIDITY_MEMBRANE_DESCRIPTION"
msgstr ""
"Sert bir hücre zarı hasara karşı daha dayanıklıdır ama hücreyi etrafta "
"hareket ettirmeyi zorlaştırır."

#: ../src/gui_common/tooltip/ToolTipManager.tscn:146
#: ../src/gui_common/tooltip/ToolTipManager.tscn:1866
#: ../src/gui_common/tooltip/ToolTipManager.tscn:2034
#: ../src/gui_common/tooltip/ToolTipManager.tscn:2198
#: ../src/gui_common/tooltip/ToolTipManager.tscn:2433
#: ../src/gui_common/tooltip/ToolTipManager.tscn:2666
#: ../src/gui_common/tooltip/ToolTipManager.tscn:2936
msgid "MOBILITY"
msgstr "Hareketlilik"

#: ../src/gui_common/tooltip/ToolTipManager.tscn:181
#: ../src/gui_common/tooltip/ToolTipManager.tscn:1969
#: ../src/gui_common/tooltip/ToolTipManager.tscn:2134
#: ../src/gui_common/tooltip/ToolTipManager.tscn:2301
#: ../src/gui_common/tooltip/ToolTipManager.tscn:2536
#: ../src/gui_common/tooltip/ToolTipManager.tscn:2769
#: ../src/gui_common/tooltip/ToolTipManager.tscn:3039
msgid "HEALTH"
msgstr "Sağlık"

#: ../src/gui_common/tooltip/ToolTipManager.tscn:228
msgid "CYTOPLASM_PROCESSES_DESCRIPTION"
msgstr ""
"[thrive:compound]glucose[/thrive:compound]u [thrive:compound]atp[/thrive:"
"compound]'ye dönüştürür"

#: ../src/gui_common/tooltip/ToolTipManager.tscn:229
msgid "CYTOPLASM_DESCRIPTION"
msgstr ""
"Bir hücrenin yapışkan iç kısmı. Sitoplazma, hücrenin içini dolduran; "
"iyonlar, proteinler ve suda çözünen diğer maddelerin ana karışımdan "
"oluşur. Yaptığı işlevlerden biri glikolizdir, yani glukozun ATP enerjisine "
"dönüşümü. Gelişmiş metabolizmaya öncü organellerden yoksun hücreler, "
"enerji almak için sitoplazmaya bağlı kalır. Sitoplazma ayrıca hücrede "
"moleküller depolamak için ve hücrenin büyüklüğünü arttırmak için "
"kullanılır."

#: ../src/gui_common/tooltip/ToolTipManager.tscn:246
#: ../src/gui_common/tooltip/ToolTipManager.tscn:344
#: ../src/gui_common/tooltip/ToolTipManager.tscn:441
#: ../src/gui_common/tooltip/ToolTipManager.tscn:562
#: ../src/gui_common/tooltip/ToolTipManager.tscn:659
#: ../src/gui_common/tooltip/ToolTipManager.tscn:757
#: ../src/gui_common/tooltip/ToolTipManager.tscn:892
#: ../src/gui_common/tooltip/ToolTipManager.tscn:1022
#: ../src/gui_common/tooltip/ToolTipManager.tscn:1075
#: ../src/gui_common/tooltip/ToolTipManager.tscn:1167
#: ../src/gui_common/tooltip/ToolTipManager.tscn:1251
#: ../src/gui_common/tooltip/ToolTipManager.tscn:1350
#: ../src/gui_common/tooltip/ToolTipManager.tscn:1450
#: ../src/gui_common/tooltip/ToolTipManager.tscn:1539
#: ../src/gui_common/tooltip/ToolTipManager.tscn:1637
#: ../src/gui_common/tooltip/ToolTipManager.tscn:1734
msgid "STORAGE"
msgstr "Depo"

#: ../src/gui_common/tooltip/ToolTipManager.tscn:284
#: ../src/gui_common/tooltip/ToolTipManager.tscn:382
#: ../src/gui_common/tooltip/ToolTipManager.tscn:479
#: ../src/gui_common/tooltip/ToolTipManager.tscn:600
#: ../src/gui_common/tooltip/ToolTipManager.tscn:697
#: ../src/gui_common/tooltip/ToolTipManager.tscn:795
#: ../src/gui_common/tooltip/ToolTipManager.tscn:930
#: ../src/gui_common/tooltip/ToolTipManager.tscn:1113
#: ../src/gui_common/tooltip/ToolTipManager.tscn:1205
#: ../src/gui_common/tooltip/ToolTipManager.tscn:1289
#: ../src/gui_common/tooltip/ToolTipManager.tscn:1388
#: ../src/gui_common/tooltip/ToolTipManager.tscn:1488
#: ../src/gui_common/tooltip/ToolTipManager.tscn:1577
#: ../src/gui_common/tooltip/ToolTipManager.tscn:1675
#: ../src/gui_common/tooltip/ToolTipManager.tscn:1772
#: ../src/gui_common/tooltip/ToolTipManager.tscn:1901
#: ../src/gui_common/tooltip/ToolTipManager.tscn:2068
#: ../src/gui_common/tooltip/ToolTipManager.tscn:2233
#: ../src/gui_common/tooltip/ToolTipManager.tscn:2468
#: ../src/gui_common/tooltip/ToolTipManager.tscn:2701
#: ../src/gui_common/tooltip/ToolTipManager.tscn:2971
msgid "OSMOREGULATION_COST"
msgstr "Ozmoregülasyon Maliyeti"

#: ../src/gui_common/tooltip/ToolTipManager.tscn:326
msgid "METABOLOSOMES_PROCESSES_DESCRIPTION"
msgstr ""
"[thrive:compound]glucose[/thrive:compound]u [thrive:compound]atp[/thrive:"
"compound]'ye dönüştürür. Bu oran [thrive:compound]oxygen[/thrive:compound] "
"konsantrasyonu ile doğru orantılıdır"

#: ../src/gui_common/tooltip/ToolTipManager.tscn:327
msgid "METABOLOSOMES_DESCRIPTION"
msgstr ""
"Metabolozomlar, protein kabuklarının içine sarılmış proteinler kümesidir. "
"Sitoplazmada gerçekleşen oksijenli solunuma kıyasla, metabolozomlar "
"glukozu ATP'ye çok daha yüksek oranlarda dönüştürebilir. Ancak "
"metabolozomlar çalışmak için oksijen gerektirir ve ortamda bulunan düşük "
"seviyelerdeki oksijen, onun ATP sentezleme hızını yavaşlatır. "
"Metabolozomlar direkt sitoplazmada asılı kaldığından, etrafında bulunan "
"akışkan glikoliz yapabilir."

#: ../src/gui_common/tooltip/ToolTipManager.tscn:422
msgid "THYLAKOID"
msgstr "Tilakoid"

#: ../src/gui_common/tooltip/ToolTipManager.tscn:423
msgid "CHROMATOPHORE_PROCESSES_DESCRIPTION"
msgstr ""
"[thrive:compound]glucose[/thrive:compound] üretir. [thrive:"
"compound]carbondioxide[/thrive:compound] konsantrasyonu ve [thrive:"
"compound]sunlight[/thrive:compound] şiddeti ile doğru orantılıdır"

#: ../src/gui_common/tooltip/ToolTipManager.tscn:424
msgid "THYLAKOIDS_DESCRIPTION"
msgstr ""
"Tilakoidler, ışığa hassas pigmentlerin bulunduğu proteinler kümesidir. "
"Pigmentler, Fotosentez adı verilen bir işlemde, sudan glukoz ve "
"karbondioksit gazı üretmek için ışık enerjisini kullanırlar. Bu pigmentler "
"ayrıca yapıya kendine özgü bir renk verir. Üretilen glukoz oranı, "
"karbondioksit konsantrasyonu ve ışık şiddeti ile doğru orantılıdır. "
"Tilakoidler direkt sitoplazmada asılı kaldığından, etrafında bulunan "
"akışkan glikoliz yapabilir."

#: ../src/gui_common/tooltip/ToolTipManager.tscn:520
msgid "CHEMOSYNTHESIZING_PROTEINS_PROCESSES_DESCRIPTION"
msgstr ""
"[thrive:compound]hydrogensulfide[/thrive:compound]ü [thrive:"
"compound]glucose[/thrive:compound]a dönüştürür. [thrive:"
"compound]carbondioxide[/thrive:compound] konsantrasyonu ile doğru "
"orantılıdır. Ayrıca [thrive:compound]glucose[/thrive:compound]u [thrive:"
"compound]atp[/thrive:compound]'ye dönüştürür"

#: ../src/gui_common/tooltip/ToolTipManager.tscn:521
msgid "CHEMOSYNTHESIZING_PROTEINS_DESCRIPTION"
msgstr ""
"Kemosentez yapan proteinler, Hidrojen Sülfür Kemosentezi adı verilen bir "
"işlemde, hidrojen sülfür, su ve karbondioksit gazını glukoza dönüştüren, "
"sitoplazmada bulunan küçük proteinler kümesidir. Üretilen glukoz oranı, "
"karbondioksit konsantrasyonu ile doğru orantılıdır. Kemosentez yapan "
"proteinler direkt sitoplazmada asılı kaldığından, etrafında bulunan "
"akışkan glikoliz yapabilir."

#: ../src/gui_common/tooltip/ToolTipManager.tscn:544
msgid "RUSTICYANIN_PROCESSES_DESCRIPTION"
msgstr ""
"[thrive:compound]iron[/thrive:compound]i [thrive:compound]atp[/thrive:"
"compound]'ye dönüştürür. [thrive:compound]carbondioxide[/thrive:compound] "
"ve [thrive:compound]oxygen[/thrive:compound] konsantrasyonu ile doğru "
"orantılıdır"

#: ../src/gui_common/tooltip/ToolTipManager.tscn:545
msgid "RUSTICYANIN_DESCRIPTION"
msgstr ""
"Rustisiyanin, demiri bir kimyasal halden diğerine dönüştürmek için "
"karbondioksit gazı ve oksijen kullanan bir proteindir. Demir Solunumu "
"olarak adlandırılan bu işlem, hücrenin sonradan kullanacağı enerjiyi verir."

#: ../src/gui_common/tooltip/ToolTipManager.tscn:641
msgid "NITROGENASE_PROCESSES_DESCRIPTION"
msgstr ""
"[thrive:compound]atp[/thrive:compound]'yi [thrive:compound]ammonia[/thrive:"
"compound]a dönüştürür. [thrive:compound]nitrogen[/thrive:compound] "
"konsantrasyonu ile doğru orantılıdır"

#: ../src/gui_common/tooltip/ToolTipManager.tscn:642
msgid "NITROGENASE_DESCRIPTION"
msgstr ""
"Nitrojenaz, hücrelerde temel gelişim yapı maddesi olan amonyağı üretmek "
"için azot gazı ve ATP formundaki hücresel enerjiyi kullanan bir "
"proteindir. Bu işlem Oksijensiz Azot Fiksasyonu olarak anılır. Nitrojenaz "
"direkt sitoplazmada asılı kaldığından, etrafında bulunan akışkan glikoliz "
"yapabilir."

#: ../src/gui_common/tooltip/ToolTipManager.tscn:739
msgid "OXYTOXISOME_PROCESSES_DESCRIPTION"
msgstr ""
"[thrive:compound]atp[/thrive:compound]'yi [thrive:compound]oxytoxy[/thrive:"
"compound]'ye dönüştürür. [thrive:compound]oxygen[/thrive:compound] "
"konsantrasyonu ile doğru orantılıdır. [thrive:input]g_fire_toxin[/thrive:"
"input] tuşuna basıldığında toksin salabilir."

#: ../src/gui_common/tooltip/ToolTipManager.tscn:740
msgid "OXYTOXISOME_DESC"
msgstr ""
"OksiToksi NT zehir maddesinin basit bir formunun üretilmesinden sorumlu, "
"değişime uğramış bir metabolozom."

#: ../src/gui_common/tooltip/ToolTipManager.tscn:836
msgid "FLAGELLUM_PROCESSES_DESCRIPTION"
msgstr ""
"Hücrenin hareket hızını arttırmak için [thrive:compound]atp[/thrive:"
"compound] kullanır"

#: ../src/gui_common/tooltip/ToolTipManager.tscn:837
msgid "FLAGELLUM_DESCRIPTION"
msgstr ""
"Kamçı (veya Flagella), hücrenin bir doğrultuda kıvrılması ve ilerlemesi "
"için ATP kullanan, hücre zarından uzanıp birbirine bağlanmış kamçı benzeri "
"protein fiberleridir. Kamçının pozisyonu, hücre hareketi için itişi "
"sağlayan yönü belirler. İtiş yönü, kamçının gösterdiği yönün tersidir. "
"Örneğin, bir hücrenin sağ tarafına yerleştirilen kamçı, sağ tarafa "
"giderken itişi sağlar."

#: ../src/gui_common/tooltip/ToolTipManager.tscn:854
msgid "SPEED"
msgstr "Hız"

#: ../src/gui_common/tooltip/ToolTipManager.tscn:971
msgid "PREDATORY_PILUS_DESCRIPTION"
msgstr "Bununla diğer hücreleri del."

#: ../src/gui_common/tooltip/ToolTipManager.tscn:992
msgid "CILIA"
msgstr "Sil"

#: ../src/gui_common/tooltip/ToolTipManager.tscn:993
#: ../src/gui_common/tooltip/ToolTipManager.tscn:1427
#: ../src/gui_common/tooltip/ToolTipManager.tscn:1814
msgid "TO_BE_IMPLEMENTED"
msgstr "Henüz Eklenmedi."

#: ../src/gui_common/tooltip/ToolTipManager.tscn:1010
msgid "BINDING_AGENT_PROCESSES_DESCRIPTION"
msgstr ""
"Bağlanma modunu açmak için [thrive:input]g_toggle_binding[/thrive:input] "
"tuşuna bas. Bağlanma modundayken, kendi türüne ait diğer hücrelere "
"yaklaşarak onları kolonine ekleyebilirsin. Bir koloniden ayrılmak için "
"[thrive:input]g_unbind_all[/thrive:input] tuşuna bas."

#: ../src/gui_common/tooltip/ToolTipManager.tscn:1011
msgid "BINDING_AGENT_DESCRIPTION"
msgstr ""
"Diğer hücrelerle bağ kurmaya izin verir. Bu, çok hücrelilikte ilk adımdır. "
"Hücren bir koloninin parçasıyken bileşikler hücreler arasında paylaşılır. "
"Bir koloninin parçasıyken editöre giremezsin. O yüzden hücreni bölmek için "
"önce yeterli bileşik toplaman sonra bağı çözmen gerekir."

#: ../src/gui_common/tooltip/ToolTipManager.tscn:1057
msgid "NUCLEUS_SMALL_DESCRIPTION"
msgstr ""
"Daha kompleks olan zarlı organellerin evrimleşmesini sağlar. Bakımı bir "
"sürü ATP'ye mal olur. Bu evrimden geri dönülemez."

#: ../src/gui_common/tooltip/ToolTipManager.tscn:1058
msgid "NUCLEUS_DESCRIPTION"
msgstr ""
"Ökaryotik hücrelerinin belirleyici özelliği. Çekirdek ayrıca endoplazmik "
"retikulum ve golgi aygıtını içerir. Bu kısım, hücre iç zarında bir sistem "
"geliştirmek için prokaryotik hücrelerin kendi içlerinde başka bir "
"prokaryotu özümsemesiyle tanıştığı bir evrimdir. Çekirdek, hücre içindeki "
"işlemlerin farklı bölümlere ayrılmasını veya uzaklaştırılmasını sağlar ve "
"bu işlemlerin birbirine karışmasını engeller. Bu yapı, yeni zarlı "
"organellerin, sitoplazmadaki serbest yapılardan daha kompleks, etkili ve "
"özelleşmiş olmasını sağlar."

#: ../src/gui_common/tooltip/ToolTipManager.tscn:1154
msgid "MITOCHONDRION_PROCESSES_DESCRIPTION"
msgstr ""
"[thrive:compound]glucose[/thrive:compound]u [thrive:compound]atp[/thrive:"
"compound]'ye dönüştürür. [thrive:compound]oxygen[/thrive:compound] "
"konsantrasyonu ile doğru orantılıdır"

#: ../src/gui_common/tooltip/ToolTipManager.tscn:1155
msgid "MITOCHONDRION_DESCRIPTION"
msgstr ""
"Hücrenin güç merkezidir. Mitokondri, protein ve enzimlerle dolu çift zarlı "
"bir yapıdır. Bu yapı, kendi ökaryotik konağı tarafından kullanılmak üzere "
"özümsenmiş bir prokaryottur. Mitokondri, Oksijenli Solunum adı verilen bir "
"işlemde, glukozu ATP'ye sitoplazmada olduğundan çok daha etkili bir "
"şekilde dönüştürür. Ancak çalışmak için oksijen gerektirir ve ortamda "
"bulunan düşük seviyelerdeki oksijen, onun ATP sentezleme hızını yavaşlatır."

#: ../src/gui_common/tooltip/ToolTipManager.tscn:1238
msgid "CHLOROPLAST_PROCESSES_DESCRIPTION"
msgstr ""
"[thrive:compound]glucose[/thrive:compound] üretir. [thrive:"
"compound]carbondioxide[/thrive:compound] ve [thrive:compound]sunlight[/"
"thrive:compound] şiddeti ile doğru orantılıdır"

#: ../src/gui_common/tooltip/ToolTipManager.tscn:1239
msgid "CHLOROPLAST_DESCRIPTION"
msgstr ""
"Kloroplast zarsı keseler içinde birbirinin üstüne dizili, ışığa hassas "
"pigmentler içeren çift zarlı bir yapıdır. Bu yapı, kendi ökaryotik konağı "
"tarafından kullanılmak üzere özümsenmiş bir prokaryottur. Kloroplasttaki "
"pigmentler, Fotosentez adı verilen bir işlemde, sudan glukoz ve "
"karbondioksit gazı üretmek için ışık enerjisini kullanırlar. Bu pigmentler "
"ayrıca yapıya kendine özgü bir renk verir. Üretilen glukoz oranı, "
"karbondioksit konsantrasyonu ve ışık şiddeti ile doğru orantılıdır."

#: ../src/gui_common/tooltip/ToolTipManager.tscn:1321
msgid "THERMOPLAST"
msgstr "Termoplast"

#: ../src/gui_common/tooltip/ToolTipManager.tscn:1322
msgid "THERMOPLAST_PROCESSES_DESCRIPTION"
msgstr ""
"[thrive:compound]glucose[/thrive:compound] üretir. [thrive:"
"compound]carbondioxide[/thrive:compound] konsantrasyonu ve sıcaklık ile "
"doğru orantılıdır."

#: ../src/gui_common/tooltip/ToolTipManager.tscn:1323
msgid "THERMOPLAST_DESCRIPTION"
msgstr ""
"Termoplast zarsı keseler içinde birbirinin üstüne dizili, ısıya hassas "
"pigmentler içeren bir çift zarlı yapıdır. Bu yapı, kendi ökaryotik konağı "
"tarafından kullanılmak üzere özümsenmiş bir prokaryottur. Termoplasttaki "
"pigmentler, Termosentez adı verilen bir işlemde, sudan glukoz ve "
"karbondioksit gazı üretmek için çevredeki ısı farkını kullanırlar. "
"Üretilen glukoz oranı, karbondioksit konsantrasyonu ve sıcaklıkla doğru "
"orantılıdır."

#: ../src/gui_common/tooltip/ToolTipManager.tscn:1339
#: ../src/gui_common/tooltip/microbe_editor/SelectionMenuToolTip.cs:196
msgid "NO_ORGANELLE_PROCESSES"
msgstr "İşlev yok"

#: ../src/gui_common/tooltip/ToolTipManager.tscn:1437
msgid "CHEMOPLAST_PROCESSES_DESCRIPTION"
msgstr ""
"[thrive:compound]hydrogensulfide[/thrive:compound]ü [thrive:"
"compound]glucose[/thrive:compound]a dönüştürür. [thrive:"
"compound]carbondioxide[/thrive:compound] konsantrasyonu ile doğru "
"orantılıdır"

#: ../src/gui_common/tooltip/ToolTipManager.tscn:1438
msgid "CHEMOPLAST_DESCRIPTION"
msgstr ""
"Kemoplast, Hidrojen Sülfür Kemosentezi adı verilen bir işlemde, hidrojen "
"sülfür, su ve karbondioksit gazını glukoza çeviren proteinler içeren çift "
"zarlı bir yapıdır. Üretilen glukoz oranı, karbondioksit konsantrasyonu ile "
"doğru orantılıdır."

#: ../src/gui_common/tooltip/ToolTipManager.tscn:1521
msgid "NITROGEN_FIXING_PLASTID_PROCESSES_DESCRIPTION"
msgstr ""
"[thrive:compound]atp[/thrive:compound]'yi [thrive:compound]ammonia[/thrive:"
"compound]a dönüştürür. [thrive:compound]nitrogen[/thrive:compound] ve "
"[thrive:compound]oxygen[/thrive:compound] konsantrasyonu ile doğru "
"orantılıdır"

#: ../src/gui_common/tooltip/ToolTipManager.tscn:1522
msgid "NITROGEN_FIXING_PLASTID_DESCRIPTION"
msgstr ""
"Azot Fiksasyon Plastidi, hücrelerde ana gelişim yapı maddesi olan amonyağı "
"üretmek için azot gazı, oksijen ve ATP formundaki hücresel enerjiyi "
"kullanan bir proteindir. Bu işlem Oksijenli Azot Fiksasyonu olarak anılır."

#: ../src/gui_common/tooltip/ToolTipManager.tscn:1619
msgid "VACUOLE_PROCESSES_DESCRIPTION"
msgstr "Hücrenin depo alanını arttırır."

#: ../src/gui_common/tooltip/ToolTipManager.tscn:1620
msgid "VACUOLE_DESCRIPTION"
msgstr ""
"Koful hücrede depo olarak kullanılan iç zarsı organeldir. Kofullar, "
"hücrede geniş çapta depo olarak kullanılan daha küçük zarsı yapılar olan "
"ve birbiriyle birleşen birkaç kesecikten oluşur. Kofulun içi; moleküller, "
"enzimler, katılar ve diğer maddeleri içeren suyla doludur. Şekilleri "
"değişken ve hücreler arasında değişiklik gösterir."

#: ../src/gui_common/tooltip/ToolTipManager.tscn:1716
msgid "TOXIN_VACUOLE_PROCESSES_DESCRIPTION"
msgstr ""
"[thrive:compound]atp[/thrive:compound]'yi [thrive:compound]oxytoxy[/thrive:"
"compound]'ye dönüştürür. [thrive:compound]oxygen[/thrive:compound] "
"konsantrasyonu ile doğru orantılıdır. [thrive:input]g_fire_toxin[/thrive:"
"input] tuşuna basıldığında toksin salabilir."

#: ../src/gui_common/tooltip/ToolTipManager.tscn:1717
msgid "TOXIN_VACUOLE_DESCRIPTION"
msgstr ""
"Toksin kofulu, oksitoksi toksinlerinin özel üretimi, depolanması ve "
"salgılanması için özelleşmiş bir kofuldur. Daha fazla toksin kofulu, "
"salınabilecek toksin oranını arttırır."

#: ../src/gui_common/tooltip/ToolTipManager.tscn:1813
msgid "BIOLUMINESCENT_VACUOLE"
msgstr "Biyolüminesant Koful"

#: ../src/gui_common/tooltip/ToolTipManager.tscn:1840
msgid "NORMAL_MEMBRANE_DESCRIPTION"
msgstr ""
"Hücre zarının en temel formu. Hasara karşı koruyuculuğu çok azdır. Ayrıca "
"şeklinin bozulmaması için fazla enerji gerektirir. Avantajı, hücrenin "
"hareketine izin vermesi ve besinlerin çabuk emilimini sağlaması."

#: ../src/gui_common/tooltip/ToolTipManager.tscn:1935
#: ../src/gui_common/tooltip/ToolTipManager.tscn:2101
#: ../src/gui_common/tooltip/ToolTipManager.tscn:2267
#: ../src/gui_common/tooltip/ToolTipManager.tscn:2502
#: ../src/gui_common/tooltip/ToolTipManager.tscn:2735
#: ../src/gui_common/tooltip/ToolTipManager.tscn:3005
msgid "RESOURCE_ABSORBTION_SPEED"
msgstr "Kaynak Emme Hızı"

#: ../src/gui_common/tooltip/ToolTipManager.tscn:2008
msgid "DOUBLE_MEMBRANE_DESCRIPTION"
msgstr ""
"İki katmanlı bir hücre zarı. Hasara karşı koruyuculuğu daha iyidir ve "
"şeklinin bozulmaması için daha az enerji harcar. Ancak hücreyi biraz "
"yavaşlatır ve kaynakların emilim oranını düşürür."

#: ../src/gui_common/tooltip/ToolTipManager.tscn:2172
msgid "CELLULOSE_MEMBRANE_DESCRIPTION"
msgstr ""
"Bu hücre zarı toplam hasara, özellikle de fiziksel hasara karşı "
"koruyuculuğu daha yüksek olan bir duvara sahip. Ayrıca formunu korumak "
"için daha az enerji harcar. Ama kaynakları çabucak ememez ve hücre daha "
"yavaştır."

#: ../src/gui_common/tooltip/ToolTipManager.tscn:2335
#: ../src/gui_common/tooltip/ToolTipManager.tscn:2803
#: ../src/gui_common/tooltip/ToolTipManager.tscn:3073
msgid "PHYSICAL_RESISTANCE"
msgstr "Fiziksel Direnç"

#: ../src/gui_common/tooltip/ToolTipManager.tscn:2369
#: ../src/gui_common/tooltip/ToolTipManager.tscn:2604
#: ../src/gui_common/tooltip/ToolTipManager.tscn:2871
#: ../src/gui_common/tooltip/ToolTipManager.tscn:3141
msgid "CANNOT_ENGULF"
msgstr "Yutamaz"

#: ../src/gui_common/tooltip/ToolTipManager.tscn:2407
msgid "CHITIN_MEMBRANE_DESCRIPTION"
msgstr ""
"Bu hücre zarı toplam hasara, özellikle de toksin hasarına karşı "
"koruyuculuğu daha yüksek olan bir duvara sahip. Ayrıca formunu korumak "
"için daha az enerji harcar. Ama kaynakları çabucak ememez ve hücre daha "
"yavaştır."

#: ../src/gui_common/tooltip/ToolTipManager.tscn:2570
#: ../src/gui_common/tooltip/ToolTipManager.tscn:2837
#: ../src/gui_common/tooltip/ToolTipManager.tscn:3107
msgid "TOXIN_RESISTANCE"
msgstr "Toksin Direnci"

#: ../src/gui_common/tooltip/ToolTipManager.tscn:2642
msgid "CALCIUM_CARBONATE_MEMBRANE_DESCRIPTION"
msgstr ""
"Bu hücre zarı kalsiyum karbonattan yapılmış güçlü bir kabuğa sahiptir. "
"Hasara karşı kolayca direnir ve şeklinin bozulmaması için daha az enerji "
"gerektirir. Böyle ağır bir kabuğa sahip olmanın dezavantajları ise "
"hücrenin çok daha yavaş olması ve kaynakları emmenin biraz daha zaman "
"almasıdır."

#: ../src/gui_common/tooltip/ToolTipManager.tscn:2910
msgid "SILICA_MEMBRANE_DESCRIPTION"
msgstr ""
"Bu hücre zarı silikadan yapılmış güçlü bir duvara sahiptir. Toplam hasara "
"iyi direnir ve fiziksel hasara karşı çok dirençlidir. Ayrıca formunu "
"korumak için daha az enerji gerektirir. Ancak hücreyi büyük oranda "
"yavaşlatır ve hücre, kaynakları düşük oranda emer."

#: ../src/gui_common/tooltip/ToolTipManager.tscn:3292
msgid "ADD_INPUT_BUTTON_TOOLTIP"
msgstr "Yeni bir kontrol tuşu ekle"

#: ../src/gui_common/tooltip/ToolTipManager.tscn:3300
#: ../src/microbe_stage/editor/MicrobeEditor.tscn:2655
#: ../src/microbe_stage/editor/MicrobeEditorGUI.cs:748
msgid "TEMPERATURE"
msgstr "Sıcaklık"

#: ../src/gui_common/tooltip/microbe_editor/SelectionMenuToolTip.tscn:95
#: ../src/microbe_stage/editor/MicrobePartSelection.tscn:81
msgid "N_A_MP"
msgstr "Bilinmeyen MP"

#: ../src/microbe_stage/Microbe.cs:948
msgid "DEATH"
msgstr "ölüm"

#: ../src/microbe_stage/Microbe.cs:1424
msgid "SUCCESSFUL_SCAVENGE"
msgstr "başarılı yiyecek avı"

#: ../src/microbe_stage/Microbe.cs:1431
msgid "SUCCESSFUL_KILL"
msgstr "başarılı saldırı"

#: ../src/microbe_stage/Microbe.cs:1792
msgid "REPRODUCED"
msgstr "çoğaldı"

#: ../src/microbe_stage/Microbe.cs:1933
msgid "ESCAPE_ENGULFING"
msgstr "yutulmaktan kurtulma"

#: ../src/microbe_stage/MicrobeCheatMenu.tscn:39
msgid "INFINITE_COMPOUNDS"
msgstr "Sonsuz Bileşik"

#: ../src/microbe_stage/MicrobeCheatMenu.tscn:49
msgid "GODMODE"
msgstr "Tanrı Modu"

#: ../src/microbe_stage/MicrobeCheatMenu.tscn:59
msgid "NO_AI"
msgstr "AI Yok"

#: ../src/microbe_stage/MicrobeCheatMenu.tscn:76
msgid "PLAYER_SPEED"
msgstr ""
"Oyuncu\n"
"Hızı"

#: ../src/microbe_stage/MicrobeCheatMenu.tscn:97
msgid "PLAYER_DUPLICATE"
msgstr "Oyuncuyu Çoğalt"

#: ../src/microbe_stage/MicrobeHUD.cs:477
msgid "MICROBE_PATCH_LABEL"
msgstr "Arazi: {0}"

#: ../src/microbe_stage/MicrobeHUD.cs:621
msgid "STUFF_AT"
msgstr "Burada bir şey var {0:F1}, {1:F1}:"

#: ../src/microbe_stage/MicrobeHUD.cs:671
msgid "PLAYER_CELL"
msgstr "Oyuncu Hücresi"

#: ../src/microbe_stage/MicrobeStage.cs:484
msgid "PLAYER_REPRODUCED"
msgstr "oyuncu çoğaldı"

#: ../src/microbe_stage/MicrobeStage.cs:641
msgid "PLAYER_DIED"
msgstr "oyuncu öldü"

#: ../src/microbe_stage/MicrobeStage.tscn:433
msgid "AT_CURSOR"
msgstr "İmleç Üzerinde:"

#: ../src/microbe_stage/MicrobeStage.tscn:458
msgid "NOTHING_HERE"
msgstr "Burada bir şey yok"

#: ../src/microbe_stage/MicrobeStage.tscn:483
msgid "COMPOUNDS_COLON"
msgstr "Bileşikler:"

#: ../src/microbe_stage/MicrobeStage.tscn:521
msgid "SPECIES_COLON"
msgstr "Tür:"

#: ../src/microbe_stage/MicrobeStage.tscn:602
msgid "ENVIRONMENT"
msgstr "Ortam"

#: ../src/microbe_stage/MicrobeStage.tscn:869
msgid "TEMPERATURE_SHORT"
msgstr "Sıc."

#: ../src/microbe_stage/MicrobeStage.tscn:925
msgid "LIGHT"
msgstr "Işık"

#: ../src/microbe_stage/MicrobeStage.tscn:980
msgid "PRESSURE_SHORT"
msgstr "Bsnç."

#: ../src/microbe_stage/MicrobeStage.tscn:1063
#: ../src/microbe_stage/editor/MicrobeEditor.tscn:2326
#: ../src/microbe_stage/editor/MicrobeEditor.tscn:2962
#: ../src/microbe_stage/editor/MicrobeEditorGUI.cs:825
msgid "COMPOUNDS"
msgstr "Bileşikler"

#: ../src/microbe_stage/MicrobeStage.tscn:1447
msgid "AGENTS"
msgstr "Maddeler"

#: ../src/microbe_stage/MicrobeStage.tscn:1710
msgid "POPULATION_CAPITAL"
msgstr "POPÜLASYON:"

#: ../src/microbe_stage/PatchMapGenerator.cs:141
msgid "PATCH_PANGONIAN_VENTS"
msgstr "Pangonik Bacalar"

#: ../src/microbe_stage/PatchMapGenerator.cs:142
msgid "PATCH_PANGONIAN_MESOPELAGIC"
msgstr "Pangonik Mezopelajik"

#: ../src/microbe_stage/PatchMapGenerator.cs:143
msgid "PATCH_PANGONIAN_EPIPELAGIC"
msgstr "Pangonik Epipelajik"

#: ../src/microbe_stage/PatchMapGenerator.cs:144
msgid "PATCH_PANGONIAN_TIDEPOOL"
msgstr "Pangonik Gelgit Havuzu"

#: ../src/microbe_stage/PatchMapGenerator.cs:145
msgid "PATCH_PANGONIAN_BATHYPELAGIC"
msgstr "Pangonik Batipelajik"

#: ../src/microbe_stage/PatchMapGenerator.cs:146
msgid "PATHCH_PANGONIAN_ABYSSOPELAGIC"
msgstr "Pangonik Abissopelajik"

#: ../src/microbe_stage/PatchMapGenerator.cs:147
msgid "PATCH_PANGONIAN_COAST"
msgstr "Pangonik Sahil"

#: ../src/microbe_stage/PatchMapGenerator.cs:148
msgid "PATCH_PANGONIAN_ESTUARY"
msgstr "Pangonik Haliç"

#: ../src/microbe_stage/PatchMapGenerator.cs:149
msgid "PATCH_CAVE"
msgstr "Mağara"

#: ../src/microbe_stage/PatchMapGenerator.cs:150
msgid "PATCH_ICE_SHELF"
msgstr "Buz Sahanlığı"

#: ../src/microbe_stage/PatchMapGenerator.cs:151
msgid "PATCH_PANGONIAN_SEAFLOOR"
msgstr "Pangonik Deniz Tabanı"

#: ../src/microbe_stage/PlayerMicrobeInput.cs:116
msgid "UNBIND_HELP_TEXT"
msgstr "Bağ Çözme Modu"

#: ../src/microbe_stage/ProcessPanel.tscn:15
msgid "PROCESS_PANEL_TITLE"
msgstr "Hücre İşleyişi"

#: ../src/microbe_stage/editor/CompoundBalanceDisplay.tscn:22
msgid "COMPOUND_BALANCE_TITLE"
msgstr "Bileşik Dengesi"

#: ../src/microbe_stage/editor/MicrobeEditor.cs:593
#: ../src/microbe_stage/editor/MicrobeEditor.cs:1328
msgid "LOADING_MICROBE_EDITOR"
msgstr "Mikrop Editörü Yükleniyor"

#: ../src/microbe_stage/editor/MicrobeEditor.cs:595
msgid "WAITING_FOR_AUTO_EVO"
msgstr "Oto-evrim bekleniyor:"

#: ../src/microbe_stage/editor/MicrobeEditor.cs:2253
msgid "AUTO_EVO_FAILED"
msgstr "Oto-evrim çalıştırılamadı"

#: ../src/microbe_stage/editor/MicrobeEditor.cs:2254
msgid "AUTO_EVO_RUN_STATUS"
msgstr "çalışma durumu:"

#: ../src/microbe_stage/editor/MicrobeEditor.tscn:509
msgid "REPORT"
msgstr "Rapor"

#: ../src/microbe_stage/editor/MicrobeEditor.tscn:530
msgid "PATCH_MAP"
msgstr "Arazi Haritası"

#: ../src/microbe_stage/editor/MicrobeEditor.tscn:610
msgid "ORGANISM_STATISTICS"
msgstr "Organizma İstatistikleri"

#: ../src/microbe_stage/editor/MicrobeEditor.tscn:671
msgid "SPEED_COLON"
msgstr "Hız:"

#: ../src/microbe_stage/editor/MicrobeEditor.tscn:701
msgid "HP_COLON"
msgstr "HP:"

#: ../src/microbe_stage/editor/MicrobeEditor.tscn:731
msgid "SIZE_COLON"
msgstr "Büyüklük:"

#: ../src/microbe_stage/editor/MicrobeEditor.tscn:752
msgid "GENERATION_COLON"
msgstr "Kuşak:"

#: ../src/microbe_stage/editor/MicrobeEditor.tscn:794
msgid "ATP_BALANCE"
msgstr "ATP Dengesi"

#: ../src/microbe_stage/editor/MicrobeEditor.tscn:1000
msgid "MUTATION_POINTS"
msgstr "Mutasyon Puanı"

#: ../src/microbe_stage/editor/MicrobeEditor.tscn:1135
msgid "STRUCTURE"
msgstr "Yapı"

#: ../src/microbe_stage/editor/MicrobeEditor.tscn:1157
msgid "MEMBRANE"
msgstr "Hücre Zarı"

#: ../src/microbe_stage/editor/MicrobeEditor.tscn:1180
msgid "BEHAVIOR"
msgstr "Davranış"

#: ../src/microbe_stage/editor/MicrobeEditor.tscn:1232
msgid "SEARCH_DOT_DOT_DOT"
msgstr "Ara..."

#: ../src/microbe_stage/editor/MicrobeEditor.tscn:1239
msgid "STRUCTURAL"
msgstr "Yapısal"

#: ../src/microbe_stage/editor/MicrobeEditor.tscn:1275
msgid "PROTEINS"
msgstr "Proteinler"

#: ../src/microbe_stage/editor/MicrobeEditor.tscn:1351
msgid "EXTERNAL"
msgstr "Dış"

#: ../src/microbe_stage/editor/MicrobeEditor.tscn:1405
msgid "ORGANELLES"
msgstr "Organeller"

#: ../src/microbe_stage/editor/MicrobeEditor.tscn:1552
msgid "MEMBRANE_TYPES"
msgstr "Hücre Zarı Türleri"

#: ../src/microbe_stage/editor/MicrobeEditor.tscn:1622
msgid "FLUIDITY_RIGIDITY"
msgstr "Akışkanlık / Sertlik"

#: ../src/microbe_stage/editor/MicrobeEditor.tscn:1661
msgid "COLOUR"
msgstr "Renk"

#: ../src/microbe_stage/editor/MicrobeEditor.tscn:1800
msgid "SPECIES_NAME_DOT_DOT_DOT"
msgstr "Tür ismi..."

#: ../src/microbe_stage/editor/MicrobeEditor.tscn:1836
msgid "CANCEL_ACTION_CAPITAL"
msgstr "EYLEMİ İPTAL ET"

#: ../src/microbe_stage/editor/MicrobeEditor.tscn:1850
msgid "CONFIRM_CAPITAL"
msgstr "ONAYLA"

#: ../src/microbe_stage/editor/MicrobeEditor.tscn:1860
msgid "NEGATIVE_ATP_BALANCE"
msgstr "Negatif ATP Dengesi"

#: ../src/microbe_stage/editor/MicrobeEditor.tscn:1872
msgid "NEGATIVE_ATP_BALANCE_TEXT"
msgstr ""
"Mikrobun, hayatta kalmak için yeterli ATP üretmiyor!\n"
"Devam etmek istiyor musun?"

#: ../src/microbe_stage/editor/MicrobeEditor.tscn:1883
msgid "DISCONNECTED_ORGANELLES"
msgstr "Bağlı Olmayan Organeller"

#: ../src/microbe_stage/editor/MicrobeEditor.tscn:1895
msgid "DISCONNECTED_ORGANELLES_TEXT"
msgstr ""
"Diğerlerine bağlı olmayan, eklenmiş organeller var.\n"
"Lütfen yerleştirdiğin bütün organelleri birbiriyle bağla veya "
"değişikliklerini geri al."

#: ../src/microbe_stage/editor/MicrobeEditor.tscn:1995
msgid "AUTO_EVO"
msgstr "Oto-Evrim"

#: ../src/microbe_stage/editor/MicrobeEditor.tscn:2008
msgid "FOOD_CHAIN"
msgstr "Besin Zinciri"

#: ../src/microbe_stage/editor/MicrobeEditor.tscn:2021
msgid "TIMELINE"
msgstr "Tarih Şeridi"

#: ../src/microbe_stage/editor/MicrobeEditor.tscn:2074
msgid "AUTO_EVO_RESULTS"
msgstr "Oto-evrim sonuçları:"

#: ../src/microbe_stage/editor/MicrobeEditor.tscn:2093
msgid "EXTERNAL_EFFECTS"
msgstr "Dış etkenler:"

#: ../src/microbe_stage/editor/MicrobeEditor.tscn:2151
msgid "SPECIES_POPULATION"
msgstr "Tür Popülasyonu"

#: ../src/microbe_stage/editor/MicrobeEditor.tscn:2184
#: ../src/microbe_stage/editor/MicrobeEditor.tscn:2614
msgid "PHYSICAL_CONDITIONS"
msgstr "Fiziksel Koşullar"

#: ../src/microbe_stage/editor/MicrobeEditor.tscn:2288
#: ../src/microbe_stage/editor/MicrobeEditor.tscn:2797
#: ../src/microbe_stage/editor/MicrobeEditorGUI.cs:820
msgid "ATMOSPHERIC_GASSES"
msgstr "Atmosferik Gazlar"

#: ../src/microbe_stage/editor/MicrobeEditor.tscn:2381
#: ../src/microbe_stage/editor/MicrobeEditor.tscn:3306
msgid "NEXT_CAPITAL"
msgstr "SONRAKİ"

#: ../src/microbe_stage/editor/MicrobeEditor.tscn:2496
msgid "SELECT_A_PATCH"
msgstr "Detayları görmek için bir arazi seçin"

#: ../src/microbe_stage/editor/MicrobeEditor.tscn:2531
msgid "CURRENT_LOCATION_CAPITAL"
msgstr "MEVCUT KONUM"

#: ../src/microbe_stage/editor/MicrobeEditor.tscn:2691
msgid "PRESSURE"
msgstr "Basınç"

#: ../src/microbe_stage/editor/MicrobeEditor.tscn:3222
msgid "SPECIES_PRESENT"
msgstr "Mevcut Türler"

#: ../src/microbe_stage/editor/MicrobeEditor.tscn:3279
msgid "MOVE_TO_THIS_PATCH"
msgstr "Bu Araziye Git"

#: ../src/microbe_stage/editor/MicrobeEditorCheatMenu.tscn:25
msgid "INFINITE_MP"
msgstr "Sonsuz MP"

#: ../src/microbe_stage/editor/MicrobeEditorGUI.cs:578
msgid "THE_AMOUNT_OF_GLUCOSE_HAS_BEEN_REDUCED"
msgstr "Glukoz miktarı, önceki miktarın {0} kadarı düştü."

#: ../src/microbe_stage/editor/MicrobeEditorGUI.cs:585
msgid "MEGA_YEARS"
msgstr "Myö"

#: ../src/microbe_stage/editor/MicrobeEditorGUI.cs:589
#: ../src/microbe_stage/editor/MicrobeEditorGUI.cs:817
#: ../src/microbe_stage/editor/MicrobeEditorGUI.cs:818
#: ../src/microbe_stage/editor/MicrobeEditorGUI.cs:820
#: ../src/microbe_stage/editor/MicrobeEditorGUI.cs:822
#: ../src/microbe_stage/editor/MicrobeEditorGUI.cs:825
msgid "YEARS"
msgstr "yıl"

#: ../src/microbe_stage/editor/MicrobeEditorGUI.cs:631
#: ../src/microbe_stage/editor/MicrobeEditorGUI.cs:636
msgid "ATP_PRODUCTION"
msgstr "ATP Üretimi"

#: ../src/microbe_stage/editor/MicrobeEditorGUI.cs:637
msgid "ATP_PRODUCTION_TOO_LOW"
msgstr "ATP ÜRETİMİ ÇOK DÜŞÜK!"

#: ../src/microbe_stage/editor/MicrobeEditorGUI.cs:666
msgid "ENERGY_BALANCE_TOOLTIP_PRODUCTION"
msgstr "{0}: +{1} ATP"

#: ../src/microbe_stage/editor/MicrobeEditorGUI.cs:683
msgid "OSMOREGULATION"
msgstr "Ozmoregülasyon"

#: ../src/microbe_stage/editor/MicrobeEditorGUI.cs:689
msgid "BASE_MOVEMENT"
msgstr "Ana Hareket"

#: ../src/microbe_stage/editor/MicrobeEditorGUI.cs:701
msgid "ENERGY_BALANCE_TOOLTIP_CONSUMPTION"
msgstr "{0}: -{1} ATP"

#: ../src/microbe_stage/editor/MicrobeEditorGUI.cs:822
msgid "SPECIES_LIST"
msgstr "Tür Listesi"

#: ../src/microbe_stage/editor/MicrobeEditorGUI.cs:848
msgid "FREEBUILDING"
msgstr "Serbest mod"

#: ../src/microbe_stage/editor/MicrobeEditorGUI.cs:933
msgid "BIOME_LABEL"
msgstr "Biyom: {0}"

#: ../src/microbe_stage/editor/MicrobeEditorGUI.cs:938
msgid "BELOW_SEA_LEVEL"
msgstr "Deniz seviyesinin {0}-{1}m altı"

#: ../src/microbe_stage/editor/MicrobeEditorGUI.cs:966
msgid "WITH_POPULATION"
msgstr "{0}: {1} popülasyonla"

#: ../src/microbe_stage/editor/MicrobePartSelection.cs:112
#: ../src/microbe_stage/editor/OrganellePopupMenu.cs:163
#: ../src/microbe_stage/editor/OrganellePopupMenu.cs:182
msgid "MP_COST"
msgstr "{0} MP"

#: ../src/microbe_stage/editor/OrganellePopupMenu.tscn:227
msgid "DELETE"
msgstr "Sil"

#: ../src/microbe_stage/editor/OrganellePopupMenu.tscn:292
msgid "MOVE"
msgstr "Taşı"

#: ../src/microbe_stage/editor/OrganellePopupMenu.tscn:359
msgid "MODIFY"
msgstr "Değiştir"

#: ../src/microbe_stage/gui/ExtinctionBox.tscn:55
msgid "EXTINCTION_CAPITAL"
msgstr "SOYUN TÜKENDİ"

#: ../src/microbe_stage/gui/ExtinctionBox.tscn:64
msgid "EXTINCTION_BOX_TEXT"
msgstr ""
"Varolmuş bütün türlerin %99'u gibi senin türün de yok oldu. Diğerleri "
"senin alanını doldurmaya ve gelişmeye devam edecek ama bu sen "
"olmayacaksın. Evrimde başarısız bir deney olarak kalacaksın."

#: ../src/microbe_stage/gui/WinBox.tscn:54
msgid "WIN_BOX_TITLE"
msgstr "BAŞARDIN!"

#: ../src/microbe_stage/gui/WinBox.tscn:63
msgid "WIN_TEXT"
msgstr ""
"Tebrikler, Thrive'ın bu sürümünü kazanmayı başardın! İstersen, bu bildiri "
"gittikten sonra da oynamaya devam edebilirsin veya yeni bir konumda, yeni "
"bir oyun başlatabilirsin."

#: ../src/saving/InProgressLoad.cs:76 ../src/saving/InProgressLoad.cs:95
#: ../src/saving/InProgressLoad.cs:140
msgid "LOADING_GAME"
msgstr "Oyun Yükleniyor"

#: ../src/saving/InProgressLoad.cs:78
msgid "READING_SAVE_DATA"
msgstr "Kayıt verisi okunuyor"

#: ../src/saving/InProgressLoad.cs:97
msgid "CREATING_OBJECTS_FROM_SAVE"
msgstr "Kayıttan objeler oluşturuluyor"

#: ../src/saving/InProgressLoad.cs:104
msgid "AN_EXCEPTION_HAPPENED_WHILE_LOADING"
msgstr "Kayıt verisi yüklenirken bir sorun oluştu"

#: ../src/saving/InProgressLoad.cs:128
msgid "SAVE_IS_INVALID"
msgstr "Kayıt geçersiz"

#: ../src/saving/InProgressLoad.cs:129
msgid "SAVE_HAS_INVALID_GAME_STATE"
msgstr "Kayıt geçersiz bir oyun manzarasına sahip"

#: ../src/saving/InProgressLoad.cs:142
msgid "PROCESSING_LOADED_OBJECTS"
msgstr "Yüklenen objeler işleniyor"

#: ../src/saving/InProgressLoad.cs:155
msgid "AN_EXCEPTION_HAPPENED_WHILE_PROCESSING"
msgstr "Yüklenen objeleri işlerken bir sorun oluştu"

#: ../src/saving/InProgressLoad.cs:161
msgid "LOAD_FINISHED"
msgstr "Yükleme bitti"

#: ../src/saving/InProgressLoad.cs:184
msgid "ERROR_LOADING"
msgstr "Yükleme Hatası"

#: ../src/saving/InProgressSave.cs:159
msgid "SAVING"
msgstr "Kaydediliyor..."

#: ../src/saving/InProgressSave.cs:189
msgid "SAVE_FAILED"
msgstr "Kaydetme başarısız"

#: ../src/saving/InProgressSave.cs:190
msgid "ERROR_SAVING"
msgstr "Kaydetme Hatası"

#: ../src/saving/NewSaveMenu.cs:61
msgid "THE_CHOSEN_FILENAME_ALREADY_EXISTS"
msgstr "Seçili dosya ismi ({0}) zaten mevcut. Üstüne yazılsın mı?"

#: ../src/saving/NewSaveMenu.tscn:30
msgid "CREATE_NEW_SAVE"
msgstr "Yeni Kayıt Oluştur"

#: ../src/saving/NewSaveMenu.tscn:47
msgid "NAME"
msgstr "İsim:"

#: ../src/saving/NewSaveMenu.tscn:65
msgid "EXTRA_OPTIONS"
msgstr "Ekstra Seçenekler"

#: ../src/saving/NewSaveMenu.tscn:83
msgid "OVERWRITE_EXISTING_SAVE"
msgstr "Mevcut kaydın üstüne yaz:"

#: ../src/saving/NewSaveMenu.tscn:118
msgid "OVERWRITE_EXISTING_SAVE_TITLE"
msgstr "Mevcut kaydın üstüne yazılsın mı?"

#: ../src/saving/SaveHelper.cs:366
msgid "SAVING_SUCCEEDED"
msgstr "Kaydetme başarılı"

#: ../src/saving/SaveHelper.cs:376
msgid "SAVING_FAILED"
msgstr "Kaydetme başarısız! Bir sorun oluştu"

#: ../src/saving/SaveInformation.cs:16
msgid "SAVE_MANUAL"
msgstr "Manüel kayıt"

#: ../src/saving/SaveInformation.cs:22
msgid "SAVE_AUTOSAVE"
msgstr "Otomatik kayıt"

#: ../src/saving/SaveInformation.cs:28
msgid "SAVE_QUICKSAVE"
msgstr "Çabuk kayıt"

#: ../src/saving/SaveInformation.cs:34
msgid "SAVE_INVALID"
msgstr "Geçersiz"

#: ../src/saving/SaveList.cs:170
msgid "SAVE_DELETE_WARNING"
msgstr ""
"Bu kaydı silme işlemi geri alınamaz, {0} kaydını kalıcı olarak silmek "
"istediğinden emin misin?"

#: ../src/saving/SaveList.tscn:47 ../src/saving/SaveListItem.tscn:105
msgid "LOADING_DOT"
msgstr "Yükleniyor..."

#: ../src/saving/SaveList.tscn:61 ../src/saving/SaveListItem.tscn:283
msgid "DELETE_THIS_SAVE"
msgstr "Bu Kayıt silinsin mi?"

#: ../src/saving/SaveList.tscn:84 ../src/saving/SaveList.tscn:108
msgid "LOAD_INCOMPATIBLE_SAVE"
msgstr "Uyumsuz kayıt yüklensin mi?"

#: ../src/saving/SaveList.tscn:93
msgid "NEWER_VERSION_LOADING_WARNING"
msgstr ""
"Bu kayıt Thrive'ın yeni bir sürümüne ait ve uyumsuz olması oldukça "
"muhtemel.\n"
"Yine de kaydı yüklemeyi denemek istiyor musun?"

#: ../src/saving/SaveList.tscn:117
msgid "OLDER_VERSION_LOADING_WARNING"
msgstr ""
"Bu kayıt Thrive'ın eski bir sürümüne ait ve uyumsuz olabilir.\n"
"Thrive şu an yapım aşamasında ve kayıt uyumluluğu bu aşamada bir öncelik "
"değil.\n"
"Karşılaştığın sorunları rapor edebilirsin ancak bunlar şu anda en büyük "
"öncelik değil.\n"
"Yine de kaydı yüklemeyi denemek istiyor musun?"

#: ../src/saving/SaveList.tscn:132
msgid "LOAD_INVALID_SAVE"
msgstr "Geçersiz kayıt yüklensin mi?"

#: ../src/saving/SaveList.tscn:141
msgid "LOAD_INVALID_SAVE_WARNING"
msgstr ""
"Kayıt bilgisi bu dosyadan yüklenemedi.\n"
"Bu kayıt büyük ihtimalle bozuk ya da mevcut Thrive sürümü tarafından "
"bilinmeyen yeni bir formatta yazılmış.\n"
"Yine de kaydı yüklemeyi denemek istiyor musun?"

#: ../src/saving/SaveList.tscn:156
msgid "SELECTED_SAVE_IS_INCOMPATIBLE"
msgstr "Seçilen kayıt uyumsuz"

#: ../src/saving/SaveList.tscn:166
msgid "LOAD_INCOMPATIBLE_SAVE_WARNING"
msgstr ""
"Yüklemek için seçilen kaydın bu Thrive sürümüyle uyumsuz olduğu "
"görünüyor.\n"
"Thrive hala yapım aşamasında olduğu için kayıt uyumluluğu bu aşamada büyük "
"bir öncelik değil. Bu böyle olduğu için, eski kayıt dosyalarını "
"güncellemeye yarayan oyuna gömülü bir kayıt dönüştürücü yok."

#: ../src/saving/SaveListItem.tscn:131
msgid "CREATED_AT"
msgstr "Oluşturulma tarihi:"

#: ../src/saving/SaveListItem.tscn:138 ../src/saving/SaveListItem.tscn:157
#: ../src/saving/SaveListItem.tscn:176 ../src/saving/SaveListItem.tscn:199
#: ../src/saving/SaveListItem.tscn:228 ../src/saving/SaveListItem.tscn:247
msgid "DOT_DOT_DOT"
msgstr "..."

#: ../src/saving/SaveListItem.tscn:150
msgid "TYPE"
msgstr "Tür:"

#: ../src/saving/SaveListItem.tscn:169
msgid "DESCRIPTION"
msgstr "Açıklama:"

#: ../src/saving/SaveListItem.tscn:192
msgid "VERSION"
msgstr "Sürüm:"

#: ../src/saving/SaveListItem.tscn:221
msgid "BY"
msgstr "Oluşturan:"

#: ../src/saving/SaveListItem.tscn:240
msgid "CREATED_ON_PLATFORM"
msgstr "Oluşturulduğu Platform:"

#: ../src/saving/SaveListItem.tscn:272 ../src/saving/SaveManagerGUI.tscn:55
msgid "LOAD"
msgstr "Yükle"

#: ../src/saving/SaveListItem.tscn:292
msgid "DELETE_SAVE_CONFIRMATION"
msgstr ""
"Bu kaydı silme işlemi geri alınamaz, kaydı kalıcı olarak silmek "
"istediğinden emin misin?"

#: ../src/saving/SaveManagerGUI.cs:208
msgid "DELETE_SELECTED_SAVE_WARNING"
msgstr ""
"Seçili kayıtları silme işlemi geri alınamaz, {0} kaydı kalıcı olarak "
"silmek istediğinden emin misin?"

#: ../src/saving/SaveManagerGUI.cs:220
msgid "DELETE_ALL_OLD_SAVE_WARNING"
msgstr ""
"Otomatik ve Çabuk kayıtların tamamını silme işlemi geri alınamaz, "
"sıralanan kayıtları kalıcı olarak silmek istediğinden emin misin?\n"
"- {0} Otomatik kayıt\n"
"- {1} Çabuk kayıt"

#: ../src/saving/SaveManagerGUI.tscn:68
msgid "REFRESH"
msgstr "Yenile"

#: ../src/saving/SaveManagerGUI.tscn:77
msgid "DELETE_SELECTED"
msgstr "Seçilenleri Sil"

#: ../src/saving/SaveManagerGUI.tscn:86
msgid "CLEAN_UP_OLD_SAVES"
msgstr "Eski Kayıtları Temizle"

#: ../src/saving/SaveManagerGUI.tscn:98
msgid "OPEN_SAVE_DIRECTORY"
msgstr "Kayıt Dizinini Aç"

#: ../src/saving/SaveManagerGUI.tscn:131
msgid "TOTAL_SAVES"
msgstr "Toplam kayıt:"

#: ../src/saving/SaveManagerGUI.tscn:151
msgid "SAVE_SPACE_USED"
msgstr "Kullanılan alan:"

#: ../src/saving/SaveManagerGUI.tscn:171
msgid "SELECTED_COLON"
msgstr "Seçilen:"

#: ../src/saving/SaveManagerGUI.tscn:188
msgid "DELETE_SELECTED_SAVES"
msgstr "Seçili Kayıtları sil?"

#: ../src/saving/SaveManagerGUI.tscn:211
msgid "DELETE_OLD_SAVES"
msgstr "Eski Kayıtları sil?"

#: ../src/saving/SaveStatusOverlay.tscn:121
msgid "SAVING_ERROR"
msgstr "Kaydetme Hatası"

#: ../src/saving/SaveStatusOverlay.tscn:183
msgid "COPY_ERROR_TO_CLIPBOARD"
msgstr "Panoya Kopyalama Hatası"

#: ../src/tutorial/microbe_editor/MicrobeEditorTutorialGUI.tscn:36
#: ../src/tutorial/microbe_editor/MicrobeEditorTutorialGUI.tscn:73
#: ../src/tutorial/microbe_editor/MicrobeEditorTutorialGUI.tscn:110
#: ../src/tutorial/microbe_editor/MicrobeEditorTutorialGUI.tscn:144
#: ../src/tutorial/microbe_editor/MicrobeEditorTutorialGUI.tscn:181
#: ../src/tutorial/microbe_editor/MicrobeEditorTutorialGUI.tscn:215
#: ../src/tutorial/microbe_stage/MicrobeTutorialGUI.tscn:42
#: ../src/tutorial/microbe_stage/MicrobeTutorialGUI.tscn:126
#: ../src/tutorial/microbe_stage/MicrobeTutorialGUI.tscn:209
#: ../src/tutorial/microbe_stage/MicrobeTutorialGUI.tscn:244
#: ../src/tutorial/microbe_stage/MicrobeTutorialGUI.tscn:279
#: ../src/tutorial/microbe_stage/MicrobeTutorialGUI.tscn:314
msgid "TUTORIAL"
msgstr "Oyun Rehberi"

#: ../src/tutorial/microbe_editor/MicrobeEditorTutorialGUI.tscn:60
msgid "EDITOR_TUTORIAL_EDITOR_TEXT"
msgstr ""
"Mikrop Editörüne hoşgeldin.\n"
"Burada oyunun başından beri neler olduğunu ve editörü en son ne zaman "
"kullandığını görebilirsin. Sonrasında türünde değişiklikler yapabilirsin.\n"
"\n"
"Bu sekmede ne türlerin var olduğunu, nerede olduklarını ve "
"popülasyonlarının ne olduğunu gösteren bir rapor görebilirsin. Ayrıca "
"üstte çevresel değişiklikleri görebilirsin.\n"
"\n"
"Bir sonraki editör sekmesine gitmek için sağ alttaki sonraki butonuna bas."

#: ../src/tutorial/microbe_editor/MicrobeEditorTutorialGUI.tscn:97
msgid "EDITOR_TUTORIAL_PATCH_TEXT"
msgstr ""
"Bu arazi haritası.\n"
"Burada mikropların yaşayabileceği farklı arazileri görebilirsin.\n"
"Mevcut olduğun arazi vurgulanmış durumda.\n"
"Farenle arazilere tıklayıp seçerek sağ tarafta detaylarını "
"görüntüleyebilirsin.\n"
"\n"
"Eğer mevcut olduğun arazinin yanındaki bir araziyi seçersen, o araziye "
"gitmek için sağdaki butona basabilirsin. Bu senin türüne ait popülasyonun "
"yeni arazilere yayılmasını sağlar.\n"
"\n"
"Devam etmek için bir arazi seç."

#: ../src/tutorial/microbe_editor/MicrobeEditorTutorialGUI.tscn:131
msgid "EDITOR_TUTORIAL_CELL_TEXT"
msgstr ""
"Bu hücre editörü. Burada mutasyon puanlarını (MP) harcayarak türüne "
"organeller ekleyebilir veya organelleri kaldırabilirsin.\n"
"\n"
"Ayrıca hücre editörünün diğer sekmelerinde türünün başka özelliklerini "
"değiştirebilirsin.\n"
"\n"
"Devam etmek için, soldaki panelden bir organel seç (sitoplazma iyi bir "
"seçim). Sonra türüne seçtiğin organeli eklemek için ekranın ortasında "
"bulunan altıgenin yanına sol tıkla."

#: ../src/tutorial/microbe_editor/MicrobeEditorTutorialGUI.tscn:165
msgid "EDITOR_TUTORIAL_REMOVE_ORGANELLE_TEXT"
msgstr ""
"Organeller mevcut mutasyon sürecinde yerleştirilmediyse, onları kaldırmak "
"MP'ye mal olur çünkü bu, türünde mutasyona neden olur.\n"
"\n"
"Organelleri kaldırmak için üzerlerine sağ tıklayabilirsin.\n"
"\n"
"Eğer editörde herhangi bir yanlışlık yaparsan, yaptığın değişikliği geri "
"alabilirsin.\n"
"\n"
"Devam etmek için geri al butonuna bas."

#: ../src/tutorial/microbe_editor/MicrobeEditorTutorialGUI.tscn:202
msgid "EDITOR_TUTORIAL_SELECT_ORGANELLE_TEXT"
msgstr ""
"Hangi organelleri ekleyeceğini seçerken, organellerin ne tür işlemler "
"yaptığını, ne tür bileşikler kullandığını ve ürettiğini gösteren araç "
"ipuçlarına dikkat et.\n"
"\n"
"Ayrıca hücrenin hayatta kalabileceğinden emin olmak için sağ üstteki ATP "
"dengesi çubuğuna dikkat et.\n"
"\n"
"Organelleri yerleştirmeden önce A ve D (varsayılan tuşlar) ile "
"döndürebilirsin.\n"
"\n"
"Devam etmek için yinele butonuna (geri al butonuna yakın) bas."

#: ../src/tutorial/microbe_editor/MicrobeEditorTutorialGUI.tscn:245
msgid "EDITOR_TUTORIAL_ENDING_TEXT"
msgstr ""
"Bunlar türünü düzenlerken bilmen gereken önemli noktalar. Daha fazlası "
"için hücre editörünün diğer sekmelerini inceleyebilirsin.\n"
"\n"
"Mevcut türünün ismine tıklayarak ve metnini düzenleyerek türünü yeniden "
"adlandırabilirsin.\n"
"\n"
"İlk başlarda hücreni küçük tutmalısın ve su yüzeyinde bulunan arazilere "
"doğru ilerlemelisin.\n"
"\n"
"Bol şans!"

#: ../src/tutorial/microbe_editor/MicrobeEditorTutorialGUI.tscn:261
msgid "GOT_IT"
msgstr "Anladım"

#: ../src/tutorial/microbe_stage/MicrobeTutorialGUI.tscn:73
msgid "MICROBE_STAGE_INITIAL"
msgstr ""
"Uzaklardaki bir uzaylı gezegende, sonsuz asırlar süren volkanik "
"aktiviteler ve göktaşı darbeleri evrende yeni bir olayın gelişmesine neden "
"oldu.\n"
"\n"
"Hayat.\n"
"\n"
"Okyanusun derinliklerinde basit mikroplar ortaya çıktı. Sen bu gezegendeki "
"son evrensel ortak atasın (LUCA).\n"
"\n"
"Bu hasım dünyada hayatta kalmak için, bulabildiğin her bileşiği toplaman "
"ve diğerleriyle rekabet etmek için her defasında evrimleşmen gerekiyor."

#: ../src/tutorial/microbe_stage/MicrobeTutorialGUI.tscn:97
msgid "SHOW_TUTORIALS"
msgstr "Oyun rehberini göster"

#: ../src/tutorial/microbe_stage/MicrobeTutorialGUI.tscn:105
msgid "BEGIN_THRIVING"
msgstr "İlerlemeye Başla"

#: ../src/tutorial/microbe_stage/MicrobeTutorialGUI.tscn:147
msgid "MICROBE_STAGE_CONTROL_TEXT"
msgstr ""
"Hücreni kontrol etmek için hücrenin yanında bulunan tuşları (ekranın "
"ortasında) ve hücreyi döndürmek için fareyi kullan.\n"
"\n"
"Devam etmek için birkaç saniyeliğine ekranda gösterilen tuşları dene."

#: ../src/tutorial/microbe_stage/MicrobeTutorialGUI.tscn:230
msgid "MICROBE_STAGE_COLLECT_TEXT"
msgstr ""
"Glukozu (beyaz bulutlar) üzerine gelerek topla.\n"
"Hücren hayatta kalmak için enerji üretmeye yarayan glukoza ihtiyaç duyar.\n"
"Yakınlardaki glukoza kadar uzanan bu çizgiyi takip et."

#: ../src/tutorial/microbe_stage/MicrobeTutorialGUI.tscn:265
msgid "MICROBE_STAGE_HEALTH_TEXT"
msgstr ""
"Gözün ATP çubuğunun (sağ altta) yanındaki sağlık çubuğunda olsun.\n"
"Hücren canı tükenirse ölür.\n"
"ATP varken ise hücren iyileşir.\n"
"ATP üretmek için yeterli glukoz topladığından emin ol."

#: ../src/tutorial/microbe_stage/MicrobeTutorialGUI.tscn:300
msgid "MICROBE_STAGE_REPRODUCE_TEXT"
msgstr ""
"Hücreni çoğaltmak için yeterli miktarda amonyak ve fosfat toplayarak bütün "
"organellerini ikiye katlaman gerekir.\n"
"Ne kadarına ihtiyacın olduğunu görmek için sağ alttaki göstergeye bak."

#: ../src/tutorial/microbe_stage/MicrobeTutorialGUI.tscn:335
msgid "MICROBE_STAGE_UNBIND_TEXT"
msgstr ""
"Bağ çözme moduna girdin. Bu modda, bağını çözmek istediğin koloni "
"üyelerine tıklayabilirsin.\n"
"\n"
"Koloniden tamamen ayrılmak için kendi hücrene tıklayabilir veya \"hepsinin "
"bağını çöz\" tuşuna basabilirsin."

#, fuzzy
#~ msgid "TURNS"
#~ msgstr "Dönüştürür"

#~ msgid "INTO"
#~ msgstr "a/e"

#, fuzzy
#~ msgid "DOT_RATE_SCALES"
#~ msgstr ". Oran doğru orantılı"

#, fuzzy
#~ msgid "WITH_CONCENTRATION_OF"
#~ msgstr "konsantrasyonu ile"

#, fuzzy
#~ msgid "OXYGEN_DOT"
#~ msgstr "Oksijen."

#, fuzzy
#~ msgid "PRODUCES"
#~ msgstr "Üretir"

#~ msgid "DOT_RATE_SCALES_WITH"
#~ msgstr ". Oran ile doğru orantılı"

#, fuzzy
#~ msgid "CONCENTRATION_OF"
#~ msgstr "konsantrasyonu"

#, fuzzy
#~ msgid "AND"
#~ msgstr "ve"

#, fuzzy
#~ msgid "INTENSITY_OF"
#~ msgstr "şiddeti"

#, fuzzy
#~ msgid "DOT_RATE_SCALES_WITH_CONCENTRATION_OF"
#~ msgstr ". Oran konsantrasyonu ile doğru orantılı"

#, fuzzy
#~ msgid "ALSO_TURNS"
#~ msgstr "Ayrıca dönüştürür"

#, fuzzy
#~ msgid "DOT_RATE"
#~ msgstr ". Oran"

#, fuzzy
#~ msgid "SCALES_WITH_CONCENTRATION_OF"
#~ msgstr "konsantrasyonu ile doğru orantılı"

#~ msgid "OXYTOXY"
#~ msgstr "OksiToksi"

#, fuzzy
#~ msgid "DOT_CAN_RELEASE"
#~ msgstr ". Salabilir"

#~ msgid "TOXINS_BY_PRESSING_E"
#~ msgstr "toksinler E tuşuna basarak. Oran ile doğru orantılı"

#, fuzzy
#~ msgid "USES"
#~ msgstr "Kullanır"

#~ msgid "TO_INCREASE_THE_MOVEMENT"
#~ msgstr "hareketi arttırmak için"

#~ msgid "SPEED_OF_THE_CELL"
#~ msgstr "hücrenin hızı."

#~ msgid "INREASE_STORAGE_SPACE"
#~ msgstr "Hücrenin depo alanını arttırır."

#, fuzzy
#~ msgid "DOT_CAN"
#~ msgstr ". Yapabilir"

#, fuzzy
#~ msgid "RELEASE_TOXINS_BY_PRESSING"
#~ msgstr "basarak toksinleri sal"

#, fuzzy
#~ msgid "E_DOT"
#~ msgstr "E."

#, fuzzy
#~ msgid "RATE"
#~ msgstr "Oran"

#~ msgid "CHEMOSYNTHESIZING_PROTEINS_TWO_LINES"
#~ msgstr ""
#~ "Kemosentez\n"
#~ "Yapan Proteinler"

#~ msgid "BIOLUMESCENT_VACUOLE"
#~ msgstr ""
#~ "Biyolüminesant\n"
#~ "Koful"

#, fuzzy
#~ msgid "END"
#~ msgstr "ve"

#, fuzzy
#~ msgid "LEFT"
#~ msgstr "Sola doğru git"

#, fuzzy
#~ msgid "RIGHT"
#~ msgstr "Işık"

#, fuzzy
#~ msgid "FORWARD"
#~ msgstr "İleriye doğru git"

#, fuzzy
#~ msgid "PARENLEFT"
#~ msgstr "Sola döndür"

#, fuzzy
#~ msgid "PARENRIGHT"
#~ msgstr "Sağa döndür"

#, fuzzy
#~ msgid "COLON"
#~ msgstr "HP:"

#, fuzzy
#~ msgid "SEMICOLON"
#~ msgstr "Büyüklük:"

#, fuzzy
#~ msgid "QUESTION"
#~ msgstr "Çözünürlük:"

#, fuzzy
#~ msgid "AT"
#~ msgstr "ATP"

#, fuzzy
#~ msgid "BRACKETLEFT"
#~ msgstr "Sola döndür"

#, fuzzy
#~ msgid "BRACKETRIGHT"
#~ msgstr "Sağa döndür"

#, fuzzy
#~ msgid "QUOTELEFT"
#~ msgstr "Sola döndür"

#, fuzzy
#~ msgid "BRACELEFT"
#~ msgstr "Sola döndür"

#, fuzzy
#~ msgid "BRACERIGHT"
#~ msgstr "Sağa döndür"

#, fuzzy
#~ msgid "EXCLAMDOWN"
#~ msgstr "Fare tekeri aşağı"

#, fuzzy
#~ msgid "YEN"
#~ msgstr "Oksijen"

#, fuzzy
#~ msgid "SECTION"
#~ msgstr "Açıklama:"

#, fuzzy
#~ msgid "COPYRIGHT"
#~ msgstr "Sağa doğru git"

#, fuzzy
#~ msgid "MU"
#~ msgstr "Sessiz"

#, fuzzy
#~ msgid "AE"
#~ msgstr "Kaydet"

#, fuzzy
#~ msgid "ETH"
#~ msgstr "Sağlık"

#, fuzzy
#~ msgid "DIVISION"
#~ msgstr "Sürüm:"

#, fuzzy
#~ msgid "BACKTAB"
#~ msgstr "Geri"

#~ msgid "APPEARANCE"
#~ msgstr "Görünüm"

#~ msgid "PATCH_NAME"
#~ msgstr "Arazi Adı"

#, fuzzy
#~ msgid "CARBON"
#~ msgstr "Karbon"

#, fuzzy
#~ msgid "DIOXIDE"
#~ msgstr "Dioksit"

#~ msgid "PLASTID"
#~ msgstr "Plastid"<|MERGE_RESOLUTION|>--- conflicted
+++ resolved
@@ -7,13 +7,10 @@
 msgstr ""
 "Project-Id-Version: PROJECT VERSION\n"
 "Report-Msgid-Bugs-To: EMAIL@ADDRESS\n"
-<<<<<<< HEAD
-"POT-Creation-Date: 2021-06-20 08:10-0400\n"
-"PO-Revision-Date: 2021-06-14 16:59+0000\n"
-=======
+
+
 "POT-Creation-Date: 2021-06-15 09:18-0400\n"
 "PO-Revision-Date: 2021-06-24 08:42+0000\n"
->>>>>>> f6d4cf1e
 "Last-Translator: punctdan <yunusemredilek@hotmail.com>\n"
 "Language-Team: Turkish <https://translate.revolutionarygamesstudio.com/"
 "projects/thrive/thrive-game/tr/>\n"
@@ -168,15 +165,10 @@
 "Ayrıca hücrenin büyüklüğünü iki katına çıkarır. (Yalnızca bir kez "
 "evrimleşilir)\n"
 "\n"
-<<<<<<< HEAD
-"Mitokondri: Glukoz ve atmosferdeki O2 gazından ATP üretir. Sitoplazmadan "
-"çok daha verimli şekilde yapar.\n"
-=======
 "Bağlayıcı Madde: Diğer hücrelerle bağ kurmaya izin verir\n"
 "\n"
 "Mitokondri: Glukoz ve atmosferdeki O2 gazından ATP üretir. Sitoplazmadan çok "
 "daha verimli şekilde yapar.\n"
->>>>>>> f6d4cf1e
 "\n"
 "Kloroplast: Güneş ışığı ve atmosferdeki CO2 gazından glukoz üretir\n"
 "\n"
