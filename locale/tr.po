--- conflicted
+++ resolved
@@ -7,15 +7,9 @@
 msgstr ""
 "Project-Id-Version: PROJECT VERSION\n"
 "Report-Msgid-Bugs-To: EMAIL@ADDRESS\n"
-<<<<<<< HEAD
-"POT-Creation-Date: 2025-03-27 20:24+0100\n"
-"PO-Revision-Date: 2025-03-21 00:47+0000\n"
-"Last-Translator: punctdan <yunusemredilek@hotmail.com>\n"
-=======
 "POT-Creation-Date: 2025-04-04 13:53+0300\n"
 "PO-Revision-Date: 2025-04-04 10:41+0000\n"
 "Last-Translator: Anonymous <noreply@weblate.org>\n"
->>>>>>> db01e70b
 "Language-Team: Turkish <https://translate.revolutionarygamesstudio.com/projects/thrive/thrive-game/tr/>\n"
 "Language: tr\n"
 "MIME-Version: 1.0\n"
@@ -1995,29 +1989,6 @@
 "Yanardağ Patlaması Arazi Olayı\n"
 "Fazladan hidrojen sülfür ve karbondioksit oluşturur"
 
-msgid "EVENT_METEOR_GLUCOSE"
-msgstr ""
-
-#, fuzzy
-msgid "EVENT_METEOR_IRON"
-msgstr "{0}: +{1} ATP"
-
-#, fuzzy
-msgid "EVENT_METEOR_PHOSPHATES"
-msgstr "Fosfat oluştur"
-
-#, fuzzy
-msgid "EVENT_METEOR_PLAIN"
-msgstr ""
-"Yanardağ Patlaması Arazi Olayı\n"
-"Fazladan hidrojen sülfür ve karbondioksit oluşturur"
-
-msgid "EVENT_METEOR_RADIOACTIVE"
-msgstr ""
-
-msgid "EVENT_METEOR_SULFUR"
-msgstr ""
-
 msgid "EVOLUTIONARY_TREE"
 msgstr "Evrim Ağacı"
 
@@ -2369,14 +2340,6 @@
 msgid "GLOBAL_GLACIATION_EVENT"
 msgstr "Küresel buzullaşma olayı"
 
-<<<<<<< HEAD
-#, fuzzy
-msgid "GLOBAL_GLACIATION_EVENT_LOG"
-msgstr "Genel popülasyon:"
-
-#, fuzzy
-=======
->>>>>>> db01e70b
 msgid "GLOBAL_GLACIATION_EVENT_TOOLTIP"
 msgstr ""
 "Küresel buzullaşma olayı\n"
@@ -3367,15 +3330,6 @@
 
 msgid "META_THREADS_TOOLTIP"
 msgstr "Threads profilimizi ziyaret edin"
-
-msgid "METEOR_IMPACT_EVENT"
-msgstr ""
-
-msgid "METEOR_STRIKE_START_EVENT_LOG_PLURAL"
-msgstr ""
-
-msgid "METEOR_STRIKE_START_EVENT_LOG_SINGULAR"
-msgstr ""
 
 msgid "METRICS"
 msgstr "Performans Ölçümleri"
@@ -9081,19 +9035,9 @@
 msgid "ZOOM_OUT"
 msgstr "Uzaklaştır"
 
-<<<<<<< HEAD
-#~ msgid "MICROBE_STAGE_DAY_NIGHT_TEXT"
-#~ msgstr ""
-#~ "Ekranınızın solundaki [b]ortam paneli[/b] ile, yerel koşulları takip edebilirsiniz.\n"
-#~ "\n"
-#~ "Gözler henüz evrimleşmemiştir. Ama bir tür, besin üretmek için güneş ışığına (ya da sıcaklığa) bağımlı olabilir. Eğer bu sizseniz, dikkat edin!\n"
-#~ "\n"
-#~ "Fotosentez gece vaktinde etkisizdir. Bu yüzden fotosenteze muhtaç olan herhangi bir hücrenin, gece hayatta kalmak için yeterli depoya [thrive:icon]StorageIcon[/thrive:icon] sahip olması gerekir."
-=======
 #, fuzzy
 #~ msgid "GLOBAL_GLACIATION_EVENT_LOG"
 #~ msgstr "Genel popülasyon:"
->>>>>>> db01e70b
 
 #~ msgid "SHOW_TUTORIALS"
 #~ msgstr "Rehberi göster"
@@ -9284,6 +9228,10 @@
 #, fuzzy
 #~ msgid "ERUPTION_IN"
 #~ msgstr "Tomurcuklanma"
+
+#, fuzzy
+#~ msgid "EVENT_TOOLTIP_ERUPTION"
+#~ msgstr "{0}: +{1} ATP"
 
 #~ msgid "THE_AMOUNT_OF_GLUCOSE_HAS_BEEN_REDUCED"
 #~ msgstr "Glukoz miktarı, önceki miktarın {0} kadarı düştü."
