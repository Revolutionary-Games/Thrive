# Translations template for PROJECT.
# Copyright (C) 2020 ORGANIZATION
# This file is distributed under the same license as the PROJECT project.
# FIRST AUTHOR <EMAIL@ADDRESS>, 2020.
#
msgid ""
msgstr ""
"Project-Id-Version: PROJECT VERSION\n"
"Report-Msgid-Bugs-To: EMAIL@ADDRESS\n"
<<<<<<< HEAD
"POT-Creation-Date: 2025-01-30 20:29+0100\n"
=======
"POT-Creation-Date: 2025-01-31 14:17+0200\n"
>>>>>>> defa371f
"PO-Revision-Date: 2025-01-24 08:45+0000\n"
"Last-Translator: punctdan <yunusemredilek@hotmail.com>\n"
"Language-Team: Turkish <https://translate.revolutionarygamesstudio.com/projects/thrive/thrive-game/tr/>\n"
"Language: tr\n"
"MIME-Version: 1.0\n"
"Content-Type: text/plain; charset=UTF-8\n"
"Content-Transfer-Encoding: 8bit\n"
"Plural-Forms: nplurals=2; plural=n != 1;\n"
"X-Generator: Weblate 5.7.2\n"
"Generated-By: Babel 2.8.0\n"

msgid "2D_MOVEMENT_TYPE_SELECTION"
msgstr "2D hareket stili:"

msgid "3D_EDITOR"
msgstr "3D Editör"

msgid "3D_MOVEMENT"
msgstr "3D Hareket"

msgid "3D_MOVEMENT_TYPE_SELECTION"
msgstr "3D hareket stili:"

msgid "ABILITIES"
msgstr "Yetenekler"

msgid "ABORT"
msgstr "Durdur"

msgid "ABORTED_DOT"
msgstr "Durduruldu."

msgid "ABSORBERS_COUNT"
msgstr "Emiciler:"

msgid "ABYSSOPELAGIC"
msgstr "Abissopelajik"

msgid "ACCEPT"
msgstr "Kabul et"

msgid "ACTION_AWAKEN"
msgstr "Uyandır ({0:F1} / {1:F1})"

msgid "ACTION_AWAKEN_TOOLTIP"
msgstr "Uyanış Evresi'ne geç. Yeterli zihin gücüne sahip olduğunuzda açılır (aksonlu doku türü)."

msgid "ACTION_BLOCKED_WHILE_ANOTHER_IN_PROGRESS"
msgstr "Başka bir eylem devam ettiğinden, mevcut işlem engellendi"

msgid "ACTION_DELETE"
msgstr "Sil"

msgid "ACTION_DOUBLE_POPULATION"
msgstr "Popülasyonu İki Katına Çıkar"

msgid "ACTION_DUPLICATE_UNITS"
msgstr "Birimlerin Kopyasını Çıkart"

msgid "ACTION_HALF_POPULATION"
msgstr "Popülasyonu Yarıya İndir"

msgid "ACTION_TELEPORT"
msgstr "Işınlan"

msgid "ACTIVE"
msgstr "Hareketli"

msgid "ACTIVE_THREAD_COUNT"
msgstr "Mevcut iş parçacıkları:"

msgid "ACTIVITY_EXPLANATION"
msgstr ""
"Hareketli mikroplar, ilginç bir şey olmadığında ilerler ve yuvarlanırlar.\n"
"Durağan mikroplar, hareketsizdirler ve hareket etmeden önce ortamın değişmesini beklerler."

msgid "ADDITIONAL_VALIDATION_FAILED"
msgstr "Ek doğrulamalar bir sorun tespit etti: {0}"

msgid "ADD_INPUT_BUTTON_TOOLTIP"
msgstr "Yeni bir tuş ataması yap"

msgid "ADVANCED_VIEW"
msgstr "Gelişmiş"

msgid "ADVANCED_VIEW_BUTTON_TOOLTIP"
msgstr "Gelişmiş kurulum görünümünü aç"

msgid "AEROBIC_NITROGEN_FIXATION"
msgstr "Oksijenli Azot Fiksasyonu"

msgid "AEROBIC_NITROGEN_FIXING"
msgstr "Oksijenli Azot Fiksasyonu"

msgid "AEROBIC_RESPIRATION"
msgstr "Oksijenli Solunum"

msgid "AGENTS"
msgstr "Ajanlar"

msgid "AGENTS_COLON"
msgstr "Ajanlar:"

msgid "AGENT_NAME"
msgstr "{0} Ajan"

msgid "AGGRESSION_EXPLANATION"
msgstr ""
"Saldırgan mikroplar, avlarını çok uzun mesafelerden bile takip ederler,\n"
"yırtıcılar saldırdığında ise onlarla savaşmaları muhtemeldir.\n"
"Barışçıl mikroplar, çok uzun mesafelerdeki mikroplarla uğraşmazlar,\n"
"yırtıcılara karşı toksin kullanmaları ise düşük ihtimaldir."

msgid "AGGRESSIVE"
msgstr "Saldırgan"

msgid "AI_MUTATION_RATE"
msgstr "AI mutasyon hızı"

msgid "AI_MUTATION_RATE_EXPLANATION"
msgstr "(AI türlerinin mutasyona uğrama hızı)"

msgid "ALL"
msgstr "Tümü"

msgid "ALLOW_SPECIES_SWITCH_ON_EXTINCTION"
msgstr "Soy tükendiğinde, akraba bir türe geçiş yapılmasına izin ver"

msgid "ALLOW_SPECIES_SWITCH_ON_EXTINCTION_EXPLANATION"
msgstr "(soy tükendiğinde, oyunun bitmesi yerine, oyuna başka bir tür ile devam edilmesine izin verir)"

msgid "ALL_WORLDS_GENERAL_STATISTICS"
msgstr "Tüm Dünyaların Genel İstatistikleri"

msgid "ALL_WORLDS_STATISTICS"
msgstr ""
"[b]Kuşaklar:[/b]\n"
"   {0}\n"
"[b]Toplam Tür:[/b]\n"
"   Ortalama {1}; Standart sapma {2}\n"
"[b]Hayatta Olan Türler:[/b]\n"
"   Ortalama {3}; Standart sapma {4}\n"
"[b]Arazi Başına Tür Sayısı:[/b]\n"
"   Ortalama {5}; Standart sapma {6}\n"
"[b]Arazi Başına Toplam Popülasyon:[/b]\n"
"   Ortalama {7}; Standart sapma {8}\n"
"[b]Mikrop Türlerinin Ortalama Altıgen Boyutu:[/b]\n"
"   Ortalama {9}; Standart sapma {10}\n"
"\n"
"[b]Genel Organel Verileri[/b]"

msgid "ALREADY_ASCENDED"
msgstr "Evreni zaten tırmandınız"

msgid "ALT"
msgstr "Alt"

msgid "ALWAYS_VISIBLE"
msgstr "Her zaman görünür"

msgid "AMBIANCE_VOLUME"
msgstr "Ortam sesi"

msgid "AMMONIA"
msgstr "Amonyak"

msgid "AMOUNT_OF_AUTOSAVE_TO_KEEP"
msgstr "Saklanacak otomatik kayıt miktarı:"

msgid "AMOUNT_OF_QUICKSAVE_TO_KEEP"
msgstr "Saklanacak hızlı kayıt miktarı:"

msgid "ANAEROBIC_NITROGEN_FIXATION"
msgstr "Oksijensiz Azot Fiksasyonu"

msgid "AND_UNLOCK_CONDITION"
msgstr "ve"

msgid "APPEARANCE"
msgstr "Görünüm"

msgid "APPLY"
msgstr "Uygula"

msgid "APPLY_CHANGES"
msgstr "Değişiklikleri Uygula"

msgid "APRIL"
msgstr "Nisan"

msgid "ARE_YOU_SURE_TO_RESET_ALL_SETTINGS"
msgstr "BÜTÜN ayarları varsayılan değerlere sıfırlamak istediğinizden emin misiniz?"

msgid "ARE_YOU_SURE_TO_RESET_INPUT_SETTINGS"
msgstr "Giriş ayarlarını varsayılan değerlere sıfırlamak istediğinizden emin misiniz?"

msgid "ARTIST_COLON"
msgstr "Sanatçı:"

msgid "ARTWORK_TITLE"
msgstr "\"{0}\" - {1}"

msgid "ART_BY"
msgstr "Resmi yapan: {0}"

msgid "ART_GALLERY"
msgstr "Sanat Galerisi"

msgid "ASCENSION_CONGRATULATIONS"
msgstr "Tebrikler!"

msgid "ASCENSION_CONGRATULATIONS_CONTENT"
msgstr ""
"Evreni tırmandınız ve oyunu tamamladınız. Oyunun sonuna ulaştığınız için tebrikler!\n"
"\n"
"Sanal alanda oyalanmak için kilidi açılmış Tanrı Araçları ile, Uzay Evresi'ni oynamaya devam edebilirsiniz.\n"
"\n"
"Evrene iniş yapmak, mevcut kayıtta Mikrop Evresi'ne dönmek ve baştan sona bütün evreleri ekstra ayrıcalıklar ile oynamak da ayrıca mümkün.\n"
"\n"
"Bu kayıttaki toplam tırmanma sayısı: {0}"

msgid "ASCENSION_STAGE"
msgstr "Tırmanış Evresi"

msgid "ASSEMBLY_CLASS_REQUIRED"
msgstr "Assembly belirtildiğinde, assembly modunun sınıfı gereklidir"

msgid "ASSEMBLY_REQUIRED_WITH_HARMONY"
msgstr "Oto Harmony etkinleştirildiğinde, Assembly modu gereklidir"

msgid "ASSUME_HYPERTHREADING"
msgstr "CPU'da hiper iş parçacığını etkin varsay"

msgid "ASSUME_HYPERTHREADING_TOOLTIP"
msgstr ""
"Hiper iş parçacığının etkin olup olmadığı otomatik olarak tespit edilemez.\n"
"Hiper iş parçacıkları gerçek CPU çekirdekleri kadar hızlı olmadığı için, bu, varsayılan iş parçacığı sayısını etkiler."

msgid "ATMOSPHERIC_GASSES"
msgstr "Atmosferik Gazlar"

msgid "ATP"
msgstr "ATP"

msgid "ATP_BALANCE"
msgstr "ATP Tutarı"

msgid "ATP_BALANCE_TOOLTIP"
msgstr ""
"Bu bölüm, mevcut hücrenin toplam ATP (enerji) tutarını gösterir.\n"
"Hayatta kalmak için bu tutarın pozitif olması gerekir. Durağan hücreler, hareket haricindeki tutarı pozitif olarak sayabilir.\n"
"Aşağıdaki açılan menü, hücre ATP üretmek için bazı kaynaklara sahip olmadığında neler olacağını incelemek için kullanılabilir.\n"
"Örneğin, bazı hücreler yalnızca, aynı anda ATP üreten birden fazla bileşik türüne sahip olduğunda, pozitif bir ATP tutarı sağlayabilir.\n"
"Bu tür hücreler ile oynamak daha zordur. Çünkü, hayatta kalmak için, bu hücrelerin birden fazla bileşik türünü aynı anda depolamaları gerekir."

msgid "ATP_BALANCE_WITHOUT_EXTERNAL_RESOURCES"
msgstr "Dış kaynaklar olmadan"

msgid "ATP_BALANCE_WITHOUT_GLUCOSE"
msgstr "Glukoz olmadan"

msgid "ATP_BALANCE_WITHOUT_HYDROGEN_SULFIDE"
msgstr "Hidrojen sülfür olmadan"

msgid "ATP_BALANCE_WITHOUT_IRON"
msgstr "Demir olmadan"

msgid "ATP_BALANCE_WITH_ALL_COMPOUNDS"
msgstr "Bütün gerekli bileşikler ile"

msgid "ATP_PRODUCTION"
msgstr "ATP Üretimi"

msgid "ATP_PRODUCTION_TOO_LOW"
msgstr "ATP ÜRETİMİ ÇOK DÜŞÜK!"

msgid "ATTEMPT_TO_WRITE_SAVE_FAILED"
msgstr "Kayıt dosyası yazma girişimi başarısız oldu. Girilen kayıt ismi çok uzun veya kayıt klasörüne yazma erişiminiz yok."

msgid "AT_CURSOR"
msgstr "İmleç Üzerinde:"

msgid "AUDIO_OUTPUT_DEVICE"
msgstr "Ses çıkış aygıtı:"

msgid "AUGUST"
msgstr "Ağustos"

msgid "AUTO"
msgstr "Otomatik"

msgid "AUTO-EVO_EXPLANATION_EXPLANATION"
msgstr "Bu panel, oto-evrim tahmininin son aşamada kullandığı sayıları gösterir. Bir türün yakalayabileceği toplam enerji ve bunun tür başına maliyeti son popülasyonu belirler. Oto-evrim, türlerin toplayabildiği enerjiye bağlı olarak, onların ne kadar iyi performans sergilediğini hesaplamak için gerçekliğin basitleştirilmiş bir modelini kullanır. Her besin kaynağı için, türün ondan ne kadar enerji kazandığı gösterilir. Ayrıca her kaynakta mevcut olan toplam enerji miktarı da gösterilir. Türün toplam enerjiden aldığı bölüm, uyum başarısının toplam uyum başarısından ne kadar büyük olduğuna bağlıdır. Uyum başarısı, türün bir besin kaynağından ne kadar iyi yararlanabileceğini gösteren bir ölçüdür."

msgid "AUTO-EVO_POPULATION_CHANGED_2"
msgstr "{0} popülasyonu {2} arazisinde {1} defa değişti çünkü: {3}"

msgid "AUTO-EVO_PREDICTION"
msgstr "Oto-Evrim Tahmini"

msgid "AUTO-EVO_PREDICTION_BOX_DESCRIPTION"
msgstr ""
"Bu panel; düzenlenen türler için oto-evrimden tahmini olarak çıkan, kazanılan toplam enerji ve popülasyon rakamlarını (parantez içinde) gösterir.\n"
"Oto-evrim, sizin popülasyonunuzu etkileyen diğer kısımların (sizin kendi performansınızın yanı sıra) olduğu popülasyon simülasyonunu çalıştırır."

msgid "AUTO-EVO_STEPS_DONE"
msgstr "%{0:F1} tamamlandı. {1:n0}/{2:n0} adım."

msgid "AUTO-EVO_STRENGHT_MULTIPLIER"
msgstr "Oyuncu üzerindeki oto-evrim gücü"

msgid "AUTO-EVO_STRENGHT_MULTIPLIER_EXPLANATION"
msgstr "(oto-evrimin oyuncu türüne uyguladığı popülasyon değişiminin yüzdesi)"

msgid "AUTOSAVE_DURING_THE_GAME"
msgstr "Oyun esnasında otomatik olarak kaydet"

msgid "AUTO_EVO"
msgstr "Oto-Evrim"

msgid "AUTO_EVO_EXPLORING_TOOL"
msgstr "Oto-Evrim Keşif Aracı"

msgid "AUTO_EVO_FAILED"
msgstr "Oto-evrim çalıştırılamadı"

msgid "AUTO_EVO_MISSING_RESULT_DATA_OBJECT"
msgstr "Oto-evrim sonuçları eksik. Eğer daha eski bir kaydı yüklediyseniz, bu sonuçların bulunmaması beklenen bir şey. Eğer daha eksi bir kaydı yüklemediyseniz, lütfen bu sorunu bize bir hata raporu olarak gönderin ve oyunun günlük dosyasını yollayın."

msgid "AUTO_EVO_RESULTS"
msgstr "Oto-evrim sonuçları:"

msgid "AUTO_EVO_RESULTS_GLOBAL_TITLE"
msgstr "Genel Sonuçlar"

msgid "AUTO_EVO_RESULTS_PATCH_TITLE"
msgstr "Seçilen Arazinin Sonuçları"

msgid "AUTO_EVO_RUN_STATUS"
msgstr "çalışma durumu:"

msgid "AUTO_EVO_STATUS_COLON"
msgstr "Oto-evrim Durumu:"

msgid "AUTO_MOVE_FORWARDS"
msgstr "Otomatik olarak ileri git"

msgid "AUTO_RESOLUTION"
msgstr "Otomatik ({0}x{1})"

msgid "AVAILABLE_CONSTRUCTION_PROJECTS"
msgstr "Mevcut İnşaat Projeleri"

msgid "AVAILABLE_MODS"
msgstr "Mevcut Modlar"

msgid "AWAKENING_STAGE"
msgstr "Uyanış Evresi"

msgid "AWARE_STAGE"
msgstr "Farkındalık Evresi"

msgid "BACK"
msgstr "Geri"

msgid "BACKGROUND_BLUR"
msgstr "Arkaplan bulanıklığı:"

msgid "BACKSLASH"
msgstr "Ters Eğik Çizgi"

msgid "BACKSPACE"
msgstr "Backspace"

msgid "BACTERIAL_THERMOSYNTHESIS"
msgstr "Bakteri Termosentezi"

msgid "BALANCE_DISPLAY_AT_DAY_ALWAYS"
msgstr "Gündüz vaktiymiş gibi hesapla"

msgid "BALANCE_DISPLAY_AT_DAY_ALWAYS_TOOLTIP"
msgstr "İşaretlendiğinde, bu paneldeki sayılar her zaman gündüz vaktiymiş gibi hesaplanır"

msgid "BALANCE_DISPLAY_WHILE_MOVING"
msgstr "Hareket maliyetini dahil et"

msgid "BALANCE_DISPLAY_WHILE_MOVING_TOOLTIP"
msgstr "İşaretlendiğinde, bu paneldeki tutarı ve diğer sayıları hücrenin sürekli hareket ettiğini varsayarak hesaplar"

msgid "BASE_MOBILITY"
msgstr "Temel Hareketlilik"

msgid "BASE_MOVEMENT"
msgstr "Temel Hareket"

msgid "BASIC_VIEW"
msgstr "Temel"

msgid "BASIC_VIEW_BUTTON_TOOLTIP"
msgstr "Temel kurulum görünümüne dön"

msgid "BATHYPELAGIC"
msgstr "Batipelajik"

msgid "BECOME_MACROSCOPIC"
msgstr "Makroskopik Ol ({0}/{1})"

msgid "BECOME_MULTICELLULAR"
msgstr "Çok Hücreli Ol ({0}/{1})"

msgid "BEGIN_THRIVING"
msgstr "İlerlemeye Başla"

msgid "BEHAVIOUR"
msgstr "Davranış"

msgid "BEHAVIOUR_ACTIVITY"
msgstr "Etkinlik"

msgid "BEHAVIOUR_AGGRESSION"
msgstr "Saldırganlık"

msgid "BEHAVIOUR_FEAR"
msgstr "Korku"

msgid "BEHAVIOUR_FOCUS"
msgstr "Odak"

msgid "BEHAVIOUR_OPPORTUNISM"
msgstr "Fırsatçılık"

msgid "BELOW_SEA_LEVEL"
msgstr "Deniz seviyesinin {0}-{1}m altı"

msgid "BENCHMARKS"
msgstr "Performans Ölçümleri"

msgid "BENCHMARK_FINISHED"
msgstr "Performans ölçümü tamamlandı"

msgid "BENCHMARK_PHASE"
msgstr "Performans aşaması:"

msgid "BENCHMARK_RESULTS_COLON"
msgstr "Sonuçlar:"

msgid "BEST_PATCH_COLON"
msgstr "En İyi Arazi:"

msgid "BIG_IRON_CHUNK"
msgstr "Büyük Demir Parçası"

msgid "BIG_PHOSPHATE_CHUNK"
msgstr "Büyük Fosfat Parçası"

msgid "BILLION_ABBREVIATION"
msgstr "{0} Mr"

msgid "BINDING_AGENT"
msgstr "Bağlayıcı Ajan"

msgid "BINDING_AGENT_DESCRIPTION"
msgstr "Diğer hücrelerle bağ kurmayı sağlar. Bu organeli eklemek, çok hücreliğe ilk adımı sağlar. Hücreniz bir koloninin parçasıyken bileşikler hücreler arasında paylaşılır. Bir koloninin parçasıyken editöre giremezsiniz. Bu yüzden, hücrenizi bölmek için yeterli bileşik topladığınızda koloni ile bağınızı koparmanız gerekir."

msgid "BINDING_AGENT_PROCESSES_DESCRIPTION"
msgstr "Bağ kurma modunu açmak için [thrive:input]g_toggle_binding[/thrive:input] tuşuna basın. Bağ kurma modundayken, kendi türünüze ait diğer hücrelere dokunarak onları koloninize ekleyebilirsiniz. Bir koloniden ayrılmak için [thrive:input]g_unbind_all[/thrive:input] tuşuna basın. Diğer hücrelere bağlıyken editöre giremezsiniz."

msgid "BIND_AXES_SENSITIVITY"
msgstr "Eksenleri birbirine bağla"

msgid "BIOLUMINESCENT_VACUOLE"
msgstr "Biyolüminesan Koful"

msgid "BIOME_LABEL"
msgstr "Biyom: {0}"

msgid "BLOOM_RENDER_EFFECT"
msgstr "Kamaşma efekti:"

msgid "BRAIN_CELL_NAME_DEFAULT"
msgstr "Nöron"

msgid "BRAVE"
msgstr "Cesur"

msgid "BROWSE"
msgstr "Göz At"

msgid "BROWSE_WORKSHOP"
msgstr "Atölye'ye Göz At"

msgid "BUILD_CITY"
msgstr "Bir Şehir Kur"

msgid "BUILD_QUEUE"
msgstr "İnşa Sırası"

msgid "BUILD_STRUCTURE"
msgstr "Bir Yapı İnşa Et"

msgid "BY"
msgstr "Oluşturan:"

msgid "BY_REVOLUTIONARY_GAMES"
msgstr "Revolutionary Games Studio Tarafından"

msgid "CACHE_DISK_MAX_TIME"
msgstr "Öğeleri diskten silmeden önce geçecek maksimum süre"

msgid "CACHE_MEMORY_MAX_ITEMS"
msgstr "Bellekte tutulacak maksimum önbellek öğesi"

msgid "CACHE_TIME_MEMORY"
msgstr "Önbellek öğelerinin bellekte tutulacağı süre"

msgid "CACHE_TIME_MEMORY_ONLY"
msgstr "Yalnızca belleğe önbellekleme kullanıldığında geçecek önbellekleme süresi"

msgid "CACHING_TITLE"
msgstr "Önbellekleme"

msgid "CALCIUM_CARBONATE"
msgstr "Kalsiyum Karbonat"

msgid "CALCIUM_CARBONATE_MEMBRANE_DESCRIPTION"
msgstr "Bu hücre zarı, kalsiyum karbonattan yapılmış güçlü bir kabuğa sahiptir. Hasara karşı kolayca direnir ve şeklinin bozulmaması için daha az enerji gerektirir. Böyle ağır bir kabuğa sahip olmanın dezavantajları ise hücrenin çok daha yavaş olması ve kaynakları emmenin biraz daha zaman almasıdır."

msgid "CAMERA"
msgstr "Kamera"

msgid "CANCEL"
msgstr "İptal"

msgid "CANCEL_ACTION_CAPITAL"
msgstr "EYLEMİ İPTAL ET"

msgid "CANCEL_CURRENT_ACTION"
msgstr "Mevcut eylemi iptal et"

msgid "CANNOT_DELETE_USED_CELL_TYPE"
msgstr "Beden planında mevcut olarak kullanılan bir hücre türü silinemez"

msgid "CANNOT_DELETE_USED_CELL_TYPE_TITLE"
msgstr "Kullanılan Hücre Türü Silinemez"

msgid "CANNOT_ENGULF"
msgstr "Yutamaz"

msgid "CANNOT_MOVE_METABALL_TO_DESCENDANT_TREE"
msgstr "Bir damla formu, aynı soydan gelenlerin içine taşınamaz"

msgid "CANNOT_REDUCE_BRAIN_POWER_STAGE"
msgstr "Zihin gücü miktarı şu anda mevcut evrede kalmak için çok düşük. Evrelerde gerilemeye şu anda izin verilmemektedir, lütfen devam etmek için zihin gücünü arttırın."

msgid "CANNOT_REDUCE_BRAIN_POWER_STAGE_TITLE"
msgstr "Zihin Gücünü Azaltarak Geriye Gitmek Mümkün Değil"

msgid "CANNOT_WRITE_SAVE"
msgstr "Kayıt Yazılamadı"

msgid "CANT_LOAD_MOD_INFO"
msgstr "{0} için mod bilgisi yüklenemedi"

msgid "CAPSLOCK"
msgstr "Caps Lock"

msgid "CARBON_DIOXIDE"
msgstr "Karbondioksit"

msgid "CATEGORY_AN_ABUNDANCE"
msgstr "bol miktarda"

msgid "CATEGORY_A_FAIR_AMOUNT"
msgstr "makul miktarda"

msgid "CATEGORY_LITTLE"
msgstr "az miktarda"

msgid "CATEGORY_QUITE_A_BIT"
msgstr "oldukça fazla"

msgid "CATEGORY_SOME"
msgstr "biraz"

msgid "CATEGORY_VERY_LITTLE"
msgstr "çok az miktarda"

msgid "CAUTIOUS"
msgstr "Temkinli"

msgid "CELL"
msgstr "Hücre"

msgid "CELLS"
msgstr "Hücreler"

msgid "CELLULASE"
msgstr "Selülaz"

msgid "CELLULASE_DESCRIPTION"
msgstr "Selülaz, hücrenin selüloz hücre zarını parçalamasını sağlar. Her eklemede etkisi artar."

msgid "CELLULOSE"
msgstr "Selüloz"

msgid "CELLULOSE_MEMBRANE_DESCRIPTION"
msgstr "Bu hücre zarı, genel hasara ve özellikle fiziksel hasara karşı daha iyi dayanıklılık sağlayan bir duvara sahip. Ayrıca şeklini korumak için daha az enerjiye mal olur. Ama kaynakları çabucak ememez ve daha yavaştır. [b]Selülaz, bu duvarı sindirebilir.[/b] Böylece bu duvarı yırtıcılara karşı savunmasız hale getirir."

msgid "CELL_STAT_ROTATION_TOOLTIP"
msgstr ""
"Hücrenin dönme hızı. Hücreler ne kadar büyükse, o kadar yavaş döner. Ancak, siller bunu karşılamak için eklenebilir.\n"
"Organel yerleşimi, dönmeyi etkiler; merkezden daha uzakta bulunan organeller, dönmeyi daha fazla azaltır."

msgid "CELL_STAT_SPEED_TOOLTIP"
msgstr ""
"Hücrenin hızı. Bu hızı hesaplayan algoritmanın sınırlamaları nedeniyle, bu değerin bir tahmin olduğunu lütfen unutmayın.\n"
"Örneğin, kamçı uzunluğunu değiştirdiğinizde, hız değerleri tamamen anlamlı olmayabilir ve evrede meydana gelen olaylar ile uyuşmayabilir.\n"
"Bu sorun, bilinen bir sorundur. Ancak, diğer birçok sorun ve yeni özelliğe göre daha düşük öncelikte olduğu için bu sorun henüz düzeltilmemiştir."

msgid "CELL_TYPE_NAME"
msgstr "Hücre Türü İsmi"

msgid "CHANGE_DESCRIPTION_IS_TOO_LONG"
msgstr "Değişiklik notları çok uzun"

msgid "CHANGE_THE_SYMMETRY"
msgstr "Simetriyi değiştir"

msgid "CHANNEL_INHIBITOR_TOXIN_SYNTHESIS"
msgstr "Kanal İnhibitörü Sentezi"

msgid "CHEATS"
msgstr "Hileler"

msgid "CHEAT_KEYS_ENABLED"
msgstr "Hile tuşları etkin"

msgid "CHEAT_MENU"
msgstr "Hile menüsü"

msgid "CHEMICAL_BUTTON_MICROBE_TOOLTIP"
msgstr "Hücre işlemlerini göster / gizle"

msgid "CHEMOPLAST"
msgstr "Kemoplast"

msgid "CHEMOPLAST_DESCRIPTION"
msgstr "Kemoplast, [b]hidrojen sülfür kemosentezi[/b] adı verilen bir işlemde, [thrive:compound type=\"hydrogensulfide\"]hidrojen sülfür[/thrive:compound], [thrive:compound type=\"carbondioxide\"]karbondioksit[/thrive:compound] gazı ve suyu [thrive:compound type=\"glucose\"]glukoza[/thrive:compound] çeviren proteinler içeren çift zarlı bir yapıdır. Üretilen [thrive:compound type=\"glucose\"]glukoz[/thrive:compound] oranı, [thrive:compound type=\"carbondioxide\"]karbondioksit[/thrive:compound] konsantrasyonu ile doğru orantılıdır."

msgid "CHEMOPLAST_PROCESSES_DESCRIPTION"
msgstr "[thrive:compound type=\"hydrogensulfide\"]Hidrojen Sülfürü[/thrive:compound], [thrive:compound type=\"glucose\"]glukoza[/thrive:compound] dönüştürür. Bu oran, [thrive:compound type=\"carbondioxide\"]karbondioksit[/thrive:compound] konsantrasyonu ile doğru orantılıdır."

msgid "CHEMORECEPTOR"
msgstr "Kemoreseptör"

msgid "CHEMORECEPTOR_DESCRIPTION"
msgstr "Hücreler, kimyasal algılama aracılığıyla \"görür\". Hücreler bu şekilde çevredekilerle ilgili bilgi toplar. Bu organeli eklemek, daha ince ayarlı bir kimyasal algılamanın evrimleşmesini ifade eder. Oyuncuya görme yeteneği ta hücre evresinde verildiği için, kimyasal algılama, görülebilen ekran alanının dışına doğru işaret ederek oyuncunun henüz göremediği ve hücrenin civarında bulunan bileşikleri ve türleri gösteren bir çizgi ile temsil edilmektedir."

msgid "CHEMORECEPTOR_MINIMUM_AMOUNT_TOOLTIP"
msgstr ""
"Bileşik algılama eşiğini ayarlar. Düşük değerler, yararlı miktarda bileşik içermeyebilecek, çok az miktarda bulunan bileşiklere işaret edebilir.\n"
"Örnek bir strateji, arama yarıçapını ve minimum miktarı arttırmaktır. Böylece, en yakın ve yararlı derecede yoğun bir bulut algılanabilir.\n"
"Kemoreseptör, bir tek bileşik bulutundaki noktaların toplamını değil, bir bileşik \"bulutundaki\" tek bir noktayı algılar."

msgid "CHEMORECEPTOR_PROCESSES_DESCRIPTION"
msgstr "Kemoreseptör, belirli bileşikleri ve hücreleri daha uzaktan algılamayı sağlar. Bu organeli yerleştirdikten sonra, algılanacak bileşik türünü ya da hücre türünü ve bu türe işaret eden çizginin rengini seçmek için değişiklik yapın."

msgid "CHEMORECEPTOR_SEARCH_RADIUS_TOOLTIP"
msgstr ""
"Bu kemoreseptörün işaret edeceği şeyleri arayacağı maksimum mesafeyi ayarlar.\n"
"Örneğin, mesafeyi azaltmak, yavaş hücrelerin ulaştığı anda büyük olasılıkla kaybolacak olan kaynaklara işaret etmemesi için kullanılabilir.\n"
"Alternatif olarak, mesafeyi arttırmak, çok daha uzaktaki şeylere işaret edebilir. Ancak, bu kaynaklara kaybolmadan ulaşmak zor olabilir."

msgid "CHEMOSYNTHESIS"
msgstr "Kemosentez"

msgid "CHEMOSYNTHESIZING_PROTEINS"
msgstr "Kemosentez Yapan Proteinler"

msgid "CHEMOSYNTHESIZING_PROTEINS_DESCRIPTION"
msgstr "Kemosentez yapan proteinler, [b]hidrojen sülfür kemosentezi[/b] adı verilen bir işlemde, [thrive:compound type=\"hydrogensulfide\"]hidrojen sülfür[/thrive:compound], [thrive:compound type=\"carbondioxide\"]karbondioksit[/thrive:compound] gazı ve suyu [thrive:compound type=\"glucose\"]glukoza[/thrive:compound] dönüştüren, sitoplazmada bulunan küçük proteinler kümesidir. Üretilen [thrive:compound type=\"glucose\"]glukoz[/thrive:compound] oranı, [thrive:compound type=\"carbondioxide\"]karbondioksit[/thrive:compound] konsantrasyonu ile doğru orantılıdır. Kemosentez yapan proteinler direkt sitoplazmada asılı kaldığından, etrafında bulunan akışkan [b]glikoliz[/b] yapabilir."

msgid "CHEMOSYNTHESIZING_PROTEINS_PROCESSES_DESCRIPTION"
msgstr "[thrive:compound type=\"hydrogensulfide\"]Hidrojen sülfürü[/thrive:compound], [thrive:compound type=\"glucose\"]glukoza[/thrive:compound] dönüştürür. Bu oran, [thrive:compound type=\"carbondioxide\"]karbondioksit[/thrive:compound] konsantrasyonu ile doğru orantılıdır. Ayrıca [thrive:compound type=\"glucose\"]glukozu[/thrive:compound], [thrive:compound type=\"atp\"]ATP'ye[/thrive:compound] dönüştürür."

msgid "CHEMO_SYNTHESIS"
msgstr "Kemosentez"

msgid "CHITIN"
msgstr "Kitin"

msgid "CHITINASE"
msgstr "Kitinaz"

msgid "CHITINASE_DESCRIPTION"
msgstr "Kitinaz, hücrenin kitin hücre zarını parçalamasını sağlar. Her eklemede etkisi artar."

msgid "CHITIN_MEMBRANE_DESCRIPTION"
msgstr "Bu hücre zarı, genel hasara ve özellikle toksin hasarına karşı daha iyi dayanıklılık sağlayan bir duvara sahip. Ayrıca şeklini korumak için daha az enerjiye mal olur. Ama kaynakları çabucak ememez ve daha yavaştır. [b]Kitinaz, bu duvarı sindirebilir.[/b] Böylece bu duvarı yırtıcılara karşı savunmasız hale getirir."

msgid "CHLOROPLAST"
msgstr "Kloroplast"

msgid "CHLOROPLAST_DESCRIPTION"
msgstr "Kloroplast, zarsı keseler içinde birbirinin üstüne dizili, ışığa hassas pigmentler içeren çift zarlı bir yapıdır. Bu yapı, kendi ökaryotik konağı tarafından kullanılmak üzere özümsenmiş bir prokaryottur. Kloroplasttaki pigmentler, [b]fotosentez[/b] adı verilen bir işlemde, [thrive:compound type=\"carbondioxide\"]karbondioksit[/thrive:compound] gazından ve sudan [thrive:compound type=\"glucose\"]glukoz[/thrive:compound] üretmek için ışık enerjisini kullanırlar. Bu pigmentler ayrıca yapıya kendine özgü bir renk verir. Üretilen [thrive:compound type=\"glucose\"]glukoz[/thrive:compound] oranı, [thrive:compound type=\"carbondioxide\"]karbondioksit[/thrive:compound] konsantrasyonu ve [thrive:compound type=\"sunlight\"]ışık[/thrive:compound] şiddeti ile doğru orantılıdır."

msgid "CHLOROPLAST_PROCESSES_DESCRIPTION"
msgstr "[thrive:compound type=\"glucose\"]Glukoz[/thrive:compound] üretir. Bu oran, [thrive:compound type=\"carbondioxide\"]karbondioksit[/thrive:compound] ve [thrive:compound type=\"sunlight\"]güneş ışığı[/thrive:compound] şiddeti ile doğru orantılıdır."

msgid "CHOSEN_FILENAME_ALREADY_EXISTS"
msgstr "Seçili dosya adı ({0}) zaten mevcut. Üzerine yazılsın mı?"

msgid "CHROMATIC_ABERRATION"
msgstr "Renk sapması:"

msgid "CHROMATOPHORE_PROCESSES_DESCRIPTION"
msgstr "[thrive:compound type=\"glucose\"]Glukoz[/thrive:compound] üretir. Bu oran, [thrive:compound type=\"carbondioxide\"]karbondioksit[/thrive:compound] konsantrasyonu ve [thrive:compound type=\"sunlight\"]güneş ışığı[/thrive:compound] şiddeti ile doğru orantılıdır."

msgid "CHUNK_CELL_CORPSE_PART"
msgstr "Ölü Hücre Parçası"

msgid "CHUNK_FOOD_SOURCE"
msgstr "{0} tüketimi"

msgid "CILIA"
msgstr "Siller"

msgid "CILIA_DESCRIPTION"
msgstr "Sil tüyleri kamçılara benzer ancak, yönlü itiş kuvveti sağlamak yerine, hücrelerin dönmesi için dönme kuvveti sağlar."

msgid "CILIA_PROCESSES_DESCRIPTION"
msgstr "Büyük hücrelerin dönme hızını arttırır."

msgid "CITY_SHORT_STATISTICS"
msgstr "Nüfus: {0} Gıda: {1} Bilim: {2}"

msgid "CLEAN_UP_OLD_SAVES"
msgstr "Eski Kayıtları Temizle"

msgid "CLEAR_CACHE"
msgstr "Önbelleği Temizle"

msgid "CLOSE"
msgstr "Kapat"

msgid "CLOSE_OPTIONS"
msgstr "Ayarlar kapatılsın mı?"

msgid "CLOSTRIDIAL_FERMENTATION"
msgstr "Gazlı Fermentasyon"

msgid "CLOUD_BENCHMARK"
msgstr "Bulut Performansı"

msgid "CLOUD_RESOLUTION_DIVISOR"
msgstr "Bulut çözünürlük bölücü:"

msgid "CLOUD_SIMULATION_MINIMUM_INTERVAL"
msgstr "Bulut simülasyonu minimum aralığı:"

msgid "CLOUD_SIMULATION_MULTIPLIER"
msgstr "Simülasyon çarpanı:"

msgid "COASTAL"
msgstr "Sahil"

msgid "COLLISION_SHAPE"
msgstr "Fizik hata ayıklama şekillerini göster"

msgid "COLOUR"
msgstr "Renk"

msgid "COLOURBLIND_CORRECTION"
msgstr "Renk düzeltme:"

msgid "COLOUR_PICKER_ADD_PRESET"
msgstr "Mevcut rengi ön ayar olarak ekle"

msgid "COLOUR_PICKER_A_TOOLTIP"
msgstr "Rengin alfa kanalı değeri"

msgid "COLOUR_PICKER_B_TOOLTIP"
msgstr "Rengin mavi kanal değeri"

msgid "COLOUR_PICKER_G_TOOLTIP"
msgstr "Rengin yeşil kanal değeri"

msgid "COLOUR_PICKER_HSV_BUTTON_TOOLTIP"
msgstr ""
"HSV (Renk Tonu, Doygunluk, Değer) modunu aç veya kapat.\n"
"Raw moddayken kullanılamaz."

msgid "COLOUR_PICKER_H_TOOLTIP"
msgstr "Renk tonu değeri, renk bileşeninin bir kısmı"

msgid "COLOUR_PICKER_PICK_COLOUR"
msgstr "Oyun penceresinden bir renk seç"

msgid "COLOUR_PICKER_PRESET_TOOLTIP"
msgstr ""
"Renk: {0}\n"
"Sol fare tuşu: Bu ön ayarı kullan\n"
"Sağ fare tulu: Bu ön ayarı sil"

msgid "COLOUR_PICKER_RAW_BUTTON_TOOLTIP"
msgstr ""
"Raw modu aç veya kapat.\n"
"Raw modda K, Y, M renk değerlerinin 1.0'ın\n"
"ötesine gitmesini sağlayabilirsiniz.\n"
"HSV modundayken kullanılamaz."

msgid "COLOUR_PICKER_R_TOOLTIP"
msgstr "Rengin kırmızı kanal değeri"

msgid "COLOUR_PICKER_S_TOOLTIP"
msgstr "Doygunluk değeri, belli bir renkteki gri miktarı"

msgid "COLOUR_PICKER_V_TOOLTIP"
msgstr "Değer (parlaklık) değeri, renkteki parlaklığın şiddeti"

msgid "COMMON_ABILITIES"
msgstr "Ortak Yetenekler"

msgid "COMMON_EDITING_AND_STRATEGY"
msgstr "Ortak Editör ve Strateji Evreleri"

msgid "COMMUNITY_FORUM"
msgstr "Topluluk Forumu"

msgid "COMMUNITY_FORUM_BUTTON_TOOLTIP"
msgstr "Topluluk forumumuzda Thrive topluluğuna katıl"

msgid "COMMUNITY_WIKI"
msgstr "Topluluk Vikisi"

msgid "COMMUNITY_WIKI_BUTTON_TOOLTIP"
msgstr "Topluluk vikimizi ziyaret edin"

msgid "COMPILED_AT_COLON"
msgstr "Derlenme tarihi:"

msgid "COMPLETE_ACTION"
msgstr "Bitir"

msgid "COMPOUNDS"
msgstr "Bileşikler"

msgid "COMPOUNDS_AT_EQUILIBRIUM"
msgstr "Dengedeki Tutar"

msgid "COMPOUNDS_AT_MAX_SPEED"
msgstr "Maksimum Hızda Tutar"

msgid "COMPOUNDS_BUTTON_MICROBE_TOOLTIP"
msgstr "Bileşikleri göster / gizle"

msgid "COMPOUNDS_COLON"
msgstr "Bileşikler:"

msgid "COMPOUND_BALANCE_FILL_TIME"
msgstr "({0} s içinde depoyu doldurur)"

msgid "COMPOUND_BALANCE_FILL_TIME_TOO_LONG"
msgstr "({0} s içinde depoyu doldurur, bu süre, {1} s'lik kullanılabilir gün ışığından daha uzundur)"

msgid "COMPOUND_BALANCE_MODE_TOOLTIP"
msgstr ""
"Bileşik tutarını hesaplama modudur. Örneğin maksimum hız, tüm işlemlerin maksimum hızda çalıştığını varsayarak hesaplarken,\n"
"denge, işlemlerin sadece negatif olmayan ATP tutarına sahip olacak kadar hızlı şekilde çalıştığını hesaplar."

msgid "COMPOUND_BALANCE_TITLE"
msgstr "Bileşik Tutarları"

msgid "COMPOUND_BALANCE_TOOLTIP"
msgstr ""
"Bu bölüm, her bir bileşik için toplam tutarı (üretim - tüketim) gösterir.\n"
"Örneğin, bir bitki hücresi oluşturmak için glukoz tutarının oldukça pozitif olması gerekir."

msgid "COMPOUND_CLOUDS"
msgstr "Bileşik bulutu"

msgid "COMPOUND_CLOUD_BENCHMARK"
msgstr "Bileşik Bulutu Performansı"

msgid "COMPOUND_CLOUD_DENSITY"
msgstr "Bileşik bulutu yoğunluğu"

msgid "COMPOUND_CLOUD_DENSITY_EXPLANATION"
msgstr "(ortamdaki bileşik bulutlarının sıklığı)"

msgid "COMPOUND_CONCENTRATIONS_DECREASED"
msgstr "{0} konsantrasyonu {1} azaldı"

msgid "COMPOUND_FOOD_SOURCE"
msgstr "{0} tüketimi"

msgid "COMPOUND_HANDLE_KEEP"
msgstr "Hepsini Tut"

msgid "COMPOUND_HANDLE_SPLIT_SISTER"
msgstr "Kardeş Hücre ile Bölün"

msgid "COMPOUND_HANDLE_TOP_UP"
msgstr "Her Zaman Baştakinin Üzerine Ekle"

msgid "COMPOUND_HANDLE_TOP_UP_ON_CHANGE"
msgstr "Arazi Değişiminde Üzerine Ekle"

msgid "COMPOUND_STORAGE_AMOUNT_DOES_NOT_LAST_NIGHT"
msgstr "({0} s uzun bir gece vaktine dayanmak için yeterli değil)"

msgid "COMPOUND_STORAGE_NOT_ENOUGH_GENERATED_DURING_DAY"
msgstr "Gündüz vakti, yalnızca {1} [thrive:compound type=\"{0}\"][/thrive:compound] oluşturulabilir. Ancak, gece hayatta kalmak için {2} gereklidir."

msgid "COMPOUND_STORAGE_NOT_ENOUGH_SPACE"
msgstr "Gece vakti {2} s sürmekte ve depo bileşikleri yalnızca {1} s tutabilmektedir. Bu yüzden, [thrive:compound type=\"{0}\"][/thrive:compound] için yeterli depo alanı yok."

msgid "COMPOUND_STORAGE_STATS_TITLE"
msgstr "Depo Kapasiteleri"

msgid "COMPOUND_STORAGE_STATS_TOOLTIP"
msgstr ""
"Bu bölüm, tamamen dolu bir depoyla başlayan hücrenin her bir bileşik türünü ne kadar uzun bir sürede harcadığını gösterir.\n"
"Bu sayılar, her zaman gece vaktiymiş gibi hesaplanır ve tüm gece boyunca hayatta kalmak için hücrenin yeterli deposunun olup\n"
"olmadığını kontrol etmede kullanılabilir. İşaret kutucuğu olan hareket maliyetini devre dışı bırakmak, enerjiyi korumak için tüm gece\n"
"boyunca hareketsiz durarak hayatta kalmada gerekli minimum sayıları verir."

msgid "COMPOUND_TO_FIND"
msgstr "Aranacak Bileşik:"

msgid "CONCEPT_ART"
msgstr "Konsept Çizimi"

msgid "CONFIG"
msgstr "Yapılandırma"

msgid "CONFIRM_CAPITAL"
msgstr "ONAYLA"

msgid "CONFIRM_DELETE"
msgstr "Silmeyi Onayla"

msgid "CONFIRM_EXIT"
msgstr "Çıkışı Onayla"

msgid "CONFIRM_FOSSILISATION_OVERWRITE"
msgstr "Üzerine Yazmayı Onayla"

msgid "CONFIRM_MOVE_TO_ASCENSION_STAGE"
msgstr "Tırmanış Evresi'ne Geçilsin mi?"

msgid "CONFIRM_MOVE_TO_ASCENSION_STAGE_EXPLANATION"
msgstr ""
"Artık evreni tırmanabilir ve Tırmanış Kapısı'nı etkinleştirerek Tırmanış Evresi'ne ulaşabilirsiniz.\n"
"\n"
"Bu işlem, mevcut kayıtta kullanabileceğiniz bazı yeni Tanrı Araçları şeklindeki sınırsız gücün kilidini açacak.\n"
"\n"
"Evreni tırmanmak ayrıca oyunu kazanmak demektir ama oynamaya devam edebileceksiniz. Evren tırmanılsın mı?"

msgid "CONFIRM_MOVE_TO_INDUSTRIAL_STAGE"
msgstr "Sanayi Evresi'ne Geçilsin mi?"

msgid "CONFIRM_MOVE_TO_INDUSTRIAL_STAGE_EXPLANATION"
msgstr "Bir fabrika yerleştirerek sanayi evresine yükseleceksiniz. Sonraki evreye geçilsin mi?"

msgid "CONFIRM_MOVE_TO_SPACE_STAGE"
msgstr "Uzay Evresi'ne Geçilsin mi?"

msgid "CONFIRM_MOVE_TO_SPACE_STAGE_EXPLANATION"
msgstr ""
"Artık, ilk uzay aracını fırlatarak Uzay Evresi'ne yükselebilirsiniz.\n"
"\n"
"Şimdilik, prototiplerde kendi gezegeninize dönemezsiniz. Ancak sonraki plan, Uzay Evresi'ndeki gezegenleri yakınlaştırmaya ve uzaklaştırmaya imkan sağlamak.\n"
"\n"
"Fırlatmayı iptal etmek, uzay aracı birimini imha edecek. Uzay aracı fırlatılsın mı?"

msgid "CONFIRM_NEW_GAME_BUTTON_TOOLTIP"
msgstr "Oyuna bu ayarlarla gir"

msgid "CONFIRM_NEW_GAME_BUTTON_TOOLTIP_DISABLED"
msgstr "Bazı ayarlar geçersiz"

msgid "CONSTRUCTION_UNIT_NAME"
msgstr "Birim: {0}"

msgid "CONTENT_UPLOADED_FROM"
msgstr "Atölye içeriği bu klasörden karşıya yüklenecek: {0}"

msgid "CONTINUE"
msgstr "Devam Et"

msgid "CONTINUE_AS_SPECIES"
msgstr "[center]Ama oyun henüz bitmedi. {1} popülasyonu olan {0} türüne geçiş yaparak oyuna [b]devam edebilirsiniz[/b].[/center]"

msgid "CONTINUE_THRIVING"
msgstr "İlerlemeye Devam Et"

msgid "CONTINUE_TO_PROTOTYPES"
msgstr ""
"[b]Thrive'ın \"tamamlanmış\" kısmının sonuna geldiniz.[/b]\n"
"\n"
"Eğer isterseniz, oyuna dahil edilen [b]sonraki evrelerin prototipleri[/b] ile devam edebilirsiniz.\n"
"\n"
"Bu prototipler eksik tamamlanmış olabilir, yer tutucu grafikler kullanıyor olabilir ve genel olarak çok kaba görünebilir. Bunlar, oyunun gelecekteki gidişatını ve evrelerin nasıl bağlandığına dair genel vizyonumuzu göstermek için eklenmektedir.\n"
"\n"
"Eğer devam ederseniz, çoğu protitip esnasında [b]oyununuzu kaydedemeyecek[/b] veya bir önceki evreye geri dönemeyeceksiniz. Eğer [i]mevcut[/i] evreye geri dönmek isterseniz, lütfen ilerlemeden önce [b]şimdi bir kayıt[/b] oluşturun.\n"
"\n"
"Ayrıca, kontrol cihazı desteği de prototiplerde kısıtlı. Eğer oyuna devam etmeyi seçerseniz, sonraki evrelerin prototip olduğunu anlayışla karşılayın ve onların ne kadar eksik oldukları konusunda lütfen şikayetçi olmayın."

msgid "CONTINUE_TO_PROTOTYPES_PROMPT"
msgstr "Prototip evreye devam edilsin mi?"

msgid "CONTROLLER_ANY_DEVICE"
msgstr "Herhangi Cihaz"

msgid "CONTROLLER_AXIS_L2"
msgstr "L2"

msgid "CONTROLLER_AXIS_LEFT_TRIGGER"
msgstr "Sol Tetik"

msgid "CONTROLLER_AXIS_LEFT_X"
msgstr "Sol Çubuk Yatay"

msgid "CONTROLLER_AXIS_LEFT_Y"
msgstr "Sol Çubuk Dikey"

msgid "CONTROLLER_AXIS_NEGATIVE_DIRECTION"
msgstr "Negatif Yön"

msgid "CONTROLLER_AXIS_POSITIVE_DIRECTION"
msgstr "Pozitif Yön"

msgid "CONTROLLER_AXIS_R2"
msgstr "R2"

msgid "CONTROLLER_AXIS_RIGHT_TRIGGER"
msgstr "Sağ Tetik"

msgid "CONTROLLER_AXIS_RIGHT_X"
msgstr "Sağ Çubuk Yatay"

msgid "CONTROLLER_AXIS_RIGHT_Y"
msgstr "Sağ Çubuk Dikey"

msgid "CONTROLLER_AXIS_VISUALIZERS"
msgstr "Kontrol Cihazı Eksen Görüntüleyicileri:"

msgid "CONTROLLER_BUTTON_DPAD_DOWN"
msgstr "Yön Pedi Aşağı"

msgid "CONTROLLER_BUTTON_DPAD_LEFT"
msgstr "Yön Pedi Sola"

msgid "CONTROLLER_BUTTON_DPAD_RIGHT"
msgstr "Yön Pedi Sağa"

msgid "CONTROLLER_BUTTON_DPAD_UP"
msgstr "Yön Pedi Yukarı"

msgid "CONTROLLER_BUTTON_LEFT_SHOULDER"
msgstr "Sol Omuz"

msgid "CONTROLLER_BUTTON_LEFT_STICK"
msgstr "Sol Çubuk Tıkı"

msgid "CONTROLLER_BUTTON_MISC1"
msgstr "Kontrol Cihazı Misc Butonu"

msgid "CONTROLLER_BUTTON_PADDLE1"
msgstr "Kol Butonu 1"

msgid "CONTROLLER_BUTTON_PADDLE2"
msgstr "Kol Butonu 2"

msgid "CONTROLLER_BUTTON_PADDLE3"
msgstr "Kol Butonu 3"

msgid "CONTROLLER_BUTTON_PADDLE4"
msgstr "Kol Butonu 4"

msgid "CONTROLLER_BUTTON_PS3_SELECT"
msgstr "Select"

msgid "CONTROLLER_BUTTON_PS3_START"
msgstr "Start"

msgid "CONTROLLER_BUTTON_PS_CIRCLE"
msgstr "Daire"

msgid "CONTROLLER_BUTTON_PS_CROSS"
msgstr "Çarpı"

msgid "CONTROLLER_BUTTON_PS_L1"
msgstr "L1"

msgid "CONTROLLER_BUTTON_PS_L3"
msgstr "L3"

msgid "CONTROLLER_BUTTON_PS_OPTIONS"
msgstr "Options"

msgid "CONTROLLER_BUTTON_PS_R1"
msgstr "R1"

msgid "CONTROLLER_BUTTON_PS_R3"
msgstr "R3"

msgid "CONTROLLER_BUTTON_PS_SHARE"
msgstr "Share"

msgid "CONTROLLER_BUTTON_PS_SONY_BUTTON"
msgstr "Logo Butonu"

msgid "CONTROLLER_BUTTON_PS_SQUARE"
msgstr "Kare"

msgid "CONTROLLER_BUTTON_PS_TRIANGLE"
msgstr "Üçgen"

msgid "CONTROLLER_BUTTON_RIGHT_SHOULDER"
msgstr "Sağ Omuz"

msgid "CONTROLLER_BUTTON_RIGHT_STICK"
msgstr "Sağ Çubuk Tıkı"

msgid "CONTROLLER_BUTTON_TOUCH_PAD"
msgstr "Dokunmatik Yüzey"

msgid "CONTROLLER_BUTTON_UNKNOWN"
msgstr "Bilinmeyen Buton"

msgid "CONTROLLER_BUTTON_XBOX_A"
msgstr "A"

msgid "CONTROLLER_BUTTON_XBOX_B"
msgstr "B"

msgid "CONTROLLER_BUTTON_XBOX_BACK"
msgstr "Back"

msgid "CONTROLLER_BUTTON_XBOX_GUIDE"
msgstr "Guide"

msgid "CONTROLLER_BUTTON_XBOX_START"
msgstr "Start"

msgid "CONTROLLER_BUTTON_XBOX_X"
msgstr "X"

msgid "CONTROLLER_BUTTON_XBOX_Y"
msgstr "Y"

msgid "CONTROLLER_DEADZONES"
msgstr "Kontrol Cihazı Ölü Bölgeleri"

msgid "CONTROLLER_DEADZONE_CALIBRATION_EXPLANATION"
msgstr ""
"Bu araç, kontrol cihazının eksen ölü bölgelerinin yapılandırılmasını sağlar. Ölü bölge büyüklükleri, hareketin girdi olarak algılanmasından önce bir kontrol çubuğunun (veya benzeri bir butonun) ne kadar hareket ettirilmesi gerektiğini denetler.\n"
"Kalibrasyona başlamadan önce, lütfen bütün kontrol cihazı çubuklarını oynatın ve bırakın. Ayrıca kontrol cihazında, bunun benzeri bir işlev gören butonlara (örneğin tetik tuşları) da basın ve onları bırakın."

msgid "CONTROLLER_DEADZONE_COLON"
msgstr "Ölü Bölge:"

msgid "CONTROLLER_PROMPT_TYPE_SETTING"
msgstr "Kontrol cihazı buton istemleri türü:"

msgid "CONTROLLER_SENSITIVITY"
msgstr "Kontrol cihazı hassasiyeti"

msgid "CONTROLLER_UNKNOWN_AXIS"
msgstr "Bilinmeyen Eksen"

msgid "COPY_ERROR_TO_CLIPBOARD"
msgstr "Hatayı Panoya Kopyala"

msgid "COPY_RESULTS"
msgstr "Sonuçları Kopyala"

msgid "CORRECTION_PROTANOPE"
msgstr "Protanop (Kırmızı-Yeşil)"

msgid "CORRECTION_TRITANOPE"
msgstr "Tritanop (Mavi-Sarı)"

msgid "CPU_THREADS"
msgstr "İş Parçacıkları"

msgid "CRAFTING_CLEAR_INPUTS"
msgstr "Seçili girenleri temizle"

msgid "CRAFTING_ERROR_INTERNAL_CONSUME_PROBLEM"
msgstr "Hata: Üretim malzemesini tüketirken iç hata oluştu"

msgid "CRAFTING_ERROR_TAKING_ITEMS"
msgstr "Üretim giriş malzemesi bulunamadı"

msgid "CRAFTING_FILTER_INPUTS"
msgstr "Girenler"

msgid "CRAFTING_KNOWN_ITEMS"
msgstr "Bilinen Formüller"

msgid "CRAFTING_NOT_ENOUGH_MATERIAL"
msgstr "Formülü üretmek için yeterince {0} yok"

msgid "CRAFTING_NO_RECIPE_SELECTED"
msgstr "Üretmek için lütfen önce yukarıdan bir formül seç"

msgid "CRAFTING_NO_ROOM_TO_TAKE_CRAFTING_RESULTS"
msgstr "Bütün üretim sonuçlarını almak için yeterli bir alan yok"

msgid "CRAFTING_RECIPE_DISPLAY"
msgstr "{0} ({1})"

msgid "CRAFTING_RECIPE_HAND_AXE"
msgstr "Taş El Baltası"

msgid "CRAFTING_RESULTS"
msgstr "Ürünler"

msgid "CRAFTING_SELECT_RECIPE_OR_ITEMS_TO_FILTER"
msgstr "Bir üretim formülü seç veya filtrelenecek öğeler ekle"

msgid "CRAFTING_TAKE_ALL"
msgstr "Hepsini Al"

msgid "CRAFTING_TITLE"
msgstr "Üretim"

msgid "CREATE"
msgstr "Oluştur"

msgid "CREATED_AT"
msgstr "Oluşturma tarihi:"

msgid "CREATED_ON_PLATFORM"
msgstr "Oluşturulduğu Platform:"

msgid "CREATE_A_NEW_MICROBE"
msgstr "Yeni bir mikrop oluştur"

msgid "CREATE_NEW"
msgstr "Yeni Oluştur"

msgid "CREATE_NEW_CELL_TYPE"
msgstr "Yeni Hücre Türü Oluştur"

msgid "CREATE_NEW_CELL_TYPE_DESCRIPTION"
msgstr "Mevcut hücreleri kopyalayarak ve onlara yeni bir isim vererek yeni hücre türleri oluşturabilirsiniz. Hücre türlerinde, farklı görevlerde özelleştirmek amacıyla, değişiklik yapılabilir. Bir hücre türü değiştirildiğinde, bu türe ait yerleştirilmiş bütün hücreler güncellenir."

msgid "CREATE_NEW_MOD"
msgstr "Yeni Mod Oluştur"

msgid "CREATE_NEW_SAVE"
msgstr "Yeni Kayıt Oluştur"

msgid "CREATE_NEW_TISSUE_TYPE"
msgstr "Yeni Doku Türü Oluştur"

msgid "CREATE_NEW_TISSUE_TYPE_DESCRIPTION"
msgstr "Mevcut dokuları kopyalayarak ve onlara yeni bir isim vererek yeni doku türleri oluşturabilirsiniz. Doku türlerinde, farklı görevlerde özelleştirmek amacıyla, hücre editörü aracılığıyla değişiklik yapılabilir."

msgid "CREATING_DOT_DOT_DOT"
msgstr "Oluşturuluyor..."

msgid "CREATING_OBJECTS_FROM_SAVE"
msgstr "Kayıttan nesneler oluşturuluyor"

msgid "CREDITS"
msgstr "Jenerik"

msgid "CTRL"
msgstr "CTRL"

msgid "CURRENT_CACHE_SIZE"
msgstr "Mevcut boyut:"

msgid "CURRENT_CACHE_SIZE_TOOLTIP"
msgstr ""
"Diskte mevcut olarak depolanan bütün önbellek öğelerinin boyutu. Bu öğeler, herhangi bir zamanda, güvenle temizlenebilir.\n"
"Ancak, önbellekte bulunması gereken bir öğeye bir sonraki sefer ihtiyaç duyulduğunda, bu öğenin yeniden oluşturulması daha uzun sürer."

msgid "CURRENT_DEVELOPERS"
msgstr "Mevcut Oyun Geliştiricileri"

msgid "CURRENT_LOCATION_CAPITAL"
msgstr "MEVCUT KONUM"

msgid "CURRENT_RESEARCH_NONE"
msgstr "Herhangi bir araştırma yok"

msgid "CURRENT_RESEARCH_PROGRESS"
msgstr "Şu anda araştırılan: {0} ({1})"

msgid "CURRENT_WORLD"
msgstr "Mevcut Dünya"

msgid "CURRENT_WORLD_STATISTICS"
msgstr ""
"[b]Kuşaklar:[/b]\n"
"   {0}\n"
"[b]Toplam Arazi :[/b]\n"
"   {1}\n"
"[b]Toplam Oto-Evrim Süresi:[/b]\n"
"   {2}\n"
"[b]Toplam Tür:[/b]\n"
"   {3}\n"
"[b]Hayatta Olan Türler:[/b]\n"
"   {4}\n"
"[b]Arazi Başına Tür Sayısı:[/b]\n"
"   Ortalama {5}; Standart sapma {6}\n"
"[b]Toplam Popülasyon:[/b]\n"
"   {7}\n"
"[b]En Kalabalık Tür:[/b]\n"
"   {8}\n"
"[b]Temel Mikrop Türü Verileri:[/b]\n"
"   Ortalama altıgen boyutu: {9}\n"
"\n"
"[b]Genel Organel Verileri:[/b]"

msgid "CUSTOM_USERNAME"
msgstr "Özel kullanıcı adı:"

msgid "CYTOPLASM"
msgstr "Sitoplazma"

msgid "CYTOPLASM_DESCRIPTION"
msgstr "Bir hücrenin yapışkan iç kısmı. Sitoplazma, hücrenin içini dolduran iyonlar, proteinler ve suda çözünen diğer maddelerin ana karışımından oluşur. Yaptığı işlevlerden biri [b]glikolizdir[/b], yani [thrive:compound type=\"glucose\"]glukozun[/thrive:compound], [thrive:compound type=\"atp\"]ATP'ye[/thrive:compound] dönüşümü. Gelişmiş metabolizmaya dayalı organellerden yoksun hücreler, enerji almak için sitoplazmaya bağlı kalır. Sitoplazma ayrıca hücrede moleküller depolamak için ve hücrenin büyüklüğünü arttırmak için kullanılır."

msgid "CYTOPLASM_GLYCOLYSIS"
msgstr "Sitoplazma Glikolizi"

msgid "CYTOPLASM_PROCESSES_DESCRIPTION"
msgstr "[thrive:compound type=\"glucose\"]Glukozu[/thrive:compound], [thrive:compound type=\"atp\"]ATP'ye[/thrive:compound] dönüştürür."

msgid "CYTOTOXIN_SYNTHESIS"
msgstr "Sitotoksin Sentezi"

#, fuzzy
msgid "DAMAGE_SOURCE_RADIATION"
msgstr "Göç için kaynak görevi görmesi için şu an türünüzün olduğu bir araziyi seçin"

msgid "DAY_LENGTH"
msgstr "Gün Uzunluğu"

msgid "DAY_LENGTH_EXPLANATION"
msgstr "(oyun içinde geçen bir günün gerçek zamandaki saniye uzunluğu)"

msgid "DAY_NIGHT_CYCLE_ENABLED"
msgstr "Gece gündüz döngüsünü etkinleştir"

msgid "DAY_NIGHT_CYCLE_ENABLED_EXPLANATION_2"
msgstr "(gece boyunca fotosentez daha elverişsiz hale gelir ve daha fazla ön planlama gerektirir)"

msgid "DEADZONE_CALIBRATION_FINISHED"
msgstr "Ölü bölge kalibrasyon işlemi tamamlandı. Yeni ölü bölgeler, aşağıda bulunan eksen değeri görüntüleyicilerinde gösterilmektedir."

msgid "DEADZONE_CALIBRATION_INPROGRESS"
msgstr "Ölü bölge kalibrasyonu devam ediyor. Lütfen kontrol cihazınızdaki herhangi bir tuşa veya çubuğa dokunmayın ve birkaç saniye bekleyin."

msgid "DEADZONE_CALIBRATION_IS_RESET"
msgstr "Ölü bölge kalibrasyonu sıfırlandı"

msgid "DEADZONE_CONFIGURATION"
msgstr "Ölü Bölge Yapılandırması"

msgid "DEATH"
msgstr "ölüm"

msgid "DEBUG_COORDINATES"
msgstr ""
"Konum koordinatları: {0}\n"
"Bakılan koordinatlar: {1}"

msgid "DEBUG_DRAW_NOT_AVAILABLE"
msgstr "Fizik hata ayıklama çizimi bu sürüm türünde mevcut değil"

msgid "DEBUG_PANEL"
msgstr "Hata Ayıklama Paneli"

msgid "DECEMBER"
msgstr "Aralık"

msgid "DECREASE_ITEM_SIZE"
msgstr "Nesne büyüklüğünü azalt"

msgid "DEFAULT_AUDIO_OUTPUT_DEVICE"
msgstr "Varsayılan çıkış aygıtı"

msgid "DELETE"
msgstr "Sil"

msgid "DELETE_ALL_OLD_SAVE_WARNING_2"
msgstr ""
"Otomatik ve Hızlı kayıtların tamamını silme işlemi geri alınamaz, aşağıdaki kayıtları kalıcı olarak silmek istediğinizden emin misiniz?\n"
"- {0} Otomatik kayıt\n"
"- {1} Hızlı kayıt\n"
"- {2} Yedek kayıt"

msgid "DELETE_FOSSIL_CONFIRMATION"
msgstr "Bu fosili silme işlemi geri alınamaz, fosili kalıcı olarak silmek istediğinizden emin misiniz?"

msgid "DELETE_OLD_SAVES_PROMPT"
msgstr "Eski kayıtlar silinsin mi?"

msgid "DELETE_ORGANELLE"
msgstr "Organeli kaldır"

msgid "DELETE_SAVE_CONFIRMATION"
msgstr "Bu kaydı silme işlemi geri alınamaz, kaydı kalıcı olarak silmek istediğinizden emin misiniz?"

msgid "DELETE_SELECTED"
msgstr "Seçilenleri Sil"

msgid "DELETE_SELECTED_SAVES_PROMPT"
msgstr "Seçili kayıtlar silinsin mi?"

msgid "DELETE_SELECTED_SAVE_WARNING"
msgstr "Seçili kayıtları silme işlemi geri alınamaz, {0} kaydı kalıcı olarak silmek istediğinizden emin misiniz?"

msgid "DELETE_THIS_SAVE_PROMPT"
msgstr "Bu kayıt silinsin mi?"

msgid "DESCEND_BUTTON"
msgstr "Evrene İniş Yap"

msgid "DESCEND_CONFIRMATION"
msgstr "Evrene İniş Yapmak istediğinize emin misiniz?"

msgid "DESCEND_CONFIRMATION_EXPLANATION"
msgstr ""
"Evrene iniş yapmak, sizin evreni tırmanma durumunuzu kaldırır ve sizi Mikrop Evresi'ne geri döndürür. Böylece mevcut kayıtta, oyunu baştan sona tekrar oynayabilirsiniz.\n"
"\n"
"Yeni oyun için bir iniş yapma ayrıcalığı alacaksınız. Gelecek bir sürümde bu ayrıcalığı kendiniz seçebileceksiniz. Ancak şimdilik bu ayrıcalık, size her defasında ozmoregülasyonda %20'lik bir azalma sağlayacak.\n"
"\n"
"Evrene iniş yapmayı onayladığınızda, örneğin, farklı bir haritada oynamak için yeni bir gezegen tohumu seçerek veya BH'yi devre dışı bırakarak oyun ayarlarını düzenleyebilirsiniz."

msgid "DESCRIPTION"
msgstr "Açıklama:"

msgid "DESCRIPTION_COLON"
msgstr "Açıklama:"

msgid "DESCRIPTION_TOO_LONG"
msgstr "Açıklama çok uzun"

msgid "DESPAWN_ENTITIES"
msgstr "Bütün Varlıkları Yok Et"

msgid "DETECTED_CPU_COUNT"
msgstr "Tespit edilen CPU sayısı:"

msgid "DEVBUILD_VERSION_INFO"
msgstr ""
"Geliştirme Sürümü {0}\n"
"{1} dalında {2} tarihinde\n"
"{3}"

msgid "DEVELOPERS"
msgstr "Oyun Geliştiricileri"

msgid "DEVELOPMENT_FORUM"
msgstr "Geliştirme Forumu"

msgid "DEVELOPMENT_FORUM_BUTTON_TOOLTIP"
msgstr "Geliştirme forumumuzda geliştirme güncellemelerini inceleyin"

msgid "DEVELOPMENT_SUPPORTED_BY"
msgstr "Oyunun Geliştirilmesi Revolutionary Games Studio Tarafından Desteklenmiştir"

msgid "DEVELOPMENT_WIKI"
msgstr "Geliştirme Vikisi"

msgid "DEVELOPMENT_WIKI_BUTTON_TOOLTIP"
msgstr "Geliştirici vikimizi ziyaret edin"

msgid "DEVOURED"
msgstr "Yutuldun"

msgid "DEV_BUILD_PATRONS"
msgstr "Geliştirme Sürümü Destekçileri"

msgid "DIFFICULTY"
msgstr "Zorluk"

msgid "DIFFICULTY_DETAILS_STRING"
msgstr ""
"Zorluk önayarı: {0}\n"
"Mutasyon maliyet çarpanı: {1}\n"
"AI mutasyon hızı: {2}\n"
"Bileşik bulutu sıklığı: {3}\n"
"Oyuncu ölümünden kaynaklanan popülasyon kaybı: {4}\n"
"Çevresel glukoz tutulma payı: {5}\n"
"Ozmoregülasyon maliyet çarpanı: {6}\n"
"Editörden ayrıldığında bedava glukoz bulutu: {7}\n"
"Üreme gelişimini pasif olarak gerçekleştir: {8}\n"
"Büyümeyi sağlayan bileşiklerin kullanımını sınırlandır: {9}"

msgid "DIFFICULTY_PRESET"
msgstr "Zorluk ön ayarı"

msgid "DIFFICULTY_PRESET_CUSTOM"
msgstr "Özel"

msgid "DIFFICULTY_PRESET_EASY"
msgstr "Kolay"

msgid "DIFFICULTY_PRESET_HARD"
msgstr "Zor"

msgid "DIFFICULTY_PRESET_NORMAL"
msgstr "Normal"

msgid "DIGESTION_EFFICIENCY"
msgstr "Sindirim Verimliliği"

msgid "DIGESTION_EFFICIENCY_COLON"
msgstr "Sindirim Verimliliği:"

msgid "DIGESTION_SPEED"
msgstr "Sindirim Hızı"

msgid "DIGESTION_SPEED_COLON"
msgstr "Sindirim Hızı:"

msgid "DIGESTION_SPEED_VALUE"
msgstr "{0}/s"

msgid "DISABLED"
msgstr "Devre Dışı"

msgid "DISABLE_ALL"
msgstr "Hepsini Devre Dışı Bırak"

msgid "DISCARD_AND_CONTINUE"
msgstr "Yoksay ve devam et"

msgid "DISCARD_CHANGES"
msgstr "Değişiklikleri Yoksay"

msgid "DISCARD_MIGRATION"
msgstr "Göçü İptal Et"

msgid "DISCONNECTED_CELLS"
msgstr "Bağlı Olmayan Hücreler"

msgid "DISCONNECTED_CELLS_TEXT"
msgstr ""
"Birbirine bağlı olmayan bir ya da daha fazla hücre var.\n"
"Devam etmek için lütfen yerleştirdiğiniz bütün hücreleri birbirine bağlayın."

msgid "DISCONNECTED_METABALLS"
msgstr "Bağlı Olmayan Damla Formları"

msgid "DISCONNECTED_METABALLS_TEXT"
msgstr ""
"Diğerlerine bağlı olmayan, yerleştirilmiş damla formları var.\n"
"Devam etmek için lütfen yerleştirdiğiniz bütün damla formlarını birbirine bağlayın."

msgid "DISCONNECTED_ORGANELLES"
msgstr "Bağlı Olmayan Organeller"

msgid "DISCONNECTED_ORGANELLES_TEXT"
msgstr ""
"Diğerlerine bağlı olmayan, yerleştirilmiş organeller var.\n"
"Lütfen yerleştirdiğiniz bütün organelleri birbirine bağlayın veya değişikliklerinizi geri alın."

msgid "DISCORD_TOOLTIP"
msgstr "Discord topluluk sunucumuza katılın"

msgid "DISK_CACHE_TOOLTIP"
msgstr ""
"Etkinleştirildiğinde, oluşturulması zahmetli bazı veriler diske yazılır. Böylece, bu verilere yeniden ihtiyaç duyulduğunda yüklenmeleri daha hızlı olur.\n"
"Eğer devre dışı bırakılırsa, yalnızca bellek içi önbellekleme kullanılır."

msgid "DISMISSED_POPUPS_COLON"
msgstr "Atlanan pencereler:"

msgid "DISMISSED_POPUPS_EXPLANATION"
msgstr ""
"Bu kısım, kullanıcı tarafından kalıcı olarak atlanan kaç tane pencere olduğunu gösterir.\n"
"Eğer asıl görülmek istenen pencereler atlandıysa, bütün atlanan pencerelerin tekrar görülmesi için yandaki buton kullanılabilir."

msgid "DISMISS_INFORMATION_PERMANENTLY"
msgstr "Bunu bir daha gösterme"

msgid "DISMISS_WARNING_PERMANENTLY"
msgstr "Beni bununla ilgili bir daha uyarma"

msgid "DISPLAY_3D_MENU_BACKGROUNDS"
msgstr "3D menü arkaplanlarını göster"

msgid "DISPLAY_ABILITIES_BAR"
msgstr "Yetenekler çubuğunu göster"

msgid "DISPLAY_BACKGROUND_DISTORTION_EFFECT"
msgstr "Mikrop arkaplanlarına çarpıklık uygula"

msgid "DISPLAY_BACKGROUND_PARTICLES"
msgstr "Arkaplan parçacıklarını göster"

msgid "DISPLAY_DRIVER_OPENGL"
msgstr "OpenGL"

msgid "DISPLAY_DRIVER_VULKAN"
msgstr "Vulkan"

msgid "DISPLAY_PART_NAMES"
msgstr "Parça seçim butonunun altında parça isimlerini göster"

msgid "DISSOLVED_COMPOUND_FOOD_SOURCE"
msgstr "{0} çevresel besin kaynağı eşit oranda dağıtılarak"

msgid "DOES_NOT_USE_FEATURE"
msgstr "Hayır"

msgid "DONATIONS"
msgstr "Yardımlar"

msgid "DOT_DOT_DOT"
msgstr "..."

msgid "DOUBLE"
msgstr "Çift katlı"

msgid "DOUBLE_CLICK_TO_VIEW_IN_FULLSCREEN"
msgstr "Tam ekranda görüntülemek için çift tıklayın"

msgid "DOUBLE_MEMBRANE_DESCRIPTION"
msgstr "İki katmanlı bir hücre zarı. Hasara karşı koruyuculuğu daha iyidir ve şeklinin bozulmaması için daha az enerji harcar. Ancak hücreyi biraz yavaşlatır ve kaynakların emilim oranını düşürür."

msgid "DRAG_TO_REORDER_ITEMS_WITH_MOUSE"
msgstr "Fare ile öğeleri yeniden sıralamak için bunu taşıyın"

msgid "DUMP_SCENE_TREE"
msgstr "SceneTree dökümünü al"

msgid "DUPLICATE_TYPE"
msgstr "Türü Kopyala"

msgid "EASTEREGG_MESSAGE_1"
msgstr "İlginç Gerçek: Didinyum ve Paramesyum on yıllardır araştırılan av-avcı ilişkisinin bir ders kitabı örneği. Şimdi, sen Paramesyum musun yoksa Didinyum mu? Av mısın yoksa avcı mı?"

msgid "EASTEREGG_MESSAGE_10"
msgstr "KIMILDAYAN ŞEYLER!!"

msgid "EASTEREGG_MESSAGE_11"
msgstr "Eritalim şu metali."

msgid "EASTEREGG_MESSAGE_12"
msgstr "Ama şu mavi hücreler var ya."

msgid "EASTEREGG_MESSAGE_13"
msgstr "Eğer hücreniz 150 altıgen alan büyüklüğünde ise, büyük demir parçalarını bile yutabilirsiniz!"

msgid "EASTEREGG_MESSAGE_14"
msgstr "İlginç Gerçek: Dünya gezegeninde, 8000'den fazla silli türü vardır."

msgid "EASTEREGG_MESSAGE_15"
msgstr "İlginç Gerçek: Stentor, kendini esnetebilen ve silleriyle su akıntısı meydana getirerek, bir tür trompete benzeyen ağzıyla avını yakalayabilen bir silli türüdür."

msgid "EASTEREGG_MESSAGE_16"
msgstr "İlginç Gerçek: Didinyum, Paramesyumları avlayan bir sillidir."

msgid "EASTEREGG_MESSAGE_17"
msgstr "İlginç Gerçek: Amip, sitoplazmadan yapılan 'bacaklar' olarak adlandırılan yalancı ayaklar ile avını avlar ve yakalar. Thrive'da, bunlara eninde sonunda sahip olmak istiyoruz."

msgid "EASTEREGG_MESSAGE_18"
msgstr "Bakteriler göründüklerinden daha güçlü olabilirler; küçük görünürler, ancak onların bazıları seni delebilir ve bu şekilde öldürebilir!"

msgid "EASTEREGG_MESSAGE_2"
msgstr "İlk oynanabilir oyun prototiplerden biri, bizim harika programcımız Untrustedlife tarafından yapıldı!"

msgid "EASTEREGG_MESSAGE_3"
msgstr "Oyundaki bütün canlılar ortak bir atadan evrimleşir. Hangilerinin birbirine daha yakın olduğunu belirlemek için bir bakın!"

msgid "EASTEREGG_MESSAGE_4"
msgstr "İlginç Gerçek: Gerçek hayatta prokaryotlar, organeller gibi davranan biyokompartman adı verilen yapılara sahiptir ve bunlar aslında Çok Yüzeyli organeller olarak adlandırılır."

msgid "EASTEREGG_MESSAGE_5"
msgstr "İlginç Gerçek: Metabolozom, Çok yüzeyli bir organel olarak adlandırılır."

msgid "EASTEREGG_MESSAGE_6"
msgstr "Thrive'ın ses ekibi başı oyuna henüz eklenmeyen birçok şarkı yaptı. Bu şarkıları dinleyebilir veya onun bu şarkıları bestelediği canlı yayın akışlarını kendi YouTube kanalından, Oliver Lugg, izleyebilirsiniz."

msgid "EASTEREGG_MESSAGE_7"
msgstr "Thrive, uzaylı bir gezegen simülasyonu olarak amaçlandı. Bu yüzden, Dünya'daki aynı canlıların tümünü burada bulacağınızı düşünmeyin!"

msgid "EASTEREGG_MESSAGE_8"
msgstr "İlginç Gerçek: Thrive ekibi, ara sıra sesli yayın içerikleri yapıyor. Bu yayınları incelemelisiniz!"

msgid "EASTEREGG_MESSAGE_9"
msgstr "İlginç Gerçek: Thrive, açık kaynaklı Godot oyun motoru ile yapılmıştır ve bütün oyun kodları online olarak incelenebilir."

msgid "EASTER_EGGS"
msgstr "Sürpriz yumurtaları dahil et"

msgid "EASTER_EGGS_EXPLANATION"
msgstr "(oyunda rastgele oluşan gizemli şeyler)"

msgid "EASTER_EGG_BANANA_BIOME"
msgstr "Muz Biyomu"

msgid "EDGE_PAN_SPEED"
msgstr "Kaydırma hızı:"

msgid "EDITING_TITLE"
msgstr "Düzenleme"

msgid "EDITOR"
msgstr "Editör"

msgid "EDITORS_AND_MUTATIONS_BUTTON"
msgstr "Editörler ve Mutasyonlar"

msgid "EDITOR_BUTTON_TOOLTIP"
msgstr "Editöre gir ve türünde değişiklik yap"

msgid "EDITOR_TUTORIAL_EDITOR_TEXT"
msgstr ""
"[b]Mikrop Editörü'ne[/b] hoş geldiniz.\n"
"\n"
"Burada, geçmiş kuşaklardan beri neler olduğunu inceleyebilir ve sonrasında türünüzde değişiklikler yapabilirsiniz.\n"
"\n"
"Rapor Ekranı, şu an bulunduğunuz arazideki değişikliklerin listesini verir. Dünyanızdaki olaylarla ilgili daha fazla şey öğrenmek için dilediğinizde çeşitli araçları keşfetmeyi deneyebilirsiniz!\n"
"\n"
"Hazır olduğunuzda, Arazi Haritası Ekranı'na devam etmek için sağ alttaki \"sonraki\" butonuna basın."

msgid "EIGHT_TIMES"
msgstr "8x"

msgid "EJECT_ENGULFED"
msgstr "Yutulan nesneleri dışarı at"

msgid "EJECT_ENGULFED_TOOLTIP"
msgstr "Yutulan nesneleri dışarı at"

msgid "EMITTERS_COUNT"
msgstr "Yayıcılar:"

msgid "ENABLED_MODS"
msgstr "Etkin Modlar"

msgid "ENABLE_ALL_COMPATIBLE"
msgstr "Bütün Uyumlu Modları Etkinleştir"

msgid "ENABLE_EDITOR"
msgstr "Editörü aç"

msgid "ENABLE_GUI_LIGHT_EFFECTS"
msgstr "Arayüz ışık efektlerini etkinleştir"

msgid "ENDOSYMBIONT_ENGULFED_ALREADY_DONE"
msgstr "Endosimbiyoz işlemi zaten tamamlandı, bu işlemi editörde bitirin"

msgid "ENDOSYMBIONT_ENGULFED_PROGRESS"
msgstr "Endosimbiyoz hedefi geçici bir organele dönüştürüldü; eğer editöre ulaşırsanız, bu işlem endosimbiyozu ilerletecek"

msgid "ENDOSYMBIONT_TYPE_ALREADY_PRESENT"
msgstr "Endosimbiyont türü zaten mevcut, endosimbiyoz işlemini ilerletmek için editöre girin"

msgid "ENDOSYMBIOSIS_AVAILABLE_ORGANELLES"
msgstr "Dönüşülebilecek mevcut organeller"

msgid "ENDOSYMBIOSIS_BUTTON"
msgstr "Endosimbiyoz"

msgid "ENDOSYMBIOSIS_CANCEL_TOOLTIP"
msgstr "Bu endosimbiyoz işlemini iptal et. Bu durumda, bu endosimbiyonttaki mevcut ilerleme kaybedilir!"

msgid "ENDOSYMBIOSIS_COMPLETE_TOOLTIP"
msgstr "Bu endosimbiyoz işlemini bitir ve bu işlemi bir organel olarak yerleştir"

msgid "ENDOSYMBIOSIS_EXPLANATION"
msgstr "Endosimbiyoz, başka bir türü endosimbiyont (başka bir türün içinde, simbiyotik ilişki içinde yaşayan bir tür) haline dönüştüren bir işlemdir. Bu işlem, oluşturulan organelin kilidini açar ve bu organelin bedava bir kopyasını verir. Organellere dönüşecek elverişli adaylar, daha önce yutulmuşlarsa, aşağıda gösterilir. Bu işlemin ne kadar uzun süreceği, adayın endosimbiyoz için ne kadar uygun olduğuna bağlıdır (bu, her aday organelin altında gösterilir)."

msgid "ENDOSYMBIOSIS_NOTHING_ENGULFED"
msgstr "Endosimbiyonta dönüştürülecek uygun bir tür henüz yutulmadı"

msgid "ENDOSYMBIOSIS_NO_CANDIDATE_ORGANELLES"
msgstr "Bu tür, geçerli herhangi bir organele dönüştürülemez"

msgid "ENDOSYMBIOSIS_PROGRESSING_EXPLANATION"
msgstr "Endosimbiyoz işlemini ilerletmek için hedef türün geçici bir organele dönüşmek üzere yutulması gerekir (tek seferde, yalnızca bir tane bulunabilir). Mevcut geçici organel ile editöre ulaştığınızda, ardından ilerlemeniz kaydedilir."

msgid "ENDOSYMBIOSIS_PROKARYOTIC_LIMIT_EXPLANATION"
msgstr "Prokaryotlar en fazla bir endosimbiyonta sahip olabilir"

msgid "ENDOSYMBIOSIS_SINGLE_SPECIES_PROGRESS_DESCRIPTION"
msgstr "İlerlemek için geçici bir organel gibi çalışacak bu tür ile, editöre erişene dek, hayatta kal"

msgid "ENDOSYMBIOSIS_START_TOOLTIP"
msgstr "Bu tür için endosimbiyozu başlat (hedef organel türü seçildiğinde kullanılabilir)"

msgid "ENDOSYMBIOSIS_TITLE"
msgstr "Endosimbiyoz"

msgid "ENERGY_BALANCE_REQUIRED_COMPOUND_LINE"
msgstr "- {0}: {1} /saniye"

msgid "ENERGY_BALANCE_TOOLTIP_CONSUMPTION"
msgstr "{0}: -{1} ATP"

msgid "ENERGY_BALANCE_TOOLTIP_PRODUCTION"
msgstr "{0}: +{1} ATP"

msgid "ENERGY_BALANCE_TOOLTIP_PRODUCTION_WITH_REQUIREMENT"
msgstr ""
"{0}: +{1} ATP\n"
"Şu tüketildiğinde:\n"
"{2}"

msgid "ENERGY_IN_PATCH_FOR"
msgstr "{1} için {0} arazisindeki enerji"

msgid "ENERGY_IN_PATCH_SHORT"
msgstr "{0}, {1}"

msgid "ENERGY_SOURCES"
msgstr "Enerji Kaynakları:"

msgid "ENERGY_SUMMARY_LINE"
msgstr "Birey başına {1} maliyet ile kazanılan toplam enerji miktarı {0}; {2} dengelenmemiş popülasyonla sonuçlanmakta"

msgid "ENGULF_NO_ATP_DAMAGE_MESSAGE"
msgstr "ATP olmadan yutma moduna girildiği için hasar alınıyor"

msgid "ENTER_EXISTING_ID"
msgstr "Mevcut ID'yi Gir"

msgid "ENTER_EXISTING_WORKSHOP_ID"
msgstr "Mevcut Atölye ID'sini Gir"

msgid "ENTITY_LABEL"
msgstr "Varlık etiketi"

msgid "ENVIRONMENT"
msgstr "Ortam"

msgid "ENVIRONMENTAL_CONDITIONS_BUTTON"
msgstr "Çevresel Koşullar"

msgid "ENVIRONMENTAL_GLUCOSE_RETENTION"
msgstr "Çevresel glukoz tutulma payı"

msgid "ENVIRONMENTAL_GLUCOSE_RETENTION_EXPLANATION"
msgstr "(her kuşakta boyunca ortamda tutulan glukoz oranı)"

msgid "ENVIRONMENT_BUTTON_MICROBE_TOOLTIP"
msgstr "Ortamı göster / gizle"

msgid "ENVIRONMENT_TOLERANCE"
msgstr "Tolerans"

msgid "EPIPELAGIC"
msgstr "Epipelajik"

msgid "EQUIPMENT_TYPE_AXE"
msgstr "Balta"

msgid "ERROR"
msgstr "Hata"

msgid "ERROR_CREATING_FOLDER"
msgstr "Mod için klasör oluşturulurken hata oluştu"

msgid "ERROR_CREATING_INFO_FILE"
msgstr "Mod bilgi dosyası oluşturulurken hata oluştu"

msgid "ERROR_FAILED_TO_SAVE_NEW_SETTINGS"
msgstr "Hata: Yeni ayarlar yapılandırma dosyasına kaydedilemedi."

msgid "ERROR_FETCHING_EXPLANATION"
msgstr "Bir hatadan dolayı haberleri alma işlemi başarısız oldu: {0}"

msgid "ERROR_FETCHING_NEWS"
msgstr "Haberleri Alma Hatası"

msgid "ERROR_LOADING"
msgstr "Yükleme Hatası"

msgid "ERROR_SAVING"
msgstr "Kaydetme Hatası"

msgid "ERROR_UPLOADING_EXCEPTION"
msgstr "Bir sorun oluştu: {0}"

msgid "ESCAPE"
msgstr "Esc"

msgid "ESCAPE_ENGULFING"
msgstr "yutulmaktan kurtulma"

msgid "ESTUARY"
msgstr "Haliç"

msgid "EVENT_ERUPTION_TOOLTIP"
msgstr ""
"Yanardağ Patlaması Arazi Olayı\n"
"Fazladan hidrojen sülfür ve karbondioksit oluşturur"

msgid "EVOLUTIONARY_TREE"
msgstr "Evrim Ağacı"

msgid "EVOLUTIONARY_TREE_BUILD_FAILED"
msgstr ""
"Evrim ağacını kurma işlemi başarısız oldu.\n"
"\n"
"Lütfen bunu geliştirici ekibine bildirin ve oyun günlük dosyalarını temin edin."

msgid "EXACT_VERSION_COLON"
msgstr "Tam Thrive sürümü:"

msgid "EXACT_VERSION_TOOLTIP"
msgstr "Thrive'ın mevcut sürümünden derlenen tam kod işlemesi"

msgid "EXCEPTION_HAPPENED_PROCESSING_SAVE"
msgstr "Yüklenen nesneleri işlerken bir sorun oluştu"

msgid "EXCEPTION_HAPPENED_WHILE_LOADING"
msgstr "Kayıt verisi yüklenirken bir sorun oluştu"

msgid "EXISTING_BUILDINGS"
msgstr "Binalar"

msgid "EXIT"
msgstr "Çık"

msgid "EXIT_EDITOR"
msgstr "Editörden Çık"

msgid "EXIT_TO_LAUNCHER"
msgstr "Çık ve Başlatıcıya Dön"

msgid "EXPERIMENTAL_FEATURES"
msgstr "Deneysel özellikler"

msgid "EXPERIMENTAL_FEATURES_EXPLANATION"
msgstr "(oyunda varsayılan olarak bulunmak üzere yeterince tamamlanmamış ek özellikleri etkinleştir; eğer bu özellikler ile oyunu oynarsanız, geri bildiriminizi almak isteriz)"

msgid "EXPERIMENTAL_FEATURES_WARNING"
msgstr "(UYARI: Deneysel özellikler oyun dengesini ve diğer unsurları bozabilir, bu nedenle, bu seçenek yalnızca deneyimli Thrive oyuncuları için önerilmektedir. Herhangi bir hatayı bildirirken, raporunuzun başında deneysel özelliklerin etkinleştirildiğini belirtmeniz gerekir.)"

msgid "EXPORT_ALL_WORLDS"
msgstr "Tüm Dünyaları Dışa Aktar"

msgid "EXPORT_ALL_WORLDS_TOOLTIP"
msgstr "Tüm dünyaların verilerini virgülle ayrılmış değerler (csv) biçiminde dışa aktarın"

msgid "EXPORT_SUCCESS"
msgstr "Başarımı Dışa Aktar"

msgid "EXTERNAL"
msgstr "Dış"

msgid "EXTERNAL_EFFECTS"
msgstr "Dış etkenler:"

msgid "EXTINCTION_BOX_TEXT"
msgstr "Varolmuş bütün türlerin %99'u gibi sizin türünüzün de nesli tükendi. Diğerleri sizin alanınızı doldurmaya ve gelişmeye devam edecek ama bu siz olmayacaksınız. Unutulacaksınız ve evrimde başarısız bir deney olarak kalacaksınız."

msgid "EXTINCTION_CAPITAL"
msgstr "SOYUN TÜKENDİ"

msgid "EXTINCT_FROM_PATCH"
msgstr "Arazide nesli tükendi"

msgid "EXTINCT_FROM_THE_PLANET"
msgstr "Gezegende nesli tükendi"

msgid "EXTINCT_IN_PATCH"
msgstr "arazide nesli tükendi"

msgid "EXTINCT_SPECIES"
msgstr "Nesli Tükenen Tür"

msgid "EXTRAS"
msgstr "Ekstralar"

msgid "EXTRA_OPTIONS"
msgstr "Ek Seçenekler"

msgid "FACEBOOK_TOOLTIP"
msgstr "Facebook sayfamızı ziyaret edin"

msgid "FAILED"
msgstr "Başarısız"

msgid "FAILED_ONE_OR_MORE_SAVE_DELETION_DESCRIPTION"
msgstr "Hata: Bir ya da daha fazla kayıt dosyası silinemedi."

msgid "FAILED_SAVE_DELETION"
msgstr "Hata: Kayıt silme başarısız"

msgid "FAILED_SAVE_DELETION_DESCRIPTION"
msgstr "Kayıt dosyası silinemedi."

msgid "FEARFUL"
msgstr "Kaygılı"

msgid "FEAR_EXPLANATION"
msgstr ""
"Kaygılı mikroplar, çok uzun mesafelerde akıp giderler\n"
"ve genelde, yırtıcılardan kaçmaları muhtemeldir.\n"
"Cesur mikroplar, yakında bulunan yırtıcılardan korkmazlar\n"
"ve onların saldırılarına karşılık verirler."

msgid "FEATURE_DISABLED"
msgstr "Devre Dışı"

msgid "FEATURE_ENABLED"
msgstr "Etkin"

msgid "FEBRUARY"
msgstr "Şubat"

msgid "FEED_ITEM_CONTENT_PARSING_FAILED"
msgstr "Bu yayın öğesinin içeriğini ayrıştırma işlemi başarısız oldu."

msgid "FEED_ITEM_MISSING_CONTENT"
msgstr "Bu yayın öğesinin içeriği yok."

msgid "FEED_ITEM_PUBLISHED_AT"
msgstr "{0} tarihinde yayınlandı"

msgid "FEED_ITEM_TRUNCATED_NOTICE"
msgstr "Bu öğe, gereğinden fazla uzun olduğu için kısaltıldı. Bütün içeriği görmek için lütfen bu öğenin orijinalini okuyun. {0}"

msgid "FERROPLAST"
msgstr "Ferroplast"

msgid "FERROPLAST_DESCRIPTION"
msgstr "Metalik bir güç merkezidir. Ferroplast, protein ve enzimlerle dolu çift zarlı bir yapıdır. Bu yapı, kendi ökaryotik konağı tarafından kullanılmak üzere özümsenmiş bir prokaryottur. Ferroplast, rustisiyanin ile elde edilenden daha yüksek bir verimlilikle, [thrive:compound type=\"iron\"]demiri[/thrive:compound] bir kimyasal halden diğerine dönüştürebilir. [b]Demir solunumu[/b] olarak adlandırılan bu işlem, hücrenin sonradan kullanacağı enerjiyi verir. Ancak, ferroplast çalışmak için [thrive:compound type=\"carbondioxide\"]karbondioksit[/thrive:compound] gerektirir ve ortamda düşük seviyelerde bulunan bu bileşik, onun [thrive:compound type=\"atp\"]ATP[/thrive:compound] üretim hızını yavaşlatır."

msgid "FERROPLAST_PROCESSES_DESCRIPTION"
msgstr "[thrive:compound type=\"iron\"]Demiri[/thrive:compound], [thrive:compound type=\"atp\"]ATP'ye[/thrive:compound] dönüştürür. Bu oran, [thrive:compound type=\"carbondioxide\"]karbondioksit[/thrive:compound] konsantrasyonu ile doğru orantılıdır."

msgid "FILTER_ITEMS_BY_CATEGORY_COLON"
msgstr "Öğeleri kategori cinsinden filtrele:"

msgid "FIND_CURRENT_PATCH"
msgstr "Mevcut Araziyi Bul"

msgid "FINISHED_DOT"
msgstr "Bitti."

msgid "FINISH_EDITING_AND_RETURN_TO_ENVIRONMENT"
msgstr "Düzenlemeyi bitir ve ortama dön"

msgid "FINISH_ONE_GENERATION"
msgstr "Bir Kuşak Tamamla"

msgid "FINISH_X_GENERATIONS"
msgstr "{0} Kuşak Tamamla"

msgid "FIRE_TOXIN"
msgstr "Toksin ateşle"

msgid "FIRE_TOXIN_TOOLTIP"
msgstr "Vurulan hücrelerde hasara yol açan toksin mermisi ateş et"

msgid "FLAGELLUM"
msgstr "Kamçı"

msgid "FLAGELLUM_DESCRIPTION"
msgstr "Kamçı (veya Flagellum), hücrenin bir doğrultuda kıvrılması ve ilerlemesi için [thrive:compound type=\"atp\"]ATP[/thrive:compound] kullanan, hücre zarından uzanıp birbirine bağlanmış kamçı benzeri protein fiberleridir. Kamçının pozisyonu, hücre hareketi için itişi sağlayan yönü belirler. İtiş yönü, kamçının baktığı yönün tersidir. Örneğin, bir hücrenin sol tarafına yerleştirilen kamçı, sağ tarafa giderken itişi sağlar."

msgid "FLAGELLUM_LENGTH_DESCRIPTION"
msgstr "Kamçı uzunluğu. Daha uzun kamçı daha fazla itiş kuvveti sağlar, ancak daha fazla ATP tüketir."

msgid "FLAGELLUM_PROCESSES_DESCRIPTION"
msgstr "Hücrenin hareket hızını arttırmak için [thrive:compound type=\"atp\"]ATP[/thrive:compound] kullanır."

msgid "FLEET_NAME_FROM_PLACE"
msgstr "{0} Filosu"

msgid "FLEET_UNITS"
msgstr "Filo Birimleri"

msgid "FLOATING_CHUNKS_COLON"
msgstr "Yüzen Parçalar:"

msgid "FLOATING_HAZARD"
msgstr "Yüzen Tehlike"

msgid "FLUID"
msgstr "Akışkan"

msgid "FLUIDITY_RIGIDITY"
msgstr "Akışkanlık / Sertlik"

msgid "FOCUSED"
msgstr "Odaklı"

msgid "FOCUS_EXPLANATION"
msgstr ""
"Odaklı mikroplar, büyük parçaları veya avları çok uzun mesafelerde ararlar\n"
"ve büyük parçalara daha heveslidirler.\n"
"Duyarlı mikroplar, yeni hedeflere daha çabuk geçiş yaparlar."

msgid "FOG_OF_WAR_DISABLED"
msgstr "Savaş Sisi Devre Dışı"

msgid "FOG_OF_WAR_DISABLED_DESCRIPTION"
msgstr "(bütün araziler gösterilir)"

msgid "FOG_OF_WAR_INTENSE"
msgstr "Yoğun Savaş Sisi"

msgid "FOG_OF_WAR_INTENSE_DESCRIPTION"
msgstr "(yalnızca oyuncunun bulunmuş olduğu araziler gösterilir)"

msgid "FOG_OF_WAR_MODE"
msgstr "Savaş sisi modu"

msgid "FOG_OF_WAR_REGULAR"
msgstr "Normal Savaş Sisi"

msgid "FOG_OF_WAR_REGULAR_DESCRIPTION"
msgstr "(oyuncunun bulunmuş olduğu ve komşu olan araziler gösterilir)"

msgid "FOOD_CHAIN"
msgstr "Besin Zinciri"

msgid "FOOD_SOURCE_ENERGY_INFO"
msgstr "{0} ile açığa çıkan enerji miktarı: {1} (uyum başarısı: {2}) mevcut toplam enerji miktarı: {3} (toplam uyum başarısı: {4})"

msgid "FORGET_MOD_DETAILS"
msgstr "Yerel Veriyi Kaldır"

msgid "FORGET_MOD_DETAILS_TOOLTIP"
msgstr "Bu öğeye ilişkin yerel veriyi kaldır. Bu işlem, eğer yanlış bir ID girdiyseniz ya da farklı bir öğenin yeni sürümünü karşıya yüklemek isterseniz yararlıdır."

msgid "FORM_ERROR_MESSAGE"
msgstr "Hata: {0}"

msgid "FOSSILISATION"
msgstr "Fosilleşme"

msgid "FOSSILISATION_EXPLANATION"
msgstr "Müzeye kaydetmek için bu türü fosilleştirin. Thriveopedi'den müzeye erişebilirsiniz veya serbest yapım editöründe fosilleşmiş türü yükleyebilirsiniz."

msgid "FOSSILISATION_FAILED"
msgstr "Fosilleştirme Başarısız"

msgid "FOSSILISATION_FAILED_DESCRIPTION"
msgstr "Fosil dosyası yazılamadı"

msgid "FOSSILISATION_HINT"
msgstr "Bu türü fosilleştir"

msgid "FOSSILISATION_HINT_ALREADY_FOSSILISED"
msgstr "Bu türü fosilleştir (zaten fosilleştirildi)"

msgid "FOSSILISE"
msgstr "Fosilleştir"

msgid "FOSSIL_DELETION_FAILED"
msgstr "Fosil Silme Başarısız"

msgid "FOSSIL_DELETION_FAILED_DESCRIPTION"
msgstr "Fosil dosyası silinemedi"

msgid "FOUR_TIMES"
msgstr "4x"

msgid "FPS"
msgstr "FPS: {0}"

msgid "FPS_DISPLAY"
msgstr "FPS göstergesi"

msgid "FRAME_DURATION"
msgstr "Delta: {0}"

msgid "FREEBUILDING"
msgstr "Serbest yapım modu"

msgid "FREE_GLUCOSE_CLOUD"
msgstr "Editörden ayrıldığında bedava glukoz bulutu"

msgid "FREE_GLUCOSE_CLOUD_EXPLANATION"
msgstr "(her kuşağa, yakınlardaki serbest bir glukoz bulutuyla başla)"

msgid "FULLSCREEN"
msgstr "Tam ekran"

msgid "FULL_MOD_INFO"
msgstr "Tam Mod Bilgisi"

msgid "GALLERY_VIEWER"
msgstr "Galeri Görüntüleyicisi"

msgid "GAMEPLAY_BASICS_TITLE"
msgstr "Oynanış Bilgileri"

msgid "GAME_DESIGN_TEAM"
msgstr "Oyun Tasarım Ekibi"

msgid "GAME_SYSTEMS_TITLE"
msgstr "Oyun Sistemleri"

msgid "GATHERED_ENERGY_TOOLTIP"
msgstr ""
"Bütün arazilerde, türünüz tarafından kazanılan toplam tahmini enerji ve bundan kaynaklanan popülasyonu gösterir (parantez içinde).\n"
"Bir önceki enerji: {0}"

msgid "GENERAL"
msgstr "Genel"

msgid "GENERAL_LOADING_TIP_1"
msgstr "Yaptığınız bir hatayı düzeltmek için editördeki Geri Al butonuna basın"

msgid "GENERAL_LOADING_TIP_2"
msgstr "Daha büyük organizmalara dikkat edin. Sizi yiyebilirler ama sindirilmek eğlenceli değil!"

msgid "GENERAL_LOADING_TIP_3"
msgstr "Aynı türleri defalarca avlarken dikkatli olun. Çünkü bu türleri avlayarak soylarını tüketebilirsiniz. Diğer türler de bunu yapabilir."

msgid "GENERAL_LOADING_TIP_4"
msgstr "Bazen sadece kaçmak en iyisidir."

msgid "GENERAL_LOADING_TIP_5"
msgstr "Oto-Evrim popülasyonunuzun düştüğünü tahmin ettiğinde, bu popülasyonu yine de iyi performans göstererek arttırabilirsiniz."

msgid "GENERAL_LOADING_TIP_6"
msgstr "Unutmayın, imlecin altındaki öğeyi görmek için ekranın sağ üstündeki paneli kullanabilirsiniz."

msgid "GENERAL_LOADING_TIP_7"
msgstr "Eğer popülasyonunuz sıfıra düşerse, soyunuz tükenir."

msgid "GENERATIONS"
msgstr "Kuşaklar"

msgid "GENERATION_COLON"
msgstr "Kuşak:"

msgid "GITHUB_TOOLTIP"
msgstr "GitHub depomuzu ziyaret edin"

msgid "GLES3"
msgstr "GLES3"

msgid "GLOBAL_INITIAL_LETTER"
msgstr "G"

msgid "GLOBAL_POPULATION_COLON"
msgstr "Genel popülasyon:"

msgid "GLOBAL_TIMELINE_SPECIES_MIGRATED_TO"
msgstr "[b][u]{0}[/u][/b] popülasyonunun bir kısmı {2} arazisinden {1} arazisine göç etti"

msgid "GLUCOSE"
msgstr "Glukoz"

msgid "GLUCOSE_CONCENTRATIONS_DRASTICALLY_DROPPED"
msgstr "Glukoz konsantrasyonu sert bir şekilde düştü!"

msgid "GLYCOLYSIS"
msgstr "Glikoliz"

msgid "GODMODE"
msgstr "Tanrı Modu"

msgid "GOD_TOOLS_TITLE"
msgstr "Tanrı Araçları"

msgid "GOOGLY_EYE_CELL"
msgstr "Pörtlek gözlü hücre"

msgid "GOT_IT"
msgstr "Anladım"

msgid "GPL_LICENSE_HEADING"
msgstr "GPL lisans metni aşağıdadır:"

msgid "GPU_NAME"
msgstr "GPU:"

msgid "GRAPHICS"
msgstr "Görüntü"

msgid "GRAPHICS_TEAM"
msgstr "Grafik Ekibi"

msgid "GROWTH_ORDER"
msgstr "Büyüme Sırası"

msgid "GUI"
msgstr "Arayüz"

msgid "GUI_LIGHT_EFFECTS_OPTION_DESCRIPTION"
msgstr ""
"Arayüzde ışık yanıp sönme efektlerini etkinleştirir (örn. editör butonunun yanıp sönmesi).\n"
"\n"
"Eğer editör butonundaki bazı parçaların kaybolması gibi hatalar deneyimlerseniz,\n"
"bu ayarı kapatarak problemin çözülüp çözülmediğine bakabilirsiniz."

msgid "GUI_TAB_NAVIGATION"
msgstr "Kullanıcı Arayüzünde Sekme Gezinme"

msgid "GUI_VOLUME"
msgstr "Arayüz sesi"

msgid "HEALTH"
msgstr "Sağlık"

msgid "HELP"
msgstr "Yardım"

msgid "HELP_BUTTON_TOOLTIP"
msgstr "Oyunun nasıl oynanacağını öğren"

msgid "HIGHER_VALUES_INCREASE_PERFORMANCE"
msgstr "(daha üst değerler performansı arttırır)"

msgid "HIGHER_VALUES_WORSEN_PERFORMANCE"
msgstr "(daha üst değerler performansı düşürür)"

msgid "HOLD_FOR_PAN_OR_ROTATE_MODE"
msgstr "Kaydırma ve döndürme modları arasında geçiş yapmak için basılı tut"

msgid "HOLD_FOR_PAN_WITH_MOUSE"
msgstr "Fare ile kaydırmak için basılı tut"

msgid "HOLD_PACK_COMMANDS_MENU"
msgstr "Komut takımı menüsünü göstermek için basılı tut"

msgid "HOLD_TO_SHOW_CURSOR"
msgstr "İmleci göstermek için basılı tut"

msgid "HOLD_TO_SHOW_CURSOR_ADVICE_TEXT"
msgstr "İmleci göstermek için [thrive:input]g_free_cursor[/thrive:input] tuşunu basılı tut"

msgid "HOLD_TO_SKIP_CREDITS"
msgstr "Atlamak için basılı tut"

msgid "HOME"
msgstr "Ana Sayfa"

msgid "HORIZONTAL_COLON"
msgstr "Yatay:"

msgid "HORIZONTAL_WITH_AXIS_NAME_COLON"
msgstr "Yatay (Eksen: {0})"

msgid "HP_COLON"
msgstr "HP:"

msgid "HSV"
msgstr "HSV"

msgid "HUD_MESSAGE_MULTIPLE"
msgstr "{0} (x{1})"

msgid "HYDROGENASE"
msgstr "Hidrojenaz"

msgid "HYDROGENASE_DESCRIPTION"
msgstr "[thrive:compound type=\"glucose\"]Glukozdan[/thrive:compound] enerji kazanmak için hidrojen kullanır. Düşük [thrive:compound type=\\\"oxygen\\\"]oksijen[/thrive:compound] seviyelerinde, metabolozomlardan daha etkilidir. Oksijensiz ortamlardaki birçok organizma bunu birincil enerji kaynağı olarak kullanır."

msgid "HYDROGENASE_PROCESSES_DESCRIPTION"
msgstr "[thrive:compound type=\"atp\"]ATP'yi[/thrive:compound], [thrive:compound type=\"glucose\"]glukoza[/thrive:compound] dönüştürür."

msgid "HYDROGEN_SULFIDE"
msgstr "Hidrojen Sülfür"

msgid "ICESHARD"
msgstr "Küçük Buz Kırığı"

msgid "ICESHELF"
msgstr "Buz Sahanlığı"

msgid "ICE_CHUNK_BIG"
msgstr "Büyük Buz Parçası"

msgid "ICE_CHUNK_SMALL"
msgstr "Küçük Buz Parçası"

msgid "ID_IS_NOT_A_NUMBER"
msgstr "ID geçerli bir sayı değil"

msgid "ID_NUMBER"
msgstr "ID Numarası"

msgid "IMAGE_FILE_TYPES"
msgstr "Desteklenen Resim Dosyaları"

msgid "INCLUDE_MULTICELLULAR_PROTOTYPE"
msgstr "Sonraki evre prototiplerini dahil et"

msgid "INCLUDE_MULTICELLULAR_PROTOTYPE_EXPLANATION"
msgstr "(sonraki evrelere ulaştığında, bazı özellikler mevcut olmayabilir)"

msgid "INCREASE_ITEM_SIZE"
msgstr "Nesne büyüklüğünü arttır"

msgid "INDICATOR_SPECIES_IS_NEW"
msgstr "Bu türün bu arazide ya da dünyada yeni olduğunu gösterir"

msgid "INDICATOR_SPECIES_MUTATED"
msgstr "Bu türün mevcut oto-evrim döngüsü sırasında mutasyona uğradığını gösterir"

msgid "INDUSTRIAL_STAGE"
msgstr "Sanayi Evresi"

msgid "INFINITE_COMPOUNDS"
msgstr "Sonsuz Bileşik"

msgid "INFINITE_MP"
msgstr "Sonsuz MP"

msgid "INFO_BOX_COST"
msgstr "Taban Fiyatı (MP)"

msgid "INFO_BOX_EDITORS"
msgstr "Editörler"

msgid "INFO_BOX_ENZYMES"
msgstr "Enzimler"

msgid "INFO_BOX_GAMEPLAY_TYPE"
msgstr "Oynanış Türü"

msgid "INFO_BOX_INTERNAL_NAME"
msgstr "İç Adı"

msgid "INFO_BOX_MASS"
msgstr "Kütle"

msgid "INFO_BOX_NEXT_STAGE"
msgstr "Sonraki Evre"

msgid "INFO_BOX_OSMOREGULATION_COST"
msgstr "Ozmoregülasyon Maliyeti"

msgid "INFO_BOX_PREVIOUS_STAGE"
msgstr "Önceki Evre"

msgid "INFO_BOX_PROCESSES"
msgstr "İşlemler"

msgid "INFO_BOX_REQUIRES_NUCLEUS"
msgstr "Hücre Çekirdeği Gerektirir"

msgid "INFO_BOX_SIZE"
msgstr "Büyüklük (Altıgenler)"

msgid "INFO_BOX_STORAGE"
msgstr "Depo"

msgid "INFO_BOX_UNIQUE"
msgstr "Özgün"

msgid "INFO_BOX_UPGRADES"
msgstr "Geliştirmeler"

msgid "INGESTED_MATTER"
msgstr "İçeri Alınmış Madde"

msgid "INIT_NEW_WORLD_TOOLTIP"
msgstr "Yeni bir dünya oluştur"

msgid "INPUTS"
msgstr "Kontroller"

msgid "INPUT_NAME_BUILD_STRUCTURE"
msgstr "Bir yapı inşa et"

msgid "INPUT_NAME_INTERACTION"
msgstr "Nesne ile etkileşim kur"

msgid "INPUT_NAME_OPEN_INVENTORY"
msgstr "Envanter ekranını aç"

msgid "INSPECT"
msgstr "İncele"

msgid "INSPECTOR"
msgstr "Denetleyici"

msgid "INTERACTION_ACTIVATE_ASCENSION"
msgstr "Tırmanış Kapısını Etkinleştir"

msgid "INTERACTION_ACTIVATE_ASCENSION_MISSING_ENERGY"
msgstr "Tırmanış Kapısını Etkinleştir (ENERJİ YOK)"

msgid "INTERACTION_CONSTRUCT"
msgstr "İnşaatı Bitir"

msgid "INTERACTION_CONSTRUCT_MISSING_DEPOSITED_MATERIALS"
msgstr "İnşaatı Bitir (gerekli malzemeler yok)"

msgid "INTERACTION_CRAFT"
msgstr "Üret..."

msgid "INTERACTION_DEPOSIT_RESOURCES"
msgstr "Malzeme Yerleştir"

msgid "INTERACTION_DEPOSIT_RESOURCES_NO_SUITABLE_RESOURCES"
msgstr "Malzeme Yerleştir (uygun bir taşınan öğe yok)"

msgid "INTERACTION_DESTROY"
msgstr "İmha Et"

msgid "INTERACTION_FOUND_SETTLEMENT"
msgstr "Bir Yerleşim Alanı Kur"

msgid "INTERACTION_HARVEST"
msgstr "Hasat Et"

msgid "INTERACTION_HARVEST_CANNOT_MISSING_TOOL"
msgstr "Hasat Et (MALZEME EKSİK: {0})"

msgid "INTERACTION_PICK_UP"
msgstr "Topla"

msgid "INTERACTION_PICK_UP_CANNOT_FULL"
msgstr "Topla (DOLU)"

msgid "INTERNALS"
msgstr "İç Organlar"

msgid "INTERNAL_NAME_IN_USE"
msgstr "Belirtilen iç ada sahip bir mod zaten var"

msgid "INTERNAL_NAME_REQUIRED"
msgstr "İç ad gerekli"

msgid "INTERNAL_NAME_REQUIRES_CAPITAL"
msgstr "İç ad, büyük harfle başlamalıdır"

msgid "INVALID_DATA_TO_PLOT"
msgstr "Çizmek için Geçersiz Veri"

msgid "INVALID_ICON_PATH"
msgstr "Geçersiz mod simgesi yolu"

msgid "INVALID_SAVE_NAME_POPUP"
msgstr "Kayıt adı özel karakterler içeremez (<>:\"/\\|?*)"

msgid "INVALID_SPECIES_NAME_POPUP"
msgstr "Tür adı, ikili adlandırma sistemine uymalı (cins ve epitet)!"

msgid "INVALID_TAG"
msgstr "Geçersiz etiket \"{0}\" belirlendi"

msgid "INVALID_URL_FORMAT"
msgstr "Geçersiz URL formatı"

msgid "INVALID_URL_SCHEME"
msgstr "Geçersiz URL şeması"

msgid "INVENTORY_ITEMS_ON_GROUND"
msgstr "Yerdeki Öğeler"

msgid "INVENTORY_TITLE"
msgstr "Envanter"

msgid "INVENTORY_TOGGLE_CRAFTING"
msgstr "Üretim"

msgid "INVENTORY_TOGGLE_GROUND"
msgstr "Yer"

msgid "INVERTED"
msgstr "Ters"

msgid "IN_PROTOTYPE"
msgstr ""
"Oyuna dahil edilen sonraki evrelerin prototiplerini oynamaktasınız.\n"
"Bu prototipler eksik tamamlanmış olabilir, yer tutucu grafikler kullanıyor olabilir, genel olarak çok kaba görünebilir\n"
"ve her zaman oynanabilir halde olmayabilir. Bu bakımdan oyunu kaydetmek şu an için mümkün değil.\n"
"Prototiplerin bazı kısımları kısıtlı olarak kaydetmeye izin verebilir."

msgid "IRON"
msgstr "Demir"

msgid "IRON_CHEMOLITHOAUTOTROPHY"
msgstr "Demir Kemolitoototrofisi"

msgid "ITCH_TOOLTIP"
msgstr "Itch.io sayfamızı ziyaret edin"

msgid "ITEM_AT_2D_COORDINATES"
msgstr "{0}, ({1}, {2}) konumunda"

msgid "ITEM_NAME_SEPARATOR"
msgstr ":"

msgid "JANUARY"
msgstr "Ocak"

msgid "JSON_DEBUG_MODE"
msgstr "JSON hata ayıklama modu:"

msgid "JSON_DEBUG_MODE_ALWAYS"
msgstr "Her zaman"

msgid "JSON_DEBUG_MODE_AUTO"
msgstr "Otomatik olarak"

msgid "JSON_DEBUG_MODE_NEVER"
msgstr "Hiçbir zaman"

msgid "JULY"
msgstr "Temmuz"

msgid "JUNE"
msgstr "Haziran"

msgid "KEEP_MIGRATION"
msgstr "Göçü Sürdür"

msgid "KEY_BACK"
msgstr "Geri"

msgid "KEY_BACKTAB"
msgstr "Backtab"

msgid "KEY_BINDING_CHANGE_CONFLICT"
msgstr ""
"{0} ile ilgili bir uyumsuzluk var.\n"
"{1} girişini kaldırmak ister misiniz?"

msgid "KEY_BRING_UP_KEYBOARD"
msgstr "Klavyeyi Göster Tuşu"

msgid "KEY_CLEAR"
msgstr "Temizle"

msgid "KEY_DELETE"
msgstr "Delete"

msgid "KEY_DOWN"
msgstr "Aşağı yön tuşu"

msgid "KEY_END"
msgstr "End"

msgid "KEY_ENTER"
msgstr "Enter"

msgid "KEY_FAVORITES"
msgstr "Favoriler"

msgid "KEY_FORWARD"
msgstr "İleri"

msgid "KEY_GLOBE"
msgstr "Küre Tuşu"

msgid "KEY_HELP"
msgstr "Help"

msgid "KEY_HOME"
msgstr "Home"

msgid "KEY_HOMEPAGE"
msgstr "Homepage"

msgid "KEY_HYPER"
msgstr "Hyper"

msgid "KEY_INSERT"
msgstr "Insert"

msgid "KEY_JIS_EISU"
msgstr "JIS Eisu Tuşu"

msgid "KEY_JIS_KANA"
msgstr "JIS Kana Tuşu"

msgid "KEY_LEFT"
msgstr "Sol yön tuşu"

msgid "KEY_MENU"
msgstr "Menu"

msgid "KEY_META"
msgstr "Meta"

msgid "KEY_OPENURL"
msgstr "Open URL"

msgid "KEY_PAUSE"
msgstr "Pause"

msgid "KEY_PRINT"
msgstr "Ekran Görüntüsü Tuşu"

msgid "KEY_REFRESH"
msgstr "Yenile"

msgid "KEY_RIGHT"
msgstr "Sağ yön tuşu"

msgid "KEY_SEARCH"
msgstr "Ara"

msgid "KEY_STANDBY"
msgstr "Bekleme Tuşu"

msgid "KEY_STOP"
msgstr "Stop"

msgid "KEY_TAB"
msgstr "Tab"

msgid "KEY_UP"
msgstr "Yukarı yön tuşu"

msgid "KILO_ABBREVIATION"
msgstr "{0} B"

msgid "KP0"
msgstr "Num 0"

msgid "KP1"
msgstr "Num 1"

msgid "KP2"
msgstr "Num 2"

msgid "KP3"
msgstr "Num 3"

msgid "KP4"
msgstr "Num 4"

msgid "KP5"
msgstr "Num 5"

msgid "KP6"
msgstr "Num 6"

msgid "KP7"
msgstr "Num 7"

msgid "KP8"
msgstr "Num 8"

msgid "KP9"
msgstr "Num 9"

msgid "KPADD"
msgstr "Num +"

msgid "KPDIVIDE"
msgstr "Num /"

msgid "KPENTER"
msgstr "Num Enter"

msgid "KPMULTIPLY"
msgstr "Num *"

msgid "KPPERIOD"
msgstr "Num ."

msgid "KPSUBTRACT"
msgstr "Num -"

msgid "LANGUAGE"
msgstr "Dil:"

msgid "LANGUAGE_TRANSLATION_PROGRESS"
msgstr "Bu dil %{0} tamamlandı"

msgid "LANGUAGE_TRANSLATION_PROGRESS_LOW"
msgstr "Bu dilin çevirisi halen devam etmekte (%{0} tamamlandı)"

msgid "LANGUAGE_TRANSLATION_PROGRESS_REALLY_LOW"
msgstr "Bu çeviri henüz bitmemiş (%{0} tamamlandı), lütfen tamamlamamıza yardımcı olun!"

msgid "LAST_ORGANELLE_DELETE_OPTION_DISABLED_TOOLTIP"
msgstr "Son organel silinemez"

msgid "LAUNCH0"
msgstr "Launch 0"

msgid "LAUNCH1"
msgstr "Launch 1"

msgid "LAUNCH2"
msgstr "Launch 2"

msgid "LAUNCH3"
msgstr "Launch 3"

msgid "LAUNCH4"
msgstr "Launch 4"

msgid "LAUNCH5"
msgstr "Launch 5"

msgid "LAUNCH6"
msgstr "Launch 6"

msgid "LAUNCH7"
msgstr "Launch 7"

msgid "LAUNCH8"
msgstr "Launch 8"

msgid "LAUNCH9"
msgstr "Launch 9"

msgid "LAUNCHA"
msgstr "Launch A"

msgid "LAUNCHB"
msgstr "Launch B"

msgid "LAUNCHC"
msgstr "Launch C"

msgid "LAUNCHD"
msgstr "Launch D"

msgid "LAUNCHE"
msgstr "Launch E"

msgid "LAUNCHF"
msgstr "Launch F"

msgid "LAUNCHMAIL"
msgstr "Mail"

msgid "LAUNCHMEDIA"
msgstr "Media"

msgid "LAWK_ONLY"
msgstr "Sadece BH"

msgid "LAWK_ONLY_EXPLANATION"
msgstr "(sadece Bildiğimiz Hayat'a ait olan parçalar ve yetenekler ile sınırlar)"

msgid "LEAD_ARTIST"
msgstr "Baş Sanatçı"

msgid "LEAD_ARTISTS"
msgstr "Baş Sanatçılar"

msgid "LEAD_DEVELOPERS"
msgstr "Baş Oyun Geliştiricileri"

msgid "LEAD_GAME_DESIGNER"
msgstr "Baş Oyun Tasarımcısı"

msgid "LEAD_GAME_DESIGNERS"
msgstr "Baş Oyun Tasarımcıları"

msgid "LEAD_OUTREACH_PEOPLE"
msgstr "Baş Destek Şahısları"

msgid "LEAD_OUTREACH_PERSON"
msgstr "Baş Destek Şahsı"

msgid "LEAD_PROGRAMMER"
msgstr "Baş Programcı"

msgid "LEAD_PROGRAMMERS"
msgstr "Baş Programcılar"

msgid "LEAD_PROJECT_MANAGER"
msgstr "Baş Proje Yöneticisi"

msgid "LEAD_PROJECT_MANAGERS"
msgstr "Baş Proje Yöneticileri"

msgid "LEAD_TESTER"
msgstr "Oyunu Test Eden"

msgid "LEAD_TESTERS"
msgstr "Oyunu Test Edenler"

msgid "LEAD_THEORIST"
msgstr "Baş Teorisyen"

msgid "LEAD_THEORISTS"
msgstr "Baş Teorisyenler"

msgid "LEFT_ARROW"
msgstr "←"

msgid "LEFT_MOUSE"
msgstr "Sol fare tuşu"

msgid "LICENSES"
msgstr "Lisanslar"

msgid "LICENSES_COVERING_THRIVE"
msgstr "Thrive'ın bir bölümünü kapsayan lisanslar burada gösterilmektedir"

msgid "LIFE_ORIGIN"
msgstr "Hayat kökeni"

msgid "LIFE_ORIGIN_EXPLANATION"
msgstr "(başlama yeri)"

msgid "LIFE_ORIGIN_PANSPERMIA"
msgstr "Panspermi (rastgele)"

msgid "LIFE_ORIGIN_POND"
msgstr "Küçük ılık gölet"

msgid "LIFE_ORIGIN_TOOLTIP"
msgstr "Sadece BH etkinleştirildiğinde bazı ayarlar devre dışı kalabilir"

msgid "LIFE_ORIGIN_VENTS"
msgstr "Hidrotermal bacalar"

msgid "LIGHT"
msgstr "Işık"

msgid "LIGHT_LEVEL_AVERAGE"
msgstr "Ortalama"

msgid "LIGHT_LEVEL_CURRENT"
msgstr "Mevcut"

msgid "LIGHT_LEVEL_DAY"
msgstr "Gündüz"

msgid "LIGHT_LEVEL_LABEL_AT_NOON"
msgstr "Öğlen, {0} seviyesinde"

msgid "LIGHT_LEVEL_NIGHT"
msgstr "Gece"

msgid "LIGHT_MAX"
msgstr "Maksimum ışık"

msgid "LIMIT_EXTREME"
msgstr "En büyük"

msgid "LIMIT_GROWTH_RATE"
msgstr "Büyümeyi sağlayan bileşiklerin kullanımını sınırlandır"

msgid "LIMIT_GROWTH_RATE_EXPLANATION"
msgstr "(etkinleştirildiğinde büyüme hızını sınırlandırır, devre dışı bırakıldığında sadece mevcut olan bileşikler büyüme hızını etkiler)"

msgid "LIMIT_HUGE"
msgstr "Aşırı büyük"

msgid "LIMIT_LARGE"
msgstr "Büyük"

msgid "LIMIT_NORMAL"
msgstr "Normal"

msgid "LIMIT_SMALL"
msgstr "Küçük"

msgid "LIMIT_TINY"
msgstr "Aşırı küçük"

msgid "LIMIT_VERY_LARGE"
msgstr "Çok büyük"

msgid "LIMIT_VERY_SMALL"
msgstr "Çok küçük"

msgid "LINE_COLOUR"
msgstr "Çizgi Rengi:"

msgid "LINKS_TITLE"
msgstr "Bağlantılar"

msgid "LIPASE"
msgstr "Lipaz"

msgid "LIPASE_DESCRIPTION"
msgstr "Lipaz, hücrenin çoğu türde hücre zarını parçalamasını sağlar. Hücreniz zaten lizozom olmadan da bu enzimlerin bazılarını üretir. Ancak bu türü seçerek onun etkisini arttırırsınız."

msgid "LOAD"
msgstr "Yükle"

msgid "LOADING"
msgstr "Yükleniyor"

msgid "LOADING_DOT_DOT_DOT"
msgstr "Yükleniyor..."

msgid "LOADING_GAME"
msgstr "Oyun Yükleniyor"

msgid "LOADING_MACROSCOPIC_EDITOR"
msgstr "Makroskopik Editörü Yükleniyor"

msgid "LOADING_MICROBE_EDITOR"
msgstr "Mikrop Editörü Yükleniyor"

msgid "LOADING_MULTICELLULAR_EDITOR"
msgstr "Çok Hücreli Editörü Yükleniyor"

msgid "LOAD_FINISHED"
msgstr "Yükleme bitti"

msgid "LOAD_GAME"
msgstr "Oyun Yükle"

msgid "LOAD_GAME_BUTTON_TOOLTIP"
msgstr "Daha önce kaydedilmiş oyunları yükle"

msgid "LOAD_INCOMPATIBLE_PROTOTYPE_WARNING"
msgstr ""
"Yüklemek için seçilen kayıt, farklı bir Thrive sürümüne ait bir prototipte oluşturulmuş bir kayıt.\n"
"Prototip kayıtları yükseltilebilir olmadığı için, bu kayıt yüklenemiyor.\n"
"Thrive'da bir şeyler sıklıkla yenilendiği ve oyunda kayıt yükseltmelerini desteklemek prototip gelişimini çok yavaşlatacağı için, prototipler için kayıt uyumluluğunu sürdürmek büyük bir sorumluluk gerektirmektedir."

msgid "LOAD_INCOMPATIBLE_SAVE_PROMPT"
msgstr "Uyumsuz kayıt yüklensin mi?"

msgid "LOAD_INCOMPATIBLE_SAVE_WARNING"
msgstr ""
"Yüklemek için seçilen kaydın bu Thrive sürümüyle uyumsuz olduğu görülmektedir.\n"
"Ayrıca, bu kaydı yükseltmek için uygun bir kayıt yükseltici yok.\n"
"Thrive hala yapım aşamasında olduğu için kayıt uyumluluğu bu aşamada büyük bir öncelik değil. Bu böyle olduğu için, henüz bütün sürümler için kayıt yükseltici bulunmamaktadır."

msgid "LOAD_INVALID_SAVE_PROMPT"
msgstr "Geçersiz kayıt yüklensin mi?"

msgid "LOAD_INVALID_SAVE_WARNING"
msgstr ""
"Kayıt bilgisi geçerli dosyadan yüklenemedi.\n"
"Bu kayıt büyük ihtimalle bozuk ya da mevcut Thrive sürümü tarafından bilinmeyen yeni bir formatta yazılmış.\n"
"Yine de bu kaydı yüklemeyi denemek ister misiniz?"

msgid "LOCAL_INITIAL_LETTER"
msgstr "Y"

msgid "LOCK_DAY_NIGHT_CYCLE"
msgstr "Gece Gündüz Döngüsünü Kilitle"

msgid "LOW_MENU_PERFORMANCE"
msgstr "Düşük Performans Algılandı"

msgid "LOW_MENU_PERFORMANCE_DESCRIPTION"
msgstr ""
"Ortalama kare hızınız çok düşük.\n"
"Görünüşe bakılırsa, 3D menü arkaplanları etkinleştirilmiş durumda. Bu özellik, sistem kaynaklarının büyük bir kısmını kullanır. Bu ayarı devre dışı bırakmak performansı büyük oranda arttırır.\n"
"Bunu şimdi yapmak istiyor musunuz?"

msgid "LYSOSOME"
msgstr "Lizozom"

msgid "LYSOSOME_DESCRIPTION"
msgstr "Lizozom, çeşitli biyomolekülleri parçalayabilen hidrolitik enzimler içeren, zarlı bir organeldir. Lizozomlar, hücrenin endositoz ile içeri aldığı maddeleri sindirmesini sağlar ve [b]otofaji[/b] adı verilen bir işlemle yan ürünleri temizler."

msgid "LYSOSOME_PROCESSES_DESCRIPTION"
msgstr "Sindirim enzimleri içerir. İçerdiği enzim türünü değiştirmek için modifiye edilebilir. Lizozom başına aynı anda yalnızca bir enzim kullanılabilir."

msgid "MACROLIDE_SYNTHESIS"
msgstr "Makrolid Sentezi"

msgid "MACROSCOPIC"
msgstr "Makroskopik"

msgid "MACROSCOPIC_STAGE"
msgstr "Makroskopik Evresi"

msgid "MANUALLY_SET_TIME"
msgstr "Günün Saatini Manuel Olarak Ayarla"

msgid "MAP"
msgstr "Harita"

msgid "MARCH"
msgstr "Mart"

msgid "MARINE_SNOW"
msgstr "Deniz karı"

msgid "MASTER_VOLUME"
msgstr "Ana ses"

msgid "MAX_CACHE_SIZE_TOOLTIP"
msgstr "Diskteki önbelleğin alabileceği maksimum boyut (eğer önbellek aşırı artarsa, öğeler otomatik olarak kaldırılır)"

msgid "MAX_FPS"
msgstr "Maksimum FPS:"

msgid "MAX_FPS_NO_LIMIT"
msgstr "Sınırsız"

msgid "MAX_SIZE_COLON"
msgstr "Maksimum boyut:"

msgid "MAX_SPAWNED_ENTITIES"
msgstr "Maksimum varlık sayısı:"

msgid "MAX_VISIBLE_DATASET_WARNING"
msgstr "{0} veri kümesinden daha fazla gösterilemez!"

msgid "MAY"
msgstr "Mayıs"

msgid "MECHANICS_BUTTON"
msgstr "Mekanikler"

msgid "MEDIANEXT"
msgstr "Media Next"

msgid "MEDIAPLAY"
msgstr "Media Play"

msgid "MEDIAPREVIOUS"
msgstr "Media Prev"

msgid "MEDIARECORD"
msgstr "Media Rec"

msgid "MEDIASTOP"
msgstr "Media Stop"

msgid "MEDIUM_SULFUR_CHUNK"
msgstr "Orta Büyüklükte Kükürt Parçası"

msgid "MEGA_YEARS"
msgstr "Mn. Yıl"

#, fuzzy
msgid "MELANOSOME"
msgstr "Metabolozomlar"

#, fuzzy
msgid "MELANOSOME_DESCRIPTION"
msgstr "Lizozom, çeşitli biyomolekülleri parçalayabilen hidrolitik enzimler içeren, zarlı bir organeldir. Lizozomlar, hücrenin endositoz ile içeri aldığı maddeleri sindirmesini sağlar ve [b]otofaji[/b] adı verilen bir işlemle yan ürünleri temizler."

#, fuzzy
msgid "MELANOSOME_PROCESSES_DESCRIPTION"
msgstr "Sindirim enzimleri içerir. İçerdiği enzim türünü değiştirmek için modifiye edilebilir. Lizozom başına aynı anda yalnızca bir enzim kullanılabilir."

msgid "MEMBRANE"
msgstr "Hücre Zarı"

msgid "MEMBRANE_RIGIDITY"
msgstr "Hücre Zarı Sertliği"

msgid "MEMBRANE_TYPES"
msgstr "Hücre Zarı Türleri"

msgid "MENU"
msgstr "Menü"

msgid "MESOPELAGIC"
msgstr "Mezopelajik"

msgid "METABOLOSOMES"
msgstr "Metabolozomlar"

msgid "METABOLOSOMES_DESCRIPTION"
msgstr "Metabolozomlar, protein kabuklarının içine sarılmış proteinler kümesidir. Sitoplazmada gerçekleşen [b]Oksijenli Solunuma[/b] kıyasla, metabolozomlar [thrive:compound type=\"glucose\"]glukozu[/thrive:compound], [thrive:compound type=\"atp\"]ATP'ye[/thrive:compound] çok daha yüksek hızda dönüştürebilir. Ancak, metabolozomlar çalışmak için [thrive:compound type=\"oxygen\"]oksijen[/thrive:compound] gerektirir ve ortamda düşük seviyelerde bulunan [thrive:compound type=\"oxygen\"]oksijen[/thrive:compound], onun [thrive:compound type=\"atp\"]ATP[/thrive:compound] üretim hızını yavaşlatır. Metabolozomlar direkt sitoplazmada asılı kaldığından, etrafında bulunan akışkan [b]glikoliz[/b] yapabilir."

msgid "METABOLOSOMES_PROCESSES_DESCRIPTION"
msgstr "[thrive:compound type=\"glucose\"]Glukozu[/thrive:compound], [thrive:compound type=\"atp\"]ATP'ye[/thrive:compound] dönüştürür. Bu oran, [thrive:compound type=\"oxygen\"]oksijen[/thrive:compound] konsantrasyonu ile doğru orantılıdır."

msgid "METRICS"
msgstr "Performans Ölçümleri"

msgid "METRICS_CONTENT"
msgstr ""
"İşlem Süresi: {0} s\n"
"Fizik Süresi: {1} s\n"
"Varlıklar: {2} (ağırlık: {3})\n"
"Oluşan: {4} Kaybolan: {5}\n"
"Kullanılan Düğümler: {6}\n"
"Kullanılan Bellek: {7}\n"
"GPU Belleği: {8}\n"
"İşlenen Nesneler: {9}\n"
"Toplam Çizim Çağrısı: {10}\n"
"İşlenen Temeller: {11}\n"
"Artık Düğümler: {12}\n"
"Ses Gecikmesi: {13} ms\n"
"Toplam İş Parçacığı: {14}\n"
"Toplam CPU Süresi:\n"
"{15}"

msgid "MIB_VALUE"
msgstr "{0} MiB"

msgid "MICHE"
msgstr "Miche"

msgid "MICHES_FOR_PATCH"
msgstr "Arazideki Miche'ler {0}"

msgid "MICHE_AVOID_PREDATION_SELECTION_PRESSURE"
msgstr "Yırtıcı Seçilim Baskısını Önle"

msgid "MICHE_CHUNK_PRESSURE"
msgstr "Parça Baskısı"

msgid "MICHE_COMPOUND_CLOUD_PRESSURE"
msgstr "Bileşik Bulutu Baskısı"

msgid "MICHE_COMPOUND_EFFICIENCY_PRESSURE"
msgstr "Bileşik Dönüştürme Verimliliği Baskısı"

msgid "MICHE_DETAIL_TEXT"
msgstr ""
"[b]Seçilim Baskısı[/b]\n"
"  {0}\n"
"[b]Enerji[/b]\n"
"  {1}\n"
"[b]Yerleşimci Skorları[/b]\n"
"  {2}"

msgid "MICHE_ENVIRONMENTAL_COMPOUND_PRESSURE"
msgstr "Çevresel Bileşik Baskısı"

msgid "MICHE_MAINTAIN_COMPOUND_PRESSURE"
msgstr "Bileşik Baskısını Sürdür"

msgid "MICHE_METABOLIC_STABILITY_PRESSURE"
msgstr "Metabolik Kararlılık Baskısı"

msgid "MICHE_NO_OP_PRESSURE"
msgstr "İşlem Baskısı Yok"

msgid "MICHE_PREDATION_EFFECTIVENESS_PRESSURE"
msgstr "Yırtıcı Etkinlik Baskısı"

msgid "MICHE_PREDATOR_ROOT_PRESSURE"
msgstr "Yırtıcı Kök Baskısı"

msgid "MICHE_ROOT_PRESSURE"
msgstr "Kök Baskı"

msgid "MICHE_TREE"
msgstr "Miche Ağacı"

msgid "MICROBE"
msgstr "Mikrop"

msgid "MICROBES_COUNT"
msgstr "Mikrop sayısı:"

msgid "MICROBE_BENCHMARK"
msgstr "Mikrop Performansı"

msgid "MICROBE_EDITOR"
msgstr "Mikrop Editörü"

#, fuzzy
msgid "MICROBE_ENZYME_STATISTICS"
msgstr "  {0}: {1} türde bulundu, her birinde ortalama {2} değerinde"

msgid "MICROBE_FREEBUILD_EDITOR"
msgstr "Serbest Mikrop Yapım Editörü"

msgid "MICROBE_LOADING_TIP_1"
msgstr "Her bir altıgenlik sitoplazmayı sürdürmek, saniyede 1 [thrive:compound type=\"atp\"]ATP'ye[/thrive:compound] mal olur. Ama bu sitoplazma 3 [thrive:compound type=\"atp\"]ATP[/thrive:compound] üretir. Eğer [thrive:compound type=\"atp\"]ATP'niz[/thrive:compound] birazcık azsa, birkaç altıgen alan eklemeyi deneyin veya bazı organelleri kaldırın."

msgid "MICROBE_LOADING_TIP_10"
msgstr "Hücreniz, enerji kaynağı olarak [thrive:compound type=\"atp\"]ATP'yi[/thrive:compound] kullanır. ATP tükenirse, ölürsünüz."

msgid "MICROBE_LOADING_TIP_11"
msgstr "Editörü açmak ve çoğalmak için yeterince uzun süre hayatta kalmanız gerekiyor. thrive:compound type=\"ammonia\"]Amonyak[/thrive:compound] (turuncu bulut) ve [thrive:compound type=\"phosphates\"]fosfat[/thrive:compound] (mor bulut) toplamak büyümeyi hızlandırır."

msgid "MICROBE_LOADING_TIP_12"
msgstr "[thrive:input]g_toggle_engulf[/thrive:input] tuşuna basarak, sizden daha küçük şeyler ile beslenmek için onları yutabilirsiniz. Bu fazladan [thrive:compound type=\"atp\"]ATP'ye[/thrive:compound] mal olur ve sizi yavaşlatır. Yutmayı durdurmak için tekrar [thrive:input]g_toggle_engulf[/thrive:input] butonuna basmayı unutmayın."

msgid "MICROBE_LOADING_TIP_13"
msgstr "Hücreniz ne kadar büyükse, sadece hayatta kalmak için o kadar [thrive:compound type=\"atp\"]ATP[/thrive:compound] üreten parçaya ihtiyaç duyarsınız. Metabolozomlar, rustisiyanin, hidrojenaz ve hatta sitoplazma [thrive:compound type=\"atp\"]ATP[/thrive:compound] üretir."

msgid "MICROBE_LOADING_TIP_14"
msgstr "Editörde, çok çeşitli oyun tarzlarına imkan veren, evrimleşebileceğiniz birçok organel bulunmaktadır."

msgid "MICROBE_LOADING_TIP_15"
msgstr "Her tür için sınırlı miktarda kaynak mevcuttur. Bu nedenle hücrenizin büyüklüğünü arttırmak, maksimum popülasyonunuzu azaltır."

msgid "MICROBE_LOADING_TIP_16"
msgstr "Hareket etmek için [thrive:input]g_move_forward[/thrive:input], [thrive:input]g_move_left[/thrive:input], [thrive:input]g_move_backwards[/thrive:input] ve [thrive:input]g_move_right[/thrive:input] tuşlarını ve dönmek için fareyi kullanın. Eğer bir toksin kofulunuz varsa, [thrive:compound type=\"oxytoxy\"]OksiToksi'yi[/thrive:compound] ateş etmek için [thrive:input]g_fire_toxin[/thrive:input] tuşunu kullanın. Yutma modunu açmak için [thrive:input]g_toggle_engulf[/thrive:input] tuşuna basın. Fare tekeri ile görüş alanınızı büyütüp küçültebilirsiniz."

msgid "MICROBE_LOADING_TIP_17"
msgstr "Çoğalmak için organellerinizi ikiye bölmeniz gerekir. Organellerin bölünmesi için zaman gerekir. [thrive:compound type=\"ammonia\"]Amonyak[/thrive:compound] ve [thrive:compound type=\"phosphates\"]fosfat[/thrive:compound] toplamak bu işlemi hızlandırır."

msgid "MICROBE_LOADING_TIP_18"
msgstr "Dikkatli olun çünkü rakipleriniz sizinle birlikte evrimleşiyor. Editöre her girdiğinizde, onlar da evrimleşiyor."

msgid "MICROBE_LOADING_TIP_19"
msgstr "Bağlayıcı ajanlar, türünüzün diğer üyeleri ile bir hücre kolonisi kurmanızı sağlar. Bütün hücreler bileşikleri paylaşır, grup halinde hareket eder ve çok hücreli bir organizmaya evrimleşmenizi sağlar."

msgid "MICROBE_LOADING_TIP_2"
msgstr "Ne kadar (ya da daha uzun) kamçıya sahipseniz, o kadar hızlı gidersiniz - vınn vıınn! Ama bu daha fazla ATP'ye mal olur."

msgid "MICROBE_LOADING_TIP_20"
msgstr "Selülozlu ya da kitinli hücre zarına sahip hücreler prokaryotlar tarafından sindirilemezler. Lizozomlara sahip bir ökaryot, hücre duvarlarını parçalamak için enzimler üreterek, bunlarla beslenebilir."

msgid "MICROBE_LOADING_TIP_21"
msgstr "Kemoplastlar ve kemosentez yapan proteinler aracılığıyla, [thrive:compound type=\"hydrogensulfide\"]hidrojen sülfür[/thrive:compound], [thrive:compound type=\"glucose\"]glukoza[/thrive:compound] dönüştürülebilir. Rustisiyanin veya ferroplast aracılığıyla, [thrive:compound type=\"iron\"]demir[/thrive:compound], [thrive:compound type=\"atp\"]ATP'ye[/thrive:compound] dönüştürülebilir."

msgid "MICROBE_LOADING_TIP_22"
msgstr "Editöre yapılan her ziyaret, Mikrop Evresi'nde [thrive:constant]EDITOR_TIME_JUMP_MILLION_YEARS[/thrive:constant] milyon yıllık evrimi temsil eder."

msgid "MICROBE_LOADING_TIP_3"
msgstr "Ölü hücre ya da mineral olduğuna bakılmaksızın, yüzen madde parçalarını yutabilirsiniz."

msgid "MICROBE_LOADING_TIP_4"
msgstr "Bir çekirdek eklemeden önce hazırlık yapın. Bu şeyler, hem peşin ödeme hem de bakım masrafı açısından pahalıdır!"

msgid "MICROBE_LOADING_TIP_5"
msgstr "Eğer yeterince hızlıysanız, toksinler, diğer toksinleri vurup uzaklaştırmak için kullanılabilir."

msgid "MICROBE_LOADING_TIP_6"
msgstr "Eğer bir hücre sizin hücrenizin yaklaşık yarısından daha küçükse, işte o zaman onları yutabilirsiniz."

msgid "MICROBE_LOADING_TIP_7"
msgstr "Biyomlar farklı arkaplanlardan çok daha fazlasıdır. Farklı biyomlardaki bileşikler ve yüzen parçalar, farklı oranlarda oluşur."

msgid "MICROBE_LOADING_TIP_8"
msgstr "Hücrenizin arkasına, simetrik olacak şekilde, kamçı veya balçık fışkırtıcı yerleştirin. Aksi takdirde, enerjiyi boşa harcarsınız."

msgid "MICROBE_LOADING_TIP_9"
msgstr "Parçaları nereye yerleştirdiğiniz önemlidir. Hücrenizin şekli, hareket ve dönme hızınızı etkiler."

#, fuzzy
msgid "MICROBE_MEMBRANE_PERCENTAGE_STATISTICS"
msgstr "[b]Organel Geliştirme Verileri:[/b]"

#, fuzzy
msgid "MICROBE_MEMBRANE_STATISTICS"
msgstr "  {0}: {1} türde bulundu, her birinde ortalama {2} değerinde"

msgid "MICROBE_ORGANELLE_STATISTICS"
msgstr "  {0}: {1} türde bulundu, her birinde ortalama {2} değerinde"

msgid "MICROBE_ORGANELLE_UPGRADES_STATISTICS"
msgstr "[b]Organel Geliştirme Verileri:[/b]"

msgid "MICROBE_SPECIES_DETAIL_TEXT"
msgstr ""
"[b]Evre[/b]\n"
"  Mikrop\n"
"[b]Hücre Zarı Türü[/b]\n"
"  {0}\n"
"[b]Hücre Zarı Sertliği[/b]\n"
"  {1}\n"
"[b]Temel Hız[/b]\n"
"  {2}\n"
"[b]Temel Dönme Hızı[/b]\n"
"  {3}\n"
"[b]Temel Altıgen Büyüklüğü[/b]\n"
"  {4}"

msgid "MICROBE_STAGE"
msgstr "Mikrop Evresi"

msgid "MICROBE_STAGE_BECOME_MULTICELLULAR_TEXT"
msgstr ""
"[b]Çok hücreliliğe[/b] doğru ilerlemeyi sağlayan bir becerinin kilidini açtınız. Bu, yolculuğunuzdaki bir sonraki adımdır.\n"
"\n"
"Devam etmek için [b]\"Çok Hücreli Ol\"[/b] butonuna basın."

msgid "MICROBE_STAGE_COLLECT_TEXT"
msgstr ""
"[thrive:compound type=\"glucose\"]Glukozu[/thrive:compound] (beyaz bulutlar), onun üzerine gelerek toplayın.\n"
"\n"
"Hücreniz hayatta kalmak için [thrive:compound type=\"atp\"]ATP[/thrive:compound] (enerji) üretmeye yarayan [thrive:compound type=\"glucose\"]glukoz[/thrive:compound] kaynağına ihtiyaç duyar.\n"
"\n"
"Yakınlardaki bir [thrive:compound type=\"glucose\"]glukoz[/thrive:compound] kaynağına doğru uzanan bu çizgiyi takip edin."

msgid "MICROBE_STAGE_CONTROL_TEXT"
msgstr ""
"Hücrenizi kontrol etmek amacıyla, hücrenin etrafında gösterilen tuşları (ekranın ortası) hareket etmek için ve fareyi ise hücrenin yönünü kontrol etmek için kullanın.\n"
"\n"
"Hareket modu, ayarlar menüsünden değiştirilebilir.\n"
"\n"
"Devam etmek için birkaç saniyeliğine bütün tuşları deneyin."

msgid "MICROBE_STAGE_CONTROL_TEXT_CONTROLLER"
msgstr ""
"Hücrenizi kontrol etmek amacıyla, hücrenizin etrafında gösterilen kontrolleri hareket etmek için ve diğer çubuğu ise hücreyi yöneltmek için kullanın.\n"
"UYARI: Kontrol cihazı girişleri deneyseldir ve tam anlamıyla kullanılamaz (dokunmatik yüzey olmadan). Ayrıca, bazı hatalar olabilir.\n"
"Devam etmek için birkaç saniyeliğine ekranda gösterilen tüm yönlendirmeleri deneyin."

msgid "MICROBE_STAGE_DAY_NIGHT_TEXT"
msgstr ""
"Ortam panelinde, [b]güneş ışığı[/b] göstergesindeki düşüşlere dikkat edin.\n"
"\n"
"Ortam karardıkça gece vakti yaklaşır.\n"
"\n"
"Fotosentez gece vaktinde etkisizdir. Bu yüzden fotosenteze muhtaç olan herhangi bir hücrenin, gece hayatta kalmak için yeterli depoya [thrive:icon]StorageIcon[/thrive:icon] sahip olması gerekir."

msgid "MICROBE_STAGE_HEALTH_TEXT"
msgstr ""
"Gözünüz [thrive:compound type=\"atp\"]ATP[/thrive:compound] çubuğunun (sağ altta) yanındaki sağlık çubuğunda olsun.\n"
"Hücreniz, canı tükenirse ölür.\n"
"[thrive:compound type=\"atp\"]ATP[/thrive:compound] varken ise hücreniz iyileşir.\n"
"[thrive:compound type=\"atp\"]ATP[/thrive:compound] üretmek için yeterli [thrive:compound type=\"glucose\"]glukoz[/thrive:compound] topladığınızdan emin olun."

msgid "MICROBE_STAGE_INITIAL"
msgstr ""
"Uzaklardaki bir uzaylı gezegende, sonsuz asırlar süren volkanik aktiviteler ve göktaşı darbeleri evrende yeni bir olayın gelişmesine neden oldu.\n"
"\n"
"Hayat.\n"
"\n"
"Okyanusun derinliklerinde basit mikroplar ortaya çıktı. Siz, bu gezegendeki Son Evrensel Ortak Ata'sınız (SEOA).\n"
"\n"
"Bu hasım dünyada hayatta kalmak için, bulabileceğiniz her türlü bileşiği toplamanız ve diğer türlerle rekabet etmek için kuşaktan kuşağa evrimleşmeniz gerekiyor."

msgid "MICROBE_STAGE_INITIAL_PANSPERMIA"
msgstr ""
"Uzaklardaki bir uzaylı gezegende, muazzam astronomik mesafeler kat eden bir göktaşı yere çarptı ve yeni bir olayın meydana gelmesi için gerekli tohumları bu gezegene taşıdı.\n"
"\n"
"Hayat.\n"
"\n"
"Çarpma alanının yakınında basit mikroplar ortaya çıktı. Siz, bu gezegendeki Son Evrensel Ortak Ata'sınız (SEOA).\n"
"\n"
"Bu hasım dünyada hayatta kalmak için, bulabileceğiniz her türlü bileşiği toplamanız ve diğer türlerle rekabet etmek için kuşaktan kuşağa evrimleşmeniz gerekiyor."

msgid "MICROBE_STAGE_INITIAL_POND"
msgstr ""
"Uzaklardaki bir uzaylı gezegende, sonsuz asırlar süren kimyasal evrimin kendi kendini kopyalayan moleküllere doğru ilerlemesi evrende yeni bir olayın gelişmesine neden oldu.\n"
"\n"
"Hayat.\n"
"\n"
"Ilık ve sığ göletlerde basit mikroplar ortaya çıktı. Siz, bu gezegendeki Son Evrensel Ortak Ata'sınız (SEOA).\n"
"\n"
"Bu hasım dünyada hayatta kalmak için, bulabileceğiniz her türlü bileşiği toplamanız ve diğer türlerle rekabet etmek için kuşaktan kuşağa evrimleşmeniz gerekiyor."

msgid "MICROBE_STAGE_ORGANELLE_DIVISION"
msgstr ""
"Organellerinizden biri bölündü.\n"
"\n"
"Bileşikler topladıkça, hücreniz bazılarını çoğalmak için kullanır.\n"
"\n"
"Yeterli bileşik ile, organeller bölünmeye ve ikiye katlanmaya başlar. Bütün organeller bölündüğünde, hücreniz çoğalabilir ve editöre girebilir."

msgid "MIDDLE_MOUSE"
msgstr "Orta fare tuşu"

msgid "MIGRATE"
msgstr "Göç et"

msgid "MIGRATION_FAILED_TO_ADD"
msgstr "Hata: Göç eklenemedi, lütfen göç parametrelerini inceleyin"

msgid "MIGRATION_STATUS_DESTINATION_NOT_SELECTED"
msgstr "Popülasyon, {0} arazisinden ... arazisine taşınacak"

msgid "MIGRATION_STATUS_TEXT"
msgstr "{2} birim popülasyon, {0} arazisinden {1} arazisine taşınacak"

msgid "MIGRATION_STEP_DESTINATION_EXPLANATION"
msgstr "Göç için kaynak araziye bağlı, varılacak bir arazi seçin"

msgid "MIGRATION_STEP_ONLY_ONE_ALLOWED"
msgstr "Her editör sürecinde yalnızca bir göç yapılabilir. Sırada bekleyen göçleri aşağıdan inceleyebilir, bu göçleri tutabilir ya da farklı bir göç oluşturmak için iptal edebilirsiniz"

msgid "MIGRATION_STEP_POPULATION_EXPLANATION"
msgstr "Kaynak araziden varılacak yere ne kadar popülasyonun göç edeceğini seçin"

msgid "MIGRATION_STEP_SOURCE_EXPLANATION"
msgstr "Göç için kaynak görevi görmesi için şu an türünüzün olduğu bir araziyi seçin"

msgid "MIGRATION_TOOLTIP"
msgstr "Farklı bir araziye taşınmadan, türünüzü bir araziden başka bir araziye taşıyın"

msgid "MILLION_ABBREVIATION"
msgstr "{0} Mn"

msgid "MINIMUM_AMOUNT_TO_FIND"
msgstr "Tespit Edilecek Minimum Miktar:"

msgid "MINIMUM_VERSION"
msgstr "Minimum:"

msgid "MIN_VISIBLE_DATASET_WARNING"
msgstr "{0} veri kümesinden daha az gösterilemez!"

msgid "MISC"
msgstr "Diğer"

msgid "MISCELLANEOUS"
msgstr "Diğer"

msgid "MISCELLANEOUS_3D_STAGE"
msgstr "Diğer 3D Evreler"

msgid "MISC_FUN"
msgstr "Diğer Eğlence"

msgid "MISSING_DESCRIPTION"
msgstr "Açıklama eksik"

msgid "MISSING_OR_INVALID_REQUIRED_FIELD"
msgstr "Gerekli alanda eksik ya da geçersiz format : {0}"

msgid "MISSING_TITLE"
msgstr "Başlık eksik"

msgid "MITOCHONDRION"
msgstr "Mitokondri"

msgid "MITOCHONDRION_DESCRIPTION"
msgstr "Hücrenin güç merkezidir. Mitokondri, protein ve enzimlerle dolu çift zarlı bir yapıdır. Bu yapı, kendi ökaryotik konağı tarafından kullanılmak üzere özümsenmiş bir prokaryottur. Mitokondri, [b]oksijenli solunum[/b] adı verilen bir işlemde, [thrive:compound type=\"glucose\"]glukozu[/thrive:compound], [thrive:compound type=\"atp\"]ATP'ye[/thrive:compound] sitoplazmada olduğundan çok daha etkili bir şekilde dönüştürür. Ancak çalışmak için [thrive:compound type=\"oxygen\"]oksijen[/thrive:compound] gerektirir ve ortamda düşük seviyelerde bulunan [thrive:compound type=\"oxygen\"]oksijen[/thrive:compound], onun [thrive:compound type=\"atp\"]ATP[/thrive:compound] üretim hızını yavaşlatır."

msgid "MITOCHONDRION_PROCESSES_DESCRIPTION"
msgstr "[thrive:compound type=\"glucose\"]Glukozu[/thrive:compound], [thrive:compound type=\"atp\"]ATP'ye[/thrive:compound] dönüştürür. Bu oran, [thrive:compound type=\"oxygen\"]oksijen[/thrive:compound] konsantrasyonu ile doğru orantılıdır."

msgid "MIXED_DOT_DOT_DOT"
msgstr "Karışık..."

msgid "MODDING_INSTRUCTIONS_ON"
msgstr "Mod yapma talimatları burada mevcut"

msgid "MODELS"
msgstr "Modeller"

msgid "MODIFY"
msgstr "Değişiklik Yap"

msgid "MODIFY_ORGANELLE"
msgstr "Organelde Değişiklik Yap"

msgid "MODIFY_TYPE"
msgstr "Türde Değişiklik Yap"

msgid "MODS"
msgstr "Modlar"

msgid "MODS_INSTALLED_BUT_NOT_ENABLED"
msgstr ""
"Yüklü modlar algılandı ancak bu modların hiçbiri etkinleştirilmemiş.\n"
"\n"
"Modların aktif bir şekilde kullanılabilmesi için, modların yüklendikten sonra etkinleştirilmesi gerekir. Ekstralar menüsündeki Modlar butonunu kullanarak mod yöneticisini ziyaret edin."

msgid "MOD_ASSEMBLY"
msgstr "Assembly Modu:"

msgid "MOD_ASSEMBLY_CLASS"
msgstr "Assembly Modu Ana Sınıfı:"

msgid "MOD_ASSEMBLY_CLASS_CREATION_FAILED"
msgstr "{0}: Assembly modu sınıfı örnekleme başarısız"

msgid "MOD_ASSEMBLY_CLASS_NOT_FOUND"
msgstr "{0}: Assembly modunda belirtilen mod sınıfı \"{1}\" bulunamadı"

msgid "MOD_ASSEMBLY_INIT_CALL_FAILED"
msgstr "{0}: Assembly modu başlatma yöntem çağrısı başarısız"

msgid "MOD_ASSEMBLY_LOAD_CALL_FAILED_EXCEPTION"
msgstr "{0}: Assembly modu başlatma yöntem çağrısı başarısız, olağandışı bir durum oluştu: {1}"

msgid "MOD_ASSEMBLY_LOAD_EXCEPTION"
msgstr "{0}: Assembly yükleme işlemi başarısız, olağandışı bir durum oluştu: {1}"

msgid "MOD_ASSEMBLY_UNLOAD_CALL_FAILED"
msgstr "{0}: Assembly modu kaldırma yöntem çağrısı başarısız"

msgid "MOD_ASSEMBLY_UNLOAD_CALL_FAILED_EXCEPTION"
msgstr "{0}: Assembly modu kaldırma yöntem çağrısı başarısız, olağandışı bir durum oluştu: {1}"

msgid "MOD_AUTHOR"
msgstr "Mod Sahibi:"

msgid "MOD_AUTO_HARMONY"
msgstr "Oto Harmony Kullanır:"

msgid "MOD_CREATION_FAILED"
msgstr "Mod Oluşturma Başarısız"

msgid "MOD_DESCRIPTION"
msgstr "Mod Açıklaması:"

msgid "MOD_EXTENDED_DESCRIPTION"
msgstr "Mod Geniş Açıklaması:"

msgid "MOD_HARMONY_LOAD_FAILED_EXCEPTION"
msgstr "{0}: mod Harmony yüklemesi başarısız, olağandışı bir durum oluştu: {1}"

msgid "MOD_HARMONY_UNLOAD_FAILED_EXCEPTION"
msgstr "{0}: mod Harmony kaldırması başarısız, olağandışı bir durum oluştu: {1}"

msgid "MOD_HAS_NO_LOADABLE_RESOURCES"
msgstr "{0}: yüklenebilir kaynak yok"

msgid "MOD_ICON_FILE"
msgstr "Simge Dosyası:"

msgid "MOD_INFO_URL"
msgstr "Mod Bilgi URL'si:"

msgid "MOD_INTERNAL_NAME"
msgstr "İç (Klasör) Ad:"

msgid "MOD_LICENSE"
msgstr "Mod Lisansı:"

msgid "MOD_LOAD_ERRORS"
msgstr "Mod Yükleme Hataları"

msgid "MOD_LOAD_ERRORS_OCCURRED"
msgstr "Bir ya da daha fazla modu yüklerken sorun oluştu. Günlük dosyaları, bu sorunla ilgili ek bilgi içerebilir."

msgid "MOD_LOAD_OR_UNLOAD_ERRORS_OCCURRED"
msgstr "Bir ya da daha fazla modu yüklerken ya da kaldırırken sorun oluştu. Günlük dosyaları, bu sorunla ilgili ek bilgi içerebilir."

msgid "MOD_LOAD_UNLOAD_CAVEATS"
msgstr "Not: Birçok modun düzgün yüklenmesi ya da kaldırılması için oyunun yeniden başlatılması gerekir. Modlar, çalıştırılabilir kodlar içerebileceği için yalnızca güvendiğiniz modları yüklemelisiniz."

msgid "MOD_LOAD_UNLOAD_RESTART"
msgstr "Bir ya da daha fazla modun düzgün olarak yüklenmesi ya da kaldırılması için oyunun yeniden başlatılması gerekir"

msgid "MOD_MAXIMUM_THRIVE"
msgstr "Desteklenen Maksimum Thrive Sürümü:"

msgid "MOD_MINIMUM_THRIVE"
msgstr "Gerekli Minimum Thrive Sürümü:"

msgid "MOD_NAME"
msgstr "Mod Adı:"

msgid "MOD_PCK_NAME"
msgstr "Mod .pck Dosyası:"

msgid "MOD_RECOMMENDED_THRIVE"
msgstr "Önerilen Thrive Sürümü:"

msgid "MOD_TO_UPLOAD"
msgstr "Yüklenecek Mod:"

msgid "MOD_UPLOADER"
msgstr "Modu Yükleyen"

msgid "MOD_VERSION"
msgstr "Mod Sürümü:"

msgid "MORE_INFO"
msgstr "Daha Fazla Bilgi Göster"

msgid "MORE_INFO_PROMPT"
msgstr "Thriveopedi'de daha fazla bilgi görmek için [thrive:input]help[/thrive:input] tuşuna basın."

msgid "MOUSE_EDGE_PANNING_OPTION"
msgstr "Stratejik görünümde, imleç ekranın kenarındayken, ekranı kaydır"

msgid "MOUSE_LOOK_SENSITIVITY"
msgstr "Fare serbest bakış hassasiyeti"

msgid "MOUSE_SENSITIVITY_WINDOW_SIZE_ADJUSTMENT"
msgstr "Fare hassasiyetini pencere büyüklüğüne göre arttırma"

msgid "MOVE"
msgstr "Taşı"

msgid "MOVEMENT"
msgstr "Hareket"

msgid "MOVE_ATTEMPTS_PER_SPECIES"
msgstr "Tür başına göç girişimi"

msgid "MOVE_BACKWARDS"
msgstr "Geriye doğru git"

msgid "MOVE_DOWN_OR_CROUCH"
msgstr "Aşağı doğru git ya da çömel"

msgid "MOVE_FORWARD"
msgstr "İleriye doğru git"

msgid "MOVE_ITEM_DOWN"
msgstr "Bu öğeyi aşağıya taşı"

msgid "MOVE_ITEM_UP"
msgstr "Bu öğeyi yukarıya taşı"

msgid "MOVE_LEFT"
msgstr "Sola doğru git"

msgid "MOVE_ORGANELLE"
msgstr "Organeli taşı"

msgid "MOVE_RIGHT"
msgstr "Sağa doğru git"

msgid "MOVE_TO_ANY_PATCH"
msgstr "Herhangi Bir Araziye Git"

msgid "MOVE_TO_LAND"
msgstr "Karaya Çık"

msgid "MOVE_TO_MACROSCOPIC_TOOLTIP"
msgstr ""
"Makroskopik Evre'ye geç. Yeterince büyük bir hücre koloniniz olduğunda açılır.\n"
"Bu evre, editörde yeterli miktarda hücre eklemeyi ve sonrasında koloninizi minimum büyüklüğe çıkarmayı gerektirir."

msgid "MOVE_TO_MULTICELLULAR_STAGE_TOOLTIP"
msgstr "Oyunun sonraki evresine git: Çok Hücreli. Yeterince büyük bir hücre koloniniz olduğunda açılır."

msgid "MOVE_TO_THIS_PATCH"
msgstr "Bu Araziye Git"

msgid "MOVE_UP_OR_JUMP"
msgstr "Yukarı doğru git ya da zıpla"

msgid "MOVING_TO_AWAKENING_PROTOTYPE"
msgstr ""
"Uyanış Evresi'ne geçmek üzeresiniz. Bu evreye ilerlediğinizde bir daha geri dönemezsiniz.\n"
"\n"
"Eğer şu anda su altındaysanız, karaya kalıcı olarak çıkamayacak ve oyunu bitiremeyeceksiniz.\n"
"\n"
"Bu yüzden, eğer karaya henüz çıkmadıysanız, bütün bu hususları çok dikkatli bir şekilde göz önüne alarak karar verin."

msgid "MOVING_TO_AWAKENING_PROTOTYPE_TITLE"
msgstr "Uyanış Evresi'ne Geçilsin mi?"

msgid "MOVING_TO_LAND_PROTOTYPE"
msgstr ""
"Karaya çıkmak üzeresiniz. Oyunda daha fazla ilerlemek için bu eylem gereklidir. Karaya çıktığınızda suya bir daha geri dönemezsiniz.\n"
"\n"
"Şu anki karaya geçiş, oyuna tam anlamıyla ekleneceği zamana göre, çok daha ani şekilde gerçekleşmektedir.\n"
"\n"
"Planda olan, ani bir değişim olmadan, karaya çıkışı kademeli yapmak."

msgid "MOVING_TO_LAND_PROTOTYPE_TITLE"
msgstr "Karaya Çıkılsın mı?"

msgid "MOVING_TO_SOCIETY_STAGE"
msgstr "Bir topluluğa dönüştürülüyor..."

msgid "MP_COST"
msgstr "{0} MP"

msgid "MUCILAGE"
msgstr "Müsilaj"

msgid "MUCILAGE_SYNTHESIS"
msgstr "Müsilaj Sentezi"

msgid "MUCOCYST_ACTION_TOOLTIP"
msgstr "Kalkan oluştur"

msgid "MULTICELLULAR"
msgstr "Çok Hücreli"

msgid "MULTICELLULAR_EDITOR"
msgstr "Çok Hücreli Editörü"

msgid "MULTICELLULAR_FREEBUILD_EDITOR"
msgstr "Serbest Çok Hücreli Yapım Editörü"

msgid "MULTICELLULAR_LOADING_TIP_1"
msgstr "Hücreleriniz bileşikleri paylaşsa da, her hücrenin kendi [thrive:compound type=\"atp\"]ATP'sini[/thrive:compound] üretmesi gerekir. Herhangi bir hücre, bu molekülden yoksun kalırsa ölür."

msgid "MULTICELLULAR_STAGE"
msgstr "Çok Hücreli Evresi"

msgid "MULTIPLE_CELLS"
msgstr "Birden Fazla Hücre"

msgid "MULTIPLE_METABALLS"
msgstr "Birden Fazla Damla Formu"

msgid "MULTIPLE_ORGANELLES"
msgstr "Birden Fazla Organel"

msgid "MULTISAMPLE_ANTI_ALIASING"
msgstr "Çoklu örnekleme kenar yumuşatma:"

msgid "MULTITHREADED_SIMULATION_ENABLED"
msgstr "Oyun simülasyonunu birden fazla iş parçacığı ile çalıştır"

msgid "MULTITHREADED_SIMULATION_EXPLANATION"
msgstr "(etkinleştirildiğinde, temel oyun mantık güncellemelerini çalıştırmak için birden fazla iş parçacığı kullanılır; arkaplanda düşük sayıda iş parçacığı varken performansın düşmesine neden olabilir)"

msgid "MUSEUM_WELCOME_TEXT"
msgstr ""
"Müzeye hoş geldiniz! Burada, tüm oynadığınız oyunlardan fosilleştirmiş olduğunuz birçok türü hayranlıkla inceleyebilirsiniz. Hatta, serbest yapım editöründe açarak, seçtiğiniz bir türü oynayabilirsiniz.\n"
"\n"
"Oyun esnasında bir türü fosilleştirmek için duraklatma butonuna basın. Sonra, ekran üzerindeki bir mikrobu seçin."

msgid "MUSIC"
msgstr "Müzik"

msgid "MUSIC_VOLUME"
msgstr "Müzik sesi"

msgid "MUTATIONS_PER_SPECIES"
msgstr "Tür başına mutasyon girişimi"

msgid "MUTATION_COST_MULTIPLIER"
msgstr "Mutasyon maliyet çarpanı"

msgid "MUTATION_COST_MULTIPLIER_EXPLANATION"
msgstr "(organellerin, hücre zarlarının ve diğer öğelerin editördeki maliyeti)"

msgid "MUTATION_POINTS"
msgstr "Mutasyon Puanı"

msgid "MUTE"
msgstr "Sustur"

msgid "NAME"
msgstr "Ad:"

msgid "NAME_LABEL_CITY"
msgstr "{0} ({1})"

msgid "NAME_LABEL_FLEET"
msgstr "{0} (GÜÇ: {1})"

msgid "NAME_LABEL_STRUCTURE_UNFINISHED"
msgstr "{0} (Y)"

msgid "NATIVE_THREAD_ADVICE_TOOLTIP"
msgstr ""
"Yerel iş parçacıkları, yönetilen iş parçacıklarından farklı görevler için kullanılır.\n"
"Çok çekirdekli işlemcilerde daha fazla iş parçacığı genellikle performansı belli bir sınıra kadar arttırır.\n"
"Toplam iş parçacığı aşırı fazla ise performans azalmaya başlar."

msgid "NEGATIVE_ATP_BALANCE"
msgstr "Negatif ATP Tutarı"

msgid "NEGATIVE_ATP_BALANCE_TEXT"
msgstr ""
"Mikrobunuz, hayatta kalmak için yeterli ATP üretmemektedir!\n"
"Yine de devam etmek istiyor musunuz?"

msgid "NEW"
msgstr "Yeni"

msgid "NEWER_VERSION_LOADING_WARNING"
msgstr ""
"Bu kayıt, Thrive'ın daha yeni bir sürümüne ait ve mevcut sürümle uyumsuz olması oldukça muhtemeldir.\n"
"Yine de kaydı yüklemeyi denemek ister misiniz?"

msgid "NEWS"
msgstr "HABERLER"

msgid "NEW_GAME"
msgstr "Yeni Oyun"

msgid "NEW_GAME_BUTTON_TOOLTIP"
msgstr "Yeni bir oyun başlat"

msgid "NEW_GAME_SETTINGS_PERFORMANCE_OPTIONS_INFO"
msgstr "Not: Oyunun performansını arttırmak için performans ile ilgili ayarları her an [color=#3796e1][url=thrive://GUI/OptionsMenu/Performance]ayarlar menüsünden[/url][/color] değiştirebilirsiniz"

msgid "NEW_MOD_DEFAULT_DESCRIPTION"
msgstr "Benim Harika Modum"

msgid "NEW_NAME"
msgstr "Yeni İsim"

msgid "NEW_NAME_COLON"
msgstr "Yeni İsim:"

msgid "NEXT_CAPITAL"
msgstr "SONRAKİ"

msgid "NEXT_EDITOR_TAB"
msgstr "Sonraki editör sekmesine git"

msgid "NITROGEN"
msgstr "Azot"

msgid "NITROGENASE"
msgstr "Nitrojenaz"

msgid "NITROGENASE_DESCRIPTION"
msgstr "Nitrojenaz, hücrelerde temel gelişim yapı maddesi olan [thrive:compound type=\"ammonia\"]amonyağı[/thrive:compound] üretmek için [thrive:compound type=\"nitrogen\"]azot[/thrive:compound] gazı ve [thrive:compound type=\"atp\"]ATP[/thrive:compound] formundaki hücresel enerjiyi kullanan bir proteindir. Bu işlem [b]Oksijensiz Azot Fiksasyonu[/b] olarak anılır. Nitrojenaz direkt sitoplazmada asılı kaldığından, etrafında bulunan akışkan [b]glikoliz[/b] yapabilir."

msgid "NITROGENASE_PROCESSES_DESCRIPTION"
msgstr "[thrive:compound type=\"atp\"]ATP'yi[/thrive:compound], [thrive:compound type=\"ammonia\"]amonyağa[/thrive:compound] dönüştürür. Bu oran, [thrive:compound type=\"nitrogen\"]azot[/thrive:compound] konsantrasyonu ile doğru orantılıdır."

msgid "NITROPLAST"
msgstr "Nitroplast"

msgid "NITROPLAST_DESCRIPTION"
msgstr "Nitroplast, hücrelerde ana gelişim yapı maddesi olan [thrive:compound type=\"ammonia\"]amonyağı[/thrive:compound] üretmek için [thrive:compound type=\"nitrogen\"]azot[/thrive:compound] gazı, [thrive:compound type=\"oxygen\"]oksijen[/thrive:compound] ve [thrive:compound type=\"atp\"]ATP[/thrive:compound] formundaki hücresel enerjiyi kullanan zarlı bir organeldir. Bu işlem, [b]oksijenli azot fiksasyonu[/b] olarak anılır."

msgid "NITROPLAST_PROCESSES_DESCRIPTION"
msgstr "[thrive:compound type=\"atp\"]ATP'yi[/thrive:compound], [thrive:compound type=\"ammonia\"]amonyağa[/thrive:compound] dönüştürür. Bu oran, [thrive:compound type=\"nitrogen\"]azot[/thrive:compound] ve [thrive:compound type=\"oxygen\"]oksijen[/thrive:compound] konsantrasyonu ile doğru orantılıdır."

msgid "NONE"
msgstr "Yok"

msgid "NORMAL"
msgstr "Normal"

msgid "NORMAL_MEMBRANE_DESCRIPTION"
msgstr "Hücre zarının en temel formudur. Hasara karşı koruyuculuğu çok azdır. Ayrıca şeklinin bozulmaması için fazladan enerji gerektirir. Bu zarın avantajı, hücrenin hızlı hareket etmesine izin vermesi ve besinlerin hızlı emilimini sağlamasıdır."

msgid "NOTHING_HERE"
msgstr "Burada bir şey yok"

msgid "NOTHING_TO_INTERACT_WITH"
msgstr "Etkileşim kurulacak bir şey yok"

msgid "NOTICE_DAMAGED_BY_NO_ATP"
msgstr "ATP kalmadığından dolayı hasar alınıyor"

msgid "NOTICE_ENGULF_DAMAGE_FROM_TOXIN"
msgstr "İçeri alınan maddedeki toksinler yüzünden hasar alınıyor"

msgid "NOTICE_ENGULF_MISSING_ENZYME"
msgstr "Hedefi yutmak için gerekli olan {0} eksik"

msgid "NOTICE_ENGULF_SIZE_TOO_SMALL"
msgstr "Mevcut hücre büyüklüğü, hedefi yutmak için çok küçük"

msgid "NOTICE_ENGULF_STORAGE_FULL"
msgstr "Yutulan madde deposunda hedef maddeyi yutacak yeterli alan yok"

msgid "NOTICE_HIT_BY_ATP_TOXIN"
msgstr "ATP üretimi, toksin tarafından engellendi"

msgid "NOTICE_HIT_BY_BASE_MOVEMENT_TOXIN"
msgstr "Temel hareket hızı toksin nedeniyle azaldı"

#, fuzzy
msgid "NOTICE_RADIATION_DAMAGE"
msgstr "Editör, şimdi girilmek için hazır"

msgid "NOTICE_READY_TO_EDIT"
msgstr "Editör, şimdi girilmek için hazır"

msgid "NOT_STARTED_DOT"
msgstr "Başlatılmadı."

msgid "NOVEMBER"
msgstr "Kasım"

msgid "NO_AI"
msgstr "AI Yok"

msgid "NO_DATA_TO_SHOW"
msgstr "Gösterilecek Veri Yok"

msgid "NO_EVENTS_RECORDED"
msgstr "Hiçbir olay meydana gelmedi"

msgid "NO_FOSSIL_DIRECTORY"
msgstr "Fosiller dizini bulunamadı"

msgid "NO_MODS_ENABLED"
msgstr "Hiçbir Mod Etkinleştirilmedi"

msgid "NO_ORGANELLE_PROCESSES"
msgstr "İşlem yok"

msgid "NO_SAVEGAMES_FOUND"
msgstr "Hiçbir Kayıt Bulunamadı"

msgid "NO_SAVE_DIRECTORY"
msgstr "Kayıt dizini bulunamadı"

msgid "NO_SCREENSHOT_DIRECTORY"
msgstr "Ekran görüntüsü dizini bulunamadı"

msgid "NO_SELECTED_MOD"
msgstr "Seçilen Mod Yok"

msgid "NO_SUGGESTION"
msgstr "Yok"

msgid "NUCLEUS"
msgstr "Çekirdek"

msgid "NUCLEUS_DELETE_OPTION_DISABLED_TOOLTIP"
msgstr ""
"Çekirdek, geri dönüşü olmayan bir evrim olduğu için çekirdeği silme işlemi gerçekleştirilemiyor.\n"
"Ancak, eğer çekirdek mevcut süreçte yerleştirildiyse, bu değişikliği geri alma ya da yinelemeye izin verilir."

msgid "NUCLEUS_DESCRIPTION"
msgstr "Ökaryotik hücrelerinin belirleyici özelliği. Çekirdek ayrıca endoplazmik retikulum ve Golgi aygıtını içerir. Bu kısım, hücre iç zarında bir sistem geliştirmek amacıyla prokaryotik hücrelerin kendi içlerinde başka bir prokaryotu özümsemesiyle tanıştığı bir evrimdir. Çekirdek, hücre içindeki işlemlerin farklı bölümlere ayrılmasını veya uzaklaştırılmasını sağlar ve bu işlemlerin birbirine karışmasını engeller. Bu yapı, yeni zarlı organellerin, sitoplazmadaki serbest yapılardan daha kompleks, etkili ve özelleşmiş olmasını sağlar. Ancak çekirdeği eklemenin, hücrenin daha büyük olması ve bakım için hücrenin enerjisini daha fazla kullanması gibi bedelleri var."

msgid "NUCLEUS_SMALL_DESCRIPTION"
msgstr "Daha kompleks olan zarlı organellerin evrimleşmesini sağlar ve hasarı %50'ye indirir. Bakımı bir sürü ATP'ye mal olur. Bu geri dönüşü olmayan bir evrimdir."

msgid "NUMLOCK"
msgstr "Num Lock"

msgid "N_A"
msgstr "Bilinmeyen"

msgid "N_A_MP"
msgstr "Bilinmeyen MP"

msgid "N_TIMES"
msgstr "x{0}"

msgid "OCTOBER"
msgstr "Ekim"

msgid "OFF"
msgstr "Kapalı"

msgid "OFFICIAL_WEBSITE"
msgstr "Resmi Web Sitesi"

msgid "OFFICIAL_WEBSITE_BUTTON_TOOLTIP"
msgstr "Revolutionary Games'in web sitesini ziyaret edin"

msgid "OK"
msgstr "Tamam"

msgid "OLDER_VERSION_LOADING_WARNING"
msgstr ""
"Bu kayıt, Thrive'ın eski bir sürümüne ait ve mevcut sürümle uyumsuz olabilir.\n"
"Thrive şu an yapım aşamasındadır bu nedenle kayıt uyumluluğu bu aşamada bir öncelik değil.\n"
"Karşılaştığınız sorunları rapor edebilirsiniz ancak şu an bunlar da en büyük öncelik değil.\n"
"Yine de kaydı yüklemeyi denemek ister misiniz?"

msgid "OPENGL_MODE_WARNING"
msgstr "OpenGL Mod Uyarısı"

msgid "OPENGL_MODE_WARNING_EXPLANATION"
msgstr "Thrive'ı OpenGL ile çalıştırmaktasınız. Bu mod ciddi derecede test edilmemiştir ve bu modun sorunlara neden olması muhtemeldir. Yeterince yeni bir ekran kartı ya da dahili ekran kartı kullandığınızdan emin olun ve ekran kartı sürücülerinizi güncelleştirmeyi deneyin. Dizüstü bilgisayarlarda Thrive'ı çalıştırmak için, dahili grafiklerin yerine, harici AMD veya Nvidia grafiklerini kullanmaya zorlamanız gerekebilir."

msgid "OPEN_FOLDER"
msgstr "Klasörü Aç"

msgid "OPEN_FOSSIL_FOLDER"
msgstr "Fosiller Klasörünü Aç"

msgid "OPEN_FOSSIL_IN_FREEBUILD_WARNING"
msgstr ""
"Seçilen tür ile yeni bir oyuna başlamak istediğinize emin misiniz?\n"
"Kaydedilmemiş ilerlemeler kaybedilecek."

msgid "OPEN_GOD_TOOLS"
msgstr "Tanrı Araçları"

msgid "OPEN_HELP_SCREEN"
msgstr "Yardım ekranını aç"

msgid "OPEN_IN_FREEBUILD"
msgstr "Serbest Yapım Editöründe Aç"

msgid "OPEN_LOGS_FOLDER"
msgstr "Günlük Dosyaları Klasörünü Aç"

msgid "OPEN_MOD_URL"
msgstr "Bilgi URL'sini Aç"

msgid "OPEN_ORGANELLES_PAGE"
msgstr "Organeller sayfasını aç"

msgid "OPEN_ORGANELLE_MENU"
msgstr "Organel menüsünü aç"

msgid "OPEN_RESEARCH_SCREEN"
msgstr "Araştırma Ekranını Aç"

msgid "OPEN_SAVE_DIRECTORY"
msgstr "Kayıt Dizinini Aç"

msgid "OPEN_SCIENCE_MENU"
msgstr "Bilim menüsünü aç"

msgid "OPEN_SCREENSHOT_FOLDER"
msgstr "Ekran Görüntüsü Klasörünü Aç"

msgid "OPEN_THE_MENU"
msgstr "Menüyü aç"

msgid "OPEN_TRANSLATION_SITE"
msgstr "Oyunun Çevrilmesine Yardımcı Olun"

msgid "OPERATION_PAUSED_DOT"
msgstr "Duraklatıldı."

msgid "OPPORTUNISM_EXPLANATION"
msgstr ""
"Fırsatçı mikroplar, büyük parçalar için rakipleri ile rekabet ederler,\n"
"avlarını yutamadıklarında ise onları toksinler ile öldürürler.\n"
"Temkinli mikroplar, büyük parçalar için hayatlarını tehlikeye atmayabilirler."

msgid "OPPORTUNISTIC"
msgstr "Fırsatçı"

msgid "OPTIONS"
msgstr "Ayarlar"

msgid "OPTIONS_BUTTON_TOOLTIP"
msgstr "Ayarlarını değiştir"

msgid "ORGANELLES"
msgstr "Organeller"

msgid "ORGANELLES_BUTTON"
msgstr "Organeller"

msgid "ORGANELLES_WILL_BE_UNLOCKED_NEXT_GENERATION"
msgstr "Kilit açma koşulları, editöre girerken her kuşakta yalnızca bir kez kontrol edilir. Alternatif olarak, bazı organellerin kilidi endosimbiyoz aracılığıyla açılabilir."

msgid "ORGANELLE_AXON"
msgstr "Akson"

msgid "ORGANELLE_AXON_DESCRIPTION"
msgstr "Aksonlar, nöronların birbirlerine bağlanmak ve birbiriyle iletişim kurmak için kullandığı sinir lifleridir. Bu organeli yerleştirmek, bir hücre türünü beyin dokusuna dönüştürür."

msgid "ORGANELLE_CATEGORY_MACROSCOPIC"
msgstr "Makroskopik"

msgid "ORGANELLE_CATEGORY_MULTICELLULAR"
msgstr "Çok Hücreli"

msgid "ORGANELLE_GROWTH_ORDER_EXPLANATION"
msgstr "Bu sekme, organellerin büyüme sırasının ayarlanmasını sağlar. Bu ayar, büyüme aşamasındayken kararsız ATP üretimi olan hücreler için önemli olabilir. Ayrıca, organel sırasının biyoişlem çalıştırma sırasına bir etkisi vardır. Bu ayarın düzenlenmesi yalnızca yapı düzenlemesi bittikten sonra önerilir. Çünkü yapı düzenlemeleri bu ayardaki değişiklikleri geri alabilir."

msgid "ORGANELLE_MYOFIBRIL"
msgstr "Miyofibril"

msgid "ORGANELLE_MYOFIBRIL_DESCRIPTION"
msgstr "Kas hücrelerinin oluşturulmasını sağlar. Şu anda, mevcut prototipte, bu organel organizmanızın hızını arttırmaktadır."

msgid "ORGANELLE_PILUS"
msgstr "Delici Pilus"

msgid "ORGANELLE_PILUS_DESCRIPTION"
msgstr "Piluslar (tekil: pilus), birçok mikroorganizmanın yüzeyinde bulunur ve ince kıllara benzer. Onlarca veya yüzlerce pilus, bir mikroorganizmanın yüzeyinde bulunabilir ve avcılıkta rol oynamak dahil çeşitli amaçlarda işe kullanılabilir. Patojenik mikroorganizmalar, hastalığa neden olmak suretiyle, ya konak dokuya bağlanmak ya da sitoplazmaya erişmek amacıyla dış hücre zarını basıp geçmek için pilusları kullanır. Birbirine benzer birçok pilus mevcuttur ancak evrimsel olarak birbirleriyle bağlantılı değildirler ve yakınsak evrimden meydana gelmişlerdir. Tek bir organizma, farklı türde pilus üretme yeteneğine sahip olabilir ve yüzeyinde mevcut olanları sürekli değiştirebilir."

msgid "ORGANELLE_PILUS_PROCESSES_DESCRIPTION"
msgstr "Diğer hücreleri delmek veya onların toksinlerine karşı hücreyi korumak için kullanılabilir."

msgid "ORGANELLE_PLURAL"
msgstr "{0} organel"

msgid "ORGANELLE_SINGULAR"
msgstr "{0} organel"

msgid "ORGANELLE_SUGGESTION_COLON"
msgstr "Organel Önerisi:"

msgid "ORGANELLE_SUGGESTION_TOOLTIP"
msgstr ""
"Bu gösterge, hücreye eklenebilecek bir önerilen organeli gösterir.\n"
"Öneri, eklenecek organellerden hangisinin en fazla enerji artışı sağlayacağı esas alınarak, oto-evrim tarafından hesaplanır.\n"
"Bazen, eklenebilecek tek bir iyi organel olmayabilir. Ama daha fazla organel ile daha büyük düzenlemeler uzun vadede faydalı olabilir.\n"
"Bunun haricinde, mevcut organelleri kaldırmak da çoğu zaman faydalı bir strateji olabilir."

msgid "ORGANELLE_UNLOCKS_ENABLED"
msgstr "Organellerin kilidini açma etkin"

msgid "ORGANELLE_UNLOCKS_ENABLED_EXPLANATION"
msgstr "(bazı organelleri yerleştirmek için gerekli olan kilit açma koşulları sağlanmalıdır)"

msgid "ORGANISM_STATISTICS"
msgstr "Organizma İstatistikleri"

msgid "OR_UNLOCK_CONDITION"
msgstr "veya"

msgid "OSMOREGULATION"
msgstr "Ozmoregülasyon"

msgid "OSMOREGULATION_COST"
msgstr "Ozmoregülasyon Maliyeti"

msgid "OSMOREGULATION_COST_MULTIPLIER"
msgstr "Ozmoregülasyon maliyet çarpanı"

msgid "OSMOREGULATION_COST_MULTIPLIER_EXPLANATION"
msgstr "(oyuncu türünün ozmoregülasyon maliyeti)"

msgid "OTHER_COMPOUNDS"
msgstr "Diğer"

msgid "OUR_WIKI"
msgstr "Vikimiz"

msgid "OUTDATED_NOTICE"
msgstr "Bu sayfa ya da bölüm güncel olmayan bilgi içermektedir. Bu genellikle bir şey yazıldıktan sonra planlar değiştiğinde olur."

msgid "OUTREACH_TEAM"
msgstr "Destek Ekibi"

msgid "OUTSIDE_CONTRIBUTORS"
msgstr "Katkıda Bulunanlar"

msgid "OVERWRITE_EXISTING_SAVE"
msgstr "Mevcut kaydın üzerine yaz:"

msgid "OVERWRITE_EXISTING_SAVE_PROMPT"
msgstr "Mevcut kaydın üzerine yazılsın mı?"

msgid "OVERWRITE_SPECIES_NAME_CONFIRMATION"
msgstr ""
"Bu isimde bir fosilleşmiş tür zaten mevcut.\n"
"Üzerine yazmak istediğinize emin misiniz?"

msgid "OXYGEN"
msgstr "Oksijen"

msgid "OXYGEN_INHIBITOR_SYNTHESIS"
msgstr "Oksijen İnhibitörü Sentezi"

msgid "OXYTOXISOME_PROCESSES_DESCRIPTION"
msgstr "[thrive:compound type=\"atp\"]ATP'yi[/thrive:compound], [thrive:compound type=\"oxytoxy\"]OksiToksi NT'ye[/thrive:compound] dönüştürür. Bu oran, [thrive:compound type=\"oxygen\"]oksijen[/thrive:compound] konsantrasyonu ile doğru orantılıdır. [thrive:input]g_fire_toxin[/thrive:input] tuşuna basıldığında toksin salabilir. [thrive:compound type=\"oxytoxy\"]OksiToksi NT[/thrive:compound] miktarı düşük olduğunda, ateş etmek mümkün ancak toksinler daha düşük hasara neden olur."

msgid "OXYTOXY_NT"
msgstr "OksiToksi NT"

msgid "OXYTOXY_SYNTHESIS"
msgstr "OksiToksi Sentezi"

msgid "PAGEDOWN"
msgstr "Page Down"

msgid "PAGEUP"
msgstr "Page Up"

msgid "PAGE_BACK"
msgstr "Geri"

msgid "PAGE_FORWARD"
msgstr "İleri"

msgid "PAGE_TITLE"
msgstr "Sayfa Başlığı"

msgid "PAN_CAMERA_DOWN"
msgstr "Kamerayı aşağı çevir"

msgid "PAN_CAMERA_LEFT"
msgstr "Kamerayı sola çevir"

msgid "PAN_CAMERA_RESET"
msgstr "Kamerayı sıfırla"

msgid "PAN_CAMERA_RIGHT"
msgstr "Kamerayı sağa çevir"

msgid "PAN_CAMERA_UP"
msgstr "Kamerayı yukarı çevir"

msgid "PASSIVE_REPRODUCTION_PROGRESS"
msgstr "Üreme işlemini pasif olarak gerçekleştir"

msgid "PASSIVE_REPRODUCTION_PROGRESS_EXPLANATION"
msgstr "(hiçbir şey yapmadan çevreden pasif olarak üreme bileşenleri elde et)"

msgid "PAST_DEVELOPERS"
msgstr "Eski Oyun Geliştiricileri"

msgid "PATCH_COLON"
msgstr "Arazi:"

msgid "PATCH_EXTINCTION_BOX_TEXT"
msgstr ""
"Türünüz bu arazide soyu tükendi.\n"
"Ama henüz her şeyin sonu değil, oyuna devam etmek için yeni bir arazi seçebilirsiniz!"

msgid "PATCH_EXTINCTION_CAPITAL"
msgstr "ARAZİDEN YOK OLDUN"

msgid "PATCH_MAP"
msgstr "Arazi Haritası"

msgid "PATCH_MAP_NAVIGATION_TOOLTIP"
msgstr "Gezinmek için tıkla, sürükle ve yakınlaştır"

msgid "PATCH_NAME"
msgstr "{0} {1}"

msgid "PATCH_NOTES_LAST_PLAYED_INFO"
msgstr "En son Thrive'ın {0} sürümünü oynadınız, o zamandan beri yeni bir sürüm mevcut"

msgid "PATCH_NOTES_LAST_PLAYED_INFO_PLURAL"
msgstr "En son Thrive'i {0} oynadınız, o zamandan beri {1} yeni sürüm yayınlandı"

msgid "PATCH_NOTES_TITLE"
msgstr "Yama Notları"

msgid "PATCH_NOTE_BULLET_POINT"
msgstr "— {0}"

msgid "PATCH_NOTE_CHANGES_HEADING"
msgstr "Değişiklikler:"

msgid "PATCH_NOTE_LINK_VISIT_TEXT"
msgstr "Bu sürümün tüm ayrıntılarını [color=#3796e1][url={0}]GitHub[/url][/color] üzerinden görüntüle"

msgid "PATREON_TOOLTIP"
msgstr "Patreon sayfamızı ziyaret edin"

msgid "PATRONS"
msgstr "Yardımcılar"

msgid "PAUSED"
msgstr "DURAKLATILDI"

msgid "PAUSE_MENU_RESUME_TOOLTIP"
msgstr "Oyuna devam et"

msgid "PAUSE_PROMPT"
msgstr "[center]Oyuna devam etmek için [thrive:input]g_pause[/thrive:input] tuşuna basın[/center]"

msgid "PAUSE_TOOLTIP"
msgstr "Oyunu duraklat"

msgid "PCK_LOAD_FAILED"
msgstr "pck dosyasının ({0}) yüklenmesi başarısız"

msgid "PCK_LOAD_FAILED_DOES_NOT_EXIST"
msgstr "pck dosyasının ({0}) yüklenmesi başarısız çünkü dosya mevcut değil"

msgid "PEACEFUL"
msgstr "Barışçıl"

msgid "PENDING_ENDOSYMBIOSIS_EXPLANATION"
msgstr "Tamamlanmış bir endosimbiyoz işlemi var ve bu işlem, bir organel olarak yerleştirilerek sonlandırılabilir. Endosimbiyoz üzerinde daha fazla ilerleme yapılabilmesi için bunun mümkün olduğunca hızlı yapılması önerilir. Endosimbiyoz ilerlemesini şimdi görüntülemek ister misiniz?"

msgid "PENDING_ENDOSYMBIOSIS_TITLE"
msgstr "Endosimbiyoz İşleminin Tamamlanması Bekleniyor"

msgid "PERCENTAGE_VALUE"
msgstr "%{0}"

msgid "PERFORMANCE"
msgstr "Performans"

msgid "PERFORM_UNBINDING"
msgstr "Bağ koparmayı gerçekleştir"

msgid "PER_SECOND_ABBREVIATION"
msgstr "/s"

msgid "PER_SECOND_SLASH"
msgstr "/saniye"

msgid "PHOSPHATE"
msgstr "Fosfat"

msgid "PHOTOSYNTHESIS"
msgstr "Fotosentez"

msgid "PHYSICAL_CONDITIONS"
msgstr "Fiziksel Koşullar"

msgid "PHYSICAL_RESISTANCE"
msgstr "Fiziksel Direnç"

msgid "PLACE_ORGANELLE"
msgstr "Organel yerleştir (veya başka yerleştirilen şey)"

msgid "PLANET"
msgstr "Gezegen"

msgid "PLANET_DETAILS_STRING"
msgstr ""
"Sadece BH: {0}\n"
"Hayat kökeni: {1}\n"
"Gece gündüz döngüsü: {2}\n"
"Gün uzunluğu: {3} saniye\n"
"Rastgele gezegen tohumu: {4}"

msgid "PLANET_GENERATION_TEASER"
msgstr "Gezegen oluşumu çok yakında!"

msgid "PLANET_RANDOM_SEED"
msgstr "Rastgele gezegen tohumu"

msgid "PLAYER"
msgstr "Oyuncu"

msgid "PLAYER_DEATH_POPULATION_PENALTY"
msgstr "Oyuncu ölümünden kaynaklanan popülasyon kaybı"

msgid "PLAYER_DEATH_POPULATION_PENALTY_EXPLANATION"
msgstr "(her oyuncu ölümü için oyuncu türünün popülasyonunda azalma katsayısı)"

msgid "PLAYER_DIED"
msgstr "oyuncu öldü"

msgid "PLAYER_DUPLICATE"
msgstr "Oyuncuyu Çoğalt"

msgid "PLAYER_EXTINCT"
msgstr "Oyuncunun nesli tükendi"

msgid "PLAYER_RELATIVE_MOVEMENT"
msgstr "Oyuncuya bağlı"

msgid "PLAYER_REPRODUCED"
msgstr "oyuncu çoğaldı"

msgid "PLAYER_SPEED"
msgstr ""
"Oyuncu\n"
"Hızı"

msgid "PLAYSTATION_3"
msgstr "PlayStation 3"

msgid "PLAYSTATION_4"
msgstr "PlayStation 4"

msgid "PLAYSTATION_5"
msgstr "PlayStation 5"

msgid "PLAY_INTRO_VIDEO"
msgstr "Tanıtımı oynat"

msgid "PLAY_MICROBE_INTRO_ON_NEW_GAME"
msgstr "Yeni oyunda mikrop tanıtımını oynat"

msgid "PLAY_WITH_CURRENT_SETTING"
msgstr "Mevcut Ayarlarla Oyna"

msgid "POPULATION_CAPITAL"
msgstr "POPÜLASYON:"

msgid "POPULATION_COLON"
msgstr "popülasyonu:"

msgid "POPULATION_IN_PATCHES"
msgstr "arazideki popülasyon:"

msgid "POPULATION_IN_PATCH_SHORT"
msgstr "{0} ({1})"

msgid "POSITION_NUMBER"
msgstr "{0}."

msgid "PREDATION_FOOD_SOURCE"
msgstr "{0} türünün yenilmesi"

msgid "PREDICTION_DETAILS_OPEN_TOOLTIP"
msgstr "Tahminin ardındaki detaylı bilgiyi incele"

msgid "PRESSURE"
msgstr "Basınç"

msgid "PRESSURE_SHORT"
msgstr "Bsnç."

msgid "PRESS_KEY_DOT_DOT_DOT"
msgstr "Bir tuşa basın..."

msgid "PREVIEW_IMAGE_DOES_NOT_EXIST"
msgstr "Resim önizlemesi yok"

msgid "PREVIEW_IMAGE_IS_TOO_LARGE"
msgstr "Resim önizlemesi çok büyük"

msgid "PREVIOUS_COLON"
msgstr "önceki:"

msgid "PROCESSING_LOADED_OBJECTS"
msgstr "Yüklenen nesneler işleniyor"

msgid "PROCESS_ENVIRONMENT_SEPARATOR"
msgstr "@"

msgid "PROCESS_PANEL_TITLE"
msgstr "Hücre İşlemleri"

msgid "PROGRAMMING_TEAM"
msgstr "Programlama Ekibi"

msgid "PROJECT_MANAGEMENT_TEAM"
msgstr "Proje Yönetim Ekibi"

msgid "PROTEINS"
msgstr "Proteinler"

msgid "PROTOPLASM"
msgstr "Protoplazma"

msgid "PULL_REQUESTS_PROGRAMMING"
msgstr "Çekme İstekleri / Programlama"

msgid "QUICK_LOAD"
msgstr "Hızlı yükle"

msgid "QUICK_SAVE"
msgstr "Hızlı kaydet"

msgid "QUIT"
msgstr "Çıkış"

msgid "QUIT_BUTTON_TOOLTIP"
msgstr "Oyundan çık"

msgid "QUIT_GAME_WARNING"
msgstr ""
"Oyundan çıkmak istediğinize emin misiniz?\n"
"Kaydedilmemiş ilerlemeler kaybedilecek."

#, fuzzy
msgid "RADIATION"
msgstr "Oksijenli Solunum"

#, fuzzy
msgid "RADIOACTIVE_CHUNK"
msgstr "Büyük Fosfat Parçası"

#, fuzzy
msgid "RADIOSYNTHESIS"
msgstr "Termosentez"

msgid "RANDOMIZE_SPECIES_NAME"
msgstr "Tür adını rastgele seç"

msgid "RANDOM_SEED_TOOLTIP"
msgstr "Dünya oluşturmak için kullanılan değer pozitif bir tam sayı olmalıdır"

msgid "RAW"
msgstr "Raw"

msgid "RAW_VALUE_COLON"
msgstr "Ham:"

msgid "READING_SAVE_DATA"
msgstr "Kayıt verisi okunuyor"

msgid "READY"
msgstr "Hazır"

msgid "RECOMMENDED_THRIVE_VERSION"
msgstr "Önerilen Thrive:"

msgid "REDDIT_TOOLTIP"
msgstr "Subreddit'imizi ziyaret edin"

msgid "REDO"
msgstr "Yinele"

msgid "REDO_THE_LAST_ACTION"
msgstr "Son eylemi tekrarla"

msgid "REFRESH"
msgstr "Yenile"

msgid "REPORT"
msgstr "Rapor"

msgid "REPORT_BUG"
msgstr "Bir Hata Bildir"

msgid "REPRODUCED"
msgstr "çoğaldı"

msgid "REPRODUCTION"
msgstr "Üreme"

msgid "REPRODUCTION_ASEXUAL"
msgstr "Eşeysiz"

msgid "REPRODUCTION_BUDDING"
msgstr "Tomurcuklanma"

msgid "REPRODUCTION_COMPOUNDS_MODE"
msgstr "Editörden çıkışta bileşikler:"

msgid "REPRODUCTION_COMPOUNDS_MODE_EXPLANATION"
msgstr "(editörden evreye geri dönüldüğünde, oyuncunun depoladığı bileşikler ile yapacağı eylem)"

msgid "REPRODUCTION_COMPOUND_HANDLING_TOOLTIP"
msgstr ""
"Editöre gidildiğinde, depolanan bileşiklere ne olacağını ayarlar.\n"
"Kardeş hücre ile ayrılma seçeneği, editörden çıkıldığında, depolanan bileşiklerin yarısını kardeş hücreye verir.\n"
"Hepsini tutma seçeneği, tüm depolanan bileşikleri olduğu gibi tutan çıkarcı bir seçenektir.\n"
"Her zaman tamamen doldurma seçeneği, hücrenin başlangıçta sahip olduğu bileşik miktarı kadar bileşik ile hücreyi doldurur.\n"
"Arazi değişikliğinde tamamen doldurma seçeneği, yalnızca arazi değiştirildiğinde başlangıçtaki bileşikler ile hücreyi doldurur."

msgid "REPRODUCTION_METHOD"
msgstr "Üreme:"

msgid "REQUIRES_NUCLEUS"
msgstr "Hücre çekirdeği gerektirir"

msgid "RESEARCH"
msgstr "Araştır"

msgid "RESET"
msgstr "Sıfırla"

msgid "RESET_DEADZONES"
msgstr "Ölü Bölgeleri Sıfırla"

msgid "RESET_DISMISSED_POPUPS"
msgstr "Atlanan Pencereleri Sıfırla"

msgid "RESET_INPUTS_TO_DEFAULTS"
msgstr "Girişler varsayılana sıfırlansın mı?"

msgid "RESET_ITEM_ORDER_TO_DEFAULT"
msgstr "Öğe sırasını varsayılana sıfırla"

msgid "RESET_KEYBINDINGS"
msgstr "Tuş atamalarını sıfırla"

msgid "RESET_SETTINGS_TO_DEFAULTS"
msgstr "Varsayılan"

msgid "RESET_TO_DEFAULTS"
msgstr "Varsayılanlara sıfırlansın mı?"

msgid "RESISTANT_TO_BASIC_ENGULFMENT"
msgstr "Temel yutmaya karşı dirençli"

msgid "RESIZE_METABALL_TOOLTIP"
msgstr "Yerleştirilecek damla formunun büyüklüğünü ayarlayın. Alternatif olarak, klavye kısayolları ile değiştirilebilir."

msgid "RESOLUTION"
msgstr "Çözünürlük:"

msgid "RESOURCE_ABSORBTION_SPEED"
msgstr "Kaynak Emme Hızı"

msgid "RESOURCE_AMOUNT_SHORT"
msgstr "{0}: {1}"

msgid "RESOURCE_ENERGY"
msgstr "Enerji"

msgid "RESOURCE_FOOD"
msgstr "Gıda"

msgid "RESOURCE_ROCK"
msgstr "Taş"

msgid "RESOURCE_WOOD"
msgstr "Odun"

msgid "RESPIRATION"
msgstr "Oksijenli Solunum"

msgid "RESPONSIVE"
msgstr "Duyarlı"

msgid "RESTART_REQUIRED"
msgstr "Yeniden Başlatma Gerekli"

msgid "RESUME"
msgstr "Devam Et"

msgid "RESUME_TOOLTIP"
msgstr "Oyuna devam et"

msgid "RETURN_TO_MENU"
msgstr "Menüye Dön"

msgid "RETURN_TO_MENU_TOOLTIP"
msgstr "Ana menüye dön"

msgid "RETURN_TO_MENU_WARNING"
msgstr ""
"Ana menüye dönmek istediğinizden emin misiniz?\n"
"Kaydedilmemiş ilerlemeler kaybedilecek."

msgid "REVEAL_ALL_PATCHES"
msgstr "Bütün Arazileri Göster"

msgid "REVOLUTIONARY_GAMES_SOCIAL_TOOLTIP"
msgstr "Revolutionary Games'in resmi sitelerini ziyaret edin"

msgid "RIGHT_ARROW"
msgstr "→"

msgid "RIGHT_MOUSE"
msgstr "Sağ fare tuşu"

msgid "RIGID"
msgstr "Sert"

msgid "RIGIDITY_MEMBRANE_DESCRIPTION"
msgstr "Sert bir hücre zarı hasara karşı daha dayanıklıdır ama hücreyi etrafta hareket ettirmeyi zorlaştırır."

msgid "ROTATE_LEFT"
msgstr "Sola döndür"

msgid "ROTATE_RIGHT"
msgstr "Sağa döndür"

msgid "ROTATION_COLON"
msgstr "Dönme:"

msgid "RUN_AUTO_EVO_DURING_GAMEPLAY"
msgstr "Oyun esnasında oto-evrimi çalıştır"

msgid "RUN_ONE_STEP"
msgstr "Bir Adım İlerle"

msgid "RUN_RESULT_BY_SENDING_POPULATION"
msgstr "{0}: {1} popülasyon {2} adlı araziden göç etti"

msgid "RUN_RESULT_GENE_CODE"
msgstr "gen kodu:"

msgid "RUN_RESULT_NICHE_FILL"
msgstr "alanı doldurmak için ortaya çıktı"

msgid "RUN_RESULT_SELECTION_PRESSURE_SPLIT"
msgstr "seçilim baskılarının değişmesinden dolayı ortaya çıktı"

msgid "RUN_RESULT_SPLIT_FROM"
msgstr "{0} türünden ayrıldı"

msgid "RUN_RESULT_SPLIT_OFF_TO"
msgstr "bazı arazilerdeki popülasyonlar, yeni türler oluşturmak için ayrıldı {0}:"

msgid "RUN_X_WORLDS"
msgstr "{0} Adet Dünyayı Çalıştır"

msgid "RUN_X_WORLDS_TOOLTIP"
msgstr "Belirli sayıda dünyayı çalıştır, her dünyada çalıştırılacak nesillerin miktarı yukarıdaki döndürme kutusu tarafından belirlenir."

msgid "RUSTICYANIN"
msgstr "Rustisiyanin"

msgid "RUSTICYANIN_DESCRIPTION"
msgstr "Rustisiyanin, [thrive:compound type=\"iron\"]demiri[/thrive:compound] bir kimyasal halden diğerine dönüştürmek için [thrive:compound type=\"carbondioxide\"]karbondioksit[/thrive:compound] kullanan bir proteindir. [b]Demir solunumu[/b] olarak adlandırılan bu işlem, hücrenin sonradan kullanacağı enerjiyi verir."

msgid "RUSTICYANIN_PROCESSES_DESCRIPTION"
msgstr "[thrive:compound type=\"iron\"]Demiri[/thrive:compound], [thrive:compound type=\"atp\"]ATP'ye[/thrive:compound] dönüştürür. Bu oran, [thrive:compound type=\"carbondioxide\"]karbondioksit[/thrive:compound] konsantrasyonu ile doğru orantılıdır."

msgid "SAFE_MODE_EXPLANATION"
msgstr ""
"Bir önceki başlatma hatasından dolayı, Thrive güvenli modda başlatıldı.\n"
"\n"
"Bu hata muhtemelen ya bir mod ya da bir video oynatıcısından kaynaklandı. Önlem olarak, etkin modları yükleme aşaması atlandı ve/veya video oynatma devre dışı bırakıldı. Bu önlem, Thrive yeniden başlatılana kadar geçerli olacak.\n"
"\n"
"Yeniden başlatmadan önce, lütfen problemli veya bu Thrive sürümüyle uyumsuz olabilecek (bir modun bundan sorumlu olup olmadığını görmek için önceki başlatmalardan elde edilen logları okuyabilirsiniz) herhangi bir modu devre dışı bırakın.\n"
"Video oynatıcısına bağlı problemlerde videoları devre dışı bırakmaya zorlamak için lütfen başlatıcı ayarlarını kullanın.\n"
"\n"
"Eğer başlatma hatasına neden olan sorunu düzeltemezseniz, güvenli moda geri dönmek için Thrive'ı defalarca yeniden başlatmanız gerekecektir."

msgid "SAFE_MODE_TITLE"
msgstr "Thrive, Güvenli Modda Başlatıldı"

msgid "SAVE"
msgstr "Kaydet"

msgid "SAVE_AND_CONTINUE"
msgstr "Kaydet ve devam et"

msgid "SAVE_AUTOSAVE"
msgstr "Otomatik kayıt"

msgid "SAVE_DELETE_WARNING"
msgstr "Bu kaydı silme işlemi geri alınamaz, {0} kaydını kalıcı olarak silmek istediğinizden emin misiniz?"

msgid "SAVE_ERROR_INCLUDE_JSON_DEBUG_NOTE"
msgstr "Bir kayıt hatasını bildirirken lütfen [color=#3796e1][url={2}]log klasöründen[/url][/color] [color=#3796e1][url={0}]{1}[/url][/color] dosyasını dahil edin. Bu dosya, Thrive geliştiricilerinin kaydetme hatasının ne olduğunu anlaması için kritik bilgiler içerir. Bu dosya olmadan, mevcut problemi teşhis etmek ve düzeltmek fazlasıyla zor olacaktır."

msgid "SAVE_ERROR_TURN_ON_JSON_DEBUG_MODE"
msgstr "Lütfen bu kayıt hatasını bildirmeden önce JSON hata ayıklama modunun devre dışı bırakılmadığından emin olun. Otomatik JSON hata ayıklama modu, [color=#3796e1][url={1}]log klasöründe[/url][/color] {0} adı verilen ek bir dosya oluşturdu. Bu dosya, Thrive geliştiricilerinin kaydetme hatasının ne olduğunu anlaması için kritik bilgiler içerir."

msgid "SAVE_FAILED"
msgstr "Kaydetme başarısız"

msgid "SAVE_GAME"
msgstr "Oyunu Kaydet"

msgid "SAVE_GAME_BUTTON_TOOLTIP"
msgstr "Oyunu kaydetmek için kaydetme menüsünü aç"

msgid "SAVE_HAS_DIFFERENT_VERSION"
msgstr "Kayıt farklı bir sürüme sahip"

msgid "SAVE_HAS_DIFFERENT_VERSION_TEXT"
msgstr ""
"Yüklemeye çalıştığınız kayıt sürümü oyunun sürümüyle eşleşmemektedir.\n"
"Lütfen kaydı menüden manuel olarak yükleyin."

msgid "SAVE_HAS_INVALID_GAME_STATE"
msgstr "Kayıt geçersiz bir oyun manzarasına sahip"

msgid "SAVE_INVALID"
msgstr "Geçersiz"

msgid "SAVE_IS_INVALID"
msgstr "Kayıt geçersiz"

msgid "SAVE_IS_UPGRADEABLE_DESCRIPTION"
msgstr ""
"Seçilen kayıt Thrive'ın eski bir sürümüne ait, ancak bu kayıt yükseltilebilir.\n"
"Yükseltmeden önce, henüz oluşturulmamışsa, yedek bir dosya oluşturulacak.\n"
"Eğer yükseltme işlemini atlarsanız, kayıt normal bir şekilde yüklenmeye çalışılacak.\n"
"Bu kayıt yükseltilmeye çalışılsın mı?"

msgid "SAVE_LOAD_ALREADY_LOADED_FREE_FAILURE"
msgstr ". Zaten yüklü olan kaynakları serbest bırakma işlemi başarısız oldu: {0}"

msgid "SAVE_MANUAL"
msgstr "Manuel"

msgid "SAVE_QUICKSAVE"
msgstr "Hızlı kayıt"

msgid "SAVE_SPACE_USED"
msgstr "Kullanılan alan:"

msgid "SAVE_UPGRADE_FAILED"
msgstr "Kayıt yükseltme başarısız"

msgid "SAVE_UPGRADE_FAILED_DESCRIPTION"
msgstr "Belirtilen kayıt aşağıdaki hatadan dolayı yükseltilemedi:"

msgid "SAVING_DATA_FAILED_DUE_TO"
msgstr "Bilgi kaydetme başarısız, olağandışı bir durum oluştu: {0}"

msgid "SAVING_DOT_DOT_DOT"
msgstr "Kaydediliyor..."

msgid "SAVING_FAILED_WITH_EXCEPTION"
msgstr "Kaydetme başarısız! Bir sorun oluştu"

msgid "SAVING_NOT_POSSIBLE"
msgstr "Kaydetmek şu anda mümkün değil çünkü:"

msgid "SAVING_SUCCEEDED"
msgstr "Kaydetme başarılı"

msgid "SCALING_NONE"
msgstr "Yok"

msgid "SCALING_ON"
msgstr "Arttırılmış"

msgid "SCALING_ON_INVERSE"
msgstr "Tersine Arttırılmış"

msgid "SCREEN_EFFECT"
msgstr "Ekran Efekti"

msgid "SCREEN_EFFECT_GAMEBOY"
msgstr "GB Paleti"

msgid "SCREEN_EFFECT_GAMEBOY_COLOR"
msgstr "GB Renk Grafikleri"

msgid "SCREEN_EFFECT_GREYSCALE"
msgstr "Gri Tonlama"

msgid "SCREEN_EFFECT_NONE"
msgstr "Yok"

msgid "SCREEN_RELATIVE_MOVEMENT"
msgstr "Ekrana bağlı"

msgid "SCROLLLOCK"
msgstr "Scroll Lock"

msgid "SEARCH_DOT_DOT_DOT"
msgstr "Ara..."

msgid "SEARCH_PLACEHOLDER"
msgstr "Ara..."

msgid "SEARCH_RADIUS"
msgstr "Arama Yarıçapı:"

msgid "SEA_FLOOR"
msgstr "Deniz Tabanı"

msgid "SECRETE_SLIME"
msgstr "Müsilaj salgıla"

msgid "SECRETE_SLIME_TOOLTIP"
msgstr "Hız artışı ve balçığa saplanan hücreleri yavaşlatmak için müsilaj salgıla"

msgid "SEED_LABEL"
msgstr "Gezegen tohumu: {0}"

msgid "SELECTED_COLON"
msgstr "Seçilen:"

msgid "SELECTED_MOD"
msgstr "Seçilen Modlar:"

msgid "SELECTED_SAVE_IS_INCOMPATIBLE_PROMPT"
msgstr "Seçilen kayıt uyumsuz"

msgid "SELECTED_SAVE_IS_INCOMPATIBLE_PROTOTYPE_PROMPT"
msgstr "Seçilen kayıt, uyumsuz bir prototipten geliyor"

msgid "SELECTED_SAVE_IS_UPGRADEABLE_PROMPT"
msgstr "Seçilen kayıt yükseltilebilir"

msgid "SELECT_A_GENERATION"
msgstr "Bir kuşak seç"

msgid "SELECT_A_PATCH"
msgstr "Detayları görmek için bir arazi seçin"

msgid "SELECT_A_SPECIES"
msgstr "Bir tür seç"

msgid "SELECT_A_TECHNOLOGY"
msgstr "Teknoloji Ağından bir teknoloji seç"

msgid "SELECT_CELL_TYPE_FROM_EDITOR"
msgstr "Burayı düzenlemek için editör sekmesinden bir hücre türü seçin"

msgid "SELECT_ENZYME"
msgstr "Enzim Seç:"

msgid "SELECT_OPTION"
msgstr "Bir Seçenek Seç"

msgid "SELECT_PREVIEW_IMAGE"
msgstr "Resim Önizlemesi Seç"

msgid "SELECT_SPACE_STRUCTURE_TITLE"
msgstr "İnşa Edilecek Yapıyı Seç"

msgid "SELECT_STRUCTURE_POPUP_TITLE"
msgstr "Yerleştirilecek Yapıyı Seç"

msgid "SELECT_TISSUE_TYPE_FROM_EDITOR"
msgstr "Burayı düzenlemek için editör sekmesinden bir doku türü seçin"

msgid "SELECT_VACUOLE_COMPOUND_COLON"
msgstr "Kofulun depolayacağı bileşiği seçin:"

msgid "SEPTEMBER"
msgstr "Eylül"

msgid "SESSILE"
msgstr "Durağan"

msgid "SETTING_ONLY_APPLIES_TO_NEW_GAMES"
msgstr "Bu ayar değiştirilirse, değişiklik yalnızca yeni başlatılan oyunlara uygulanır"

msgid "SFX_VOLUME"
msgstr "Ses efektleri"

msgid "SHIFT"
msgstr "Shift"

msgid "SHOW_DAMAGE_EFFECT"
msgstr "Ekran üzerindeki hasar efektini göster"

msgid "SHOW_HELP"
msgstr "Yardım menüsünü göster"

msgid "SHOW_ITEM_COORDINATES"
msgstr "Koordinatları göster"

msgid "SHOW_NEW_PATCH_NOTES"
msgstr "Yeni yama notlarını otomatik olarak göster"

msgid "SHOW_NEW_PATCH_NOTES_TOOLTIP"
msgstr "Yeni Thrive sürümlerinin yama notlarını ana menüde otomatik olarak göster"

msgid "SHOW_TUTORIALS"
msgstr "Rehberi göster"

msgid "SHOW_TUTORIALS_IN_NEW_CURRENT_OPTION"
msgstr "Rehberi göster (mevcut oyunda)"

msgid "SHOW_TUTORIALS_IN_NEW_GAMES_OPTION"
msgstr "Rehberi göster (yeni oyunlarda)"

msgid "SHOW_UNSAVED_PROGRESS_WARNING"
msgstr "Kaydedilmemiş ilerlemeler uyarısını göster"

msgid "SHOW_UNSAVED_PROGRESS_WARNING_TOOLTIP"
msgstr "Oyuncu oyundan çıkmayı denediğinde, kaydedilmemiş ilerlemeler uyarısı veren pencereyi etkinleştirir / devre dışı bırakır."

msgid "SHOW_WEB_NEWS_FEED"
msgstr "Thrive haber akışını göster (internetten indirilir)"

msgid "SIDEROPHORE_ACTION_TOOLTIP"
msgstr "Sideroforu ateş et"

msgid "SIGNALING_AGENT"
msgstr "Sinyal Veren Ajan"

msgid "SIGNALING_AGENTS_ACTION_TOOLTIP"
msgstr "Diğer hücrelere komut vermeye yarayan komut takımını göstermek için tuşu basılı tut"

msgid "SIGNALING_AGENT_DESCRIPTION"
msgstr "Sinyal veren ajanlar, belli hücrenin, diğer hücrelerin karşılık verebildiği kimyasallar üretmesini sağlar. Sinyal veren kimyasallar, diğer hücrelerin dikkatini çekmek ya da onları tehlikelere karşı uyarmak için kullanılabilir."

msgid "SIGNALING_AGENT_PROCESSES_DESCRIPTION"
msgstr "Türünüzün diğer üyelerine komut vermede kullanılan menüyü açmak için [thrive:input]g_pack_commands[/thrive:input] tuşunu basılı tutun."

msgid "SIGNAL_COMMAND_AGGRESSION"
msgstr "Saldırgan Ol"

msgid "SIGNAL_COMMAND_FLEE"
msgstr "Kaç"

msgid "SIGNAL_COMMAND_FOLLOW"
msgstr "Beni Takip Et"

msgid "SIGNAL_COMMAND_NONE"
msgstr "Komut Yok"

msgid "SIGNAL_COMMAND_TO_ME"
msgstr "Bana Doğru Hareket Et"

msgid "SIGNAL_TO_EMIT"
msgstr "Yollanacak Sinyal"

msgid "SILICA"
msgstr "Silika"

msgid "SILICA_MEMBRANE_DESCRIPTION"
msgstr "Bu hücre zarı, silikadan yapılmış güçlü bir duvara sahiptir. Toplam hasara karşı iyi direnir ve fiziksel hasara karşı çok dirençlidir. Ayrıca formunu korumak için daha az enerji gerektirir. Ancak hücreyi büyük oranda yavaşlatır ve hücre, kaynakları düşük oranlarda emer."

msgid "SIZE_COLON"
msgstr "Büyüklük:"

msgid "SLIDESHOW"
msgstr "Slayt Gösterisi"

msgid "SLIME_JET"
msgstr "Balçık Fışkırtıcı"

msgid "SLIME_JET_DESCRIPTION"
msgstr "Birçok organizma, balçığımsı polisakkarit maddeler üretir. Müsilaj da bu polisakkaritlerden biridir. Pek çok tür, hareket için balçığı kullanırken belirli bakteri türleri yüksek basınçta bu maddeleri arkalarından salar. Bu fışkırtıcılar, roket motorları gibi davranır ve hücreleri inanılmaz hızda ileri doğru iter. Balçık ayrıca, yırtıcıları engellemek için kullanılır ve sadece fışkırtıcı kullanan organizmaların geçebildiği bir maddenin içine onları hapseder."

msgid "SLIME_JET_PROCESSES_DESCRIPTION"
msgstr "[thrive:compound type=\"glucose\"]Glukozu[/thrive:compound], [thrive:compound type=\"mucilage\"]müsilaja[/thrive:compound] çevirir. Depolanan [thrive:compound type=\"mucilage\"]müsilajı[/thrive:compound] salmak için [thrive:input]g_secrete_slime[/thrive:input] tuşuna basın. Müsilaj, salgılandığı hücrenin hızını arttırırken diğer yırtıcılarınkini azaltır."

msgid "SMALL_IRON_CHUNK"
msgstr "Küçük Demir Parçası"

msgid "SMALL_PHOSPHATE_CHUNK"
msgstr "Küçük Fosfat Parçası"

msgid "SMALL_SULFUR_CHUNK"
msgstr "Küçük Kükürt Parçası"

msgid "SNOWFLAKE"
msgstr "Kar Tanesi"

msgid "SOCIETY_STAGE"
msgstr "Topluluk Evresi"

msgid "SOUND"
msgstr "Ses"

msgid "SOUND_TEAM"
msgstr "Ses Ekibi"

msgid "SOUND_TEAM_LEAD"
msgstr "Ses Ekip Başı"

msgid "SOUND_TEAM_LEADS"
msgstr "Ses Ekip Başları"

msgid "SPACE"
msgstr "Boşluk"

msgid "SPACE_STAGE"
msgstr "Uzay Evresi"

msgid "SPACE_STRUCTURE_HAS_RESOURCES"
msgstr "Yapının inşa edilmesi için inşaat filosu bekleniyor"

msgid "SPACE_STRUCTURE_NO_EXTRA_DESCRIPTION"
msgstr "Başka bir bilgi mevcut değil"

msgid "SPACE_STRUCTURE_WAITING_CONSTRUCTION"
msgstr "Yapının inşa edilmesi için inşaat filosu ve kaynak bekleniyor: {0}"

msgid "SPAWN_AMMONIA"
msgstr "Amonyak oluştur"

msgid "SPAWN_ENEMY"
msgstr "Düşman Oluştur"

msgid "SPAWN_ENEMY_CHEAT_FAIL"
msgstr "Düşman oluşturma hilesi kullanılamaz çünkü bu arazi herhangi bir düşman tür içermemekte"

msgid "SPAWN_GLUCOSE"
msgstr "Glukoz oluştur"

msgid "SPAWN_PHOSPHATES"
msgstr "Fosfat oluştur"

msgid "SPECIAL_MOUSE_1"
msgstr "Özel Fare Tuşu 1"

msgid "SPECIAL_MOUSE_2"
msgstr "Özel Fare Tuşu 2"

msgid "SPECIES"
msgstr "Türler"

msgid "SPECIES_COLON"
msgstr "Türler:"

msgid "SPECIES_DETAIL_TEXT"
msgstr ""
"[b]Tür[/b]\n"
"  {0}:{1}\n"
"[b]Kuşak[/b]\n"
"  {2}\n"
"[b]Popülasyon[/b]\n"
"  {3}\n"
"[b]Renk[/b]\n"
"  #{4}\n"
"[b]Davranış[/b]\n"
"  {5}"

msgid "SPECIES_HAS_A_MUTATION"
msgstr "mutasyona uğradı"

msgid "SPECIES_LIST"
msgstr "Tür Listesi"

msgid "SPECIES_NAME_DOT_DOT_DOT"
msgstr "Tür adı..."

msgid "SPECIES_NAME_TOO_LONG_POPUP"
msgstr "Tür adı çok uzun!"

msgid "SPECIES_POPULATION"
msgstr "Tür Popülasyonu"

msgid "SPECIES_PRESENT"
msgstr "Mevcut Türler"

msgid "SPECIES_TO_FIND"
msgstr "Bulunacak Türler:"

msgid "SPECIES_WITH_POPULATION"
msgstr "{0} türü {1} popülasyon ile"

msgid "SPEED"
msgstr "Hız"

msgid "SPEED_COLON"
msgstr "Hız:"

msgid "SPREAD_TO_PATCHES"
msgstr "yayıldığı araziler:"

msgid "SPRINT"
msgstr "Hızlan"

msgid "SPRINT_ACTION_TOOLTIP"
msgstr "Hızlanma modunu aç. Hızlanırken, hücreler daha hızlı hareket eder. Ancak bu hücreler daha fazla ATP tüketir ve yorgunluk arttıkça ATP tüketimi daha da artar."

msgid "STAGE_MENU_BUTTON_TOOLTIP"
msgstr "Ara menü"

msgid "START"
msgstr "Başla"

msgid "STARTING"
msgstr "Başlıyor"

msgid "START_CALIBRATION"
msgstr "Kalibrasyonu Başlat"

msgid "START_GAME"
msgstr "Oyunu Başlat"

msgid "START_RESEARCH"
msgstr "Araştırmaya Başla"

msgid "STATISTICS"
msgstr "İstatistikler"

msgid "STAT_ATP_PRODUCTION_REDUCTION"
msgstr "ATP Üretimi Kaybı"

msgid "STAT_BASE_MOVEMENT_REDUCTION"
msgstr "Temel Harekette Azalma"

msgid "STAT_DAMAGE"
msgstr "Hasar"

msgid "STAT_DAMAGE_PER_OXYGEN"
msgstr "Oksijen Kullanan Organel Başına Hasar Artışı"

msgid "STEAM_CLIENT_INIT_FAILED"
msgstr "Steam istemci kütüphanesi başlatma başarısız"

msgid "STEAM_ERROR_ACCOUNT_DOES_NOT_OWN_PRODUCT"
msgstr "Steam hesabınız, Thrive için herhangi bir lisansa sahip değil"

msgid "STEAM_ERROR_ACCOUNT_READ_ONLY"
msgstr "Yakın zamanda yapılan hesap değiştirmeden dolayı Steam hesabınız şu anda salt okunur modda"

msgid "STEAM_ERROR_ALREADY_UPLOADED"
msgstr "Steam, dosyanın zaten yüklendiğini bildirdi, lütfen yenileyin"

msgid "STEAM_ERROR_BANNED"
msgstr "Steam hesabınız içerik yüklemekten kısıtlandı"

msgid "STEAM_ERROR_CLOUD_LIMIT_EXCEEDED"
msgstr "Steam bulut depolama kotası ya da dosya büyüklüğü sınırı aşıldı"

msgid "STEAM_ERROR_DUPLICATE_NAME"
msgstr "Steam, yinelenen bir ad hatası bildirdi"

msgid "STEAM_ERROR_FILE_NOT_FOUND"
msgstr "Dosya bulunamadı"

msgid "STEAM_ERROR_INSUFFICIENT_PRIVILEGE"
msgstr "Steam hesabınız şu anda içerik yüklemeye kısıtlı. Lütfen Steam destek ile görüşün."

msgid "STEAM_ERROR_INVALID_PARAMETER"
msgstr "Steam'e geçersiz parametre verildi"

msgid "STEAM_ERROR_LOCKING_FAILED"
msgstr "Steam, UGC kilidi edinemedi"

msgid "STEAM_ERROR_NOT_LOGGED_IN"
msgstr "Steam'e giriş yapılmadı"

msgid "STEAM_ERROR_TIMEOUT"
msgstr "Steam işlemi zaman aşımına uğradı, lütfen tekrar deneyin"

msgid "STEAM_ERROR_UNAVAILABLE"
msgstr "Steam şu an mevcut değil, lütfen tekrar deneyin"

msgid "STEAM_ERROR_UNKNOWN"
msgstr "Bilinmeyen bir Steam hatası meydana geldi"

msgid "STEAM_INIT_FAILED"
msgstr "Steam'i Başlatma Başarısız"

msgid "STEAM_INIT_FAILED_DESCRIPTION"
msgstr ""
"Steam istemci kütüphanesini başlatma işlemi başarısız oldu. Steam özellikleri mevcut olmayacak.\n"
"Lütfen Steam'in çalıştığından ve doğru hesap ile giriş yaptığınızdan emin olun. Eğer bu hata düzelmezse, lütfen oyunu Steam istemci yazılımı üzerinden çalıştırın."

msgid "STEAM_TOOLTIP"
msgstr "Steam sayfamızı ziyaret edin"

msgid "STEM_CELL_NAME"
msgstr "Kök"

msgid "STOP"
msgstr "Durdur"

msgid "STORAGE"
msgstr "Depo"

msgid "STORAGE_COLON"
msgstr "Depo:"

msgid "STORAGE_STATISTICS_SECONDS_OF_COMPOUND"
msgstr "saniye hızda"

msgid "STORE_LOGGED_IN_AS"
msgstr "{0} olarak giriş yapıldı"

msgid "STRAIN_BAR_VISIBILITY"
msgstr "Yorgunluk çubuğu görünürlüğü"

msgid "STRATEGY_STAGES"
msgstr "Strateji Evreleri"

msgid "STRICT_NICHE_COMPETITION"
msgstr "Sıkı alan mücadelesi (uyum başarısı farklılıkları abartılı)"

msgid "STRUCTURAL"
msgstr "Yapısal"

msgid "STRUCTURE"
msgstr "Yapı"

msgid "STRUCTURE_ASCENSION_GATE"
msgstr "Tırmanış Kapısı"

msgid "STRUCTURE_DYSON_SWARM"
msgstr "Dyson Küresi"

msgid "STRUCTURE_HAS_REQUIRED_RESOURCES_TO_BUILD"
msgstr "İnşaat için gerekli malzemeler yerleştirildi"

msgid "STRUCTURE_HUNTER_GATHERER_LODGE"
msgstr "Avcı-Toplayıcı Kulübesi"

msgid "STRUCTURE_IN_PROGRESS_CONSTRUCTION"
msgstr "İnşa edilen: {0}"

msgid "STRUCTURE_REQUIRED_RESOURCES_TO_FINISH"
msgstr "İnşaat bitirilmeden önce gereken malzemeler: {0}"

msgid "STRUCTURE_SELECTION_MENU_ENTRY"
msgstr "{0} (başlangıç maliyeti: {1}, toplam: {2})"

msgid "STRUCTURE_SELECTION_MENU_ENTRY_NOT_ENOUGH_RESOURCES"
msgstr "{0} (BAŞLAMAK İÇİN YETERLİ DEĞİL: {1}, toplam: {2})"

msgid "STRUCTURE_SOCIETY_CENTER"
msgstr "Topluluk Merkezi"

msgid "STRUCTURE_STEAM_POWERED_FACTORY"
msgstr "Buharla Çalışan Fabrika"

msgid "SUCCESSFUL_KILL"
msgstr "başarılı saldırı"

msgid "SUCCESSFUL_SCAVENGE"
msgstr "başarılı yiyecek avı"

msgid "SUCCESS_BUT_MISSING_ID"
msgstr "Sonuç başarılı ancak herhangi bir ID bulunamadı"

msgid "SUICIDE_BUTTON_TOOLTIP"
msgstr "Hemen yok ol"

msgid "SUNLIGHT"
msgstr "Güneş ışığı"

msgid "SUPPORTER_PATRONS"
msgstr "Destekçiler"

msgid "SURVIVAL_TITLE"
msgstr "Hayatta Kalma"

msgid "SWITCH_TO_FRONT_CAMERA"
msgstr "Ön kamera görünümüne geç"

msgid "SWITCH_TO_RIGHT_CAMERA"
msgstr "Sağ kamera görünümüne geç"

msgid "SWITCH_TO_TOP_CAMERA"
msgstr "Üst kamera görünümüne geç"

msgid "SYSREQ"
msgstr "Sistem İsteği Tuşu"

msgid "TAB_SECONDARY_SWITCH_LEFT"
msgstr "Önceki ikinci düzey sekmeye git"

msgid "TAB_SECONDARY_SWITCH_RIGHT"
msgstr "Sonraki ikinci düzey sekmeye git"

msgid "TAB_SWITCH_LEFT"
msgstr "Önceki sekmeye git"

msgid "TAB_SWITCH_RIGHT"
msgstr "Sonraki sekmeye git"

msgid "TAGS_IS_WHITESPACE"
msgstr "Etiketler yalnızca beyaz boşluk içerir"

msgid "TAKE_SCREENSHOT"
msgstr "Ekran görüntüsü al"

msgid "TARGET_TYPE_COLON"
msgstr "Hedef Tür:"

msgid "TECHNOLOGY_ASCENSION"
msgstr "Tırmanış"

msgid "TECHNOLOGY_HUNTER_GATHERING"
msgstr "Avcı-Toplayıcılık"

msgid "TECHNOLOGY_LEVEL_ADVANCED_SPACE"
msgstr "Gelişmiş Uzay"

msgid "TECHNOLOGY_LEVEL_INDUSTRIAL"
msgstr "Sanayi"

msgid "TECHNOLOGY_LEVEL_PRE_SOCIETY"
msgstr "Topluluk Öncesi"

msgid "TECHNOLOGY_LEVEL_PRIMITIVE"
msgstr "İlkel"

msgid "TECHNOLOGY_LEVEL_SCIFI"
msgstr "Bilimkurgu"

msgid "TECHNOLOGY_LEVEL_SPACE_AGE"
msgstr "Uzay Çağı"

msgid "TECHNOLOGY_REQUIRED_LEVEL"
msgstr "Gerekli teknoloji seviyesi: {0}"

msgid "TECHNOLOGY_ROCKETRY"
msgstr "Roketçilik"

msgid "TECHNOLOGY_SIMPLE_STONE_TOOLS"
msgstr "Basit Taş Aletler"

msgid "TECHNOLOGY_SOCIETY_CENTER"
msgstr "Topluluk Merkezi İnşaatı"

msgid "TECHNOLOGY_STEAM_POWER"
msgstr "Buhar Gücü"

msgid "TECHNOLOGY_UNLOCKED_NOTICE"
msgstr "Kilidi açılan teknoloji: {0}"

msgid "TEMPERATURE"
msgstr "Sıcaklık"

msgid "TEMPERATURE_SHORT"
msgstr "Sıc."

msgid "TESTING_TEAM"
msgstr "Deneme Ekibi"

msgid "THANKS_FOR_BUYING_THRIVE"
msgstr ""
"Thrive'ın bu kopyasını satın alarak Thrive'ın gelişimine katkıda bulunduğunuz için teşekkür ederiz.\n"
"\n"
"Eğer bu kopyayı satın almadıysanız, lütfen kendi kopyanızı [color=#3796e1][url={0}]buradan[/url][/color] alın veya [color=#3796e1][url=https://revolutionarygamesstudio.com/releases/]web sitemizi[/url][/color] inceleyin.\n"
"\n"
"Eğer Thrive başlatılmadan önce Thrive Başlatıcı'yı görmek isterseniz, başlatıcıya dönmek için ana menüdeki butonu kullanabilir ve sonra başlatıcı ayarları menüsünden kesintisiz modu devre dışı bırakabilirsiniz."

msgid "THANKS_FOR_PLAYING"
msgstr ""
"Oynadığınız için teşekkür ederiz!\n"
"\n"
"Eğer oyunu beğendiyseniz, lütfen arkadaşlarınıza bizden bahsedin."

msgid "THANK_YOU_TITLE"
msgstr "Teşekkür Ederiz"

msgid "THEORY_TEAM"
msgstr "Teori Ekibi"

msgid "THERMOPLAST"
msgstr "Termoplast"

msgid "THERMOPLAST_DESCRIPTION"
msgstr "Termoplast zarsı keseler içinde birbirinin üstüne dizili, ısıya hassas pigmentler içeren bir çift zarlı yapıdır. Bu yapı, kendi ökaryotik konağı tarafından kullanılmak üzere özümsenmiş bir prokaryottur. Termoplasttaki pigmentler, [b]termosentez[/b] adı verilen bir işlemde, sudan [thrive:compound type=\"atp\"]ATP[/thrive:compound] üretmek için çevredeki ısı farkını kullanır. [thrive:compound type=\"atp\"]ATP[/thrive:compound] üretimi, [thrive:compound type=\"temperature\"]sıcaklıkla[/thrive:compound] doğru orantılıdır."

msgid "THERMOPLAST_PROCESSES_DESCRIPTION"
msgstr "Sıcaklık değişimini kullanarak [thrive:compound type=\"atp\"]ATP[/thrive:compound] üretir. Bu oran, [thrive:compound type=\"temperature\"]sıcaklık[/thrive:compound] ile doğru orantılıdır."

msgid "THERMOSYNTHASE"
msgstr "Termosentaz"

msgid "THERMOSYNTHASE_DESCRIPTION"
msgstr "Termosentaz, ısı aktarımını kullanarak şekil değiştiren bir proteindir. Bu onun, [b]termosentez[/b] adı verilen bir işlemde, ısıya maruz kalırken katlanmasını ve ADP'ye bağlanmasını, sonra daha düşük sıcaklıklara maruz kalırken de açılmasını ve ADP'nin [thrive:compound type=\"atp\"]ATP'ye[/thrive:compound] dönüşmesini sağlar. [thrive:compound type=\"atp\"]ATP[/thrive:compound] üretimi, [thrive:compound type=\"temperature\"]sıcaklık[/thrive:compound] ile doğru orantılıdır."

msgid "THERMOSYNTHASE_PROCESSES_DESCRIPTION"
msgstr "Sıcaklık değişimini kullanarak [thrive:compound type=\"atp\"]ATP[/thrive:compound] üretir. Bu oran, [thrive:compound type=\"temperature\"]sıcaklık[/thrive:compound] ile doğru orantılıdır."

msgid "THERMOSYNTHESIS"
msgstr "Termosentez"

msgid "THE_DISTURBANCE"
msgstr "Disturbance"

msgid "THE_PATCH_MAP_BUTTON"
msgstr "Arazi Haritası"

msgid "THE_WORLD_TITLE"
msgstr "Dünya"

msgid "THIS_IS_LOCAL_MOD"
msgstr "Bu mod, yerel olarak yüklendi"

msgid "THIS_IS_WORKSHOP_MOD"
msgstr "Bu mod, Steam Atölyesi'nden yüklendi"

msgid "THREADS"
msgstr "İş Parçacıkları:"

msgid "THRIVEOPEDIA"
msgstr "Thriveopedi"

msgid "THRIVEOPEDIA_CURRENT_WORLD_PAGE_TITLE"
msgstr "Mevcut Dünya"

msgid "THRIVEOPEDIA_EVOLUTIONARY_TREE_PAGE_TITLE"
msgstr "Evrim Ağacı"

msgid "THRIVEOPEDIA_HINT_IN_GAME"
msgstr "Thriveopedi'yi Aç"

msgid "THRIVEOPEDIA_HOME_INFO"
msgstr ""
"Thriveopedi, Thrive içeriği için merkezi kütüphane ve bilgi deposudur. Burada; oyun, mevcut dünya veya Thrive gelişim projesi ile ilgili herhangi bir soruya cevap bulacaksınız.\n"
"\n"
"Şimdilik, Thriveopedi oldukça basit. Ama sayfa ağacını ve gezinme butonlarını kullanarak birçok sayfayı yine de keşfedebilirsiniz. Unutmayın, devam etmekte olan belirli bir oyuna ilişkin sayfalar yalnızca oyun esnasında ara menüden Thriveopedi açıldığında gösterilecektir.\n"
"\n"
"Aşağıdaki konumlardan oyun ile ilgili daha fazla bilgi bulabilirsiniz:\n"
"\n"
"[color=#3796e1][url=https://revolutionarygamesstudio.com/]Official Website[/url][/color]\n"
"[color=#3796e1][url=https://wiki.revolutionarygamesstudio.com/wiki/Main_Page]Development Wiki[/url][/color]\n"
"[color=#3796e1][url=https://thrive.fandom.com/wiki/Thrive_Wiki]Community Wiki[/url][/color]"

msgid "THRIVEOPEDIA_HOME_PAGE_TITLE"
msgstr "Ana Sayfa"

msgid "THRIVEOPEDIA_MUSEUM_PAGE_TITLE"
msgstr "Müze"

msgid "THRIVEOPEDIA_PATCH_MAP_PAGE_TITLE"
msgstr "Arazi Haritası"

msgid "THRIVE_LICENSES"
msgstr "Thrive Lisansları"

msgid "THYLAKOIDS"
msgstr "Tilakoidler"

msgid "THYLAKOIDS_DESCRIPTION"
msgstr "Tilakoidler, ışığa hassas pigmentlerin bulunduğu proteinler kümesidir. Pigmentler, [b]fotosentez[/b] adı verilen bir işlemde, sudan ve [thrive:compound type=\"carbondioxide\"]karbondioksit[/thrive:compound] gazından [thrive:compound type=\"glucose\"]glukoz[/thrive:compound] üretmek için [thrive:compound type=\"sunlight\"]ışık[/thrive:compound] enerjisini kullanırlar. Bu pigmentler ayrıca yapıya kendine özgü bir renk verir. Üretilen [thrive:compound type=\"glucose\"]glukoz[/thrive:compound] oranı, [thrive:compound type=\"carbondioxide\"]karbondioksit[/thrive:compound] konsantrasyonu ve [thrive:compound type=\"sunlight\"]ışık[/thrive:compound] şiddeti ile doğru orantılıdır. Tilakoidler direkt sitoplazmada asılı kaldığından, etrafında bulunan akışkan [b]glikoliz[/b] yapabilir."

msgid "TIDEPOOL"
msgstr "Gelgit Havuzu"

msgid "TIMELINE"
msgstr "Tarih Şeridi"

msgid "TIMELINE_GLOBAL_FILTER_TOOLTIP"
msgstr "Genel olayları göster"

msgid "TIMELINE_LOCAL_FILTER_TOOLTIP"
msgstr "Yerel olayları göster"

msgid "TIMELINE_NICHE_FILL"
msgstr "[b][u]{0}[/u][/b], alanı doldurmak için, yeni bir tür olarak, [b][u]{1}[/u][/b] türünden ayrıldı"

msgid "TIMELINE_SELECTION_PRESSURE_SPLIT"
msgstr "[b][u]{0}[/u][/b], farklı seçilim baskılarından dolayı, yeni bir tür olarak, [b][u]{1}[/u][/b] türünden ayrıldı"

msgid "TIMELINE_SPECIES_BECAME_MULTICELLULAR"
msgstr "[b][u]{0}[/u][/b], çok hücreli oldu"

msgid "TIMELINE_SPECIES_EXTINCT"
msgstr "[b][u]{0}[/u][/b] türünün nesli tükendi!"

msgid "TIMELINE_SPECIES_EXTINCT_LOCAL"
msgstr "[b][u]{0}[/u][/b], bu araziden yok oldu"

msgid "TIMELINE_SPECIES_MIGRATED_FROM"
msgstr "[b][u]{0}[/u][/b] popülasyonunun bir kısmı {1} arazisinden bu araziye göç etti"

msgid "TIMELINE_SPECIES_MIGRATED_TO"
msgstr "[b][u]{0}[/u][/b] popülasyonunun bir kısmı {1} arazisine göç etti"

msgid "TIMELINE_SPECIES_POPULATION_DECREASE"
msgstr "[b][u]{0}[/u][/b] popülasyonu {1} sayısına düştü"

msgid "TIMELINE_SPECIES_POPULATION_INCREASE"
msgstr "[b][u]{0}[/u][/b] popülasyonu {1} sayısına çıktı"

msgid "TIME_INDICATOR_TOOLTIP"
msgstr "Geçen Zaman: {0:#,#} yıl"

msgid "TIME_OF_DAY"
msgstr "Saat"

msgid "TITLE_COLON"
msgstr "Başlık:"

msgid "TOGGLE_BINDING"
msgstr "Bağ kurma moduna geç"

msgid "TOGGLE_BINDING_TOOLTIP"
msgstr "Bağ kurma moduna geç. Bir koloni oluşturmak için diğer hücrelere dokunun."

msgid "TOGGLE_DEBUG_PANEL"
msgstr "Hata ayıklama panelini aç"

msgid "TOGGLE_ENGULF"
msgstr "Yutma moduna geç"

msgid "TOGGLE_ENGULF_TOOLTIP"
msgstr ""
"Etkinken, daha fazla ATP kullanılması karşılığında\n"
"çeşitli parçaların yanı sıra daha küçük organizmaları yutmak için yutma moduna geç"

msgid "TOGGLE_FPS"
msgstr "FPS göstergesini aç"

msgid "TOGGLE_FULLSCREEN"
msgstr "Tam ekrana geç"

msgid "TOGGLE_HUD_HIDE"
msgstr "Oyun arayüzünü gizle"

msgid "TOGGLE_INVENTORY"
msgstr "Envanteri Aç"

msgid "TOGGLE_METRICS"
msgstr "Ölçümler göstergesini aç"

msgid "TOGGLE_MUCOCYST_DEFENCE"
msgstr "Mukosist kalkanını aç"

msgid "TOGGLE_NAVIGATION_TREE"
msgstr "Navigasyon ağacını aç"

msgid "TOGGLE_PAUSE"
msgstr "Oyunu duraklat"

msgid "TOGGLE_UNBINDING"
msgstr "Bağ koparma moduna geç"

msgid "TOOLS"
msgstr "Araçlar"

msgid "TOOL_HAND_AXE"
msgstr "El Baltası"

msgid "TOO_MANY_RECENT_VERSIONS_TO_SHOW"
msgstr "Çok fazla sürüm olduğundan bütün son sürümler gösterilemiyor"

msgid "TOTAL_GATHERED_ENERGY_COLON"
msgstr "Kazanılan Enerji:"

msgid "TOTAL_SAVES"
msgstr "Toplam kaydetme:"

msgid "TOXIN_CHANNEL_INHIBITOR"
msgstr "Kanal İnhibitörü"

msgid "TOXIN_CHANNEL_INHIBITOR_DESCRIPTION"
msgstr "Etkilenen hücrenin ATP üretimini durdurur. Böylece, hücrelerin hızlı hareket etmesini etkili bir şekilde önler ve fazla ATP üretimi olmayan hücrelerin ölmesine neden olabilir."

msgid "TOXIN_COMPOUND"
msgstr "Toksin"

msgid "TOXIN_CYTOTOXIN"
msgstr "Sitotoksin"

msgid "TOXIN_CYTOTOXIN_DESCRIPTION"
msgstr "Özelleşmiş hücre zarı olmayan hücrelere karşı oldukça etkili basit bir toksindir."

msgid "TOXIN_FIRE_RATE_TOXICITY_COLON"
msgstr "Ateş Hızı ve Zehirlilik:"

msgid "TOXIN_MACROLIDE"
msgstr "Makrolid"

msgid "TOXIN_MACROLIDE_DESCRIPTION"
msgstr "Basit hücreleri esasında hareketsiz hale getiren, temel hareket hızını büyük ölçüde azaltan bir toksindir."

msgid "TOXIN_OXYGEN_METABOLISM_INHIBITOR"
msgstr "Siyanür"

msgid "TOXIN_OXYGEN_METABOLISM_INHIBITOR_DESCRIPTION"
msgstr "Siyanür, oksijen metabolizmasındaki işlemleri hedef alır ve oksijen bazlı metabolizmaya sahip hücrelere karşı çok etkilidir."

msgid "TOXIN_OXYTOXY_DESCRIPTION"
msgstr "Hücresel hasara yol açan, oksijene dayalı bir toksindir. Oksijeni metabolizmada kullanan türlere karşı daha az etkilidir."

msgid "TOXIN_PREFER_FIRE_RATE"
msgstr "Hızlı ateş"

msgid "TOXIN_PREFER_TOXICITY"
msgstr "Zehirli"

msgid "TOXIN_PROPERTIES_HEADING"
msgstr "Hedef Üzerindeki Toksin Etkileri"

msgid "TOXIN_RESISTANCE"
msgstr "Toksin Direnci"

msgid "TOXIN_TOXICITY_CUSTOMIZATION_TOOLTIP"
msgstr ""
"Toksinler, daha fazla hasar vermek ama daha yavaş ateş edilmek ya da daha\n"
"hızlı ateş edilmek ama atış başına daha az hasar vermek üzere özelleştirilebilir.\n"
"Bütün toksin organellerinin ortalama zehirliliği, toplam ateş etme hızını ve hasar çarpanını belirler.\n"
"Burada gösterilen hasar değeri yalnızca bir zehirli organel olduğunda ya da bütün zehirli organellerde\n"
"aynı zehirlilik değerine sahip olacak şekilde değişiklik yapılması durumunda tamamen doğrudur."

msgid "TOXIN_TYPE_COLON"
msgstr "Toksin Türü:"

msgid "TOXIN_TYPE_CUSTOMIZATION_EXPLANATION"
msgstr "Farklı toksin türleri, belirli hücre türlerine karşı daha etkili olan, çeşitli etkilere sahiptir. Birden fazla farklı toksin türüne sahip olan hücrelerde, bu toksinler aynı anda ateşlenmek yerine sırayla kullanılır."

msgid "TOXIN_VACUOLE"
msgstr "Toksin Kofulu"

msgid "TOXIN_VACUOLE_DESCRIPTION"
msgstr "Toksin kofulu, [thrive:compound type=\"oxytoxy\"]OksiToksi NT'lerin[/thrive:compound] özel üretimi, depolanması ve salgılanması için özelleşmiş bir kofuldur. Daha fazla toksin kofulu, salınabilecek toksin oranını arttırır. Diğer etkiler için, üretilen toksin türünü değiştirmek amacıyla, üzerinde değişiklik yapılabilir."

msgid "TOXIN_VACUOLE_PROCESSES_DESCRIPTION"
msgstr "[thrive:compound type=\"atp\"]ATP'yi[/thrive:compound], [thrive:compound type=\"oxytoxy\"]OksiToksi NT'ye[/thrive:compound] dönüştürür. Bu oran, [thrive:compound type=\"oxygen\"]oksijen[/thrive:compound] konsantrasyonu ile doğru orantılıdır. [thrive:input]g_fire_toxin[/thrive:input] tuşuna basıldığında toksin salabilir. [thrive:compound type=\"oxytoxy\"]OksiToksi NT[/thrive:compound] miktarı düşük olduğunda, ateş etmek mümkün ancak toksinler daha düşük hasara neden olur."

msgid "TOXISOME"
msgstr "Toksizom"

msgid "TOXISOME_DESCRIPTION"
msgstr "[thrive:compound type=\\\"oxytoxy\\\"]OksiToksi[/thrive:compound] zehirli ajanının ilkel bir formunun üretiminden sorumlu, değiştirilmiş bir metabolozomdur. Diğer etkiler için, oluşturulan toksin türünü değiştirmek amacıyla modifiye edilebilir."

msgid "TO_BE_IMPLEMENTED"
msgstr "Henüz Eklenmedi."

msgid "TRANSLATORS"
msgstr "Çevirmenler"

msgid "TRANSPARENCY"
msgstr "Saydamlık"

msgid "TRY_FOSSILISING_SOME_SPECIES"
msgstr "Bazı türleri fosilleştirmeyi deneyin!"

msgid "TRY_MAKING_A_SAVE"
msgstr "Kaydetmeyi deneyin!"

msgid "TRY_TAKING_SOME_SCREENSHOTS"
msgstr "Bir ekran görüntüsü almayı deneyin!"

msgid "TUTORIAL"
msgstr "Oyun Rehberi"

msgid "TUTORIAL_MICROBE_EDITOR_ATP_BALANCE_INTRO"
msgstr ""
"Sağdaki ATP Üretim çubuğu, tüketilen ATP'ye nazaran, hücrenizin ne kadar [thrive:compound type=\"atp\"]ATP[/thrive:compound] ürettiğini gösterir. Eğer üstteki çubuk alttakinden daha kısa ise, bu yeterince [thrive:compound type=\"atp\"]ATP[/thrive:compound] üretmiyorsunuz demektir.\n"
"\n"
"Alttaki çubuk, [b]ozmoregülasyon[/b] [thrive:icon]OsmoIcon[/thrive:icon] maliyetini ve [b]hareket[/b] [thrive:icon]MovementIcon[/thrive:icon] maliyetini kapsar. [b]Ozmoregülasyon[/b] [thrive:icon]OsmoIcon[/thrive:icon], [u]hayatta kalmanın taban fiyatıdır[/u]. Eklediğiniz her parça, bu fiyatı arttırır.\n"
"\n"
"Eğer [thrive:compound type=\"atp\"]ATP[/thrive:compound] üretiminiz negatif ise, [thrive:compound type=\"atp\"]ATP[/thrive:compound] üretimini arttırdığınızdan emin olun veya kısa süreliğine dinlenip hareket etmek için [b]depo[/b] [thrive:icon]StorageIcon[/thrive:icon] ekleyin."

msgid "TUTORIAL_MICROBE_EDITOR_AUTO-EVO_PREDICTION"
msgstr ""
"Bu panel, sizin gelecekte kazanacağınız toplam tahmini enerjiyi gösterir. Bu rakamlar, [b]oto-evrimin[/b] simülasyonundan gelir.\n"
"\n"
"Bu tahminler, sizin bireysel performansınızı hesaba katmaz. Yani bulunduğunuz arazideki son sayılar, oto-evrimde olacağından farklı olur. Türünüzün popülasyonu, hücrenizin öldüğü her an azalır ve editöre girdiğiniz her an artar.\n"
"\n"
"Ama doğrudan dahil olmadığınız arazilerde bile bu sayıları yukarıda tutmayı denemelisiniz.\n"
"\n"
"[b]Paneldeki soru işaretli butona basarak[/b] oto-evrim tahmininin ardındaki detaylı bilgiyi inceleyebilirsiniz. Devam etmek için bu butona basın."

msgid "TUTORIAL_MICROBE_EDITOR_CELL_TEXT"
msgstr ""
"Bu hücre editörü. Burada [b]mutasyon puanları[/b] (MP) [thrive:icon]MP[/thrive:icon] harcayarak türünüzü evrimleştirebilirsiniz. Her kuşak için en fazla [b]100 MP[/b] [thrive:icon]MP[/thrive:icon] harcayabilirsiniz, bu yüzden kalanları biriktirmenize gerek yoktur.\n"
"\n"
"Ekranın ortasındaki altıgen sizin [b]hücreniz[/b]. Hücreniz bir tek sitoplazma parçasından oluşmaktadır.\n"
"\n"
"Devam etmek için soldaki panelden bir parça seçin. Daha sonra, onu yerleştirmek için altıgenin yanındaki alana sol tıklayın. [thrive:input]e_rotate_left[/thrive:input] ve [thrive:input]e_rotate_right[/thrive:input] tuşları ile parçaları döndürebilirsiniz."

msgid "TUTORIAL_MICROBE_EDITOR_CHEMORECEPTOR"
msgstr ""
"Hücrenize bir [b]kemoreseptör[/b] organeli ekleyebilirsiniz.\n"
"\n"
"Kemoreseptörler, türünüzün etrafındaki şeyleri algılama becerisini arttırır.\n"
"\n"
"Bir tane yerleştirmek [thrive:compound type=\"glucose\"]glukoz[/thrive:compound] gibi bileşikleri algılamanızı sağlar ve sizi o bileşiklere yönlendirir. Bu organel, diğer türlerin hücrelerini algılamak için de kullanılabilir."

msgid "TUTORIAL_MICROBE_EDITOR_ENDING_TEXT"
msgstr ""
"Bunlar türünüzü düzenlerken bilmeniz gereken temel hususlar. Son olarak, sol alttaki isme tıklayıp metni düzenleyerek türünüzü yeniden adlandırabilirsiniz.\n"
"\n"
"Hücrenizi başka türlü nasıl özelleştirebileceğinizi görmek için [b]MP [thrive:icon]MP[/thrive:icon] çubuğunun[/b] altında bulunan diğer sekmeleri keşfetmeyi deneyin.\n"
"\n"
"Doğal [thrive:compound type=\"glucose\"]glukoz[/thrive:compound] miktarı [b]süratle azalacağı[/b] için, bu haşin dünyada hayatta kalmak için güvenilir bir [thrive:compound type=\"atp\"]ATP[/thrive:compound] kaynağı bulmaya ihtiyacınız var.\n"
"\n"
"Bol şans!"

msgid "TUTORIAL_MICROBE_EDITOR_FLAGELLUM"
msgstr ""
"[b]Kamçılar[/b], yerleştirildikleri yönün tersine doğru mikrobunuzu iter.\n"
"\n"
"İleri bakan okun ters tarafına bir kamçı yerleştirmek mikrobunuzu ileri doğru iter. [b]Balçık Fışkırtıcılar[/b] da, aynı şekilde yerleştirilir.\n"
"\n"
"Kamçılar, yoğun [thrive:compound type=\"atp\"]ATP[/thrive:compound] gerektiren organellerdir ve bu yüzden küçük hücreler için çok iyi değildirler.\n"
"\n"
"[b]Hareket hızını [/b] [thrive:icon]MovementIcon[/thrive:icon] arttırmanın başka bir yolu, [u]hücre zarı sekmesi[/u] üzerinden hücre zarınızı daha akışkan hale getirmektir."

msgid "TUTORIAL_MICROBE_EDITOR_MODIFY_ORGANELLE"
msgstr ""
"Bu organelde [b]değişiklik yapabilirsiniz[/b]. Bunu yapmak, organelde [b]yeni işlevlerin[/b] ya da [b]geliştirmelerin[/b] kilidini açar.\n"
"\n"
"Bunu yapmak için, organele sağ tıklayarak [b]organel pencere menüsünü[/b] açın ve \"Değişiklik Yap\" butonuna basın.\n"
"\n"
"Devam etmek için organelde değişiklik yapın."

msgid "TUTORIAL_MICROBE_EDITOR_NEGATIVE_ATP_BALANCE"
msgstr ""
"[thrive:compound type=\"atp\"]ATP[/thrive:compound] tutarınız negatif.\n"
"\n"
"Bütün işlemleri çalıştırırken ve hareket ederken, hücreniz [thrive:compound type=\"atp\"]ATP'sini[/thrive:compound] tüketecek ve ölecek.\n"
"\n"
"[thrive:compound type=\"atp\"]ATP[/thrive:compound] üretimini düzenlemek için birçok yol var. Üretimi arttırmak için [b]Hidrojenaz[/b] gibi [thrive:compound type=\"atp\"]ATP[/thrive:compound] üreten organeller ekleyebilirsiniz. Ayrıca bazı [b]hücre zarları[/b] size ozmoregülasyon [thrive:icon]OsmoIcon[/thrive:icon] indirimleri verir.\n"
"\n"
"Alternatif olarak, ihtiyaç duyulmayan ya da gereksiz organelleri kaldırabilirsiniz."

msgid "TUTORIAL_MICROBE_EDITOR_NO_CHANGES_MADE"
msgstr ""
"Türünüzde herhangi bir değişiklik yapmadınız.\n"
"\n"
"Editörden ayrıldığınızda, [u]bir sonraki sefer çoğalana dek türünüzü düzenleyemeyeceksiniz[/u].\n"
"\n"
"Oyunda ilerlemek için evrimleşmeniz ve uyum sağlamanız gerekir. Bu yüzden türünüzü, çoğu editör sürecinde, düzenlemeniz tavsiye edilir."

msgid "TUTORIAL_MICROBE_EDITOR_PATCH_TEXT"
msgstr ""
"Bu [b]arazi haritası[/b].\n"
"\n"
"Her simge yaşayabileceğiniz eşsiz bir ortamı temsil eder. Sağ tarafta bulunan panelde ise mevcut seçili arazinin koşulları tarif edilmektedir.\n"
"\n"
"Eğer bulunduğunuz araziye (yanıp sönen bir yeşil kenarlık ile vurgulanır) bağlı bir arazi seçerseniz, sağdaki \"Bu Araziye Git\" butonuna basarak oraya gidebilirsiniz.\n"
"\n"
"Devam etmek için bir arazi seçmeyi deneyin."

msgid "TUTORIAL_MICROBE_EDITOR_REMOVE_ORGANELLE_TEXT"
msgstr ""
"Eğer [u]organeller mevcut editör sürecinde yerleştirilmediyse[/u], onları kaldırmak [b]MP'ye[/b] [thrive:icon]MP[/thrive:icon] mal olur. Çünkü bu, türünüzde mutasyona neden olur.\n"
"\n"
"[b]Organel menüsünü[/b] göstermek için organellere sağ tıklayabilir ve organelleri kaldırmak için silme seçeneğini seçebilirsiniz.\n"
"\n"
"Eğer editörde herhangi bir yanlışlık yaparsanız, yaptığınız değişikliği geri alabilirsiniz.\n"
"\n"
"Devam etmek için geri al butonuna basın."

msgid "TUTORIAL_MICROBE_EDITOR_SELECT_ORGANELLE_TEXT"
msgstr ""
"Parçaları seçerken, onların neler yaptığını anlamak için [u]araç ipuçlarına dikkat edin[/u]. Eğer parçaların [u]işlevlerini dikkate almazsanız, onların faydadan çok zararı olur[/u].\n"
"\n"
"Her parça, bakım ([b]ozmoregülasyon[/b] [thrive:icon]OsmoIcon[/thrive:icon] olarak adlandırılır) gerektirir ve bunlardan bazıları çalışmak için belli bileşikler gerektiren [b]işlemler[/b] yürütür.\n"
"\n"
"Ayrıca daha fazla parça eklemeniz, çoğalmak için daha fazla bileşiğe ihtiyaç duymanız demektir.\n"
"\n"
"Devam etmek için yinele butonuna (geri al butonunun yanında) basın."

msgid "TUTORIAL_MICROBE_EDITOR_STAY_SMALL"
msgstr ""
"Bir ya da iki [thrive:compound type=\"atp\"]ATP[/thrive:compound] kaynağıyla hayatta kalmak için [b]özelleşmeye[/b] odaklanmalısınız. Böylece birçok farklı kaynağa aynı anda ihtiyaç duymadan yolunuza devam edebilirsiniz.\n"
"\n"
"Ayrıca bir organeli eklemenin gerçekten yararlı olup olmadığını dikkatli bir şekilde düşünün. Her bir parçayı sürdürmek [thrive:icon]OsmoIcon[/thrive:icon] [thrive:compound type=\"atp\"]ATP'ye[/thrive:compound] mal olduğu için ve çoğalmak için daha fazla kaynak gerektirdiği için, genellikle herhangi bir değişiklik yapmamak iyi bir seçimdir.\n"
"\n"
"Oyunda kullanılabilecek olası bir strateji, bir tek altıgen sitoplazma olarak kalmak ve [b]fotosentez[/b] organellerini almadan önce, ilk olarak yüzey arazilerine varmak."

msgid "TUTORIAL_MICROBE_STAGE_EDITOR_BUTTON_TUTORIAL"
msgstr ""
"Hücrenizin bölünmesi için yeterince uzun süre hayatta kaldınız.\n"
"\n"
"Hücreniz her çoğaldığında, editöre yönlendirilirsiniz.\n"
"\n"
"Editöre girmek için sağ alttaki büyük yuvarlak butona basın."

msgid "TUTORIAL_MICROBE_STAGE_ENGULFED_TEXT"
msgstr ""
"Hücreniz yutuldu ve sindirilmeye başlandı. Sindirim işlemi, sağlık çubuğunda gösterilir. Hücreniz, sindirim bittiğinde ya da maksimum zaman sınırı aşıldığında ölü sayılacaktır.\n"
"\n"
"Bu işlemi atlamak için yok olma butonuna basın ve yeniden doğun. Ama unutmayın, her zaman kaçmak için bir şansınız var!"

msgid "TUTORIAL_MICROBE_STAGE_ENGULFMENT_FULL_TEXT"
msgstr ""
"Hücreniz, aynı anda yutulabilecek nesneler için sınırlı bir kapasiteye sahiptir. Bu sınır, hücrenizin büyüklüğüne dayanır; daha küçük hücreler daha az kapasiteye sahiptir.\n"
"\n"
"Bir hücre dolduğunda, başka bir şey yutamaz. Yutmaya devam etmek için içeri alınmış bir ya da daha fazla nesnenin tamamen sindirilmesini bekleyin."

msgid "TUTORIAL_MICROBE_STAGE_ENGULFMENT_TEXT"
msgstr ""
"Yutma modunda, nesnelerin üzerlerine gelerek onları yutun. Yutma moduna geçmek için [thrive:input]g_toggle_engulf[/thrive:input] tuşuna basın.\n"
"\n"
"Nesne tamamen içeri alındığında yutmayı durdurun.\n"
"\n"
"Yakınlardaki bir yutulabilir nesneye doğru uzanan bu çizgiyi takip edin."

msgid "TUTORIAL_MICROBE_STAGE_HELP_MENU_AND_ZOOM"
msgstr ""
"Zorlanıyor musunuz? Yardım menüsünü inceleyin. Bu menüyü sol alttaki soru işaretli butona basarak açabilirsiniz.\n"
"\n"
"Bir ipucu daha: Fare tekeri ile görüş alanınızı arttırabilirsiniz."

msgid "TUTORIAL_MICROBE_STAGE_LEAVE_COLONY_TEXT"
msgstr ""
"Yeterli miktarda [thrive:compound type=\"ammonia\"]amonyak[/thrive:compound] ve [thrive:compound type=\"phosphates\"]fosfat[/thrive:compound] topladınız. Ancak, çok hücreli olmayan bir koloni içinde bulunduğunuz için üremeye başlayamazsınız.\n"
"\n"
"Çok hücreli olmayı planlıyorsanız, koloniden ayrılıp editöre girmeniz gerekir.\n"
"Gelişiminize devam etmek için [thrive:input]g_unbind_all[/thrive:input] tuşuna basarak koloniden ayrılın."

msgid "TUTORIAL_MICROBE_STAGE_REPRODUCE_TEXT"
msgstr ""
"Hücrenizi çoğaltmak için bütün organellerinizi ikiye katlamak zorundasınız. Bu, hayatta kaldığınız sürece, kademeli şekilde meydana gelir. Ama [thrive:compound type=\"ammonia\"]amonyak[/thrive:compound] ve [thrive:compound type=\"phosphates\"]fosfat[/thrive:compound] toplayarak bu işlemi hızlandırabilirsiniz.\n"
"\n"
"Sağ alttaki turuncu ve mor çubuklar ilerlemenizi gösterir. Hücreniz çoğalmaya hazır olduğunda, bu çubuklar beyaza döner."

msgid "TUTORIAL_MICROBE_STAGE_UNBIND_TEXT"
msgstr ""
"Bağ koparma moduna girdiniz. Bu modda, bağınızı koparmak istediğiniz koloni üyelerine tıklayabilirsiniz.\n"
"\n"
"Koloniden tamamen ayrılmak için kendi hücrenize tıklayabilir veya [thrive:input]g_unbind_all[/thrive:input] tuşuna basabilirsiniz."

msgid "TUTORIAL_MULTICELLULAR_STAGE_WELCOME"
msgstr ""
"Çok Hücreli Evresi'ne hoş geldiniz!\n"
"\n"
"Tek hücreli aşamada türünüze rehberlik ederek başarıya ulaştınız.\n"
"\n"
"Bu kısım, Mikrop Evresi'nin ana mekaniğini takip ediyor. Çoğalmak ve editöre girmek için yine organizmanızı geliştirmeye devam etmeniz gerekiyor.\n"
"\n"
"Ancak, artık editörde koloninizin hücre düzenini tasarlayabilir ve hücrelerinizi çeşitli görevler için özelleştirebilirsiniz. Unutmayın, koloni üyeleri [thrive:compound type=\"atp\"]ATP'yi[/thrive:compound] paylaşamaz.\n"
"\n"
"Eğer tomorcuklanma ile üremeyi (varsayılan yöntem) kullanıyorsanız, ufak bir tomurcuğu kontrol etmeye başlarsınız ve hücre düzeninin geri kalanını büyütmeniz gerekir."

msgid "TUTORIAL_VIEW_NOW"
msgstr "Şimdi İnceleyin"

msgid "TWITTER_TOOLTIP"
msgstr "Twitter yayınımızı ziyaret edin"

msgid "TWO_TIMES"
msgstr "2x"

msgid "TYPE_COLON"
msgstr "Tür:"

msgid "UNAPPLIED_MOD_CHANGES"
msgstr "Uygulanmamış değişiklikler var"

msgid "UNAPPLIED_MOD_CHANGES_DESCRIPTION"
msgstr "Herhangi bir modu yüklemek ya da kaldırmak için değişiklikleri uygulamanız gerekir."

msgid "UNBIND_ALL"
msgstr "Hepsinin bağını kopar"

msgid "UNBIND_ALL_TOOLTIP"
msgstr "Kolonideki bütün hücrelerin bağını kopar"

msgid "UNBIND_HELP_TEXT"
msgstr "Bağ Koparma Modu"

msgid "UNCERTAIN_VERSION_WARNING"
msgstr "Bu bir hata ayıklama sürümü, bu yüzden aşağıdaki bilgi muhtemelen güncel değil"

msgid "UNDERWATERCAVE"
msgstr "Denizaltı Mağarası"

msgid "UNDERWATER_VENT_ERUPTION"
msgstr "Denizaltı yanardağ bacası patlaması"

msgid "UNDERWATER_VENT_ERUPTION_IN"
msgstr "{0} arazisinde volkanik patlama"

msgid "UNDISCOVERED_ORGANELLES"
msgstr "Keşfedilmemiş"

msgid "UNDISCOVERED_PATCH"
msgstr "Keşfedilmemiş Arazi"

msgid "UNDO"
msgstr "Geri al"

msgid "UNDO_THE_LAST_ACTION"
msgstr "Son eylemi geri al"

msgid "UNIT_ACTION_CONSTRUCT"
msgstr "İnşa Et"

msgid "UNIT_ACTION_MOVE"
msgstr "Hareket Et"

msgid "UNIT_ADVANCED_SPACESHIP"
msgstr "Gelişmiş Uzay Gemisi"

msgid "UNIT_SIMPLE_ROCKET"
msgstr "Basit Roket"

msgid "UNKNOWN"
msgstr "Bilinmeyen"

msgid "UNKNOWN_DISPLAY_DRIVER"
msgstr "Bilinmeyen"

msgid "UNKNOWN_MOUSE"
msgstr "Bilinmeyen fare tuşu"

msgid "UNKNOWN_ORGANELLE_SYMBOL"
msgstr "?"

msgid "UNKNOWN_PATCH"
msgstr "Bilinmeyen Arazi"

msgid "UNKNOWN_SHORT"
msgstr "?"

msgid "UNKNOWN_VERSION"
msgstr "Bilinmeyen sürüm"

msgid "UNKNOWN_WORKSHOP_ID"
msgstr "Bu Mod İçin Bilinmeyen Atölye ID'si"

msgid "UNLIMIT_GROWTH_SPEED"
msgstr "Büyüme Hızı Sınırını Kaldır"

msgid "UNLOCKED_NEW_ORGANELLE"
msgstr "YENİ"

msgid "UNLOCK_ALL_ORGANELLES"
msgstr "Bütün Organellerin Kilidini Aç"

msgid "UNLOCK_CONDITION_ATP_PRODUCTION_ABOVE"
msgstr "[thrive:compound type=\"atp\"]ATP[/thrive:compound] üretimi, {0} değerine ulaşmalı"

msgid "UNLOCK_CONDITION_COMPOUND_IS_ABOVE"
msgstr "Arazideki [thrive:compound type=\"{0}\"][/thrive:compound] miktarı, {1} değerinden fazla olmalı"

msgid "UNLOCK_CONDITION_COMPOUND_IS_BELOW"
msgstr "Arazideki [thrive:compound type=\"{0}\"][/thrive:compound] miktarı, {1} değerinden az olmalı"

msgid "UNLOCK_CONDITION_COMPOUND_IS_BETWEEN"
msgstr "Arazideki [thrive:compound type=\"{0}\"][/thrive:compound] miktarı, {1} ve {2} değerleri arasında olmalı"

msgid "UNLOCK_CONDITION_DIGESTED_MICROBES_ABOVE"
msgstr "{0} mikrop sindirilmeli (şu anda {1})"

msgid "UNLOCK_CONDITION_ENGULFED_MICROBES_ABOVE"
msgstr "{0} mikrop yutulmalı (şu anda {1})"

msgid "UNLOCK_CONDITION_EXCESS_ATP_ABOVE"
msgstr "Fazladan [thrive:compound type=\"atp\"]ATP[/thrive:compound] miktarı {0} değerine ulaşmalı"

#, fuzzy
msgid "UNLOCK_CONDITION_PLAYER_DAMAGE_RECEIVED"
msgstr "Ölüm sayısı {0} değerine ulaşmalı (şu anda {1})"

#, fuzzy
msgid "UNLOCK_CONDITION_PLAYER_DAMAGE_RECEIVED_SOURCE"
msgstr "Ölüm sayısı {0} değerine ulaşmalı (şu anda {1})"

msgid "UNLOCK_CONDITION_PLAYER_DEATH_COUNT_ABOVE"
msgstr "Ölüm sayısı {0} değerine ulaşmalı (şu anda {1})"

msgid "UNLOCK_CONDITION_REPRODUCED_WITH"
msgstr "Organizma, {2} kuşak boyunca, en az {1} adet {0} organeli içermeli (Şu anda {3}. kuşakta)"

msgid "UNLOCK_CONDITION_REPRODUCED_WITH_IN_A_ROW"
msgstr "Organizma, üst üste {2} kuşak boyunca, en az {1} adet {0} organeli içermeli (Şu anda {3}. kuşakta)"

msgid "UNLOCK_CONDITION_REPRODUCE_IN_BIOME"
msgstr "{0} biyomunda çoğalmalı"

msgid "UNLOCK_CONDITION_SPEED_BELOW"
msgstr "Hız, {0} değerinin altına düşmeli"

msgid "UNLOCK_WITH_ANY_OF_FOLLOWING"
msgstr "[b]{0}[/b] organelinin, bu şart sağlanırsa kilidi açılır:"

msgid "UNSAVED_CHANGE_WARNING"
msgstr ""
"Kaydedilmemiş değişiklikler var.\n"
"Yine de devam etmek istiyor musunuz?"

msgid "UNTITLED"
msgstr "Adsız"

msgid "UPGRADE_CILIA_PULL"
msgstr "Çeken Siller"

msgid "UPGRADE_CILIA_PULL_DESCRIPTION"
msgstr "Yutma modunda ([thrive:input]g_toggle_engulf[/thrive:input]), bu sil türü suda girdaplara yol açarak yakınındaki nesneleri üzerine çeker. Av yakalamak için kullanışlıdır."

msgid "UPGRADE_COST"
msgstr "{0} ({1} MP)"

msgid "UPGRADE_DESCRIPTION_NONE"
msgstr "Varsayılan yükseltilmemiş durum"

msgid "UPGRADE_NAME_NONE"
msgstr "Yükseltme Yok"

msgid "UPGRADE_PILUS_INJECTISOME"
msgstr "İnjektozom Pilus"

msgid "UPGRADE_PILUS_INJECTISOME_DESCRIPTION"
msgstr "Pilusu bir injektozoma dönüştürür, diğer hücrelere saplandığında toksin hasarı verir"

msgid "UPGRADE_SLIME_JET_MUCOCYST"
msgstr "Mukosist"

msgid "UPGRADE_SLIME_JET_MUCOCYST_DESCRIPTION"
msgstr "Balçık fışkırtıcıyı, hücrenin etrafında koruyucu bir balçık kılıfı oluşturan mukosiste dönüştürür. Mukosist etkinleştirildiğinde, bütün hasar kaynaklarına karşı geçici bir bağışıklık kazandırır."

msgid "UPLOAD"
msgstr "Karşıya Yükle"

msgid "UPLOADING_DOT_DOT_DOT"
msgstr "Karşıya Yükleniyor..."

msgid "UPLOAD_SUCCEEDED"
msgstr "Yükleme Başarılı"

msgid "USED_LIBRARIES_LICENSES"
msgstr "Lisanslar ve Kullanılan Kitaplıklar"

msgid "USED_RENDERER_NAME"
msgstr "Kullanılan işleyici:"

msgid "USES_FEATURE"
msgstr "Evet"

msgid "USE_AUTO_HARMONY"
msgstr "Oto Harmony Yüklemesini Kullan"

msgid "USE_AUTO_HARMONY_TOOLTIP"
msgstr "Assembly'den Harmony yamalarını otomatik olarak yükle (mod sınıfı belirlemeyi gerektirmez)"

msgid "USE_A_CUSTOM_USERNAME"
msgstr "Özel bir kullanıcı adı kullan"

msgid "USE_DISK_CACHE"
msgstr "Disk önbelleğini kullan"

msgid "USE_MANUAL_THREAD_COUNT"
msgstr "Arkaplanda çalışan iş parçacığı sayısını manuel olarak ayarla"

msgid "USE_MANUAL_THREAD_COUNT_NATIVE"
msgstr "Yerel yan çalıştırıcı iş parçacığı sayısını manuel olarak ayarla"

msgid "USE_VIRTUAL_WINDOW_SIZE"
msgstr "Sanal pencere büyüklüğünü kullan"

msgid "VACUOLE"
msgstr "Koful"

msgid "VACUOLE_DESCRIPTION"
msgstr "Koful, hücrede depo olarak kullanılan iç zarsı organeldir. Kofullar, hücrede geniş çapta depo olarak kullanılan daha küçük zarsı yapılar olan ve birbiriyle birleşen birkaç kesecikten oluşurlar. Kofulun içi; moleküller, enzimler, katılar ve diğer maddeleri kapsayan suyla doludur. Şekilleri değişkendir ve hücreler arasında değişiklik gösterirler."

msgid "VACUOLE_IS_SPECIALIZED"
msgstr "Özelleşmiş Koful"

msgid "VACUOLE_NOT_SPECIALIZED_DESCRIPTION"
msgstr "Koful, bütün bileşiklerinden {0} birim depolayacak"

msgid "VACUOLE_PROCESSES_DESCRIPTION"
msgstr "Hücrenin depo alanını arttırır."

msgid "VACUOLE_SPECIALIZED_DESCRIPTION"
msgstr "Koful, seçili bileşikten {0} birim depolayacak"

msgid "VALUE_WITH_UNIT"
msgstr "{0} {1}"

msgid "VERSION_COLON"
msgstr "Sürüm:"

msgid "VERTICAL_COLON"
msgstr "Dikey:"

msgid "VERTICAL_WITH_AXIS_NAME_COLON"
msgstr "Dikey (Eksen: {0})"

msgid "VIDEO_MEMORY"
msgstr "Mevcut kullanılan grafik belleği:"

msgid "VIDEO_MEMORY_MIB"
msgstr "{0} MiB"

msgid "VIEWER"
msgstr "Görüntüleyici"

msgid "VIEW_ALL"
msgstr "Tümünü Görüntüle"

msgid "VIEW_CELL_PROCESSES"
msgstr "Hücre İşlemlerini İncele"

msgid "VIEW_ONLINE"
msgstr "Online Olarak Görüntüle"

msgid "VIEW_PATCH_MICHES"
msgstr "Miche'leri İncele"

msgid "VIEW_PATCH_NOTES"
msgstr "Yama Notlarını Görüntüle"

msgid "VIEW_PATCH_NOTES_TOOLTIP"
msgstr "En sonki veya tüm Thrive yama notlarını şimdi görüntüle"

msgid "VIEW_PENDING_ACTIONS"
msgstr "Şimdi Görüntüle"

msgid "VIEW_SOURCE_CODE"
msgstr "Kaynak Kodunu İncele"

msgid "VIP_PATRONS"
msgstr "VIP Destekçiler"

msgid "VISIBLE"
msgstr "Görünür"

msgid "VISIBLE_WHEN_CLOSE_TO_FULL"
msgstr "Neredeyse dolduğunda görünür"

msgid "VISIBLE_WHEN_OVER_ZERO"
msgstr "Sıfırın üstündeyken görünür"

msgid "VISIT_SUGGESTIONS_SITE"
msgstr "Bir Özellik Öner"

msgid "VOLCANIC_VENT"
msgstr "Yanardağ Bacası"

msgid "VOLUMEDOWN"
msgstr "Ses Kısma Tuşu"

msgid "VOLUMEMUTE"
msgstr "Ses Kapatma Tuşu"

msgid "VOLUMEUP"
msgstr "Ses Arttırma Tuşu"

msgid "VSYNC"
msgstr "Dikey eşitleme"

msgid "WAITING_FOR_AUTO_EVO"
msgstr "Oto-evrim bekleniyor:"

msgid "WELCOME_TO_THRIVEOPEDIA"
msgstr "Thriveopedi'ye hoş geldiniz"

msgid "WENT_EXTINCT_FROM_PLANET"
msgstr "gezegende nesli tükendi"

msgid "WENT_EXTINCT_IN"
msgstr "{0} arazisinde nesli tükendi"

msgid "WHEEL_DOWN"
msgstr "Fare tekeri aşağı"

msgid "WHEEL_LEFT"
msgstr "Fare tekeri sola"

msgid "WHEEL_RIGHT"
msgstr "Fare tekeri sağa"

msgid "WHEEL_UP"
msgstr "Fare tekeri yukarı"

msgid "WIKI"
msgstr "Viki"

msgid "WIKI_2D"
msgstr "2D"

msgid "WIKI_3D"
msgstr "3D"

msgid "WIKI_3D_COMMA_SANDBOX"
msgstr "3D, Serbest Dünya"

msgid "WIKI_3D_COMMA_STRATEGY"
msgstr "3D, Strateji"

msgid "WIKI_3D_COMMA_STRATEGY_COMMA_SPACE"
msgstr "3D, Strateji, Uzay"

msgid "WIKI_8_BRACKET_16"
msgstr "8 (16)"

msgid "WIKI_ASCENSION"
msgstr "Tırmanış"

msgid "WIKI_ASCENSION_CURRENT_DEVELOPMENT"
msgstr "Tırmanış Evresi'nde çalışılmaya henüz başlanmadı."

msgid "WIKI_ASCENSION_FEATURES"
msgstr "Çok yakında."

msgid "WIKI_ASCENSION_INTRO"
msgstr "Özetle; bu, galaksi boyunca metafiziksel bir varlık olarak dolaşıp dilediğinizi şekillendirebileceğiniz ve gözlemleyebileceğiniz nihai aşamadır. Uzun bir yolculuk oldu ve bunu hak ettiniz."

msgid "WIKI_ASCENSION_OVERVIEW"
msgstr ""
"Tırmanış, Thrive'da \"oyunu kazanmak\" ile kıyaslanabilir temel bir kavramdır. Bu olay, duyarlı bir organizmanın Tırmanış Kapısı tarafından enerji formuna dönüştürüldüğü bir durumdur. Böylelikle bu organizma, evrenin kendi enerjisini kullanarak (özünde mucizeler gerçekleştirerek) tanrısal güçler kazanır.\n"
"\n"
"Tırmanışın sağladığı şey, Tanrı Araçları araştırmasını tamamlamak koşuluyla, oyunun herhangi bir yerinde erişilebilen yeni bir \"Tanrı Araçları\" panelinin açılmasıdır. Bu panel, istediğiniz herhangi bir şeyi değiştirmenize olanak sağlar. Bütün güneş sistemlerinden en küçük bakterilere, tüm medeniyetleri yok etmekten medeniyetin bir üyesini ele geçirmeye kadar her şey mümkündür."

msgid "WIKI_ASCENSION_TRANSITIONS"
msgstr "Türünüz Tırmanış Kapısı'ndan geçtiği zaman Tırmanış Evresi'ne girersiniz. Tırmanış Evresi'ne giriş sahnesinden sonra oyunun kapanış jeneriğini göstermemiz muhtemeldir. Jenerik bittiğinde, oyuncu tebrik mesajı ile Tırmanış Evresi'ne geri döndürülür. Bu evre, oyunun son engeli haline getirilmek istendiği için, Tırmanış Kapısı'nı oluşturmak ve çalıştırmak çok fazla araştırma (yukarıda bahsedilen Tanrı Araçları dahil) ve birden fazla güneş değerinde tonlarca enerji gerektirecektir. Potansiyel düşman olan diğer türler, oyuncu sonsuz güce ulaşmadan ve rakip yıldızlararası imparatorlukları silmeden önce oyuncuya saldırmak için son şanslarını burada kullanabileceklerdir."

msgid "WIKI_ASCENSION_UI"
msgstr "Çok yakında."

msgid "WIKI_AWAKENING_STAGE_CURRENT_DEVELOPMENT"
msgstr "Uyanış Evresi'nde çalışılmaya henüz başlanmadı."

msgid "WIKI_AWAKENING_STAGE_FEATURES"
msgstr "Çok yakında."

msgid "WIKI_AWAKENING_STAGE_INTRO"
msgstr "Özetle; aletlerin kullanımını keşfetmeye başlayan bir canlı ile bu evreye başlıyorsunuz ve hayatta kalmak ve rekabeti geride bırakmak için bu aletleri hızla geliştirmeniz gerekiyor. Bu evre, Topluluk Merkezi'ni inşa ettiğinizde sona erer."

msgid "WIKI_AWAKENING_STAGE_OVERVIEW"
msgstr "Çok yakında."

msgid "WIKI_AWAKENING_STAGE_TRANSITIONS"
msgstr ""
"Uyanış Evresi, oyuncu türünün bilinç kazanmasıyla başlar. Ancak bu noktada, oyuncu türü için evrimin sona ermesi dışında pek bir değişiklik olmaz. Zaman ölçeği büyük ölçüde kısaldığı için artık yalnızca küçük evrimsel değişiklikler meydana gelebilir. Strateji Modu hala kilitlidir, Ulus Editörü kapalıdır ve Topluluk Merkezleri de mevcut değildir. Bu evrenin başlangıcı, büyük ölçüde sembolik bir geçiştir (tür düzenleme yeteneğinin büyük ölçüde azaltılması haricinde) ve değişikliklerin özü kademeli olarak ortaya çıkar.\n"
"\n"
"İlk başta görünmese de Araştırma Ağı bu evrede etkinleştirilir. Araştırma Ağı, Kayıt Tutma keşfedilene kadar görüntülenemez. Etkileşim de otomatik olarak keşfedilir. Araştırılabilir teknolojiler bu noktada doğrudan araştırılamaz. Bunun yerine, oyuncunun gerçekleştirdiği eylemler, örneğin iletişim kurmak veya çevre ile etkileşime geçmek, yeni teknolojilerin veya Buluşların keşfedilmesine yönelik ilerleme sağlar. Bu durum, oyuncunun teknolojisini geliştirmesine olanak tanır ve Etkileşimin keşfedilmesinin bir sonucudur. Örneğin, ortamdaki nesneleri araç olarak kullanmak (dünya etrafında bulunan hammaddeleri birleştirdikten sonra), Araçlar isimli buluşu keşfetme şansını artırır (oyunculara tamamen rastgele bir deneyim sunmamak adına bu ilerlemenin garantili olması gerekmektedir). Zanaat kullanılabilir hale geldikten sonra Teknoloji Editörü de etkinleştirilir. Araçlar, oyuncunun Teknoloji Editörü'nde \"Araçlar\" olarak etiketlediği Teknoloji Nesnelerinin tür üyeleri tarafından kullanılmasını sağlar.\n"
"\n"
"Dil buluşu ise oyuncunun, kendi türünün diğer üyelerine daha özel görevler vermesini sağlar. Bu özellik, önceki evrelerdeki komut takımı üzerine inşa edilmiştir (bunlar mikroorganizma evresindeki sinyal veren ajanlardır). Her görev atandığında (veya yerine getirildiğinde), İşbirliği buluşuna doğru ilerleme kaydedilir (ilerleme, tamamen rastgele bir şansa bağlı olmamalıdır, ancak ilk şanslı keşifler mümkün olabilir). İşbirliği, Dil üzerine inşa edilir ve diğer tür üyelerinin, bu noktada kabile üyesi olarak adlandırılacak kadar gelişmişlerdir, kendi eylemleri sonucunda yeni teknolojiler keşfetmelerini sağlar. Bunun öncesinde, yalnızca oyuncu organizmasının yeni teknolojileri keşfedebildiğini hatırlayın. Bu durum, oyuncunun hızla gelişen kabilesinde daha fazla yönetim rolü üstlenmesini sağlar.\n"
"\n"
"Bu noktada, Strateji Modu hala kilitlidir. Ancak oyuncu, türünün üyelerine çeşitli görevler atamak için komut takımını kullanabilir (en önemlisi kaynak ve yiyecek toplamadır), bu da İşbirliği Buluşunun keşfedilmesiyle mümkün olur. Oyuncu, kaynak toplayıcılarını atadıktan ve yapılar inşa ettikten sonra, Toplu Yaşam buluşu keşfedilir. Bu buluş, Topluluk Merkezi binasının inşa edilmesini sağlar ve böylece bir yerleşim kurulmuş olur.\n"
"\n"
"Bu evre, oyuncu ilk Topluluk Merkezi'ni inşa ettiğinde sona erer. Bu noktada, oyuncunun görüş alanı Strateji Modu'na geçer. Bu durum, evreler arasındaki değişimi ve oyunun strateji evrelerine geçişini vurgular."

msgid "WIKI_AWAKENING_STAGE_UI"
msgstr "Çok yakında."

msgid "WIKI_AWARE_STAGE_CURRENT_DEVELOPMENT"
msgstr "Farkındalık Evresi ile sonraki evrelerin geliştirilmesinde prototip aşamasına geçildi. Bu prototipler, çok hücreli prototipinden daha kaba durumdadır ki Çok Hücreli Evresi de bitmiş oyunun ulaşmasını istediğimiz kaliteye henüz sahip değil."

msgid "WIKI_AWARE_STAGE_FEATURES"
msgstr "Çok yakında."

msgid "WIKI_AWARE_STAGE_INTRO"
msgstr "Farkındalık Evresi, oyuncunun henüz yeni bir sinir sistemi geliştirmiş ve bilinç kazanmış türünü kontrol etmesiyle başlar. Bu tür tam zekaya, yani bilgelik seviyesine ulaşana kadar nesiller boyu evrimi deneyimleyecektir."

msgid "WIKI_AWARE_STAGE_OVERVIEW"
msgstr "Farkındalık Evresi, oyunun en büyük ve en önemli \"hayvan\" evresidir. Farkındalık Evresi'ne ulaşmak için çok hücreli türünüzün orta seviyede bir zekaya sahip olması gerekir. Bu evrede evrim tüm ihtişamıyla görülecek ve biyom son derece önemli olacaktır. Uyanış Evresi, oyuncunun alet kullanmaya başladığı Farkındalık Evresi'ni takip eder."

msgid "WIKI_AWARE_STAGE_TRANSITIONS"
msgstr ""
"Bu evre, oyuncu merkezi bir sinir sistemi ve beyin geliştirdiğinde ve oyuncu türü etrafındakileri fark etmeye başladığında başlar.\n"
"\n"
"Bu evre, oyuncunun kendi türünün beyin kapasitesini bilgelik seviyesine kadar arttırması ve aletler geliştirme ve kullanma yeteneğine sahip olması ile sona erer."

msgid "WIKI_AWARE_STAGE_UI"
msgstr "Çok yakında."

msgid "WIKI_AXON_EFFECTS"
msgstr ""
"Çok hücreli bir organizmada, [b]Akson[/b] içeren her hücre için, organizmanın zihin gücü o hücrenin hacmi ile doğru orantılı olarak artar. [b]Aksonlu[/b] hücreler, beyin dokusu türüne sahip olarak sınıflandırılır.\n"
"\n"
"Zihin gücü[b]+0.5'i[/b] aştığında, oyuncu Farkındalık Evresi'ne girer. Zihin gücü[b]+5.0'ı[/b] aştığında, oyuncu Uyanış Evresi'ne girer."

msgid "WIKI_AXON_INTRO"
msgstr "Nöronlar arasındaki sinir lifleridir ve Çok Hücreli Evresi'nde mevcuttur. Bu organel, bir organizmanın zihin gücünü arttırmada ve sonraki evrelere ilerlemede gereklidir."

msgid "WIKI_AXON_MODIFICATIONS"
msgstr "Değişiklikler yok."

msgid "WIKI_AXON_PROCESSES"
msgstr "İşlem yok."

msgid "WIKI_AXON_REQUIREMENTS"
msgstr "Yalnızca Çok Hücreli Evresi'nden itibaren mevcuttur."

msgid "WIKI_AXON_SCIENTIFIC_BACKGROUND"
msgstr "TBA"

msgid "WIKI_AXON_STRATEGY"
msgstr "[b]Aksonları[/b] eklemek sonraki evrelere ulaşmada önemlidir. Çok hücreli organizmanızda, birkaç hücre türüne bir [b]Akson[/b] eklemenizi tavsiye ediyoruz. Ama bir taneden daha fazla eklemek gereksizdir. Şu anda daha fazla [b]Akson[/b] eklemek, ek bir fayda sağlamaz."

msgid "WIKI_AXON_UPGRADES"
msgstr "Geliştirme yok."

msgid "WIKI_BACTERIAL_CHEMOSYNTHESIS_COMMA_GLYCOLYSIS"
msgstr "Bakteri Kemosentezi, Glikoliz"

msgid "WIKI_BINDING_AGENT_EFFECTS"
msgstr ""
"[b]Bağlayıcı Ajanlara[/b] sahip hücreler (veya [b]Bağlayıcı Ajanlara[/b] sahip hücreleri içeren koloniler) bağ kurma moduna girebilir. Bağ kurma modundayken, her hücre [b]+2[/b] [thrive:compound type=\"atp\"]ATP[/thrive:compound] tüketir. Bağ kurma modu, aynı türden bir hücre ile temas halindeyken devre dışı kalır. Bağ kurma modu, manuel olarak da devre dışı bırakılabilir.\n"
"\n"
"Bir kolonide hücreler kaynaklarını paylaşır; kaynaklar tüm hücreler arasında eşit olarak bölüştürülür. Koloniler, ayrıca, ozmoregülasyon indiriminden faydalanır. Her bir hücrenin ozmoregülasyon maliyeti, toplam koloni üyesi sayısına ters orantılı olarak düşer."

msgid "WIKI_BINDING_AGENT_INTRO"
msgstr ""
"Bir hücrenin, diğer özdeş türlere katılıp bir hücre kolonisi kurmasını sağlar. Bir koloniye bağlandığında, hücreler hep birlikte hareket ederler ve bileşikleri paylaşırlar. Editöre girmeden ve bölünmeden önce, hücreler koloniden bağını koparmalıdır.\n"
"\n"
"Hücre kolonileri, çok hücreliliğe doğru ilk adımdır. Bu yüzden [b]Bağlayıcı Ajanlar[/b], sonraki evreye ilerlemede çok önemlidir."

msgid "WIKI_BINDING_AGENT_MODIFICATIONS"
msgstr "Değişiklikler yok."

msgid "WIKI_BINDING_AGENT_PROCESSES"
msgstr "İşlem yok."

msgid "WIKI_BINDING_AGENT_REQUIREMENTS"
msgstr ""
"Bir hücre, [b]Bağlayıcı Ajanları[/b] evrimleştirmek için [b][color=#3796e1][url=thriveopedia:nucleus]Çekirdeğe[/url][/color][/b] sahip olmalıdır.\n"
"\n"
"Eğer organel geliştirmeleri oyun ayarlarından etkinleştirildiyse, aşağıdaki koşulların [i]her ikisi de[/i] [i]oyuncu hücresi[/i] için doğru olmalıdır:\n"
"\n"
"[indent]—   En az [b]5[/b] kuşak boyunca, [b][color=#3796e1][url=thriveopedia:nucleus]Çekirdek[/url][/color][/b] içermek.[/indent]\n"
"[indent]—   En az [b]+15[/b] [thrive:compound type=\"atp\"]ATP[/thrive:compound] tutarına sahip olmak.[/indent]"

msgid "WIKI_BINDING_AGENT_SCIENTIFIC_BACKGROUND"
msgstr "TBA"

msgid "WIKI_BINDING_AGENT_STRATEGY"
msgstr ""
"Koloni oluşturma yeteneği güçlüdür, özellikle [b]Fotosentez[/b] kullanan organizmalar için. Koloniye eklenen her bir hücre, genel ozmoregülasyon maliyetini düşürür. Bu, daha yüksek enerji verimliliği anlamına gelir. Bu yüzden fotosentetik türler, [thrive:compound type=\"glucose\"]glukozu[/thrive:compound] daha hızlı üretir ve yırtıcı koloniler yemek aralarında daha uzun süre hayatta kalır.\n"
"\n"
"Ancak, bağ kurulacak müttefik hücreleri bulmak zor olabilir. O yüzden, müttefikleri konumunuza çağırmak için bir [b][color=#3796e1][url=thriveopedia:signalingAgent]Sinyal Veren Ajan[/url][/color][/b] kullanmak faydalı olabilir.\n"
"\n"
"Hücreler, bir koloni içindeyken bölünemez. Bu yüzden, editöre girmeden önce bağınızı koparmalısınız.\n"
"\n"
"Bir koloni sonsuza kadar çoğalabilse de, sonraki evreye girmek için yalnızca 5 hücreye ihtiyacınız vardır. Gözünüz, ortam arayüzündeki editör butonunun üstündeki çok hücreli ol butonunun üzerinde olsun."

msgid "WIKI_BINDING_AGENT_UPGRADES"
msgstr "Geliştirme yok."

msgid "WIKI_BIOLUMINESCENT_VACUOLE_EFFECTS"
msgstr "Etki yok. Henüz eklenmedi."

msgid "WIKI_BIOLUMINESCENT_VACUOLE_INTRO"
msgstr "Işık oluşturur. Thrive'a henüz eklenmedi."

msgid "WIKI_BIOLUMINESCENT_VACUOLE_MODIFICATIONS"
msgstr "Değişiklikler yok. Henüz eklenmedi."

msgid "WIKI_BIOLUMINESCENT_VACUOLE_PROCESSES"
msgstr "İşlem yok. Henüz eklenmedi."

msgid "WIKI_BIOLUMINESCENT_VACUOLE_REQUIREMENTS"
msgstr "Hücrelere eklenemez. Henüz eklenmedi."

msgid "WIKI_BIOLUMINESCENT_VACUOLE_SCIENTIFIC_BACKGROUND"
msgstr ""
"Bazı bakteri ve tek hücreli canlılar dahil, birçok gerçek organizma biyolüminesandır. Bir organizmanın vücudunun içinde kimyasal olarak ışık üretme eyleminin; eşlerin dikkatini çekme, aynı türün üyeleri ile iletişim kurma ve diğer türlerin dikkatini çekme ya da onları geri püskürtme gibi birçok kullanımı vardır. Mikroskopik algdeki biyolüminesans, mavi-yeşil parıltı ile okyanusun büyük bir parçasını aydınlatan alg patlamalarını üretebilir.\n"
"\n"
"Şu anda, biyolüminesans için oyun içi bir işlev konusunda anlaşmaya varamadık. İyi bir kozmetik dokunuş olacağına ve oyuncuya karanlık ortamlarda yardımcı olacağına rağmen, biyolüminesansa dayalı faydalı bir oyun mekaniği belirlemek oldukça zor. Tür içi iletişim zaten [b][color=#3796e1][url=thriveopedia:signalingAgent]Sinyal Veren Ajan[/url][/color][/b] tarafından kullanılmakta ve kaçınılmaz bir [thrive:compound type=\"atp\"]ATP[/thrive:compound] maliyetine yol açacağı zaman başka kullanımlar da ayarlamak zor görünmektedir.\n"
"\n"
"Bu organel, [b]Biyolüminesan Kofulun[/b] veya daha özel bir organelin şeklini alabilir. Bunun gerçek bir dünya örneği, [color=#3796e1][url=https://en.wikipedia.org/wiki/Scintillon]scintillon'dur[/url][/color].\n"
"\n"
"Eğer [b]Biyolüminesan Kofulların[/b] dahil edilmesinde ısrarcıysanız veya oyun içi işlevler için değerli önerileriniz varsa, [color=#3796e1][url=https://suggestions.revolutionarygamesstudio.com/]öneriler panomuza[/url][/color] uğrayın."

msgid "WIKI_BIOLUMINESCENT_VACUOLE_STRATEGY"
msgstr "Oyunda mevcut değil. Henüz eklenmedi."

msgid "WIKI_BIOLUMINESCENT_VACUOLE_UPGRADES"
msgstr "Geliştirme yok. Henüz eklenmedi."

msgid "WIKI_BODY_PLAN_EDITOR_COMMA_CELL_EDITOR"
msgstr "Beden Planı Editörü, Hücre Editörü"

msgid "WIKI_CHEMOPLAST_EFFECTS"
msgstr "Etki yok."

msgid "WIKI_CHEMOPLAST_INTRO"
msgstr "[thrive:compound type=\"hydrogensulfide\"]Hidrojen sülfürü[/thrive:compound], ortamdaki [thrive:compound type=\"carbondioxide\"]karbondioksiti[/thrive:compound] kullanarak [thrive:compound type=\"glucose\"]glukoza[/thrive:compound] dönüştürme işlemini yani [b]Kemosentez[/b] yapmak için kullanılan bir ökaryotik organeldir. Kemoplast, bu işlemi prokaryotik karşılığı olan [b][color=#3796e1][url=thriveopedia:chemoSynthesizingProteins]Kemosentez Yapan Proteinlerden[/url][/color][/b] daha etkili bir şekilde yapar."

msgid "WIKI_CHEMOPLAST_MODIFICATIONS"
msgstr "Değişiklikler yok."

msgid "WIKI_CHEMOPLAST_PROCESSES"
msgstr ""
"[b]Kemosentez[/b]: [thrive:compound type=\"hydrogensulfide\"]Hidrojen Sülfür[/thrive:compound] + [thrive:compound type=\"carbondioxide\"]Karbondioksit[/thrive:compound] → [thrive:compound type=\"glucose\"]Glukoz[/thrive:compound]\n"
"\n"
"Bir [thrive:compound type=\"glucose\"]glukoz[/thrive:compound] üretme yöntemidir. [thrive:compound type=\"hydrogensulfide\"]Hidrojen sülfür[/thrive:compound] gerektirir ve reaksiyon hızı, ortamdaki [thrive:compound type=\"carbondioxide\"]karbondioksit[/thrive:compound] konsantrasyonu ile doğru orantılıdır. Bu işlem, [b][color=#3796e1][url=thriveopedia:chemoSynthesizingProteins]Kemosentez Yapan Proteinlerdeki[/url][/color][/b] benzeri işlemden daha üstündür."

msgid "WIKI_CHEMOPLAST_REQUIREMENTS"
msgstr "Bir hücre, [b]Kemoplastları[/b] evrimleştirmek için [b][color=#3796e1][url=thriveopedia:nucleus]Çekirdeğe[/url][/color][/b] sahip olmalıdır."

msgid "WIKI_CHEMOPLAST_SCIENTIFIC_BACKGROUND"
msgstr "TBA"

msgid "WIKI_CHEMOPLAST_STRATEGY"
msgstr ""
"[b][url=thriveopedia:chemoSynthesizingProteins]Kemosentez Yapan Proteinler[/url][/color][/b] gibi bu organel de, belirli arazilerde, bir hücrenin bol miktarda [thrive:compound type=\"hydrogensulfide\"]hidrojen sülfüre[/thrive:compound] erişimini sağlar. Oyun boyunca çevresel [thrive:compound type=\"glucose\"]glukoz[/thrive:compound] konsantrasyonu azaldıkça, başka enerji kaynakları bulmanız tavsiye edilir. Eğer yanardağ bacalarında kalırsanız, [thrive:compound type=\"hydrogensulfide\"]hidrojen sülfür[/thrive:compound] hücreniz için uygun olabilir.\n"
"\n"
"Bir [b][color=#3796e1][url=thriveopedia:nucleus]Çekirdek[/url][/color][/b] evrimleştirdikten sonra, [b][color=#3796e1][url=thriveopedia:chemoSynthesizingProteins]Kemosentez Yapan Proteinleri[/url][/color][/b], [b]Kemoplastlar[/b] ile değiştirmenizi öneriyoruz. Çünkü ikincisi daha etkilidir."

msgid "WIKI_CHEMOPLAST_UPGRADES"
msgstr "Geliştirme yok."

msgid "WIKI_CHEMORECEPTOR_EFFECTS"
msgstr ""
"Oyuncu hücreye eklenen her [b]Kemoreseptör[/b] için:\n"
"\n"
"[indent]—   Eğer belirli bir bileşiği algılayacak şekilde ayarlandıysa; oyuncu o bileşiğe ait en yakın buluta işaret eden bir belirteci görür. Bulut, arama yarıçapı içinde olmalıdır ve minimum yoğunluktan daha fazla yoğunluğa sahip olmalıdır.[/indent]\n"
"[indent]—   Eğer belirli bir türü algılayacak şekilde ayarlandıysa; oyuncu o türe ait en yakın hücreye işaret eden bir belirteci görür. Hücre, arama yarıçapı içinde olmalıdır.[/indent]\n"
"\n"
"Bu sırada, oyuncu olmayan hücrelerin kendi [b]Kemoreseptörlerinde[/b] belirtilen bileşiklere ve/veya türlere doğru hareket etmesi daha muhtemeldir."

msgid "WIKI_CHEMORECEPTOR_INTRO"
msgstr "Hücrenin ortamdaki bileşikleri algılama yeteneğini temsil eden bir dış organeldir. [b]Kemoreseptörler[/b], belirli bir bileşiği ya da belirli bir türün hücrelerini algılamak için özelleştirilebilir."

msgid "WIKI_CHEMORECEPTOR_MODIFICATIONS"
msgstr "Aranacak bileşiği ya da, alternatif olarak, algılanacak türü seçmek için [b]Kemoreseptörde[/b] değişiklik yapın. Arama yarıçapını, çizgi rengini ve, eğer bileşikler arıyorsanız, algılanacak minimum bileşik yoğunluğunu ayarlayın."

msgid "WIKI_CHEMORECEPTOR_PROCESSES"
msgstr "İşlem yok."

msgid "WIKI_CHEMORECEPTOR_REQUIREMENTS"
msgstr "Gereksinimler yok"

msgid "WIKI_CHEMORECEPTOR_SCIENTIFIC_BACKGROUND"
msgstr "TBA"

msgid "WIKI_CHEMORECEPTOR_STRATEGY"
msgstr ""
"[b]Kemoreseptörler[/b], oyunun başında [thrive:compound type=\"glucose\"]glukoz[/thrive:compound] bulmada değerli bir yöntemdir. Oyunun sonlarında ise, [thrive:compound type=\"phosphates\"]fosfat[/thrive:compound] bulmada en kullanışlı organellerdir. Çünkü bu bileşik, hücrelerin kendi kendilerine üretemedikleri tek bileşiktir.\n"
"\n"
"Arama yarıçapını maksimuma ve minimum yoğunluğu ise aralığın ortasındaki bir yere ayarlamanızı tavsiye ediyoruz. Bu şekilde, bulacağınız bulutlar daha kıymetli olacaktır ve onları toplamak enerji yatırımınıza değer olacaktır.\n"
"\n"
"Diğer hücrelerin [b]Kemoreseptörlerinin[/b] farkında olun (hem kendi türünüzün hem de diğer türlerin). [b]Kemoreseptörlere[/b] sahip oyuncu olmayan hücreler, kendi hedef bileşiklerini ararlar. Bu hücrelerin ortamda aşırı fazla olması, o hedef bileşiğin aniden kıtlaşmasına neden olabilir. Eğer kendi türünüz [b]Kemoreseptörler[/b] geliştirir ve popülasyonda patlama yaşarsa, arama kolaylığı ile ortamdaki bir bileşiğin yok olması arasında bir denge sağlamanız gerekebilir."

msgid "WIKI_CHEMORECEPTOR_UPGRADES"
msgstr "Geliştirme yok."

msgid "WIKI_CHEMOSYNTHESIZING_PROTEINS_EFFECTS"
msgstr "Özel etki yok."

msgid "WIKI_CHEMOSYNTHESIZING_PROTEINS_INTRO"
msgstr "[b]Bakteri Kemosentezi[/b] adı verilen işlemde, [thrive:compound type=\"hydrogensulfide\"]hidrojen sülfür[/thrive:compound], [thrive:compound type=\"carbondioxide\"]karbondioksit[/thrive:compound] gazı ve suyu [thrive:compound type=\"glucose\"]glukoza[/thrive:compound] dönüştüren [b][color=#3796e1][url=thriveopedia:cytoplasm]Sitoplazmadaki[/url][/color][/b] küçük proteinler kümesidir. Üretilen [thrive:compound type=\"glucose\"]glukoz[/thrive:compound] oranı, [thrive:compound type=\"carbondioxide\"]karbondioksit[/thrive:compound] konsantrasyonu ile doğru orantılıdır."

msgid "WIKI_CHEMOSYNTHESIZING_PROTEINS_MODIFICATIONS"
msgstr "Değişiklikler yok."

msgid "WIKI_CHEMOSYNTHESIZING_PROTEINS_PROCESSES"
msgstr ""
"[b]Bakteri Kemosentezi:[/b] [thrive:compound type=\"hydrogensulfide\"]Hidrojen Sülfür[/thrive:compound] + [thrive:compound type=\"carbondioxide\"]Karbondioksit[/thrive:compound] → [thrive:compound type=\"glucose\"]Glukoz[/thrive:compound]\n"
"\n"
"[thrive:compound type=\"hydrogensulfide\"]Hidrojen sülfürü[/thrive:compound], [thrive:compound type=\"glucose\"]glukoza[/thrive:compound] dönüştürür. Bu oran, ortamdaki [thrive:compound type=\"carbondioxide\"]karbondioksit[/thrive:compound] konsantrasyonu ile doğru orantılıdır.\n"
"\n"
"[b]Glikoliz:[/b] [b][thrive:compound type=\"glucose\"]Glukoz[/thrive:compound][/b] → [thrive:compound type=\"atp\"]ATP[/thrive:compound]\n"
"\n"
"[b]Kemosentez Yapan Proteinler[/b], [b][color=#3796e1][url=thriveopedia:cytoplasm]Sitoplazmada[/url][/color][/b] asılı kaldığından, bu organeller de biraz [b]Glikoliz[/b] yapabilir."

msgid "WIKI_CHEMOSYNTHESIZING_PROTEINS_REQUIREMENTS"
msgstr "Gereksinimler yok."

msgid "WIKI_CHEMOSYNTHESIZING_PROTEINS_SCIENTIFIC_BACKGROUND"
msgstr "TBA"

msgid "WIKI_CHEMOSYNTHESIZING_PROTEINS_STRATEGY"
msgstr ""
"[b]Kemosentez Yapan Proteinler[/b] ile hücreler, yanardağ bacalardaki en bol ve güvenilir enerji kaynaklarından birine erişir: [thrive:compound type=\"hydrogensulfide\"]Hidrojen sülfür[/thrive:compound]. Bu bileşik depolanabilir ve sürekli olarak [thrive:compound type=\"glucose\"]glukoza[/thrive:compound] dönüştürülebilir. Böylece, hücrenin tek seferde daha fazla enerji deposu tutmasını sağlar.\n"
"\n"
"Etkili kemosentez yapan bir bakteri oluşturmak için hücre içinde net bir [thrive:compound type=\"glucose\"]glukoz[/thrive:compound] artışı sağlamaya, bunun için de sadece yeterli [b]Kemosentez Yapan Proteinlere[/b] ihtiyacınız vardır. Başlamak için en iyi yol, ilk kuşakta iki adet [b]Kemosentez Yapan Proteinler[/b] yerleştirmek, ardından sonraki kuşakta [b][color=#3796e1][url=thriveopedia:metabolosome]Metabolozomlar[/url][/color][/b] ve güçlendirmeyi istediğiniz herhangi bir parçayı yerleştirmektir. Buradan sonra genellikle güvenli olan eylem, eklenen her iki parça başına yalnızca bir altıgenlik [b]Kemosentez Yapan Proteinler[/b] daha yerleştirmektir.\n"
"\n"
"Ancak dikkatli olun. Çünkü [thrive:compound type=\"hydrogensulfide\"]hidrojen sülfür[/thrive:compound], yalnızca birkaç biyomda bulunur. Kendinizi bu bileşiği birincil enerji kaynağı olarak kullanmak üzere evrimleştirirseniz, bu sizin başka ortamlara etkili bir şekilde yolculuk yapmanızı engelleyecektir."

msgid "WIKI_CHEMOSYNTHESIZING_PROTEINS_UPGRADES"
msgstr "Geliştirme yok."

msgid "WIKI_CHLOROPLAST_EFFECTS"
msgstr "Etki yok."

msgid "WIKI_CHLOROPLAST_INTRO"
msgstr ""
"Klorofil adı verilen bir yeşil pigmentle dolu olan bu organel, sudan ve [thrive:compound type=\"carbondioxide\"]karbondioksit[/thrive:compound] gazından [thrive:compound type=\"glucose\"]glukoz[/thrive:compound] üretmek için [thrive:compound type=\"sunlight\"]güneş ışığından[/thrive:compound] toplanan enerjiyi kullanır. Bu işleme, [b]Fotosentez[/b] adı verilir.\n"
"\n"
"[b]Fotosentez[/b], çalışmak için [thrive:compound type=\"sunlight\"]güneş ışığı[/thrive:compound] gerektirdiği için, sadece yüzey arazilerde etkilidir.\n"
"\n"
"Bu organel, [b][color=#3796e1][url=thriveopedia:chromatophore]Tilakoidlerin[/url][/color][/b] ökaryotik karşılığıdır."

msgid "WIKI_CHLOROPLAST_MODIFICATIONS"
msgstr "Değişiklikler yok."

msgid "WIKI_CHLOROPLAST_PROCESSES"
msgstr ""
"[b]Fotosentez:[/b] [thrive:compound type=\"sunlight\"]Güneş Işığı[/thrive:compound] + [thrive:compound type=\"carbondioxide\"]Karbondioksit[/thrive:compound] → [thrive:compound type=\"glucose\"]Glukoz[/thrive:compound] + [thrive:compound type=\"oxygen\"]Oksijen[/thrive:compound]\n"
"\n"
"[b][color=#3796e1][url=thriveopedia:chromatophore]Tilakoidlerde[/url][/color][/b] bulunan [b]Kromatofor Fotosentezinin[/b] en üst düzeyidir. Bu işlem, güneşi daha etkili bir şekilde tatmanızı sağlar. [b]Kloroplastlar[/b], yalnızca aydınlık arazilerde [b]Fotosentez[/b] yapar; hücreniz yüzeye ne kadar yakınsa, bu işlem o kadar etkili olur."

msgid "WIKI_CHLOROPLAST_REQUIREMENTS"
msgstr ""
"Bir hücre, [b]Kolroplastları[/b] evrimleştirmek için [b][color=#3796e1][url=thriveopedia:nucleus]Çekirdeğe[/url][/color][/b] sahip olmalıdır.\n"
"\n"
"Eğer organel geliştirmeleri oyun ayarlarından etkinleştirildiyse, aşağıdaki koşul [i]oyuncu hücresi[/i] için doğru olmalıdır:\n"
"\n"
"[indent]—   Üst üste en az [b]7[/b] kuşak boyunca en az [b]5[/b] [b][color=#3796e1][url=thriveopedia:chromatophore]Tilakoid[/url][/color][/b] içermek.[/indent]"

msgid "WIKI_CHLOROPLAST_SCIENTIFIC_BACKGROUND"
msgstr "TBA"

msgid "WIKI_CHLOROPLAST_STRATEGY"
msgstr ""
"[b]Kloroplastlar[/b], [color=#3796e1][url=thriveopedia:nucleus]Çekirdekten[/url][/color] sonra, yüksek ozmoregülasyon maliyeti ve ağırlığı olan, en büyük organeldir.\n"
"\n"
"Gece gündüz döngüsü etkinleştirildiğinde, gece hayatta kalmak için bir sürü [thrive:compound type=\"glucose\"]glukoz[/thrive:compound] deposu gereklidir. Bu, [b][color=#3796e1][url=thriveopedia:vacuole]Kofullardan[/url][/color][/b] sağlanabilir. Bir fotosentetik organizma olarak hayatta kalmak için daha fazla tavsiye almak isterseniz, [b][color=#3796e1][url=thriveopedia:chromatophore]Tilakoidlerin[/url][/color][/b] strateji bölümünü inceleyin."

msgid "WIKI_CHLOROPLAST_UPGRADES"
msgstr "Geliştirme yok."

msgid "WIKI_CHROMATOPHORE_PHOTOSYNTHESIS_COMMA_GLYCOLYSIS"
msgstr "Kromatofor Fotosentezi, Glikoliz"

msgid "WIKI_CILIA_EFFECTS"
msgstr "Her bir altıgenlik [b]Sil[/b], ek hareketlilik için [thrive:compound type=\"atp\"]ATP[/thrive:compound] tüketilmesi karşılığında, bir hücrenin dönme hızını arttırır. Tam gelişim, organelin yerleştirilme şekline bağlıdır. Bir hücrenin merkezinden daha uzağa yerleştirilenler, daha büyük bir eylemsizlik momenti uygular. Dolayısıyla bu, dönme hızında daha büyük bir artış sağlar."

msgid "WIKI_CILIA_INTRO"
msgstr "Hücrenin dönme hızını arttırmak için [thrive:compound type=\"atp\"]ATP[/thrive:compound] kullanan, hücrenin dışındaki küçük kıllardır. Bu organel, av hücreleri ve diğer nesneleri üzerine çeken akımlar oluşturmak için geliştirilebilir."

msgid "WIKI_CILIA_MODIFICATIONS"
msgstr "Değişiklikler yok."

msgid "WIKI_CILIA_PROCESSES"
msgstr "İşlem yok."

msgid "WIKI_CILIA_REQUIREMENTS"
msgstr "Bir hücre, [b]Silleri[/b] evrimleştirmek için [b][color=#3796e1][url=thriveopedia:nucleus]Çekirdeğe[/url][/color][/b] sahip olmalıdır."

msgid "WIKI_CILIA_SCIENTIFIC_BACKGROUND"
msgstr ""
"[b][color=#3796e1][url=thriveopedia:flagellum]Kamçıya[/url][/color][/b] benzer şekilde [b]Siller[/b], yönlü itiş kuvveti sağlayan ince kıllardır. Ancak siller, farklı yapılandırma ile hareket eder ve başka faydalar sağlar. Birçok organizma [b]Silleri[/b], duyusal amaçlar için kullanır ve ayrıca, daha büyük organizmaların etrafındaki besinleri itip çekebilirler.\n"
"\n"
"Gerçek hayatta [b]Siller[/b], genellikle bir hücrenin dış tarafında tekil kümeler halinde bulunmak yerine her yerinde bulunur. Bu kaplamaya sahip hücreler silli olarak bilinir.\n"
"\n"
"Bu organelin [color=#3796e1][url=https://en.wikipedia.org/wiki/Cilium]Vikipedi sayfasından[/url][/color] daha fazlasını okuyun."

msgid "WIKI_CILIA_STRATEGY"
msgstr "[b]Siller[/b], özellikle avcılığa dayanan, büyük hücreler için önemlidir. Onlar olmadan büyük hücreler, bazen acı verici biçimde yavaş dönme hızından dolayı kısıtlanır. Bir [b][color=#3796e1][url=thriveopedia:nucleus]Çekirdek[/url][/color][/b] evrimleştirdikten sonra, bu önemli organelin muazzam büyüklüğüne karşı koymak için, en kısa zamanda [b]Siller[/b] eklemenizi tavsiye ediyoruz. Ayrıca, dönme kuvvetini en üst düzeye çıkarmak için, bu organeli bir hücrenin merkezinden olabildiğince en uzağa yerleştirmenizi öneririz."

msgid "WIKI_CILIA_UPGRADES"
msgstr ""
"[b]Çeken Siller[/b]\n"
"\n"
"[b]Silleri[/b]; [b]Çeken Sillere[/b] dönüştürmek için, [b]25[/b] mutasyon puanıyla, onlarda yerleştirdiğiniz an değişiklik yapın. Bu organelin sıradan etkilerine ek olarak, [b]Çeken Siller[/b] küçük hücreleri ve yüzen organeller gibi parçaları kendine çekmek için gelgitler oluşturur."

msgid "WIKI_COMPOUNDS_BUTTON"
msgstr "Bileşikler"

msgid "WIKI_COMPOUNDS_DEVELOPMENT"
msgstr "Bileşiklerin arka planı ve teorisi hakkında bilgi için, [color=#3796e1][url=thriveopedia:CompoundSystemDevelopment]Bileşik Sistemi Geliştirme[/url][/color] bölümüne gidin."

msgid "WIKI_COMPOUNDS_INTRO"
msgstr "İlk birkaç evre için, Thrive'da ana kaynaklar [b]Bileşiklerdir[/b]. Bileşikler, diğer bileşikleri oluşturmak için ya da başka bir şekilde tüketilmek üzere kullanılır."

msgid "WIKI_COMPOUNDS_TYPES_OF_COMPOUNDS"
msgstr ""
"Thrive'da birden fazla farklı [b]Bileşik[/b] bulunmaktadır.\n"
"\n"
"[b][u]Bulut Bileşikler[/u][/b]\n"
"\n"
"Bu Bileşikler [b]ortamda[/b] bulutlar halinde ortaya çıkar.\n"
"\n"
"[indent]—   [thrive:compound type=\"glucose\"]Glukoz[/thrive:compound][/indent]\n"
"[indent]—   [thrive:compound type=\"iron\"]Demir[/thrive:compound] (Ayrıca [b]Parçalardan[/b] da yayılır)[/indent]\n"
"[indent]—   [thrive:compound type=\"hydrogensulfide\"]Hidrojen Sülfür[/thrive:compound][/indent]\n"
"[indent]—   [thrive:compound type=\"ammonia\"]Amonyak[/thrive:compound][/indent]\n"
"[indent]—   [thrive:compound type=\"phosphates\"]Fosfat[/thrive:compound][/indent]\n"
"\n"
"[b][u]Çevresel Gazlar[/u][/b]\n"
"\n"
"Bu Bileşikler ortamda bulut şeklinde oluşmaz. Ancak tüm arazi boyunca bulunur ve bazı işlemleri etkiler. Bu bileşiklerin arazideki toplam miktarı her zaman %100’e ulaşır. Bu gazlar hakkında daha fazla bilgi için [color=#3796e1][url=thriveopedia:EnvironmentalConditions]Çevresel Koşullara[/url][/color] göz atın.\n"
"\n"
"[indent]—   [thrive:compound type=\"oxygen\"]Oksijen[/thrive:compound][/indent]\n"
"[indent]—   [thrive:compound type=\"nitrogen\"]Azot[/thrive:compound][/indent]\n"
"[indent]—   [thrive:compound type=\"carbondioxide\"]Karbondioksit[/thrive:compound][/indent]\n"
"\n"
"[b][u]Yüzen Bileşik Parçaları[/u][/b]\n"
"\n"
"Bu bileşikler, bazı arazilerde mineral parçaları olarak yüzer halde bulunur.\n"
"\n"
"[indent]—   [thrive:compound type=\"iron\"]Demir[/thrive:compound][/indent]\n"
"[indent]—   [thrive:compound type=\"hydrogensulfide\"]Hidrojen Sülfür[/thrive:compound][/indent]\n"
"[indent]—   [thrive:compound type=\"phosphates\"]Fosfat[/thrive:compound][/indent]\n"
"\n"
"[b][u]Ajanlar[/u][/b]\n"
"\n"
"Bu Bileşikler özel [color=#3796e1][url=thriveopedia:OrganellesRoot]organellerde[/url][/color] üretilir ve özel kullanım alanlarına sahiptir.\n"
"\n"
"[indent]—   [thrive:compound type=\"oxytoxy\"]OksiToksi[/thrive:compound][/indent]\n"
"[indent]—   [thrive:compound type=\"mucilage\"]Müsilaj[/thrive:compound][/indent]\n"
"\n"
"[b][u]ATP[/u][/b]\n"
"\n"
"[thrive:compound type=\"atp\"]ATP[/thrive:compound], temel olarak [thrive:compound type=\"glucose\"]glukoz[/thrive:compound] yoluyla üretilir ve organizmanızı hayatta tutmak için gereklidir."

msgid "WIKI_COMPOUND_SYSTEM_DEVELOPMENT_COMPOUNDS_LIST"
msgstr "Mikrop Evresi'ndeki bileşiklerin tam listesi için Mikrop Evresi'nin Ekler sayfasındaki Bileşikler tablosuna göz atın."

msgid "WIKI_COMPOUND_SYSTEM_DEVELOPMENT_INTRO"
msgstr "Bileşik sistemi, hücresel iç dengeden yıldızlararası ticarete kadar her yerde kullanılmak üzere tasarlanmış, bütün oyundaki simülasyonları destekleyen temel oyun mekaniklerinden biridir."

msgid "WIKI_COMPOUND_SYSTEM_DEVELOPMENT_MICROBE_STAGE"
msgstr ""
"[indent]—   Bileşikler, dünya ve organizmaların yapıldığı malzemelerdir. Yani, bunlar temel bileşikler (karbon gibi), doğal kaynaklar (tuz, su), organik bileşikler (amino asitler) ve organik polimerlerdir (proteinler).[/indent]\n"
"[indent]—   Daha sonra, diğer bileşiklerin birleştirilmesiyle oluşan kompozitler (kemik, kas) vardır.[/indent]\n"
"[indent]—   Son ürünler, hücre zarı gibi şeylerdir ve bunlar bileşikler gibi ele alınabilir. Diğer önemli son ürün ise, enerjidir.[/indent]\n"
"[indent]—   Bileşikler ortamda birkaç halde bulunur:[/indent]\n"
"\n"
"[indent]—   Hiçbir bileşik, toplam ekosisteme girmez veya ekosistemden çıkmaz.[/indent]\n"
"[indent]—   Bileşikler şekil değiştirebilir (örneğin, suyu hidrojen ve oksijene ayırmak).[/indent]\n"
"[indent]—   Bileşik bulutları, çevresel kaynakların bir ızgara düzenine dayanır. Konsantrasyonları değişebilir ve daha yüksek konsantrasyonda bu bileşikler daha yoğun bir renge sahip bir bulut haline gelebilir.[/indent]\n"
"\n"
"[b][u]Organeller[/u][/b]\n"
"\n"
"[indent]—   İşlemlerin genellikle gerçekleştiği yer burasıdır. Bazı işlemler belli organellere ihtiyaç duyar. İşlemler, organellerin kalitesine göre değişebilir.[/indent]\n"
"[indent]—   Sonraki evrelerde, bu organeller; organlar, atölyeler/fabrikalar ve şehirler olarak geçer.[/indent]\n"
"\n"
"[b][u]Koleksiyon ve Depo[/u][/b]\n"
"\n"
"[indent]—   Bir sistemdeki bileşiklerin miktarı, mol birimine dayalı olarak ölçülür.[/indent]\n"
"[indent]—   Her bileşiğin bir ağırlığı vardır. Bu durum, bileşiğin hücrede ne kadar depo alanı kaplayacağını etkiler.[/indent]\n"
"[indent]—   Eğer bir mikrobun depolamak için yeri varsa, üzerine doğru yüzdüğü bileşikler otomatik olarak bu mikrop tarafından emilir. Bu bileşikler, sitoplazmada veya kofullarda depolanır.[/indent]\n"
"[indent]—   Kofullar yalnızca belirli bileşikleri depolamak üzere görevlendirilebilir.[/indent]\n"
"\n"
"[b][u]Öncelik Sistemi[/u][/b]\n"
"\n"
"Depolama kapsamlı olacağı için ne tür bileşiklerin depolanacağına ve deponun dolu olduğu bir durumda ilk hangilerinin dışarı atılacağına yönelik önceliklerin olması gerekmektedir.\n"
"\n"
"[b][u]İşlemler[/u][/b]\n"
"\n"
"[indent]—   Bunlar, bileşiklerin birinden diğerine nasıl dönüştürüleceğini ve bunu yapmak için neler gerektiğini kontrol eder. Eğer bir organizma belirli bir işlemi gerçekleştiremiyorsa, o işlemin ürünlerine erişemiyor olabilir. Bu organizmanın, ürünleri başka bir şekilde (muhtemelen bir şeyleri yiyerek) elde etmesi gerekebilir ya da hiç elde edemeyebilir (örneğin, bir gergedan boynuzu yemek, sizin de bir boynuz çıkarmanızı sağlamaz).[/indent]\n"
"[indent]—   Gerçekleştirebildiğiniz işlemler ve bunlardaki etkinliğiniz, organizmanızı, türünüzü ve besin zincirindeki yerinizi tanımlar.[/indent]\n"
"[indent]—   Başlangıçta, tüm işlemler mevcut değildir ve oyuncu, bunların kilidini açmak için belirli organeller elde etmek zorundadır.[/indent]\n"
"\n"
"[b][u]Ajanlar[/u][/b]\n"
"\n"
"[indent]—   Ajanlar, güçlü etkileri olan özel bileşiklerdir ve, oyunun sade olması adına, çoğu aynı bileşenlerden yapılır. Giren bileşikleri ajanlara dönüştürme işlemi, sabit bir hızda ATP tüketen golgi aygıtı ve endoplazmik retikulum kullanılarak yapılır ve ATP tüketimi, bu görevin yerine getirilip getirilmemesine bağlı değildir.[/indent]\n"
"[indent]—   Daha fazla ayrıntı, Ajanlar sayfasında bulunmaktadır.[/indent]\n"
"\n"
"[b][u]Organizmalar[/u][/b]\n"
"\n"
"[indent]—   Organizmalar; ister hücre, ister bitki, ister bir canlı olsun, bir türün bireyleridir.[/indent]\n"
"[indent]—   Her bir organizmanın belirli organelleri/organları vardır, her biri belirli işlemleri gerçekleştirebilir, belirli bileşikleri depolayabilir ve diğer bileşikleri atık ürün olarak kabul edebilir.[/indent]\n"
"[indent]—    Her bir organizma, ihtiyaç duyduğu bileşikleri üretmek için yapabileceği işlemleri sürekli olarak gerçekleştirir.[/indent]\n"
"[indent]—    Bir bileşik, bir tür için besin olabilir, ancak başka bir tür için olmayabilir.[/indent]\n"
"\n"
"[b][u]Uygulama[/u][/b]\n"
"\n"
"[indent]—   Güncelleme metodunun başında, her işlem kendi maliyetini hesaplar ve maliyet fonksiyonu, bileşiğin talebinin, stoğunun ve önceki maliyetinin bir fonksiyonudur.[/indent]\n"
"\n"
"Mevcut uygulamada, fonksiyon aşağıdaki gibidir:\n"
"\n"
"[code]P = √(D / (S + 1)) * COMPOUND_PRICE_MOMENTUM + oldP * (1 - COMPOUND_PRICE_MOMENTUM))[/code]\n"
"\n"
"Bununla beraber:\n"
"[code]P[/code] maliyet,\n"
"[code]D[/code] talep,\n"
"[code]S[/code] stok,\n"
"[code]oldP[/code] eski maliyet,\n"
"[code]COMPOUND_PRICE_MOMENTUM[/code] 0 ile 1 arasında bir sabittir.\n"
"\n"
"\n"
"Bu fonksiyon ayrıca gerektiğinde, bu değeri 0'dan, küçük bir pozitif sayıya yükseltmek için bir kontrol yapar.\n"
"\n"
"[indent]—   Bu fonksiyon yapıldıktan sonra, bileşik “kullanışlı” olarak işaretlenirse (bu, bileşik tablosunda yapılır), o zaman maliyet, bileşik stoğuna bağlı olarak belirli bir miktar şişirilir. Bu eylem, işlem sisteminin hangi bileşikleri yapmak istediğini bilmesi için yapılır (aksi takdirde, tüm maliyetler 0'a düşerdi ve bu hiç eğlenceli olmazdı).[/indent]\n"
"\n"
"Mevcut uygulamada, parasal değerin yükseltilmesi fonksiyonu aşağıdaki gibidir:\n"
"\n"
"[code]PI = IMPORTANT_COMPOUND_BIAS / (S + 1)[/code]\n"
"\n"
"Bununla birlikte:\n"
"[code]PI[/code] maliyet enflasyonu,\n"
"[code]S[/code] stok,\n"
"[code]IMPORTANT_COMPOUND_BIAS[/code] keyfi bir sabittir.\n"
"\n"
"\n"
"İlk maliyet denkleminde kullanılan eski maliyetin şişirilmemiş bir maliyet olduğunu unutmamak önemlidir.\n"
"Eğer, bütün bunlardan sonra, maliyet belirli bir küçük sayının altındaysa, bu maliyet sıfıra yuvarlanır (ve, bu nedenle, sonradan atılır).\n"
"\n"
"[indent]—   Tüm bu hesaplamalar bütün bileşikler için yapıldıktan sonra, işlem sisteminin her bir işlem için istenen hızı belirlemesi gerekir.[/indent]\n"
"[indent]—   Bu hız, potansiyel olarak, işlemin maksimum kapasitesinden daha büyük olabilir.[/indent]\n"
"[indent]—   Bahsedilen hız, bileşiklerin maliyetleri hakkında basit bir tahmin yapılarak ve aşama 1'deki bileşiklerin her biri üzerinde aynı hesaplamalar tekrarlanarak hesaplanır. Ancak bu hesaplama, stoğun bir birim daha büyük olduğu ve ardından maliyetin stokla doğru orantılı olduğu varsayılarak yapılır.[/indent]\n"
"[indent]—   Eğer bileşiğin maliyeti aşama 1'de 0 ise, stoktan bağımsız olarak, bu bileşiğin maliyetinin her zaman 0 olduğu varsayılır.[/indent]\n"
"[indent]—   Son olarak, doğrusallaştırmanın, maliyetini negatif yapacağı herhangi bir stok değeri için maliyetin her zaman 0 olduğu varsayılır (yani, bir fonksiyonun minimum değeri 0'dır).[/indent]\n"
"[indent]—   İşte bu fonksiyonlardan birinin örneği, google drive'ın MS Paint eşdeğeri ile yapılmıştır:[/indent]\n"
"\n"
"[indent]—   Ardından, işlem sisteminin yapması gereken tek şey, tüm giren bileşiklerin maliyetlerinin toplamının tüm çıkan bileşiklerin maliyetlerinin toplamına eşit olacağı hız değerini elde etmektir ve bu istenen hızdır.[/indent]\n"
"[indent]—   Tüm çıkan bileşiklerin maliyeti 0 ise, istenen hız 0 yapılır.[/indent]\n"
"[indent]—   Bir işlemin örneği şu şekildedir:[/indent]\n"
"\n"
"*Depolama alanını hesaba katmak için benzer bir hesaplama yapılır. Ancak bileşiklerin maliyetleri, mevcut alan ile işlenen bileşiklerin boyutu ve miktarına bağlı olarak, 0.0 ile 1.0 arasında bir değer döndüren bir fonksiyonla çarpılarak yapılır.\n"
"\n"
"Mevcut uygulamada, fonksiyon aşağıdaki gibidir:\n"
"\n"
"[code]M = 2.0 * (1.0 - sigmoid(RS / (AS + 1.0) * STORAGE_SPACE_MULTIPLIER));[/code]\n"
"\n"
"Bununla birlikte:\n"
"[code]M[/code] 0 ile 1 arasında bir çarpan,\n"
"[code]RS[/code] bileşik için gerekli depo alanı (hacim * üretilen/işlenen miktar),\n"
"[code]AS[/code] mevcut olan depo alanı,\n"
"[code]STORAGE_SPACE_MULTIPLIER[/code] keyfi bir sabittir (şu an için 2.0'dir).\n"
"\n"
"[indent]—   Daha sonra girenler, depolama alanı dikkate alınarak, YALNIZCA istenen hızın azaltılması kaydıyla, istenen hızın minimumu oranında çıkanlara ve işlemin maksimum kapasitesine (girenlerin ve depolama alanının yeterli olduğu varsayılarak) dönüştürülür. Aksi takdirde, bu alan dikkate alınmaz (bu eylem, işlem sisteminin alan kazanmak için bileşikleri yok etmesini engellemek içindir, o sırada bileşik temizleme kodu bunu yapmalıdır).[/indent]\n"
"\n"
"[indent]—   İstenen hızlar bulunduktan sonra, işlem, bileşiklerin talebini belirlemelidir.[/indent]\n"
"[indent]—   Bir bileşiğin talebi, bütün işlemler tarafından oluşturulan taleplerin toplamına eşittir ve bu formül, aşağıdaki denklem ile tanımlanır:[/indent]\n"
"\n"
"[code]D = DR * IN * soft(PC * IN)[/code]\n"
"\n"
"Bununla birlikte:\n"
"[code]D[/code] bir işlemden gelen talep,\n"
"[code]DR[/code] o işlemden beklenen hız (kapasite olmadığında, giren ürün veya depo alanı kısıtlamaları göz önüne alınır),\n"
"[code]IN[/code] işlem tarafından gerekli olan giren ürün (diğer adıyla, işlemi 1 hızında çalıştırmak için harcanan giren ürün miktarı),\n"
"[code]PC[/code] maksimum işlem kapasitesi,\n"
"[code]soft(x)[/code], x = 0 olduğunda 0'a, x ⟶ ∞ olduğunda 1'e eşit olan ve sürekli, monoton artan bir fonksiyondur.\n"
"\n"
"Mevcut uygulamada:\n"
"\n"
"[code]soft(x) = 2 * sigmoid(x * PROCESS_CAPACITY_DEMAND_MULTIPLIER) - 1[/code]\n"
"\n"
"Bununla birlikte, [code]PROCESS_CAPACITY_DEMAND_MULTIPLIER[/code] keyfi bir sabittir.\n"
"\n"
"[indent]—   Şunu belirtmek gerekir ki, 2 * x hızındaki A ⟶ B gibi bir işlem, x hızındaki 2 * A ⟶ 2 * B işlemine tamamen eşittir.[/indent]\n"
"[indent]—   Ayrıca, maksimum kapasitesi 0 olan işlemlerin, sistemi hiçbir şekilde etkilemediği  de önemlidir.[/indent]\n"
"[indent]—   Hepsi bu kadar! :D[/indent]"

msgid "WIKI_COMPOUND_SYSTEM_DEVELOPMENT_OVERVIEW"
msgstr ""
"[indent]—   Thrive'da, her türlü şeyin yapıldığı maddeler bileşikler olarak bilinir ve kaynak olarak düşünülebilir. Bu maddeler, \"Bileşik\" kavramının bilimsel tanımı olan iki veya daha fazla elementin bir araya gelmesi ile sınırlı değildir. Kaynak bakımından bileşikler; elementler (örneğin oksijen), bileşikler (amonyak gibi) veya diğer maddeler (kimyasal ajanlar veya toksinler) olabilir.[/indent]\n"
"\n"
"[indent]—   Temel olarak, oyundaki her şey bileşikten yapılır. Bileşik sistemi, organizmaların neyden yapıldığını, bu organizmaların ne yediklerini, bu yenilenleri neye dönüştürdüklerini ve hangi atık ürünlerini salgıladıklarını takip etmek içindir. Geri kalan her şey ortamın bir parçasıdır ve diğer organizmaların kullanımına açıktır.[/indent]"

msgid "WIKI_CYTOPLASM_EFFECTS"
msgstr "Herhangi bir organel, ek bir mutasyon puanına mal olmadan [b]Sitoplazmanın[/b] yerine geçebilir (organelin kendi maliyeti buna dahil değildir)."

msgid "WIKI_CYTOPLASM_INTRO"
msgstr ""
"Bir hücrenin yapışkan iç kısmı. [b]Sitoplazma[/b], hücrenin içini dolduran iyonlar, proteinler ve suda çözünen diğer maddelerin ana karışımından oluşur.\n"
"\n"
"Yaptığı işlevlerden biri [b]Sitoplazma Glikolizi[/b], yani [thrive:compound type=\"glucose\"]glukozun[/thrive:compound], [thrive:compound type=\"atp\"]ATP'ye[/thrive:compound] dönüşümüdür. Gelişmiş metabolizmaya dayalı organellerden yoksun hücreler, enerji almak için sitoplazmaya bağlı kalır. Sitoplazma ayrıca hücrede moleküller depolamak için ve hücrenin büyüklüğünü arttırmak için kullanılır."

msgid "WIKI_CYTOPLASM_MODIFICATIONS"
msgstr "Değişiklikler yok."

msgid "WIKI_CYTOPLASM_PROCESSES"
msgstr ""
"[b]Sitoplazma Glikolizi[/b]: [thrive:compound type=\"glucose\"]Glukoz[/thrive:compound] → [thrive:compound type=\"atp\"]ATP[/thrive:compound]\n"
"\n"
"Oyunda mevcut olan ilk enerji üretim yöntemidir. Diğer organellerdeki [b]Glikolizden[/b] daha az verimlidir (örn. [b][color=#3796e1][url=thriveopedia:metabolosome]Metabolozomlar[/url][/color][/b]). Bu yöntem, yalnızca düzenli bir [thrive:compound type=\"glucose\"]glukoz[/thrive:compound] girişi gerektirir ve çevresel faktörlere göre hızı değişmez."

msgid "WIKI_CYTOPLASM_REQUIREMENTS"
msgstr "Gereksinimler yok."

msgid "WIKI_CYTOPLASM_SCIENTIFIC_BACKGROUND"
msgstr ""
"Teknik olarak konuşmak gerekirse, [b]Sitoplazma[/b] bir organel değildir; çekirdek ve hücre zarı haricinde, bir hücrenin bütün bileşenlerinin kombinasyonudur. Thrive'da, [b]Sitoplazmayı[/b] kendi başına bir organel yaptık. Böylece, hücrenin şekline ve büyüklüğüne katkı sağlayan bir boş alan olarak görev görüyor. Her iki durumda da [b]Sitoplazma[/b] hücre zarının dolgusu, hücrenin diğer bileşenlerinin yüzdüğü bir arkaplan olarak düşünülebilir.\n"
"\n"
"[b]Sitoplazmanın[/b] ana bileşeni sitozoldür. Sitozol, besinleri hücre boyunca dağıtan sıvılar (kabaca, makroskopik organizmalardaki kana benzer) ve hücre yapısını koruyan hücre iskeletini içerir. Ozmoregülasyonda ve kimyasal sinyallerle iç haberleşmede yer alan işlemler gibi birçok metabolik işlem sitozolde meydana gelir.\n"
"\n"
"Bu organelin [color=#3796e1][url=https://en.wikipedia.org/wiki/Cytoplasm]Vikipedi sayfasından[/url][/color] daha fazlasını okuyun."

msgid "WIKI_CYTOPLASM_STRATEGY"
msgstr ""
"Eğer ortamdaki bulutlardan [thrive:compound type=\"glucose\"]glukoz[/thrive:compound] toplamaya devam ederseniz, [b]Sitoplazmanın[/b] her bir altıgen alanı net pozitif enerji ([thrive:compound type=\"atp\"]ATP[/thrive:compound] şeklinde) üretir. O yüzden, çoğu ortamda kolay enerji oluşumu için, bu organel güvenilir bir seçimdir. Hatta başlangıç hücresi (SEOA), bir altıgenlik [b]Sitoplazmadır[/b].\n"
"\n"
"Ama daha etkili [thrive:compound type=\"atp\"]ATP[/thrive:compound] oluşturma yöntemleri mevcuttur. Oyun ilerledikçe, ortam koşullarına bağlı olarak, daha özelleşmiş organellere yatırım yapmanızı tavsiye ediyoruz. Çünkü [thrive:compound type=\"glucose\"]glukoz[/thrive:compound] konsantrasyonu zamanla azalıyor. Örneğin; eğer mevcut arazi bol miktarda [thrive:compound type=\"oxygen\"]oksijene[/thrive:compound] sahipse, [b][color=#3796e1][url=thriveopedia:metabolosome]Metabolozomlar[/url][/color][/b] etkilidir. [b][url=thriveopedia:thermosynthase]Termosentaz[/url][/color][/b] ise yüksek [thrive:compound type=\"temperature\"]sıcaklıktaki[/thrive:compound] arazilerde güçlüdür.\n"
"\n"
"Altıgen [b]Sitoplazma[/b] alanlar eklemek, ayrıca, bir hücrenin büyüklüğünü arttırmak için en etkili yollardan biridir. Artan büyüklük, hız ve manevra yeteneğinden ödün vererek, size daha fazla sağlık verir ve daha küçük hücrelerin sizi yutmasını önler."

msgid "WIKI_CYTOPLASM_UPGRADES"
msgstr "Geliştirme yok."

msgid "WIKI_DEVELOPMENT"
msgstr "Geliştirme"

msgid "WIKI_DEVELOPMENT_INFO_BUTTON"
msgstr "Geliştirme Detayları"

msgid "WIKI_DEVELOPMENT_ROOT_INTRO"
msgstr "Bu sayfalar, Thrive'ın geliştirilmesiyle ilgili sayfalardır ve teori ve uygulamalar hakkında bilgi içerir"

msgid "WIKI_EDITORS_AND_MUTATIONS_GENERATIONS_AND_EDITOR_SESSIONS"
msgstr "Thrive'da, [b]Editöre[/b] her girdiğinizde bir [b]Kuşak[/b] ilerlersiniz. Ardından, istatistikleri görüntüleyebilir, konumu değiştirebilir veya türünüzde başka değişiklikler yapabilirsiniz. Bu, [b]Editör Süreci[/b] olarak ifade edilir."

msgid "WIKI_EDITORS_AND_MUTATIONS_INTRO"
msgstr "Thrive'ın ana oyun döngüsü, [color=#3796e1][url=thriveopedia:Reproduction]üreme[/url][/color] ve türünüzü düzenleme etrafında döner. Ürediğiniz her an, bulunduğunuz evreye bağlı olarak çeşitli [b]Editörlere[/b] erişim sağlarsınız. Bu sayede, türünüzde değişiklikler veya [b]Mutasyonlar[/b] yapabilirsiniz."

msgid "WIKI_EDITORS_AND_MUTATIONS_MUTATIONS_AND_MUTATION_POINTS"
msgstr ""
"Türünüzde yaptığınız her değişiklik bir [b]Mutasyon[/b]dur. Bu değişiklik, organeller yerleştirmeyi, onları yükseltmeyi ve, en önemlisi, [u]onları kaldırmayı bile[/u] içerir.\n"
"\n"
"Türünüzde yaptığınız her mutasyon size [b]Mutasyon Puanlarına[/b] [thrive:icon]MP[/thrive:icon] mal olur, başka bir deyişle [b]MP[/b] olarak adlandırılır. Her editör sürecinde, her zaman yalnızca [b]100[/b] mutasyon puanı alırsınız. [u]Bu mutasyonlar taşınmaz veya birikmez[/u]."

msgid "WIKI_ENVIRONMENTAL_CONDITIONS_ENVIRONMENTAL_GASSES"
msgstr "Bu koşullar, ortamda yalnızca yüzde olarak ifade edilen [color=#3796e1][url=thriveopedia:Compounds]Bileşiklerdir[/url][/color]. Diğer bileşiklere benzer şekilde, belirli [b]işlemlerin[/b] gerçekleşme [b]hızını[/b] değiştirirler. Çoğu Organeli etkilerler."

msgid "WIKI_ENVIRONMENTAL_CONDITIONS_INTRO"
msgstr "Thrive'da bir dizi [b]çevresel koşul[/b] bulunmaktadır. Bu koşullar, [color=#3796e1][url=thriveopedia:chloroplast]Kloroplastlarda[/url][/color] [b]Fotosentezi[/b] etkileyen [thrive:compound type=\"sunlight\"]güneş ışığı[/thrive:compound] gibi belirli Organellerin işlemlerini etkiler."

msgid "WIKI_ENVIRONMENTAL_CONDITIONS_PHYSICAL_CONDITIONS"
msgstr ""
"Organellerin işlemini etkileyen üç ana koşul vardır:\n"
"\n"
"[indent]—   [thrive:compound type=\"sunlight\"]Güneş Işığı[/thrive:compound][/indent]\n"
"[indent]—   [b]Basınç[/b][/indent]\n"
"[indent]—   [thrive:compound type=\"temperature\"]Sıcaklık[/thrive:compound][/indent]\n"
"\n"
"Şu an için yalnızca [thrive:compound type=\"sunlight\"]Güneş Işığı[/thrive:compound] ve [thrive:compound type=\"temperature\"]Sıcaklık[/thrive:compound] gerçek anlamda bir etkiye sahiptir:\n"
"\n"
"[indent]—   [thrive:compound type=\"sunlight\"]Güneş Işığı[/thrive:compound], [color=#3796e1][url=thriveopedia:chloroplast]Kloroplastları[/url][/color] ve [color=#3796e1][url=thriveopedia:chromatophore]Tilakoidleri[/url][/color] etkiler.[/indent]\n"
"[indent]—   [thrive:compound type=\"temperature\"]Sıcaklık[/thrive:compound], [color=#3796e1][url=thriveopedia:thermoplast]Termoplastları[/url][/color] ve [color=#3796e1][url=thriveopedia:thermosynthase]Termosentazları[/url][/color] etkiler.[/indent]\n"
"\n"
"Bu koşullar, [color=#3796e1][url=thriveopedia:Compounds]Bileşikler[/url][/color] gibi davranır. Ancak koşullar her arazi için benzersizdir ve bileşik bulutları olarak belirmez."

msgid "WIKI_ENVIRONMENTAL_CONDITIONS_THE_DAY/NIGHT_CYCLE"
msgstr ""
"[b]Gece gündüz döngüsü[/b] yeni oyun menüsünde etkinleştirilebilen bir ayardır. Gece gündüz döngüsü etkinleştirildiğinde, [thrive:compound type=\"sunlight\"]güneş ışığı[/thrive:compound] içeren araziler, belirli bir zaman diliminde (bu ayar da ayarlar menüsünden değiştirilebilir) [b]%[/b] [b]0[/b] ile [b]100[/b] lux arasında döngü yapar.\n"
"\n"
"Bu durum [b]Fotosentezi[/b] çok daha güvenilmez hale getirir ve bu şekilde hayatta kalmayı zorlaştırır. [thrive:compound type=\"sunlight\"]Güneş ışığı[/thrive:compound] kullanan ototrofların, gece hayatta kalabilmek için, [b]depolamayı[/b] (örneğin, [color=#3796e1][url=thriveopedia:vacoule]Kofullar[/url][/color] kullanarak) evrimleştirmesi gerekir."

msgid "WIKI_FERROPLAST_EFFECTS"
msgstr "Etki yok."

msgid "WIKI_FERROPLAST_INTRO"
msgstr ""
"Metalik bir güç merkezidir. [b]Ferroplast[/b], [b]Demir Kemolitoototrofisi[/b] işlemi ile [thrive:compound type=\"atp\"]ATP[/thrive:compound] üretmek için [thrive:compound type=\"iron\"]demir[/thrive:compound] ve [thrive:compound type=\"carbondioxide\"]karbondioksit[/thrive:compound] kullanır. Bu etki, [thrive:compound type=\"carbondioxide\"]karbondioksit[/thrive:compound] konsantrasyonu ile doğru orantılıdır. Böylece, ortamda daha düşük seviyelerde bulunan [thrive:compound type=\"carbondioxide\"]karbondioksit[/thrive:compound], [thrive:compound type=\"atp\"]ATP'nin[/thrive:compound] daha az üretilmesine neden olur.\n"
"\n"
"[b]Ferroplast[/b], protein ve enzim ağı içeren çift zarlı bir yapıdır. Bu yapı, kendi ökaryotik konağı tarafından kullanılmak üzere özümsenmiş bir prokaryottur. Bu organel, [b][color=#3796e1][url=thriveopedia:rusticyanin]Rustisiyanin[/url][/color][/b] ile elde edilenden daha fazla verimlilikte çalışır."

msgid "WIKI_FERROPLAST_MODIFICATIONS"
msgstr "Değişiklikler yok."

msgid "WIKI_FERROPLAST_PROCESSES"
msgstr ""
"[b]Demir Kemolitoototrofisi[/b]: [thrive:compound type=\"iron\"]Demir[/thrive:compound] + [thrive:compound type=\"carbondioxide\"]Karbondioksit[/thrive:compound] → [thrive:compound type=\"atp\"]ATP[/thrive:compound]\n"
"\n"
"Bir [thrive:compound type=\"glucose\"]glukoz[/thrive:compound] olmadan enerji üretme yöntemidir. [thrive:compound type=\"iron\"]Demir[/thrive:compound] tüketir ve çevresel [thrive:compound type=\"carbondioxide\"]karbondioksit[/thrive:compound] miktarı ile doğru orantılıdır."

msgid "WIKI_FERROPLAST_REQUIREMENTS"
msgstr ""
"Bir hücre, [b][color=#3796e1][url=thriveopedia:nucleus]Çekirdeği[/url][/color][/b] evrimleştirmek için [b]Ferroplastlara[/b] sahip olmalıdır.\n"
"\n"
"Eğer organel geliştirmeleri oyun ayarlarından etkinleştirildiyse, aşağıdaki koşul [i]oyuncu hücresi[/i] için doğru olmalıdır:\n"
"\n"
"[indent]—   Üst üste en az [b]6[/b] kuşak boyunca, [b][color=#3796e1][url=thriveopedia:rusticyanin]Rustisiyanin[/url][/color][/b] içermek.[/indent]"

msgid "WIKI_FERROPLAST_SCIENTIFIC_BACKGROUND"
msgstr "[b]Ferroplastlar[/b], gerçek hayatta keşfedilmemiştir. Ancak, endosimbiyotların ([b][color=#3796e1][url=thriveopedia:mitochondrion]Mitokondri[/url][/color][/b]) ve enerji sağlama yeteneği olan [b][color=#3796e1][url=thriveopedia:rusticyanin]Rustisiyanin[/url][/color][/b] gibi) evrimine bağlı olarak, teorik olarak tamamen mümkündürler."

msgid "WIKI_FERROPLAST_STRATEGY"
msgstr ""
"[thrive:compound type=\"iron\"]Demirin[/thrive:compound] bol ve [thrive:compound type=\"carbondioxide\"]karbondioksitin[/thrive:compound] yüksek seviyelerde olduğu ortamlarda, [b]Ferroplastlar[/b] mükemmel birincil veya ikincil enerji kaynağıdır. Yine de oyun ilerledikçe, iki bileşiğin de konsantrasyonunun düşebileceğini bilin. Bu yüzden, hücreniz mücadele etmeden önce ek enerji kaynaklarından faydalanmanızı öneriyoruz.\n"
"\n"
"Ayrıca, bir [b][color=#3796e1][url=thriveopedia:nucleus]Çekirdek[/url][/color][/b] evrimleştirdikten sonra, [b][color=#3796e1][url=thriveopedia:rusticyanin]Rustisiyanini[/url][/color][/b], [b]Ferroplast[/b] ile değiştirmenizi öneriyoruz. Çünkü ikincisi çok daha fazla verimlidir."

msgid "WIKI_FERROPLAST_UPGRADES"
msgstr "Geliştirme yok."

msgid "WIKI_FLAGELLUM_EFFECTS"
msgstr "Her [b]Kamçı[/b], bulunduğu yönün tersine doğru yönlü itiş sağlar. Bu organel ayrıca yönün tam tersine yakın doğrultulara doğru kısmi olarak itiş sağlar (daha kesin olmak gerekirse, vektörün tam tersi bileşeni pozitif olan doğrultular). Bir [b]Kamçı[/b] etkin olduğunda, [thrive:compound type=\"atp\"]ATP[/thrive:compound] tüketir."

msgid "WIKI_FLAGELLUM_INTRO"
msgstr "Hücrenin hareket hızını bir yöne doğru arttırmak için [thrive:compound type=\"atp\"]ATP[/thrive:compound] kullanan, hücrenin dışındaki kıl gibi tellerdir. İtme, [b]Kamçının[/b] dışa bakan yönünün tam tersine doğru uygulanır."

msgid "WIKI_FLAGELLUM_MODIFICATIONS"
msgstr "Değişiklikler yok."

msgid "WIKI_FLAGELLUM_PROCESSES"
msgstr "İşlem yok."

msgid "WIKI_FLAGELLUM_REQUIREMENTS"
msgstr ""
"Eğer organel geliştirmeleri oyun ayarlarından etkinleştirildiyse, aşağıdaki koşullardan [i]en az biri[/i] [i]oyuncu hücresi[/i] için doğru olmalıdır:\n"
"\n"
"[indent]—   [b]5[/b] değerinin altında hıza sahip olmak.[/indent]\n"
"[indent]—   En az [b]+15[/b] [thrive:compound type=\"atp\"]ATP[/thrive:compound] üretmek.[/indent]"

msgid "WIKI_FLAGELLUM_SCIENTIFIC_BACKGROUND"
msgstr "TBA"

msgid "WIKI_FLAGELLUM_STRATEGY"
msgstr ""
"Hem avcı hem de av için hız önemlidir. Bu yüzden [b]Kamçı[/b], mikrobiyal ortamda yaygın olarak görülmektedir. Hücreniz ağırlıklı olarak durağan değilse, kovalamanıza ve diğer hücrelerden kaçmanıza yardımcı olması için en azından birkaç [b]Kamçı[/b] eklemenizi tavsiye ediyoruz. Özellikle, bir [b][color=#3796e1][url=thriveopedia:nucleus]Çekirdek[/url][/color][/b] evrimleştirdikten sonra hız azalmasını dengelemek için bu organeli eklemenizi öneriyoruz.\n"
"\n"
"Hücrenizin [thrive:compound type=\"atp\"]ATP[/thrive:compound] tutarına dikkat edin. [b]Kamçı[/b] tarafından başlatılan tüketim yoksayıldığında; eğer kendinizi sürdürmek için yalnızca kısa süreliğine hareket edip dinlenir ve yeterince [thrive:compound type=\"atp\"]ATP[/thrive:compound] üretirseniz, toplamda negatif tutara sahip bir hücrenin hayatta kalması mümkündür."

msgid "WIKI_FLAGELLUM_UPGRADES"
msgstr "Geliştirme yok."

msgid "WIKI_GLYCOLYSIS_COMMA_ANAEROBIC_NITROGEN_FIXATION"
msgstr "Glikoliz, Oksijensiz Azot Fiksasyonu"

msgid "WIKI_HEADING_APPENDICES"
msgstr "Ekler"

msgid "WIKI_HEADING_BASIC_GAME_MECHANICS"
msgstr "Temel oyun mekanikleri"

msgid "WIKI_HEADING_COMPOUNDS_LIST"
msgstr "Bileşikler Listesi"

msgid "WIKI_HEADING_COMPOUND_CLOUDS"
msgstr "Bileşikler bulutları"

msgid "WIKI_HEADING_CONCEPT_ART"
msgstr "Konsept Çizimi"

msgid "WIKI_HEADING_CURRENT_DEVELOPMENT"
msgstr "Mevcut Geliştirme"

msgid "WIKI_HEADING_DEVELOPMENT"
msgstr "Geliştirme"

msgid "WIKI_HEADING_EDITOR"
msgstr "Editör"

msgid "WIKI_HEADING_EFFECTS"
msgstr "Etkiler"

msgid "WIKI_HEADING_ENVIRONMENTAL_GASSES"
msgstr "Çevresel gazlar"

msgid "WIKI_HEADING_FEATURES"
msgstr "Özellikler"

msgid "WIKI_HEADING_FOG_OF_WAR"
msgstr "Savaş Sisi"

msgid "WIKI_HEADING_GAMEPLAY"
msgstr "Oynanış"

msgid "WIKI_HEADING_GDD"
msgstr "GDD"

msgid "WIKI_HEADING_GENERAL_TIPS"
msgstr "Genel Tavsiyeler"

msgid "WIKI_HEADING_GENERATIONS_AND_EDITOR_SESSIONS"
msgstr "Kuşaklar ve Editör Süreçleri"

msgid "WIKI_HEADING_MICROBE_PARTS"
msgstr "Mikrop Parçaları"

msgid "WIKI_HEADING_MICROBE_STAGE"
msgstr "Mikrop Evresi"

msgid "WIKI_HEADING_MICROBE_STAGE_TIPS"
msgstr "Mikrop Evresi Tavsiyeleri"

msgid "WIKI_HEADING_MODIFICATIONS"
msgstr "Değişiklikler"

msgid "WIKI_HEADING_MORE_GAME_INFO"
msgstr "Daha Fazla Oyun Bilgisi"

msgid "WIKI_HEADING_MUTATIONS_AND_MUTATION_POINTS"
msgstr "Mutasyonlar ve Mutasyon Puanları"

msgid "WIKI_HEADING_OVERVIEW"
msgstr "Genel Bakış"

msgid "WIKI_HEADING_PATCHES"
msgstr "Araziler"

msgid "WIKI_HEADING_PHYSICAL_CONDITIONS"
msgstr "Fiziksel Koşullar"

msgid "WIKI_HEADING_PROCESSES"
msgstr "İşlemler"

msgid "WIKI_HEADING_REPRODUCTION_IN_THE_MICROBE_STAGE"
msgstr "Mikrop Evresi'nde Üreme"

msgid "WIKI_HEADING_REQUIREMENTS"
msgstr "Gereksinimler"

msgid "WIKI_HEADING_SCIENTIFIC_BACKGROUND"
msgstr "Bilimsel Geçmiş"

msgid "WIKI_HEADING_STRATEGY"
msgstr "Strateji"

msgid "WIKI_HEADING_THE_DAY/NIGHT_CYCLE"
msgstr "Gece gündüz döngüsü"

msgid "WIKI_HEADING_THE_PATCH_MAP"
msgstr "Arazi Haritası"

msgid "WIKI_HEADING_TRANSITIONS"
msgstr "Geçişler"

msgid "WIKI_HEADING_TYPES_OF_COMPOUNDS"
msgstr "Bileşik Türleri"

msgid "WIKI_HEADING_UI"
msgstr "Kullanıcı Arayüzü"

msgid "WIKI_HEADING_UPGRADES"
msgstr "Geliştirmeler"

msgid "WIKI_HELP_AND_TIPS_BASIC_GAME_MECHANICS"
msgstr ""
"Oyuncu, dünyaya yayılması gereken bir türün üyelerini kontrol eder ve daha karmaşık yaşam formlarına evrimleşir. Ttürünüzün bir tek hücresini kontrol edersiniz: Eğer bu hücre ölürse, başka bir hücrenin kontrolünü ele alırsınız. Diğer türden hücrelerle rekabet edersiniz. Bu yüzden, kendi türünüzün hayatta kalacağından emin olmalısınız.\n"
"\n"
"Dünya, [b]arazilere[/b] ayrılır. Oyuncu hücresinin yaşadığı alan sizin [b]mevcut arazinizdir[/b].\n"
"\n"
"Mevcut arazinizde hayatta kalmak için [b]bileşikler[/b] toplamalı ve [b]çoğalmak[/b] için yeterince büyümelisiniz. Hücreniz çoğaldığında, milyonlarca yıl ileriye gider ve [b]Editöre[/b] geçersiniz.\n"
"\n"
"[b]Editörde[/b], kendi biyolojilerinin ve mevcut arazinizdeki performansınızın bir sonucu olarak, varolan tüm türlere milyonlarca yıl boyunca ne olduğunu görebilirsiniz. Hangi yeni türlerin [b]evrimleştiğini[/b], hangilerinin [b]soyunun tükendiğini[/b] ve [b]popülasyon[/b] sayılarının nasıl değiştiğini görebilirsiniz.\n"
"\n"
"[b]Editörün[/b] [b]Arazi Haritası[/b] bölümünde, mevcut arazinizi değiştirebilir ve türünüzün diğer üyelerini başka bir araziye taşıyabilirsiniz. Ayrıca türünüzü [b]düzenleyerek[/b] türünüzün nasıl evrimleşeceğini belirleyebilirsiniz.\n"
"\n"
"Türünüzün davranışını değiştirmekle birlikte, hücrenize parça ekleyerek, hücrenizden parça kaldırarak ya da hücrenizdeki parçaları ayarlayarak türünüzü [b]düzenlersiniz[/b].\n"
"\n"
"[b]Editörden[/b] ayrıldığınzda, mevcut arazinize geçer ve döngüyü yeniden başlatırsınız.  Her turda yapılan küçük değişiklikler, gezegenin yaşamı boyunca büyük değişikliklere yol açar."

msgid "WIKI_HELP_AND_TIPS_BUTTON"
msgstr "Yardım ve Tavsiyeler"

msgid "WIKI_HELP_AND_TIPS_COMPOUND_CLOUDS"
msgstr ""
"Bu bileşikler, bir arazide bileşik bulutları olarak ortaya çıkan kullanışlı kimyasallardır.\n"
"\n"
"Beyaz – [thrive:compound type=\"glucose\"]Glukoz[/thrive:compound]\n"
"\n"
"Sarı – [thrive:compound type=\"hydrogensulfide\"]Hidrojen Sülfür[/thrive:compound]\n"
"\n"
"Turuncu – [thrive:compound type=\"ammonia\"]Amonyak[/thrive:compound]\n"
"\n"
"Mor – [thrive:compound type=\"phosphates\"]Fosfat[/thrive:compound]\n"
"\n"
"Kırmızı – [thrive:compound type=\"iron\"]Demir[/thrive:compound]"

msgid "WIKI_HELP_AND_TIPS_GENERAL_TIPS"
msgstr ""
"Bu bölüm, yükleme ekranında görüntülenen ve birden fazla evre için geçerli olan tüm oyun tavsiyelerini listelemektedir.\n"
"\n"
"\n"
"Yaptığınız bir hatayı düzeltmek için editördeki [b]Geri Al[/b] butonuna basın\n"
"\n"
"Daha büyük organizmalara dikkat edin. Sizi yiyebilirler ama sindirilmek eğlenceli değil!\n"
"\n"
"Aynı türleri defalarca avlarken dikkatli olun. Çünkü bu türleri avlayarak soylarını tüketebilirsiniz. Diğer türler de bunu yapabilir.\n"
"\n"
"Bazen sadece kaçmak en iyisidir.\n"
"\n"
"Oto-Evrim popülasyonunuzun düştüğünü tahmin ettiğinde, bu popülasyonu yine de iyi performans göstererek arttırabilirsiniz.\n"
"\n"
"Unutmayın, imlecin altındaki öğeyi görmek için ekranın sağ üstündeki paneli kullanabilirsiniz.\n"
"\n"
"Eğer popülasyonunuz sıfıra düşerse, soyunuz tükenir."

msgid "WIKI_HELP_AND_TIPS_INTRO"
msgstr "Bu sayfa, Thrive'ın oynanışı ile ilgili bazı temel bilgiler ve genel tavsiyeler içermektedir."

#, fuzzy
msgid "WIKI_HELP_AND_TIPS_MICROBE_PARTS"
msgstr "Mikrop Evresi"

msgid "WIKI_HELP_AND_TIPS_MICROBE_STAGE_TIPS"
msgstr ""
"Bu bölüm, yükleme ekranında Mikrop Evresi için görüntülenen tüm oyun tavsiyelerini içermektedir.\n"
"\n"
"\n"
"Her bir altıgenlik sitoplazmayı sürdürmek, saniyede 1 [thrive:compound type=\"atp\"]ATP'ye[/thrive:compound] mal olur. Ama bu sitoplazma 3 [thrive:compound type=\"atp\"]ATP[/thrive:compound] üretir. Eğer [thrive:compound type=\"atp\"]ATP'niz[/thrive:compound] birazcık azsa, birkaç altıgen alan eklemeyi deneyin veya bazı organelleri kaldırın.\n"
"\n"
"Hücreniz, enerji kaynağı olarak [thrive:compound type=\"atp\"]ATP'yi[/thrive:compound] kullanır. ATP tükenirse, ölürsünüz.\n"
"\n"
"Editörü açmak ve çoğalmak için yeterince uzun süre hayatta kalmanız gerekiyor. thrive:compound type=\"ammonia\"]Amonyak[/thrive:compound] (turuncu bulut) ve [thrive:compound type=\"phosphates\"]fosfat[/thrive:compound] (mor bulut) toplamak büyümeyi hızlandırır.\n"
"\n"
"[b]G[/b] tuşuna basarak, sizden daha küçük şeyler ile beslenmek için onları yutabilirsiniz. Bu fazladan [thrive:compound type=\"atp\"]ATP'ye[/thrive:compound] mal olur ve sizi yavaşlatır. Yutmayı durdurmak için tekrar [b]G[/b] butonuna basmayı unutmayın.\n"
"\n"
"Hücreniz ne kadar büyükse, sadece hayatta kalmak için o kadar [thrive:compound type=\"atp\"]ATP[/thrive:compound] üreten parçaya ihtiyaç duyarsınız. Metabolozomlar, rustisiyanin, hidrojenaz ve hatta sitoplazma [thrive:compound type=\"atp\"]ATP[/thrive:compound] üretir.\n"
"\n"
"Editörde, çok çeşitli oyun tarzlarına imkan veren, evrimleşebileceğiniz birçok organel bulunmaktadır.\n"
"\n"
"Her tür için sınırlı miktarda kaynak mevcuttur. Bu nedenle hücrenizin büyüklüğünü arttırmak, maksimum popülasyonunuzu azaltır.\n"
"\n"
"Hareket etmek için [b]W[/b], [b]A[/b], [b]S[/b] ve [b]D[/b] tuşlarını ve dönmek için fareyi kullanın. Eğer bir toksin kofulunuz varsa, [b]toksinleri[/b] ateş etmek için [b]E[/b] tuşunu kullanın. Yutma modunu açmak için [b]G[/b] tuşuna basın. Fare tekeri ile görüş alanınızı büyütüp küçültebilirsiniz.\n"
"\n"
"Çoğalmak için organellerinizi ikiye bölmeniz gerekir. Organellerin bölünmesi için zaman gerekir. [thrive:compound type=\"ammonia\"]Amonyak[/thrive:compound] ve [thrive:compound type=\"phosphates\"]fosfat[/thrive:compound] toplamak bu işlemi hızlandırır.\n"
"\n"
"Dikkatli olun çünkü rakipleriniz sizinle birlikte evrimleşiyor. Editöre her girdiğinizde, onlar da evrimleşiyor.\n"
"\n"
"Bağlayıcı ajanlar, türünüzün diğer üyeleri ile bir hücre kolonisi kurmanızı sağlar. Bütün hücreler bileşikleri paylaşır, grup halinde hareket eder ve çok hücreli bir organizmaya evrimleşmenizi sağlar.\n"
"\n"
"Ne kadar (ya da daha uzun) kamçıya sahipseniz, o kadar hızlı gidersiniz - vınn vıınn! Ama bu daha fazla ATP'ye mal olur.\n"
"\n"
"Selülozlu ya da kitinli hücre zarına sahip hücreler prokaryotlar tarafından sindirilemezler. Lizozomlara sahip bir ökaryot, hücre duvarlarını parçalamak için enzimler üreterek, bunlarla beslenebilir.\n"
"\n"
"Kemoplastlar ve kemosentez yapan proteinler aracılığıyla, [thrive:compound type=\"hydrogensulfide\"]hidrojen sülfür[/thrive:compound], [thrive:compound type=\"glucose\"]glukoza[/thrive:compound] dönüştürülebilir. Rustisiyanin veya ferroplast aracılığıyla, [thrive:compound type=\"iron\"]demir[/thrive:compound], [thrive:compound type=\"atp\"]ATP'ye[/thrive:compound] dönüştürülebilir.\n"
"\n"
"Editöre yapılan her ziyaret, Mikrop Evresi'nde 100 milyon yıllık evrimi temsil eder.\n"
"\n"
"Ölü hücre ya da mineral olduğuna bakılmaksızın, yüzen madde parçalarını yutabilirsiniz.\n"
"\n"
"Bir çekirdek eklemeden önce hazırlık yapın. Bu şeyler, hem peşin ödeme hem de bakım masrafı açısından pahalıdır!\n"
"\n"
"Eğer yeterince hızlıysanız, toksinler, diğer toksinleri vurup uzaklaştırmak için kullanılabilir.\n"
"\n"
"Eğer bir hücre sizin hücrenizin yaklaşık yarısından daha küçükse, işte o zaman onları yutabilirsiniz.\n"
"\n"
"Biyomlar farklı arkaplanlardan çok daha fazlasıdır. Farklı biyomlardaki bileşikler ve yüzen parçalar, farklı oranlarda oluşur.\n"
"\n"
"Hücrenizin arkasına, simetrik olacak şekilde, kamçı veya balçık fışkırtıcı yerleştirin. Aksi takdirde, enerjiyi boşa harcarsınız.\n"
"\n"
"Parçaları nereye yerleştirdiğiniz önemlidir. Hücrenizin şekli, hareket ve dönme hızınızı etkiler."

msgid "WIKI_HELP_AND_TIPS_MORE_GAME_INFO"
msgstr ""
"Her kuşakta, harcayabileceğiniz 100 mutasyon puanınız (MP) vardır ve her değişiklik (ya da mutasyon), bu MP'nin belirli bir miktarına mal olur. Organel eklemek ve kaldırmak MP'ye mal olur. Ancak, mevcut Editör sürecinde yerleştirilen organelleri kaldırmak o organel için harcanan MP'yi geri kazandırır. Organelin üzerine sağ tıklayarak ve pencere menüden seçerek bir organeli taşıyabilir (ve döndürebilir) ya da o organeli kaldırabilirsiniz.\n"
"\n"
"Hücrelerin enerji kazanmasının ana yolları, çevrelerindeki maddelerle beslenmek (buna [b]ototrofi[/b] denir) ve diğer hücrelerle veya ölü hücrelerden gelen parçalarla beslenmek (buna [b]heterotrofi[/b] denir) şeklindedir. Her ikisi de [b]besin zincirinin[/b] önemli parçalarıdır.\n"
"\n"
"[b]Selüloz[/b] ve [b]kitin[/b] hücre duvarları, ilk önce onları parçalayan enzimlere sahip olmadan sindirilemez. Bu enzimler, ökaryotlara özgü olan [color=#3796e1][url=thriveopedia:lysosome]Lizozomlar[/url][/color] tarafından üretilir. Prokaryotlar, böyle organellere sahip değildirler ve besinleri daha verimsiz şekilde sindirirler. Küçük hücreler için bu sorun değildir. Ancak büyük hücreler için, [color=#3796e1][url=thriveopedia:lysosome]Lizozomlara[/url][/color] sahip olmamak büyük bir dezavantajdır.\n"
"\n"
"[color=#3796e1][url=thriveopedia:bindingAgent]Bağlayıcı Ajanlar[/url][/color], hücrenizin ve diğer özdeş türlerin emdiği ve ürettiği bileşikleri paylaştığı bir hücre [b]kolonisi[/b] kurmasını sağlar. Bir koloni içindeyken, editöre giremezsiniz. Bunu yapmak için [b]Hepsinin bağını kopar[/b] tuşuna basarak koloniden ayrılmalısınız. Büyük hücre kolonileri, [b]Çok hücreliliğe[/b] giden yoldur ve Tek Hücreli Evresi'nin sonudur.\n"
"\n"
"Eğer 300 popülasyon ile yirmi kuşak boyunca hayatta kalırsanız, mevcut oyunu \"kazanmış\" sayılırsınız. Yine de, oyunu dilediğiniz gibi oynamaya devam edebilirsiniz."

msgid "WIKI_HYDROGENASE_EFFECTS"
msgstr "Etki yok."

msgid "WIKI_HYDROGENASE_INTRO"
msgstr "[b]Hidrojenaz[/b], [b]Oksijensiz Solunumun[/b] bir biçimi olan [b]Gazlı Fermentasyonu[/b] yapar. Bu işlem [thrive:compound type=\"glucose\"]glukozun[/thrive:compound], [thrive:compound type=\"atp\"]ATP'ye[/thrive:compound] dönüştürülmesi işlemidir. Bu parça, oyuncunun sahip olduğu glukoz işleyen ilk parçadır ve şu an için oksijen olmadan glukoz yakan tek parça olarak işlev görmektedir."

msgid "WIKI_HYDROGENASE_MODIFICATIONS"
msgstr "Değişiklikler yok."

msgid "WIKI_HYDROGENASE_PROCESSES"
msgstr ""
"[b]Gazlı Fermentasyon[/b]: [thrive:compound type=\"glucose\"]Glukoz[/thrive:compound] → [thrive:compound type=\"atp\"]ATP[/thrive:compound]\n"
"\n"
"Bu işlem, [thrive:compound type=\"oxygen\"]oksijen[/thrive:compound] gerektirmeyen bir enerji üretim yöntemidir. Ancak oksijenin varlığında, [b][color=#3796e1][url=thriveopedia:metabolosome]Metabolozomlardan[/url][/color][/b] daha aşağıdadır. Düzenli bir [thrive:compound type=\"glucose\"]glukoz[/thrive:compound] girişi gerektirir."

msgid "WIKI_HYDROGENASE_REQUIREMENTS"
msgstr "Başlangıç parçasıdır, gereksinim yok."

msgid "WIKI_HYDROGENASE_SCIENTIFIC_BACKGROUND"
msgstr ""
"Gazlı fermentasyon, metabolik süreçle tanımlanan ve prokaryotların çeşitli ve genel hatlarıyla tanımlanmış bir grubu olan Klostridlerde mevcuttur. Bu işlem, biyokimyasal, gıda ve biyoyakıt üretiminde sıkça kullanılır ve atık su arıtımı ile toprak yenileme çalışmalarında önemli bir rol oynar. Gazlı fermentasyon, farklı bakteri grupları arasında farklı görünse de, genel formülü şu şekildedir:\n"
"\n"
"C6​H12​O6​→2C2​H5​OH+2CO2​+2H2​\n"
"\n"
"Yani glukoz; iki etanol, iki karbondioksit ve iki hidrojen molekülüne dönüştürülür. Glukoz, substrat düzeyinde fosforilasyon yoluyla parçalanır ve, diğer fermentasyon yöntemlerinde olduğu gibi, glikolizin önemli unsurları oksijensiz koşullarda bile korunabilir. Fermentasyon, Dünya'daki en eski metabolik stratejilerden biri olabilir. Hidrojen üretimi ve atık yönetiminden sorumlu olan gazlı fermentasyonda hidrojenaz enzimi rol oynasa da, aslında bu süreçte temel bir enzim değildir. Piruvat-ferrodoksin oksidoredüktaz (POR) gibi enzimler, oksijensiz fermentasyonda daha özgün ve merkezi bir rol oynayan enzimlerdir. Ancak, oyun içinde bu enzimleri temsil etmek zor olduğundan, daha bilinir ve yönetilebilir bir enzim olan hidrojenaz seçilmiştir."

msgid "WIKI_HYDROGENASE_STRATEGY"
msgstr ""
"Bir başlangıç parçası olan hidrojenaz, oksijensiz bir atmosferde glukoz işlemek için temel bir parçadır ve oyuncuların başlangıçta bol bulunan glukoz bulutlarından faydalanmalarını sağlar. Hidrojenazın atmosferik bileşiklerle sınırlı olmayan devamlı enerji üretimi, onu düşük enerjili prokaryotlar için çok yönlü ve önemli bir parça yapar. Glukoz kullanmak isteyen oyuncuların genellikle gazlı fermentasyona uyum sağlamaları gerekir.\n"
"\n"
"Zamanla, hidrojenazın yerini metabolozomların alması muhtemelen daha iyidir. Oksijenli doğaları nedeniyle, metabolozomlar hidrojenazdan çok daha verimlidir ve oksijenden yararlanmak, ökaryot olmanın ve nihayetinde çok hücreli bir organizmaya doğru ilerlemenin önemli bir parçasıdır.\n"
"\n"
"Dünyanız oksijenli hale geldiğinde, hidrojenazları değiştireceğinizi unutmamanız muhtemelen önemli olacaktır. Hidrojenazları fazla kullanmak, dünya oksijenle dolduğu zaman, bu parçaları birkaç kuşak boyunca silip değiştirmek zorunda kalmanıza yol açabilir. Bu nedenle, bazı hidrojenazları başka bir metabolik işlemle, örneğin kemosentez ile, birleştirmek ya da nispeten düşük enerjili bir organizma yapısını korumak faydalı bir strateji olabilir. Dünya daha oksijenli hale geldikçe, hidrojenaz muhtemelen daha derin ve oksijen açısından zengin olmayan arazilerde daha iyi çalışacaktır."

msgid "WIKI_HYDROGENASE_UPGRADES"
msgstr "Geliştirme yok."

msgid "WIKI_INDUSTRIAL_STAGE_CURRENT_DEVELOPMENT"
msgstr "Bu evrenin geliştirilmesine henüz başlanmadı. Bu evrenin oynanışı ve teori tasarımı, [color=#3796e1][url=thriveopedia:society_stage]Topluluk Evresi[/url][/color] üzerinde çalışılmaya başlandığında daha belirgin hale gelecektir."

msgid "WIKI_INDUSTRIAL_STAGE_FEATURES"
msgstr "Çok yakında."

msgid "WIKI_INDUSTRIAL_STAGE_INTRO"
msgstr ""
"Sanayi Evresi, Thrive'ın dokuz oyun evresinden yedincisidir ve [color=#3796e1][url=thriveopedia:society_stage]Topluluk Evresi'nden[/url][/color] sonra, sanayi makinelerinin icadıyla başlar. Teknoloji ve kültür artık çok daha gelişmiş durumdadır ve medeniyet kendini sürdürebilmek için makinelere büyük ölçüde bağımlıdır. Artık tüm gezegen büyük oranda keşfedilmiş ve nüfuslanmış olup, neredeyse her yerde iletişim kurmak ya da savaş açmak mümkündür. Diplomasi ve liderlik becerileri her zamankinden daha çok gereklidir.\n"
"\n"
"Teknolojik gelişme hızla artmakta ve karmaşık makineler eskiden yüzlerce yılda icat edilirken, şimdi onlarca yıl içinde üretilmektedir. Yeni motorlu araçlar, tıbbi yöntemler, sanayi makineleri ve kitle imha silahları da dahil olmak üzere yeni teknolojiler ortaya çıkmaktadır.\n"
"\n"
"Sanayi Evresi, uzay yolculuğunun icadıyla sona erer ve ardından [color=#3796e1][url=thriveopedia:space_stage]Uzay Evresi[/url][/color] gelir. Uzaya ulaşan ilk roket, bu evrenin sonunu işaret eder. Ancak yine de [color=#3796e1][url=thriveopedia:space_stage]Uzay Evresi'nin[/url][/color] başlangıcı Sanayi Evresi'ne oldukça benzer."

msgid "WIKI_INDUSTRIAL_STAGE_OVERVIEW"
msgstr "Sanayi Evresi, büyük ölçüde nüfus etrafında şekillenecektir. Nüfus hızla artacaktır. Ekonomi patlama yapacaktır. Savaşlar daha büyük ve kanlı hale gelecektir. Tüketim ve kirlilik artacaktır. Bütün bunlar, oyuncu türüne ait bireylerin dünyadaki sayısındaki artışın bir sonucu olacaktır. Bu artış ise tıptaki, tarımdaki, sağlık hizmetlerindeki, lojistikteki, soğutma ve ulaşım sistemlerindeki ilerlemeler sayesinde gerçekleşecektir. Bu gelişmeler, nüfustaki patlamayı tetikleyerek Sanayi Devrimi'ne yol açacak ve bu da yeni askeri, bilimsel, ekonomik ve siyasi reformları beraberinde getirecektir."

msgid "WIKI_INDUSTRIAL_STAGE_TRANSITIONS"
msgstr ""
"Sanayi Evresi, oyuncu ulusunun Buhar Gücü teknolojisini keşfetmesi (ve ilk sanayi makinesini inşa etmesi) ile resmen başlar. Bunu takiben, Montaj Hattı üretim ve imalatı büyük ölçüde geliştirir; Demiryolları ticaret ve ulaşım hızını arttırır ve Tarımsal Mühendislik mahsul gelişimini ve verimini ilerletir. Yeni askeri teknolojiler savaşlarda devrim yaratır.\n"
"\n"
"Sanayi Evresi, tam anlamıyla bir devrim süreci ile öne çıkar. Bu süreç, toplumun her ölçeğinde devrime yol açar ve zamanla yükselen uluslar arasındaki rekabeti kökten değiştirebilir.\n"
"\n"
"Bu evre, oyuncu ilk kez uzaya ulaştığında sona erer."

msgid "WIKI_INDUSTRIAL_STAGE_UI"
msgstr "Çok yakında."

msgid "WIKI_INJECTISOME_PILUS"
msgstr "İnjektozom Pilus"

msgid "WIKI_LYSOSOME_EFFECTS"
msgstr ""
"[b]Kitinaz[/b] veya [b]Selülaza[/b] sahip bir [b]Lizozom[/b] almak, bir hücrenin sırasıyla [b]Kitin[/b] veya [b]Selüloza[/b] sahip hücre zarı olan hücreleri sindirmesini sağlar. Sindirilemeyen hücreler (bir hücrenin sindirmek için gerekli enzime sahip olmadığı hücreler), hemen dışarı atılır.\n"
"\n"
"Genel istatistiklerin yanı sıra, her [b]Lizozom[/b] bunlara da katkıda bulunur:\n"
"\n"
"[indent]—   [b]+0.05[/b] sindirim hızı. Yutulan madde daha çabuk sindirilir.[/indent]\n"
"[indent]—   Seçili enzim için [b]+%4.5[/b] sindirim verimliliği. Enzimin hedeflediği hücre zarına sahip olan yutulan hücreler, sindirildiklerinde daha fazla bileşik verirler. [/indent]"

msgid "WIKI_LYSOSOME_INTRO"
msgstr ""
"Sindirim enzimleri içerir. İçerdiği enzim türünü değiştirmek için modifiye edilebilir. [b]Lizozom[/b] başına aynı anda yalnızca bir enzim kullanılabilir.\n"
"\n"
"[b]Lizozom[/b], çeşitli biyomolekülleri parçalayabilen hidrolitik enzimler içeren, zarlı bir organeldir. [b]Lizozomlar[/b], hücrenin endositoz ile içeri aldığı maddeleri sindirmesini sağlar ve otofaji adı verilen bir işlemle yan ürünleri temizler."

msgid "WIKI_LYSOSOME_MODIFICATIONS"
msgstr ""
"İçerdiği enzimi seçmek için [b]Lizozomda[/b] değişiklik yapın. Varsayılan olarak bu organel, [b]Normal Hücre Zarlarını[/b] ve [b]Çift Katlı Hücre Zarlarını[/b] hedefleyen [b]Lipaz[/b] enzimini içerir.\n"
"\n"
"Bir [b]Lizozom[/b] bunun yerine, aşağıdaki enzimlerden birini içerebilir:\n"
"\n"
"[indent]—   [b]Kitin Hücre Zarını[/b] hedefleyen [b]Kitinaz[/b][/indent]\n"
"[indent]—   [b]Selüloz Hücre Zarını[/b] hedefleyen [b]Selülaz[/b][/indent]"

msgid "WIKI_LYSOSOME_PROCESSES"
msgstr "İşlem yok."

msgid "WIKI_LYSOSOME_REQUIREMENTS"
msgstr ""
"Bir hücre, [b]Lizozomları[/b] evrimleştirmek için [b][color=#3796e1][url=thriveopedia:nucleus]Çekirdeğe[/url][/color][/b] sahip olmalıdır.\n"
"\n"
"Eğer organel geliştirmeleri oyun ayarlarından etkinleştirildiyse, aşağıdaki koşullardan [i]en az biri[/i] [i]oyuncu hücresi[/i] için doğru olmalıdır:\n"
"\n"
"[indent]—   Oyun sırasında, şu ana kadar en az [b]20[/b] hücre yutmuş olmak.[/indent]\n"
"[indent]—   Oyun sırasında, şu ana kadar en az [b]10[/b] hücre sindirmiş olmak.[/indent]"

msgid "WIKI_LYSOSOME_SCIENTIFIC_BACKGROUND"
msgstr "TBA"

msgid "WIKI_LYSOSOME_STRATEGY"
msgstr ""
"Avını yutan hücreler için genellikle, biri [b]Kitinaz[/b] diğeri [b]Selülaz[/b] olarak kullanılmak üzere ayarlanan, en az iki [b]Lizozom[/b] evrimleştirilmesi tavsiye edilir. Bu şekilde, hücreniz yutulmaya karşı savunmasız kalacak daha fazla av türünü sindirebilir.\n"
"\n"
"Daha fazla [b]Lizozom[/b] eklemek, enzim seçimini yaymak da iyi bir fikirdir. Artan sindirim hızı, bütün yutulan maddeler için ortaya çıkan yetersiz depolama sorununu önleyebilir ve artan sindirim verimliliği, avcılığı önemli ölçüde daha uygulanabilir bir strateji haline getirir."

msgid "WIKI_LYSOSOME_UPGRADES"
msgstr "Geliştirme yok."

msgid "WIKI_MACROSCOPIC_STAGE_CONCEPT_ART"
msgstr ""
"[indent]—   [color=#3796e1][url=https://wiki.revolutionarygamesstudio.com/images/thumb/9/9f/Multieditorconcept.jpeg/120px-Multieditorconcept.jpeg]Editör konsepti[/url][/color] \t\t\t[/indent]\n"
"[indent]—   [color=#3796e1][url=https://wiki.revolutionarygamesstudio.com/images/thumb/9/92/Multicolorconcept.png/120px-Multicolorconcept.png]Arazi rengi konsepti[/url][/color] \t\t\t[/indent]"

msgid "WIKI_MACROSCOPIC_STAGE_CURRENT_DEVELOPMENT"
msgstr "Makroskopik Evresi'nin prototip düzeyinde çalışma başladı."

msgid "WIKI_MACROSCOPIC_STAGE_FEATURES"
msgstr ""
"Bu evrede oyuncu, hücre türlerini düzenlemeye devam edebilir. Ancak, bu türler bir beden planına yerleştirilmez. Hücre türleri artık doku parçaları olarak kullanılır ve tamamen 3D makroskopik beden planı editöründe yerleştirilir. Editör, türün yapısını temsil eden damla formların yerleştirilmesi ve düzenlenmesine dayanır.\n"
"\n"
"Oyuncu, makroskopik bir canlı haline gelir. Bu durum oyunun ölçeğini, mikroorganizmaların artık görünür olmadığı ve oyuncunun tekil hücreler yerleştirmek yerine dokuları şekillendirmeye geçtiği yere kaydırır.\n"
"\n"
"Makroskopik Evresi GDD'si için, evre mekaniklerini daha detaylı olarak açıklayan ayrı bir sayfa bulunmaktadır."

msgid "WIKI_MACROSCOPIC_STAGE_INTRO"
msgstr "Makroskopik Evresi'nde, hücre koloniniz 3D bir ortamda varolan bir doku yığınına dönüşür. Bu evre, canlınız ilk olarak belli bir bilinç düzeyi geliştirdiğinde sona erer."

msgid "WIKI_MACROSCOPIC_STAGE_OVERVIEW"
msgstr ""
"Okyanuslarda yaşam zenginleşiyor. Burada çok sayıda çeşitlilik var. Dünya bir anda oyuncu için çok daha büyük bir hale geldi.\n"
"\n"
"Oyuncu artık dokulardan oluşan düzgün bir canlıyı kontrol edebilir. Ölçek, santimetre boyutunda başlayıp buradan yukarılara çıkacak. Bu evrede, tekil hücreler artık görünür ya da simüle edilir halde değil."

msgid "WIKI_MACROSCOPIC_STAGE_TRANSITIONS"
msgstr ""
"Bu evre, bir çok hücreli hücre kolonisinin yeterince büyük hale geldiğinde bir doku koleksiyonu olmaya geçebilmesiyle başlar. Şu anda, bu olayın yaklaşık 20 hücre büyüklüğünde olması planlanmaktadır.\n"
"\n"
"Bu evre, oyuncu türünün yeterince karmaşık bir sinir sistemi geliştirmesiyle sona erer."

msgid "WIKI_MACROSCOPIC_STAGE_UI"
msgstr "Henüz bir şey tartışılmadı."

msgid "WIKI_MECHANICS"
msgstr "Mekanikler"

msgid "WIKI_MECHANICS_ROOT_INTRO"
msgstr ""
"Bu mekanikler, birçok evre veya editör tarafından paylaşılan çeşitli kavramlardır.\n"
"\n"
"Aşağıdaki sayfalar, birçok mekaniği açıklamaktadır. Oyunla ilgili ipuçları ve yardım için bu sayfalarda rahatça gezinebilirsiniz."

#, fuzzy
msgid "WIKI_MELANOSOME_EFFECTS"
msgstr ""
"[b]Kitinaz[/b] veya [b]Selülaza[/b] sahip bir [b]Lizozom[/b] almak, bir hücrenin sırasıyla [b]Kitin[/b] veya [b]Selüloza[/b] sahip hücre zarı olan hücreleri sindirmesini sağlar. Sindirilemeyen hücreler (bir hücrenin sindirmek için gerekli enzime sahip olmadığı hücreler), hemen dışarı atılır.\n"
"\n"
"Genel istatistiklerin yanı sıra, her [b]Lizozom[/b] bunlara da katkıda bulunur:\n"
"\n"
"[indent]—   [b]+0.05[/b] sindirim hızı. Yutulan madde daha çabuk sindirilir.[/indent]\n"
"[indent]—   Seçili enzim için [b]+%4.5[/b] sindirim verimliliği. Enzimin hedeflediği hücre zarına sahip olan yutulan hücreler, sindirildiklerinde daha fazla bileşik verirler. [/indent]"

#, fuzzy
msgid "WIKI_MELANOSOME_INTRO"
msgstr ""
"Sindirim enzimleri içerir. İçerdiği enzim türünü değiştirmek için modifiye edilebilir. [b]Lizozom[/b] başına aynı anda yalnızca bir enzim kullanılabilir.\n"
"\n"
"[b]Lizozom[/b], çeşitli biyomolekülleri parçalayabilen hidrolitik enzimler içeren, zarlı bir organeldir. [b]Lizozomlar[/b], hücrenin endositoz ile içeri aldığı maddeleri sindirmesini sağlar ve otofaji adı verilen bir işlemle yan ürünleri temizler."

#, fuzzy
msgid "WIKI_MELANOSOME_MODIFICATIONS"
msgstr ""
"İçerdiği enzimi seçmek için [b]Lizozomda[/b] değişiklik yapın. Varsayılan olarak bu organel, [b]Normal Hücre Zarlarını[/b] ve [b]Çift Katlı Hücre Zarlarını[/b] hedefleyen [b]Lipaz[/b] enzimini içerir.\n"
"\n"
"Bir [b]Lizozom[/b] bunun yerine, aşağıdaki enzimlerden birini içerebilir:\n"
"\n"
"[indent]—   [b]Kitin Hücre Zarını[/b] hedefleyen [b]Kitinaz[/b][/indent]\n"
"[indent]—   [b]Selüloz Hücre Zarını[/b] hedefleyen [b]Selülaz[/b][/indent]"

#, fuzzy
msgid "WIKI_MELANOSOME_PROCESSES"
msgstr "İşlem yok."

#, fuzzy
msgid "WIKI_MELANOSOME_REQUIREMENTS"
msgstr ""
"Bir hücre, [b]Lizozomları[/b] evrimleştirmek için [b][color=#3796e1][url=thriveopedia:nucleus]Çekirdeğe[/url][/color][/b] sahip olmalıdır.\n"
"\n"
"Eğer organel geliştirmeleri oyun ayarlarından etkinleştirildiyse, aşağıdaki koşullardan [i]en az biri[/i] [i]oyuncu hücresi[/i] için doğru olmalıdır:\n"
"\n"
"[indent]—   Oyun sırasında, şu ana kadar en az [b]20[/b] hücre yutmuş olmak.[/indent]\n"
"[indent]—   Oyun sırasında, şu ana kadar en az [b]10[/b] hücre sindirmiş olmak.[/indent]"

#, fuzzy
msgid "WIKI_MELANOSOME_SCIENTIFIC_BACKGROUND"
msgstr "TBA"

#, fuzzy
msgid "WIKI_MELANOSOME_STRATEGY"
msgstr ""
"Avını yutan hücreler için genellikle, biri [b]Kitinaz[/b] diğeri [b]Selülaz[/b] olarak kullanılmak üzere ayarlanan, en az iki [b]Lizozom[/b] evrimleştirilmesi tavsiye edilir. Bu şekilde, hücreniz yutulmaya karşı savunmasız kalacak daha fazla av türünü sindirebilir.\n"
"\n"
"Daha fazla [b]Lizozom[/b] eklemek, enzim seçimini yaymak da iyi bir fikirdir. Artan sindirim hızı, bütün yutulan maddeler için ortaya çıkan yetersiz depolama sorununu önleyebilir ve artan sindirim verimliliği, avcılığı önemli ölçüde daha uygulanabilir bir strateji haline getirir."

#, fuzzy
msgid "WIKI_MELANOSOME_UPGRADES"
msgstr "Geliştirme yok."

msgid "WIKI_METABOLOSOMES_EFFECTS"
msgstr "Etki yok."

msgid "WIKI_METABOLOSOMES_INTRO"
msgstr "[b]Metabolozomlar[/b], [b]Oksijenli Solunumun[/b] bir biçimi olan ve [b][color=#3796e1][url=thriveopedia:mitochondrion]Mitokondridekinden[/url][/color][/b] aşağı olan [b]Protein Solunumunu[/b] gerçekleştirir. Bu işlem, [thrive:compound type=\"glucose\"]glukozun[/thrive:compound], [thrive:compound type=\"oxygen\"]oksijen[/thrive:compound] kullanılarak [thrive:compound type=\"atp\"]ATP'ye[/thrive:compound] dönüştürülmesidir."

msgid "WIKI_METABOLOSOMES_MODIFICATIONS"
msgstr "Değişiklikler yok."

msgid "WIKI_METABOLOSOMES_PROCESSES"
msgstr ""
"[b]Protein Solunumu:[/b] [thrive:compound type=\"glucose\"]Glukoz[/thrive:compound] + [thrive:compound type=\"oxygen\"]Oksijen[/thrive:compound] → [thrive:compound type=\"atp\"]ATP[/thrive:compound] + [thrive:compound type=\"carbondioxide\"]Karbondioksit[/thrive:compound]\n"
"\n"
"[b][color=#3796e1][url=thriveopedia:cytoplasm]Sitoplazmadan[/url][/color][/b] üstün ama [b][color=#3796e1][url=thriveopedia:mitochondrion]Mitokondriden[/url][/color][/b] aşağı bir enerji üretim yöntemidir. Düzenli bir [thrive:compound type=\"glucose\"]glukoz[/thrive:compound] girişi gerektirir. Bu oran, ortamdaki [thrive:compound type=\"oxygen\"]oksijen[/thrive:compound] konsantrasyonu ile doğru orantılıdır."

msgid "WIKI_METABOLOSOMES_REQUIREMENTS"
msgstr "Gereksinimler yok"

msgid "WIKI_METABOLOSOMES_SCIENTIFIC_BACKGROUND"
msgstr ""
"Ökaryotlardan farklı olarak, prokaryot organellerinin zarı yoktur. Bunun yerine, bakteri gibi prokaryotlar proteinlerden yapılmış bölümler oluşturur. [b]Metabolozom[/b], resmi olarak Bakteri Mikro Kompartmanı (BMC) olarak adlandırılan bölümün bir örneğidir. BMC'ler, virüs kapsidine benzeyen, 100-200 nm büyüklüğünde çok yüzeyli bir protein kabuğu içerir. Kabuğu oluşturan proteinler, tipik olarak farklı bileşiklerin (substratlar ve ürünler) organele girip çıkmasını sağlayan (yarı geçirgen) gözeneklere sahiptirler. Bu proteinler, belirli metabolik işlemlere dahil olan enzimleri ve proteinleri tek bir noktada yoğunlaştırarak onların başarımını sağlarlar. Protein kabuğu aynı zamanda fiziksel bir bariyer görevi görerek toksik veya kararsız ara bileşikler oluşturan metabolik reaksiyonların gerçekleşmesine olanak tanır.\n"
"\n"
"[b]Metabolozomlar[/b], katalitik bir BMC türüdür ve gliserol ve amino asitler gibi farklı karbon kaynaklarının parçalanmasında rol oynarlar. [thrive:compound type=\"glucose\"]Glukozun[/thrive:compound] parçalanma işleminin metabolozomlarda gerçekleştiğine dair net bir kanıt yoktur. Ancak, bunu yapabildiğini varsaymak çok da mantıksız değildir. Enerji için asıl glukoz parçalama işlemi hem prokaryot hem de ökaryotlarda birkaç adımda gerçekleşir. Tek fark, bazı enzimlerin belirli bir yerde olması ve organize olmasıdır.\n"
"\n"
"Bu organelin [url=https://en.wikipedia.org/wiki/Bacterial_microcompartment#Metabolosomes%3A_aldehyde_oxidation]Vikipedi sayfasından[/url][/color] daha fazlasını okuyun."

msgid "WIKI_METABOLOSOMES_STRATEGY"
msgstr ""
"[b]Metabolozomlar[/b] birçok yönden, [b][color=#3796e1][url=thriveopedia:cytoplasm]Sitoplazmanın[/url][/color][/b] bir uzantısıdır. Başlangıç hücresi (SEOA) için işleyen bir oyun tarzının [b]Metabolozomlardan[/b] oluşturulmuş bir hücre için de işe yaraması muhtemeldir; sadece ortamdan [thrive:compound type=\"glucose\"]glukoz[/thrive:compound] toplayın. Aradaki fark, [b][color=#3796e1][url=thriveopedia:pilus]Delici Piluslar[/url][/color][/b] ve [b][color=#3796e1][url=thriveopedia:flagellum]Kamçı[/url][/color][/b] gibi geniş işlevlere sahip daha fazla organeli destekleyebilen artan verimliliktir.\n"
"\n"
"Ancak, ortamdaki doğal [thrive:compound type=\"glucose\"]glukoz[/thrive:compound] konsantrasyonu oyun boyunca azalır. O yüzden, yeni besin kaynaklarına geçiş yapmanız tavsiye edilir.\n"
"\n"
"Bir hücre [b][color=#3796e1][url=thriveopedia:nucleus]Çekirdeği[/url][/color][/b] evrimleştirdiğinde, [b]Metabolozomları[/b], ökaryotik karşılığı olan [b][color=#3796e1][url=thriveopedia:mitochondrion]Mitokondri[/url][/color][/b] ile değiştirmeniz tavsiye edilir. Çünkü, ikincisi daha verimlidir."

msgid "WIKI_METABOLOSOMES_UPGRADES"
msgstr "Geliştirme yok."

msgid "WIKI_MICROBE_STAGE_APPENDICES"
msgstr "Mikrop Evresi'nin Ekler sayfasında, bazı tablolar ve başka şeyler toplanmıştır"

msgid "WIKI_MICROBE_STAGE_BUTTON"
msgstr "Mikrop Evresi"

msgid "WIKI_MICROBE_STAGE_EDITOR"
msgstr ""
"Editör, mikrobiyal evrenin stratejik tarafıdır ve oyuncu çoğaldığında erişilir. Bu editörde, mevcut proteinler veya organeller listesindeki parçaları hücresine yerleştirerek, oyuncuya türünü evrimleştirme imkanı verilir. Her kuşakta, oyuncunun bu parçaları satın alması için kullanılan bir para birimi olan 100 Mutasyon Puanı veya MP verilir. Editör, şu an için, üç farklı pencereye bölünmüştür: Rapor sayfası, arazi haritası ve son olarak editörün kendisi.\n"
"\n"
"[b][u]Rapor[/u][/b]\n"
"\n"
"Rapor menüsü, oyuncunun editöre girdiğinde göreceği ilk sayfadır. Bu sayfa, editöre girmeden önce gerçekleşmiş, türlerin popülasyonundaki değişimler, bileşik miktarı vb. tüm çevresel değişiklikleri tanımlar. Raporun sağladığı bilgiler faydalı olabilir ama oyunda iyi bir performans göstermek için zorunlu değildir. Bu yüzden, oyuncular, rapor içeriğini analiz etmekle ilgilenmek zorunda değiller.\n"
"\n"
"[b][u]Arazi Haritası[/u][/b]\n"
"\n"
"Oyuncunun ziyaret edeceği ikinci sayfa, arazi haritasıdır. Bu menü, dünya haritası olarak nitelendirilebilecek bir yapıyı gösterir; araziler, oyuncunun ziyaret edebileceği biyomları temsil eder ve bu araziler, geçilebilir yolları gösteren hatlarla birbirine bağlanır. Oyuncu, herhangi bir görünür araziyi seçerek o biyomun, bileşik miktarı, bulunan türler, vb. çevresel istatistiklerini görüntüleyebilir. Seçilen arazi, oyuncunun bulunduğu araziye bir yol aracılığıyla bağlıysa, oyuncu editörden ayrıldığında seçilen arazide oynamayı tercih edebilir. Yeni ortamlara gitmek isteyen oyuncular, neler olacağına dair hazırlıklı olmak için bir araziye gitmeden önce dikkatli olmalı ve bu araziyi incelemelidir.\n"
"\n"
"Aşağıda, şu an oyunda bulunan çeşitli arazi türlerinin tam listesi verilmiştir:\n"
"\n"
"[indent]—   Abissopelajik[/indent]\n"
"[indent]—   Betipelajik[/indent]\n"
"[indent]—   Mezopelajik[/indent]\n"
"[indent]—   Epipelajik[/indent]\n"
"[indent]—   Deniz Tabanı[/indent]\n"
"[indent]—   Gelgit Havuzu[/indent]\n"
"[indent]—   Haliç[/indent]\n"
"[indent]—   Volkan Bacaları[/indent]\n"
"[indent]—   Sahil[/indent]\n"
"[indent]—   Buz Sahanlığı[/indent]\n"
"[indent]—   Mağaralar[/indent]\n"
"\n"
"[b][u]Biyomlar[/u][/b]\n"
"\n"
"[i]Ana Makale: <a href=\"/wiki/Microbe_Biomes\" title=\"Microbe Biomes\">Mikrop Biyomları</a>[/i]\n"
"\n"
"Her arazi belirli bir biyomu temsil eder. Biyom, bu arazinin sıcaklık, basınç ve ışık seviyeleri gibi fiziksel özelliklerini tanımlar.\n"
"\n"
"[b][u]Hücre Editörü[/u][/b]\n"
"\n"
"Editör sayfası, oyuncunun hücresini parça parça özelleştirebileceği bir yerdir. Editörün büyük bir kısmı, hücre parçalarının yerleştirildiği altıgen bir alandan oluşur ve merkezde oyuncunun mevcut hücresi yer alır. Bu geniş alanın sol tarafında, oyuncunun hücresine eklemek istediği parçaları seçebileceği parça listesi veya renk ya da zar türü gibi özellikleri değiştirebileceği bir sekme bulunur. Sağ üst alan, hücrenin neler yapabileceğini tanımlayan organizma istatistiklerini ve de oyuncuya, ürettiği [thrive:compound type=\"atp\"]ATP[/thrive:compound] miktarı ile tükettiği miktar arasındaki dengeyi gösteren [thrive:compound type=\"atp\"]ATP[/thrive:compound] tutarı çubuğunu içerir. Oyuncu, her zaman kırmızı çubuğun yeşil çubuktan daha kısa olduğundan emin olmalıdır. Aksi takdirde, oyuncular kendi canlılarının zamansız ölümü ile karşılaşabilir. Sağ altta, oyuncular, oto-evrim algoritmasına göre yaptıkları değişikliklerle türlerinin performansının ne kadar iyi olacağını tahmini olarak detaylandıran oto-evrim tahmin ekranını bulacaktır. Son olarak, editörün sol üstü, önceki sayfalar arasında gezinmek için kullanılan sekmeler ve oyuncunun mevcut MP miktarını gösteren MP çubuğunu içerir.\n"
"\n"
"Oyuncu, mevcut ve dolu olan herhangi bir altıgenin bitişiğine veya bir sitoplazma altıgeninin üzerine yeni parçalar yerleştirerek, eski parçayı yenisiyle değiştirebilir. Oyuncu isterse, yerleştirilen parçaları 10 MP silme maliyeti ile sağ tıklayarak silebilir. Alternatif olarak oyuncu, editör ekranının altındaki ok butonlarını kullanarak önceki eylemleri geri alabilir veya yineleyebilir. Ancak bu işlev, yalnızca mevcut editör sürecinde yapılan değişiklikler için geçerlidir. Ok butonlarının ortasındaki buton simetri tuşudur ve bu buton tıklandığında oyuncunun mevcut simetri modunu değiştirir. Üç istisna hariç, tüm parçalar silinebilir: Çekirdek, bağlayıcı ajanlar ve hücrenin son altıgeni. Ama bu parçalar yine de taşınabilir, bu yüzden parçaların mevcut konumunu beğenmiyorsanız endişelenmeyin!\n"
"\n"
"Hücre editörü, her biri benzersiz bir işleve sahip üç farklı sekme içerir.\n"
"\n"
"Yapı sekmesi, oyuncunun proteinler, organeller ve pili gibi hücre dışı yapılar seçebileceği tüm parçaları içerir. Oyuncu, istediği parçanın simgesine tıklayarak onu seçmeli ve, ardından, bu parçayı organizmasına eklemek için altıgen alan içinde istediği yere tıklamalıdır. Yapı sekmesi üç kategoriye ayrılır: [b]Prokaryotik yapılar[/b], [b]dış organeller[/b] ve [b]iç organeller[/b]. Özellikle iç organeller, oyuncu çekirdeği evrimleştirene dek kullanılamaz. Oyuncu yapı sekmesindeyken, yerleştirilen parçalarda kolayca değişiklik yapabilir, bu parçaları silebilir veya yerini değiştirebilir.\n"
"\n"
"Hücre zarı sekmesi, hücrenin zarını özelleştirme seçenekleri sunar. Burada oyuncuya, her biri benzersiz istatistik ve yeteneklere sahip çeşitli hücre zarı ve hücre duvarı türlerini gösteren butonlardan oluşan bir liste sunulur. Oyuncunun bir zar türünü seçmesi için yalnızca yeterli MP'ye sahip olduğundan emin olması ve istediği türe tıklaması gerekir. Ayrıca oyuncuya, 2 MP karşılığında, akışkanlığı ve sertliği ayarlayan bir kaydırma butonu da sunulur. Bir hücre ne kadar akışkan ise, o kadar hızlı ve hassastır; sert hücreler ise, dayanıklı ama yavaştır. Hücre zarı sekmesinin en altında, oyuncunun, kendi hücresinin rengini seçebileceği bir renk paleti bulunur. Bu özellik, tamamen kozmetiktir ve bu özelliğin değiştirilmesi MP gerektirmez.\n"
"\n"
"Davranış sekmesi, oyuncuya davranışsal ölçeklerin bir listesini ve bunları ayarlayabileceği kaydırma butonları sunar. Bu kaydırma butonlarını ayarlamak, bilgisayar tarafından kontrol edilen oyuncu türlerinin etraflarındaki dünyaya nasıl karşılık vereceklerini kontrol etmesine olanak tanır. Ancak bu ayar, şu an için, oyuncunun kendi hücresini etkilemez. Her bir kaydırma butonu, bir kişilik ölçeğinin iki uç noktasını temsil eder ve butonun konumu, bir türün hangi tutuma ne kadar eğilimli olduğunu belirler.\n"
"\n"
"Mevcut kişilik ölçekleri şunlardır:\n"
"\n"
"[indent]—   Barışçıl/Saldırgan: Türün diğer türlere karşı ne kadar düşmanca veya ilgisiz olduğunu belirler.[/indent]\n"
"[indent]—   Temkinli/Fırsatçı: Potansiyel kazanç için türün kendini tehlikeye atmaya ne kadar istekli olduğunu belirler.[/indent]\n"
"[indent]—   Cesur/Kaygılı: Türün algıladığı tehditlerden kaçmaya ne kadar istekli olduğunu ve ne kadar tehditkar olması gerektiğini belirler.[/indent]\n"
"[indent]—   Durağan/Hareketli: Türün, mümkünse herhangi bir uyarıcı olmadan, hareket etmeye ne kadar istekli olduğunu belirler.[/indent]\n"
"[indent]—   Duyarlı/Odaklı: Eğer tür bir hedefi kovalıyorsa, bu hedefin peşini ne kadar çabuk bırakacağını belirler.[/indent]"

msgid "WIKI_MICROBE_STAGE_GAMEPLAY"
msgstr ""
"Mikrop Evresi, mikroskoptan bakılıyormuş gibi 2D bir perspektiften görülen 3D bir ortamda gerçekleşir. Burada oyuncu, hücresini renkli bileşik bulutlarına yönlendirerek, çoğalabilecek hale gelene kadar hücresini yaşatmalı ve büyütmelidir. Oyunun başında hiçbir yırtıcı canlı yoktur, tek tehlike açlık ve ara sıra karşılaşılan toksinlerdir. Ancak oyuncu çoğaldıkça, rakip türler oyuncu türünden dallanarak ayrılırlar ve oyuncunun üstesinden gelmesi gereken giderek daha tehlikeli engeller haline gelirler. Oyuncu, ilk başta sadece [thrive:compound type=\"glucose\"]glukoz[/thrive:compound], [thrive:compound type=\"ammonia\"]amonyak[/thrive:compound] ve [thrive:compound type=\"phosphates\"]fosfat[/thrive:compound] tüketebilen küçük bir hücreyken, her çoğalma sonrası hücresini istediği şekilde uyarlayabilir, böylece zamanla yeni yetenekler ve seçenekler kazanabilir. Ancak, bu bir bedelle gelir; oyuncu hücresi büyüdükçe ve daha karmaşık hale geldikçe, kendini sürdürmek için daha fazla besine ihtiyaç duyar. Oyuncu, hücresinin her zaman sürdürülebilir olduğundan emin olmalıdır, aksi takdirde hücre çabucak açlıktan ölür. Ayrıca, oyuncu türünden türeyen türler, oyuncunun adaptasyonlarını miras alacakları için, oyuncu silahlanma gibi özellikleri ne zaman geliştireceğine dikkat etmelidir.\n"
"\n"
"[b][u]Kontroller[/u][/b]\n"
"\n"
"Mikrop Evresi, klavye ve fare kullanılarak oynanır. Hücre, her zaman fare imlecine doğru yönelir, WASD tuşları ise hücreyi fare imlecinin konumuna göre bir yöne doğru hareket ettirir. Örneğin, W tuşuna basmak hücreyi fare imlecine doğru, ileri götürürken, S tuşuna basmak hücreyi fare imlecinden uzağa, geri götürür. Bu kontroller, oyuncunun hücresini stratejik olarak hareket ettirerek toksin mermilerinden sıyrılmasına veya mümkün olduğu kadar av hücresini yakalayacak şekilde pozisyon almasını sağlar. Fare ayrıca ekrandaki çeşitli kullanıcı arayüzü (UI) öğeleriyle etkileşim kurmak için de kullanılır.\n"
"\n"
"G tuşuna basmak Yutma Modunu etkinleştirir. Bu modda hücre, etrafında mavi bir tabaka ile yanıp söner ve kendinden küçük hücrelere temas ettiğinde hasar verir. Adaptasyonlara bakılmaksızın, bütün hücreler bu yeteneğe sahiptir. Bu nedenle, oyuncunun herhangi bir savunması yoksa daha büyük hücrelerden uzak durması akıllıca olacaktır.\n"
"\n"
"Eğer hücrenizin toksin üreten parçaları varsa, E tuşuna basmak hücrenizden bir toksin mermisi fırlatır.\n"
"\n"
"Fare tekerleğini kullanarak oyuncu görüş alanını ayarlayabilir. Bu kontrol, oyuncunun etrafındaki ortamı seyretmesi veya hücresine yakından bakması için oldukça kullanışlıdır.\n"
"\n"
"X tuşuna basmak otomatik hareketi etkinleştirir ve oyuncunun hücresini otomatik olarak ileri hareket ettirir. Bu kontrol, hassas kontrol gerekmediğinde oyuncunun sürekli hareket tuşlarına basmasını önler. Bu durumdayken oyuncu hala fareyi kullanarak hücreyi yönlendirebilir ve herhangi bir hareket tuşuna basarak otomatik hareketi iptal edebilir.\n"
"\n"
"[b][u]Ortam[/u][/b]\n"
"\n"
"Aşağıdaki parametreler, mevcut arazinin iklimiyle ilgili benzersiz parametrelerdir ve hücreler üzerinde pasif bir etki olarak işlev görür.\n"
"\n"
"[indent]—   [b]Sıcaklık:[/b] Mevcut ortamın ısısının ölçüsüdür. Sıcaklık şu an için hücreler üzerinde doğrudan bir etkiye sahip değildir, ancak termoplastları kullanarak enerji üretmek için gereklidir.[/indent]\n"
"\n"
"[indent]—   [b]Basınç:[/b] Ortamda, derinliğe bağlı olarak oluşan baskı kuvvetidir. Basınç şu an için oyunda bir etkiye sahip değildir.[/indent]\n"
"\n"
"[indent]—   [b]Işık Şiddeti:[/b] Ortama ulaşan ışık miktarıdır. Işık şiddeti, fotosentez için hayati bir öneme sahiptir. Bu yüzden fotosentez yapan hücreler, bulundukları ortamın onları destekleyecek kadar ışık içerdiğinden emin olmalıdır. 50% lux ve üzeri, fotosentez yapan hücreler için tamamen uygun bir yuva sağlar.[/indent]\n"
"\n"
"Aşağıdaki gazlar, bir arazi içerisinde bulunan ve oyun dünyasında fiziksel bir varlığı olmayan gazlardır. Bu elementler, hücrelerin çeşitli işlemleri üzerinde pasif bir etki yaratır ve bazı proteinlerin ve organellerin çalışması için gerekli olabilir.\n"
"\n"
"[thrive:compound type=\"oxygen\"]Oksijen[/thrive:compound] [b]Oksijen:[/b] Oksijenli solunum için önemli bir gazdır. [b]Oksijen[/b], [b][color=#3796e1][url=thriveopedia:metabolosome]Metabolozomlar[/url][/color][/b] gibi parçaların işlevlerini yerine getirmesi için kullanılır. Bir arazide ne kadar çok [b]Oksijen[/b] varsa, bu parçalar o kadar iyi çalışır. Şu an için, [b]Oksijenin[/b] hücreler üzerinde başka bir etkisi yoktur. Konsantrasyon, bütün arazilerde %0'da başlar, fotosentez sıklığı ile artar ve solunum, oksijenli [thrive:compound type=\"nitrogen\"]Azot[/thrive:compound] fiksasyonu ve bazı toksin sentezlerinin sıklığı ile azalır.\n"
"\n"
"[thrive:compound type=\"nitrogen\"]Azot[/thrive:compound] [b]Azot:[/b] [thrive:compound type=\"ammonia\"]Amonyak[/thrive:compound] sentezinde, [b]Azot[/b] fiksasyonu için hücreler tarafından kullanılan bir gazdır. Şu an için, [b]Azotun[/b] hücreler üzerinde başka bir etkisi yoktur. Konsantrasyon, [b]Azot[/b] fiksasyonu sıklığı ile azalır.\n"
"\n"
"[thrive:compound type=\"carbondioxide\"]Karbondioksit[/thrive:compound] [b]Karbondioksit:[/b] Kemosentez ve fotosentez için önemli bir gazdır. [b]Karbondioksit[/b], şu an için, farklı arazilerde %8 ila %30 arasında değişen bir konsantrasyonda başlar. Konsantrasyon, fotosentez ve [thrive:compound type=\"iron\"]Demir[/thrive:compound] ya da [thrive:compound type=\"hydrogensulfide\"]Hidrojen Sülfür[/thrive:compound] kemosentezi sıklığı ile azalır ve solunum sıklığı ile artar.\n"
"\n"
"Mikrop Evresi'nde bulunan birçok bileşik vardır. Aşağıda, tüm bileşiklerin ve kullanım amaçlarının bir listesi bulunmaktadır.\n"
"\n"
"[thrive:compound type=\"glucose\"]Glukoz[/thrive:compound] [b]Glukoz:[/b] Hücreler için birincil [thrive:compound type=\"atp\"]ATP[/thrive:compound] depolama kaynağı ve oyuncunun ilk besin kaynağıdır. [b]Glukoz[/b], ATP üretmek için birkaç organel ve protein tarafından tüketilir. Bunlar arasında en dikkat çekici olanlar [b][color=#3796e1][url=thriveopedia:metabolosome]Metabolozomlar[/url][/color][/b] ve [b][color=#3796e1][url=thriveopedia:mitochondrion]Mitokondrilerdir[/url][/color][/b], çünkü özellikle [b]Glukoz[/b] için kullanılırlar. Oyuncu öldüğünde, hücresinde bir [b]Glukoz[/b] rezerviyle yeniden doğar ve açlık korkusu olmadan oyuna rahatlıkla devam edebilir. Oyuncu, ortamda bulunan kolayca erişilebilir [b]Glukoza[/b] güveniyorsa dikkatli olmalıdır, çünkü her kuşakta genel [b]Glukoz[/b] miktarı azalır. [b]Glukoz[/b] bulutları beyaz renktedir.\n"
"\n"
"[thrive:compound type=\"ammonia\"]Amonyak[/thrive:compound] [b]Amonyak:[/b] Üreme için önemli bir bileşiktir. [b]Amonyak[/b], hücre içindeki proteinlerin ve organellerin büyümesi ve çoğaltılması için kullanılır ve ortamda kolaylıkla bolca bulunabilir. [b][color=#3796e1][url=thriveopedia:nitrogenase]Nitrojenaz[/url][/color][/b] ve [b][color=#3796e1][url=thriveopedia:nitrogenfixingplastid]Nitroplast[/url][/color][/b] gibi parçalar, [thrive:compound type=\"atp\"]ATP[/thrive:compound] ve [thrive:compound type=\"nitrogen\"]Azottan[/thrive:compound] [b]Amonyak[/b] üretebilir. Bu da oyuncuyu, kendisinin çoğalması için, ortamda aktif olarak bu bileşiği arama zorunluluğundan kurtarır. [b]Amonyak[/b] bulutları turuncu renktedir.\n"
"\n"
"[thrive:compound type=\"phosphates\"]Fosfat[/thrive:compound] [b]Fosfat:[/b] [thrive:compound type=\"ammonia\"]Amonyak[/thrive:compound] ile aynı amaca hizmet eden, [b]Fosfat[/b] da üreme için gereklidir. Ancak [thrive:compound type=\"ammonia\"]Amonyaktan[/thrive:compound] farklı olarak [b]Fosfatın[/b] sentezlenmesi için herhangi bir yöntem yoktur. Bu nedenle, bu bileşik yalnızca ortamda bulunabilir veya avlanma ile elde edilebilir. [b]Fosfat[/b] bulutları mor renktedir. [b]Fosfat[/b] kristalleri mavi yada mavi-yeşil renktedir.\n"
"\n"
"[thrive:compound type=\"hydrogensulfide\"]Hidrojen Sülfür[/thrive:compound] [b]Hidrojen Sülfür:[/b] Hücreler için alternatif bir [thrive:compound type=\"glucose\"]Glukoz[/thrive:compound] kaynağıdır ve yalnızca birkaç arazide bol miktarda bulunabilir. Eğer oyuncu enerji için [b]Hidrojen Sülfür[/b] kullanmayı düşünüyorsa, bulunduğu arazinin bu bileşiği içerdiğinden emin olmalıdır. [b]Hidrojen Sülfür[/b] yalnızca, eğer oyuncu [b][color=#3796e1][url=thriveopedia:chemoSynthesizingProteins]Kemosentez Yapan Proteinlere[/url][/color][/b] sahipse, kullanılabilir. Aksi takdirde, oyuncu bu bileşiği alamaz ve hücre içinde halihazırda depolanan bu bileşik hızla dışarı atılır.\n"
"\n"
"[thrive:compound type=\"iron\"]Demir[/thrive:compound] [b]Demir:[/b] Alternatif bir [thrive:compound type=\"atp\"]ATP[/thrive:compound] kaynağı olan [b]Demir[/b], dünyadaki hemen hemen her arazi içinde bulunabilen ancak nispeten nadir bir bileşiktir. Diğer bileşiklerden farklı olarak, [b]Demir[/b] yalnızca bulutlar halinde değil, aynı zamanda [b]Demir[/b] bulutlarını takip eden ve sürüklenen farklı büyüklükteki parçalar olarak da bulunabilir. [b]Demir[/b] yalnızca hücrede [b][color=#3796e1][url=thriveopedia:rusticyanin]Rustisiyanin[/url][/color][/b] varsa kullanılabilir. [b]Demir[/b] bulutları kahverengi olarak görünür. Bu parçalar, önemli miktarda [b]Demir[/b] kaynağı almak için yutulabilir."

msgid "WIKI_MICROBE_STAGE_GDD"
msgstr "Mikrop evresi için daha ayrıntılı bilgiler içeren ayrı bir oyun tasarım belgesi bulunmaktadır: Mikrop Evresi GDD'si"

msgid "WIKI_MICROBE_STAGE_INTRO"
msgstr ""
"Önceki evre: Önceki evreler yok.\n"
"\n"
"Sonraki evre: [color=#3796e1][url=thriveopedia:multicellular_stage]Çok Hücreli Evresi[/url][/color]\n"
"\n"
"Mikrop Evresi, oyunun ilk evresidir. Bu evre, yaşamın ilk kökenlerinden canlı olarak çıkan ve dünyada var olan ilk türün besin açısından zengin Pangonian Bacaları'nı keşfetmesiyle başlar. Bu noktada oyuncu, türünün birkaç bireyinden biri olan küçük bir prokaryotik sitoplazma parçasının kontrolünü üstlenir. Oyuncu, henüz diğer besin maddelerini işleme yollarına sahip olmadığından, tamamen serbest halde duran [thrive:compound type=\"glucose\"]glukozu[/thrive:compound] bulmaya muhtaçtır ve büyüyüp üremeye hazırlanmak için [thrive:compound type=\"phosphates\"]fosfat[/thrive:compound] ve [thrive:compound type=\"ammonia\"]amonyak[/thrive:compound] aramak zorundadır. Oyuncu, yeterli büyüklüğe ulaştığında üreyebilecek ve isterse mikrop editörüne geçebilecektir. Oyun ilerledikçe, oyuncu her kuşakta git gide daha sert hale gelen bir dünyada kendi hücresinin hayatta kalma yeteneğini sürekli geliştirecek ve kendi türünden türeyen yeni türlerle rekabet edecektir."

msgid "WIKI_MITOCHONDRION_EFFECTS"
msgstr "Etki yok."

msgid "WIKI_MITOCHONDRION_INTRO"
msgstr "Hücrenin güç merkezidir. [b]Mitokondri[/b], [thrive:compound type=\"oxygen\"]oksijeni[/thrive:compound] kullanarak [thrive:compound type=\"glucose\"]glukozun[/thrive:compound], [thrive:compound type=\"atp\"]ATP'ye[/thrive:compound] dönüştürülmesini sağlayan [b]Oksijenli Solunumu[/b] gerçekleştirir. [b]Mitokondri[/b] bu işlevi [b][color=#3796e1][url=thriveopedia:metabolosome]Metabolozomlar[/url][/color][/b] gibi organellerden daha verimli bir şekilde gerçekleştirir."

msgid "WIKI_MITOCHONDRION_MODIFICATIONS"
msgstr "Değişiklikler yok."

msgid "WIKI_MITOCHONDRION_PROCESSES"
msgstr ""
"[b]Oksijenli Solunum:[/b] [thrive:compound type=\"glucose\"]Glukoz[/thrive:compound] + [thrive:compound type=\"oxygen\"]Oksijen[/thrive:compound] → [thrive:compound type=\"atp\"]ATP[/thrive:compound] + [thrive:compound type=\"carbondioxide\"]Karbondioksit[/thrive:compound]\n"
"\n"
"[b][color=#3796e1][url=thriveopedia:metabolosome]Metabolozomlardakinden[/url][/color][/b] daha üstün olan ana enerji üretim yöntemlerinden biridir. Düzenli bir [thrive:compound type=\"glucose\"]glukoz[/thrive:compound] girişi gerektirir. Bu oran, ortamdaki [thrive:compound type=\"oxygen\"]oksijen[/thrive:compound] konsantrasyonu ile doğru orantılıdır."

msgid "WIKI_MITOCHONDRION_REQUIREMENTS"
msgstr ""
"Bir hücre, [b]Mitokondriyi[/b] evrimleştirmek için [b][color=#3796e1][url=thriveopedia:nucleus]Çekirdeğe[/url][/color][/b] sahip olmalıdır.\n"
"\n"
"Eğer organel geliştirmeleri oyun ayarlarından etkinleştirildiyse, aşağıdaki koşulların [i]her ikisi de[/i] [i]oyuncu hücresi[/i] için doğru olmalıdır:\n"
"\n"
"[indent]—   Üst üste en az [b]5[/b] kuşak boyunca, en az [b]4[/b] [b][color=#3796e1][url=thriveopedia:metabolosome]Metabolozomlar[/url][/color][/b] içermek.[/indent]\n"
"[indent]—   En az [b]+20[/b] [thrive:compound type=\"atp\"]ATP[/thrive:compound] üretmek.[/indent]"

msgid "WIKI_MITOCHONDRION_SCIENTIFIC_BACKGROUND"
msgstr ""
"Mitokondriler, ATP'yi Oksidatif Fosforilasyon adı verilen bir işlemle üreten, çift katmanlı (iç ve dış olmak üzere) zara sahip organellerdir. Bu işlemde, besinlerin (örneğin, glukoz ve lipitler) parçalanmasından elde edilen enerji, iç zar boyunca bir proton gradyanı oluşturmak için kullanılır ve bu gradyan ADP'nin ATP'ye dönüştürülmesini sağlar.\n"
"\n"
"Oyunda mitokondriler sosis şeklinde organeller olarak tasvir edilse de, aslında şekilleri ve boyutları oldukça esnektir. Mitokondriler, hücrenin ihtiyaçlarına bağlı olarak sürekli olarak birleşip ayrılır. Hatta, hücre içinde diğer mitokondrilerle büyük ağlar oluşturabilirler. Bu dinamikler (diğer şeylerin yanı sıra), metabolizmanın düzenlenmesi ve mitokondriyal kalite kontrol için önemlidir. Çünkü mitokondrinin şekli, işlevini büyük ölçüde etkiler.\n"
"\n"
"Mitokondriyi diğer birçok organelden ayıran dikkat çekici bir özelliği, kendi DNA'sına sahip olmasıdır. Mitokondri, başlangıçta konak bir hücre tarafından kazanılmış bağımsız bir organizma olarak varlık gösterdiği için, kendi matriksinde (iç zarın içinde) DNA plazmidleri barındırır. Zamanla mitokondri, konak hücreye daha da bağımlı hale gelmiş ve bağımsız yaşama yeteneğini kaybetmiştir.\n"
"\n"
"Mitokondri, genellikle hücrenin enerji merkezi olarak bilinse de, enerji sağlamaktan çok daha fazlasını yapar. Bu organel, programlanmış hücre ölümü, hücreler arası iletişim ve fosfolipitler gibi çeşitli moleküllerin sentezi gibi görevlerin ayrılmaz bir parçasıdır. Mevcut durumda, bu işlemlerin anlaşılmasına yönelik araştırmalar devam etmekle beraber, mitokondrinin oynadığı yeni roller keşfedilmeye çalışılmaktadır."

msgid "WIKI_MITOCHONDRION_STRATEGY"
msgstr ""
"[thrive:compound type=\"glucose\"]Glukozun[/thrive:compound] bol olduğu ortamlarda, [b]Mitokondri[/b] gerçekten de hücrenin güç merkezidir. Yine de oyun ilerledikçe, [thrive:compound type=\"glucose\"]glukoz[/thrive:compound] konsantrasyonunun düştüğünü bilin. Bu yüzden, mümkün olduğunca alternatif enerji kaynaklarına geçiş yapmanızı öneriyoruz.\n"
"\n"
"Ayrıca, bir [b][color=#3796e1][url=thriveopedia:nucleus]Çekirdek[/url][/color][/b] evrimleştirdikten sonra, [b][color=#3796e1][url=thriveopedia:metabolosome]Metabolozomları[/url][/color][/b], [b]Mitokondri[/b] ile değiştirmenizi öneriyoruz. Çünkü ikincisi çok daha fazla verimlidir."

msgid "WIKI_MITOCHONDRION_UPGRADES"
msgstr "Geliştirme yok."

msgid "WIKI_MULTICELLULAR_STAGE_CONCEPT_ART"
msgstr ""
"[indent]—   [color=#3796e1][url=https://wiki.revolutionarygamesstudio.com/images/thumb/7/75/Multiperceptionconcept.jpg/120px-Multiperceptionconcept.jpg]Algı konsepti[/url][/color] \t\t\t[/indent]\n"
"[indent]—   [color=#3796e1][url=https://wiki.revolutionarygamesstudio.com/images/thumb/9/9f/Multieditorconcept.jpeg/120px-Multieditorconcept.jpeg]Editör konsepti[/url][/color] \t\t\t[/indent]"

msgid "WIKI_MULTICELLULAR_STAGE_CURRENT_DEVELOPMENT"
msgstr "Çok Hücreli Evresi'nde geliştirme süreci başladı. Ancak, bu evre henüz çok detaylandırılmadı."

msgid "WIKI_MULTICELLULAR_STAGE_FEATURES"
msgstr ""
"Çok hücreli evrenin oynanışı büyük ölçüde Mikrop Evresi'ne benzeyecek. Oyun yine diğer hücrelerle 2D düzleminde devam edecek. Ama fark şu ki, oyuncu artık büyüyen bir koloniyi kontrol edecek. Mikrop evresinin sonundan farklı olarak, koloni artık birbirinden ayrılamayacak. Bunun yerine bu koloni, kalıcı olarak birbirine yapışmış, tek bir organizma gibi hareket edecek. Mikrop ortamı hala kullanılmakta ve oyuncu mikroplarla etkileşim kurabilmektedir.\n"
"\n"
"Editörde, oyuncu artık hücrelerin yapısını ve organellerini değiştirmekle kalmayıp, hücre türleri de oluşturup düzenleyebilecek. Kolonide bir hücre türünde yapılan herhangi bir değişiklik, o türdeki tüm hücrelere otomatik olarak uygulanacak. Oyuncu, farklı hücre türlerini kullanarak, kolonideki hücreleri farklı işlevlere yönelik olacak şekilde özelleştirebilecek. Böylece bu onlara, tek hücreli organizmalara karşı, büyük bir avantaj sağlayacak.\n"
"\n"
"Bu evrenin sonunda, oyuncu mikroskopik dünyaya hakim olan büyük bir hücre kolonisini kontrol eder. Ardından, oyuncu daha da büyüyerek makroskobik bir canlıya dönüşür.\n"
"\n"
"Evre mekaniğini daha ayrıntılı açıklayan Çok Hücreli Evresi GDD'si için ayrı bir sayfa bulunmaktadır."

msgid "WIKI_MULTICELLULAR_STAGE_INTRO"
msgstr "Çok Hücreli Evresi'nde koloniniz, makroskopik bir çok hücreli organizmaya dönüşene dek, daha karmaşık ve özelleşmiş hale gelir. Bu evre, türünüz makroskopik olacak kadar yeterince büyük hale geldiğinde sona erer ve türünüz [color=#3796e1][url=thriveopedia:macroscopic_stage]Makroskopik Evresi'ne[/url][/color] geçiş yapar."

msgid "WIKI_MULTICELLULAR_STAGE_OVERVIEW"
msgstr ""
"Okyanuslarda yaşam zenginleşiyor. Burada çok sayıda çeşitlilik var. Dünya bir anda oyuncu için çok daha küçük bir hale geldi. Çünkü, oyuncu türü mikroskopik ortamdaki en büyük şey.\n"
"\n"
"Oyuncu artık daha büyük bir organizmayı oluşturan bir hücre kolonisini kontrol edebilir. Koloni büyüklüğü, makroskopik evreye geçişe hazırlanmak için, daha özelleşmiş hücre türleri ile kademeli olarak büyüyecek."

msgid "WIKI_MULTICELLULAR_STAGE_TRANSITIONS"
msgstr ""
"Bu evre, Bağlayıcı Ajanlar (Adezyon Proteinleri) kullanılarak hücreler birbirine bağlandığında ve hücreler artık bağını koparamadığında (bu hücreler esasında tek bir organizmaya dönüşür) başlar.\n"
"\n"
"Bu evre, oyuncu türü makroskopik büyüklüğe varacağı yeterince büyük bir hücre grubuna evrimleştiğinde sona erer."

msgid "WIKI_MULTICELLULAR_STAGE_UI"
msgstr "Henüz bir şey tartışılmadı."

msgid "WIKI_MYOFIBRIL_EFFECTS"
msgstr "Çok hücreli bir organizmada, [b]Miyofibril[/b] içeren her hücre için, organizmanın hareket hızı o hücrenin hacmi ile doğru orantılı olarak artar. [b]Miyofibrilli[/b] hücreler, kas dokusu türüne sahip olarak sınıflandırılır."

msgid "WIKI_MYOFIBRIL_INTRO"
msgstr "Organizmaların içindeki kas dokusunu oluşturan uzun liflerden meydana gelen bir organeldir ve Çok Hücreli Evresi'nde mevcuttur. Organizmanın hızını arttırır."

msgid "WIKI_MYOFIBRIL_MODIFICATIONS"
msgstr "Değişiklikler yok."

msgid "WIKI_MYOFIBRIL_PROCESSES"
msgstr "İşlem yok."

msgid "WIKI_MYOFIBRIL_REQUIREMENTS"
msgstr "Yalnızca Çok Hücreli Evresi'nden itibaren mevcuttur."

msgid "WIKI_MYOFIBRIL_SCIENTIFIC_BACKGROUND"
msgstr "TBA"

msgid "WIKI_MYOFIBRIL_STRATEGY"
msgstr "Çok hücreli organizmanızda, birkaç hücre türüne bir [b]Miyofibril[/b] eklemenizi tavsiye ediyoruz. Ama bir taneden daha fazla eklemek gereksizdir. Şu anda daha fazla [b]Miyofibril[/b] eklemek, ek bir fayda sağlamaz."

msgid "WIKI_MYOFIBRIL_UPGRADES"
msgstr "Geliştirme yok"

msgid "WIKI_NATION_EDITOR"
msgstr "Ulus Editörü"

msgid "WIKI_NITROGENASE_EFFECTS"
msgstr "Etki yok."

msgid "WIKI_NITROGENASE_INTRO"
msgstr ""
"[thrive:compound type=\"nitrogen\"]Azot[/thrive:compound] gazı ve [thrive:compound type=\"atp\"]ATP'den[/thrive:compound], hücresel üreme için gerekli büyüme bileşenlerinden biri olan [thrive:compound type=\"ammonia\"]amonyağı[/thrive:compound] üretmek için [b]Oksijensiz Azot Fiksasyonu[/b] gerçekleştirir. Bu organel, ökaryotik [b][color=#3796e1][url=thriveopedia:nitrogenfixingplastid]Nitroplasttan[/url][/color][/b] daha verimsizdir.\n"
"\n"
"Ayrıca [thrive:compound type=\"atp\"]ATP'den[/thrive:compound], [thrive:compound type=\"glucose\"]glukoz[/thrive:compound] üretmek için [b]Glikoliz[/b] yapar."

msgid "WIKI_NITROGENASE_MODIFICATIONS"
msgstr "Değişiklikler yok."

msgid "WIKI_NITROGENASE_PROCESSES"
msgstr ""
"[b]Oksijensiz Azot Fiksasyonu[/b]: [thrive:compound type=\"atp\"]ATP[/thrive:compound] + [thrive:compound type=\"nitrogen\"]Azot[/thrive:compound] → [thrive:compound type=\"ammonia\"]Amonyak[/thrive:compound]\n"
"\n"
"Enerji harcayarak atmosferik [thrive:compound type=\"nitrogen\"]azotu[/thrive:compound], [thrive:compound type=\"ammonia\"]amonyağa[/thrive:compound] dönüştürür. Bu oran, ortamdaki [thrive:compound type=\"nitrogen\"]azot[/thrive:compound] miktarı ile doğru orantılıdır. [b][color=#3796e1][url=thriveopedia:nitrogenfixingplastid]Nitroplastta[/url][/color][/b] bulunan benzer işlemden daha verimsizdir.\n"
"\n"
"[b]Glikoliz[/b]\n"
"\n"
"Birçok prokaryotik organel gibi; [b]Nitrojenazı[/b] çevreleyen [b][color=#3796e1][url=thriveopedia:cytoplasm]Sitoplazma[/url][/color][/b], [thrive:compound type=\"atp\"]ATP'yi[/thrive:compound], [thrive:compound type=\"glucose\"]glukoza[/thrive:compound] dönüştüren [b]Glikolizin[/b] daha verimsiz bir biçimini yerine getirir."

msgid "WIKI_NITROGENASE_REQUIREMENTS"
msgstr ""
"Eğer organel geliştirmeleri oyun ayarlarından etkinleştirildiyse, aşağıdaki şart [i]oyuncu hücresi[/i] için doğru olmalıdır:\n"
"\n"
"[indent]—   En fazla [b]13[/b] değerinde [thrive:compound type=\"ammonia\"]amonyağa[/thrive:compound] sahip bir arazide olmak.[/indent]"

msgid "WIKI_NITROGENASE_SCIENTIFIC_BACKGROUND"
msgstr "TBA"

msgid "WIKI_NITROGENASE_STRATEGY"
msgstr ""
"[b]Nitrojenaz[/b] tarafından üretilen [thrive:compound type=\"ammonia\"]amonyak[/thrive:compound], üreme için saklanan kaynaklara katkı sağlar. Bu yüzden, [b]Nitrojenazlı[/b] hücrelerin ortamda yalnızca [thrive:compound type=\"phosphates\"]fosfat[/thrive:compound] bulması gerekir. Bu işlem, temelinden daha hızlı bir üreme sağlar (eğer pasif olarak üreme gelişimi mevcut oyun için ayarlardan devre dışı bırakıldıysa, temel hız sıfırdır). Yutmak veya yakınında durmak için [thrive:compound type=\"phosphates\"]fosfat[/thrive:compound] parçaları aramak iyi bir stratejidir.\n"
"\n"
"[b]Oksijensiz Azot Fiksasyonu[/b], [thrive:compound type=\"atp\"]ATP[/thrive:compound] tükettiği için bu organeli hücrenize eklemeden önce fazladan [thrive:compound type=\"atp\"]ATP'ye[/thrive:compound] sahip olmanız gerekir. [b]Nitrojenaz[/b] tarafından yapılan küçük miktarda [b]Glikoliz[/b], bu organelin kendi ozmoregülasyon maliyetini dengelemek için yeterli değildir."

msgid "WIKI_NITROGENASE_UPGRADES"
msgstr "Geliştirme yok."

msgid "WIKI_NITROPLAST_EFFECTS"
msgstr "Etki yok."

msgid "WIKI_NITROPLAST_INTRO"
msgstr "Nitroplast, hücresel üreme için büyüme bileşenlerinden biri olan [thrive:compound type=\"nitrogen\"]azotu[/thrive:compound] üretmek için kullanılan zarlı bir organeldir. Bu organel, [thrive:compound type=\"nitrogen\"]azot[/thrive:compound] gazı ve [thrive:compound type=\"atp\"]ATP'yi[/thrive:compound], [thrive:compound type=\"ammonia\"]amonyağa[/thrive:compound] dönüştürmek için [b]Oksijensiz Azot Fiksasyonu[/b] yapar. Bu organel, prokaryotik [b][color=#3796e1][url=thriveopedia:nitrogenase]Nitrojenazdan[/url][/color][/b] daha verimlidir."

msgid "WIKI_NITROPLAST_MODIFICATIONS"
msgstr "Değişiklikler yok."

msgid "WIKI_NITROPLAST_PROCESSES"
msgstr ""
"[b]Oksijenli Azot Fiksasyonu[/b]\n"
"\n"
"Enerji harcayarak [thrive:compound type=\"nitrogen\"]azotu[/thrive:compound], [thrive:compound type=\"ammonia\"]amonyağa[/thrive:compound] dönüştürür. Bu oran, ortamdaki [thrive:compound type=\"nitrogen\"]azot[/thrive:compound] ve [thrive:compound type=\"oxygen\"]oksijen[/thrive:compound] miktarı ile doğru orantılıdır. [b][color=#3796e1][url=thriveopedia:nitrogenase]Nitrojenazda[/url][/color][/b] bulunan benzer işlemden daha verimlidir."

msgid "WIKI_NITROPLAST_REQUIREMENTS"
msgstr "Bir hücre, [b]Nitroplastları[/b] evrimleştirmek için [b][color=#3796e1][url=thriveopedia:nucleus]Çekirdeğe[/url][/color][/b] sahip olmalıdır."

msgid "WIKI_NITROPLAST_SCIENTIFIC_BACKGROUND"
msgstr ""
"Nitroplastların, ökaryotik hücrelerde, endosimbiyontlardan evrimleştiği gösterilmiştir.\n"
"\n"
"[color=#3796e1][url=https://en.wikipedia.org/wiki/Nitroplast]https://en.wikipedia.org/wiki/Nitroplast[/url][/color]\n"
"\n"
"https://www.science.org/doi/10.1126/science.ado8571"

msgid "WIKI_NITROPLAST_STRATEGY"
msgstr ""
"Hücreniz bir [b][color=#3796e1][url=thriveopedia:nucleus]Çekirdek[/url][/color][/b] geliştirdiğinde, [b][color=#3796e1][url=thriveopedia:nitrogenase]Nitrojenazı[/url][/color][/b], [b]Nitroplastlar[/b] ile değiştirmenizi öneriyoruz. Çünkü ikincisi, üreme için gerekli kaynakları daha etkili bir şekilde oluşturur.\n"
"\n"
"[b][color=#3796e1][url=thriveopedia:nitrogenase]Nitrojenazda[/url][/color][/b] olduğu gibi, eğer fazladan [thrive:compound type=\"atp\"]ATP'niz[/thrive:compound] varsa, [b]Nitroplastlar[/b] mantıklı bir seçimdir. Kendi üreme kaynaklarınızı oluşturmanız, kuşaklar arasında daha hızlı ilerleme becerinizdeki sınırlayıcı bir etkeni ortadan kaldırır. Ayrıca bu, fazladan [thrive:compound type=\"phosphates\"]fosfat[/thrive:compound] toplamayı da gerektirir; fosfatlar, yüzen kristal parçalar veya mor bulutlardan elde edilebilir."

msgid "WIKI_NITROPLAST_UPGRADES"
msgstr "Geliştirme yok."

msgid "WIKI_NO"
msgstr "Hayır"

msgid "WIKI_NONE_COMMA_THIS_IS_THE_LAST_STAGE"
msgstr "Yok, bu son evre"

msgid "WIKI_NUCLEUS_EFFECTS"
msgstr ""
"Bir hücre [b]Çekirdeği[/b] evrimleştirdiğinde, daha önce kilitli olan birçok başka organeli evrimleştirme yeteneği kazanır.\n"
"\n"
"[b]Çekirdekli[/b] hücreler, [thrive:compound type=\"atp\"]ATP'nin[/thrive:compound] olmamasından kaynaklanan açlık haricinde, başka herhangi bir kaynaktan [b]%50[/b] daha az hasar alır.\n"
"\n"
"Bir hücre, en fazla sadece bir[b]Çekirdeğe[/b] sahip olabilir ve bu organel evrimleştirildikten sonra kaldırılamaz."

msgid "WIKI_NUCLEUS_INTRO"
msgstr ""
"En büyük organel ve ökaryotik hücrelerin tanımlayıcı özelliğidir. Hücrelerin; [b][color=#3796e1][url=thriveopedia:mitochondrion]Mitokondri[/url][/color][/b] ve [b][color=#3796e1][url=thriveopedia:lysosome]Lizozomlar[/url][/color][/b] gibi gelişmiş, daha güçlü etkilere sahip zarlı organelleri evrimleştirmesini sağlar.\n"
"\n"
"Muazzam büyüklüğü ve ozmoregülasyon maliyetinden dolayı, sürdürmesi bir sürü [thrive:compound type=\"atp\"]ATP'ye[/thrive:compound] mal olur. Bir hücre bir çekirdek edindiğinde, bu organel sonraki nesillerde kaldırılamaz.\n"
"\n"
"Ayrıca, açlık dışındaki herhangi bir kaynaktan alınan hasarı [b]%50[/b] azaltır."

msgid "WIKI_NUCLEUS_MODIFICATIONS"
msgstr "Değişiklikler yok."

msgid "WIKI_NUCLEUS_PROCESSES"
msgstr "İşlem yok."

msgid "WIKI_NUCLEUS_REQUIREMENTS"
msgstr "Yerleştirmek için fazladan alan haricinde başka bir gereksinim yok."

msgid "WIKI_NUCLEUS_SCIENTIFIC_BACKGROUND"
msgstr "TBA"

msgid "WIKI_NUCLEUS_STRATEGY"
msgstr ""
"Hücrenize bir [b]Çekirdek[/b] eklemeden önce çok iyi düşünün. Bu organeli sürdürmek pahalıdır ve bu organel, hücrenizi önemli ölçüde yavaşlatır. Bu yüzden, önemli bir pozitif [thrive:compound type=\"atp\"]ATP[/thrive:compound] tutarına sahip olduğunuzdan ve, bir ya da iki nesil boyunca, daha sakin bir yaşam tarzını sağlayabileceğinizden emin olun. Daha sonraki nesillerde, biraz çeviklik kazanmak için [b][color=#3796e1][url=thriveopedia:cilia]Siller[/url][/color][/b] ve [b][color=#3796e1][url=thriveopedia:flagellum]Kamçıyı[/url][/color][/b] eklemenizi tavsiye ediyoruz.\n"
"\n"
"Ama, bu organelin faydaları bellidir. Ökaryotlar ([b]Çekirdekli[/b] hücreler), prokaryotlara (çekirdeksiz hücreler) göre, ileride daha çok yönlü geliştirmelere erişim kazanır.\n"
"\n"
"[b]Çekirdek[/b] tarafından kilidi açılan organeller, [b][color=#3796e1][url=thriveopedia:signalingAgent]Sinyal Veren Ajan[/url][/color][/b] ve [b][color=#3796e1][url=thriveopedia:bindingAgent]Bağlayıcı Ajan[/url][/color][/b] gibi kuvvetli yeni beceriler ve [b][color=#3796e1][url=thriveopedia:mitochondrion]Mitokondri[/url][/color][/b] ve [b][color=#3796e1][url=thriveopedia:thermoplast]Termoplast[/url][/color][/b] gibi varolan yeteneklere önemli geliştirmeler sunar. [b]Çekirdeği[/b] ekledikten sonra, [thrive:compound type=\"atp\"]ATP[/thrive:compound] üretimini geliştirmek ve hücrenizi daha iyi sürdürmek için, prokaryotik organelleri daha verimli olan ökaryotik karşılıkları ile değiştirmenizi öneriyoruz."

msgid "WIKI_NUCLEUS_UPGRADES"
msgstr "Geliştirme yok."

msgid "WIKI_ORGANELLES_ROOT_INTRO"
msgstr ""
"Organeller, tek hücreli organizmaların \"organlarıdır\". Thrive'da organeller, hücrenizin yapı taşlarıdır ve hücrenin iç işleyişini ve yeteneklerini kontrol ederler.\n"
"\n"
"Her çoğaldığınızda, mikrop editörünü kullanarak hücrenizin içine organeller ekleyebilir, organelleri taşıyabilir veya kaldırabilirsiniz. Bu eylemlerin neredeyse tümü mutasyon puanına mal olur. Organeller, hücre zarına sarılmış bir şekilde altıgen bir ızgarada düzenlenir ve her organelin belirgin bir altıgen izi vardır. Dış organeller hücre zarının dışına tutunurlar. Bu yüzden birçoğu için yerleştirme yönü önemlidir.\n"
"\n"
"Hücrenizi düzenlerken, diğer türler de organel düzenlerini değiştirirler. Onların da aynı güçlere ve yeteneklere erişimi vardır.\n"
"\n"
"Daha fazla şey öğrenmek için aşağıdaki listeden bir organel seçin."

msgid "WIKI_OXYTOXISOME_EFFECTS"
msgstr ""
"Eğer bir hücre en az bir [b]Toksizom[/b] veya [b][color=#3796e1][url=thriveopedia:oxytoxy]Toksin Kofuluna[/url][/color][/b] sahipse, toksin ateşleyebilir. Bunu yapmak, saklanan [thrive:compound type=\"oxytoxy\"]OksiToksi NT'leri[/thrive:compound] tüketir. Bu mermiler, diğer hücre türlerine hasar verir ama toksini ateşleyen türün üyelerine zarar vermez.\n"
"\n"
"Hasar, ateş edilen [thrive:compound type=\"oxytoxy\"]OksiToksi NT[/thrive:compound] miktarı ile doğru orantılıdır."

msgid "WIKI_OXYTOXISOME_INTRO"
msgstr "Toksin mermi olarak ateşlenebilen bir ajan olan [thrive:compound type=\"oxytoxy\"]OksiToksi NT'yi[/thrive:compound] üreten değiştirilmiş [b][color=#3796e1][url=thriveopedia:metabolosome]Metabolozomdur[/url][/color][/b]. Bu organel, [b][color=#3796e1][url=thriveopedia:oxytoxy]Toksin Kofulunun[/url][/color][/b] aşağı bir çeşididir."

msgid "WIKI_OXYTOXISOME_MODIFICATIONS"
msgstr "Değişiklikler yok."

msgid "WIKI_OXYTOXISOME_PROCESSES"
msgstr ""
"[b]OksiToksi Sentezi[/b]: [thrive:compound type=\"atp\"]ATP[/thrive:compound] + [thrive:compound type=\"oxygen\"]Oksijen[/thrive:compound] → [thrive:compound type=\"oxytoxy\"]OksiToksi NT[/thrive:compound]\n"
"\n"
"[b][color=#3796e1][url=thriveopedia:oxytoxy]Toksin Kofullarından[/url][/color][/b] çok daha verimsiz bir şekilde [thrive:compound type=\"oxytoxy\"]OksiToksi NT[/thrive:compound] üretir. Bu oran, ortamdaki [thrive:compound type=\"oxygen\"]oksijen[/thrive:compound] miktarı ile doğru orantılıdır.\n"
"\n"
"[b]Glikoliz[/b]: [thrive:compound type=\"glucose\"]Glukoz[/thrive:compound] → [thrive:compound type=\"atp\"]ATP[/thrive:compound]\n"
"\n"
"Birçok prokaryotik organel gibi, [b]Toksizomu[/b] çevreleyen [b][color=#3796e1][url=thriveopedia:cytoplasm]Sitoplazma[/url][/color][/b] [thrive:compound type=\"atp\"]ATP'yi[/thrive:compound], [thrive:compound type=\"glucose\"]glukoza[/thrive:compound] dönüştüren [b]Glikolizin[/b] daha verimsiz bir biçimini yerine getirir."

msgid "WIKI_OXYTOXISOME_REQUIREMENTS"
msgstr ""
"Eğer organel geliştirmeleri oyun ayarlarından etkinleştirildiyse, aşağıdaki şart [i]oyuncu hücresi[/i] için doğru olmalıdır:\n"
"\n"
"[indent]—   Oyun sırasında, şu ana kadar en az [b]5[/b] hücre yutmuş olmak.[/indent]"

msgid "WIKI_OXYTOXISOME_SCIENTIFIC_BACKGROUND"
msgstr "TBA"

msgid "WIKI_OXYTOXISOME_STRATEGY"
msgstr ""
"Hücresel savaşta, toksinler değerli bir silahtır. Yutma ve [b][color=#3796e1][url=thriveopedia:pilus]Delici Piluslar[/url][/color][/b] yakın dövüş silahlarına daha çok benzerken, toksinler şu anda oyundaki tek menzilli saldırı yöntemidir.\n"
"\n"
"[b]Toksizom[/b] ve ökaryotik karşılığı olan [b][color=#3796e1][url=thriveopedia:oxytoxy]Toksin Kofulu[/url][/color][/b], savunma amaçları için de kullanışlıdır. Bu organellerden herhangi birine sahip bir hücreyi yutan diğer hücre, avını sindirirken hasar alır. Hücre böylece, büyük yırtıcılara karşı caydırıcı davranabilir."

msgid "WIKI_OXYTOXISOME_UPGRADES"
msgstr "Geliştirme yok."

msgid "WIKI_OXYTOXY_SYNTHESIS_COMMA_GLYCOLYSIS"
msgstr "OksiToksi Sentezi, Glikoliz"

msgid "WIKI_PAGE_ASCENSION"
msgstr "Tırmanış"

msgid "WIKI_PAGE_AWAKENING_STAGE"
msgstr "Uyanış Evresi"

msgid "WIKI_PAGE_AWARE_STAGE"
msgstr "Farkındalık Evresi"

msgid "WIKI_PAGE_AXON"
msgstr "Akson"

msgid "WIKI_PAGE_BINDING_AGENT"
msgstr "Bağlayıcı Ajan"

msgid "WIKI_PAGE_BIOLUMINESCENT_VACUOLE"
msgstr "Biyolüminesan Koful"

msgid "WIKI_PAGE_CHEMOPLAST"
msgstr "Kemoplast"

msgid "WIKI_PAGE_CHEMORECEPTOR"
msgstr "Kemoreseptör"

msgid "WIKI_PAGE_CHEMOSYNTHESIZING_PROTEINS"
msgstr "Kemosentez Yapan Proteinler"

msgid "WIKI_PAGE_CHLOROPLAST"
msgstr "Kloroplast"

msgid "WIKI_PAGE_CILIA"
msgstr "Siller"

msgid "WIKI_PAGE_COMPOUNDS"
msgstr "Bileşikler"

msgid "WIKI_PAGE_COMPOUND_SYSTEM_DEVELOPMENT"
msgstr "Bileşik Sistemi Geliştirme"

msgid "WIKI_PAGE_CYTOPLASM"
msgstr "Sitoplazma"

msgid "WIKI_PAGE_DEVELOPMENT_ROOT"
msgstr "Geliştirme"

msgid "WIKI_PAGE_EDITORS_AND_MUTATIONS"
msgstr "Editörler ve Mutasyonlar"

msgid "WIKI_PAGE_ENVIRONMENTAL_CONDITIONS"
msgstr "Çevresel Koşullar"

msgid "WIKI_PAGE_FERROPLAST"
msgstr "Ferroplast"

msgid "WIKI_PAGE_FLAGELLUM"
msgstr "Kamçı"

msgid "WIKI_PAGE_HELP_AND_TIPS"
msgstr "Yardım ve Tavsiyeler"

msgid "WIKI_PAGE_HYDROGENASE"
msgstr "Hidrojenaz"

msgid "WIKI_PAGE_INDUSTRIAL_STAGE"
msgstr "Sanayi Evresi"

msgid "WIKI_PAGE_LYSOSOME"
msgstr "Lizozom"

msgid "WIKI_PAGE_MACROSCOPIC_STAGE"
msgstr "Makroskopik Evresi"

msgid "WIKI_PAGE_MECHANICS_ROOT"
msgstr "Mekanikler"

#, fuzzy
msgid "WIKI_PAGE_MELANOSOME"
msgstr "Lizozom"

msgid "WIKI_PAGE_METABOLOSOMES"
msgstr "Metabolozomlar"

msgid "WIKI_PAGE_MICROBE_STAGE"
msgstr "Mikrop Evresi"

msgid "WIKI_PAGE_MITOCHONDRION"
msgstr "Mitokondri"

msgid "WIKI_PAGE_MULTICELLULAR_STAGE"
msgstr "Çok Hücreli Evresi"

msgid "WIKI_PAGE_MYOFIBRIL"
msgstr "Miyofibril"

msgid "WIKI_PAGE_NITROGENASE"
msgstr "Nitrojenaz"

msgid "WIKI_PAGE_NITROPLAST"
msgstr "Nitroplast"

msgid "WIKI_PAGE_NUCLEUS"
msgstr "Çekirdek"

msgid "WIKI_PAGE_ORGANELLES_ROOT"
msgstr "Organeller"

msgid "WIKI_PAGE_OXYTOXISOME"
msgstr "Oksitoksizom"

msgid "WIKI_PAGE_PERFORATOR_PILUS"
msgstr "Delici Pilus"

msgid "WIKI_PAGE_PROTOPLASM"
msgstr "Protoplazma"

msgid "WIKI_PAGE_REPRODUCTION"
msgstr "Üreme"

msgid "WIKI_PAGE_RUSTICYANIN"
msgstr "Rustisiyanin"

msgid "WIKI_PAGE_SIGNALING_AGENT"
msgstr "Sinyal Veren Ajan"

msgid "WIKI_PAGE_SLIME_JET"
msgstr "Balçık Fışkırtıcı"

msgid "WIKI_PAGE_SOCIETY_STAGE"
msgstr "Topluluk Evresi"

msgid "WIKI_PAGE_SPACE_STAGE"
msgstr "Uzay Evresi"

msgid "WIKI_PAGE_STAGES_ROOT"
msgstr "Evreler"

msgid "WIKI_PAGE_THERMOPLAST"
msgstr "Termoplast"

msgid "WIKI_PAGE_THERMOSYNTHASE"
msgstr "Termosentaz"

msgid "WIKI_PAGE_THE_PATCH_MAP"
msgstr "Arazi Haritası"

msgid "WIKI_PAGE_THYLAKOIDS"
msgstr "Tilakoidler"

msgid "WIKI_PAGE_TOXIN_VACUOLE"
msgstr "Toksin Kofulu"

msgid "WIKI_PAGE_VACUOLE"
msgstr "Koful"

msgid "WIKI_PERFORATOR_PILUS_EFFECTS"
msgstr ""
"Eğer bir hücre [b]Delici Pilusa[/b] sahipse, diğer türün hücreleri bu organele temas ettiğinde önemli miktarda hasar alır. Eğer her iki hücre de [b]Delici Piluslara[/b] sahipse, bu hücreler birbirlerinin saldırısını engelleyebilir.\n"
"\n"
"[b]Delici Piluslar[/b], ayrıca, toksin mermilerini engeller. [b][color=#3796e1][url=thriveopedia:oxytoxyProteins]Oksitoksizom[/url][/color][/b] ve [b][color=#3796e1][url=thriveopedia:oxytoxy]Toksin Kofulunu[/url][/color][/b] inceleyin."

msgid "WIKI_PERFORATOR_PILUS_INTRO"
msgstr ""
"Diğer hücreleri delmede kullanılan savaş organelidir. [b]Delici Pilus[/b] ile saldırıya uğrayan hücreler önemli miktarda can kaybeder.\n"
"\n"
"Ayrıca, toksin mermilerini taşıyan toksinlere karşı hücreyi savunur."

msgid "WIKI_PERFORATOR_PILUS_MODIFICATIONS"
msgstr "Değişiklikler yok."

msgid "WIKI_PERFORATOR_PILUS_PROCESSES"
msgstr "İşlem yok."

msgid "WIKI_PERFORATOR_PILUS_REQUIREMENTS"
msgstr ""
"Eğer organel geliştirmeleri oyun ayarlarından etkinleştirildiyse, aşağıdaki koşullardan [i]en az biri[/i] [i]oyuncu hücresi[/i] için doğru olmalıdır:\n"
"\n"
"[indent]—   Bütün kuşaklar boyunca en az [b]5[/b] hücre yutmak.[/indent]\n"
"[indent]—   Bütün kuşaklar boyunca en az [b]5[/b] kez ölmek.[/indent]"

msgid "WIKI_PERFORATOR_PILUS_SCIENTIFIC_BACKGROUND"
msgstr ""
"Piluslar (tekil: pilus), birçok mikroorganizmanın yüzeyinde bulunur ve ince kıllara benzer. Onlarca veya yüzlerce pilus, bir mikroorganizmanın yüzeyinde bulunabilir ve avcılıkta rol oynamak dahil çeşitli amaçlarda işe kullanılabilir. Patojenik mikroorganizmalar, hastalığa neden olmak suretiyle, ya konak dokuya bağlanmak ya da sitoplazmaya erişmek amacıyla dış hücre zarını basıp geçmek için pilusları kullanır. Birbirine benzer birçok pilus mevcuttur ancak evrimsel olarak birbirleriyle bağlantılı değildirler ve yakınsak evrimden meydana gelmişlerdir. Tek bir organizma, farklı türde pilus üretme yeteneğine sahip olabilir ve yüzeyinde mevcut olanları sürekli değiştirebilir.\n"
"\n"
"Bu organizmanın [color=#3796e1][url=https://en.wikipedia.org/wiki/Pilus]Vikipedi sayfasından[/url][/color] daha fazlasını okuyun."

msgid "WIKI_PERFORATOR_PILUS_STRATEGY"
msgstr ""
"[b]Delici Piluslara[/b] sahip olan hücreler etkili yırtıcılar haline gelirler ve hatta toksin direnci ya da yutma dirençli hücre zarı olan herhangi bir hücreye hasar verebilirler. Ancak bu organel dikkatle yerleştirilmelidir ve savaş becerisi gerektirir.\n"
"\n"
"[b]Delici Piluslar[/b], ayrıca, av için güçlü bir caydırıcı olarak davranabilir. Dikenli toplar kolay bir yemek olarak görülmez."

msgid "WIKI_PERFORATOR_PILUS_UPGRADES"
msgstr ""
"[b]İnjektozom Pilus[/b]\n"
"\n"
"[b]Delici Pilusları[/b]; [b]İnjektozom Piluslara[/b] dönüştürmek için, [b]25[/b] mutasyon puanıyla, onlarda yerleştirdiğiniz an değişiklik yapın. Bu organel düşman hücrelere çarptığında, ayrıca, toksin hasarı verir. Toksinlerden gelen hasarı azaltan hücre zarı türleri, ayrıca, [b]İnjektozom Piluslardan[/b] gelen hasarı azaltır."

msgid "WIKI_PROTEIN_RESPIRATION"
msgstr "Protein Solunumu"

msgid "WIKI_PROTOPLASM_EFFECTS"
msgstr "Etki yok."

msgid "WIKI_PROTOPLASM_INTRO"
msgstr ""
"Oyuncu olmayan türler için depoyu arttırmak amacıyla tasarlanmış, [b][color=#3796e1][url=thriveopedia:cytoplasm]Sitoplazmanın[/url][/color][/b] önemli ölçüde gelişmiş bir biçimidir. Oyuncu hücrelere eklenemez ama oyuncunun ortamdan fosilleştirdiği hücrelerde mevcut olabilir.\n"
"\n"
"Görsel olarak [b][color=#3796e1][url=thriveopedia:cytoplasm]Sitoplazmaya[/url][/color][/b] benzer ve bu organelin birçok özelliğini alır."

msgid "WIKI_PROTOPLASM_MODIFICATIONS"
msgstr "Değişiklikler yok."

msgid "WIKI_PROTOPLASM_PROCESSES"
msgstr ""
"[b]Glikoliz[/b]: [thrive:compound type=\"glucose\"]Glukoz[/thrive:compound] → [thrive:compound type=\"atp\"]ATP[/thrive:compound]\n"
"\n"
"Farklı giren/ürün oranları ile [b]Sitoplazma Glikolizinin[/b] gelişmiş bir biçimidir."

msgid "WIKI_PROTOPLASM_REQUIREMENTS"
msgstr "Oyuncu [b]Protoplazmayı[/b] evrimleştiremez. Oyuncu olmayan türler sınırlama olmadan yapabilir."

msgid "WIKI_PROTOPLASM_SCIENTIFIC_BACKGROUND"
msgstr ""
"Bazı yerlerde [b]Protoplazma[/b], [b][color=#3796e1][url=thriveopedia:cytoplasm]Sitoplazmanın[/url][/color][/b] başka bir adıdır. Ancak, çekirdek ve çevreleyen yapılar dahil, bir hücrenin tüm içeriği olarak da ifade edilebilir.\n"
"\n"
"Bu organelin [color=#3796e1][url=https://en.wikipedia.org/wiki/Protoplasm]Vikipedi sayfasından[/url][/color] daha fazlasını okuyun."

msgid "WIKI_PROTOPLASM_STRATEGY"
msgstr ""
"Esas oyunda [b]Protoplazma[/b] kullanmak mümkün değildir. Oyuncu bu organeli yalnızca; eğer serbest yapım modunda bir önceki oyunda fossilleştirdiği oyuncu olmayan bir tür ile oynuyorsa, kullanabilir.\n"
"\n"
"Oyunda görüldüğünde, [b]Protoplazma[/b] stratejik olarak [b][color=#3796e1][url=thriveopedia:cytoplasm]Sitoplazmaya[/url][/color][/b] eşdeğerdir. Ancak deposu fazla ve [thrive:compound type=\"atp\"]ATP[/thrive:compound] üretimi yavaştır. [b]Protoplazmaya[/b] sahip hücreler genellikle bileşik bulutu bulmadan veya bir besin tüketmeden daha uzun süre hayatta kalabilir."

msgid "WIKI_PROTOPLASM_UPGRADES"
msgstr "Geliştirme yok."

msgid "WIKI_PULLING_CILIA"
msgstr "Çeken Siller"

msgid "WIKI_REPRODUCTION_BUTTON"
msgstr "Üreme"

msgid "WIKI_REPRODUCTION_INTRO"
msgstr "Thrive'da ilerlemek için [b]editörlerde[/b] türünüzü evrimleştirmeniz ve türünüzün soyunun tükenmesini önlemeniz gerekir. Bunu yapmak için de [b]çoğalmanız[/b] gerekir."

msgid "WIKI_REPRODUCTION_REPRODUCTION_IN_THE_MICROBE_STAGE"
msgstr ""
"[color=#3796e1][url=thriveopedia:microbe_stage]Mikrop Evresi'nde[/url][/color] çoğalmak için, üremeyi sağlayan belirli sayıda [color=#3796e1][url=thriveopedia:Compounds]bileşiği[/url][/color] toplamanız gerekir. Bu bileşikler, [thrive:compound type=\"ammonia\"]amonyak[/thrive:compound] ve [thrive:compound type=\"phosphates\"]fosfattır[/thrive:compound]. Bu bileşikleri, hücre zarınızın emilim hızına bağlı olarak, pasif bir şekilde içeri alırsınız.\n"
"\n"
"[b][u]Organellerin çoğalması[/u][/b]\n"
"\n"
"Hücreniz büyüdükçe, bazı bileşiklerin kullanımı üreme işlemine ayrılacaktır. Yeterli miktarda bileşiğe ulaşıldığında, organeller [b]ikiye katlanmaya[/b] başlayacaktır. [thrive:compound type=\"ammonia\"]Amonyak[/thrive:compound] ve [thrive:compound type=\"phosphates\"]fosfat[/thrive:compound] için gerekli miktar, her bir organelin gereksinimlerine bağlıdır. Her bir organelin [b]ikiye katlanması[/b] için, ne kadar bileşiğe ihtiyaç duyduğunu belirleyen bir [b]çoğalma maliyeti[/b] vardır. Bütün organelleriniz ikiye katlandığında, [b]çoğalabilir[/b] ve editöre giriş yapabilirsiniz."

msgid "WIKI_ROOT_BODY"
msgstr ""
"Oyun içi Thrive vikisine hoş geldiniz. Burada, strateji rehberlerinden oyun mekaniklerini destekleyen bilimsel teoriye kadar, oyun kavramları hakkında ayrıntılı bilgi bulabilirsiniz.\n"
"\n"
"Bu bölümdeki sayfaların çoğu, [color=#3796e1][url=https://wiki.revolutionarygamesstudio.com/]online geliştirici vikisindeki[/url][/color] İngilizce içerik kullanılarak otomatik olarak oluşturulmuş ve topluluk tarafından çevrilmiştir. Eğer viki içeriğini yazmaya ve güncel tutmaya yardımcı olmak isterseniz, lütfen [color=#3796e1][url=https://revolutionarygamesstudio.com/get-involved/]ekibimize katılmayı[/url][/color] düşünün.\n"
"\n"
"Ana oyun kavramlarından bazıları için aşağıdaki bağlantıları inceleyin."

msgid "WIKI_ROOT_HEADING"
msgstr "Thrive Oyun İçi Vikisi"

msgid "WIKI_RUSTICYANIN_EFFECTS"
msgstr "[b]Rustisiyanini[/b] evrimleştirmek bir hücrenin aynı isimdeki enzime sahip olmasını sağlar. Bu organel, bir hücrenin ortamdaki [thrive:compound type=\"iron\"]demir[/thrive:compound] parçaları sindirmesini sağlar."

msgid "WIKI_RUSTICYANIN_INTRO"
msgstr "[b]Demir Kemolitoototrofisi[/b] işlemi ile [thrive:compound type=\"atp\"]ATP'yi[/thrive:compound], [thrive:compound type=\"iron\"]demire[/thrive:compound] dönüştürür. Bu reaksiyonun hızı, ortamdaki [thrive:compound type=\"carbondioxide\"]karbondioksit[/thrive:compound] miktarı ile doğru orantılıdır."

msgid "WIKI_RUSTICYANIN_MODIFICATIONS"
msgstr "Değişiklikler yok."

msgid "WIKI_RUSTICYANIN_PROCESSES"
msgstr ""
"[b]Demir Kemolitoototrofisi[/b]: [thrive:compound type=\"iron\"]Demir[/thrive:compound] + [thrive:compound type=\"carbondioxide\"]Karbondioksit[/thrive:compound] → [thrive:compound type=\"atp\"]ATP[/thrive:compound]\n"
"\n"
"[thrive:compound type=\"glucose\"]Glukoz[/thrive:compound] olmayan bir enerji üretim yöntemidir. [thrive:compound type=\"iron\"]Demir[/thrive:compound] tüketir ve ortamdaki [thrive:compound type=\"carbondioxide\"]karbondioksit[/thrive:compound] miktarı ile doğru orantılıdır."

msgid "WIKI_RUSTICYANIN_REQUIREMENTS"
msgstr "Gereksinimler yok."

msgid "WIKI_RUSTICYANIN_SCIENTIFIC_BACKGROUND"
msgstr ""
"[b]Rustisiyanin[/b], bazı bakteri ve arkelerin hücre zarında bulunabilir. Bu organel, [b]Demirdeki[/b] elektronları aktarır ve bu elektronları hücre içine çekerek bunları yeni [b]ATP[/b] moleküllerinin oluşturmasına yardımcı olmak için kullanır.\n"
"\n"
"[color=#3796e1][url=https://en.wikipedia.org/wiki/Rusticyanin]https://en.wikipedia.org/wiki/Rusticyanin[/url][/color]"

msgid "WIKI_RUSTICYANIN_STRATEGY"
msgstr ""
"[thrive:compound type=\"iron\"]Demir[/thrive:compound], ortamda çok geç bozunduğu için, [thrive:compound type=\"glucose\"]glukozun[/thrive:compound] yerine kullanmak için değerli bir alternatif kaynaktır. Pas yiyen hücreler, [thrive:compound type=\"iron\"]demirin[/thrive:compound] bol olduğu arazilerde bol bol besinlerin keyfini çıkarabilirler.\n"
"\n"
"[thrive:compound type=\"iron\"]Demir[/thrive:compound] parçaları yutmak cezbedici olabilir. Ama bu bileşiğin çoğu, bulut halindeyken üretildiği için daha büyük bir parçanın yakınında durarak daha fazla [thrive:compound type=\"iron\"]demir[/thrive:compound] alabilirsiniz. Ancak, yutulan bir [thrive:compound type=\"iron\"]demir[/thrive:compound] parçası, daha uzun yolculuklarda, daha fazla [thrive:compound type=\"iron\"]demiri[/thrive:compound] yanınızda taşımanızı sağlar."

msgid "WIKI_RUSTICYANIN_UPGRADES"
msgstr "Geliştirme yok."

msgid "WIKI_SIGNALING_AGENT_EFFECTS"
msgstr ""
"Eğer oyuncu hücresi [b]Sinyal Veren Ajanlara[/b] sahipse, oyuncu, sinyal komut panelini açmak ve türünün tüm üyelerine komut vermek için bir kısayol tuşuna (varsayılan olarak [b]V[/b] tuşudur) basabilir. Her komut, yeni bir komut seçilene kadar sürdürülür. Seçenekler:\n"
"\n"
"[indent]—  Komut yok.[/indent]\n"
"[indent]—  Bana doğru hareket et. Oyuncuya ait olmayan aynı tür hücreler, oyuncu hücresinin etrafında toplanırlar.[/indent]\n"
"[indent]—  Beni takip et. Oyuncuya ait olmayan aynı tür hücreler, oyuncu hücresine doğru hareket ederler ama belirli mesafeyi korurlar.[/indent]\n"
"[indent]—  Benden kaç. Oyuncuya ait olmayan aynı tür hücreler, oyuncu hücresinden uzaklaşırlar.[/indent]\n"
"[indent]—  Saldırgan ol. Oyuncuya ait olmayan aynı tür hücrelerin, etraflarındaki diğer hücrelere saldırması ve onları kovalaması çok daha olası hale gelir.[/indent]\n"
"\n"
"Bu bölüm yazıldığından beri, [b]Sinyal Veren Ajanlara[/b] sahip ve oyuncuya ait olmayan hücreler bu komutları kullanamamaktadır."

msgid "WIKI_SIGNALING_AGENT_INTRO"
msgstr "Sudaki kimyasal sinyaller aracılığıyla, bir hücrenin, türünün diğer üyelerine basit komutlar göndermesini sağlar."

msgid "WIKI_SIGNALING_AGENT_MODIFICATIONS"
msgstr "İşlem yok."

msgid "WIKI_SIGNALING_AGENT_PROCESSES"
msgstr "İşlem yok."

msgid "WIKI_SIGNALING_AGENT_REQUIREMENTS"
msgstr "Bir hücre, [b]Sinyal Veren Ajanları[/b] evrimleştirmek için [b][color=#3796e1][url=thriveopedia:nucleus]Çekirdeğe[/url][/color][/b] sahip olmalıdır."

msgid "WIKI_SIGNALING_AGENT_SCIENTIFIC_BACKGROUND"
msgstr "TBA"

msgid "WIKI_SIGNALING_AGENT_STRATEGY"
msgstr ""
"Gerekli olmasa da, eğer çok hücreli bir organizmaya dönüşmeyi ve Çok Hücreli Evresi'ne girmeyi diliyorsanız, [b]Sinyal Veren Ajanlar[/b] iyi bir seçimdir. [b][color=#3796e1][url=thriveopedia:bindingAgent]Bağlayıcı Ajanlarınız[/url][/color][/b] da varsa, 'bana doğru hareket et' komutunu vererek bağlanılacak diğer hücreleri çabucak toplayabilirsiniz.\n"
"\n"
"Ya da 'beni takip et' ve 'saldırgan ol' komutları arasında geçiş yaparak kendinizi yırtıcılara karşı savunmak için özel bir ordu kurabilirsiniz."

msgid "WIKI_SIGNALING_AGENT_UPGRADES"
msgstr "Geliştirme yok."

msgid "WIKI_SLIME_JET_EFFECTS"
msgstr ""
"Hücrenin kendini ileri doğru itmesi için [thrive:compound type=\"mucilage\"]Müsilaj[/thrive:compound] salma yeteneğini etkinleştirir. [thrive:compound type=\"mucilage\"]Müsilaj[/thrive:compound] salmak, kısa süreliğine büyük miktarda hız sağlar. Mevcut [thrive:compound type=\"mucilage\"]Müsilaj[/thrive:compound] miktarına bağlı olarak, dinlenip hareket etme eylemi daha uzun sürdürülebilir.\n"
"\n"
"[b]Balçık Fışkırtıcıları[/b] olmayan ve ortaya çıkan [thrive:compound type=\"mucilage\"]Müsilajın[/thrive:compound] olduğu alana giren herhangi bir hücre yavaşlar."

msgid "WIKI_SLIME_JET_INTRO"
msgstr ""
"[thrive:compound type=\"glucose\"]Glukozdan[/thrive:compound], [thrive:compound type=\"mucilage\"]Müsilaj[/thrive:compound] adı verilen bir yapışkan polimer üretir. Hücrenin kendini ileri doğru itmesi için, salınan maddenin alanına giren canlıları yavaşlatan, söz konusu [thrive:compound type=\"mucilage\"]Müsilajı[/thrive:compound] dışarı atmasını sağlar.\n"
"\n"
"[b][color=#3796e1][url=thriveopedia:flagellum]Kamçının[/url][/color][/b] aksine, yırtıcılardan kaçmak veya av yakalayabilmek için yararlı olacak ani bir hız artışı sağlar."

msgid "WIKI_SLIME_JET_MODIFICATIONS"
msgstr "Değişiklikler yok."

msgid "WIKI_SLIME_JET_PROCESSES"
msgstr ""
"[b]Müsilaj Sentezi[/b]: [thrive:compound type=\"glucose\"]Glukoz[/thrive:compound] → [thrive:compound type=\"mucilage\"]Müsilaj[/thrive:compound]\n"
"\n"
"İleri doğru gitmek için salınan [thrive:compound type=\"mucilage\"]Müsilaj[/thrive:compound] üretir."

msgid "WIKI_SLIME_JET_REQUIREMENTS"
msgstr "Gereksinimler yok."

msgid "WIKI_SLIME_JET_SCIENTIFIC_BACKGROUND"
msgstr "TBA"

msgid "WIKI_SLIME_JET_STRATEGY"
msgstr ""
"Av yakalamaya çalışırken veya yırtıcılardan kaçarken anlık bir hız artışı yeteneği kazanmak, özellikle de salınan [thrive:compound type=\"mucilage\"]Müsilaj[/thrive:compound] gelmekte olan yırtıcıları yavaşlatabildiği için, kullanışlıdır. Hem toplam itiş kuvveti hem de [thrive:compound type=\"mucilage\"]Müsilaj[/thrive:compound] deposu, dolayısıyla da dışarı salma süresi, bir hücredeki [b]Balçık Fışkırtıcı[/b] sayısı ile doğru orantılıdır.\n"
"\n"
"Şunu da belirtmek gerekir ki, bu organel, [thrive:compound type=\"atp\"]ATP[/thrive:compound] yerine [thrive:compound type=\"glucose\"]glukoz[/thrive:compound] kullanır. O yüzden, bu organeli eklerken, hücrenizin bileşik tutarını incelediğinizden emin olun."

msgid "WIKI_SLIME_JET_UPGRADES"
msgstr "Geliştirme yok."

msgid "WIKI_SOCIETY_STAGE_CURRENT_DEVELOPMENT"
msgstr "Bu evrenin geliştirilmesine henüz başlanmadı. Bu evre için son yıllarda teori ve oynanış üzerine pek fazla tartışma yapılmadı. Tartışmaların, resmi geliştirme sürecinde Topluluk Evresi'ne ulaştığımızda yeniden başlaması gerekecektir."

msgid "WIKI_SOCIETY_STAGE_FEATURES"
msgstr "Çok yakında."

msgid "WIKI_SOCIETY_STAGE_INTRO"
msgstr ""
"Özetle; bu evrede ilk yerleşiminizi geliştirip genişletir ve yenilerini inşa edersiniz. Bu evrede dönem, Orta Çağ'a benzemektedir. Bu evre, teknolojiniz yeterince geliştiğinde sona erer.\n"
"\n"
"Thrive'ın yedi oynanabilir evresinden biri olan Topluluk Evresi, bilinç kazanan türünüzün ([color=#3796e1][url=thriveopedia:awakening_stage]Uyanış Evresi'nde[/url][/color] gelişmiş olan) daha büyük gruplar veya topluluklar oluşturmaya başlamasıyla başlar. Bu noktada, Organizma Modu (oyuncu bu moda her an erişebilir ancak bu mod düşük önceliktedir) yerine, Strateji Modu oyunun odak noktası haline gelir. Bu evrede ayrıca Ulus Editörü kullanıma açılır. Oyuncu türü, yerleşim yerleri oluşturmak için bu evrede Topluluk Merkezleri kurmaya başlayabilir.\n"
"\n"
"Topluluk Evresi boyunca ana hedeflerden biri, git gide daha da gelişmiş teknolojiler geliştirmektir. Bu nedenle Topluluk Evresi, türünüzün [color=#3796e1][url=thriveopedia:industrial_stage]Sanayi Evresi'ne[/url][/color] geçmesine yetecek kadar gelişmiş bir teknolojiye ulaşmasıyla sona erer."

msgid "WIKI_SOCIETY_STAGE_OVERVIEW"
msgstr ""
"Topluluk Evresi, oyuncu türünün basit bir kabileden gelişen bir Medeniyete geçişini simgeler. Bu evre, Araştırma Ağı'nın görüntülenmesi ve bu ağa yatırım yapılmasını sağlayan belirli teknolojiler, hükümet politikalarının uygulanması, dinlerin ortaya çıkışı ve daha büyük çaplı çatışmaların başlaması ile öne çıkar. Ulus Editörü kadar, Teknoloji Editörü ve Birlik Editörü de, bu evre boyunca giderek daha önemli hale gelir. Oyuncu, türünün tek organizması ile oynamaya geri dönmekte serbest olsa da, bütün önemli olaylar ve kararlar geniş çapta gerçekleşir ve artan nüfusu yönetmek kritik hale gelir. Oyuncu, halkının ihtiyaçları ve ulusunun çıkarları arasında denge kurarak medeniyetini ileriye taşımak zorunda kalacaktır.\n"
"\n"
"Organizma modunu daha sonraki evrelerde çalışır durumda tutmak büyük bir çalışma gerektireceği için bu önceliğimiz değildir. Sonuçta, mevcut evreyi oynamak için en önemli ve amaçlanan yol Strateji Modu'ndan geçmektedir ve ilerlemek için bu mod gereklidir. Ayrıca, bu evrede tek bir bireyin etkisinin küçük olacağı göz önüne alındığında, organizma modunun yalnızca etrafta dolaşmak için kullanılması hoş olabilir. Ancak, organizma modunun oyuna çok az katkısı olacağı için bu modu eklemek büyük bir çaba gerektirecektir."

msgid "WIKI_SOCIETY_STAGE_TRANSITIONS"
msgstr ""
"Topluluk Evresi, ilk Topluluk Merkezi'niz (yerleşim) inşa edildiğinde başlar. Toplu Yaşam, Topluluk Merkezleri'nin oluşturulmasına olanak sağlar. Topluluk Merkezi binası, bir grup yapının bir araya gelmesi ile ortak bir girişim sonucu ortaya çıkan ve rastgele oluşturulmuş bir isme sahip bir yerleşim merkezi olarak görev görür. Ayrıca, bu yerleşim için mutluluk, sağlık ve istikrar gibi yeni istatistikler de görünür. Oyunun kontrolü, Strateji Modu'na geçer ve Ulus Editörü açılır. Böylece oyuncu, daha önce oynadığı bir bireysel organizmayı kontrol etmeyi bırakır, bunun yerine, türünün tamamına RTS (gerçek zamanlı strateji) perspektifinden ulaşmak için görüş alanını arttırır. Oyuncu, farklı kabile birimlerine emirler verip aynı anda birden fazla birimi kontrol edebilir. Tür üyeleri artık bu yerleşimleri Doldurmak üzere görevlendirilebilir. Bu eylem, bu birimlerin kontrol edilir bir birim olmaktan çıkıp o yerleşimin popülasyonunda (nüfusunda) bir sayı olarak temsil edilmeleri anlamına gelir. Varsayılan olarak, bu nüfus İşçi olarak atanır. Birimleri yerleşimlere doldurmak, birimlerin sahadaki birçok yeteneğini azaltsa da, bu eylem, yeni fırsatların kapısını aralar ve oyuncunun çok fazla birimi aynı anda kontrol etme yükünü azaltır. Bilgisayar, nüfusun bütün üyelerini bir bütün olarak değerlendiği için, artık İşçi, Esnaf gibi nüfus türleri önemli hale gelir. Örneğin, işçiler yerleşimde elle yapılan işleri yerine getirirken esnaflar belirli üretim görevlerini gerçekleştirir. Vergiler, nüfustan toplanabilir; birimler Nüfus Artışına tabi tutulur ve operatör gerektiren binalarda çalıştırılabilir. Artık bu birimler, ekranda yalnızca sayılardan ibarettir. Bu birimlerin modelleri sadece yerleşimin kalabalık görünmesini sağlamak için yerleşimde rastgele dolaşır. Bu nedenle, Organizma Modu artık bu evre için önemli değildir (ama yine de düşük öncelikli bir özellik olarak planlanmaktadır). Oyuncu, Organizma Modu'na girmek için bir kabile üyesini seçebilir ve daha önce sahip olduğu tüm yeteneklere erişerek bu türü Organizma Modu'nda kontrol edebilir.\n"
"\n"
"Bununla birlikte, yerleşimlerde yaşayan nüfus üyeleri her zaman dağıtılabilir. Bu eylem, onları yerleşimden çıkararak oyun içinde tekrar bir birim haline getirir. Yeni yerleşimler kurmak bu şekilde olur. Birimler, özellikle İşçiler, yeni bir yerleşim başlatmak için mevcut bir yerleşimden çıkarılmak zorundadır. Bu birimler, yeni bir konuma seyahat eder ve yeni bir topluluk merkezi ve destek binaları inşa eder. Daha sonra, yerleşimi kuran İşçiler bu yerleşimi kalkındırmak amacıyla yerleşimi doldurmak için kullanılabilir. Bu arada, yalnızca İşçiler binalar inşa edebilir.\n"
"\n"
"Toplumsal Gelenek, Rastgele Kültür Oluşumu'nun kilidini açar, bu da ulusunuzda Sanatın ortaya çıkmasına neden olur. Toplumsal ilerleme, zamanla Ulus Editörü'nün birçok özelliğinin kilidini açar.\n"
"\n"
"Buna karşılık, bütün bu ilerleme süresince, oyuncu türüne ait başka kabileler de ortaya çıkmaya başlar. Oyuncu türünden türeyen her kabile, türün bir kısmında nüfus olarak yer alır. Böylece, aynı türden sınırlı sayıda kabile oluşur. Diğer türler de bilince ulaşabilir ve kabileler oluşturmaya başlayabilir. Bunun ne sıklıkta olacağının gerçekçi olması için ince ayar yapılması gerekecektir. Çünkü zaman ölçeği, oyuncu gezegenindeki bütün evrim esas alındığında, birden fazla türün çok dar bir zaman aralığında bilinç kazanması gerektiğini göstermektedir. Eğer bir tür çok daha çabuk ilerlerse, kendi teknolojisi ile diğer rakipleri çok hızlı bir şekilde (sadece birkaç on bin yıl içinde) ortadan kaldırabilir. Yalnızca oyuncu tarafından kurulan kabile, ve sonrasında ulus, oyuncu tarafından kontrol edilebilir. Diğer uluslar ise bilgisayar tarafından yönetilecek ve oyuncunun uzun vadede karşılaşacağı rekabetin kaynağı olacaktır. Bu uluslar, hala aynı türün bir parçası olsalar dahi kontrol edilemeyecek ve oyuncuya karşı düşmanca bile davranabilecek. Bu uluslar kendi teknolojilerini keşfedecek, kendi topluluk merkezlerini kuracak ve medeniyete giden yolu kendileri çizecektir.\n"
"\n"
"Bu evre, oyuncu ilk sanayi makinesini keşfedip inşa ettiğinde sona erer."

msgid "WIKI_SOCIETY_STAGE_UI"
msgstr "Çok yakında."

msgid "WIKI_SPACE_STAGE_CURRENT_DEVELOPMENT"
msgstr "Uzay Evresi'nde çalışılmaya henüz başlanmadı."

msgid "WIKI_SPACE_STAGE_FEATURES"
msgstr "Çok yakında."

msgid "WIKI_SPACE_STAGE_INTRO"
msgstr ""
"Özetle; bu evre, oyuncunun evreni keşfetmesini ve büyük teknolojik ilerlemeler kaydetmesini içerir.\n"
"\n"
"Uzay Evresi, Thrive'da sondan önceki evredir. Bir [color=#3796e1][url=thriveopedia:industrial_stage]Sanayi Evresi[/url][/color] ulusu, uzay gemileri inşa edecek kadar gelişmiş hale geldikten sonra, yıldızlara doğru genişlemeye başlayabilir. Bu noktada, oyuncu Uzay Evresi'ne girmiş olur.\n"
"\n"
"Oyuncu ırkı, artık birçok farklı teknolojiyi araştırmıştır. Ancak, bu evrede bilim kurgu (sci-fi) teknolojileri devreye girmeye başlar. Oyuncu ırkı, diğer gezegenlerdeki yaşamla karşılaşabilir ve evrende genişleyebilir. Daha fazla teknolojik ilerleme, Tanrı Araçları ve [color=#3796e1][url=thriveopedia:ascension_stage]Tırmanış Evresi[/url][/color] kombinasyonunun kilidini açacaktır. Bazı oyuncular bilim temelli bir oyunda bilim kurgu öğelerinden hoşlanmayabilir. Bu nedenle, oyuncunun bilim kurgu teknolojilerine ilerlememeyi seçebileceği bir duraklama noktası ekleyeceğiz. Ancak, oyuncular bu durumda [color=#3796e1][url=thriveopedia:ascension_stage]Tırmanış Evresi'ne[/url][/color] ulaşamayacaklardır. Bu durum, oyuncunun ilk Uzay Evresi'nde takılı kalmasına neden olacaktır."

msgid "WIKI_SPACE_STAGE_OVERVIEW"
msgstr ""
"İlk uzay evresi, oyuncu türünün ilk uzay uçuşlarıyla başlar. Bu kısım, uzay yolculuğunun geliştirilmesi ve oyuncunun kendi güneş sisteminin keşfedilmesine odaklanır. İlk uydu fırlatmaları ve ana gezegenin uydularına ulaşma girişimleri, ilk Uzay Evresi'nin oynanışını belirler. Diğer taraftan, oyun bu noktada Sanayi Evresi'ne çok benzer. Ama oyuncu, güneş sistemini görüntülemek için güneş sistemine kadar yakınlaşabilir ve gezegenin gelişimini yönetmeye devam ederken uzay araçlarını komuta edebilir.\n"
"\n"
"İlk Uzay Evresi'nin bir diğer önemli noktası, oyuncunun dünyasının birleşmesidir. Çünkü eğer birleşmezse, oyuncunun gezegenindeki diğer uluslar oyuncuya müdahale etmeye ve saldırmaya devam edebilir. Ana dünyanızın her an gezegen çapında bir kaosa sürüklenme riski altında olduğu bir durumda, bir uzay imparatorluğunu sürdürmek çok daha zor (ve belki de imkansız olmasını isteyebiliriz) olacaktır.\n"
"\n"
"Daha sonraki uzay evresi, oyuncunun diğer güneş sistemlerini keşfetme kapasitesini geliştirmesiyle başlar. Bu evre, oyuncunun ışıktan daha hızlı (IDH) bir seyahat yöntemini icat ettiği bir bilim kurgu (bilimsel tahmin) oyunu haline gelir. Burada olası bir tercih, oyunun bilim kurgu unsurlarını devre dışı bırakma seçeneği sunmaktır. Bu durumda, oyuncunun ana yıldız sistemine yakın birkaç yıldız sisteminin keşfetmesi oyunun sonunu getirecektir. Bilim kurgu ayarı etkinleştirildiğinde ise, oyuncu birçok yıldız sistemini kolonileştirebilir ve bir yıldızlararası uzay imparatorluğu kurarak uzay evresinin son kısmına girebilir. Bu noktada, oyuncu diğer uzay imparatorluklarıyla etkileşime girer, çok ileri teknolojiler ve uzay filoları geliştirir. Gezegen yönetimi, oyuncunun onlarca gezegeni en ufak ayrıntısına kadar denetleyip aşırı yüklenmesini önlemek için basitleştirilecektir. Bu evre, Dyson Küreleri gibi birçok mega projenin inşa edilmesiyle zirveye ulaşacak ve son olarak büyük miktarda enerji ve zaman alan Tırmanış Kapısı inşa edilecektir. Tırmanış işlemi, bu sürece ulaşan ilk imparatorluğa sınırsız güç sağladığından, oyuncunun kendi tırmanış kapısını inşa eden diğer bütün imparatorluklara karşı koyması gerekecektir.\n"
"\n"
"Thrive, bilim temelli bir oyun olduğundan, oyunda yer alacak bilim kurgu öğeleri, yararlılık ve biraz da gerçekçiliğe yakınlık (şu anda tahmin edilen olası teknolojilere dayandırılarak) esas alınarak seçilecektir. Oyun, yalnızca uzay evresinin ikinci yarısının oynanmasını sağlamak için gerçekten gerekli olan bilim kurgu teknolojilerini seçmeyi hedefleyecektir. IDH zorunlu olacak, ancak şu anda imkansız olduğu düşünülen egzotik silahlar, enerji kaynakları veya malzemeler, galaktik imparatorluklarla ilgili oyun planlarını imkansız hale getirmeyecek şekilde çıkarılabilir. Bu durum, oyuna eklenmesi gereken bilim kurgu açıklamalarının miktarını azaltacaktır."

msgid "WIKI_SPACE_STAGE_TRANSITIONS"
msgstr ""
"Bu evre, oyuncunun basit bir roketle ilk kez uzaya ulaşmasıyla başlar.\n"
"\n"
"Bu evre, oyuncunun Tırmanış Kapısı'nı büyük miktarda kaynak ve araştırma ile inşa edip çalıştırmasıyla sona erer."

msgid "WIKI_SPACE_STAGE_UI"
msgstr "Çok yakında."

msgid "WIKI_STAGES_ROOT_INTRO"
msgstr ""
"Bunlar, oyundaki tüm evrelerdir. Toplamda, her biri kendine özgü ve oynanışı biraz farklı olan 8 evre vardır.\n"
"\n"
"Thrive'da ilerledikçe çeşitli evrelere geçiş yaparsınız ve nihayetinde Tırmanış Evresi'ne ulaşırsınız.\n"
"\n"
"Oyuna tek hücreli bir organizma olarak başlıyorsunuz. Daha sonra, organlar ve dokular geliştiriyor, ardından bilge oluyor ve bir topluluk kurarak uzayı fethetmeye doğru yol alıyorsunuz."

msgid "WIKI_TBA"
msgstr "TBA"

msgid "WIKI_THERMOPLAST_EFFECTS"
msgstr "Etki yok."

msgid "WIKI_THERMOPLAST_INTRO"
msgstr ""
"Ortamdaki [thrive:compound type=\"temperature\"]sıcaklık[/thrive:compound] değişimini kullanarak enerjiyi [thrive:compound type=\"atp\"]ATP[/thrive:compound] şeklinde alır. Daha verimsiz olan [b][color=#3796e1][url=thriveopedia:thermosynthase]Termosentazın[/url][/color][/b] ökaryotik formudur.\n"
"\n"
"Gerçek hayatta bulunmayan kuramsal bir organeldir. BH (Bildiğimiz Hayat) seçeneği etkin olan oyunlarda mevcut değildir."

msgid "WIKI_THERMOPLAST_MODIFICATIONS"
msgstr "Değişiklikler yok."

msgid "WIKI_THERMOPLAST_PROCESSES"
msgstr ""
"[b]Termosentez[/b]: [thrive:compound type=\"temperature\"]Sıcaklık[/thrive:compound] → [thrive:compound type=\"atp\"]ATP[/thrive:compound]\n"
"\n"
"Ortama ait çevresel [thrive:compound type=\"temperature\"]sıcaklıktan[/thrive:compound] pasif olarak enerji üretir. [b][color=#3796e1][url=thriveopedia:thermosynthase]Thermosentazda[/url][/color][/b] bulunan [b]Bakteri Termosentezinin[/b] daha verimli bir formudur."

msgid "WIKI_THERMOPLAST_REQUIREMENTS"
msgstr ""
"[b]Termoplastlar[/b], yalnızca ayarlarda BH seçeneği devre dışı olan oyunlarda görülür.\n"
"\n"
"Eğer organel geliştirmeleri oyun ayarlarından etkinleştirildiyse, aşağıdaki şart [i]oyuncu hücresi[/i] için doğru olmalıdır:\n"
"\n"
"[indent]—   Üst üste en az [b]5[/b] kuşak boyunca, en az [b]3[/b] altıgenlik [b][color=#3796e1][url=thriveopedia:thermosynthase]Termosentaz[/url][/color][/b] içermek.[/indent]"

msgid "WIKI_THERMOPLAST_SCIENTIFIC_BACKGROUND"
msgstr "TBA"

msgid "WIKI_THERMOPLAST_STRATEGY"
msgstr ""
"[b]Termosentez[/b], ortama ait [thrive:compound type=\"temperature\"]sıcaklıktan[/thrive:compound] başka bir şey gerektirmediği için bu tepkime, özünde bedava enerjidir. Dahası [b]Termoplastlar[/b], öncüleri olan [b][color=#3796e1][url=thriveopedia:thermosynthase]Termosentazdan[/url][/color][/b] daha verimlidir. Eğer yanardağ bacaları gibi sıcak arazilerde kalmaya hevesliyseniz; bu onları oyunda, tartışılır şekilde, enerji üretimindeki en kolay yol yapmaktadır.\n"
"\n"
"Organel kilidini açma etkinken, hücrenizde [b][color=#3796e1][url=thriveopedia:thermosynthase]Termosentaz[/url][/color][/b] ile birkaç kez çoğalmanın gerekli olması, [b]Termoplastları[/b] evrimleştiren bir oyuncunun, [b]Termoplastları[/b] kazandığı zaman, muhtemelen [b]Termosentez[/b] üzerinde ağırlıklı olarak uzmanlaşmış olacağı anlamına gelir."

msgid "WIKI_THERMOPLAST_UPGRADES"
msgstr "Geliştirme yok."

msgid "WIKI_THERMOSYNTHASE_EFFECTS"
msgstr "Etki yok."

msgid "WIKI_THERMOSYNTHASE_INTRO"
msgstr ""
"Ortamdaki [thrive:compound type=\"temperature\"]sıcaklık[/thrive:compound] değişimini kullanarak enerjiyi [thrive:compound type=\"atp\"]ATP[/thrive:compound] şeklinde alır. Daha verimli olan [b][color=#3796e1][url=thriveopedia:thermoplast]Termoplastın[/url][/color][/b] prokaryotik formudur.\n"
"\n"
"Gerçek hayatta bulunmayan kuramsal bir organeldir. BH (Bildiğimiz Hayat) seçeneği etkin olan oyunlarda mevcut değildir."

msgid "WIKI_THERMOSYNTHASE_MODIFICATIONS"
msgstr "Değişiklikler yok."

msgid "WIKI_THERMOSYNTHASE_PROCESSES"
msgstr ""
"[b]Bakteri Termosentezi[/b]: [thrive:compound type=\"temperature\"]Sıcaklık[/thrive:compound] → [thrive:compound type=\"atp\"]ATP[/thrive:compound]\n"
"\n"
"Ortama ait çevresel [thrive:compound type=\"temperature\"]sıcaklıktan[/thrive:compound] pasif olarak enerji üretir. [b][color=#3796e1][url=thriveopedia:thermoplast]Termoplastlarda[/url][/color][/b] bulunan [b]Termosentezin[/b] daha verimsiz bir formudur."

msgid "WIKI_THERMOSYNTHASE_REQUIREMENTS"
msgstr ""
"[b]Termosentaz[/b], yalnızca ayarlarda BH seçeneği devre dışı olan oyunlarda görülür.\n"
"\n"
"Eğer organel geliştirmeleri oyun ayarlarından etkinleştirildiyse, aşağıdaki şart [i]oyuncu hücresi[/i] için doğru olmalıdır:\n"
"\n"
"[indent]—   En az [b]+50 °C[/b] [thrive:compound type=\"temperature\"]sıcaklığa[/thrive:compound] sahip bir arazide olmak.[/indent]"

msgid "WIKI_THERMOSYNTHASE_SCIENTIFIC_BACKGROUND"
msgstr "TBA"

msgid "WIKI_THERMOSYNTHASE_STRATEGY"
msgstr ""
"Mevcut formunda, [b]Termosentaz[/b] özünde bedava enerjidir. Sıcak arazilerde kalmaktan memnun olduğunuz sürece, bu organelin gerçekten olumsuz bir tarafı yoktur. [b]Bakteri Termosentezi[/b], kabaca, [b]+23 °C[/b] [thrive:compound type=\"temperature\"]sıcaklıkta[/thrive:compound] bile dengede kalır ve [b]+98 °C[/b] [thrive:compound type=\"temperature\"]sıcaklığa[/thrive:compound] sahip yanardağ bacalarında önemli ölçüde daha güçlüdür.\n"
"\n"
"Daha verimli olanı, bir hücre, [b][color=#3796e1][url=thriveopedia:nucleus]Çekirdeği[/url][/color][/b] evrimleştirdiğinde mevcut olan [b][color=#3796e1][url=thriveopedia:thermoplast]Termoplasttır[/url][/color][/b]. Ökaryotik karşılığı olan bütün prokaryotik organeller gibi, [b]Termosentazı[/b] da mümkün olduğunda [b][color=#3796e1][url=thriveopedia:thermoplast]Termoplastlar[/url][/color][/b] ile değiştirmenizi öneriyoruz."

msgid "WIKI_THERMOSYNTHASE_UPGRADES"
msgstr "Geliştirme yok."

msgid "WIKI_THE_PATCH_MAP_FOG_OF_WAR"
msgstr ""
"Savaş Sisi, oyuncunun hangi arazileri görebileceğini sınırlayan, etkinleştirilebilen bir oyun ayarıdır.\n"
"\n"
"[b]Normal[/b] seçeneğine ayarlandığında, yalnızca oyuncunun daha önce bulunmuş olduğu araziler ve bu arazilere komşu olan diğer araziler görünür. [i]Bunlara da[/i] komşu olan araziler haritada görünürken, bu arazilerin türü, [color=#3796e1][url=thriveopedia:Compounds]bileşik bilgisi[/url][/color] ve [color=#3796e1][url=thriveopedia:EnvironmentalConditions]Çevresel Koşulları[/url][/color] gizlenir.\n"
"\n"
"[b]Yoğun[/b] seçeneğine ayarlandığında, [b]yalnızca[/b] oyuncunun daha önce bulunmuş olduğu araziler görünür. Komşu araziler görünür olur ancak türleri ve bileşik bilgileri gizlenir"

msgid "WIKI_THE_PATCH_MAP_INTRO"
msgstr "Türünüzün yaşadığı gezegen, birçok farklı ortam ve biyom içeren geniş bir yerdir. [color=#3796e1][url=thriveopedia:microbe_stage]Mikrop Evresi'ndeki[/url][/color] [b]Arazi Haritasında[/b], buralar [b]Araziler[/b] ve[b]Bölgeler[/b] ile temsil edilir."

msgid "WIKI_THE_PATCH_MAP_PATCHES"
msgstr ""
"[b]Araziler[/b], değişik ortamları olan farklı biyomları temsil eder. Her arazi, hangi [b]işlemlerin[/b] gerçekleşebileceğini ve bu işlemlerin ne kadar verimlilikte gerçekleşebileceğini etkileyebilen, farklı [color=#3796e1][url=thriveopedia:EnvironmentalConditions]Çevresel Koşullara[/url][/color] ve [color=#3796e1][url=thriveopedia:Compounds]Bileşiklere[/url][/color] sahiptir. Her [color=#3796e1][url=thriveopedia:EditorsAndMutations]Editör Süreci[/url][/color] boyunca, herhangi bir komşu araziye veya türünüzün içinde bulunduğu herhangi bir araziye göç edebilirsiniz.\n"
"\n"
"Araziler, ayrıca, araziler arasında göç edebilen ve oyuncu için rekabet görevi gören başka türlerin popülasyonlarını da kapsar. Araziler arasında göç ederken bu arazilerde yırtıcıların ve avların olup olmadığını kontrol ettiğinizden emin olun."

msgid "WIKI_THE_PATCH_MAP_THE_PATCH_MAP"
msgstr "[b]Arazi Haritası[/b] gezegeninizin bir gösterimidir. Bu harita, [b]Arazilerden[/b] ve [b]Bölgelerden[/b] oluşur (aşağıda açıklanmaktadır). Her bölge, birçok bağlantılı (ya da komşu) araziyi kapsar ve diğer bölgelere bağlıdır."

msgid "WIKI_THYLAKOIDS_EFFECTS"
msgstr "Özel etki yok."

msgid "WIKI_THYLAKOIDS_INTRO"
msgstr ""
"Işığa hassas yeşil pigmentlerin bulunduğu proteinler kümesidir. Pigmentler, [b]Kromatofor Fotosentezi[/b] adı verilen bir işlemde, su ve [thrive:compound type=\"carbondioxide\"]karbondioksit[/thrive:compound] gazından [thrive:compound type=\"glucose\"]glukoz[/thrive:compound] üretmek için [thrive:compound type=\"sunlight\"]ışık[/thrive:compound] enerjisini kullanır. Üretilen [thrive:compound type=\"glucose\"]glukoz[/thrive:compound] oranı, [thrive:compound type=\"sunlight\"]ışığın[/thrive:compound] şiddeti ile doğru orantılı olduğundan, [b]Tilakoidler[/b] yalnızca yüzeye yakın arazilerde etkilidir.\n"
"\n"
"[b]Fotosentezin[/b] en üst düzeyini yerine getiren [b][color=#3796e1][url=thriveopedia:chloroplast]Kloroplastın[/url][/color][/b] prokaryotik bir formudur."

msgid "WIKI_THYLAKOIDS_MODIFICATIONS"
msgstr "Değişiklikler yok."

msgid "WIKI_THYLAKOIDS_PROCESSES"
msgstr ""
"[b]Kromatofor Fotosentezi:[/b] [thrive:compound type=\"sunlight\"]Güneş Işığı[/thrive:compound] + [thrive:compound type=\"carbondioxide\"]Karbondioksit[/thrive:compound] → [thrive:compound type=\"glucose\"]Glukoz[/thrive:compound] + [thrive:compound type=\"oxygen\"]Oksijen[/thrive:compound]\n"
"\n"
"Artık [thrive:compound type=\"sunlight\"]Güneş Işığını[/thrive:compound] yiyebilirsiniz. Güneşi tadın. Not: [b]Tilakoidler[/b], karanlık arazilerde [b]Kromatofor Sentezini[/b] yerine getiremez ve bir hücre yüzeye ne kadar yaklaşırsa, bu işlem o kadar etkili olur.\n"
"\n"
"[b]Glikoliz:[/b] [thrive:compound type=\"glucose\"]Glukoz[/thrive:compound] → [thrive:compound type=\"atp\"]ATP[/thrive:compound]\n"
"\n"
"[b]Tilakoidler[/b] direkt [b][color=#3796e1][url=thriveopedia:cytoplasm]Sitoplazmada[/url][/color][/b] asılı kaldığından, etraflarında bulunan sıvı [b]Glikoliz[/b] yapabilir."

msgid "WIKI_THYLAKOIDS_REQUIREMENTS"
msgstr ""
"Eğer organel geliştirmeleri oyun ayarlarından etkinleştirildiyse, aşağıdaki şart [i]oyuncu hücresi[/i] için doğru olmalıdır:\n"
"\n"
"[indent]—   En az [b]%20[/b] [thrive:compound type=\"sunlight\"]Güneş Işığına[/thrive:compound] sahip bir arazide olmak.[/indent]"

msgid "WIKI_THYLAKOIDS_SCIENTIFIC_BACKGROUND"
msgstr "TBA"

msgid "WIKI_THYLAKOIDS_STRATEGY"
msgstr ""
"Yüksek seviyede [thrive:compound type=\"sunlight\"]güneş ışığına[/thrive:compound] sahip arazilerde, tek altıgenlik [b]Tilakoidler[/b] kendi kendine yeten bir enerji fabrikasıdır. [b]Kromatofor Fotosentezi[/b] ve ardından [b]Glikoliz[/b] yoluyla, bu organel özünde bedava enerji üretir.\n"
"\n"
"Ancak bu organel, yalnızca epipelajik ya da gelgit havuzları gibi yüzey seviyesindeki arazilerde elverişlidir. Bu enerji üretim yöntemine geçmeden önce, şu anda doğru bir arazide yaşadığınızdan emin olmanız hayati bir önem taşımaktadır. Bir kez kurulduktan sonra; etkili bir şekilde fotosentez yapan bir hücre oluşturmak, hücrede net bir pozitif [thrive:compound type=\"glucose\"]glukoz[/thrive:compound] üretimi olduğunu ve bunu sürdürebilecek kadar enerji olduğunu garantilemek kadar basittir. Dahası, bir hücrenin enerji tüketiminin çoğu hareketten kaynaklanır. Bu nedenle hareketsiz kalmak, net [thrive:compound type=\"glucose\"]glukoz[/thrive:compound] üretimini önemli ölçüde arttırabilir.\n"
"\n"
"Eğer gece gündüz döngüsü oyun ayarlarından etkinleştirildiyse, etkili bir fotosentetik hücre oluşturmak zor hale gelebilir. Maksimum [thrive:compound type=\"glucose\"]glukoz[/thrive:compound] üretimini garantiye almak için karşılayabileceğiniz kadar fotosentez yapan parça ve de uzun gecelerde deponuzu arttırmak için uygun miktarda depo geliştirici parça ([b][color=#3796e1][url=thriveopedia:vacuole]Kofullar[/url][/color][/b] gibi) yerleştirin. Daha az enerji tüketmek için gece boyunca hareketsiz durmanızı ya da tam tersine; eğer karmaşık bir beslenme kurulumunuz varsa, av peşinde koşmanızı tavsiye ederiz. Ayrıca, lüks seviyelerinin yükselmeye başladığı gündüz vaktinde çoğalmanızı şiddetle tavsiye ederiz. Çünkü çoğaldıktan sonra, [thrive:compound type=\"glucose\"]glukoz[/thrive:compound] deponuz yarıya inecektir."

msgid "WIKI_THYLAKOIDS_UPGRADES"
msgstr "Geliştirme yok."

msgid "WIKI_TOXIN_VACUOLE_EFFECTS"
msgstr ""
"Eğer bir hücre en az bir [b]Oksitoksizom[/b] veya [b][color=#3796e1][url=thriveopedia:oxytoxy]Toksin Kofuluna[/url][/color][/b] sahipse, toksin ateşleyebilir. Bunu yapmak, saklanan [thrive:compound type=\"oxytoxy\"]OksiToksi NT'leri[/thrive:compound] tüketir. Bu mermiler, diğer hücre türlerine hasar verir ama toksini ateşleyen türün üyelerine zarar vermez.\n"
"\n"
"Hasar, ateş edilen [thrive:compound type=\"oxytoxy\"]OksiToksi NT[/thrive:compound] miktarı ile doğru orantılıdır."

msgid "WIKI_TOXIN_VACUOLE_INTRO"
msgstr "Toksin mermi olarak ateşlenebilen bir ajan olan [thrive:compound type=\"oxytoxy\"]OksiToksi NT'yi[/thrive:compound] üreten değiştirilmiş [b][color=#3796e1][url=thriveopedia:vacuole]Kofuldur[/url][/color][/b]. Bu organel, [b][color=#3796e1][url=thriveopedia:oxytoxyProteins]Oksitoksizomun[/url][/color][/b] üstün bir çeşididir."

msgid "WIKI_TOXIN_VACUOLE_MODIFICATIONS"
msgstr "Değişiklikler yok."

msgid "WIKI_TOXIN_VACUOLE_PROCESSES"
msgstr ""
"[b]OksiToksi Sentezi[/b]: [thrive:compound type=\"atp\"]ATP[/thrive:compound] + [thrive:compound type=\"oxygen\"]Oksijen[/thrive:compound] → [thrive:compound type=\"oxytoxy\"]OksiToksi NT[/thrive:compound]\n"
"\n"
"[b][color=#3796e1][url=thriveopedia:oxytoxy]Oksitoksizomdan[/url][/color][/b] çok daha verimli bir şekilde [thrive:compound type=\"oxytoxy\"]OksiToksi NT[/thrive:compound] üretir. Bu oran, ortamdaki [thrive:compound type=\"oxygen\"]oksijen[/thrive:compound] miktarı ile doğru orantılıdır."

msgid "WIKI_TOXIN_VACUOLE_REQUIREMENTS"
msgstr ""
"Bir hücre, [b]Toksin Kofullarını[/b] evrimleştirmek için [b][color=#3796e1][url=thriveopedia:nucleus]Çekirdeğe[/url][/color][/b] sahip olmalıdır.\n"
"\n"
"Eğer organel geliştirmeleri oyun ayarlarından etkinleştirildiyse, aşağıdaki koşulların [i]her ikisi de[/i] [i]oyuncu hücresi[/i] için doğru olmalıdır:\n"
"\n"
"[indent]—   Oyun sırasında, şu ana kadar en az [b]10[/b] hücre yutmuş olmak.[/indent]\n"
"[indent]—   Üst üste en az [b]5[/b] kuşak boyunca en az [b]1[/b] [b][color=#3796e1][url=thriveopedia:oxytoxyProteins]Oksitoksizom[/url][/color][/b] içermek.[/indent]"

msgid "WIKI_TOXIN_VACUOLE_SCIENTIFIC_BACKGROUND"
msgstr "TBA"

msgid "WIKI_TOXIN_VACUOLE_STRATEGY"
msgstr "[b][color=#3796e1][url=thriveopedia:oxytoxyProteins]Oksitoksizoma[/url][/color][/b] benzer fakat daha verimli [thrive:compound type=\"oxytoxy\"]OksiToksi NT[/thrive:compound] üretimi yaparak ve [b]Glikoliz[/b] avantajı olmadan, metabolik bileşikler üretir."

msgid "WIKI_TOXIN_VACUOLE_UPGRADES"
msgstr "Geliştirme yok."

msgid "WIKI_VACUOLE_EFFECTS"
msgstr "Etki yok."

msgid "WIKI_VACUOLE_INTRO"
msgstr "Bileşikleri, [b][color=#3796e1][url=thriveopedia:cytoplasm]Sitoplazmadan[/url][/color][/b] çok daha yoğun şekilde depolayan bir ökaryotik organeldir. Depoyu daha da arttırmak için özelleştirilebilir."

msgid "WIKI_VACUOLE_MODIFICATIONS"
msgstr ""
"Belirli bir bileşiğe ([thrive:compound type=\"oxytoxy\"]OksiToksi NT[/thrive:compound] dışında) özelleştirmek için [b]Kofulda[/b] isteğe bağlı olarak değişiklik yapın.\n"
"\n"
"Varsayılan olarak, [b]Koful[/b] tüm bileşiklerden [b]8[/b] birim depolar. Bir özelleştirme ile, bir [b]Koful[/b] bunun yerine bir bileşikten [b]16[/b] birim ve diğer tüm bileşiklerden [b]0[/b] birim depolar."

msgid "WIKI_VACUOLE_PROCESSES"
msgstr "İşlem yok."

msgid "WIKI_VACUOLE_REQUIREMENTS"
msgstr "Bir hücre, [b]Kofulları[/b] evrimleştirmek için [b][color=#3796e1][url=thriveopedia:nucleus]Çekirdeğe[/url][/color][/b] sahip olmalıdır."

msgid "WIKI_VACUOLE_SCIENTIFIC_BACKGROUND"
msgstr "TBA"

msgid "WIKI_VACUOLE_STRATEGY"
msgstr "Fazladan depolama her durumda faydalı olsa da, bir[b]Koful[/b] özellikle [b]Fotosentez[/b] kullanan organizmalar ([b][color=#3796e1][url=thriveopedia:chromatophore]Tilakoidli[/url][/color][/b] veya [b][color=#3796e1][url=thriveopedia:chloroplast]Kloroplastlı[/url][/color][/b] hücreler) için daha da yararlıdır. Eğer gece gündüz döngüsü oyun ayarlarından etkinleştirildiyse, fotosentetik hücreler, gece hayatta kalmak için gereken [thrive:compound type=\"glucose\"]glukozu[/thrive:compound] depolamak için yeterli alana sahip olmalıdır."

msgid "WIKI_VACUOLE_UPGRADES"
msgstr "Geliştirme yok."

msgid "WIKI_YES"
msgstr "Evet"

msgid "WILL_YOU_THRIVE"
msgstr "Başaracak mısınız?"

msgid "WIN_BOX_TITLE"
msgstr "GELİŞTİN VE BAŞARDIN!"

msgid "WIN_TEXT"
msgstr "Tebrikler, Thrive'ın bu sürümünde kazanmayı başardınız! Dilerseniz, bu mesaj gittikten sonra da oynamaya devam edebilir veya yeni bir dünyada, yeni bir oyun başlatabilirsiniz. Ayrıca bir hücre kolonisi kurmak ve sonraki oyun prototiplerini denemek için bağlayıcı ajanlar ekleyebilirsiniz."

msgid "WORKSHOP_ITEM_CHANGE_NOTES"
msgstr "Öğe Değişiklik Notları"

msgid "WORKSHOP_ITEM_CHANGE_NOTES_TOOLTIP"
msgstr "Bu öğenin şimdiki sürümü için Steam Atölyesi'nde gösterilecek notları değiştir (isteğe bağlı)"

msgid "WORKSHOP_ITEM_DESCRIPTION"
msgstr "Öğe Açıklaması:"

msgid "WORKSHOP_ITEM_PREVIEW"
msgstr "Öğe Önizleme Görseli:"

msgid "WORKSHOP_ITEM_TAGS"
msgstr "Öğe Etiketleri (virgülle \",\" ayrılmış):"

msgid "WORKSHOP_ITEM_TITLE"
msgstr "Öğe Başlığı:"

msgid "WORKSHOP_ITEM_UPLOAD_SUCCEEDED"
msgstr "Öğe, Steam Atölyesi'ne başarıyla yüklendi"

msgid "WORKSHOP_ITEM_UPLOAD_SUCCEEDED_TOS_REQUIRED"
msgstr "Öğe, Steam Atölyesi'ne başarıyla yüklendi ancak görülür hale gelmesi için önce Atölye [color=#3796e1][url=https://steamcommunity.com/sharedfiles/workshoplegalagreement]hizmet koşullarını[/url][/color] kabul etmeniz gerekir"

msgid "WORKSHOP_TERMS_OF_SERVICE_NOTICE"
msgstr "Bu öğeyi göndererek Steam Atölyesi'nin [color=#3796e1][url=https://steamcommunity.com/sharedfiles/workshoplegalagreement]hizmet koşullarını[/url][/color] kabul edersiniz"

msgid "WORKSHOP_VISIBILITY_TOOLTIP"
msgstr "Bir öğe gösterildiği zaman herkese görünür"

msgid "WORLD"
msgstr "Dünya"

msgid "WORLD_EXPORT_SUCCESS_MESSAGE"
msgstr "Dünyaların verileri, {0} dosyasına başarıyla aktarıldı"

msgid "WORLD_GENERAL_STATISTICS"
msgstr "Mevcut Dünyanın Genel İstatistikleri"

msgid "WORLD_MISC_DETAILS_STRING"
msgstr ""
"Sonraki evre prototiplerini dahil et: {0}\n"
"Sürpriz yumurtaları dahil et: {1}"

msgid "WORLD_RELATIVE_MOVEMENT"
msgstr "Dünyaya bağlı"

msgid "WORST_PATCH_COLON"
msgstr "En Kötü Arazi:"

msgid "XBOX360"
msgstr "Xbox 360"

msgid "XBOX_ONE"
msgstr "Xbox One"

msgid "XBOX_SERIES"
msgstr "Xbox Series X"

msgid "YEARS"
msgstr "yıl"

msgid "YET_TO_BE_IMPLEMENTED_NOTICE"
msgstr "Bu sayfanın içeriği oyuna henüz tamamen eklenmemiştir ve bu içeriğin değişmesi muhtemeldir."

msgid "YOUTUBE_TOOLTIP"
msgstr "YouTube kanalımızı ziyaret edin"

msgid "YOU_CAN_MAKE_PULL_REQUEST"
msgstr ""
"Thrive, açık kaynaklı bir projedir.\n"
"Oyun ekibine başvurmaksızın, bir çekme isteği göndererek oyuna katkıda bulunabilirsiniz."

msgid "YOU_CAN_SUPPORT_THRIVE_ON_PATREON"
msgstr "Thrive'ın gelecekte de geliştirilmesine yardımcı olmak için oyunu Patreon üzerinden destekleyebilirsiniz."

msgid "ZOOM_IN"
msgstr "Yakınlaştır"

msgid "ZOOM_OUT"
msgstr "Uzaklaştır"

#, fuzzy
#~ msgid "WIKI_RADIOSYNTHESIS"
#~ msgstr "Termosentez"

#~ msgid "EASTEREGG_MESSAGE_19"
#~ msgstr "İlginç Gerçek: Didinyum, paramesyumları avlayan bir silli türüdür."

#~ msgid "EASTEREGG_MESSAGE_20"
#~ msgstr "İlginç Gerçek: Amip, avını yalancı ayak adı verilen sitoplazmadan yapılma 'bacaklar' ile yakalar ve avlar. Bu yapıları er ya da geç Thrive'a eklemek istiyoruz."

#~ msgid "EASTEREGG_MESSAGE_21"
#~ msgstr "İşte size bir ipucu: Türünüzden büyük hücrelere ve büyük bakterilere dikkat edin, bu canlıların sindirilmesi eğlenceli değildir ve sizi yerler."

#~ msgid "EASTEREGG_MESSAGE_22"
#~ msgstr "Thrive'ın ses ekibi yöneticisi oyuna henüz eklenmeyen birçok şarkı yaptı. Bu şarkıları dinleyebilir veya sahibi Oliver Lugg'ın YouTube kanalından beste yaptığı sırada çekilen yayın akışlarını izleyebilirsiniz."

#~ msgid "EASTEREGG_MESSAGE_23"
#~ msgstr "İşte size bir ipucu: Eğer hücreniz 150 altıgen alan büyüklüğündeyse, büyük demir parçalarını yutabilirsiniz."

#~ msgid "EASTEREGG_MESSAGE_24"
#~ msgstr "Thrive, uzaylı bir gezegen simülasyonudur. Bu yüzden bulduğunuz çoğu canlının, etrafınızda gerçekleşen evrimden dolayı, bir ya da iki farklı türe benzemesi mümkün. Onları tanıyabiliyor musunuz bir inceleyin!"

#~ msgid "EASTEREGG_MESSAGE_25"
#~ msgstr "İlginç Gerçek: Thrive ekibi ara sıra podcastler yayınlıyor, onları incelemeyi unutmayın!"

#~ msgid "EASTEREGG_MESSAGE_26"
#~ msgstr "İlginç Gerçek: Thrive, açık kaynak kodlu Godot oyun motoru ile yapıldı!"

#~ msgid "EASTEREGG_MESSAGE_27"
#~ msgstr "İlginç Gerçek: Thrive'ın ilk oynanabilir prototiplerinden biri bizim müthiş programcımız untrustedlife tarafından yapıldı!"

#~ msgid "MICROBE_EDITOR_HELP_MESSAGE_1"
#~ msgstr ""
#~ "Prokaryotik Yapılar\n"
#~ "\n"
#~ "Sitoplazma: Depo alanına sahiptir ve glikoliz yapar ([thrive:compound type=\"glucose\"]glukozdan[/thrive:compound], az miktarda [thrive:compound type=\"atp\"]ATP[/thrive:compound] üretir)\n"
#~ "\n"
#~ "Metabolozomlar: [thrive:compound type=\"glucose\"]Glukozdan[/thrive:compound], [thrive:compound type=\"atp\"]ATP[/thrive:compound] üretir\n"
#~ "\n"
#~ "Tilakoidler: Normal bir kloroplast gibi [thrive:compound type=\"glucose\"]glukozun[/thrive:compound] 3'te 1'ini üretir ve glikoliz yapar. 1 Altıgenlik yer kaplar\n"
#~ "\n"
#~ "Kemosentez Yapan Proteinler: Bir kemoplast gibi [thrive:compound type=\"hydrogensulfide\"]hidrojen sülfürden[/thrive:compound], [thrive:compound type=\"glucose\"]glukozun[/thrive:compound] yarısını üretir ve glikoliz yapar. 1 Altıgenlik yer kaplar\n"
#~ "\n"
#~ "Rustisiyanin: [thrive:compound type=\"iron\"]Demiri[/thrive:compound], [thrive:compound type=\"atp\"]ATP'ye[/thrive:compound] çevirir\n"
#~ "\n"
#~ "Nitrojenaz: Atmosferdeki azotu ve [thrive:compound type=\"atp\"]ATP'yi[/thrive:compound], oksijen olmadan [thrive:compound type=\"ammonia\"]amonyağa[/thrive:compound] çevirir\n"
#~ "\n"
#~ "Oksitoksizom: [thrive:compound type=\"atp\"]ATP'yi[/thrive:compound], [thrive:compound type=\"oxytoxy\"]OksiToksi NT'ye[/thrive:compound] dönüştürür\n"
#~ "\n"
#~ "Termosentaz: Sıcaklık değişimini kullanarak [thrive:compound type=\"atp\"]ATP[/thrive:compound] üretir"

#~ msgid "MICROBE_EDITOR_HELP_MESSAGE_14"
#~ msgstr "Yutma eylemi tamamlandığında, yutulan herhangi bir nesne sindirilmek üzere hücre zarı içerisinde tutulacak. Sindirilemeyen nesneler her zaman dışarı atılır. Bu yüzden önce, bu nesneleri işlemeyi sağlayan gerekli mutasyonlara sahip olduğunuzdan emin olun. Enzimler sindirime yardımcı olur ve lizozom tarafından sağlanır; sindirimi çok daha verimli bir hale getirmek için bu organeli evrimleştirin."

#~ msgid "MICROBE_EDITOR_HELP_MESSAGE_2"
#~ msgstr ""
#~ "Dış Organeller\n"
#~ "\n"
#~ "Kamçı: [thrive:compound type=\"atp\"]ATP[/thrive:compound] tüketerek hücrenizi daha hızlı hareket ettirir\n"
#~ "\n"
#~ "Pilus: Diğer hücreleri delmek veya onların toksinlerine karşı hücreyi savunmak için kullanılabilir\n"
#~ "\n"
#~ "Kemoreseptör: Uzaktaki bileşikleri algılamayı sağlar\n"
#~ "\n"
#~ "Balçık Fışkırtıcı: Hücrenizi hızlandırmak için [thrive:compound type=\"mucilage\"]müsilaj[/thrive:compound] (bu, [thrive:compound type=\"glucose\"]glukozdan[/thrive:compound] üretilir) salgılamayı sağlar\n"
#~ "\n"
#~ "Siller: Hücrenin dönme hızını arttırır"

#~ msgid "MICROBE_EDITOR_HELP_MESSAGE_3"
#~ msgstr ""
#~ "Zarlı Organeller\n"
#~ "\n"
#~ "Çekirdek: 11 altıgenlik yer kaplar ve zarlı organellerin evrimini sağlar. Ayrıca hücrenin büyüklüğünü iki katına çıkarır ve hasarı %50'ye indirir. (Yalnızca bir kez evrimleştirilir)\n"
#~ "\n"
#~ "Bağlayıcı Ajan: Diğer hücrelerle bağ kurmaya izin verir. Çok Hücreli Evresi'ne ilerlemek için gereklidir.\n"
#~ "\n"
#~ "Mitokondri: [thrive:compound type=\"glucose\"]Glukoz[/thrive:compound] ve atmosferdeki O2 gazından [thrive:compound type=\"atp\"]ATP[/thrive:compound] üretir. Sitoplazmadan çok daha verimli bir şekilde yapar\n"
#~ "\n"
#~ "Kloroplast: Güneş ışığı ve atmosferdeki CO2 gazından [thrive:compound type=\"glucose\"]glukoz[/thrive:compound] üretir\n"
#~ "\n"
#~ "Termoplast: Sıcaklık değişimini kullanarak [thrive:compound type=\"atp\"]ATP[/thrive:compound] üretir\n"
#~ "\n"
#~ "Lizozom: Sindirim enzimleri içerir. Enzimler, sindirim verimliliğini hızlandırır ve geliştirir\n"
#~ "\n"
#~ "Kemoplast: [thrive:compound type=\"hydrogensulfide\"]Hidrojen sülfürden[/thrive:compound], [thrive:compound type=\"glucose\"]glukoz[/thrive:compound] üretir\n"
#~ "\n"
#~ "Ferroplast: [thrive:compound type=\"iron\"]Demiri[/thrive:compound], [thrive:compound type=\"atp\"]ATP'ye[/thrive:compound] rustisiyaninden çok daha verimli bir şekilde çevirir\n"
#~ "\n"
#~ "Azot Fiksasyon Plastidi: [thrive:compound type=\"atp\"]ATP[/thrive:compound] ile atmosferdeki azot ve oksijenden [thrive:compound type=\"ammonia\"]amonyak[/thrive:compound] oluşturur\n"
#~ "\n"
#~ "Koful: Toplanan 8 bileşiği depolar\n"
#~ "\n"
#~ "Toksin Kofulları: Toksinler üretir ([thrive:compound type=\"oxytoxy\"]OksiToksi NT[/thrive:compound] olarak adlandırılır) ve mevcut OksiToksi miktarına bağlı olarak zarar veren bu toksinleri salmana izin verir\n"
#~ "\n"
#~ "Sinyal Veren Ajan: Belli hücrenin, diğer hücrelerin karşılık verebildiği kimyasallar üretmesini sağlar"

#~ msgid "MICROBE_EDITOR_HELP_MESSAGE_4"
#~ msgstr "Her kuşak başına, harcanacak 100 mutasyon puanınız (MP) vardır ve her bir değişiklik (veya mutasyon) belirli miktarda MP'ye mal olur. Organel eklemek ve kaldırmak MP'ye mal olur. Ancak mevcut mutasyon sürecinde yerleştirilen organellerin kaldırılması, o organelin değeri kadar MP'yi size geri iade eder. Bir organelin üzerine sağ tıklayarak ve açılan menüden uygun eylemi seçerek taşıyabilir veya tamamen kaldırabilirsiniz. [thrive:input]e_rotate_left[/thrive:input] ve [thrive:input]e_rotate_right[/thrive:input] tuşları ile organellerinizi döndürebilirsiniz."

#~ msgid "MICROBE_EDITOR_HELP_MESSAGE_5"
#~ msgstr "Hücreniz her çoğaldığında, Mikrop Editörü'ne giriş yaparsınız. Burada, türünüzün başarısını arttırmak için türünüzde (organelleri ekleyerek, taşıyarak veya kaldırarak) değişiklikler yapabilirsiniz. Mikrop Evresi'nde editöre yapılan her ziyaret, [thrive:constant]EDITOR_TIME_JUMP_MILLION_YEARS[/thrive:constant] milyon yıllık evrimi temsil eder."

#~ msgid "MICROBE_STAGE_HELP_MESSAGE_1"
#~ msgstr "Hareket etmek için [thrive:input]g_move_forward[/thrive:input],[thrive:input]g_move_left[/thrive:input],[thrive:input]g_move_backwards[/thrive:input],[thrive:input]g_move_right[/thrive:input] tuşlarını ve fareyi kullanın. Eğer toksin kofuluna sahipseniz, [thrive:compound type=\"oxytoxy\"]OksiToksi NT'yi[/thrive:compound] ateş etmek için [thrive:input]g_fire_toxin[/thrive:input] tuşuna basın. Yutma moduna geçmek için [thrive:input]g_toggle_engulf[/thrive:input] tuşuna basın. Fare tekeriyle mevcut alanı yakınlaştırıp uzaklaştırabilirsiniz."

#~ msgid "MICROBE_STAGE_HELP_MESSAGE_10"
#~ msgstr "Çoğalmak için her bir organelinizi ikiye bölmeniz gerekir. Organeller, ikiye ayrılmak için [thrive:compound type=\"ammonia\"]amonyak[/thrive:compound], [thrive:compound type=\"phosphates\"]fosfat[/thrive:compound] ve zaman gerektirir."

#~ msgid "MICROBE_STAGE_HELP_MESSAGE_11"
#~ msgstr "Ama eğer 300 popülasyon ile yirmi kuşak boyunca hayatta kalırsanız, mevcut oyunu kazanmış sayılırsınız. Kazandıktan sonra karşınıza bir pencere çıkar, sonrasında oyunu dilediğiniz kadar oynamaya devam edebilirsiniz."

#~ msgid "MICROBE_STAGE_HELP_MESSAGE_12"
#~ msgstr "Dikkatli olun çünkü rakipleriniz sizinle birlikte gelişiyorlar. Editöre her girdiğinizde onlar da evrimleşirler."

#~ msgid "MICROBE_STAGE_HELP_MESSAGE_13"
#~ msgstr "Bağlayıcı ajan, hücrenizin ve özdeş türlerinin emdikleri ve ürettikleri bileşikleri birbirleriyle paylaştığı bir hücre kolonisi kurmalarına olanak tanır. [thrive:input]g_toggle_binding[/thrive:input] tuşuna basarak bağlanma moduna girin. Yalnızca kendi türünüze ait hücrelere bağlanabilirsiniz. Koloni içindeyken, hücrenizi bölemez ve editöre giremezsiniz. Editöre girmek için, ilk önce, yeterli bileşik toplamalı ve [thrive:input]g_unbind_all[/thrive:input] tuşuna basarak koloniden ayrılmalısınız. Büyük hücre kolonileri, çok hücreliliğe doğru giden bir yoldur."

#~ msgid "MICROBE_STAGE_HELP_MESSAGE_15"
#~ msgstr "Özellikle selüloz ve kitin hücre duvarları, onları parçalayabilen gerekli enzimler olmadan sindirilemez."

#~ msgid "MICROBE_STAGE_HELP_MESSAGE_16"
#~ msgstr "Ancak lizozomlar, yalnızca ökaryotlara özgü organellerdir. Öte yandan, prokaryotların bu tür organelleri yoktur ve besinlerini daha verimsiz bir şekilde sindirirler. Küçük hücreler için bu durum iyidir, ancak daha büyük hücreler için lizozomların olmaması çok dezavantajlıdır."

#~ msgid "MICROBE_STAGE_HELP_MESSAGE_2"
#~ msgstr "Hücreniz enerji kaynağı olarak [thrive:compound type=\"atp\"]ATP'yi[/thrive:compound] kullanır, eğer bu kaynak tükenirse hücreniz ölür."

#~ msgid "MICROBE_STAGE_HELP_MESSAGE_3"
#~ msgstr "Editörü açmak ve hücrenizi çoğaltmak için hücrenizin yeterince uzun süre hayatta kalması gerekir. [thrive:compound type=\"ammonia\"]Amonyak[/thrive:compound] (turuncu bulut) ve [thrive:compound type=\"phosphates\"]fosfat[/thrive:compound] (mor bulut) biriktirmek hücrenin büyümesini hızlandırır."

#~ msgid "MICROBE_STAGE_HELP_MESSAGE_4"
#~ msgstr "Ayrıca, sizden küçük hücreleri, bakterileri, demir parçalarını ve hücre parçalarını [thrive:input]g_toggle_engulf[/thrive:input] tuşuna basarak yutabilirsiniz. Bu eylem, fazladan [thrive:compound type=\"atp\"]ATP'ye[/thrive:compound] mal olur ve hücrenizi yavaşlatır. Yutmayı sona erdirmek için [thrive:input]g_toggle_engulf[/thrive:input] tuşuna ikinci kez basmayı unutmayın."

#~ msgid "MICROBE_STAGE_HELP_MESSAGE_5"
#~ msgstr "Ozmoregülasyon, [thrive:compound type=\"atp\"]ATP'ye[/thrive:compound] mal olur. Yani hücreniz ne kadar büyükse, hücreniz durağan haldeyken [thrive:compound type=\"atp\"]ATP[/thrive:compound] kaybını önlemek için o kadar çok mitokondriye, metabolozoma veya rustisyanine (veya glikoliz yapan sitoplazmaya) ihtiyacınız var."

#~ msgid "MICROBE_STAGE_HELP_MESSAGE_6"
#~ msgstr "Editörde, çok çeşitli oyun tarzlarına imkan veren, türünüzü evrimleştirmeniz için birçok organel vardır."

#~ msgid "MICROBE_STAGE_HELP_MESSAGE_7"
#~ msgstr "Eğer popülasyonunuz sıfıra düşerse nesliniz tükenir."

#~ msgid "MICROBE_STAGE_HELP_MESSAGE_8"
#~ msgstr ""
#~ "Çeşitli bileşik bulutları:\n"
#~ "\n"
#~ "Beyaz – [thrive:compound type=\"glucose\"]Glukoz[/thrive:compound]\n"
#~ "Sarı – [thrive:compound type=\"hydrogensulfide\"]Hidrojen Sülfür[/thrive:compound]\n"
#~ "Turuncu – [thrive:compound type=\"ammonia\"]Amonyak[/thrive:compound]\n"
#~ "Mor – [thrive:compound type=\"phosphates\"]Fosfat[/thrive:compound]\n"
#~ "Pas Rengi – [thrive:compound type=\"iron\"]Demir[/thrive:compound]\n"
#~ "\n"
#~ "[thrive:compound type=\"glucose\"]Glukoz[/thrive:compound], [thrive:compound type=\"atp\"]ATP[/thrive:compound] oluşturur."

#~ msgid "MICROBE_STAGE_HELP_MESSAGE_9"
#~ msgstr "[thrive:compound type=\"hydrogensulfide\"]Hidrojen sülfür[/thrive:compound], kemoplastlar ve kemosentez yapan proteinler aracılığıyla [thrive:compound type=\"glucose\"]glukoza[/thrive:compound] dönüştürülebilir. [thrive:compound type=\"iron\"]Demir[/thrive:compound], rustisiyanin aracılığıyla [thrive:compound type=\"atp\"]ATP'ye[/thrive:compound] dönüştürülebilir."

#, fuzzy
#~ msgid "WIKI_MACROSCOPIC_STAGE"
#~ msgstr "Mikrop Evresi"

#~ msgid "WIKI_2D_BRACKET_EARLY_COMMA_3D_BRACKET_LATE"
#~ msgstr "2D (ilk), 3D (ileri)"

#~ msgid "EARLY_MULTICELLULAR"
#~ msgstr "Çok Hücreli"

#~ msgid "LOADING_EARLY_MULTICELLULAR_EDITOR"
#~ msgstr "İlk Çok Hücreli Editörü Yükleniyor"

#, fuzzy
#~ msgid "ERUPTION_IN"
#~ msgstr "Tomurcuklanma"

#, fuzzy
#~ msgid "EVENT_TOOLTIP_ERUPTION"
#~ msgstr "{0}: +{1} ATP"

#~ msgid "THE_AMOUNT_OF_GLUCOSE_HAS_BEEN_REDUCED"
#~ msgstr "Glukoz miktarı, önceki miktarın {0} kadarı düştü."

#, fuzzy
#~ msgid "WIKI_CYTOPLASM_GLYCOLYSIS"
#~ msgstr "Sitoplazma Glikolizi"

#, fuzzy
#~ msgid "WIKI_AEROBIC_NITROGEN_FIXATION"
#~ msgstr "Oksijensiz Azot Fiksasyonu"

#, fuzzy
#~ msgid "WIKI_AWAKENING_STAGE"
#~ msgstr "Uyanış Evresi"

#, fuzzy
#~ msgid "WIKI_AWARE_STAGE"
#~ msgstr "Farkındalık Evresi"

#, fuzzy
#~ msgid "WIKI_CHEMOSYNTHESIS"
#~ msgstr "Kemosentez"

#, fuzzy
#~ msgid "WIKI_GLYCOLYSIS"
#~ msgstr "Glikoliz"

#, fuzzy
#~ msgid "WIKI_INDUSTRIAL_STAGE"
#~ msgstr "Sanayi Evresi"

#, fuzzy
#~ msgid "WIKI_IRON_CHEMOLITHOAUTOTROPHY"
#~ msgstr "Demir Kemolitoototrofisi"

#, fuzzy
#~ msgid "WIKI_LIPASE"
#~ msgstr "Lipaz"

#, fuzzy
#~ msgid "WIKI_MICROBE_EDITOR"
#~ msgstr "Mikrop Editörü"

#, fuzzy
#~ msgid "WIKI_MUCILAGE_SYNTHESIS"
#~ msgstr "Müsilaj sentezi"

#, fuzzy
#~ msgid "WIKI_MULTICELLULAR_STAGE"
#~ msgstr "Çok Hücreli Evresi"

#, fuzzy
#~ msgid "WIKI_NONE"
#~ msgstr "Nöronlar arasındaki sinir lifleridir ve Çok Hücreli Evresi'nde mevcuttur. Bu organel, bir organizmanın zihin gücünü arttırmada ve sonraki evrelere ilerlemede gereklidir."

#, fuzzy
#~ msgid "WIKI_OXYTOXY_SYNTHESIS"
#~ msgstr "OksiToksi Sentezi"

#, fuzzy
#~ msgid "WIKI_PHOTOSYNTHESIS"
#~ msgstr "Fotosentez"

#, fuzzy
#~ msgid "WIKI_RUSTICYANIN"
#~ msgstr "Rustisiyanin"

#, fuzzy
#~ msgid "WIKI_SOCIETY_STAGE"
#~ msgstr "Topluluk Evresi"

#, fuzzy
#~ msgid "WIKI_SPACE_STAGE"
#~ msgstr "Uzay Evresi"

#, fuzzy
#~ msgid "NO"
#~ msgstr "Yok"

#, fuzzy
#~ msgid "YES"
#~ msgstr "yıl"

#, fuzzy
#~ msgid "STAGES_BUTTON"
#~ msgstr "Evrene İniş Yap"

#, fuzzy
#~ msgid "EDITING"
#~ msgstr "Kitin"

#~ msgid "UNKNOWN_ON_WINDOWS"
#~ msgstr "Windows'ta bilinmiyor"

#~ msgid "GLES2"
#~ msgstr "GLES2"

#~ msgid "SIXTEEN_TIMES"
#~ msgstr "16x"

#~ msgid "WIKI_HEADING_AEROBIC_CELLULAR_RESPIRATION_(GLUCOSE_->_ATP)"
#~ msgstr "Oksijenli hücre solunumu (glukoz -> ATP)"

#~ msgid "WIKI_METABOLOSOMES_AEROBIC_CELLULAR_RESPIRATION_(GLUCOSE_->_ATP)"
#~ msgstr ""
#~ "Glukozun enerji için parçalanma işlemi, hem prokaryotlarda hem de ökaryotlarda birkaç adımda gerçekleşir. Aradaki tek fark, bazı enzimlerin bulunduğu ve düzenlendiği yerdir. Aşağıda, moleküllerin tam adları ve kimyasal formülleri/kısaltmaları ile birlikte çeşitli reaksiyonların bir özeti verilmiştir.\n"
#~ "\n"
#~ "<br>[b]Glikoliz:[/b] Glikoliz, 10 farklı enzim tarafından katalize edilen 11 ara bileşik ile birkaç adımda gerçekleşir. Sonuç olarak bir glukoz; iki pirüvat molekülü, iki ATP molekülü ve iki NADH molekülü (daha sonra 4-5 ATP molekülüne dönüştürülür) üretir. Glikoliz, hem ökaryotlarda hem de prokaryotlarda sitoplazmada meydana gelir.\n"
#~ "\n"
#~ "Net reaksiyon şu şekildedir:\n"
#~ "\n"
#~ "[i]Glukoz + 2 ADP + 2 NAD+ + 2 Pi → 2 pirüvat + 2 ATP + 2 NADH + 2 su[/i]\n"
#~ "\n"
#~ "<br>\n"
#~ "\n"
#~ "Glikoliz hakkında daha fazla şey öğrenmek isterseniz, <a rel=\"nofollow\" class=\"external free\" href=\"https://www.tuscany-diet.net/2018/02/06/glycolysis/\">https://www.tuscany-diet.net/2018/02/06/glycolysis/</a> adresini ziyaret edin.\n"
#~ "\n"
#~ "[b]Zincir reaksiyon:[/b]\n"
#~ "\n"
#~ "Bu reaksiyon glikolizi, ATP üretimindeki sonraki büyük reaksiyon döngüsüne bağlar: Sitrik asit döngüsü olarak da bilinen Krebs döngüsü.\n"
#~ "\n"
#~ "[i]2 Pirüvat + 2 CoA + 2 NAD+ + 2 Pi → 2 asetil-CoA + 2 NADH + 2 CO2[/i]\n"
#~ "\n"
#~ "[b]Krebs döngüsü:[/b]\n"
#~ "\n"
#~ "[i]2 asetil-CoA + 6 NAD+ + 2 FAD + 2 GDP + 2 Pi + 4 H2O → 2 CoA + 6 NADH + 6 FADH2 + 4 H+ + 2 GTP + 4 CO2[/i]\n"
#~ "\n"
#~ "[b]Elektron taşıma zinciri ve oksidatif fosforilasyon:[/b]\n"
#~ "\n"
#~ "10 NADH + 10 H+ + 2 FADH2 + 2 GTP + 6 O2 -&gt; 25ATP + 3 ATP + 2 ATP\n"
#~ "\n"
#~ "Glikolizle de 2 ATP üretildiğini unutmayın. Bu işlem, [b]üretilen toplam ATP miktarını 32'ye çıkarır.[/b]\n"
#~ "\n"
#~ "Ancak, gerçek maksimum ATP miktarı, elektron taşıma zinciri tarafından mitokondriyal zarın üstünden pompalanan hidrojenlerin miktarındaki farklılıklar nedeniyle türler ve dokular arasında değişiklik gösterir. Başka bir deyişle, NADH ve FADH2 molekülü başına üretilen ATP miktarı türe bağlıdır. Toplam miktarın genellikle 36-38 ATP arasında olduğu ifade edilir.\n"
#~ "\n"
#~ "[b]Kısaltmalar:[/b]\n"
#~ "\n"
#~ "ATP: Adenozin TriFosfat\n"
#~ "\n"
#~ "ADP: Adenozin DiFosfat\n"
#~ "\n"
#~ "NAD+: Nikotinamid Adenin Dinükleotit\n"
#~ "\n"
#~ "NADH: Nikotinamid Adenin Dinükleotit (İndirgenmiş)\n"
#~ "\n"
#~ "FAD: Flavin Adenin Dinükleotit\n"
#~ "\n"
#~ "FADH2: Flavin Adenin Dinükleotit (İndirgenmiş)\n"
#~ "\n"
#~ "GTP: Guanozin TriFosfat\n"
#~ "\n"
#~ "GDP: Guanozin DiFosfat\n"
#~ "\n"
#~ "Pi: İnorganik Fosfat\n"
#~ "\n"
#~ "CoA: Koenzim A\n"
#~ "\n"
#~ "CO2: Karbondioksit"

#~ msgid "EVOLUTIONARY_TREE_DISABLED_LABEL"
#~ msgstr ""
#~ "0.6.0'dan önceki sürümlerde başlatılan kayıtlarda veya 0.6.1'den önceki sürümlerde başlatılan serbest derleme kayıtlarında henüz görüntülenemiyor.\n"
#~ "\n"
#~ "Eğer bunların hiçbiri geçerli değilse, bir hata oluşmuştur. Lütfen geliştirici ekibi bilgilendirin ve oyun günlüklerini sağlayın."

#, fuzzy
#~ msgid "TARGET_TIME"
#~ msgstr "Hedef Tür:"

#, fuzzy
#~ msgid "BUILD_SPACE_STRUCTURE"
#~ msgstr "Bir Yapı İnşa Et"

#, fuzzy
#~ msgid "ENABLED"
#~ msgstr "Etkin Modlar"

#~ msgid "PANGONIAN_REGION_NAME"
#~ msgstr "Pangonik"

#~ msgid "PATCH_MAP_TYPE"
#~ msgstr "Arazi haritası türü"

#~ msgid "PATCH_MAP_TYPE_CLASSIC"
#~ msgstr "Klasik"

#~ msgid "PATCH_MAP_TYPE_EXPLANATION"
#~ msgstr "(yöntemsel olarak bir arazi haritası oluştur veya klasik düzeni kullan)"

#~ msgid "PATCH_MAP_TYPE_PROCEDURAL"
#~ msgstr "Yöntemsel"

#~ msgid "LOOKING_AT"
#~ msgstr "Bakılan:"

#~ msgid "SPECIES_N_TIMES"
#~ msgstr "{0} (x{1})"

#~ msgid "PLAYER_CELL"
#~ msgstr "Oyuncu Hücresi"

#~ msgid "BECOME_AWARE"
#~ msgstr "Farkında Ol"

#~ msgid "CONFIRM_NORMAL"
#~ msgstr "Onayla"

#~ msgid "DO_NOT_SHOW_AGAIN"
#~ msgstr "Bunun için bir daha uyarma"

#~ msgid "DISMISS_PERMANENTLY"
#~ msgstr "Bunu bir daha gösterme"

#~ msgid "STUFF_AT"
#~ msgstr "Burada bir şey var {0:F1}, {1:F1}:"

#~ msgid "SPECIES_DETAILS"
#~ msgstr "Tür Detayları"

#~ msgid "CURRENT_GENERATION_COLON"
#~ msgstr "Mevcut Kuşak:"

#~ msgid "STATISTICS_BUTTON_TOOLTIP"
#~ msgstr "Mevcut oyunla ilgili bilgilendirici istatistikler"

#~ msgid "MACROSCOPIC_PROTOTYPE_INFO"
#~ msgstr "Makroskopik prototip"

#~ msgid "MACROSCOPIC_PROTOYPE_WARNING"
#~ msgstr ""
#~ "Tebrikler, Çok Hücreli Evresi'nin makroskopik kısmına ait prototipe ulaştın!\n"
#~ "\n"
#~ "Geliştirme koşullarından dolayı, bu versiyona 3D makroskopik oynanabilirlik ekleyemedik. Ama organizmanı oluşturmaya devam etmek için editöre dönebilirsin."

#~ msgid "RESET_INPUTS"
#~ msgstr "Girişleri sıfırla"

#~ msgid "HOLD_FOR_CURSOR"
#~ msgstr "İmleç için TODO: girdisini basılı tut"

#~ msgid "INVULNERABLE_TO_ENGULFMENT"
#~ msgstr "Yutulmaya Karşı Dayanıklı"

#~ msgid "NOT_RUNNING_DOT"
#~ msgstr "Çalışmıyor."

#, fuzzy
#~ msgid "AUTO_GPU_NAME"
#~ msgstr "Özel kullanıcı adı:"

#~ msgid "TINY"
#~ msgstr "Aşırı küçük"

#~ msgid "HUGE"
#~ msgstr "Aşırı büyük"

#~ msgid "MOBILITY"
#~ msgstr "Hareketlilik"

#~ msgid "PATCH_PANGONIAN_VENTS"
#~ msgstr "Pangonik Bacalar"

#~ msgid "PATCH_PANGONIAN_MESOPELAGIC"
#~ msgstr "Pangonik Mezopelajik"

#~ msgid "PATCH_PANGONIAN_EPIPELAGIC"
#~ msgstr "Pangonik Epipelajik"

#~ msgid "PATCH_PANGONIAN_TIDEPOOL"
#~ msgstr "Pangonik Gelgit Havuzu"

#~ msgid "PATHCH_PANGONIAN_ABYSSOPELAGIC"
#~ msgstr "Pangonik Abissopelajik"

#~ msgid "PATCH_PANGONIAN_COAST"
#~ msgstr "Pangonik Sahil"

#~ msgid "PATCH_PANGONIAN_ESTUARY"
#~ msgstr "Pangonik Haliç"

#~ msgid "PATCH_CAVE"
#~ msgstr "Mağara"

#~ msgid "PATCH_ICE_SHELF"
#~ msgstr "Buz Sahanlığı"

#~ msgid "PATCH_PANGONIAN_SEAFLOOR"
#~ msgstr "Pangonik Deniz Tabanı"

#~ msgid "FRAME_DELTA"
#~ msgstr "Delta: {0}"

#~ msgid "LOADING_DOT"
#~ msgstr "Yükleniyor..."

#~ msgid "PREVIOUS"
#~ msgstr "önceki:"

#~ msgid "RUN_RESULT_POP_IN_PATCHES"
#~ msgstr "arazilerdeki popülasyon:"

#~ msgid "SAVING"
#~ msgstr "Kaydediliyor..."

#~ msgid "OVERWRITE_EXISTING_SAVE_TITLE"
#~ msgstr "Mevcut kaydın üzerine yazılsın mı?"

#~ msgid "SAVING_FAILED"
#~ msgstr "Kaydetme başarısız! Bir sorun oluştu"

#~ msgid "TYPE"
#~ msgstr "Tür:"

#~ msgid "EDITOR_TUTORIAL_PATCH_TEXT"
#~ msgstr ""
#~ "Bu arazi haritası.\n"
#~ "Burada mikropların yaşayabileceği farklı arazileri görebilirsin.\n"
#~ "Mevcut olduğun arazi vurgulanmış durumda.\n"
#~ "Farenle arazilere tıklayıp seçerek sağ tarafta detaylarını görüntüleyebilirsin.\n"
#~ "\n"
#~ "Eğer mevcut olduğun arazinin yanındaki bir araziyi seçersen, o araziye gitmek için sağdaki butona basabilirsin. Bu senin türüne ait popülasyonun yeni arazilere yayılmasını sağlar.\n"
#~ "\n"
#~ "Devam etmek için bir arazi seç."

#~ msgid "EDITOR_TUTORIAL_CELL_TEXT"
#~ msgstr ""
#~ "Bu hücre editörü. Burada mutasyon puanları (MP) harcayarak türüne organeller ekleyebilir veya organelleri kaldırabilirsin.\n"
#~ "\n"
#~ "Ayrıca hücre editörünün diğer sekmelerinde türünün başka özelliklerini değiştirebilirsin.\n"
#~ "\n"
#~ "Devam etmek için, soldaki panelden bir organel seç (sitoplazma iyi bir seçim). Sonra türüne seçtiğin organeli eklemek için ekranın ortasında bulunan altıgenin yanına sol tıkla."

#~ msgid "VIEW_NOW"
#~ msgstr "Şimdi İncele"

#, fuzzy
#~ msgid "TOTAL_EXTINCTION"
#~ msgstr "{0} arazisinde nesli tükendi"

#, fuzzy
#~ msgid "LOCAL_EXTINCTION"
#~ msgstr "Oyuncunun soyu tükendi"

#, fuzzy
#~ msgid "MARINE_SNOW_FOOD_SOURCE"
#~ msgstr "Deniz karı"

#~ msgid "Cancel"
#~ msgstr "İptal"

#~ msgid "SAVING_ERROR"
#~ msgstr "Kaydetme Hatası"

#~ msgid "BEHAVIOR"
#~ msgstr "Davranış"

#~ msgid "REMOVE_ORGANELLE"
#~ msgstr "Organel sil"

#, fuzzy
#~ msgid "TRY_NEW_GAME"
#~ msgstr "Yeni Oyun"

#~ msgid "MICROBE_PATCH_LABEL"
#~ msgstr "Arazi: {0}"

#, fuzzy
#~ msgid "COLOR"
#~ msgstr "Renk"

#, fuzzy
#~ msgid "TURNS"
#~ msgstr "Dönüştürür"

#~ msgid "INTO"
#~ msgstr "a/e"

#, fuzzy
#~ msgid "DOT_RATE_SCALES"
#~ msgstr ". Oran doğru orantılı"

#, fuzzy
#~ msgid "OXYGEN_DOT"
#~ msgstr "Oksijen."

#, fuzzy
#~ msgid "PRODUCES"
#~ msgstr "Üretir"

#~ msgid "DOT_RATE_SCALES_WITH"
#~ msgstr ". Oran ile doğru orantılı"

#, fuzzy
#~ msgid "CONCENTRATION_OF"
#~ msgstr "konsantrasyonu"

#, fuzzy
#~ msgid "AND"
#~ msgstr "ve"

#, fuzzy
#~ msgid "INTENSITY_OF"
#~ msgstr "şiddeti"

#, fuzzy
#~ msgid "DOT_RATE_SCALES_WITH_CONCENTRATION_OF"
#~ msgstr ". Oran konsantrasyonu ile doğru orantılı"

#, fuzzy
#~ msgid "ALSO_TURNS"
#~ msgstr "Ayrıca dönüştürür"

#, fuzzy
#~ msgid "DOT_RATE"
#~ msgstr ". Oran"

#, fuzzy
#~ msgid "SCALES_WITH_CONCENTRATION_OF"
#~ msgstr "konsantrasyonu ile doğru orantılı"

#~ msgid "OXYTOXY"
#~ msgstr "OksiToksi"

#, fuzzy
#~ msgid "DOT_CAN_RELEASE"
#~ msgstr ". Salabilir"

#~ msgid "TOXINS_BY_PRESSING_E"
#~ msgstr "toksinler E tuşuna basarak. Oran ile doğru orantılı"

#, fuzzy
#~ msgid "USES"
#~ msgstr "Kullanır"

#~ msgid "INREASE_STORAGE_SPACE"
#~ msgstr "Hücrenin depo alanını arttırır."

#, fuzzy
#~ msgid "DOT_CAN"
#~ msgstr ". Yapabilir"

#, fuzzy
#~ msgid "RELEASE_TOXINS_BY_PRESSING"
#~ msgstr "basarak toksinleri sal"

#, fuzzy
#~ msgid "E_DOT"
#~ msgstr "E."

#~ msgid "BIOLUMESCENT_VACUOLE"
#~ msgstr ""
#~ "Biyolüminesant\n"
#~ "Koful"

#, fuzzy
#~ msgid "END"
#~ msgstr "ve"

#, fuzzy
#~ msgid "LEFT"
#~ msgstr "Sola doğru git"

#, fuzzy
#~ msgid "RIGHT"
#~ msgstr "Işık"

#, fuzzy
#~ msgid "FORWARD"
#~ msgstr "İleriye doğru git"

#, fuzzy
#~ msgid "PARENLEFT"
#~ msgstr "Sola döndür"

#, fuzzy
#~ msgid "PARENRIGHT"
#~ msgstr "Sağa döndür"

#, fuzzy
#~ msgid "COLON"
#~ msgstr "HP:"

#, fuzzy
#~ msgid "SEMICOLON"
#~ msgstr "Büyüklük:"

#, fuzzy
#~ msgid "AT"
#~ msgstr "ATP"

#, fuzzy
#~ msgid "BRACKETRIGHT"
#~ msgstr "Sağa döndür"

#, fuzzy
#~ msgid "QUOTELEFT"
#~ msgstr "Sola döndür"

#, fuzzy
#~ msgid "BRACELEFT"
#~ msgstr "Sola döndür"

#, fuzzy
#~ msgid "BRACERIGHT"
#~ msgstr "Sağa döndür"

#, fuzzy
#~ msgid "EXCLAMDOWN"
#~ msgstr "Fare tekeri aşağı"

#, fuzzy
#~ msgid "YEN"
#~ msgstr "Oksijen"

#, fuzzy
#~ msgid "SECTION"
#~ msgstr "Açıklama:"

#, fuzzy
#~ msgid "COPYRIGHT"
#~ msgstr "Sağa doğru git"

#, fuzzy
#~ msgid "MU"
#~ msgstr "Sessiz"

#, fuzzy
#~ msgid "AE"
#~ msgstr "Kaydet"

#, fuzzy
#~ msgid "ETH"
#~ msgstr "Sağlık"

#, fuzzy
#~ msgid "DIVISION"
#~ msgstr "Sürüm:"

#, fuzzy
#~ msgid "BACKTAB"
#~ msgstr "Geri"

#, fuzzy
#~ msgid "CARBON"
#~ msgstr "Karbon"

#, fuzzy
#~ msgid "DIOXIDE"
#~ msgstr "Dioksit"

#~ msgid "PLASTID"
#~ msgstr "Plastid"

#~ msgid "PATCH_PANGONIAN_BATHYPELAGIC"
#~ msgstr "Pangonik Batipelajik"

#~ msgid "SPEED_OF_THE_CELL"
#~ msgstr "hücrenin hızı."

#~ msgid "TO_INCREASE_THE_MOVEMENT"
#~ msgstr "hareketi arttırmak için"

#~ msgid "STATUS_COLON"
#~ msgstr "Durum:"

#~ msgid "WITH_POPULATION"
#~ msgstr "{0}: {1} popülasyonla"

#~ msgid "TOTAL_TIME_USED_COLON"
#~ msgstr "Toplam geçen süre:"

#, fuzzy
#~ msgid "RATE"
#~ msgstr "Oran"

#, fuzzy
#~ msgid "QUESTION"
#~ msgstr "Çözünürlük:"

#, fuzzy
#~ msgid "WIKI_THERMOSYNTHESIS"
#~ msgstr "Termosentez"<|MERGE_RESOLUTION|>--- conflicted
+++ resolved
@@ -7,11 +7,7 @@
 msgstr ""
 "Project-Id-Version: PROJECT VERSION\n"
 "Report-Msgid-Bugs-To: EMAIL@ADDRESS\n"
-<<<<<<< HEAD
-"POT-Creation-Date: 2025-01-30 20:29+0100\n"
-=======
 "POT-Creation-Date: 2025-01-31 14:17+0200\n"
->>>>>>> defa371f
 "PO-Revision-Date: 2025-01-24 08:45+0000\n"
 "Last-Translator: punctdan <yunusemredilek@hotmail.com>\n"
 "Language-Team: Turkish <https://translate.revolutionarygamesstudio.com/projects/thrive/thrive-game/tr/>\n"
@@ -3259,10 +3255,6 @@
 msgid "MICROBE_EDITOR"
 msgstr "Mikrop Editörü"
 
-#, fuzzy
-msgid "MICROBE_ENZYME_STATISTICS"
-msgstr "  {0}: {1} türde bulundu, her birinde ortalama {2} değerinde"
-
 msgid "MICROBE_FREEBUILD_EDITOR"
 msgstr "Serbest Mikrop Yapım Editörü"
 
@@ -3331,14 +3323,6 @@
 
 msgid "MICROBE_LOADING_TIP_9"
 msgstr "Parçaları nereye yerleştirdiğiniz önemlidir. Hücrenizin şekli, hareket ve dönme hızınızı etkiler."
-
-#, fuzzy
-msgid "MICROBE_MEMBRANE_PERCENTAGE_STATISTICS"
-msgstr "[b]Organel Geliştirme Verileri:[/b]"
-
-#, fuzzy
-msgid "MICROBE_MEMBRANE_STATISTICS"
-msgstr "  {0}: {1} türde bulundu, her birinde ortalama {2} değerinde"
 
 msgid "MICROBE_ORGANELLE_STATISTICS"
 msgstr "  {0}: {1} türde bulundu, her birinde ortalama {2} değerinde"
