--- conflicted
+++ resolved
@@ -7,13 +7,8 @@
 msgstr ""
 "Project-Id-Version: PROJECT VERSION\n"
 "Report-Msgid-Bugs-To: EMAIL@ADDRESS\n"
-<<<<<<< HEAD
-"POT-Creation-Date: 2025-03-18 21:56+0100\n"
-"PO-Revision-Date: 2025-03-12 15:26+0000\n"
-=======
 "POT-Creation-Date: 2025-03-27 09:59+0200\n"
 "PO-Revision-Date: 2025-03-21 00:47+0000\n"
->>>>>>> 4c6b8478
 "Last-Translator: punctdan <yunusemredilek@hotmail.com>\n"
 "Language-Team: Turkish <https://translate.revolutionarygamesstudio.com/projects/thrive/thrive-game/tr/>\n"
 "Language: tr\n"
@@ -1978,29 +1973,6 @@
 "Yanardağ Patlaması Arazi Olayı\n"
 "Fazladan hidrojen sülfür ve karbondioksit oluşturur"
 
-msgid "EVENT_METEOR_GLUCOSE"
-msgstr ""
-
-#, fuzzy
-msgid "EVENT_METEOR_IRON"
-msgstr "{0}: +{1} ATP"
-
-#, fuzzy
-msgid "EVENT_METEOR_PHOSPHATES"
-msgstr "Fosfat oluştur"
-
-#, fuzzy
-msgid "EVENT_METEOR_PLAIN"
-msgstr ""
-"Yanardağ Patlaması Arazi Olayı\n"
-"Fazladan hidrojen sülfür ve karbondioksit oluşturur"
-
-msgid "EVENT_METEOR_RADIOACTIVE"
-msgstr ""
-
-msgid "EVENT_METEOR_SULFUR"
-msgstr ""
-
 msgid "EVOLUTIONARY_TREE"
 msgstr "Evrim Ağacı"
 
@@ -2354,27 +2326,14 @@
 msgstr "Genel popülasyon:"
 
 #, fuzzy
-<<<<<<< HEAD
-msgid "GLOBAL_GLACIATION_EVENT_LOG"
-msgstr "Genel popülasyon:"
-
-#, fuzzy
 msgid "GLOBAL_GLACIATION_EVENT_TOOLTIP"
 msgstr "Uyanış Evresi'ne geç. Yeterli zihin gücüne sahip olduğunuzda açılır (aksonlu doku türü)."
 
-#, fuzzy
-msgid "GLOBAL_GLACIATION_EVENT_WARNING_LOG"
-msgstr "Genel popülasyon:"
-=======
-msgid "GLOBAL_GLACIATION_EVENT_TOOLTIP"
-msgstr "Uyanış Evresi'ne geç. Yeterli zihin gücüne sahip olduğunuzda açılır (aksonlu doku türü)."
-
 msgid "GLOBAL_GLACIATION_EVENT_WARNING_LOG_PLURAL"
 msgstr ""
 
 msgid "GLOBAL_GLACIATION_EVENT_WARNING_LOG_SINGULAR"
 msgstr ""
->>>>>>> 4c6b8478
 
 msgid "GLOBAL_GLACIATION_START_EVENT_LOG"
 msgstr ""
@@ -3324,16 +3283,6 @@
 
 msgid "META_THREADS_TOOLTIP"
 msgstr "Threads profilimizi ziyaret edin"
-
-msgid "METEOR_IMPACT_EVENT"
-msgstr ""
-
-#, fuzzy
-msgid "METEOR_IMPACT_EVENT_LOG"
-msgstr "Genel popülasyon:"
-
-msgid "METEOR_STRIKE_START_EVENT_LOG"
-msgstr ""
 
 msgid "METRICS"
 msgstr "Performans Ölçümleri"
@@ -8997,23 +8946,6 @@
 msgid "ZOOM_OUT"
 msgstr "Uzaklaştır"
 
-<<<<<<< HEAD
-#, fuzzy
-#~ msgid "GLUCOSE_METEOR"
-#~ msgstr "Glukoz"
-
-#, fuzzy
-#~ msgid "IRON_METEOR"
-#~ msgstr "Ortam"
-
-#, fuzzy
-#~ msgid "PHOSPHATE_METEOR"
-#~ msgstr "Fosfat"
-
-#, fuzzy
-#~ msgid "RADIOACTIVE_METEOR"
-#~ msgstr "Radyoaktif Taş Parçası"
-=======
 #~ msgid "MICROBE_STAGE_DAY_NIGHT_TEXT"
 #~ msgstr ""
 #~ "Ekranınızın solundaki [b]ortam paneli[/b] ile, yerel koşulları takip edebilirsiniz.\n"
@@ -9028,7 +8960,6 @@
 
 #~ msgid "SHOW_TUTORIALS"
 #~ msgstr "Rehberi göster"
->>>>>>> 4c6b8478
 
 #~ msgid "PASSIVE_REPRODUCTION_PROGRESS"
 #~ msgstr "Üreme işlemini pasif olarak gerçekleştir"
@@ -9216,6 +9147,10 @@
 #, fuzzy
 #~ msgid "ERUPTION_IN"
 #~ msgstr "Tomurcuklanma"
+
+#, fuzzy
+#~ msgid "EVENT_TOOLTIP_ERUPTION"
+#~ msgstr "{0}: +{1} ATP"
 
 #~ msgid "THE_AMOUNT_OF_GLUCOSE_HAS_BEEN_REDUCED"
 #~ msgstr "Glukoz miktarı, önceki miktarın {0} kadarı düştü."
