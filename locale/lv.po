# Translations template for PROJECT.
# Copyright (C) 2021 ORGANIZATION
# This file is distributed under the same license as the PROJECT project.
# FIRST AUTHOR <EMAIL@ADDRESS>, 2021.
#
msgid ""
msgstr ""
"Project-Id-Version: PROJECT VERSION\n"
"Report-Msgid-Bugs-To: EMAIL@ADDRESS\n"
<<<<<<< HEAD
"POT-Creation-Date: 2025-03-02 06:12-0300\n"
=======
"POT-Creation-Date: 2025-03-07 11:33+0200\n"
>>>>>>> 125b0f74
"PO-Revision-Date: 2024-10-17 07:24+0000\n"
"Last-Translator: Anonymous <noreply@weblate.org>\n"
"Language-Team: Latvian <https://translate.revolutionarygamesstudio.com/projects/thrive/thrive-game/lv/>\n"
"Language: lv\n"
"MIME-Version: 1.0\n"
"Content-Type: text/plain; charset=UTF-8\n"
"Content-Transfer-Encoding: 8bit\n"
"Plural-Forms: nplurals=3; plural=(n % 10 == 0 || n % 100 >= 11 && n % 100 <= 19) ? 0 : ((n % 10 == 1 && n % 100 != 11) ? 1 : 2);\n"
"X-Generator: Weblate 5.7.2\n"
"Generated-By: Babel 2.9.0\n"

msgid "2D_MOVEMENT_TYPE_SELECTION"
msgstr "2D kustības stils:"

msgid "3D_EDITOR"
msgstr "3D Redaktors"

msgid "3D_MOVEMENT"
msgstr "3D Kustība"

msgid "3D_MOVEMENT_TYPE_SELECTION"
msgstr "3D kustības stils:"

msgid "ABILITIES"
msgstr "Spējas"

msgid "ABORT"
msgstr "Atcelt"

msgid "ABORTED_DOT"
msgstr "Atcelts."

#, fuzzy
msgid "ABSORBERS_COUNT"
msgstr "[thrive:input]g_move_forward[/thrive:input],[thrive:input]g_move_left[/thrive:input],[thrive:input]g_move_backwards[/thrive:input],[thrive:input]g_move_right[/thrive:input] un peli, lai kustētos. [thrive:input]g_fire_toxin[/thrive:input], lai šautu [thrive:compound type=\"oxytoxy\"][/thrive:compound], ja jums ir toksīnu vakuola. [thrive:input]g_toggle_engulf[/thrive:input], lai pārslēgtu aprīšanas režīmu. Jūs varat attālinātas un pietuvināties ar peles riteni."

msgid "ABYSSOPELAGIC"
msgstr "Abisālpelaģiāle"

msgid "ACCEPT"
msgstr ""

msgid "ACTION_AWAKEN"
msgstr ""

#, fuzzy
msgid "ACTION_AWAKEN_TOOLTIP"
msgstr "Apskatiet detalizētu informāciju aiz pareģošanas"

msgid "ACTION_BLOCKED_WHILE_ANOTHER_IN_PROGRESS"
msgstr ""

msgid "ACTION_DELETE"
msgstr "Izdzēst"

#, fuzzy
msgid "ACTION_DOUBLE_POPULATION"
msgstr "Sugas populācija"

#, fuzzy
msgid "ACTION_DUPLICATE_UNITS"
msgstr "Apstiprināt Izeju"

#, fuzzy
msgid "ACTION_HALF_POPULATION"
msgstr "Kopējā Populācija:"

msgid "ACTION_TELEPORT"
msgstr "Teleports"

msgid "ACTIVE"
msgstr "Aktīvs"

msgid "ACTIVE_THREAD_COUNT"
msgstr "Esošie pavedieni:"

msgid "ACTIVITY_EXPLANATION"
msgstr ""
"Aktīvi mikrobi skraidīs apkārt un gāzīsies, kad nekas interesants nenotiek.\n"
"Sēdošie mikrobi būs nekustīgi un gaidīs, kad vide mainīsies, pirms tie kaut ko dara."

msgid "ADDITIONAL_VALIDATION_FAILED"
msgstr ""

msgid "ADD_INPUT_BUTTON_TOOLTIP"
msgstr ""

msgid "ADVANCED_VIEW"
msgstr ""

#, fuzzy
msgid "ADVANCED_VIEW_BUTTON_TOOLTIP"
msgstr "Apskatiet detalizētu informāciju aiz pareģošanas"

#, fuzzy
msgid "AEROBIC_NITROGEN_FIXATION"
msgstr "Anaerobiskā slāpekļa fiksācija"

msgid "AEROBIC_NITROGEN_FIXING"
msgstr "Aerobiskā slāpekļa fiksācija"

#, fuzzy
msgid "AEROBIC_RESPIRATION"
msgstr "Aerobiskā elpošana"

msgid "AGENTS"
msgstr "Aģenti"

#, fuzzy
msgid "AGENTS_COLON"
msgstr "Suga:"

#, fuzzy
msgid "AGENT_NAME"
msgstr "Ala"

msgid "AGGRESSION_EXPLANATION"
msgstr ""
"Agresīvi mikrobi savu upuri dzīs ļoti tālas distances\n"
"un ir tie, kuri visbiežāk cīnīsies ar plēsējiem, kad tie uzbrūk.\n"
"Miermīlīgi mikrobrobi necīnīsies ar citiem pāri tālām distancēm\n"
"un retāk lietos toksīnus pret plēsējiem."

msgid "AGGRESSIVE"
msgstr "Agresīvs"

#, fuzzy
msgid "AI_MUTATION_RATE"
msgstr "Mutācijas punkti"

#, fuzzy
msgid "AI_MUTATION_RATE_EXPLANATION"
msgstr ""
"Aktīvi mikrobi skraidīs apkārt un gāzīsies, kad nekas interesants nenotiek.\n"
"Sēdošie mikrobi būs nekustīgi un gaidīs, kad vide mainīsies, pirms tie kaut ko dara."

#, fuzzy
msgid "ALL"
msgstr "Alt"

#, fuzzy
msgid "ALLOW_SPECIES_SWITCH_ON_EXTINCTION"
msgstr "Satur mutāciju"

#, fuzzy
msgid "ALLOW_SPECIES_SWITCH_ON_EXTINCTION_EXPLANATION"
msgstr ""
"Agresīvi mikrobi savu upuri dzīs ļoti tālas distances\n"
"un ir tie, kuri visbiežāk cīnīsies ar plēsējiem, kad tie uzbrūk.\n"
"Miermīlīgi mikrobrobi necīnīsies ar citiem pāri tālām distancēm\n"
"un retāk lietos toksīnus pret plēsējiem."

#, fuzzy
msgid "ALL_WORLDS_GENERAL_STATISTICS"
msgstr "Organisma statistika"

#, fuzzy
msgid "ALL_WORLDS_STATISTICS"
msgstr "Organisma statistika"

msgid "ALREADY_ASCENDED"
msgstr ""

msgid "ALT"
msgstr "Alt"

msgid "ALWAYS_VISIBLE"
msgstr ""

msgid "AMBIANCE_VOLUME"
msgstr ""

msgid "AMMONIA"
msgstr "Amonjaks"

#, fuzzy
msgid "AMMONIA_COST"
msgstr "Amonjaks"

msgid "AMOUNT_OF_AUTOSAVE_TO_KEEP"
msgstr "Automātisko saglabāšanas failu daudzums:"

msgid "AMOUNT_OF_QUICKSAVE_TO_KEEP"
msgstr "Ātru saglabāšanas failu daudzums:"

msgid "ANAEROBIC_NITROGEN_FIXATION"
msgstr "Anaerobiskā slāpekļa fiksācija"

#, fuzzy
msgid "AND_UNLOCK_CONDITION"
msgstr "Fiziskie apstākļi"

msgid "APPEARANCE"
msgstr ""

msgid "APPLY"
msgstr ""

msgid "APPLY_CHANGES"
msgstr ""

msgid "APRIL"
msgstr ""

msgid "ARE_YOU_SURE_TO_RESET_ALL_SETTINGS"
msgstr ""

msgid "ARE_YOU_SURE_TO_RESET_INPUT_SETTINGS"
msgstr ""

#, fuzzy
msgid "ARTIST_COLON"
msgstr "Suga:"

msgid "ARTWORK_TITLE"
msgstr ""

msgid "ART_BY"
msgstr ""

msgid "ART_GALLERY"
msgstr ""

#, fuzzy
msgid "ASCENSION_CONGRATULATIONS"
msgstr "Sugas populācija"

msgid "ASCENSION_CONGRATULATIONS_CONTENT"
msgstr ""

#, fuzzy
msgid "ASCENSION_STAGE"
msgstr "Versija:"

msgid "ASSEMBLY_CLASS_REQUIRED"
msgstr ""

msgid "ASSEMBLY_REQUIRED_WITH_HARMONY"
msgstr ""

msgid "ASSUME_HYPERTHREADING"
msgstr ""

msgid "ASSUME_HYPERTHREADING_TOOLTIP"
msgstr ""

msgid "ATMOSPHERIC_GASSES"
msgstr "Atmosfēras gāzes"

msgid "ATP"
msgstr "ATP"

msgid "ATP_BALANCE"
msgstr ""

#, fuzzy
msgid "ATP_BALANCE_TOOLTIP"
msgstr "Apskatiet detalizētu informāciju aiz pareģošanas"

#, fuzzy
msgid "ATP_BALANCE_TOOLTIP_MULTICELLULAR"
msgstr "Apskatiet detalizētu informāciju aiz pareģošanas"

msgid "ATP_BALANCE_WITHOUT_EXTERNAL_RESOURCES"
msgstr ""

msgid "ATP_BALANCE_WITHOUT_GLUCOSE"
msgstr ""

#, fuzzy
msgid "ATP_BALANCE_WITHOUT_HYDROGEN_SULFIDE"
msgstr "Sērūdeņradis"

msgid "ATP_BALANCE_WITHOUT_IRON"
msgstr ""

msgid "ATP_BALANCE_WITH_ALL_COMPOUNDS"
msgstr ""

msgid "ATP_PRODUCTION"
msgstr "ATP ražošana"

msgid "ATP_PRODUCTION_TOO_LOW"
msgstr "ATP RAŽOŠANA IR PĀRĀK ZEMA!"

msgid "ATTEMPT_TO_WRITE_SAVE_FAILED"
msgstr ""

msgid "AT_CURSOR"
msgstr ""

msgid "AUDIO_OUTPUT_DEVICE"
msgstr ""

msgid "AUGUST"
msgstr ""

msgid "AUTO"
msgstr "Automātiski"

msgid "AUTO-EVO_EXPLANATION_EXPLANATION"
msgstr ""

#, fuzzy
msgid "AUTO-EVO_POPULATION_CHANGED_2"
msgstr "{0} populācija izmainījās par {1} jo:{2}"

msgid "AUTO-EVO_PREDICTION"
msgstr "Automātiska-Evo Pareģošana"

msgid "AUTO-EVO_PREDICTION_BOX_DESCRIPTION"
msgstr ""

msgid "AUTO-EVO_STEPS_DONE"
msgstr "{0:F1}% pabeigts. {1:n0}/{2:n0} pakāpieni."

msgid "AUTO-EVO_STRENGHT_MULTIPLIER"
msgstr ""

#, fuzzy
msgid "AUTO-EVO_STRENGHT_MULTIPLIER_EXPLANATION"
msgstr ""
"Aktīvi mikrobi skraidīs apkārt un gāzīsies, kad nekas interesants nenotiek.\n"
"Sēdošie mikrobi būs nekustīgi un gaidīs, kad vide mainīsies, pirms tie kaut ko dara."

msgid "AUTOSAVE_DURING_THE_GAME"
msgstr "Automātiski saglabāt progresu spēles laikā"

msgid "AUTO_EVO"
msgstr ""

#, fuzzy
msgid "AUTO_EVO_EXPLORING_TOOL"
msgstr "Automātiska-Evo Pareģošana"

msgid "AUTO_EVO_FAILED"
msgstr ""

msgid "AUTO_EVO_MISSING_RESULT_DATA_OBJECT"
msgstr ""

msgid "AUTO_EVO_RESULTS"
msgstr "Auto-evo rezultāti:"

#, fuzzy
msgid "AUTO_EVO_RESULTS_GLOBAL_TITLE"
msgstr "Auto-evo rezultāti:"

#, fuzzy
msgid "AUTO_EVO_RESULTS_PATCH_TITLE"
msgstr "Auto-evo rezultāti:"

msgid "AUTO_EVO_RUN_STATUS"
msgstr ""

#, fuzzy
msgid "AUTO_EVO_STATUS_COLON"
msgstr "Suga:"

msgid "AUTO_MOVE_FORWARDS"
msgstr "Automātiski pārvietoties uz priekšu"

#, fuzzy
msgid "AUTO_RESOLUTION"
msgstr "Izšķirtspēja:"

msgid "AVAILABLE_CONSTRUCTION_PROJECTS"
msgstr ""

msgid "AVAILABLE_MODS"
msgstr ""

msgid "AWAKENING_STAGE"
msgstr ""

#, fuzzy
msgid "AWARE_STAGE"
msgstr "[thrive:input]g_move_forward[/thrive:input],[thrive:input]g_move_left[/thrive:input],[thrive:input]g_move_backwards[/thrive:input],[thrive:input]g_move_right[/thrive:input] un peli, lai kustētos. [thrive:input]g_fire_toxin[/thrive:input], lai šautu [thrive:compound type=\"oxytoxy\"][/thrive:compound], ja jums ir toksīnu vakuola. [thrive:input]g_toggle_engulf[/thrive:input], lai pārslēgtu aprīšanas režīmu. Jūs varat attālinātas un pietuvināties ar peles riteni."

msgid "BACK"
msgstr "Atpakaļ"

msgid "BACKGROUND_BLUR"
msgstr ""

msgid "BACKSLASH"
msgstr "Atpakaļ"

msgid "BACKSPACE"
msgstr "Atpakaļ"

#, fuzzy
msgid "BACTERIAL_THERMOSYNTHESIS"
msgstr "Hemosintēze"

msgid "BALANCE_DISPLAY_AT_DAY_ALWAYS"
msgstr ""

msgid "BALANCE_DISPLAY_AT_DAY_ALWAYS_TOOLTIP"
msgstr ""

msgid "BALANCE_DISPLAY_WHILE_MOVING"
msgstr ""

#, fuzzy
msgid "BALANCE_DISPLAY_WHILE_MOVING_TOOLTIP"
msgstr "Apskatiet detalizētu informāciju aiz pareģošanas"

#, fuzzy
msgid "BASE_MOBILITY"
msgstr "Kustīgums"

msgid "BASE_MOVEMENT"
msgstr ""

msgid "BASIC_VIEW"
msgstr ""

#, fuzzy
msgid "BASIC_VIEW_BUTTON_TOOLTIP"
msgstr "Apskatiet detalizētu informāciju aiz pareģošanas"

msgid "BATHYPELAGIC"
msgstr "Batipelaģiāle"

msgid "BECOME_MACROSCOPIC"
msgstr ""

msgid "BECOME_MULTICELLULAR"
msgstr ""

msgid "BEGIN_THRIVING"
msgstr ""

msgid "BEHAVIOUR"
msgstr "Uzvedība"

#, fuzzy
msgid "BEHAVIOUR_ACTIVITY"
msgstr "Uzvedība"

#, fuzzy
msgid "BEHAVIOUR_AGGRESSION"
msgstr "Uzvedība"

#, fuzzy
msgid "BEHAVIOUR_FEAR"
msgstr "Uzvedība"

#, fuzzy
msgid "BEHAVIOUR_FOCUS"
msgstr "Uzvedība"

#, fuzzy
msgid "BEHAVIOUR_OPPORTUNISM"
msgstr "Uzvedība"

msgid "BELOW_SEA_LEVEL"
msgstr ""

msgid "BENCHMARKS"
msgstr ""

msgid "BENCHMARK_FINISHED"
msgstr ""

msgid "BENCHMARK_PHASE"
msgstr ""

msgid "BENCHMARK_RESULTS_COLON"
msgstr ""

msgid "BEST_PATCH_COLON"
msgstr "Labākais Plankums:"

msgid "BIG_IRON_CHUNK"
msgstr "Liels dzelzs gabals"

#, fuzzy
msgid "BIG_PHOSPHATE_CHUNK"
msgstr "Liels dzelzs gabals"

msgid "BILLION_ABBREVIATION"
msgstr ""

msgid "BINDING_AGENT"
msgstr "Saistviela"

msgid "BINDING_AGENT_DESCRIPTION"
msgstr "Ļauj saistīties ar citām šūnām. Šis ir pirmais solis uz daudzšūnu veidošanos. Kad tava šūna ir daļā no kolonijas, savienojumi tiek dalīti starp šūnām. Jūs nevarat ieiet redaktorā, kāmēram esat daļa no kolonijas, jums nepieciešams atdalīties, kad savākts nepieciešamais savienojumu daudzums, lai sadalītu jūsu šūnu."

msgid "BINDING_AGENT_PROCESSES_DESCRIPTION"
msgstr "Spiediet [thrive:input]g_toggle_binding[/thrive:input] , lai pārslēgtu saistīšanas režīmu. Kad esiet saistīšanas režīmā, jūs varat pievienot citas šūnas no jūsu sugas, virzoties tām pretī, jūsu kolonijai. Lai pamestu koloniju, spiediet [thrive:input]g_unbind_all[/thrive:input]."

msgid "BIND_AXES_SENSITIVITY"
msgstr ""

msgid "BIOLUMINESCENT_VACUOLE"
msgstr ""

msgid "BIOME_LABEL"
msgstr ""

#, fuzzy
msgid "BLOOM_RENDER_EFFECT"
msgstr "Ārējie efekti:"

#, fuzzy
msgid "BLUESKY_TOOLTIP"
msgstr "Atsākt spēli"

msgid "BRAIN_CELL_NAME_DEFAULT"
msgstr ""

msgid "BRAVE"
msgstr ""

msgid "BROWSE"
msgstr ""

msgid "BROWSE_WORKSHOP"
msgstr ""

#, fuzzy
msgid "BUILD_CITY"
msgstr "Struktūra"

#, fuzzy
msgid "BUILD_QUEUE"
msgstr "Struktūra"

#, fuzzy
msgid "BUILD_STRUCTURE"
msgstr "Struktūra"

msgid "BY"
msgstr ""

msgid "BY_REVOLUTIONARY_GAMES"
msgstr ""

msgid "CACHE_DISK_MAX_TIME"
msgstr ""

msgid "CACHE_MEMORY_MAX_ITEMS"
msgstr ""

msgid "CACHE_TIME_MEMORY"
msgstr ""

msgid "CACHE_TIME_MEMORY_ONLY"
msgstr ""

#, fuzzy
msgid "CACHING_TITLE"
msgstr "Šūnas procesi"

msgid "CALCIUM_CARBONATE"
msgstr "Kalcija Karbonāts"

msgid "CALCIUM_CARBONATE_MEMBRANE_DESCRIPTION"
msgstr ""

msgid "CAMERA"
msgstr "Kamera"

msgid "CANCEL"
msgstr "Atcelt"

msgid "CANCEL_ACTION_CAPITAL"
msgstr "ATCELT DARBĪBU"

msgid "CANCEL_CURRENT_ACTION"
msgstr "Atcelt pašreizējo darbību"

msgid "CANNOT_DELETE_USED_CELL_TYPE"
msgstr ""

msgid "CANNOT_DELETE_USED_CELL_TYPE_TITLE"
msgstr ""

msgid "CANNOT_ENGULF"
msgstr "Nevar absorbēt"

msgid "CANNOT_MOVE_METABALL_TO_DESCENDANT_TREE"
msgstr ""

msgid "CANNOT_REDUCE_BRAIN_POWER_STAGE"
msgstr ""

msgid "CANNOT_REDUCE_BRAIN_POWER_STAGE_TITLE"
msgstr ""

#, fuzzy
msgid "CANNOT_WRITE_SAVE"
msgstr "Nevar absorbēt"

msgid "CANT_LOAD_MOD_INFO"
msgstr ""

msgid "CAPSLOCK"
msgstr "Caps Lock (taustiņš)"

msgid "CARBON_DIOXIDE"
msgstr "Ogļskābā gāze"

msgid "CATEGORY_AN_ABUNDANCE"
msgstr ""

msgid "CATEGORY_A_FAIR_AMOUNT"
msgstr ""

msgid "CATEGORY_LITTLE"
msgstr ""

msgid "CATEGORY_QUITE_A_BIT"
msgstr ""

msgid "CATEGORY_SOME"
msgstr ""

msgid "CATEGORY_VERY_LITTLE"
msgstr ""

msgid "CAUTIOUS"
msgstr ""

#, fuzzy
msgid "CELL"
msgstr "Celuloze"

#, fuzzy
msgid "CELLS"
msgstr "Celuloze"

#, fuzzy
msgid "CELLULASE"
msgstr "Celuloze"

#, fuzzy
msgid "CELLULASE_DESCRIPTION"
msgstr "Apraksts:"

msgid "CELLULOSE"
msgstr "Celuloze"

msgid "CELLULOSE_MEMBRANE_DESCRIPTION"
msgstr ""

#, fuzzy
msgid "CELL_STAT_ROTATION_TOOLTIP"
msgstr "Atsākt spēli"

#, fuzzy
msgid "CELL_STAT_SPEED_TOOLTIP"
msgstr "Atsākt spēli"

#, fuzzy
msgid "CELL_TYPE_BUTTON_ATP_CONSUMPTION"
msgstr "{0}: -{1} ATP"

#, fuzzy
msgid "CELL_TYPE_BUTTON_ATP_PRODUCTION"
msgstr "ATP ražošana"

msgid "CELL_TYPE_NAME"
msgstr ""

msgid "CHANGE_DESCRIPTION_IS_TOO_LONG"
msgstr "Izmaiņas piezīmes ir pārāk garas"

msgid "CHANGE_THE_SYMMETRY"
msgstr "Izmainīt simetriju"

#, fuzzy
msgid "CHANNEL_INHIBITOR_TOXIN_SYNTHESIS"
msgstr "Pārveido [thrive:compound type=\"glucose\"][/thrive:compound] par [thrive:compound type=\"atp\"][/thrive:compound]."

msgid "CHEATS"
msgstr "Čīti"

msgid "CHEAT_KEYS_ENABLED"
msgstr ""

msgid "CHEAT_MENU"
msgstr "Krāpšanās izvēlne (Čīti)"

msgid "CHEMICAL_BUTTON_MICROBE_TOOLTIP"
msgstr ""

msgid "CHEMOPLAST"
msgstr "Hemoplasts"

msgid "CHEMOPLAST_DESCRIPTION"
msgstr ""

msgid "CHEMOPLAST_PROCESSES_DESCRIPTION"
msgstr ""

#, fuzzy
msgid "CHEMORECEPTOR"
msgstr "Hemoplasts"

#, fuzzy
msgid "CHEMORECEPTOR_DESCRIPTION"
msgstr "Modifikācijas Apraksts:"

#, fuzzy
msgid "CHEMORECEPTOR_MINIMUM_AMOUNT_TOOLTIP"
msgstr "Hemoplasts"

#, fuzzy
msgid "CHEMORECEPTOR_PROCESSES_DESCRIPTION"
msgstr "Pārveido [thrive:compound type=\"glucose\"][/thrive:compound] par [thrive:compound type=\"atp\"][/thrive:compound]."

#, fuzzy
msgid "CHEMORECEPTOR_SEARCH_RADIUS_TOOLTIP"
msgstr "Modifikācijas Apraksts:"

#, fuzzy
msgid "CHEMOSYNTHESIS"
msgstr "Hemosintēze"

msgid "CHEMOSYNTHESIZING_PROTEINS"
msgstr "Hemosintezējošas olbaltumvielas"

msgid "CHEMOSYNTHESIZING_PROTEINS_DESCRIPTION"
msgstr ""

msgid "CHEMOSYNTHESIZING_PROTEINS_PROCESSES_DESCRIPTION"
msgstr "Pārveido [thrive:compound type=\"hydrogensulfide\"][/thrive:compound] par [thrive:compound type=\"hydrogensulfide\"][/thrive:compound]. Ātrums ir atkarīgs no [thrive:compound type=\"carbondioxide\"][/thrive:compound] koncentrācijas. Arī pārveido [thrive:compound type=\"glucose\"][/thrive:compound] par [thrive:compound type=\"atp\"][/thrive:compound]."

msgid "CHEMO_SYNTHESIS"
msgstr "Hemosintēze"

msgid "CHITIN"
msgstr "Hitīns"

#, fuzzy
msgid "CHITINASE"
msgstr "Hitīns"

#, fuzzy
msgid "CHITINASE_DESCRIPTION"
msgstr "Apraksts:"

msgid "CHITIN_MEMBRANE_DESCRIPTION"
msgstr ""

msgid "CHLOROPLAST"
msgstr "Hloroplasts"

msgid "CHLOROPLAST_DESCRIPTION"
msgstr ""

msgid "CHLOROPLAST_PROCESSES_DESCRIPTION"
msgstr ""

#, fuzzy
msgid "CHOSEN_FILENAME_ALREADY_EXISTS"
msgstr "Izvelētais faila nosaukums ({0}) jau eksistē. Pārrakstīt?"

msgid "CHROMATIC_ABERRATION"
msgstr "Hromatiskā aberācija:"

msgid "CHROMATOPHORE_PROCESSES_DESCRIPTION"
msgstr ""

msgid "CHUNK_CELL_CORPSE_PART"
msgstr ""

msgid "CHUNK_FOOD_SOURCE"
msgstr "{0} Patēriņš"

msgid "CILIA"
msgstr "Skropstiņas"

#, fuzzy
msgid "CILIA_DESCRIPTION"
msgstr "Apraksts:"

#, fuzzy
msgid "CILIA_PROCESSES_DESCRIPTION"
msgstr "Pārveido [thrive:compound type=\"glucose\"][/thrive:compound] par [thrive:compound type=\"atp\"][/thrive:compound]."

#, fuzzy
msgid "CITY_SHORT_STATISTICS"
msgstr "Organisma statistika"

msgid "CLEAN_UP_OLD_SAVES"
msgstr "Dzēst vecos saglabāšanas failus"

msgid "CLEAR_CACHE"
msgstr ""

msgid "CLOSE"
msgstr "Aizvērt"

msgid "CLOSE_OPTIONS"
msgstr ""

msgid "CLOSTRIDIAL_FERMENTATION"
msgstr ""

#, fuzzy
msgid "CLOUD_BENCHMARK"
msgstr "Ieslēgt redaktoru"

msgid "CLOUD_RESOLUTION_DIVISOR"
msgstr "Mākoņa izšķirtspējas dalītājs:"

msgid "CLOUD_SIMULATION_MINIMUM_INTERVAL"
msgstr "Mākoņa simulācijas minimālais intervāls:"

#, fuzzy
msgid "CLOUD_SIMULATION_MULTIPLIER"
msgstr "Osmoregulācijas izmaksas"

msgid "COASTAL"
msgstr "Piekrastes"

msgid "COLLISION_SHAPE"
msgstr ""

msgid "COLOUR"
msgstr "Krāsa"

msgid "COLOURBLIND_CORRECTION"
msgstr "Krāsu korekcija krāsu aklumam:"

msgid "COLOUR_PICKER_ADD_PRESET"
msgstr ""

msgid "COLOUR_PICKER_A_TOOLTIP"
msgstr ""

msgid "COLOUR_PICKER_B_TOOLTIP"
msgstr ""

msgid "COLOUR_PICKER_G_TOOLTIP"
msgstr ""

msgid "COLOUR_PICKER_HSV_BUTTON_TOOLTIP"
msgstr ""

msgid "COLOUR_PICKER_H_TOOLTIP"
msgstr ""

msgid "COLOUR_PICKER_PICK_COLOUR"
msgstr ""

msgid "COLOUR_PICKER_PRESET_TOOLTIP"
msgstr ""

msgid "COLOUR_PICKER_RAW_BUTTON_TOOLTIP"
msgstr ""

msgid "COLOUR_PICKER_R_TOOLTIP"
msgstr ""

msgid "COLOUR_PICKER_S_TOOLTIP"
msgstr ""

msgid "COLOUR_PICKER_V_TOOLTIP"
msgstr ""

#, fuzzy
msgid "COMMON_ABILITIES"
msgstr "Spējas"

msgid "COMMON_EDITING_AND_STRATEGY"
msgstr ""

msgid "COMMUNITY_FORUM"
msgstr ""

#, fuzzy
msgid "COMMUNITY_FORUM_BUTTON_TOOLTIP"
msgstr "Apskatiet detalizētu informāciju aiz pareģošanas"

msgid "COMMUNITY_WIKI"
msgstr ""

#, fuzzy
msgid "COMMUNITY_WIKI_BUTTON_TOOLTIP"
msgstr "Apskatiet detalizētu informāciju aiz pareģošanas"

#, fuzzy
msgid "COMPILED_AT_COLON"
msgstr "Savienojumi:"

#, fuzzy
msgid "COMPLETE_ACTION"
msgstr "Savienojumi:"

msgid "COMPOUNDS"
msgstr "Savienojumi"

#, fuzzy
msgid "COMPOUNDS_AT_EQUILIBRIUM"
msgstr "Savienojumu mākonis"

#, fuzzy
msgid "COMPOUNDS_AT_MAX_SPEED"
msgstr "Savienojumu mākonis"

#, fuzzy
msgid "COMPOUNDS_BUTTON_MICROBE_TOOLTIP"
msgstr "Apskatiet detalizētu informāciju aiz pareģošanas"

msgid "COMPOUNDS_COLON"
msgstr "Savienojumi:"

msgid "COMPOUND_BALANCE_FILL_TIME"
msgstr ""

msgid "COMPOUND_BALANCE_FILL_TIME_TOO_LONG"
msgstr ""

#, fuzzy
msgid "COMPOUND_BALANCE_MODE_TOOLTIP"
msgstr "Apskatiet detalizētu informāciju aiz pareģošanas"

msgid "COMPOUND_BALANCE_TITLE"
msgstr ""

#, fuzzy
msgid "COMPOUND_BALANCE_TOOLTIP"
msgstr "Apskatiet detalizētu informāciju aiz pareģošanas"

msgid "COMPOUND_CLOUDS"
msgstr "Savienojumu mākonis"

#, fuzzy
msgid "COMPOUND_CLOUD_BENCHMARK"
msgstr "Savienojumu mākonis"

#, fuzzy
msgid "COMPOUND_CLOUD_DENSITY"
msgstr "Savienojumu mākonis"

#, fuzzy
msgid "COMPOUND_CLOUD_DENSITY_EXPLANATION"
msgstr ""
"Oportūnistiski mikrobi sacentīsies ar konkurentiem pāri gabaliem\n"
"un mēģinās nomedīt upuru ar toksīniem, ja tie nevarēs aprīt to.\n"
"Piesardzīgi mikrobi parasti neapdraudēs sevi, lai iegūtu gabalus."

msgid "COMPOUND_CONCENTRATIONS_DECREASED"
msgstr ""

msgid "COMPOUND_FOOD_SOURCE"
msgstr "{0} Patēriņš"

#, fuzzy
msgid "COMPOUND_HANDLE_KEEP"
msgstr "Apskatiet detalizētu informāciju aiz pareģošanas"

#, fuzzy
msgid "COMPOUND_HANDLE_SPLIT_SISTER"
msgstr "Apskatiet detalizētu informāciju aiz pareģošanas"

#, fuzzy
msgid "COMPOUND_HANDLE_TOP_UP"
msgstr "Apskatiet detalizētu informāciju aiz pareģošanas"

#, fuzzy
msgid "COMPOUND_HANDLE_TOP_UP_ON_CHANGE"
msgstr "Savienojumu mākonis"

#, fuzzy
msgid "COMPOUND_STORAGE_AMOUNT_DOES_NOT_LAST_NIGHT"
msgstr "{0} Patēriņš"

msgid "COMPOUND_STORAGE_NOT_ENOUGH_GENERATED_DURING_DAY"
msgstr ""

#, fuzzy
msgid "COMPOUND_STORAGE_NOT_ENOUGH_SPACE"
msgstr "{0} Patēriņš"

msgid "COMPOUND_STORAGE_STATS_TITLE"
msgstr ""

#, fuzzy
msgid "COMPOUND_STORAGE_STATS_TOOLTIP"
msgstr "Apskatiet detalizētu informāciju aiz pareģošanas"

#, fuzzy
msgid "COMPOUND_TO_FIND"
msgstr "Savienojumu mākonis"

msgid "CONCEPT_ART"
msgstr ""

msgid "CONFIG"
msgstr ""

msgid "CONFIRM_CAPITAL"
msgstr "APSTIPRINĀT"

#, fuzzy
msgid "CONFIRM_DELETE"
msgstr "Apstiprināt Izeju"

msgid "CONFIRM_EXIT"
msgstr "Apstiprināt Izeju"

msgid "CONFIRM_FOSSILISATION_OVERWRITE"
msgstr ""

#, fuzzy
msgid "CONFIRM_MOVE_TO_ASCENSION_STAGE"
msgstr ""
"Aktīvi mikrobi skraidīs apkārt un gāzīsies, kad nekas interesants nenotiek.\n"
"Sēdošie mikrobi būs nekustīgi un gaidīs, kad vide mainīsies, pirms tie kaut ko dara."

#, fuzzy
msgid "CONFIRM_MOVE_TO_ASCENSION_STAGE_EXPLANATION"
msgstr ""
"Aktīvi mikrobi skraidīs apkārt un gāzīsies, kad nekas interesants nenotiek.\n"
"Sēdošie mikrobi būs nekustīgi un gaidīs, kad vide mainīsies, pirms tie kaut ko dara."

msgid "CONFIRM_MOVE_TO_INDUSTRIAL_STAGE"
msgstr ""

#, fuzzy
msgid "CONFIRM_MOVE_TO_INDUSTRIAL_STAGE_EXPLANATION"
msgstr ""
"Aktīvi mikrobi skraidīs apkārt un gāzīsies, kad nekas interesants nenotiek.\n"
"Sēdošie mikrobi būs nekustīgi un gaidīs, kad vide mainīsies, pirms tie kaut ko dara."

#, fuzzy
msgid "CONFIRM_MOVE_TO_SPACE_STAGE"
msgstr ""
"Aktīvi mikrobi skraidīs apkārt un gāzīsies, kad nekas interesants nenotiek.\n"
"Sēdošie mikrobi būs nekustīgi un gaidīs, kad vide mainīsies, pirms tie kaut ko dara."

#, fuzzy
msgid "CONFIRM_MOVE_TO_SPACE_STAGE_EXPLANATION"
msgstr ""
"Aktīvi mikrobi skraidīs apkārt un gāzīsies, kad nekas interesants nenotiek.\n"
"Sēdošie mikrobi būs nekustīgi un gaidīs, kad vide mainīsies, pirms tie kaut ko dara."

#, fuzzy
msgid "CONFIRM_NEW_GAME_BUTTON_TOOLTIP"
msgstr "Apskatiet detalizētu informāciju aiz pareģošanas"

msgid "CONFIRM_NEW_GAME_BUTTON_TOOLTIP_DISABLED"
msgstr ""

msgid "CONSTRUCTION_UNIT_NAME"
msgstr ""

msgid "CONTENT_UPLOADED_FROM"
msgstr ""

#, fuzzy
msgid "CONTINUE"
msgstr "Saglabāt un turpināt"

#, fuzzy
msgid "CONTINUE_AS_SPECIES"
msgstr "Izmirusi suga"

msgid "CONTINUE_THRIVING"
msgstr ""

msgid "CONTINUE_TO_PROTOTYPES"
msgstr ""

msgid "CONTINUE_TO_PROTOTYPES_PROMPT"
msgstr ""

msgid "CONTROLLER_ANY_DEVICE"
msgstr ""

msgid "CONTROLLER_AXIS_L2"
msgstr ""

msgid "CONTROLLER_AXIS_LEFT_TRIGGER"
msgstr ""

msgid "CONTROLLER_AXIS_LEFT_X"
msgstr ""

msgid "CONTROLLER_AXIS_LEFT_Y"
msgstr ""

msgid "CONTROLLER_AXIS_NEGATIVE_DIRECTION"
msgstr ""

msgid "CONTROLLER_AXIS_POSITIVE_DIRECTION"
msgstr ""

msgid "CONTROLLER_AXIS_R2"
msgstr ""

msgid "CONTROLLER_AXIS_RIGHT_TRIGGER"
msgstr ""

msgid "CONTROLLER_AXIS_RIGHT_X"
msgstr ""

msgid "CONTROLLER_AXIS_RIGHT_Y"
msgstr ""

msgid "CONTROLLER_AXIS_VISUALIZERS"
msgstr ""

msgid "CONTROLLER_BUTTON_DPAD_DOWN"
msgstr ""

msgid "CONTROLLER_BUTTON_DPAD_LEFT"
msgstr ""

msgid "CONTROLLER_BUTTON_DPAD_RIGHT"
msgstr ""

msgid "CONTROLLER_BUTTON_DPAD_UP"
msgstr ""

msgid "CONTROLLER_BUTTON_LEFT_SHOULDER"
msgstr ""

msgid "CONTROLLER_BUTTON_LEFT_STICK"
msgstr ""

msgid "CONTROLLER_BUTTON_MISC1"
msgstr ""

msgid "CONTROLLER_BUTTON_PADDLE1"
msgstr ""

msgid "CONTROLLER_BUTTON_PADDLE2"
msgstr ""

msgid "CONTROLLER_BUTTON_PADDLE3"
msgstr ""

msgid "CONTROLLER_BUTTON_PADDLE4"
msgstr ""

msgid "CONTROLLER_BUTTON_PS3_SELECT"
msgstr ""

msgid "CONTROLLER_BUTTON_PS3_START"
msgstr ""

msgid "CONTROLLER_BUTTON_PS_CIRCLE"
msgstr ""

msgid "CONTROLLER_BUTTON_PS_CROSS"
msgstr ""

msgid "CONTROLLER_BUTTON_PS_L1"
msgstr ""

msgid "CONTROLLER_BUTTON_PS_L3"
msgstr ""

msgid "CONTROLLER_BUTTON_PS_OPTIONS"
msgstr ""

msgid "CONTROLLER_BUTTON_PS_R1"
msgstr ""

msgid "CONTROLLER_BUTTON_PS_R3"
msgstr ""

msgid "CONTROLLER_BUTTON_PS_SHARE"
msgstr ""

msgid "CONTROLLER_BUTTON_PS_SONY_BUTTON"
msgstr ""

msgid "CONTROLLER_BUTTON_PS_SQUARE"
msgstr ""

msgid "CONTROLLER_BUTTON_PS_TRIANGLE"
msgstr ""

msgid "CONTROLLER_BUTTON_RIGHT_SHOULDER"
msgstr ""

msgid "CONTROLLER_BUTTON_RIGHT_STICK"
msgstr ""

msgid "CONTROLLER_BUTTON_TOUCH_PAD"
msgstr ""

msgid "CONTROLLER_BUTTON_UNKNOWN"
msgstr ""

msgid "CONTROLLER_BUTTON_XBOX_A"
msgstr ""

msgid "CONTROLLER_BUTTON_XBOX_B"
msgstr ""

msgid "CONTROLLER_BUTTON_XBOX_BACK"
msgstr ""

msgid "CONTROLLER_BUTTON_XBOX_GUIDE"
msgstr ""

msgid "CONTROLLER_BUTTON_XBOX_START"
msgstr ""

msgid "CONTROLLER_BUTTON_XBOX_X"
msgstr ""

msgid "CONTROLLER_BUTTON_XBOX_Y"
msgstr ""

msgid "CONTROLLER_DEADZONES"
msgstr ""

msgid "CONTROLLER_DEADZONE_CALIBRATION_EXPLANATION"
msgstr ""

msgid "CONTROLLER_DEADZONE_COLON"
msgstr ""

msgid "CONTROLLER_PROMPT_TYPE_SETTING"
msgstr ""

msgid "CONTROLLER_SENSITIVITY"
msgstr ""

msgid "CONTROLLER_UNKNOWN_AXIS"
msgstr ""

msgid "COPY_ERROR_TO_CLIPBOARD"
msgstr "Kopēt kļūdu starpliktuvē"

#, fuzzy
msgid "COPY_RESULTS"
msgstr "Auto-evo rezultāti:"

msgid "CORRECTION_PROTANOPE"
msgstr ""

msgid "CORRECTION_TRITANOPE"
msgstr ""

msgid "CPU_THREADS"
msgstr ""

msgid "CRAFTING_CLEAR_INPUTS"
msgstr ""

msgid "CRAFTING_ERROR_INTERNAL_CONSUME_PROBLEM"
msgstr ""

#, fuzzy
msgid "CRAFTING_ERROR_TAKING_ITEMS"
msgstr "Šūnas procesi"

msgid "CRAFTING_FILTER_INPUTS"
msgstr ""

msgid "CRAFTING_KNOWN_ITEMS"
msgstr ""

msgid "CRAFTING_NOT_ENOUGH_MATERIAL"
msgstr ""

msgid "CRAFTING_NO_RECIPE_SELECTED"
msgstr ""

msgid "CRAFTING_NO_ROOM_TO_TAKE_CRAFTING_RESULTS"
msgstr ""

#, fuzzy
msgid "CRAFTING_RECIPE_DISPLAY"
msgstr "Auto-evo rezultāti:"

msgid "CRAFTING_RECIPE_HAND_AXE"
msgstr ""

#, fuzzy
msgid "CRAFTING_RESULTS"
msgstr "Auto-evo rezultāti:"

msgid "CRAFTING_SELECT_RECIPE_OR_ITEMS_TO_FILTER"
msgstr ""

msgid "CRAFTING_TAKE_ALL"
msgstr ""

#, fuzzy
msgid "CRAFTING_TITLE"
msgstr "Šūnas procesi"

msgid "CREATE"
msgstr ""

msgid "CREATED_AT"
msgstr ""

msgid "CREATED_ON_PLATFORM"
msgstr ""

msgid "CREATE_A_NEW_MICROBE"
msgstr "Izveidot jaunu mikrobu"

msgid "CREATE_NEW"
msgstr "Izveidot Jaunu"

#, fuzzy
msgid "CREATE_NEW_CELL_TYPE"
msgstr "Izveidot jaunu saglabāšanas failu"

#, fuzzy
msgid "CREATE_NEW_CELL_TYPE_DESCRIPTION"
msgstr "Mana satriecošā modifikācija"

msgid "CREATE_NEW_MOD"
msgstr "Izveidot Jaunu Modifikāciju"

msgid "CREATE_NEW_SAVE"
msgstr "Izveidot jaunu saglabāšanas failu"

#, fuzzy
msgid "CREATE_NEW_TISSUE_TYPE"
msgstr "Izveidot jaunu saglabāšanas failu"

#, fuzzy
msgid "CREATE_NEW_TISSUE_TYPE_DESCRIPTION"
msgstr "Mana satriecošā modifikācija"

msgid "CREATING_DOT_DOT_DOT"
msgstr "Veido..."

msgid "CREATING_OBJECTS_FROM_SAVE"
msgstr "Notiek objektu izveidošana no saglabāšanas faila"

msgid "CREDITS"
msgstr ""

msgid "CTRL"
msgstr "CTRL"

#, fuzzy
msgid "CURRENT_CACHE_SIZE"
msgstr "Automātiski saglabāt progresu spēles laikā"

#, fuzzy
msgid "CURRENT_CACHE_SIZE_TOOLTIP"
msgstr "Atsākt spēli"

msgid "CURRENT_DEVELOPERS"
msgstr ""

msgid "CURRENT_LOCATION_CAPITAL"
msgstr ""

#, fuzzy
msgid "CURRENT_RESEARCH_NONE"
msgstr "Automātiski saglabāt progresu spēles laikā"

#, fuzzy
msgid "CURRENT_RESEARCH_PROGRESS"
msgstr "Atvērt palīdzības ekrānu"

msgid "CURRENT_WORLD"
msgstr ""

#, fuzzy
msgid "CURRENT_WORLD_STATISTICS"
msgstr "Organisma statistika"

msgid "CUSTOM_USERNAME"
msgstr "Pielāgots lietotājvards:"

msgid "CYTOPLASM"
msgstr "Citoplazma"

msgid "CYTOPLASM_DESCRIPTION"
msgstr ""

msgid "CYTOPLASM_GLYCOLYSIS"
msgstr "Citoplazmas glikolīze"

msgid "CYTOPLASM_PROCESSES_DESCRIPTION"
msgstr "Pārveido [thrive:compound type=\"glucose\"][/thrive:compound] par [thrive:compound type=\"atp\"][/thrive:compound]."

#, fuzzy
msgid "CYTOTOXIN_SYNTHESIS"
msgstr "OxyToxy sintēze"

#, fuzzy
msgid "DAMAGE_SOURCE_RADIATION"
msgstr ""
"Aktīvi mikrobi skraidīs apkārt un gāzīsies, kad nekas interesants nenotiek.\n"
"Sēdošie mikrobi būs nekustīgi un gaidīs, kad vide mainīsies, pirms tie kaut ko dara."

msgid "DAY_LENGTH"
msgstr ""

#, fuzzy
msgid "DAY_LENGTH_EXPLANATION"
msgstr ""
"Bailīgie mikrobi muks tālas distances\n"
"un visbiežāk muks no plēsējiem kopumā.\n"
"Drosmīgos mikrobus neiebiedēs apkārtējie plēsēji\n"
"un visbiežāk uzbruks pretī."

msgid "DAY_NIGHT_CYCLE_ENABLED"
msgstr ""

#, fuzzy
msgid "DAY_NIGHT_CYCLE_ENABLED_EXPLANATION_2"
msgstr ""
"Koncentrēti mikrobi meklēs gabalus vai upurus tālas distances\n"
"un visticamāk būs ambiciozāki par gabaliem.\n"
"Atsaucīgi mikrobi ātrāk pāries uz jauniem mērķiem."

msgid "DEADZONE_CALIBRATION_FINISHED"
msgstr ""

#, fuzzy
msgid "DEADZONE_CALIBRATION_INPROGRESS"
msgstr "Šī valoda ir {0}% pabeigta"

msgid "DEADZONE_CALIBRATION_IS_RESET"
msgstr ""

msgid "DEADZONE_CONFIGURATION"
msgstr ""

msgid "DEATH"
msgstr ""

msgid "DEBUG_COORDINATES"
msgstr ""

msgid "DEBUG_DRAW_NOT_AVAILABLE"
msgstr ""

msgid "DEBUG_HEAT_AT_CURSOR"
msgstr ""

msgid "DEBUG_PANEL"
msgstr ""

msgid "DECEMBER"
msgstr ""

#, fuzzy
msgid "DECREASE_ITEM_SIZE"
msgstr "Izveidot Jaunu"

msgid "DEFAULT_AUDIO_OUTPUT_DEVICE"
msgstr ""

msgid "DELETE"
msgstr "Izdzēst"

#, fuzzy
msgid "DELETE_ALL_OLD_SAVE_WARNING_2"
msgstr "Izdzēst vecos saglabāšanas failus?"

#, fuzzy
msgid "DELETE_FOSSIL_CONFIRMATION"
msgstr "Pārrakstīt esošo saglabāšanas failu:"

#, fuzzy
msgid "DELETE_OLD_SAVES_PROMPT"
msgstr "Izdzēst vecos saglabāšanas failus?"

msgid "DELETE_ORGANELLE"
msgstr "Noņemt organoīdu"

msgid "DELETE_SAVE_CONFIRMATION"
msgstr ""

msgid "DELETE_SELECTED"
msgstr "Dzēst atlasītos failus"

#, fuzzy
msgid "DELETE_SELECTED_SAVES_PROMPT"
msgstr "Dzēst atlasītos saglabāšanas failus?"

msgid "DELETE_SELECTED_SAVE_WARNING"
msgstr ""

#, fuzzy
msgid "DELETE_THIS_SAVE_PROMPT"
msgstr "Izdzēst šo saglabāšanas failu?"

#, fuzzy
msgid "DESCEND_BUTTON"
msgstr "Pārrakstīt esošo saglabāšanas failu:"

#, fuzzy
msgid "DESCEND_CONFIRMATION"
msgstr "Pārrakstīt esošo saglabāšanas failu:"

#, fuzzy
msgid "DESCEND_CONFIRMATION_EXPLANATION"
msgstr ""
"Agresīvi mikrobi savu upuri dzīs ļoti tālas distances\n"
"un ir tie, kuri visbiežāk cīnīsies ar plēsējiem, kad tie uzbrūk.\n"
"Miermīlīgi mikrobrobi necīnīsies ar citiem pāri tālām distancēm\n"
"un retāk lietos toksīnus pret plēsējiem."

msgid "DESCRIPTION"
msgstr "Apraksts:"

#, fuzzy
msgid "DESCRIPTION_COLON"
msgstr "Apraksts ir pārāk garš"

msgid "DESCRIPTION_TOO_LONG"
msgstr "Apraksts ir pārāk garš"

msgid "DESPAWN_ENTITIES"
msgstr ""

msgid "DETECTED_CPU_COUNT"
msgstr "Atklātais CPU skaits:"

msgid "DEVBUILD_VERSION_INFO"
msgstr ""

msgid "DEVELOPERS"
msgstr ""

msgid "DEVELOPMENT_FORUM"
msgstr ""

#, fuzzy
msgid "DEVELOPMENT_FORUM_BUTTON_TOOLTIP"
msgstr "Apskatiet detalizētu informāciju aiz pareģošanas"

msgid "DEVELOPMENT_SUPPORTED_BY"
msgstr ""

msgid "DEVELOPMENT_WIKI"
msgstr ""

#, fuzzy
msgid "DEVELOPMENT_WIKI_BUTTON_TOOLTIP"
msgstr "Apskatiet detalizētu informāciju aiz pareģošanas"

msgid "DEVOURED"
msgstr ""

msgid "DEV_BUILD_PATRONS"
msgstr ""

msgid "DIFFICULTY"
msgstr ""

msgid "DIFFICULTY_DETAILS_STRING"
msgstr ""

msgid "DIFFICULTY_PRESET"
msgstr ""

msgid "DIFFICULTY_PRESET_CUSTOM"
msgstr ""

msgid "DIFFICULTY_PRESET_EASY"
msgstr ""

msgid "DIFFICULTY_PRESET_HARD"
msgstr ""

msgid "DIFFICULTY_PRESET_NORMAL"
msgstr ""

msgid "DIGESTION_EFFICIENCY"
msgstr ""

#, fuzzy
msgid "DIGESTION_EFFICIENCY_COLON"
msgstr "Apraksts ir pārāk garš"

#, fuzzy
msgid "DIGESTION_SPEED"
msgstr "Izmirusi suga"

#, fuzzy
msgid "DIGESTION_SPEED_COLON"
msgstr "Ātrums:"

msgid "DIGESTION_SPEED_VALUE"
msgstr ""

msgid "DISABLED"
msgstr ""

msgid "DISABLE_ALL"
msgstr ""

msgid "DISCARD_AND_CONTINUE"
msgstr "Atlaist un turpināt"

msgid "DISCARD_CHANGES"
msgstr "Atmest Izmaiņas"

#, fuzzy
msgid "DISCARD_MIGRATION"
msgstr "Atlaist un turpināt"

msgid "DISCONNECTED_CELLS"
msgstr ""

msgid "DISCONNECTED_CELLS_TEXT"
msgstr ""

msgid "DISCONNECTED_METABALLS"
msgstr ""

msgid "DISCONNECTED_METABALLS_TEXT"
msgstr ""

msgid "DISCONNECTED_ORGANELLES"
msgstr ""

msgid "DISCONNECTED_ORGANELLES_TEXT"
msgstr ""

#, fuzzy
msgid "DISCORD_TOOLTIP"
msgstr "Apskatiet detalizētu informāciju aiz pareģošanas"

#, fuzzy
msgid "DISK_CACHE_TOOLTIP"
msgstr "Atsākt spēli"

#, fuzzy
msgid "DISMISSED_POPUPS_COLON"
msgstr "Ātrums:"

#, fuzzy
msgid "DISMISSED_POPUPS_EXPLANATION"
msgstr ""
"Koncentrēti mikrobi meklēs gabalus vai upurus tālas distances\n"
"un visticamāk būs ambiciozāki par gabaliem.\n"
"Atsaucīgi mikrobi ātrāk pāries uz jauniem mērķiem."

msgid "DISMISS_INFORMATION_PERMANENTLY"
msgstr ""

msgid "DISMISS_WARNING_PERMANENTLY"
msgstr ""

msgid "DISPLAY_3D_MENU_BACKGROUNDS"
msgstr ""

msgid "DISPLAY_ABILITIES_BAR"
msgstr ""

msgid "DISPLAY_BACKGROUND_DISTORTION_EFFECT"
msgstr ""

msgid "DISPLAY_BACKGROUND_PARTICLES"
msgstr ""

#, fuzzy
msgid "DISPLAY_DRIVER_OPENGL"
msgstr "Automātiski saglabāt progresu spēles laikā"

#, fuzzy
msgid "DISPLAY_DRIVER_VULKAN"
msgstr "Automātiski saglabāt progresu spēles laikā"

#, fuzzy
msgid "DISPLAY_MODE"
msgstr "Automātiski saglabāt progresu spēles laikā"

msgid "DISPLAY_PART_NAMES"
msgstr ""

msgid "DISSOLVED_COMPOUND_FOOD_SOURCE"
msgstr "Vienmērīgi izplatīja vides pārtikas avotu {0}"

msgid "DOES_NOT_USE_FEATURE"
msgstr ""

msgid "DONATIONS"
msgstr "Ziedojumi"

msgid "DOT_DOT_DOT"
msgstr "..."

msgid "DOUBLE"
msgstr "Dubults"

msgid "DOUBLE_CLICK_TO_VIEW_IN_FULLSCREEN"
msgstr ""

msgid "DOUBLE_MEMBRANE_DESCRIPTION"
msgstr ""

#, fuzzy
msgid "DOUBLE_SPEED_TOGGLE_TOOLTIP"
msgstr "Atsākt spēli"

msgid "DRAG_TO_REORDER_ITEMS_WITH_MOUSE"
msgstr ""

msgid "DUMP_SCENE_TREE"
msgstr ""

#, fuzzy
msgid "DUPLICATE_TYPE"
msgstr "Dublēt Spēlētāju"

msgid "EASTEREGG_MESSAGE_1"
msgstr "Jautrs fakts; Didīnijs un Paramēcijs ir mācību grāmats piemērs plēsēja un upura attiecībām, ko pētīja vairākas desmitgades. Šobrī, vai jūs esat Didīnijs, vai tomēr Paramēcijs? Plēsējs vai upurs?"

msgid "EASTEREGG_MESSAGE_10"
msgstr "ŠŪPOJOŠĀS LIETAS!"

msgid "EASTEREGG_MESSAGE_11"
msgstr "Kausē kausējumu."

msgid "EASTEREGG_MESSAGE_12"
msgstr "Tās zilās šūnas tak."

msgid "EASTEREGG_MESSAGE_13"
msgstr "Padoms: biomi ir vairāk nekā tikai atšķirīgi foni, savienojumi dažādos biomos dažreiz parādās ar dažādiem biežumiem."

msgid "EASTEREGG_MESSAGE_14"
msgstr "Padoms: jo vairāk tev ir vicu, jo ātrāk tu esi, bet tas arī maksā vairāk ATP"

msgid "EASTEREGG_MESSAGE_15"
msgstr "Rekur padoms, jūs varat absorbēt gabalus, dzelža vai citus."

msgid "EASTEREGG_MESSAGE_16"
msgstr "Rekur padoms, sagatavojaties pirms pievienojat kodolu. Tās lietas ir dārgas! Gan uzturēšanā, gan nopirkšānā."

msgid "EASTEREGG_MESSAGE_17"
msgstr "Interesants fakts: vai zināji, ka uz Zemes ir vairāk nekā 8000 infuzoriju veidu?"

msgid "EASTEREGG_MESSAGE_18"
msgstr "Jautrs fakts, Stentors ir ciliāts, kas var stiept sevi un noķert upuri ar trompetei līdzīgu muti, kas pievelk savu upuri veicinot ūdens straumi ar skropstiņām."

msgid "EASTEREGG_MESSAGE_2"
msgstr "Padoms: toksīnus var izmantot, lai izspiestu citus toksīnus no sevis, ja esi pietiekami ātrs."

msgid "EASTEREGG_MESSAGE_3"
msgstr "Padoms: Osmoregulācija maksā 1 ATP sekundē par daļu tavā šūnā, katra tukšā citoplazmas daļa rada 5 ATP sekundē, kas nozīmē, ka, ja tu zaudē ATP osmoregulācijas dēļ, vienkārši pievieno vairāk tukšu citoplazmas daļu vai noņem dažus organoīdus."

msgid "EASTEREGG_MESSAGE_4"
msgstr "Jautrs fakts, Īstajā dzīvē prokariotiem ir tāda lieta, ko sauc par bio nodalījumiem, kas rīkojas kā organoīdi un tos arī sauc par daudzskaldņu organoīdiem."

msgid "EASTEREGG_MESSAGE_5"
msgstr "Jautrs fakts, metabolosoma ir to, ko sauc par daudzskaldņa organoīdu."

msgid "EASTEREGG_MESSAGE_6"
msgstr "Padoms: dažreiz labākā rīcība ir vienkārši bēgt no citām šūnām."

msgid "EASTEREGG_MESSAGE_7"
msgstr "Padoms: tu vari absorbēt šūnu, ja tā ir aptuveni puse no tavas šūnas lieluma."

msgid "EASTEREGG_MESSAGE_8"
msgstr "Rekur padoms, baktērijas var izskatīties stirpākas nekā tās ir, tās var būt mazas, bet dažas var ieurbties iekš jūs un nogalināt jūs tā!"

msgid "EASTEREGG_MESSAGE_9"
msgstr "Rekur padoms, jūs varat nomedīt citas sugas līz izmiršanai, ja neesat pietiekami akurāts. Citas sugas arī to spēj darīt."

#, fuzzy
msgid "EASTER_EGGS"
msgstr "Jautrs fakts; Didīnijs un Paramēcijs ir mācību grāmats piemērs plēsēja un upura attiecībām, ko pētīja vairākas desmitgades. Šobrī, vai jūs esat Didīnijs, vai tomēr Paramēcijs? Plēsējs vai upurs?"

#, fuzzy
msgid "EASTER_EGGS_EXPLANATION"
msgstr ""
"Bailīgie mikrobi muks tālas distances\n"
"un visbiežāk muks no plēsējiem kopumā.\n"
"Drosmīgos mikrobus neiebiedēs apkārtējie plēsēji\n"
"un visbiežāk uzbruks pretī."

#, fuzzy
msgid "EASTER_EGG_BANANA_BIOME"
msgstr ""
"Bailīgie mikrobi muks tālas distances\n"
"un visbiežāk muks no plēsējiem kopumā.\n"
"Drosmīgos mikrobus neiebiedēs apkārtējie plēsēji\n"
"un visbiežāk uzbruks pretī."

#, fuzzy
msgid "EDGE_PAN_SPEED"
msgstr "Izmirusi suga"

#, fuzzy
msgid "EDITING_TITLE"
msgstr "Šūnas procesi"

msgid "EDITOR"
msgstr "Redaktors"

#, fuzzy
msgid "EDITORS_AND_MUTATIONS_BUTTON"
msgstr "Satur mutāciju"

#, fuzzy
msgid "EDITOR_BUTTON_TOOLTIP"
msgstr "Apskatiet detalizētu informāciju aiz pareģošanas"

msgid "EDITOR_TUTORIAL_EARLY_GOAL"
msgstr ""

msgid "EDITOR_TUTORIAL_EDITOR_TEXT"
msgstr ""

<<<<<<< HEAD
#, fuzzy
msgid "EDITOR_TUTORIAL_MICROBE_EDITOR_NUCLEUS"
msgstr ""
"Prokariotu struktūras\n"
"\n"
"Metabolosomas: ražo ATP no glikozes\n"
"\n"
"Hemosintezējošas olbaltumvielas: No sērūdeņraža saražo uz pusi mazāk glikozes nekā hemoplasts, bet arī veic glikolīzi, aizņem 1 daļu\n"
"\n"
"Tilakoīdi: ražo 3 reizes mazāk glikozes nekā parasts hloroplasts, bet arī veic glikolīzi un aizņem 1 daļu\n"
"\n"
"Rusticianīns : pārvērš dzelzi ATP\n"
"\n"
"Nitrogenāze: no atmosfēras slāpekli un ATP ražo amonjaku\n"
"\n"
"Citoplazma: uzglabā savienojumus un veic glikolīzi (ražo ATP nelielos daudzumos)"
=======
msgid "EFFECTIVE_VALUE"
msgstr ""
>>>>>>> 125b0f74

msgid "EIGHT_TIMES"
msgstr "8x"

#, fuzzy
msgid "EJECT_ENGULFED"
msgstr "Nevar absorbēt"

#, fuzzy
msgid "EJECT_ENGULFED_TOOLTIP"
msgstr "Nevar absorbēt"

#, fuzzy
msgid "EMITTERS_COUNT"
msgstr "[thrive:input]g_move_forward[/thrive:input],[thrive:input]g_move_left[/thrive:input],[thrive:input]g_move_backwards[/thrive:input],[thrive:input]g_move_right[/thrive:input] un peli, lai kustētos. [thrive:input]g_fire_toxin[/thrive:input], lai šautu [thrive:compound type=\"oxytoxy\"][/thrive:compound], ja jums ir toksīnu vakuola. [thrive:input]g_toggle_engulf[/thrive:input], lai pārslēgtu aprīšanas režīmu. Jūs varat attālinātas un pietuvināties ar peles riteni."

msgid "ENABLED_MODS"
msgstr ""

msgid "ENABLE_ALL_COMPATIBLE"
msgstr ""

msgid "ENABLE_EDITOR"
msgstr "Ieslēgt redaktoru"

msgid "ENABLE_GUI_LIGHT_EFFECTS"
msgstr "Ieslēgt GUI gaismas efektus"

msgid "ENDOSYMBIONT_ENGULFED_ALREADY_DONE"
msgstr ""

msgid "ENDOSYMBIONT_ENGULFED_PROGRESS"
msgstr ""

msgid "ENDOSYMBIONT_TYPE_ALREADY_PRESENT"
msgstr ""

#, fuzzy
msgid "ENDOSYMBIOSIS_AVAILABLE_ORGANELLES"
msgstr "Novietot organoīdu"

msgid "ENDOSYMBIOSIS_BUTTON"
msgstr ""

#, fuzzy
msgid "ENDOSYMBIOSIS_CANCEL_TOOLTIP"
msgstr "Atsaistīt visu"

#, fuzzy
msgid "ENDOSYMBIOSIS_COMPLETE_TOOLTIP"
msgstr "Atsākt spēli"

#, fuzzy
msgid "ENDOSYMBIOSIS_EXPLANATION"
msgstr ""
"Agresīvi mikrobi savu upuri dzīs ļoti tālas distances\n"
"un ir tie, kuri visbiežāk cīnīsies ar plēsējiem, kad tie uzbrūk.\n"
"Miermīlīgi mikrobrobi necīnīsies ar citiem pāri tālām distancēm\n"
"un retāk lietos toksīnus pret plēsējiem."

msgid "ENDOSYMBIOSIS_NOTHING_ENGULFED"
msgstr ""

msgid "ENDOSYMBIOSIS_NO_CANDIDATE_ORGANELLES"
msgstr ""

#, fuzzy
msgid "ENDOSYMBIOSIS_PROGRESSING_EXPLANATION"
msgstr ""
"Koncentrēti mikrobi meklēs gabalus vai upurus tālas distances\n"
"un visticamāk būs ambiciozāki par gabaliem.\n"
"Atsaucīgi mikrobi ātrāk pāries uz jauniem mērķiem."

msgid "ENDOSYMBIOSIS_PROKARYOTIC_LIMIT_EXPLANATION"
msgstr ""

#, fuzzy
msgid "ENDOSYMBIOSIS_SINGLE_SPECIES_PROGRESS_DESCRIPTION"
msgstr "Pārveido [thrive:compound type=\"hydrogensulfide\"][/thrive:compound] par [thrive:compound type=\"hydrogensulfide\"][/thrive:compound]. Ātrums ir atkarīgs no [thrive:compound type=\"carbondioxide\"][/thrive:compound] koncentrācijas. Arī pārveido [thrive:compound type=\"glucose\"][/thrive:compound] par [thrive:compound type=\"atp\"][/thrive:compound]."

#, fuzzy
msgid "ENDOSYMBIOSIS_START_TOOLTIP"
msgstr "Apskatiet detalizētu informāciju aiz pareģošanas"

msgid "ENDOSYMBIOSIS_TITLE"
msgstr ""

#, fuzzy
msgid "ENERGY_BALANCE_REQUIRED_COMPOUND_LINE"
msgstr "{0}: -{1} ATP"

msgid "ENERGY_BALANCE_TOOLTIP_CONSUMPTION"
msgstr "{0}: -{1} ATP"

msgid "ENERGY_BALANCE_TOOLTIP_PRODUCTION"
msgstr "{0}: +{1} ATP"

#, fuzzy
msgid "ENERGY_BALANCE_TOOLTIP_PRODUCTION_WITH_REQUIREMENT"
msgstr "{0}: +{1} ATP"

msgid "ENERGY_IN_PATCH_FOR"
msgstr ""

#, fuzzy
msgid "ENERGY_IN_PATCH_SHORT"
msgstr "{0} ({1})"

msgid "ENERGY_SOURCES"
msgstr ""

msgid "ENERGY_SUMMARY_LINE"
msgstr ""

msgid "ENGULF_NO_ATP_DAMAGE_MESSAGE"
msgstr ""

msgid "ENTER_EXISTING_ID"
msgstr "Ievadiet Esošo ID"

msgid "ENTER_EXISTING_WORKSHOP_ID"
msgstr ""

msgid "ENTITY_LABEL"
msgstr ""

msgid "ENVIRONMENT"
msgstr "Vide"

#, fuzzy
msgid "ENVIRONMENTAL_CONDITIONS_BUTTON"
msgstr "Fiziskie apstākļi"

msgid "ENVIRONMENTAL_GLUCOSE_RETENTION"
msgstr ""

msgid "ENVIRONMENTAL_GLUCOSE_RETENTION_EXPLANATION"
msgstr ""

#, fuzzy
msgid "ENVIRONMENT_BUTTON_MICROBE_TOOLTIP"
msgstr "Apskatiet detalizētu informāciju aiz pareģošanas"

#, fuzzy
msgid "ENVIRONMENT_TOLERANCE"
msgstr "Vide"

msgid "EPIPELAGIC"
msgstr "Epipelaģiāle"

msgid "EQUIPMENT_TYPE_AXE"
msgstr ""

msgid "ERROR"
msgstr "Kļūda"

msgid "ERROR_CREATING_FOLDER"
msgstr "Kļūme veidojot mapi modifikācijai"

msgid "ERROR_CREATING_INFO_FILE"
msgstr ""

msgid "ERROR_FAILED_TO_SAVE_NEW_SETTINGS"
msgstr ""

#, fuzzy
msgid "ERROR_FETCHING_EXPLANATION"
msgstr ""
"Bailīgie mikrobi muks tālas distances\n"
"un visbiežāk muks no plēsējiem kopumā.\n"
"Drosmīgos mikrobus neiebiedēs apkārtējie plēsēji\n"
"un visbiežāk uzbruks pretī."

#, fuzzy
msgid "ERROR_FETCHING_NEWS"
msgstr "Kļūme veidojot mapi modifikācijai"

msgid "ERROR_LOADING"
msgstr ""

msgid "ERROR_SAVING"
msgstr ""

#, fuzzy
msgid "ERROR_UPLOADING_EXCEPTION"
msgstr ""
"Bailīgie mikrobi muks tālas distances\n"
"un visbiežāk muks no plēsējiem kopumā.\n"
"Drosmīgos mikrobus neiebiedēs apkārtējie plēsēji\n"
"un visbiežāk uzbruks pretī."

msgid "ESCAPE"
msgstr "Esc"

msgid "ESCAPE_ENGULFING"
msgstr ""

msgid "ESTUARY"
msgstr "Grīva"

#, fuzzy
msgid "EVENT_ERUPTION_TOOLTIP"
msgstr "Apskatiet detalizētu informāciju aiz pareģošanas"

msgid "EVOLUTIONARY_TREE"
msgstr ""

msgid "EVOLUTIONARY_TREE_BUILD_FAILED"
msgstr ""

#, fuzzy
msgid "EXACT_VERSION_COLON"
msgstr "Ģenerācija:"

#, fuzzy
msgid "EXACT_VERSION_TOOLTIP"
msgstr "Apskatiet detalizētu informāciju aiz pareģošanas"

msgid "EXCEPTION_HAPPENED_PROCESSING_SAVE"
msgstr ""

msgid "EXCEPTION_HAPPENED_WHILE_LOADING"
msgstr ""

#, fuzzy
msgid "EXCLUSIVE_FULLSCREEN"
msgstr "Pārslēgt pilnekrāna režīmu"

#, fuzzy
msgid "EXISTING_BUILDINGS"
msgstr "Ievadiet Esošo ID"

msgid "EXIT"
msgstr "Iziet"

#, fuzzy
msgid "EXIT_EDITOR"
msgstr "Ieslēgt redaktoru"

msgid "EXIT_TO_LAUNCHER"
msgstr ""

msgid "EXPERIMENTAL_FEATURES"
msgstr ""

#, fuzzy
msgid "EXPERIMENTAL_FEATURES_EXPLANATION"
msgstr ""
"Aktīvi mikrobi skraidīs apkārt un gāzīsies, kad nekas interesants nenotiek.\n"
"Sēdošie mikrobi būs nekustīgi un gaidīs, kad vide mainīsies, pirms tie kaut ko dara."

#, fuzzy
msgid "EXPERIMENTAL_FEATURES_WARNING"
msgstr ""
"Aktīvi mikrobi skraidīs apkārt un gāzīsies, kad nekas interesants nenotiek.\n"
"Sēdošie mikrobi būs nekustīgi un gaidīs, kad vide mainīsies, pirms tie kaut ko dara."

msgid "EXPORT_ALL_WORLDS"
msgstr ""

#, fuzzy
msgid "EXPORT_ALL_WORLDS_TOOLTIP"
msgstr "Apskatiet detalizētu informāciju aiz pareģošanas"

#, fuzzy
msgid "EXPORT_SUCCESS"
msgstr "{0} Plēsonība"

msgid "EXTERNAL"
msgstr ""

msgid "EXTERNAL_EFFECTS"
msgstr "Ārējie efekti:"

msgid "EXTINCTION_BOX_TEXT"
msgstr ""

msgid "EXTINCTION_CAPITAL"
msgstr "IZMIRŠANA"

msgid "EXTINCT_FROM_PATCH"
msgstr "Izmira no plankuma"

msgid "EXTINCT_FROM_THE_PLANET"
msgstr "Izmira no planētas"

#, fuzzy
msgid "EXTINCT_IN_PATCH"
msgstr "Izmira no plankuma"

msgid "EXTINCT_SPECIES"
msgstr "Izmirusi suga"

msgid "EXTRAS"
msgstr "Papildinājumi"

msgid "EXTRA_OPTIONS"
msgstr "Papildu opcijas"

#, fuzzy
msgid "FACEBOOK_TOOLTIP"
msgstr "Apskatiet detalizētu informāciju aiz pareģošanas"

msgid "FAILED"
msgstr "Neizdevās"

#, fuzzy
msgid "FAILED_ONE_OR_MORE_SAVE_DELETION_DESCRIPTION"
msgstr "Mana satriecošā modifikācija"

#, fuzzy
msgid "FAILED_SAVE_DELETION"
msgstr "Šī faila dzēšanu nevar atcelt. Vai tiešām vēlies neatgriezeniski dzēst {0}?"

#, fuzzy
msgid "FAILED_SAVE_DELETION_DESCRIPTION"
msgstr "Apraksts:"

msgid "FEARFUL"
msgstr ""

msgid "FEAR_EXPLANATION"
msgstr ""
"Bailīgie mikrobi muks tālas distances\n"
"un visbiežāk muks no plēsējiem kopumā.\n"
"Drosmīgos mikrobus neiebiedēs apkārtējie plēsēji\n"
"un visbiežāk uzbruks pretī."

msgid "FEATURE_DISABLED"
msgstr ""

msgid "FEATURE_ENABLED"
msgstr ""

msgid "FEBRUARY"
msgstr "Februāris"

msgid "FEED_ITEM_CONTENT_PARSING_FAILED"
msgstr ""

msgid "FEED_ITEM_MISSING_CONTENT"
msgstr ""

msgid "FEED_ITEM_PUBLISHED_AT"
msgstr ""

msgid "FEED_ITEM_TRUNCATED_NOTICE"
msgstr ""

#, fuzzy
msgid "FERROPLAST"
msgstr "Termoplasts"

#, fuzzy
msgid "FERROPLAST_DESCRIPTION"
msgstr "Apraksts:"

#, fuzzy
msgid "FERROPLAST_PROCESSES_DESCRIPTION"
msgstr "Pārveido [thrive:compound type=\"glucose\"][/thrive:compound] par [thrive:compound type=\"atp\"][/thrive:compound]."

msgid "FILTER_ITEMS_BY_CATEGORY_COLON"
msgstr ""

#, fuzzy
msgid "FIND_CURRENT_PATCH"
msgstr "Atcelt pašreizējo darbību"

#, fuzzy
msgid "FINISHED_DOT"
msgstr "Pabeigts."

msgid "FINISH_EDITING_AND_RETURN_TO_ENVIRONMENT"
msgstr "Beigt rediģēt un atgriezties uz apkārtni"

#, fuzzy
msgid "FINISH_ONE_GENERATION"
msgstr "Ļauj saistīties ar citām šūnām. Šis ir pirmais solis uz daudzšūnu veidošanos. Kad tava šūna ir daļā no kolonijas, savienojumi tiek dalīti starp šūnām. Jūs nevarat ieiet redaktorā, kāmēram esat daļa no kolonijas, jums nepieciešams atdalīties, kad savākts nepieciešamais savienojumu daudzums, lai sadalītu jūsu šūnu."

#, fuzzy
msgid "FINISH_X_GENERATIONS"
msgstr "Ļauj saistīties ar citām šūnām. Šis ir pirmais solis uz daudzšūnu veidošanos. Kad tava šūna ir daļā no kolonijas, savienojumi tiek dalīti starp šūnām. Jūs nevarat ieiet redaktorā, kāmēram esat daļa no kolonijas, jums nepieciešams atdalīties, kad savākts nepieciešamais savienojumu daudzums, lai sadalītu jūsu šūnu."

msgid "FIRE_TOXIN"
msgstr "Šaut toksīnus"

#, fuzzy
msgid "FIRE_TOXIN_TOOLTIP"
msgstr "Apskatiet detalizētu informāciju aiz pareģošanas"

msgid "FLAGELLUM"
msgstr "Vica"

msgid "FLAGELLUM_DESCRIPTION"
msgstr ""

#, fuzzy
msgid "FLAGELLUM_LENGTH_DESCRIPTION"
msgstr "Apraksts:"

msgid "FLAGELLUM_PROCESSES_DESCRIPTION"
msgstr ""

#, fuzzy
msgid "FLEET_NAME_FROM_PLACE"
msgstr "Izmira no planētas"

msgid "FLEET_UNITS"
msgstr ""

#, fuzzy
msgid "FLOATING_CHUNKS_COLON"
msgstr "Kopējā Populācija:"

msgid "FLOATING_HAZARD"
msgstr "Peldošs apdraudējums"

msgid "FLUID"
msgstr ""

msgid "FLUIDITY_RIGIDITY"
msgstr ""

msgid "FOCUSED"
msgstr ""

msgid "FOCUS_EXPLANATION"
msgstr ""
"Koncentrēti mikrobi meklēs gabalus vai upurus tālas distances\n"
"un visticamāk būs ambiciozāki par gabaliem.\n"
"Atsaucīgi mikrobi ātrāk pāries uz jauniem mērķiem."

msgid "FOG_OF_WAR_DISABLED"
msgstr ""

#, fuzzy
msgid "FOG_OF_WAR_DISABLED_DESCRIPTION"
msgstr "Apraksts:"

msgid "FOG_OF_WAR_INTENSE"
msgstr ""

#, fuzzy
msgid "FOG_OF_WAR_INTENSE_DESCRIPTION"
msgstr "Apraksts:"

msgid "FOG_OF_WAR_MODE"
msgstr ""

msgid "FOG_OF_WAR_REGULAR"
msgstr ""

#, fuzzy
msgid "FOG_OF_WAR_REGULAR_DESCRIPTION"
msgstr "Pārveido [thrive:compound type=\"glucose\"][/thrive:compound] par [thrive:compound type=\"atp\"][/thrive:compound]."

msgid "FOOD_CHAIN"
msgstr "Barības ķēde"

msgid "FOOD_SOURCE_ENERGY_INFO"
msgstr ""

msgid "FORGET_MOD_DETAILS"
msgstr ""

msgid "FORGET_MOD_DETAILS_TOOLTIP"
msgstr "Noņemiet datus saistībā ar šo lietu. Noderīgi, ja jūs ievadījāt nepareizo ID vai arī vēlaties augšuplādēt jaunu versiju citai lietai."

msgid "FORM_ERROR_MESSAGE"
msgstr ""

#, fuzzy
msgid "FOSSILISATION"
msgstr "populācija:"

#, fuzzy
msgid "FOSSILISATION_EXPLANATION"
msgstr ""
"Agresīvi mikrobi savu upuri dzīs ļoti tālas distances\n"
"un ir tie, kuri visbiežāk cīnīsies ar plēsējiem, kad tie uzbrūk.\n"
"Miermīlīgi mikrobrobi necīnīsies ar citiem pāri tālām distancēm\n"
"un retāk lietos toksīnus pret plēsējiem."

#, fuzzy
msgid "FOSSILISATION_FAILED"
msgstr "populācija:"

#, fuzzy
msgid "FOSSILISATION_FAILED_DESCRIPTION"
msgstr "Apraksts:"

msgid "FOSSILISATION_HINT"
msgstr ""

msgid "FOSSILISATION_HINT_ALREADY_FOSSILISED"
msgstr ""

msgid "FOSSILISE"
msgstr ""

msgid "FOSSIL_DELETION_FAILED"
msgstr ""

#, fuzzy
msgid "FOSSIL_DELETION_FAILED_DESCRIPTION"
msgstr "Apraksts:"

msgid "FOUR_TIMES"
msgstr ""

#, fuzzy
msgid "FPS"
msgstr "Augstākais FPS:"

msgid "FPS_DISPLAY"
msgstr ""

#, fuzzy
msgid "FRAME_DURATION"
msgstr "Aerobiskā elpošana"

msgid "FREEBUILDING"
msgstr ""

msgid "FREE_GLUCOSE_CLOUD"
msgstr ""

#, fuzzy
msgid "FREE_GLUCOSE_CLOUD_EXPLANATION"
msgstr ""
"Koncentrēti mikrobi meklēs gabalus vai upurus tālas distances\n"
"un visticamāk būs ambiciozāki par gabaliem.\n"
"Atsaucīgi mikrobi ātrāk pāries uz jauniem mērķiem."

msgid "FULLSCREEN"
msgstr "Pilnekrāns"

msgid "FULL_MOD_INFO"
msgstr ""

msgid "GALLERY_VIEWER"
msgstr ""

#, fuzzy
msgid "GAMEPLAY_BASICS_TITLE"
msgstr "Šūnas procesi"

msgid "GAME_DESIGN_TEAM"
msgstr ""

#, fuzzy
msgid "GAME_SYSTEMS_TITLE"
msgstr "Šūnas procesi"

#, fuzzy
msgid "GATHERED_ENERGY_TOOLTIP"
msgstr "Apskatiet detalizētu informāciju aiz pareģošanas"

#, fuzzy
msgid "GENERAL"
msgstr "Ģenerācija:"

#, fuzzy
msgid "GENERAL_LOADING_TIP_1"
msgstr "Lai labotu kļūdu redaktorā, nospied \"atsaukt\""

#, fuzzy
msgid "GENERAL_LOADING_TIP_2"
msgstr "Lai labotu kļūdu redaktorā, nospied \"atsaukt\""

#, fuzzy
msgid "GENERAL_LOADING_TIP_3"
msgstr "Lai labotu kļūdu redaktorā, nospied \"atsaukt\""

#, fuzzy
msgid "GENERAL_LOADING_TIP_4"
msgstr "Lai labotu kļūdu redaktorā, nospied \"atsaukt\""

#, fuzzy
msgid "GENERAL_LOADING_TIP_5"
msgstr "Lai labotu kļūdu redaktorā, nospied \"atsaukt\""

#, fuzzy
msgid "GENERAL_LOADING_TIP_6"
msgstr "Lai labotu kļūdu redaktorā, nospied \"atsaukt\""

#, fuzzy
msgid "GENERAL_LOADING_TIP_7"
msgstr "Lai labotu kļūdu redaktorā, nospied \"atsaukt\""

#, fuzzy
msgid "GENERATIONS"
msgstr "Ģenerācija:"

msgid "GENERATION_COLON"
msgstr "Ģenerācija:"

#, fuzzy
msgid "GITHUB_TOOLTIP"
msgstr "Atsākt spēli"

msgid "GLES3"
msgstr ""

msgid "GLOBAL_INITIAL_LETTER"
msgstr ""

#, fuzzy
msgid "GLOBAL_POPULATION_COLON"
msgstr "Kopējā Populācija:"

msgid "GLOBAL_TIMELINE_SPECIES_MIGRATED_TO"
msgstr ""

msgid "GLUCOSE"
msgstr "Glikoze"

msgid "GLUCOSE_CONCENTRATIONS_DRASTICALLY_DROPPED"
msgstr ""

msgid "GLYCOLYSIS"
msgstr "Glikolīze"

msgid "GODMODE"
msgstr ""

#, fuzzy
msgid "GOD_TOOLS_TITLE"
msgstr "Apskatiet detalizētu informāciju aiz pareģošanas"

#, fuzzy
msgid "GOOGLY_EYE_CELL"
msgstr "Spēlētāja šūna"

msgid "GOT_IT"
msgstr ""

msgid "GPL_LICENSE_HEADING"
msgstr "GPL licences teksts seko:"

#, fuzzy
msgid "GPU_NAME"
msgstr "Ala"

msgid "GRAPHICS"
msgstr "Grafika"

msgid "GRAPHICS_TEAM"
msgstr "Grafikas Komanda"

#, fuzzy
msgid "GROWTH_ORDER"
msgstr "APSTIPRINĀT"

msgid "GUI"
msgstr ""

msgid "GUI_LIGHT_EFFECTS_OPTION_DESCRIPTION"
msgstr ""

msgid "GUI_TAB_NAVIGATION"
msgstr ""

msgid "GUI_VOLUME"
msgstr "Interfeisa skaļums"

msgid "HEALTH"
msgstr "Veselība"

msgid "HEALTH_MODIFIER"
msgstr ""

#, fuzzy
msgid "HEAT_ACCUMULATION_BAR_TOOLTIP"
msgstr "Apskatiet detalizētu informāciju aiz pareģošanas"

msgid "HELP"
msgstr "Palīdzība"

msgid "HELP_BUTTON_TOOLTIP"
msgstr ""

msgid "HIGHER_VALUES_INCREASE_PERFORMANCE"
msgstr ""

msgid "HIGHER_VALUES_WORSEN_PERFORMANCE"
msgstr ""

msgid "HOLD_FOR_PAN_OR_ROTATE_MODE"
msgstr ""

msgid "HOLD_FOR_PAN_WITH_MOUSE"
msgstr ""

msgid "HOLD_PACK_COMMANDS_MENU"
msgstr ""

msgid "HOLD_TO_SHOW_CURSOR"
msgstr ""

msgid "HOLD_TO_SHOW_CURSOR_ADVICE_TEXT"
msgstr ""

msgid "HOLD_TO_SKIP_CREDITS"
msgstr ""

#, fuzzy
msgid "HOME"
msgstr "Mājas"

#, fuzzy
msgid "HORIZONTAL_COLON"
msgstr "Ģenerācija:"

msgid "HORIZONTAL_WITH_AXIS_NAME_COLON"
msgstr ""

msgid "HP_COLON"
msgstr ""

msgid "HSV"
msgstr ""

msgid "HUD_MESSAGE_MULTIPLE"
msgstr ""

#, fuzzy
msgid "HYDROGENASE"
msgstr "Sērūdeņradis"

#, fuzzy
msgid "HYDROGENASE_DESCRIPTION"
msgstr "Apraksts:"

#, fuzzy
msgid "HYDROGENASE_PROCESSES_DESCRIPTION"
msgstr "Pārveido [thrive:compound type=\"hydrogensulfide\"][/thrive:compound] par [thrive:compound type=\"hydrogensulfide\"][/thrive:compound]. Ātrums ir atkarīgs no [thrive:compound type=\"carbondioxide\"][/thrive:compound] koncentrācijas. Arī pārveido [thrive:compound type=\"glucose\"][/thrive:compound] par [thrive:compound type=\"atp\"][/thrive:compound]."

msgid "HYDROGEN_SULFIDE"
msgstr "Sērūdeņradis"

#, fuzzy
msgid "ICESHARD"
msgstr "Ledus lauska"

msgid "ICESHELF"
msgstr "Šelfa ledājs"

msgid "ICE_CHUNK_BIG"
msgstr ""

msgid "ICE_CHUNK_SMALL"
msgstr ""

msgid "ID_IS_NOT_A_NUMBER"
msgstr ""

msgid "ID_NUMBER"
msgstr ""

#, fuzzy
msgid "IMAGE_FILE_TYPES"
msgstr "Membrānas veidi"

#, fuzzy
msgid "INCLUDE_MULTICELLULAR_PROTOTYPE"
msgstr "Novietot organoīdu"

msgid "INCLUDE_MULTICELLULAR_PROTOTYPE_EXPLANATION"
msgstr ""

#, fuzzy
msgid "INCREASE_ITEM_SIZE"
msgstr "Izveidot Jaunu"

#, fuzzy
msgid "INDICATOR_SPECIES_IS_NEW"
msgstr "Izmirusi suga"

#, fuzzy
msgid "INDICATOR_SPECIES_MUTATED"
msgstr "Satur mutāciju"

msgid "INDUSTRIAL_STAGE"
msgstr ""

msgid "INFINITE_COMPOUNDS"
msgstr "Bezgalīgi daudz savienojumu"

msgid "INFINITE_MP"
msgstr ""

msgid "INFO_BOX_COST"
msgstr ""

#, fuzzy
msgid "INFO_BOX_EDITORS"
msgstr "Uzglabāšana"

msgid "INFO_BOX_ENZYMES"
msgstr ""

#, fuzzy
msgid "INFO_BOX_GAMEPLAY_TYPE"
msgstr "Osmoregulācijas izmaksas"

msgid "INFO_BOX_INTERNAL_NAME"
msgstr ""

msgid "INFO_BOX_MASS"
msgstr ""

#, fuzzy
msgid "INFO_BOX_NEXT_STAGE"
msgstr "Uzglabāšana"

#, fuzzy
msgid "INFO_BOX_OSMOREGULATION_COST"
msgstr "Osmoregulācijas izmaksas"

#, fuzzy
msgid "INFO_BOX_PREVIOUS_STAGE"
msgstr "Nav procesu"

#, fuzzy
msgid "INFO_BOX_PROCESSES"
msgstr "Nav procesu"

#, fuzzy
msgid "INFO_BOX_REQUIRES_NUCLEUS"
msgstr "Kodols"

msgid "INFO_BOX_SIZE"
msgstr ""

#, fuzzy
msgid "INFO_BOX_STORAGE"
msgstr "Uzglabāšana"

msgid "INFO_BOX_UNIQUE"
msgstr ""

msgid "INFO_BOX_UPGRADES"
msgstr ""

msgid "INGESTED_MATTER"
msgstr ""

#, fuzzy
msgid "INIT_NEW_WORLD_TOOLTIP"
msgstr "Apskatiet detalizētu informāciju aiz pareģošanas"

msgid "INPUTS"
msgstr "Ievade"

#, fuzzy
msgid "INPUT_NAME_BUILD_STRUCTURE"
msgstr "Ļauj saistīties ar citām šūnām. Šis ir pirmais solis uz daudzšūnu veidošanos. Kad tava šūna ir daļā no kolonijas, savienojumi tiek dalīti starp šūnām. Jūs nevarat ieiet redaktorā, kāmēram esat daļa no kolonijas, jums nepieciešams atdalīties, kad savākts nepieciešamais savienojumu daudzums, lai sadalītu jūsu šūnu."

#, fuzzy
msgid "INPUT_NAME_INTERACTION"
msgstr "Ļauj saistīties ar citām šūnām. Šis ir pirmais solis uz daudzšūnu veidošanos. Kad tava šūna ir daļā no kolonijas, savienojumi tiek dalīti starp šūnām. Jūs nevarat ieiet redaktorā, kāmēram esat daļa no kolonijas, jums nepieciešams atdalīties, kad savākts nepieciešamais savienojumu daudzums, lai sadalītu jūsu šūnu."

#, fuzzy
msgid "INPUT_NAME_OPEN_INVENTORY"
msgstr "Ļauj saistīties ar citām šūnām. Šis ir pirmais solis uz daudzšūnu veidošanos. Kad tava šūna ir daļā no kolonijas, savienojumi tiek dalīti starp šūnām. Jūs nevarat ieiet redaktorā, kāmēram esat daļa no kolonijas, jums nepieciešams atdalīties, kad savākts nepieciešamais savienojumu daudzums, lai sadalītu jūsu šūnu."

msgid "INSPECT"
msgstr ""

msgid "INSPECTOR"
msgstr ""

#, fuzzy
msgid "INSTAGRAM_TOOLTIP"
msgstr "Atsākt spēli"

#, fuzzy
msgid "INTERACTION_ACTIVATE_ASCENSION"
msgstr "Mutācijas punkti"

#, fuzzy
msgid "INTERACTION_ACTIVATE_ASCENSION_MISSING_ENERGY"
msgstr "Mutācijas punkti"

#, fuzzy
msgid "INTERACTION_CONSTRUCT"
msgstr "Mutācijas punkti"

msgid "INTERACTION_CONSTRUCT_MISSING_DEPOSITED_MATERIALS"
msgstr ""

#, fuzzy
msgid "INTERACTION_CRAFT"
msgstr "Mutācijas punkti"

#, fuzzy
msgid "INTERACTION_DEPOSIT_RESOURCES"
msgstr "Mutācijas punkti"

msgid "INTERACTION_DEPOSIT_RESOURCES_NO_SUITABLE_RESOURCES"
msgstr ""

#, fuzzy
msgid "INTERACTION_DESTROY"
msgstr "Mutācijas punkti"

#, fuzzy
msgid "INTERACTION_FOUND_SETTLEMENT"
msgstr "Mutācijas punkti"

#, fuzzy
msgid "INTERACTION_HARVEST"
msgstr "Mutācijas punkti"

msgid "INTERACTION_HARVEST_CANNOT_MISSING_TOOL"
msgstr ""

msgid "INTERACTION_PICK_UP"
msgstr ""

msgid "INTERACTION_PICK_UP_CANNOT_FULL"
msgstr ""

msgid "INTERNALS"
msgstr ""

msgid "INTERNAL_NAME_IN_USE"
msgstr ""

msgid "INTERNAL_NAME_REQUIRED"
msgstr ""

msgid "INTERNAL_NAME_REQUIRES_CAPITAL"
msgstr ""

msgid "INVALID_DATA_TO_PLOT"
msgstr "Nav datu, ko parādīt"

msgid "INVALID_ICON_PATH"
msgstr ""

msgid "INVALID_SAVE_NAME_POPUP"
msgstr ""

msgid "INVALID_SPECIES_NAME_POPUP"
msgstr ""

msgid "INVALID_TAG"
msgstr ""

msgid "INVALID_URL_FORMAT"
msgstr ""

msgid "INVALID_URL_SCHEME"
msgstr ""

msgid "INVENTORY_ITEMS_ON_GROUND"
msgstr ""

msgid "INVENTORY_TITLE"
msgstr ""

msgid "INVENTORY_TOGGLE_CRAFTING"
msgstr ""

msgid "INVENTORY_TOGGLE_GROUND"
msgstr ""

msgid "INVERTED"
msgstr ""

msgid "IN_PROTOTYPE"
msgstr ""

msgid "IRON"
msgstr "Dzelzs"

msgid "IRON_CHEMOLITHOAUTOTROPHY"
msgstr "Dzelža Ķīmolitoautotrofija"

#, fuzzy
msgid "ITCH_TOOLTIP"
msgstr "Atsākt spēli"

msgid "ITEM_AT_2D_COORDINATES"
msgstr ""

#, fuzzy
msgid "ITEM_NAME_SEPARATOR"
msgstr "Ļauj saistīties ar citām šūnām. Šis ir pirmais solis uz daudzšūnu veidošanos. Kad tava šūna ir daļā no kolonijas, savienojumi tiek dalīti starp šūnām. Jūs nevarat ieiet redaktorā, kāmēram esat daļa no kolonijas, jums nepieciešams atdalīties, kad savākts nepieciešamais savienojumu daudzums, lai sadalītu jūsu šūnu."

msgid "JANUARY"
msgstr ""

msgid "JSON_DEBUG_MODE"
msgstr ""

msgid "JSON_DEBUG_MODE_ALWAYS"
msgstr ""

msgid "JSON_DEBUG_MODE_AUTO"
msgstr ""

msgid "JSON_DEBUG_MODE_NEVER"
msgstr ""

msgid "JULY"
msgstr ""

msgid "JUNE"
msgstr ""

#, fuzzy
msgid "KEEP_CURRENT_SHORT"
msgstr "Temperatūra."

#, fuzzy
msgid "KEEP_CURRENT_TOLERANCE_FLEXIBILITY_TOOLTIP"
msgstr "Apskatiet detalizētu informāciju aiz pareģošanas"

#, fuzzy
msgid "KEEP_MIGRATION"
msgstr "Aerobiskā elpošana"

msgid "KEY_BACK"
msgstr "Atpakaļ"

#, fuzzy
msgid "KEY_BACKTAB"
msgstr "Atpakaļ"

msgid "KEY_BINDING_CHANGE_CONFLICT"
msgstr ""
"Šeit ir konflikts ar {0}.\n"
"Vai jūs vēlaties noņemt ievadi no {1}?"

msgid "KEY_BRING_UP_KEYBOARD"
msgstr ""

msgid "KEY_CLEAR"
msgstr "Clear (taustiņš)"

msgid "KEY_DELETE"
msgstr "Izdzēst"

msgid "KEY_DOWN"
msgstr "Rullīte uz leju"

msgid "KEY_END"
msgstr "End (taustiņš)"

msgid "KEY_ENTER"
msgstr "Ievades taustiņš"

msgid "KEY_FAVORITES"
msgstr "Izlase"

msgid "KEY_FORWARD"
msgstr "Pārvietoties uz priekšu"

#, fuzzy
msgid "KEY_GLOBE"
msgstr "Mājas"

msgid "KEY_HELP"
msgstr "Palīdzība"

msgid "KEY_HOME"
msgstr "Mājas"

msgid "KEY_HOMEPAGE"
msgstr "Mājaslapa"

#, fuzzy
msgid "KEY_HYPER"
msgstr "Palīdzība"

msgid "KEY_INSERT"
msgstr "Ievietošanas taustiņš"

#, fuzzy
msgid "KEY_JIS_EISU"
msgstr "Ievietošanas taustiņš"

#, fuzzy
msgid "KEY_JIS_KANA"
msgstr "Stāvēt"

msgid "KEY_LEFT"
msgstr "Pārvietoties pa kreisi"

msgid "KEY_MENU"
msgstr "Izvēlne"

#, fuzzy
msgid "KEY_META"
msgstr "Tab"

msgid "KEY_OPENURL"
msgstr "Atvērt URL"

msgid "KEY_PAUSE"
msgstr "Pauze"

msgid "KEY_PRINT"
msgstr "Printēt ekrānu"

msgid "KEY_REFRESH"
msgstr "Atsvaidzināt"

msgid "KEY_RIGHT"
msgstr "Pārvietoties pa labi"

msgid "KEY_SEARCH"
msgstr "Meklēt"

msgid "KEY_STANDBY"
msgstr "Stāvēt"

msgid "KEY_STOP"
msgstr "Beigt"

msgid "KEY_TAB"
msgstr "Tab"

msgid "KEY_UP"
msgstr "Augšā"

msgid "KILO_ABBREVIATION"
msgstr ""

msgid "KP0"
msgstr ""

msgid "KP1"
msgstr ""

msgid "KP2"
msgstr ""

msgid "KP3"
msgstr ""

msgid "KP4"
msgstr ""

msgid "KP5"
msgstr ""

msgid "KP6"
msgstr ""

msgid "KP7"
msgstr ""

msgid "KP8"
msgstr ""

msgid "KP9"
msgstr ""

msgid "KPADD"
msgstr ""

msgid "KPDIVIDE"
msgstr ""

msgid "KPENTER"
msgstr "Cipartastatūra Enter"

msgid "KPMULTIPLY"
msgstr ""

msgid "KPPERIOD"
msgstr ""

msgid "KPSUBTRACT"
msgstr ""

msgid "LANGUAGE"
msgstr "Valoda:"

msgid "LANGUAGE_TRANSLATION_PROGRESS"
msgstr "Šī valoda ir {0}% pabeigta"

msgid "LANGUAGE_TRANSLATION_PROGRESS_LOW"
msgstr ""

msgid "LANGUAGE_TRANSLATION_PROGRESS_REALLY_LOW"
msgstr ""

msgid "LAST_ORGANELLE_DELETE_OPTION_DISABLED_TOOLTIP"
msgstr ""

msgid "LAUNCH0"
msgstr ""

msgid "LAUNCH1"
msgstr ""

msgid "LAUNCH2"
msgstr ""

msgid "LAUNCH3"
msgstr ""

msgid "LAUNCH4"
msgstr ""

msgid "LAUNCH5"
msgstr ""

msgid "LAUNCH6"
msgstr ""

msgid "LAUNCH7"
msgstr ""

msgid "LAUNCH8"
msgstr ""

msgid "LAUNCH9"
msgstr ""

msgid "LAUNCHA"
msgstr ""

msgid "LAUNCHB"
msgstr ""

msgid "LAUNCHC"
msgstr ""

msgid "LAUNCHD"
msgstr ""

msgid "LAUNCHE"
msgstr ""

msgid "LAUNCHF"
msgstr ""

msgid "LAUNCHMAIL"
msgstr ""

msgid "LAUNCHMEDIA"
msgstr ""

msgid "LAWK_ONLY"
msgstr ""

#, fuzzy
msgid "LAWK_ONLY_EXPLANATION"
msgstr ""
"Bailīgie mikrobi muks tālas distances\n"
"un visbiežāk muks no plēsējiem kopumā.\n"
"Drosmīgos mikrobus neiebiedēs apkārtējie plēsēji\n"
"un visbiežāk uzbruks pretī."

msgid "LEAD_ARTIST"
msgstr ""

msgid "LEAD_ARTISTS"
msgstr ""

msgid "LEAD_DEVELOPERS"
msgstr ""

msgid "LEAD_GAME_DESIGNER"
msgstr ""

msgid "LEAD_GAME_DESIGNERS"
msgstr ""

msgid "LEAD_OUTREACH_PEOPLE"
msgstr ""

msgid "LEAD_OUTREACH_PERSON"
msgstr ""

msgid "LEAD_PROGRAMMER"
msgstr ""

msgid "LEAD_PROGRAMMERS"
msgstr ""

msgid "LEAD_PROJECT_MANAGER"
msgstr ""

msgid "LEAD_PROJECT_MANAGERS"
msgstr ""

msgid "LEAD_TESTER"
msgstr ""

msgid "LEAD_TESTERS"
msgstr ""

msgid "LEAD_THEORIST"
msgstr ""

msgid "LEAD_THEORISTS"
msgstr ""

msgid "LEFT_ARROW"
msgstr "←"

msgid "LEFT_MOUSE"
msgstr "Peles kreisā poga"

msgid "LICENSES"
msgstr ""

msgid "LICENSES_COVERING_THRIVE"
msgstr "Licences aizsedzošās daļas no Thrive ir parādītas šeit"

msgid "LIFE_ORIGIN"
msgstr ""

#, fuzzy
msgid "LIFE_ORIGIN_EXPLANATION"
msgstr ""
"Bailīgie mikrobi muks tālas distances\n"
"un visbiežāk muks no plēsējiem kopumā.\n"
"Drosmīgos mikrobus neiebiedēs apkārtējie plēsēji\n"
"un visbiežāk uzbruks pretī."

msgid "LIFE_ORIGIN_PANSPERMIA"
msgstr ""

msgid "LIFE_ORIGIN_POND"
msgstr ""

#, fuzzy
msgid "LIFE_ORIGIN_TOOLTIP"
msgstr "Apskatiet detalizētu informāciju aiz pareģošanas"

msgid "LIFE_ORIGIN_VENTS"
msgstr ""

msgid "LIGHT"
msgstr "Gaisma"

msgid "LIGHT_LEVEL_AVERAGE"
msgstr ""

#, fuzzy
msgid "LIGHT_LEVEL_CURRENT"
msgstr "Rullīte pa labi"

msgid "LIGHT_LEVEL_DAY"
msgstr ""

msgid "LIGHT_LEVEL_LABEL_AT_NOON"
msgstr ""

#, fuzzy
msgid "LIGHT_LEVEL_NIGHT"
msgstr "Rullīte pa labi"

#, fuzzy
msgid "LIGHT_MAX"
msgstr "Gaisma"

#, fuzzy
msgid "LIMIT_EXTREME"
msgstr "Papildinājumi"

#, fuzzy
msgid "LIMIT_GROWTH_RATE"
msgstr "APSTIPRINĀT"

#, fuzzy
msgid "LIMIT_GROWTH_RATE_EXPLANATION"
msgstr ""
"Aktīvi mikrobi skraidīs apkārt un gāzīsies, kad nekas interesants nenotiek.\n"
"Sēdošie mikrobi būs nekustīgi un gaidīs, kad vide mainīsies, pirms tie kaut ko dara."

msgid "LIMIT_HUGE"
msgstr ""

msgid "LIMIT_LARGE"
msgstr ""

#, fuzzy
msgid "LIMIT_NORMAL"
msgstr "APSTIPRINĀT"

msgid "LIMIT_SMALL"
msgstr ""

msgid "LIMIT_TINY"
msgstr ""

msgid "LIMIT_VERY_LARGE"
msgstr ""

msgid "LIMIT_VERY_SMALL"
msgstr ""

#, fuzzy
msgid "LINE_COLOUR"
msgstr "Krāsa"

#, fuzzy
msgid "LINKS_TITLE"
msgstr "Šūnas procesi"

msgid "LIPASE"
msgstr ""

#, fuzzy
msgid "LIPASE_DESCRIPTION"
msgstr "Apraksts:"

msgid "LOAD"
msgstr ""

msgid "LOADING"
msgstr "Lādējas"

#, fuzzy
msgid "LOADING_DOT_DOT_DOT"
msgstr "Augšuplādē..."

msgid "LOADING_GAME"
msgstr ""

#, fuzzy
msgid "LOADING_MACROSCOPIC_EDITOR"
msgstr "Novietot organoīdu"

msgid "LOADING_MICROBE_EDITOR"
msgstr ""

#, fuzzy
msgid "LOADING_MULTICELLULAR_EDITOR"
msgstr "Novietot organoīdu"

msgid "LOAD_FINISHED"
msgstr ""

msgid "LOAD_GAME"
msgstr ""

msgid "LOAD_GAME_BUTTON_TOOLTIP"
msgstr ""

#, fuzzy
msgid "LOAD_INCOMPATIBLE_PROTOTYPE_WARNING"
msgstr ""
"Izvelētais saglabāšanas fails nav saderīgs ar šo Thrive versiju.\n"
"Tā kā Thrive ir agrā attīstības stadijā, saglabāšanas failu saderība nav augsta prioritāte, tādēļ nav iebūvēta saglabāšanas failu pārveidotājs, lai jauninātu vecos saglabāšanas failus."

#, fuzzy
msgid "LOAD_INCOMPATIBLE_SAVE_PROMPT"
msgstr ""
"Izvelētais saglabāšanas fails nav saderīgs ar šo Thrive versiju.\n"
"Tā kā Thrive ir agrā attīstības stadijā, saglabāšanas failu saderība nav augsta prioritāte, tādēļ nav iebūvēta saglabāšanas failu pārveidotājs, lai jauninātu vecos saglabāšanas failus."

msgid "LOAD_INCOMPATIBLE_SAVE_WARNING"
msgstr ""
"Izvelētais saglabāšanas fails nav saderīgs ar šo Thrive versiju.\n"
"Tā kā Thrive ir agrā attīstības stadijā, saglabāšanas failu saderība nav augsta prioritāte, tādēļ nav iebūvēta saglabāšanas failu pārveidotājs, lai jauninātu vecos saglabāšanas failus."

msgid "LOAD_INVALID_SAVE_PROMPT"
msgstr ""

msgid "LOAD_INVALID_SAVE_WARNING"
msgstr ""

msgid "LOCAL_INITIAL_LETTER"
msgstr ""

msgid "LOCK_DAY_NIGHT_CYCLE"
msgstr ""

msgid "LOW_MENU_PERFORMANCE"
msgstr ""

#, fuzzy
msgid "LOW_MENU_PERFORMANCE_DESCRIPTION"
msgstr "Pārveido [thrive:compound type=\"glucose\"][/thrive:compound] par [thrive:compound type=\"atp\"][/thrive:compound]. Likme mainās ar [thrive:compound type=\"oxygen\"][/thrive:compound] koncentrāciju."

msgid "LOW_QUALITY_BACKGROUND_BLUR"
msgstr ""

msgid "LOW_QUALITY_BACKGROUND_BLUR_TOOLTIP"
msgstr ""

#, fuzzy
msgid "LYSOSOME"
msgstr "Oksitoksisoma"

#, fuzzy
msgid "LYSOSOME_DESCRIPTION"
msgstr "Modifikācijas Apraksts:"

#, fuzzy
msgid "LYSOSOME_PROCESSES_DESCRIPTION"
msgstr "Pārveido [thrive:compound type=\"glucose\"][/thrive:compound] par [thrive:compound type=\"atp\"][/thrive:compound]. Likme mainās ar [thrive:compound type=\"oxygen\"][/thrive:compound] koncentrāciju."

#, fuzzy
msgid "MACROLIDE_SYNTHESIS"
msgstr "Hemosintēze"

msgid "MACROSCOPIC"
msgstr ""

#, fuzzy
msgid "MACROSCOPIC_STAGE"
msgstr "[thrive:input]g_move_forward[/thrive:input],[thrive:input]g_move_left[/thrive:input],[thrive:input]g_move_backwards[/thrive:input],[thrive:input]g_move_right[/thrive:input] un peli, lai kustētos. [thrive:input]g_fire_toxin[/thrive:input], lai šautu [thrive:compound type=\"oxytoxy\"][/thrive:compound], ja jums ir toksīnu vakuola. [thrive:input]g_toggle_engulf[/thrive:input], lai pārslēgtu aprīšanas režīmu. Jūs varat attālinātas un pietuvināties ar peles riteni."

msgid "MANUALLY_SET_TIME"
msgstr ""

#, fuzzy
msgid "MAP"
msgstr "ATP"

msgid "MARCH"
msgstr ""

msgid "MARINE_SNOW"
msgstr "Jūras sniegs"

msgid "MASTER_VOLUME"
msgstr "Skaļums"

#, fuzzy
msgid "MASTODON_TOOLTIP"
msgstr "Apskatiet detalizētu informāciju aiz pareģošanas"

#, fuzzy
msgid "MAX_CACHE_SIZE_TOOLTIP"
msgstr "Atsākt spēli"

msgid "MAX_FPS"
msgstr "Augstākais FPS:"

msgid "MAX_FPS_NO_LIMIT"
msgstr "Bezgalīgi"

#, fuzzy
msgid "MAX_SIZE_COLON"
msgstr "Izmērs:"

msgid "MAX_SPAWNED_ENTITIES"
msgstr ""

msgid "MAX_VISIBLE_DATASET_WARNING"
msgstr "Nav atļauts rādīt vairāk nekā {0} datu kopas!"

msgid "MAY"
msgstr ""

#, fuzzy
msgid "MECHANICS_BUTTON"
msgstr "Pārrakstīt esošo saglabāšanas failu:"

msgid "MEDIANEXT"
msgstr ""

msgid "MEDIAPLAY"
msgstr ""

msgid "MEDIAPREVIOUS"
msgstr ""

msgid "MEDIARECORD"
msgstr ""

msgid "MEDIASTOP"
msgstr ""

#, fuzzy
msgid "MEDIUM_SULFUR_CHUNK"
msgstr "Mazs dzelzs gabals"

msgid "MEGA_YEARS"
msgstr ""

#, fuzzy
msgid "MELANOSOME"
msgstr "Metabolosomas"

#, fuzzy
msgid "MELANOSOME_DESCRIPTION"
msgstr "Modifikācijas Apraksts:"

#, fuzzy
msgid "MELANOSOME_PROCESSES_DESCRIPTION"
msgstr "Pārveido [thrive:compound type=\"glucose\"][/thrive:compound] par [thrive:compound type=\"atp\"][/thrive:compound]. Likme mainās ar [thrive:compound type=\"oxygen\"][/thrive:compound] koncentrāciju."

msgid "MEMBRANE"
msgstr "Membrāna"

msgid "MEMBRANE_RIGIDITY"
msgstr "Membrānas cietība"

msgid "MEMBRANE_TYPES"
msgstr "Membrānas veidi"

#, fuzzy
msgid "MENU"
msgstr "Izvēlne"

msgid "MESOPELAGIC"
msgstr "Mezopelaģiāle"

msgid "METABOLOSOMES"
msgstr "Metabolosomas"

msgid "METABOLOSOMES_DESCRIPTION"
msgstr ""

msgid "METABOLOSOMES_PROCESSES_DESCRIPTION"
msgstr "Pārveido [thrive:compound type=\"glucose\"][/thrive:compound] par [thrive:compound type=\"atp\"][/thrive:compound]. Likme mainās ar [thrive:compound type=\"oxygen\"][/thrive:compound] koncentrāciju."

#, fuzzy
msgid "META_THREADS_TOOLTIP"
msgstr "Apskatiet detalizētu informāciju aiz pareģošanas"

#, fuzzy
msgid "METRICS"
msgstr "Rādīt FPS"

msgid "METRICS_CONTENT"
msgstr ""

msgid "MIB_VALUE"
msgstr ""

msgid "MICHE"
msgstr ""

#, fuzzy
msgid "MICHES_FOR_PATCH"
msgstr "Izmira no plankuma"

#, fuzzy
msgid "MICHE_AVOID_PREDATION_SELECTION_PRESSURE"
msgstr "Radās dažādās atlases spiediena dēļ"

msgid "MICHE_CHUNK_PRESSURE"
msgstr ""

#, fuzzy
msgid "MICHE_COMPOUND_CLOUD_PRESSURE"
msgstr "Savienojumu mākonis"

msgid "MICHE_COMPOUND_EFFICIENCY_PRESSURE"
msgstr ""

#, fuzzy
msgid "MICHE_DETAIL_TEXT"
msgstr "{0} (x{1})"

msgid "MICHE_ENVIRONMENTAL_COMPOUND_PRESSURE"
msgstr ""

#, fuzzy
msgid "MICHE_ENVIRONMENTAL_TOLERANCE"
msgstr "Vide"

msgid "MICHE_MAINTAIN_COMPOUND_PRESSURE"
msgstr ""

msgid "MICHE_METABOLIC_STABILITY_PRESSURE"
msgstr ""

msgid "MICHE_NO_OP_PRESSURE"
msgstr ""

msgid "MICHE_PREDATION_EFFECTIVENESS_PRESSURE"
msgstr ""

#, fuzzy
msgid "MICHE_PREDATOR_ROOT_PRESSURE"
msgstr "{0} Plēsonība"

msgid "MICHE_ROOT_PRESSURE"
msgstr ""

msgid "MICHE_TREE"
msgstr ""

#, fuzzy
msgid "MICROBE"
msgstr "[thrive:input]g_move_forward[/thrive:input],[thrive:input]g_move_left[/thrive:input],[thrive:input]g_move_backwards[/thrive:input],[thrive:input]g_move_right[/thrive:input] un peli, lai kustētos. [thrive:input]g_fire_toxin[/thrive:input], lai šautu [thrive:compound type=\"oxytoxy\"][/thrive:compound], ja jums ir toksīnu vakuola. [thrive:input]g_toggle_engulf[/thrive:input], lai pārslēgtu aprīšanas režīmu. Jūs varat attālinātas un pietuvināties ar peles riteni."

#, fuzzy
msgid "MICROBES_COUNT"
msgstr "[thrive:input]g_move_forward[/thrive:input],[thrive:input]g_move_left[/thrive:input],[thrive:input]g_move_backwards[/thrive:input],[thrive:input]g_move_right[/thrive:input] un peli, lai kustētos. [thrive:input]g_fire_toxin[/thrive:input], lai šautu [thrive:compound type=\"oxytoxy\"][/thrive:compound], ja jums ir toksīnu vakuola. [thrive:input]g_toggle_engulf[/thrive:input], lai pārslēgtu aprīšanas režīmu. Jūs varat attālinātas un pietuvināties ar peles riteni."

#, fuzzy
msgid "MICROBE_BENCHMARK"
msgstr "Ieslēgt redaktoru"

#, fuzzy
msgid "MICROBE_EDITOR"
msgstr "Ieslēgt redaktoru"

#, fuzzy
msgid "MICROBE_ENZYME_STATISTICS"
msgstr "Organisma statistika"

msgid "MICROBE_FREEBUILD_EDITOR"
msgstr ""

#, fuzzy
msgid "MICROBE_LOADING_TIP_1"
msgstr "Lai labotu kļūdu redaktorā, nospied \"atsaukt\""

#, fuzzy
msgid "MICROBE_LOADING_TIP_10"
msgstr "Lai labotu kļūdu redaktorā, nospied \"atsaukt\""

#, fuzzy
msgid "MICROBE_LOADING_TIP_11"
msgstr "Lai labotu kļūdu redaktorā, nospied \"atsaukt\""

#, fuzzy
msgid "MICROBE_LOADING_TIP_12"
msgstr "Lai labotu kļūdu redaktorā, nospied \"atsaukt\""

#, fuzzy
msgid "MICROBE_LOADING_TIP_13"
msgstr "Lai labotu kļūdu redaktorā, nospied \"atsaukt\""

#, fuzzy
msgid "MICROBE_LOADING_TIP_14"
msgstr "Lai labotu kļūdu redaktorā, nospied \"atsaukt\""

#, fuzzy
msgid "MICROBE_LOADING_TIP_15"
msgstr "Lai labotu kļūdu redaktorā, nospied \"atsaukt\""

#, fuzzy
msgid "MICROBE_LOADING_TIP_16"
msgstr "Lai labotu kļūdu redaktorā, nospied \"atsaukt\""

#, fuzzy
msgid "MICROBE_LOADING_TIP_17"
msgstr "Lai labotu kļūdu redaktorā, nospied \"atsaukt\""

#, fuzzy
msgid "MICROBE_LOADING_TIP_18"
msgstr "Lai labotu kļūdu redaktorā, nospied \"atsaukt\""

#, fuzzy
msgid "MICROBE_LOADING_TIP_19"
msgstr "Lai labotu kļūdu redaktorā, nospied \"atsaukt\""

#, fuzzy
msgid "MICROBE_LOADING_TIP_2"
msgstr "Lai labotu kļūdu redaktorā, nospied \"atsaukt\""

#, fuzzy
msgid "MICROBE_LOADING_TIP_20"
msgstr "Lai labotu kļūdu redaktorā, nospied \"atsaukt\""

#, fuzzy
msgid "MICROBE_LOADING_TIP_21"
msgstr "Lai labotu kļūdu redaktorā, nospied \"atsaukt\""

#, fuzzy
msgid "MICROBE_LOADING_TIP_22"
msgstr "Lai labotu kļūdu redaktorā, nospied \"atsaukt\""

#, fuzzy
msgid "MICROBE_LOADING_TIP_3"
msgstr "Lai labotu kļūdu redaktorā, nospied \"atsaukt\""

#, fuzzy
msgid "MICROBE_LOADING_TIP_4"
msgstr "Lai labotu kļūdu redaktorā, nospied \"atsaukt\""

#, fuzzy
msgid "MICROBE_LOADING_TIP_5"
msgstr "Lai labotu kļūdu redaktorā, nospied \"atsaukt\""

#, fuzzy
msgid "MICROBE_LOADING_TIP_6"
msgstr "Lai labotu kļūdu redaktorā, nospied \"atsaukt\""

#, fuzzy
msgid "MICROBE_LOADING_TIP_7"
msgstr "Lai labotu kļūdu redaktorā, nospied \"atsaukt\""

#, fuzzy
msgid "MICROBE_LOADING_TIP_8"
msgstr "Lai labotu kļūdu redaktorā, nospied \"atsaukt\""

#, fuzzy
msgid "MICROBE_LOADING_TIP_9"
msgstr "Lai labotu kļūdu redaktorā, nospied \"atsaukt\""

#, fuzzy
msgid "MICROBE_MEMBRANE_PERCENTAGE_STATISTICS"
msgstr "Organisma statistika"

#, fuzzy
msgid "MICROBE_MEMBRANE_STATISTICS"
msgstr "Organisma statistika"

#, fuzzy
msgid "MICROBE_ORGANELLE_STATISTICS"
msgstr "Organisma statistika"

#, fuzzy
msgid "MICROBE_ORGANELLE_UPGRADES_STATISTICS"
msgstr "Organisma statistika"

#, fuzzy
msgid "MICROBE_SPECIES_DETAIL_TEXT"
msgstr ""
"Prokariotu struktūras\n"
"\n"
"Metabolosomas: ražo ATP no glikozes\n"
"\n"
"Hemosintezējošas olbaltumvielas: No sērūdeņraža saražo uz pusi mazāk glikozes nekā hemoplasts, bet arī veic glikolīzi, aizņem 1 daļu\n"
"\n"
"Tilakoīdi: ražo 3 reizes mazāk glikozes nekā parasts hloroplasts, bet arī veic glikolīzi un aizņem 1 daļu\n"
"\n"
"Rusticianīns : pārvērš dzelzi ATP\n"
"\n"
"Nitrogenāze: no atmosfēras slāpekli un ATP ražo amonjaku\n"
"\n"
"Citoplazma: uzglabā savienojumus un veic glikolīzi (ražo ATP nelielos daudzumos)"

#, fuzzy
msgid "MICROBE_STAGE"
msgstr "[thrive:input]g_move_forward[/thrive:input],[thrive:input]g_move_left[/thrive:input],[thrive:input]g_move_backwards[/thrive:input],[thrive:input]g_move_right[/thrive:input] un peli, lai kustētos. [thrive:input]g_fire_toxin[/thrive:input], lai šautu [thrive:compound type=\"oxytoxy\"][/thrive:compound], ja jums ir toksīnu vakuola. [thrive:input]g_toggle_engulf[/thrive:input], lai pārslēgtu aprīšanas režīmu. Jūs varat attālinātas un pietuvināties ar peles riteni."

#, fuzzy
msgid "MICROBE_STAGE_BECOME_MULTICELLULAR_TEXT"
msgstr ""
"Prokariotu struktūras\n"
"\n"
"Metabolosomas: ražo ATP no glikozes\n"
"\n"
"Hemosintezējošas olbaltumvielas: No sērūdeņraža saražo uz pusi mazāk glikozes nekā hemoplasts, bet arī veic glikolīzi, aizņem 1 daļu\n"
"\n"
"Tilakoīdi: ražo 3 reizes mazāk glikozes nekā parasts hloroplasts, bet arī veic glikolīzi un aizņem 1 daļu\n"
"\n"
"Rusticianīns : pārvērš dzelzi ATP\n"
"\n"
"Nitrogenāze: no atmosfēras slāpekli un ATP ražo amonjaku\n"
"\n"
"Citoplazma: uzglabā savienojumus un veic glikolīzi (ražo ATP nelielos daudzumos)"

msgid "MICROBE_STAGE_COLLECT_TEXT"
msgstr ""

msgid "MICROBE_STAGE_CONTROL_TEXT"
msgstr ""

msgid "MICROBE_STAGE_CONTROL_TEXT_CONTROLLER"
msgstr ""

#, fuzzy
msgid "MICROBE_STAGE_DAY_NIGHT_TEXT"
msgstr ""
"Prokariotu struktūras\n"
"\n"
"Metabolosomas: ražo ATP no glikozes\n"
"\n"
"Hemosintezējošas olbaltumvielas: No sērūdeņraža saražo uz pusi mazāk glikozes nekā hemoplasts, bet arī veic glikolīzi, aizņem 1 daļu\n"
"\n"
"Tilakoīdi: ražo 3 reizes mazāk glikozes nekā parasts hloroplasts, bet arī veic glikolīzi un aizņem 1 daļu\n"
"\n"
"Rusticianīns : pārvērš dzelzi ATP\n"
"\n"
"Nitrogenāze: no atmosfēras slāpekli un ATP ražo amonjaku\n"
"\n"
"Citoplazma: uzglabā savienojumus un veic glikolīzi (ražo ATP nelielos daudzumos)"

msgid "MICROBE_STAGE_HEALTH_TEXT"
msgstr ""

msgid "MICROBE_STAGE_INITIAL"
msgstr ""

#, fuzzy
msgid "MICROBE_STAGE_INITIAL_PANSPERMIA"
msgstr ""
"Prokariotu struktūras\n"
"\n"
"Metabolosomas: ražo ATP no glikozes\n"
"\n"
"Hemosintezējošas olbaltumvielas: No sērūdeņraža saražo uz pusi mazāk glikozes nekā hemoplasts, bet arī veic glikolīzi, aizņem 1 daļu\n"
"\n"
"Tilakoīdi: ražo 3 reizes mazāk glikozes nekā parasts hloroplasts, bet arī veic glikolīzi un aizņem 1 daļu\n"
"\n"
"Rusticianīns : pārvērš dzelzi ATP\n"
"\n"
"Nitrogenāze: no atmosfēras slāpekli un ATP ražo amonjaku\n"
"\n"
"Citoplazma: uzglabā savienojumus un veic glikolīzi (ražo ATP nelielos daudzumos)"

#, fuzzy
msgid "MICROBE_STAGE_INITIAL_POND"
msgstr ""
"Prokariotu struktūras\n"
"\n"
"Metabolosomas: ražo ATP no glikozes\n"
"\n"
"Hemosintezējošas olbaltumvielas: No sērūdeņraža saražo uz pusi mazāk glikozes nekā hemoplasts, bet arī veic glikolīzi, aizņem 1 daļu\n"
"\n"
"Tilakoīdi: ražo 3 reizes mazāk glikozes nekā parasts hloroplasts, bet arī veic glikolīzi un aizņem 1 daļu\n"
"\n"
"Rusticianīns : pārvērš dzelzi ATP\n"
"\n"
"Nitrogenāze: no atmosfēras slāpekli un ATP ražo amonjaku\n"
"\n"
"Citoplazma: uzglabā savienojumus un veic glikolīzi (ražo ATP nelielos daudzumos)"

#, fuzzy
msgid "MICROBE_STAGE_ORGANELLE_DIVISION"
msgstr "Organisma statistika"

msgid "MIDDLE_MOUSE"
msgstr "Peles vidējā poga"

#, fuzzy
msgid "MIGRATION_FAILED_TO_ADD"
msgstr "populācija:"

#, fuzzy
msgid "MIGRATION_MANAGER"
msgstr "populācija:"

msgid "MIGRATION_STATUS_DESTINATION_NOT_SELECTED"
msgstr ""

msgid "MIGRATION_STATUS_TEXT"
msgstr ""

#, fuzzy
msgid "MIGRATION_STEP_DESTINATION_EXPLANATION"
msgstr ""
"Agresīvi mikrobi savu upuri dzīs ļoti tālas distances\n"
"un ir tie, kuri visbiežāk cīnīsies ar plēsējiem, kad tie uzbrūk.\n"
"Miermīlīgi mikrobrobi necīnīsies ar citiem pāri tālām distancēm\n"
"un retāk lietos toksīnus pret plēsējiem."

msgid "MIGRATION_STEP_ONLY_ONE_ALLOWED"
msgstr ""

#, fuzzy
msgid "MIGRATION_STEP_POPULATION_EXPLANATION"
msgstr ""
"Aktīvi mikrobi skraidīs apkārt un gāzīsies, kad nekas interesants nenotiek.\n"
"Sēdošie mikrobi būs nekustīgi un gaidīs, kad vide mainīsies, pirms tie kaut ko dara."

#, fuzzy
msgid "MIGRATION_STEP_SOURCE_EXPLANATION"
msgstr ""
"Aktīvi mikrobi skraidīs apkārt un gāzīsies, kad nekas interesants nenotiek.\n"
"Sēdošie mikrobi būs nekustīgi un gaidīs, kad vide mainīsies, pirms tie kaut ko dara."

#, fuzzy
msgid "MIGRATION_TOOLTIP"
msgstr "Apskatiet detalizētu informāciju aiz pareģošanas"

msgid "MILLION_ABBREVIATION"
msgstr ""

msgid "MINIMUM_AMOUNT_TO_FIND"
msgstr ""

msgid "MINIMUM_VERSION"
msgstr "Minimums:"

msgid "MIN_VISIBLE_DATASET_WARNING"
msgstr "Nav atļauts rādīt mazāk nekā {0} datu kopu(as)!"

msgid "MISC"
msgstr ""

msgid "MISCELLANEOUS"
msgstr "Dažādumi"

#, fuzzy
msgid "MISCELLANEOUS_3D_STAGE"
msgstr "Dažādumi"

msgid "MISC_FUN"
msgstr ""

msgid "MISSING_DESCRIPTION"
msgstr "Trūkst apraksts"

msgid "MISSING_OR_INVALID_REQUIRED_FIELD"
msgstr ""

msgid "MISSING_TITLE"
msgstr ""

msgid "MITOCHONDRION"
msgstr "Mitohondrijs"

msgid "MITOCHONDRION_DESCRIPTION"
msgstr ""

msgid "MITOCHONDRION_PROCESSES_DESCRIPTION"
msgstr ""

#, fuzzy
msgid "MIXED_DOT_DOT_DOT"
msgstr "..."

msgid "MODDING_INSTRUCTIONS_ON"
msgstr ""

msgid "MODELS"
msgstr ""

msgid "MODIFY"
msgstr "Modificēt"

#, fuzzy
msgid "MODIFY_ORGANELLE"
msgstr "Pārvietot organoīdu"

#, fuzzy
msgid "MODIFY_TYPE"
msgstr "Modificēt"

msgid "MODS"
msgstr ""

msgid "MODS_INSTALLED_BUT_NOT_ENABLED"
msgstr ""

msgid "MOD_ASSEMBLY"
msgstr ""

msgid "MOD_ASSEMBLY_CLASS"
msgstr ""

#, fuzzy
msgid "MOD_ASSEMBLY_CLASS_CREATION_FAILED"
msgstr "populācija:"

msgid "MOD_ASSEMBLY_CLASS_NOT_FOUND"
msgstr ""

msgid "MOD_ASSEMBLY_INIT_CALL_FAILED"
msgstr ""

msgid "MOD_ASSEMBLY_LOAD_CALL_FAILED_EXCEPTION"
msgstr ""

msgid "MOD_ASSEMBLY_LOAD_EXCEPTION"
msgstr ""

msgid "MOD_ASSEMBLY_UNLOAD_CALL_FAILED"
msgstr ""

msgid "MOD_ASSEMBLY_UNLOAD_CALL_FAILED_EXCEPTION"
msgstr ""

msgid "MOD_AUTHOR"
msgstr ""

msgid "MOD_AUTO_HARMONY"
msgstr ""

msgid "MOD_CREATION_FAILED"
msgstr ""

msgid "MOD_DESCRIPTION"
msgstr "Modifikācijas Apraksts:"

msgid "MOD_EXTENDED_DESCRIPTION"
msgstr "Modifikācijas Garais Apraksts:"

msgid "MOD_HARMONY_LOAD_FAILED_EXCEPTION"
msgstr ""

msgid "MOD_HARMONY_UNLOAD_FAILED_EXCEPTION"
msgstr ""

msgid "MOD_HAS_NO_LOADABLE_RESOURCES"
msgstr ""

msgid "MOD_ICON_FILE"
msgstr ""

msgid "MOD_INFO_URL"
msgstr ""

msgid "MOD_INTERNAL_NAME"
msgstr ""

msgid "MOD_LICENSE"
msgstr ""

msgid "MOD_LOAD_ERRORS"
msgstr ""

msgid "MOD_LOAD_ERRORS_OCCURRED"
msgstr ""

msgid "MOD_LOAD_OR_UNLOAD_ERRORS_OCCURRED"
msgstr ""

msgid "MOD_LOAD_UNLOAD_CAVEATS"
msgstr ""

msgid "MOD_LOAD_UNLOAD_RESTART"
msgstr ""

msgid "MOD_MAXIMUM_THRIVE"
msgstr ""

msgid "MOD_MINIMUM_THRIVE"
msgstr ""

msgid "MOD_NAME"
msgstr "Modifikācijas Nosaukums:"

msgid "MOD_PCK_NAME"
msgstr ""

msgid "MOD_RECOMMENDED_THRIVE"
msgstr ""

msgid "MOD_TO_UPLOAD"
msgstr ""

msgid "MOD_UPLOADER"
msgstr ""

msgid "MOD_VERSION"
msgstr "Modifikācijas Versija:"

msgid "MORE_INFO"
msgstr ""

msgid "MORE_INFO_PROMPT"
msgstr ""

msgid "MOUSE_EDGE_PANNING_OPTION"
msgstr ""

msgid "MOUSE_LOOK_SENSITIVITY"
msgstr ""

msgid "MOUSE_SENSITIVITY_WINDOW_SIZE_ADJUSTMENT"
msgstr ""

msgid "MOVE"
msgstr "Pārvietot"

msgid "MOVEMENT"
msgstr "Kustība"

msgid "MOVE_ATTEMPTS_PER_SPECIES"
msgstr ""

msgid "MOVE_BACKWARDS"
msgstr "Pārvietoties atpakaļ"

msgid "MOVE_DOWN_OR_CROUCH"
msgstr ""

msgid "MOVE_FORWARD"
msgstr "Pārvietoties uz priekšu"

#, fuzzy
msgid "MOVE_ITEM_DOWN"
msgstr "Izmira no plankuma"

#, fuzzy
msgid "MOVE_ITEM_UP"
msgstr "Pārvietoties pa labi"

msgid "MOVE_LEFT"
msgstr "Pārvietoties pa kreisi"

msgid "MOVE_ORGANELLE"
msgstr "Pārvietot organoīdu"

msgid "MOVE_RIGHT"
msgstr "Pārvietoties pa labi"

#, fuzzy
msgid "MOVE_TO_ANY_PATCH"
msgstr "Izmira no plankuma"

#, fuzzy
msgid "MOVE_TO_LAND"
msgstr "Izmira no plankuma"

#, fuzzy
msgid "MOVE_TO_MACROSCOPIC_TOOLTIP"
msgstr "Apskatiet detalizētu informāciju aiz pareģošanas"

msgid "MOVE_TO_MULTICELLULAR_STAGE_TOOLTIP"
msgstr ""

msgid "MOVE_TO_THIS_PATCH"
msgstr ""

msgid "MOVE_UP_OR_JUMP"
msgstr ""

msgid "MOVING_TO_AWAKENING_PROTOTYPE"
msgstr ""

msgid "MOVING_TO_AWAKENING_PROTOTYPE_TITLE"
msgstr ""

msgid "MOVING_TO_LAND_PROTOTYPE"
msgstr ""

msgid "MOVING_TO_LAND_PROTOTYPE_TITLE"
msgstr ""

msgid "MOVING_TO_SOCIETY_STAGE"
msgstr ""

msgid "MP_COST"
msgstr ""

msgid "MUCILAGE"
msgstr ""

#, fuzzy
msgid "MUCILAGE_SYNTHESIS"
msgstr "Hemosintēze"

#, fuzzy
msgid "MUCOCYST_ACTION_TOOLTIP"
msgstr "Apskatiet detalizētu informāciju aiz pareģošanas"

#, fuzzy
msgid "MULTICELLULAR"
msgstr "Novietot organoīdu"

msgid "MULTICELLULAR_EDITOR"
msgstr ""

#, fuzzy
msgid "MULTICELLULAR_FREEBUILD_EDITOR"
msgstr "Novietot organoīdu"

#, fuzzy
msgid "MULTICELLULAR_LOADING_TIP_1"
msgstr "Novietot organoīdu"

#, fuzzy
msgid "MULTICELLULAR_STAGE"
msgstr "Novietot organoīdu"

#, fuzzy
msgid "MULTIPLE_CELLS"
msgstr "Novietot organoīdu"

#, fuzzy
msgid "MULTIPLE_METABALLS"
msgstr "Novietot organoīdu"

#, fuzzy
msgid "MULTIPLE_ORGANELLES"
msgstr "Novietot organoīdu"

msgid "MULTISAMPLE_ANTI_ALIASING"
msgstr "Vairāku paraugu kropļojumnovērse:"

msgid "MULTITHREADED_SIMULATION_ENABLED"
msgstr ""

#, fuzzy
msgid "MULTITHREADED_SIMULATION_EXPLANATION"
msgstr ""
"Agresīvi mikrobi savu upuri dzīs ļoti tālas distances\n"
"un ir tie, kuri visbiežāk cīnīsies ar plēsējiem, kad tie uzbrūk.\n"
"Miermīlīgi mikrobrobi necīnīsies ar citiem pāri tālām distancēm\n"
"un retāk lietos toksīnus pret plēsējiem."

msgid "MUSEUM_WELCOME_TEXT"
msgstr ""

msgid "MUSIC"
msgstr ""

msgid "MUSIC_VOLUME"
msgstr "Mūzikas skaļums"

#, fuzzy
msgid "MUTATIONS_PER_SPECIES"
msgstr "Mutācijas punkti"

msgid "MUTATION_COST_MULTIPLIER"
msgstr ""

#, fuzzy
msgid "MUTATION_COST_MULTIPLIER_EXPLANATION"
msgstr ""
"Aktīvi mikrobi skraidīs apkārt un gāzīsies, kad nekas interesants nenotiek.\n"
"Sēdošie mikrobi būs nekustīgi un gaidīs, kad vide mainīsies, pirms tie kaut ko dara."

msgid "MUTATION_POINTS"
msgstr "Mutācijas punkti"

msgid "MUTE"
msgstr "Izslēgt skaņu"

msgid "NAME"
msgstr "Nosaukums:"

msgid "NAME_LABEL_CITY"
msgstr ""

msgid "NAME_LABEL_FLEET"
msgstr ""

msgid "NAME_LABEL_STRUCTURE_UNFINISHED"
msgstr ""

#, fuzzy
msgid "NATIVE_THREAD_ADVICE_TOOLTIP"
msgstr "Esošie pavedieni:"

msgid "NEGATIVE_ATP_BALANCE"
msgstr ""

msgid "NEGATIVE_ATP_BALANCE_TEXT"
msgstr ""
"Tavs mikrobs neražo pietiekami daudz ATP, lai izdzīvot!\n"
"Vai vēlies turpināt?"

msgid "NEW"
msgstr ""

msgid "NEWER_VERSION_LOADING_WARNING"
msgstr ""

msgid "NEWS"
msgstr ""

msgid "NEW_GAME"
msgstr "Jauna spēle"

msgid "NEW_GAME_BUTTON_TOOLTIP"
msgstr ""

msgid "NEW_GAME_SETTINGS_PERFORMANCE_OPTIONS_INFO"
msgstr ""

msgid "NEW_MOD_DEFAULT_DESCRIPTION"
msgstr "Mana satriecošā modifikācija"

#, fuzzy
msgid "NEW_NAME"
msgstr "Jauna spēle"

#, fuzzy
msgid "NEW_NAME_COLON"
msgstr "Ātrums:"

msgid "NEXT_CAPITAL"
msgstr "NĀKAMAIS"

#, fuzzy
msgid "NEXT_EDITOR_TAB"
msgstr "Ieslēgt redaktoru"

msgid "NITROGEN"
msgstr "Slāpeklis"

msgid "NITROGENASE"
msgstr "Nitrāzes"

msgid "NITROGENASE_DESCRIPTION"
msgstr ""

msgid "NITROGENASE_PROCESSES_DESCRIPTION"
msgstr ""

msgid "NITROPLAST"
msgstr "Slāpekļa fiksējošs plastids"

msgid "NITROPLAST_DESCRIPTION"
msgstr ""

msgid "NITROPLAST_PROCESSES_DESCRIPTION"
msgstr ""

msgid "NONE"
msgstr ""

msgid "NORMAL"
msgstr "Normāls"

msgid "NORMAL_MEMBRANE_DESCRIPTION"
msgstr ""

msgid "NOTHING_HERE"
msgstr "Nekas šeit"

msgid "NOTHING_TO_INTERACT_WITH"
msgstr ""

msgid "NOTICE_DAMAGED_BY_NO_ATP"
msgstr ""

msgid "NOTICE_ENGULF_DAMAGE_FROM_TOXIN"
msgstr ""

msgid "NOTICE_ENGULF_MISSING_ENZYME"
msgstr ""

msgid "NOTICE_ENGULF_SIZE_TOO_SMALL"
msgstr ""

msgid "NOTICE_ENGULF_STORAGE_FULL"
msgstr ""

msgid "NOTICE_HIT_BY_ATP_TOXIN"
msgstr ""

msgid "NOTICE_HIT_BY_BASE_MOVEMENT_TOXIN"
msgstr ""

msgid "NOTICE_RADIATION_DAMAGE"
msgstr ""

msgid "NOTICE_READY_TO_EDIT"
msgstr ""

#, fuzzy
msgid "NOT_ADAPTED_TO_CURRENT_PATCH"
msgstr "Atcelt pašreizējo darbību"

#, fuzzy
msgid "NOT_STARTED_DOT"
msgstr "Atcelts."

msgid "NOVEMBER"
msgstr "Novembris"

msgid "NO_AI"
msgstr ""

msgid "NO_DATA_TO_SHOW"
msgstr "Nav datu, ko parādīt"

msgid "NO_EVENTS_RECORDED"
msgstr ""

#, fuzzy
msgid "NO_FOSSIL_DIRECTORY"
msgstr "Nav atrasta saglabāšanas faila direktorija"

msgid "NO_MODS_ENABLED"
msgstr ""

msgid "NO_ORGANELLE_PROCESSES"
msgstr "Nav procesu"

msgid "NO_SAVEGAMES_FOUND"
msgstr ""

msgid "NO_SAVE_DIRECTORY"
msgstr "Nav atrasta saglabāšanas faila direktorija"

msgid "NO_SCREENSHOT_DIRECTORY"
msgstr "Nav atrasta ekrānuzņēmuma direktorija"

msgid "NO_SELECTED_MOD"
msgstr "Nav atlasīto modifikāciju"

#, fuzzy
msgid "NO_SUGGESTION"
msgstr "Izšķirtspēja:"

msgid "NUCLEUS"
msgstr "Kodols"

msgid "NUCLEUS_DELETE_OPTION_DISABLED_TOOLTIP"
msgstr ""

msgid "NUCLEUS_DESCRIPTION"
msgstr ""

msgid "NUCLEUS_SMALL_DESCRIPTION"
msgstr ""

msgid "NUMLOCK"
msgstr "Num Lock (taustiņš)"

#, fuzzy
msgid "NUTRIENT_COST_TOOLTIP"
msgstr "Apskatiet detalizētu informāciju aiz pareģošanas"

msgid "N_A"
msgstr "N/A"

msgid "N_A_MP"
msgstr "N/A MP"

#, fuzzy
msgid "N_TIMES"
msgstr "8x"

msgid "OCTOBER"
msgstr ""

msgid "OFF"
msgstr ""

msgid "OFFICIAL_WEBSITE"
msgstr ""

#, fuzzy
msgid "OFFICIAL_WEBSITE_BUTTON_TOOLTIP"
msgstr "Apskatiet detalizētu informāciju aiz pareģošanas"

msgid "OK"
msgstr "OK"

msgid "OLDER_VERSION_LOADING_WARNING"
msgstr ""

#, fuzzy
msgid "OPENGL_MODE_WARNING"
msgstr ""
"Vai patiešām vēlaties iziet uz galveno izvēlni?\n"
"Jūs zaudēsiet nesaglabāto progresu."

#, fuzzy
msgid "OPENGL_MODE_WARNING_EXPLANATION"
msgstr ""
"Bailīgie mikrobi muks tālas distances\n"
"un visbiežāk muks no plēsējiem kopumā.\n"
"Drosmīgos mikrobus neiebiedēs apkārtējie plēsēji\n"
"un visbiežāk uzbruks pretī."

msgid "OPEN_FOLDER"
msgstr "Atvērt mapi"

#, fuzzy
msgid "OPEN_FOSSIL_FOLDER"
msgstr "Atvērt logu mapi"

msgid "OPEN_FOSSIL_IN_FREEBUILD_WARNING"
msgstr ""

#, fuzzy
msgid "OPEN_GOD_TOOLS"
msgstr "Atvērt logu mapi"

msgid "OPEN_HELP_SCREEN"
msgstr "Atvērt palīdzības ekrānu"

msgid "OPEN_IN_FREEBUILD"
msgstr ""

msgid "OPEN_LOGS_FOLDER"
msgstr "Atvērt logu mapi"

msgid "OPEN_MOD_URL"
msgstr ""

#, fuzzy
msgid "OPEN_ORGANELLES_PAGE"
msgstr "Atvērt oganoīdu izvēlni"

msgid "OPEN_ORGANELLE_MENU"
msgstr "Atvērt oganoīdu izvēlni"

#, fuzzy
msgid "OPEN_RESEARCH_SCREEN"
msgstr "Atvērt palīdzības ekrānu"

msgid "OPEN_SAVE_DIRECTORY"
msgstr "Atvērt saglabāšanas failu direktoriju"

#, fuzzy
msgid "OPEN_SCIENCE_MENU"
msgstr "Atvērt izvēlni"

msgid "OPEN_SCREENSHOT_FOLDER"
msgstr "Atvērt ekrānuzņēmumu mapi"

msgid "OPEN_THE_MENU"
msgstr "Atvērt izvēlni"

msgid "OPEN_TRANSLATION_SITE"
msgstr "Palīdziet tulkot spēli"

#, fuzzy
msgid "OPERATION_PAUSED_DOT"
msgstr "Atcelts."

msgid "OPPORTUNISM_EXPLANATION"
msgstr ""
"Oportūnistiski mikrobi sacentīsies ar konkurentiem pāri gabaliem\n"
"un mēģinās nomedīt upuru ar toksīniem, ja tie nevarēs aprīt to.\n"
"Piesardzīgi mikrobi parasti neapdraudēs sevi, lai iegūtu gabalus."

msgid "OPPORTUNISTIC"
msgstr ""

msgid "OPTIONS"
msgstr "Opcijas"

#, fuzzy
msgid "OPTIONS_BUTTON_TOOLTIP"
msgstr "Apskatiet detalizētu informāciju aiz pareģošanas"

msgid "ORGANELLES"
msgstr "Organoīdi"

#, fuzzy
msgid "ORGANELLES_BUTTON"
msgstr "Organoīdi"

#, fuzzy
msgid "ORGANELLES_WILL_BE_UNLOCKED_NEXT_GENERATION"
msgstr ""
"Koncentrēti mikrobi meklēs gabalus vai upurus tālas distances\n"
"un visticamāk būs ambiciozāki par gabaliem.\n"
"Atsaucīgi mikrobi ātrāk pāries uz jauniem mērķiem."

#, fuzzy
msgid "ORGANELLE_AXON"
msgstr "Organoīdi"

#, fuzzy
msgid "ORGANELLE_AXON_DESCRIPTION"
msgstr "Pārveido [thrive:compound type=\"glucose\"][/thrive:compound] par [thrive:compound type=\"atp\"][/thrive:compound]."

#, fuzzy
msgid "ORGANELLE_CATEGORY_MACROSCOPIC"
msgstr "Novietot organoīdu"

#, fuzzy
msgid "ORGANELLE_CATEGORY_MULTICELLULAR"
msgstr "Novietot organoīdu"

#, fuzzy
msgid "ORGANELLE_GROWTH_ORDER_EXPLANATION"
msgstr ""
"Aktīvi mikrobi skraidīs apkārt un gāzīsies, kad nekas interesants nenotiek.\n"
"Sēdošie mikrobi būs nekustīgi un gaidīs, kad vide mainīsies, pirms tie kaut ko dara."

#, fuzzy
msgid "ORGANELLE_MYOFIBRIL"
msgstr "Pīluss"

#, fuzzy
msgid "ORGANELLE_MYOFIBRIL_DESCRIPTION"
msgstr "Pārveido [thrive:compound type=\"glucose\"][/thrive:compound] par [thrive:compound type=\"atp\"][/thrive:compound]."

msgid "ORGANELLE_PILUS"
msgstr "Pīluss"

msgid "ORGANELLE_PILUS_DESCRIPTION"
msgstr ""

#, fuzzy
msgid "ORGANELLE_PILUS_PROCESSES_DESCRIPTION"
msgstr "Pārveido [thrive:compound type=\"glucose\"][/thrive:compound] par [thrive:compound type=\"atp\"][/thrive:compound]."

#, fuzzy
msgid "ORGANELLE_PLURAL"
msgstr "Pīluss"

#, fuzzy
msgid "ORGANELLE_SINGULAR"
msgstr "Pīluss"

#, fuzzy
msgid "ORGANELLE_SUGGESTION_COLON"
msgstr "Organoīdi"

#, fuzzy
msgid "ORGANELLE_SUGGESTION_TOOLTIP"
msgstr "Ļauj saistīties ar citām šūnām. Šis ir pirmais solis uz daudzšūnu veidošanos. Kad tava šūna ir daļā no kolonijas, savienojumi tiek dalīti starp šūnām. Jūs nevarat ieiet redaktorā, kāmēram esat daļa no kolonijas, jums nepieciešams atdalīties, kad savākts nepieciešamais savienojumu daudzums, lai sadalītu jūsu šūnu."

#, fuzzy
msgid "ORGANELLE_UNLOCKS_ENABLED"
msgstr "Organoīdi"

#, fuzzy
msgid "ORGANELLE_UNLOCKS_ENABLED_EXPLANATION"
msgstr ""
"Koncentrēti mikrobi meklēs gabalus vai upurus tālas distances\n"
"un visticamāk būs ambiciozāki par gabaliem.\n"
"Atsaucīgi mikrobi ātrāk pāries uz jauniem mērķiem."

msgid "ORGANISM_STATISTICS"
msgstr "Organisma statistika"

msgid "OR_UNLOCK_CONDITION"
msgstr ""

msgid "OSMOREGULATION"
msgstr "Osmoregulācija"

msgid "OSMOREGULATION_COST"
msgstr "Osmoregulācijas izmaksas"

#, fuzzy
msgid "OSMOREGULATION_COST_MULTIPLIER"
msgstr "Osmoregulācijas izmaksas"

#, fuzzy
msgid "OSMOREGULATION_COST_MULTIPLIER_EXPLANATION"
msgstr "Osmoregulācijas izmaksas"

#, fuzzy
msgid "OTHER_COMPOUNDS"
msgstr "Savienojumi"

msgid "OUR_WIKI"
msgstr ""

#, fuzzy
msgid "OUTDATED_NOTICE"
msgstr "Atcelts."

msgid "OUTREACH_TEAM"
msgstr ""

msgid "OUTSIDE_CONTRIBUTORS"
msgstr ""

msgid "OVERWRITE_EXISTING_SAVE"
msgstr "Pārrakstīt esošo saglabāšanas failu:"

#, fuzzy
msgid "OVERWRITE_EXISTING_SAVE_PROMPT"
msgstr "Pārrakstīt esošo saglabāšanas failu:"

#, fuzzy
msgid "OVERWRITE_SPECIES_NAME_CONFIRMATION"
msgstr "Pārrakstīt esošo saglabāšanas failu:"

msgid "OXYGEN"
msgstr "Skābeklis"

#, fuzzy
msgid "OXYGEN_INHIBITOR_SYNTHESIS"
msgstr "OxyToxy sintēze"

#, fuzzy
msgid "OXYGEN_RESISTANCE"
msgstr "Izturība pret toksīniem"

#, fuzzy
msgid "OXYGEN_TOLERANCE_TOOLTIP"
msgstr "Apskatiet detalizētu informāciju aiz pareģošanas"

msgid "OXYTOXISOME_PROCESSES_DESCRIPTION"
msgstr ""

msgid "OXYTOXY_NT"
msgstr "Oksitocīns NT"

#, fuzzy
msgid "OXYTOXY_SYNTHESIS"
msgstr "OxyToxy sintēze"

msgid "PAGEDOWN"
msgstr "Page down (taustiņš)"

msgid "PAGEUP"
msgstr "Page Up (taustiņš)"

#, fuzzy
msgid "PAGE_BACK"
msgstr "Atpakaļ"

#, fuzzy
msgid "PAGE_FORWARD"
msgstr "Pārvietoties uz priekšu"

#, fuzzy
msgid "PAGE_TITLE"
msgstr "Šūnas procesi"

msgid "PAN_CAMERA_DOWN"
msgstr "Panoramējiet uz leju"

msgid "PAN_CAMERA_LEFT"
msgstr "Panoramējiet pa kreisi"

msgid "PAN_CAMERA_RESET"
msgstr "Atiestātīt kameru"

msgid "PAN_CAMERA_RIGHT"
msgstr "Panoramējiet pa labi"

msgid "PAN_CAMERA_UP"
msgstr "Panoramējiet uz augšu"

#, fuzzy
msgid "PASSIVE_REPRODUCTION_PROGRESS_EXPLANATION"
msgstr ""
"Aktīvi mikrobi skraidīs apkārt un gāzīsies, kad nekas interesants nenotiek.\n"
"Sēdošie mikrobi būs nekustīgi un gaidīs, kad vide mainīsies, pirms tie kaut ko dara."

msgid "PAST_DEVELOPERS"
msgstr ""

#, fuzzy
msgid "PATCH_COLON"
msgstr "Labākais Plankums:"

msgid "PATCH_EXTINCTION_BOX_TEXT"
msgstr ""

#, fuzzy
msgid "PATCH_EXTINCTION_CAPITAL"
msgstr "IZMIRŠANA"

msgid "PATCH_MAP"
msgstr ""

#, fuzzy
msgid "PATCH_MAP_NAVIGATION_TOOLTIP"
msgstr "Apskatiet detalizētu informāciju aiz pareģošanas"

#, fuzzy
msgid "PATCH_NAME"
msgstr "Ala"

#, fuzzy
msgid "PATCH_NOTES_LAST_PLAYED_INFO"
msgstr "Šūnas procesi"

msgid "PATCH_NOTES_LAST_PLAYED_INFO_PLURAL"
msgstr ""

#, fuzzy
msgid "PATCH_NOTES_TITLE"
msgstr "Šūnas procesi"

msgid "PATCH_NOTE_BULLET_POINT"
msgstr ""

msgid "PATCH_NOTE_CHANGES_HEADING"
msgstr ""

msgid "PATCH_NOTE_LINK_VISIT_TEXT"
msgstr ""

#, fuzzy
msgid "PATREON_TOOLTIP"
msgstr "Apskatiet detalizētu informāciju aiz pareģošanas"

msgid "PATRONS"
msgstr ""

msgid "PAUSED"
msgstr ""

#, fuzzy
msgid "PAUSE_MENU_RESUME_TOOLTIP"
msgstr "Atsākt spēli"

msgid "PAUSE_PROMPT"
msgstr ""

msgid "PAUSE_TOOLTIP"
msgstr ""

msgid "PCK_LOAD_FAILED"
msgstr "Pck faila {0} lādēšana neizdevās"

#, fuzzy
msgid "PCK_LOAD_FAILED_DOES_NOT_EXIST"
msgstr "Pck faila {0} lādēšana neizdevās"

msgid "PEACEFUL"
msgstr ""

#, fuzzy
msgid "PENDING_ENDOSYMBIOSIS_EXPLANATION"
msgstr ""
"Bailīgie mikrobi muks tālas distances\n"
"un visbiežāk muks no plēsējiem kopumā.\n"
"Drosmīgos mikrobus neiebiedēs apkārtējie plēsēji\n"
"un visbiežāk uzbruks pretī."

msgid "PENDING_ENDOSYMBIOSIS_TITLE"
msgstr ""

msgid "PERCENTAGE_VALUE"
msgstr ""

#, fuzzy
msgid "PERFECT_ADAPTATION_DESCRIPTION"
msgstr "Modifikācijas Apraksts:"

msgid "PERFORMANCE"
msgstr ""

msgid "PERFORM_UNBINDING"
msgstr "Veikt atsaistīšanu"

msgid "PER_SECOND_ABBREVIATION"
msgstr ""

msgid "PER_SECOND_SLASH"
msgstr ""

msgid "PHOSPHATE"
msgstr "Fosfāti"

#, fuzzy
msgid "PHOSPHATES_COST"
msgstr "Fosfāti"

msgid "PHOTOSYNTHESIS"
msgstr "Fotosintēze"

msgid "PHYSICAL_CONDITIONS"
msgstr "Fiziskie apstākļi"

msgid "PHYSICAL_RESISTANCE"
msgstr ""

msgid "PLACE_ORGANELLE"
msgstr "Novietot organoīdu"

msgid "PLANET"
msgstr ""

#, fuzzy
msgid "PLANET_DETAILS_STRING"
msgstr "Atvērt logu mapi"

msgid "PLANET_GENERATION_TEASER"
msgstr ""

msgid "PLANET_RANDOM_SEED"
msgstr ""

#, fuzzy
msgid "PLAYER"
msgstr "Spēlētāja šūna"

msgid "PLAYER_DEATH_POPULATION_PENALTY"
msgstr ""

msgid "PLAYER_DEATH_POPULATION_PENALTY_EXPLANATION"
msgstr ""

msgid "PLAYER_DIED"
msgstr ""

msgid "PLAYER_DUPLICATE"
msgstr "Dublēt Spēlētāju"

msgid "PLAYER_EXTINCT"
msgstr "Spēlētājs ir izmiris"

#, fuzzy
msgid "PLAYER_RELATIVE_MOVEMENT"
msgstr "Spēlētājs ir izmiris"

msgid "PLAYER_REPRODUCED"
msgstr ""

msgid "PLAYER_SPEED"
msgstr ""
"Spēlētājs\n"
"Ātrums"

msgid "PLAYSTATION_3"
msgstr ""

msgid "PLAYSTATION_4"
msgstr ""

msgid "PLAYSTATION_5"
msgstr ""

msgid "PLAY_INTRO_VIDEO"
msgstr ""

msgid "PLAY_MICROBE_INTRO_ON_NEW_GAME"
msgstr ""

msgid "PLAY_WITH_CURRENT_SETTING"
msgstr ""

msgid "POPULATION_CAPITAL"
msgstr "POPULĀCIJA:"

#, fuzzy
msgid "POPULATION_COLON"
msgstr "Kopējā Populācija:"

#, fuzzy
msgid "POPULATION_IN_PATCHES"
msgstr "{0} ({1})"

msgid "POPULATION_IN_PATCH_SHORT"
msgstr "{0} ({1})"

msgid "POSITION_NUMBER"
msgstr ""

msgid "PREDATION_FOOD_SOURCE"
msgstr "{0} Plēsonība"

msgid "PREDICTION_DETAILS_OPEN_TOOLTIP"
msgstr "Apskatiet detalizētu informāciju aiz pareģošanas"

msgid "PRESSURE"
msgstr "Spiediens"

msgid "PRESSURE_SHORT"
msgstr "Spied."

#, fuzzy
msgid "PRESSURE_TOLERANCE_TOOLTIP"
msgstr "Atgriezties izvēlnē"

msgid "PRESS_KEY_DOT_DOT_DOT"
msgstr "Uzspiediet kādu pogu..."

msgid "PREVIEW_IMAGE_DOES_NOT_EXIST"
msgstr ""

msgid "PREVIEW_IMAGE_IS_TOO_LARGE"
msgstr ""

#, fuzzy
msgid "PREVIOUS_COLON"
msgstr "Suga:"

msgid "PROCESSING_LOADED_OBJECTS"
msgstr ""

msgid "PROCESS_ENVIRONMENT_SEPARATOR"
msgstr ""

msgid "PROCESS_PANEL_TITLE"
msgstr "Šūnas procesi"

#, fuzzy
msgid "PROCESS_SPEED_MODIFIER"
msgstr "Šūnas procesi"

msgid "PROGRAMMING_TEAM"
msgstr ""

msgid "PROJECT_MANAGEMENT_TEAM"
msgstr ""

msgid "PROTEINS"
msgstr "Olbaltumvielas"

msgid "PROTOPLASM"
msgstr "Protoplazma"

msgid "PULL_REQUESTS_PROGRAMMING"
msgstr ""

msgid "QUICK_LOAD"
msgstr "Ātrā ielāde"

msgid "QUICK_SAVE"
msgstr "Ātra saglabāšana"

msgid "QUIT"
msgstr "Iziet"

msgid "QUIT_BUTTON_TOOLTIP"
msgstr ""

msgid "QUIT_GAME_WARNING"
msgstr ""

#, fuzzy
msgid "RADIATION"
msgstr "Aerobiskā elpošana"

#, fuzzy
msgid "RADIOACTIVE_CHUNK"
msgstr "Liels dzelzs gabals"

#, fuzzy
msgid "RADIOSYNTHESIS"
msgstr "Hemosintēze"

msgid "RANDOMIZE_SPECIES_NAME"
msgstr "Randomizēt sugas nosaukumu"

#, fuzzy
msgid "RANDOM_SEED_TOOLTIP"
msgstr "Atsākt spēli"

msgid "RAW"
msgstr "Jēls"

#, fuzzy
msgid "RAW_VALUE_COLON"
msgstr "Ātrums:"

msgid "READING_SAVE_DATA"
msgstr "Notiek datu lasīšana no saglabāšanas faila"

msgid "READY"
msgstr ""

msgid "RECOMMENDED_THRIVE_VERSION"
msgstr ""

#, fuzzy
msgid "REDDIT_TOOLTIP"
msgstr "Atsākt spēli"

msgid "REDO"
msgstr "Atcelt atsaukšanu"

msgid "REDO_THE_LAST_ACTION"
msgstr "Atcelt pēdējo atsaukšanu"

msgid "REFRESH"
msgstr "Atsvaidzināt"

msgid "REPORT"
msgstr ""

msgid "REPORT_BUG"
msgstr ""

msgid "REPRODUCED"
msgstr ""

#, fuzzy
msgid "REPRODUCTION"
msgstr "ATP ražošana"

#, fuzzy
msgid "REPRODUCTION_ASEXUAL"
msgstr "ATP ražošana"

msgid "REPRODUCTION_BUDDING"
msgstr ""

#, fuzzy
msgid "REPRODUCTION_COMPOUNDS_MODE"
msgstr "ATP RAŽOŠANA IR PĀRĀK ZEMA!"

#, fuzzy
msgid "REPRODUCTION_COMPOUNDS_MODE_EXPLANATION"
msgstr ""
"Aktīvi mikrobi skraidīs apkārt un gāzīsies, kad nekas interesants nenotiek.\n"
"Sēdošie mikrobi būs nekustīgi un gaidīs, kad vide mainīsies, pirms tie kaut ko dara."

#, fuzzy
msgid "REPRODUCTION_COMPOUND_HANDLING_TOOLTIP"
msgstr "ATP RAŽOŠANA IR PĀRĀK ZEMA!"

#, fuzzy
msgid "REPRODUCTION_METHOD"
msgstr "ATP RAŽOŠANA IR PĀRĀK ZEMA!"

#, fuzzy
msgid "REQUIRES_NUCLEUS"
msgstr "Kodols"

#, fuzzy
msgid "RESEARCH"
msgstr "Meklēt"

msgid "RESET"
msgstr ""

msgid "RESET_DEADZONES"
msgstr ""

msgid "RESET_DISMISSED_POPUPS"
msgstr ""

msgid "RESET_INPUTS_TO_DEFAULTS"
msgstr ""

msgid "RESET_ITEM_ORDER_TO_DEFAULT"
msgstr ""

msgid "RESET_KEYBINDINGS"
msgstr ""

msgid "RESET_SETTINGS_TO_DEFAULTS"
msgstr ""

msgid "RESET_TO_DEFAULTS"
msgstr ""

msgid "RESISTANT_TO_BASIC_ENGULFMENT"
msgstr ""

#, fuzzy
msgid "RESIZE_METABALL_TOOLTIP"
msgstr "Atsākt spēli"

msgid "RESOLUTION"
msgstr "Izšķirtspēja:"

msgid "RESOURCE_ABSORBTION_SPEED"
msgstr ""

#, fuzzy
msgid "RESOURCE_AMOUNT_SHORT"
msgstr "Spied."

#, fuzzy
msgid "RESOURCE_ENERGY"
msgstr "Apskatīt pirmkodu"

#, fuzzy
msgid "RESOURCE_FOOD"
msgstr "Apskatīt pirmkodu"

#, fuzzy
msgid "RESOURCE_ROCK"
msgstr "Apskatīt pirmkodu"

#, fuzzy
msgid "RESOURCE_WOOD"
msgstr "Apskatīt pirmkodu"

msgid "RESPIRATION"
msgstr "Aerobiskā elpošana"

msgid "RESPONSIVE"
msgstr ""

msgid "RESTART_REQUIRED"
msgstr ""

msgid "RESUME"
msgstr "Turpināt"

msgid "RESUME_TOOLTIP"
msgstr "Atsākt spēli"

msgid "RETURN_TO_MENU"
msgstr "Atgriezties izvēlnē"

#, fuzzy
msgid "RETURN_TO_MENU_TOOLTIP"
msgstr "Atgriezties izvēlnē"

msgid "RETURN_TO_MENU_WARNING"
msgstr ""
"Vai patiešām vēlaties iziet uz galveno izvēlni?\n"
"Jūs zaudēsiet nesaglabāto progresu."

#, fuzzy
msgid "REVEAL_ALL_PATCHES"
msgstr "Izplatījās uz plankumiem:"

msgid "REVOLUTIONARY_GAMES_SOCIAL_TOOLTIP"
msgstr ""

msgid "RIGHT_ARROW"
msgstr "→"

msgid "RIGHT_MOUSE"
msgstr "Peles labā poga"

msgid "RIGID"
msgstr ""

msgid "RIGIDITY_MEMBRANE_DESCRIPTION"
msgstr "Stingrāka membrāna ir izturīgāka pret kairinājumu, toties tas padarīs kustību grūtāku tai."

msgid "ROTATE_LEFT"
msgstr "Pagriezt pa kreisi"

msgid "ROTATE_RIGHT"
msgstr "Pagriezt pa labi"

#, fuzzy
msgid "ROTATION_COLON"
msgstr "Kopējā Populācija:"

msgid "RUN_AUTO_EVO_DURING_GAMEPLAY"
msgstr ""

msgid "RUN_ONE_STEP"
msgstr ""

msgid "RUN_RESULT_BY_SENDING_POPULATION"
msgstr "{0} aizsūtot:{1} populāciju no plankuma: {2}"

msgid "RUN_RESULT_GENE_CODE"
msgstr "Gēna kods:"

msgid "RUN_RESULT_NICHE_FILL"
msgstr "Radās, lai aizpildītu nišu"

msgid "RUN_RESULT_SELECTION_PRESSURE_SPLIT"
msgstr "Radās dažādās atlases spiediena dēļ"

msgid "RUN_RESULT_SPLIT_FROM"
msgstr "Atdalījās no {0}"

msgid "RUN_RESULT_SPLIT_OFF_TO"
msgstr "Populācija dažos plankumos atdalījās, lai veidotu jaunu sugu {0}:"

msgid "RUN_X_WORLDS"
msgstr ""

#, fuzzy
msgid "RUN_X_WORLDS_TOOLTIP"
msgstr "Apskatiet detalizētu informāciju aiz pareģošanas"

msgid "RUSTICYANIN"
msgstr "Rusticianīns"

msgid "RUSTICYANIN_DESCRIPTION"
msgstr ""

#, fuzzy
msgid "RUSTICYANIN_PROCESSES_DESCRIPTION"
msgstr "Pārveido [thrive:compound type=\"iron\"][/thrive:compound] par [thrive:compound type=\"atp\"][/thrive:compound]. Likme mainās ar [thrive:compound type=\"carbondioxide\"][/thrive:compound] un[thrive:compound type=\"oxygen\"][/thrive:compound] koncentrāciju."

#, fuzzy
msgid "SAFE_MODE_EXPLANATION"
msgstr ""
"Bailīgie mikrobi muks tālas distances\n"
"un visbiežāk muks no plēsējiem kopumā.\n"
"Drosmīgos mikrobus neiebiedēs apkārtējie plēsēji\n"
"un visbiežāk uzbruks pretī."

msgid "SAFE_MODE_TITLE"
msgstr ""

msgid "SAVE"
msgstr "Saglabāt"

msgid "SAVE_AND_CONTINUE"
msgstr "Saglabāt un turpināt"

msgid "SAVE_AUTOSAVE"
msgstr "Automātiska saglabāšana"

msgid "SAVE_DELETE_WARNING"
msgstr "Šī faila dzēšanu nevar atcelt. Vai tiešām vēlies neatgriezeniski dzēst {0}?"

msgid "SAVE_ERROR_INCLUDE_JSON_DEBUG_NOTE"
msgstr ""

msgid "SAVE_ERROR_TURN_ON_JSON_DEBUG_MODE"
msgstr ""

msgid "SAVE_FAILED"
msgstr "Saglabāšana neizdevās"

msgid "SAVE_GAME"
msgstr "Saglabāt spēli"

msgid "SAVE_GAME_BUTTON_TOOLTIP"
msgstr ""

msgid "SAVE_HAS_DIFFERENT_VERSION"
msgstr ""

msgid "SAVE_HAS_DIFFERENT_VERSION_TEXT"
msgstr ""

msgid "SAVE_HAS_INVALID_GAME_STATE"
msgstr ""

msgid "SAVE_INVALID"
msgstr ""

msgid "SAVE_IS_INVALID"
msgstr "Saglabāšanas fails nav derīgs"

msgid "SAVE_IS_UPGRADEABLE_DESCRIPTION"
msgstr ""

msgid "SAVE_LOAD_ALREADY_LOADED_FREE_FAILURE"
msgstr ""

msgid "SAVE_MANUAL"
msgstr ""

msgid "SAVE_QUICKSAVE"
msgstr "Ātrā saglabāšana"

msgid "SAVE_SPACE_USED"
msgstr ""

msgid "SAVE_UPGRADE_FAILED"
msgstr "Saglabāšānas faila atjaunināšana neizdevās"

msgid "SAVE_UPGRADE_FAILED_DESCRIPTION"
msgstr ""

msgid "SAVING_DATA_FAILED_DUE_TO"
msgstr ""

#, fuzzy
msgid "SAVING_DOT_DOT_DOT"
msgstr "Veido..."

msgid "SAVING_FAILED_WITH_EXCEPTION"
msgstr ""

msgid "SAVING_NOT_POSSIBLE"
msgstr ""

msgid "SAVING_SUCCEEDED"
msgstr "Saglabāšana izdevās"

msgid "SCALING_NONE"
msgstr ""

#, fuzzy
msgid "SCALING_ON"
msgstr "Saistviela"

msgid "SCALING_ON_INVERSE"
msgstr ""

#, fuzzy
msgid "SCREEN_EFFECT"
msgstr "Ārējie efekti:"

#, fuzzy
msgid "SCREEN_EFFECT_GAMEBOY"
msgstr "Ārējie efekti:"

#, fuzzy
msgid "SCREEN_EFFECT_GAMEBOY_COLOR"
msgstr "Ārējie efekti:"

msgid "SCREEN_EFFECT_GREYSCALE"
msgstr ""

#, fuzzy
msgid "SCREEN_EFFECT_NONE"
msgstr "Automātiski saglabāt progresu spēles laikā"

msgid "SCREEN_RELATIVE_MOVEMENT"
msgstr ""

msgid "SCROLLLOCK"
msgstr "Scroll Lock (taustiņš)"

msgid "SEARCH_DOT_DOT_DOT"
msgstr "Meklēt..."

msgid "SEARCH_PLACEHOLDER"
msgstr ""

msgid "SEARCH_RADIUS"
msgstr ""

msgid "SEA_FLOOR"
msgstr "Jūras dibens"

msgid "SECRETE_SLIME"
msgstr ""

#, fuzzy
msgid "SECRETE_SLIME_TOOLTIP"
msgstr "Atsākt spēli"

msgid "SEED_LABEL"
msgstr ""

msgid "SELECTED_COLON"
msgstr "Atlasīts:"

msgid "SELECTED_MOD"
msgstr "Atlasītā Modifikācija:"

msgid "SELECTED_SAVE_IS_INCOMPATIBLE_PROMPT"
msgstr ""

#, fuzzy
msgid "SELECTED_SAVE_IS_INCOMPATIBLE_PROTOTYPE_PROMPT"
msgstr ""
"Izvelētais saglabāšanas fails nav saderīgs ar šo Thrive versiju.\n"
"Tā kā Thrive ir agrā attīstības stadijā, saglabāšanas failu saderība nav augsta prioritāte, tādēļ nav iebūvēta saglabāšanas failu pārveidotājs, lai jauninātu vecos saglabāšanas failus."

msgid "SELECTED_SAVE_IS_UPGRADEABLE_PROMPT"
msgstr ""

#, fuzzy
msgid "SELECT_A_GENERATION"
msgstr "Atlasīts:"

msgid "SELECT_A_PATCH"
msgstr ""

#, fuzzy
msgid "SELECT_A_SPECIES"
msgstr "Izmirusi suga"

#, fuzzy
msgid "SELECT_A_TECHNOLOGY"
msgstr "Atlasīts:"

msgid "SELECT_CELL_TYPE_FROM_EDITOR"
msgstr ""

#, fuzzy
msgid "SELECT_ENZYME"
msgstr "Atlasītā Modifikācija:"

#, fuzzy
msgid "SELECT_OPTION"
msgstr "Atlasīts:"

msgid "SELECT_PREVIEW_IMAGE"
msgstr ""

#, fuzzy
msgid "SELECT_SPACE_STRUCTURE_TITLE"
msgstr "Struktūra"

msgid "SELECT_STRUCTURE_POPUP_TITLE"
msgstr ""

msgid "SELECT_TISSUE_TYPE_FROM_EDITOR"
msgstr ""

#, fuzzy
msgid "SELECT_VACUOLE_COMPOUND_COLON"
msgstr "Atlasīts:"

msgid "SEPTEMBER"
msgstr ""

msgid "SESSILE"
msgstr ""

msgid "SETTING_ONLY_APPLIES_TO_NEW_GAMES"
msgstr ""

msgid "SFX_VOLUME"
msgstr "SFX skaļums"

msgid "SHIFT"
msgstr "Shift"

msgid "SHOW_DAMAGE_EFFECT"
msgstr ""

msgid "SHOW_HELP"
msgstr "Rādīt palīdzību"

#, fuzzy
msgid "SHOW_ITEM_COORDINATES"
msgstr "Rādīt tutoriālus"

#, fuzzy
msgid "SHOW_NEW_PATCH_NOTES"
msgstr "Ala"

#, fuzzy
msgid "SHOW_NEW_PATCH_NOTES_TOOLTIP"
msgstr "Ala"

#, fuzzy
msgid "SHOW_TUTORIALS"
msgstr "Rādīt tutoriālus"

#, fuzzy
msgid "SHOW_TUTORIALS_IN_NEW_CURRENT_OPTION"
msgstr "Rādīt tutoriālus (pašreizējā spēlē)"

#, fuzzy
msgid "SHOW_TUTORIALS_IN_NEW_GAMES_OPTION"
msgstr "Rādīt tutoriālus (jaunās spēlēs)"

msgid "SHOW_UNSAVED_PROGRESS_WARNING"
msgstr ""

msgid "SHOW_UNSAVED_PROGRESS_WARNING_TOOLTIP"
msgstr ""

msgid "SHOW_WEB_NEWS_FEED"
msgstr ""

#, fuzzy
msgid "SIDEROPHORE_ACTION_TOOLTIP"
msgstr "Apskatiet detalizētu informāciju aiz pareģošanas"

#, fuzzy
msgid "SIGNALING_AGENT"
msgstr "Saistviela"

#, fuzzy
msgid "SIGNALING_AGENTS_ACTION_TOOLTIP"
msgstr "Ļauj saistīties ar citām šūnām. Šis ir pirmais solis uz daudzšūnu veidošanos. Kad tava šūna ir daļā no kolonijas, savienojumi tiek dalīti starp šūnām. Jūs nevarat ieiet redaktorā, kāmēram esat daļa no kolonijas, jums nepieciešams atdalīties, kad savākts nepieciešamais savienojumu daudzums, lai sadalītu jūsu šūnu."

#, fuzzy
msgid "SIGNALING_AGENT_DESCRIPTION"
msgstr "Ļauj saistīties ar citām šūnām. Šis ir pirmais solis uz daudzšūnu veidošanos. Kad tava šūna ir daļā no kolonijas, savienojumi tiek dalīti starp šūnām. Jūs nevarat ieiet redaktorā, kāmēram esat daļa no kolonijas, jums nepieciešams atdalīties, kad savākts nepieciešamais savienojumu daudzums, lai sadalītu jūsu šūnu."

#, fuzzy
msgid "SIGNALING_AGENT_PROCESSES_DESCRIPTION"
msgstr "Spiediet [thrive:input]g_toggle_binding[/thrive:input] , lai pārslēgtu saistīšanas režīmu. Kad esiet saistīšanas režīmā, jūs varat pievienot citas šūnas no jūsu sugas, virzoties tām pretī, jūsu kolonijai. Lai pamestu koloniju, spiediet [thrive:input]g_unbind_all[/thrive:input]."

#, fuzzy
msgid "SIGNAL_COMMAND_AGGRESSION"
msgstr "Saistviela"

msgid "SIGNAL_COMMAND_FLEE"
msgstr ""

msgid "SIGNAL_COMMAND_FOLLOW"
msgstr ""

msgid "SIGNAL_COMMAND_NONE"
msgstr ""

msgid "SIGNAL_COMMAND_TO_ME"
msgstr ""

#, fuzzy
msgid "SIGNAL_TO_EMIT"
msgstr "Saistviela"

msgid "SILICA"
msgstr "Silīcija dioksīds"

msgid "SILICA_MEMBRANE_DESCRIPTION"
msgstr ""

msgid "SIZE_COLON"
msgstr "Izmērs:"

msgid "SLIDESHOW"
msgstr ""

msgid "SLIME_JET"
msgstr ""

#, fuzzy
msgid "SLIME_JET_DESCRIPTION"
msgstr "Apraksts:"

#, fuzzy
msgid "SLIME_JET_PROCESSES_DESCRIPTION"
msgstr "Pārveido [thrive:compound type=\"glucose\"][/thrive:compound] par [thrive:compound type=\"atp\"][/thrive:compound]."

msgid "SMALL_IRON_CHUNK"
msgstr "Mazs dzelzs gabals"

#, fuzzy
msgid "SMALL_PHOSPHATE_CHUNK"
msgstr "Mazs dzelzs gabals"

#, fuzzy
msgid "SMALL_SULFUR_CHUNK"
msgstr "Mazs dzelzs gabals"

msgid "SNOWFLAKE"
msgstr ""

#, fuzzy
msgid "SOCIETY_STAGE"
msgstr "[thrive:input]g_move_forward[/thrive:input],[thrive:input]g_move_left[/thrive:input],[thrive:input]g_move_backwards[/thrive:input],[thrive:input]g_move_right[/thrive:input] un peli, lai kustētos. [thrive:input]g_fire_toxin[/thrive:input], lai šautu [thrive:compound type=\"oxytoxy\"][/thrive:compound], ja jums ir toksīnu vakuola. [thrive:input]g_toggle_engulf[/thrive:input], lai pārslēgtu aprīšanas režīmu. Jūs varat attālinātas un pietuvināties ar peles riteni."

msgid "SOUND"
msgstr "Audio"

msgid "SOUND_TEAM"
msgstr "Skaņas Komanda"

msgid "SOUND_TEAM_LEAD"
msgstr ""

msgid "SOUND_TEAM_LEADS"
msgstr ""

msgid "SPACE"
msgstr "Atstarpes taustiņš"

#, fuzzy
msgid "SPACE_STAGE"
msgstr "[thrive:input]g_move_forward[/thrive:input],[thrive:input]g_move_left[/thrive:input],[thrive:input]g_move_backwards[/thrive:input],[thrive:input]g_move_right[/thrive:input] un peli, lai kustētos. [thrive:input]g_fire_toxin[/thrive:input], lai šautu [thrive:compound type=\"oxytoxy\"][/thrive:compound], ja jums ir toksīnu vakuola. [thrive:input]g_toggle_engulf[/thrive:input], lai pārslēgtu aprīšanas režīmu. Jūs varat attālinātas un pietuvināties ar peles riteni."

#, fuzzy
msgid "SPACE_STRUCTURE_HAS_RESOURCES"
msgstr "Struktūra"

#, fuzzy
msgid "SPACE_STRUCTURE_NO_EXTRA_DESCRIPTION"
msgstr "Struktūra"

msgid "SPACE_STRUCTURE_WAITING_CONSTRUCTION"
msgstr ""

msgid "SPAWN_AMMONIA"
msgstr "Iespavnot amonjaku"

msgid "SPAWN_ENEMY"
msgstr ""

msgid "SPAWN_ENEMY_CHEAT_FAIL"
msgstr ""

msgid "SPAWN_GLUCOSE"
msgstr "Iespavnot glikozi"

msgid "SPAWN_PHOSPHATES"
msgstr "Iespavnot fosfātu"

msgid "SPECIAL_MOUSE_1"
msgstr "Peles papildpoga 1"

msgid "SPECIAL_MOUSE_2"
msgstr "Peles papildpoga 2"

#, fuzzy
msgid "SPECIES"
msgstr "Sugu saraksts"

msgid "SPECIES_COLON"
msgstr "Suga:"

#, fuzzy
msgid "SPECIES_DETAIL_TEXT"
msgstr "{0} (x{1})"

#, fuzzy
msgid "SPECIES_HAS_A_MUTATION"
msgstr "Satur mutāciju"

msgid "SPECIES_LIST"
msgstr "Sugu saraksts"

msgid "SPECIES_NAME_DOT_DOT_DOT"
msgstr "Sugas nosaukums..."

#, fuzzy
msgid "SPECIES_NAME_TOO_LONG_POPUP"
msgstr "Sugas nosaukums..."

msgid "SPECIES_POPULATION"
msgstr "Sugas populācija"

msgid "SPECIES_PRESENT"
msgstr "Sastopamās sugas"

#, fuzzy
msgid "SPECIES_TO_FIND"
msgstr "Suga:"

#, fuzzy
msgid "SPECIES_WITH_POPULATION"
msgstr "Sugas populācija"

msgid "SPEED"
msgstr "Ātrums"

msgid "SPEED_COLON"
msgstr "Ātrums:"

#, fuzzy
msgid "SPREAD_TO_PATCHES"
msgstr "Izplatījās uz plankumiem:"

#, fuzzy
msgid "SPRINT"
msgstr "Printēt ekrānu"

#, fuzzy
msgid "SPRINT_ACTION_TOOLTIP"
msgstr "Apskatiet detalizētu informāciju aiz pareģošanas"

msgid "STAGE_MENU_BUTTON_TOOLTIP"
msgstr ""

#, fuzzy
msgid "START"
msgstr "Sākas"

msgid "STARTING"
msgstr "Sākas"

msgid "START_CALIBRATION"
msgstr ""

#, fuzzy
msgid "START_GAME"
msgstr "Saglabāt spēli"

msgid "START_RESEARCH"
msgstr ""

msgid "STATISTICS"
msgstr "Statistika"

#, fuzzy
msgid "STAT_ATP_PRODUCTION_REDUCTION"
msgstr "ATP RAŽOŠANA IR PĀRĀK ZEMA!"

msgid "STAT_BASE_MOVEMENT_REDUCTION"
msgstr ""

msgid "STAT_DAMAGE"
msgstr ""

msgid "STAT_DAMAGE_PER_OXYGEN"
msgstr ""

msgid "STEAM_CLIENT_INIT_FAILED"
msgstr ""

msgid "STEAM_ERROR_ACCOUNT_DOES_NOT_OWN_PRODUCT"
msgstr "Jūsu Steam kontam nepieder Thrive licence"

msgid "STEAM_ERROR_ACCOUNT_READ_ONLY"
msgstr ""

msgid "STEAM_ERROR_ALREADY_UPLOADED"
msgstr ""

msgid "STEAM_ERROR_BANNED"
msgstr ""

msgid "STEAM_ERROR_CLOUD_LIMIT_EXCEEDED"
msgstr ""

msgid "STEAM_ERROR_DUPLICATE_NAME"
msgstr "Steam ziņo par dublikāta vārda kļūmi"

msgid "STEAM_ERROR_FILE_NOT_FOUND"
msgstr ""

msgid "STEAM_ERROR_INSUFFICIENT_PRIVILEGE"
msgstr ""

msgid "STEAM_ERROR_INVALID_PARAMETER"
msgstr ""

msgid "STEAM_ERROR_LOCKING_FAILED"
msgstr ""

msgid "STEAM_ERROR_NOT_LOGGED_IN"
msgstr ""

msgid "STEAM_ERROR_TIMEOUT"
msgstr ""

msgid "STEAM_ERROR_UNAVAILABLE"
msgstr ""

msgid "STEAM_ERROR_UNKNOWN"
msgstr "Nezināma Steam kļūme notika"

#, fuzzy
msgid "STEAM_INIT_FAILED"
msgstr "Saglabāšana neizdevās"

#, fuzzy
msgid "STEAM_INIT_FAILED_DESCRIPTION"
msgstr "Apraksts:"

#, fuzzy
msgid "STEAM_TOOLTIP"
msgstr "Atsākt spēli"

#, fuzzy
msgid "STEM_CELL_NAME"
msgstr "Pielāgots lietotājvards:"

#, fuzzy
msgid "STOP"
msgstr "Beigt"

msgid "STORAGE"
msgstr "Uzglabāšana"

#, fuzzy
msgid "STORAGE_COLON"
msgstr "Uzglabāšana"

msgid "STORAGE_STATISTICS_SECONDS_OF_COMPOUND"
msgstr ""

msgid "STORE_LOGGED_IN_AS"
msgstr ""

msgid "STRAIN_BAR_VISIBILITY"
msgstr ""

#, fuzzy
msgid "STRATEGY_STAGES"
msgstr "[thrive:input]g_move_forward[/thrive:input],[thrive:input]g_move_left[/thrive:input],[thrive:input]g_move_backwards[/thrive:input],[thrive:input]g_move_right[/thrive:input] un peli, lai kustētos. [thrive:input]g_fire_toxin[/thrive:input], lai šautu [thrive:compound type=\"oxytoxy\"][/thrive:compound], ja jums ir toksīnu vakuola. [thrive:input]g_toggle_engulf[/thrive:input], lai pārslēgtu aprīšanas režīmu. Jūs varat attālinātas un pietuvināties ar peles riteni."

msgid "STRICT_NICHE_COMPETITION"
msgstr ""

msgid "STRUCTURAL"
msgstr "Strukturāls"

msgid "STRUCTURE"
msgstr "Struktūra"

msgid "STRUCTURE_ASCENSION_GATE"
msgstr ""

#, fuzzy
msgid "STRUCTURE_DYSON_SWARM"
msgstr "Struktūra"

msgid "STRUCTURE_HAS_REQUIRED_RESOURCES_TO_BUILD"
msgstr ""

msgid "STRUCTURE_HUNTER_GATHERER_LODGE"
msgstr ""

msgid "STRUCTURE_IN_PROGRESS_CONSTRUCTION"
msgstr ""

msgid "STRUCTURE_REQUIRED_RESOURCES_TO_FINISH"
msgstr ""

msgid "STRUCTURE_SELECTION_MENU_ENTRY"
msgstr ""

msgid "STRUCTURE_SELECTION_MENU_ENTRY_NOT_ENOUGH_RESOURCES"
msgstr ""

msgid "STRUCTURE_SOCIETY_CENTER"
msgstr ""

msgid "STRUCTURE_STEAM_POWERED_FACTORY"
msgstr ""

msgid "SUCCESSFUL_KILL"
msgstr ""

msgid "SUCCESSFUL_SCAVENGE"
msgstr ""

msgid "SUCCESS_BUT_MISSING_ID"
msgstr ""

msgid "SUICIDE_BUTTON_TOOLTIP"
msgstr ""

msgid "SUNLIGHT"
msgstr "Saules gaisma"

msgid "SUPPORTER_PATRONS"
msgstr ""

msgid "SURVIVAL_TITLE"
msgstr ""

msgid "SWITCH_TO_FRONT_CAMERA"
msgstr ""

msgid "SWITCH_TO_RIGHT_CAMERA"
msgstr ""

msgid "SWITCH_TO_TOP_CAMERA"
msgstr ""

msgid "SYSREQ"
msgstr "SysRq (taustiņš)"

msgid "TAB_SECONDARY_SWITCH_LEFT"
msgstr ""

msgid "TAB_SECONDARY_SWITCH_RIGHT"
msgstr ""

#, fuzzy
msgid "TAB_SWITCH_LEFT"
msgstr "Pagriezt pa kreisi"

#, fuzzy
msgid "TAB_SWITCH_RIGHT"
msgstr "Pagriezt pa labi"

msgid "TAGS_IS_WHITESPACE"
msgstr ""

msgid "TAKE_SCREENSHOT"
msgstr "Uzņemt ekrānuzņēmumu"

#, fuzzy
msgid "TARGET_TYPE_COLON"
msgstr "Ātrums:"

msgid "TECHNOLOGY_ASCENSION"
msgstr ""

msgid "TECHNOLOGY_HUNTER_GATHERING"
msgstr ""

msgid "TECHNOLOGY_LEVEL_ADVANCED_SPACE"
msgstr ""

msgid "TECHNOLOGY_LEVEL_INDUSTRIAL"
msgstr ""

msgid "TECHNOLOGY_LEVEL_PRE_SOCIETY"
msgstr ""

msgid "TECHNOLOGY_LEVEL_PRIMITIVE"
msgstr ""

msgid "TECHNOLOGY_LEVEL_SCIFI"
msgstr ""

msgid "TECHNOLOGY_LEVEL_SPACE_AGE"
msgstr ""

msgid "TECHNOLOGY_REQUIRED_LEVEL"
msgstr ""

msgid "TECHNOLOGY_ROCKETRY"
msgstr ""

msgid "TECHNOLOGY_SIMPLE_STONE_TOOLS"
msgstr ""

msgid "TECHNOLOGY_SOCIETY_CENTER"
msgstr ""

msgid "TECHNOLOGY_STEAM_POWER"
msgstr ""

msgid "TECHNOLOGY_UNLOCKED_NOTICE"
msgstr ""

msgid "TEMPERATURE"
msgstr "Temperatūra"

msgid "TEMPERATURE_SHORT"
msgstr "Temperatūra."

#, fuzzy
msgid "TEMPERATURE_TOLERANCE_TOOLTIP"
msgstr "Apskatiet detalizētu informāciju aiz pareģošanas"

msgid "TESTING_TEAM"
msgstr ""

#, fuzzy
msgid "THANKS_FOR_BUYING_THRIVE_2"
msgstr "Licences aizsedzošās daļas no Thrive ir parādītas šeit"

msgid "THANKS_FOR_PLAYING"
msgstr ""

msgid "THANK_YOU_TITLE"
msgstr ""

msgid "THEORY_TEAM"
msgstr ""

msgid "THERMOPLAST"
msgstr "Termoplasts"

msgid "THERMOPLAST_DESCRIPTION"
msgstr ""

msgid "THERMOPLAST_PROCESSES_DESCRIPTION"
msgstr ""

#, fuzzy
msgid "THERMOSYNTHASE"
msgstr "Hemosintēze"

#, fuzzy
msgid "THERMOSYNTHASE_DESCRIPTION"
msgstr "Apraksts:"

#, fuzzy
msgid "THERMOSYNTHASE_PROCESSES_DESCRIPTION"
msgstr "Pārveido [thrive:compound type=\"hydrogensulfide\"][/thrive:compound] par [thrive:compound type=\"hydrogensulfide\"][/thrive:compound]. Ātrums ir atkarīgs no [thrive:compound type=\"carbondioxide\"][/thrive:compound] koncentrācijas. Arī pārveido [thrive:compound type=\"glucose\"][/thrive:compound] par [thrive:compound type=\"atp\"][/thrive:compound]."

#, fuzzy
msgid "THERMOSYNTHESIS"
msgstr "Hemosintēze"

msgid "THE_DISTURBANCE"
msgstr ""

#, fuzzy
msgid "THE_PATCH_MAP_BUTTON"
msgstr "Ala"

#, fuzzy
msgid "THE_WORLD_TITLE"
msgstr "Šūnas procesi"

msgid "THIS_IS_LOCAL_MOD"
msgstr ""

msgid "THIS_IS_WORKSHOP_MOD"
msgstr ""

msgid "THREADS"
msgstr ""

msgid "THRIVEOPEDIA"
msgstr ""

msgid "THRIVEOPEDIA_CURRENT_WORLD_PAGE_TITLE"
msgstr ""

msgid "THRIVEOPEDIA_EVOLUTIONARY_TREE_PAGE_TITLE"
msgstr ""

msgid "THRIVEOPEDIA_HINT_IN_GAME"
msgstr ""

msgid "THRIVEOPEDIA_HOME_INFO"
msgstr ""

msgid "THRIVEOPEDIA_HOME_PAGE_TITLE"
msgstr ""

msgid "THRIVEOPEDIA_MUSEUM_PAGE_TITLE"
msgstr ""

msgid "THRIVEOPEDIA_PATCH_MAP_PAGE_TITLE"
msgstr ""

msgid "THRIVE_LICENSES"
msgstr "Thrive Licences"

msgid "THYLAKOIDS"
msgstr "Tilakoīdi"

msgid "THYLAKOIDS_DESCRIPTION"
msgstr ""

msgid "TIDEPOOL"
msgstr "Plūdmaiņas baseins"

msgid "TIMELINE"
msgstr "Laika skala"

msgid "TIMELINE_GLOBAL_FILTER_TOOLTIP"
msgstr ""

msgid "TIMELINE_LOCAL_FILTER_TOOLTIP"
msgstr ""

#, fuzzy
msgid "TIMELINE_NICHE_FILL"
msgstr "Radās, lai aizpildītu nišu"

#, fuzzy
msgid "TIMELINE_SELECTION_PRESSURE_SPLIT"
msgstr "Radās dažādās atlases spiediena dēļ"

#, fuzzy
msgid "TIMELINE_SPECIES_BECAME_MULTICELLULAR"
msgstr ""
"Prokariotu struktūras\n"
"\n"
"Metabolosomas: ražo ATP no glikozes\n"
"\n"
"Hemosintezējošas olbaltumvielas: No sērūdeņraža saražo uz pusi mazāk glikozes nekā hemoplasts, bet arī veic glikolīzi, aizņem 1 daļu\n"
"\n"
"Tilakoīdi: ražo 3 reizes mazāk glikozes nekā parasts hloroplasts, bet arī veic glikolīzi un aizņem 1 daļu\n"
"\n"
"Rusticianīns : pārvērš dzelzi ATP\n"
"\n"
"Nitrogenāze: no atmosfēras slāpekli un ATP ražo amonjaku\n"
"\n"
"Citoplazma: uzglabā savienojumus un veic glikolīzi (ražo ATP nelielos daudzumos)"

msgid "TIMELINE_SPECIES_EXTINCT"
msgstr ""

msgid "TIMELINE_SPECIES_EXTINCT_LOCAL"
msgstr ""

msgid "TIMELINE_SPECIES_MIGRATED_FROM"
msgstr ""

msgid "TIMELINE_SPECIES_MIGRATED_TO"
msgstr ""

#, fuzzy
msgid "TIMELINE_SPECIES_POPULATION_DECREASE"
msgstr "Sugas populācija"

#, fuzzy
msgid "TIMELINE_SPECIES_POPULATION_INCREASE"
msgstr "Sugas populācija"

msgid "TIME_INDICATOR_TOOLTIP"
msgstr ""

msgid "TIME_OF_DAY"
msgstr ""

#, fuzzy
msgid "TITLE_COLON"
msgstr "Izmērs:"

msgid "TOGGLE_BINDING"
msgstr "Ieslēgt absorbēšanas režīmu"

#, fuzzy
msgid "TOGGLE_BINDING_TOOLTIP"
msgstr "Ieslēgt absorbēšanas režīmu"

#, fuzzy
msgid "TOGGLE_DEBUG_PANEL"
msgstr "Pārslēgt absorbēšanas režīmu"

msgid "TOGGLE_ENGULF"
msgstr "Pārslēgt absorbēšanas režīmu"

#, fuzzy
msgid "TOGGLE_ENGULF_TOOLTIP"
msgstr "Pārslēgt absorbēšanas režīmu"

#, fuzzy
msgid "TOGGLE_FAST_MODE"
msgstr "Rādīt FPS"

msgid "TOGGLE_FPS"
msgstr "Rādīt FPS"

msgid "TOGGLE_FULLSCREEN"
msgstr "Pārslēgt pilnekrāna režīmu"

#, fuzzy
msgid "TOGGLE_HEAT_VIEW_TOOLTIP"
msgstr "Pārslēgt absorbēšanas režīmu"

msgid "TOGGLE_HUD_HIDE"
msgstr "Ieslēgt HUD"

#, fuzzy
msgid "TOGGLE_INVENTORY"
msgstr "Ieslēgt absorbēšanas režīmu"

#, fuzzy
msgid "TOGGLE_METRICS"
msgstr "Rādīt FPS"

#, fuzzy
msgid "TOGGLE_MUCOCYST_DEFENCE"
msgstr "Pārslēgt pilnekrāna režīmu"

msgid "TOGGLE_NAVIGATION_TREE"
msgstr ""

msgid "TOGGLE_PAUSE"
msgstr ""

msgid "TOGGLE_UNBINDING"
msgstr "Atslēgt absorbēšanas režīmu"

msgid "TOLERANCES_TOO_HIGH_PRESSURE"
msgstr ""

msgid "TOLERANCES_TOO_HIGH_TEMPERATURE"
msgstr ""

msgid "TOLERANCES_TOO_LOW_OXYGEN_PROTECTION"
msgstr ""

#, fuzzy
msgid "TOLERANCES_TOO_LOW_PRESSURE"
msgstr "Savienojumu mākonis"

msgid "TOLERANCES_TOO_LOW_TEMPERATURE"
msgstr ""

#, fuzzy
msgid "TOLERANCES_TOO_LOW_UV_PROTECTION"
msgstr "{0}: +{1} ATP"

msgid "TOLERANCES_UNSUITABLE_DEBUFFS"
msgstr ""

#, fuzzy
msgid "TOLERANCE_FROM_ORGANELLES_TOOLTIP"
msgstr "Apskatiet detalizētu informāciju aiz pareģošanas"

msgid "TOLERANCE_RANGE_LABEL"
msgstr ""

msgid "TOOLS"
msgstr "Instrumenti"

msgid "TOOL_HAND_AXE"
msgstr ""

msgid "TOO_LARGE_PRESSURE_RANGE"
msgstr ""

msgid "TOO_MANY_RECENT_VERSIONS_TO_SHOW"
msgstr ""

#, fuzzy
msgid "TOTAL_GATHERED_ENERGY_COLON"
msgstr "Suga:"

msgid "TOTAL_SAVES"
msgstr ""

msgid "TOXIN_CHANNEL_INHIBITOR"
msgstr ""

#, fuzzy
msgid "TOXIN_CHANNEL_INHIBITOR_DESCRIPTION"
msgstr "Pārveido [thrive:compound type=\"glucose\"][/thrive:compound] par [thrive:compound type=\"atp\"][/thrive:compound]."

#, fuzzy
msgid "TOXIN_COMPOUND"
msgstr "Savienojumi"

#, fuzzy
msgid "TOXIN_CYTOTOXIN"
msgstr "Apskatiet detalizētu informāciju aiz pareģošanas"

#, fuzzy
msgid "TOXIN_CYTOTOXIN_DESCRIPTION"
msgstr "Apraksts:"

msgid "TOXIN_FIRE_RATE_TOXICITY_COLON"
msgstr ""

#, fuzzy
msgid "TOXIN_MACROLIDE"
msgstr ""
"Toksīnu\n"
"vakuola"

#, fuzzy
msgid "TOXIN_MACROLIDE_DESCRIPTION"
msgstr "Modifikācijas Apraksts:"

msgid "TOXIN_OXYGEN_METABOLISM_INHIBITOR"
msgstr ""

msgid "TOXIN_OXYGEN_METABOLISM_INHIBITOR_DESCRIPTION"
msgstr ""

#, fuzzy
msgid "TOXIN_OXYTOXY_DESCRIPTION"
msgstr "Pārveido [thrive:compound type=\"glucose\"][/thrive:compound] par [thrive:compound type=\"atp\"][/thrive:compound]."

msgid "TOXIN_PREFER_FIRE_RATE"
msgstr ""

msgid "TOXIN_PREFER_TOXICITY"
msgstr ""

#, fuzzy
msgid "TOXIN_PROPERTIES_HEADING"
msgstr "Izturība pret toksīniem"

msgid "TOXIN_RESISTANCE"
msgstr "Izturība pret toksīniem"

#, fuzzy
msgid "TOXIN_TOXICITY_CUSTOMIZATION_TOOLTIP"
msgstr ""
"Agresīvi mikrobi savu upuri dzīs ļoti tālas distances\n"
"un ir tie, kuri visbiežāk cīnīsies ar plēsējiem, kad tie uzbrūk.\n"
"Miermīlīgi mikrobrobi necīnīsies ar citiem pāri tālām distancēm\n"
"un retāk lietos toksīnus pret plēsējiem."

#, fuzzy
msgid "TOXIN_TYPE_COLON"
msgstr "Ātrums:"

#, fuzzy
msgid "TOXIN_TYPE_CUSTOMIZATION_EXPLANATION"
msgstr ""
"Agresīvi mikrobi savu upuri dzīs ļoti tālas distances\n"
"un ir tie, kuri visbiežāk cīnīsies ar plēsējiem, kad tie uzbrūk.\n"
"Miermīlīgi mikrobrobi necīnīsies ar citiem pāri tālām distancēm\n"
"un retāk lietos toksīnus pret plēsējiem."

#, fuzzy
msgid "TOXIN_VACUOLE"
msgstr ""
"Toksīnu\n"
"vakuola"

msgid "TOXIN_VACUOLE_DESCRIPTION"
msgstr ""

msgid "TOXIN_VACUOLE_PROCESSES_DESCRIPTION"
msgstr ""

#, fuzzy
msgid "TOXISOME"
msgstr "Oksitoksisoma"

#, fuzzy
msgid "TOXISOME_DESCRIPTION"
msgstr "Modifikācijas Apraksts:"

msgid "TO_BE_IMPLEMENTED"
msgstr ""

msgid "TRANSLATORS"
msgstr "Tulkotāji"

#, fuzzy
msgid "TRANSPARENCY"
msgstr "Tulkotāji"

msgid "TRY_FOSSILISING_SOME_SPECIES"
msgstr ""

msgid "TRY_MAKING_A_SAVE"
msgstr ""

msgid "TRY_TAKING_SOME_SCREENSHOTS"
msgstr ""

#, fuzzy
msgid "TUTORIAL"
msgstr "Tutoriāls"

#, fuzzy
msgid "TUTORIAL_MICROBE_EDITOR_ATP_BALANCE_INTRO"
msgstr ""
"Jūs esat iegājuši atsaistīšanas režīmā. Šajā režīmā jūs varat uzklikšķināt uz kolonijas locekļiem, lai tos atsaistītu.\n"
"\n"
"Lai pamestu koloniju vispārīgi, jūs varat uzklikšķināt uz savas šūnas vai uzspiest atsaistīt visu pogu."

#, fuzzy
msgid "TUTORIAL_MICROBE_EDITOR_AUTO-EVO_PREDICTION"
msgstr "Automātiska-Evo Pareģošana"

#, fuzzy
msgid "TUTORIAL_MICROBE_EDITOR_CELL_TEXT"
msgstr ""
"Prokariotu struktūras\n"
"\n"
"Metabolosomas: ražo ATP no glikozes\n"
"\n"
"Hemosintezējošas olbaltumvielas: No sērūdeņraža saražo uz pusi mazāk glikozes nekā hemoplasts, bet arī veic glikolīzi, aizņem 1 daļu\n"
"\n"
"Tilakoīdi: ražo 3 reizes mazāk glikozes nekā parasts hloroplasts, bet arī veic glikolīzi un aizņem 1 daļu\n"
"\n"
"Rusticianīns : pārvērš dzelzi ATP\n"
"\n"
"Nitrogenāze: no atmosfēras slāpekli un ATP ražo amonjaku\n"
"\n"
"Citoplazma: uzglabā savienojumus un veic glikolīzi (ražo ATP nelielos daudzumos)"

#, fuzzy
msgid "TUTORIAL_MICROBE_EDITOR_CHEMORECEPTOR"
msgstr ""
"Prokariotu struktūras\n"
"\n"
"Metabolosomas: ražo ATP no glikozes\n"
"\n"
"Hemosintezējošas olbaltumvielas: No sērūdeņraža saražo uz pusi mazāk glikozes nekā hemoplasts, bet arī veic glikolīzi, aizņem 1 daļu\n"
"\n"
"Tilakoīdi: ražo 3 reizes mazāk glikozes nekā parasts hloroplasts, bet arī veic glikolīzi un aizņem 1 daļu\n"
"\n"
"Rusticianīns : pārvērš dzelzi ATP\n"
"\n"
"Nitrogenāze: no atmosfēras slāpekli un ATP ražo amonjaku\n"
"\n"
"Citoplazma: uzglabā savienojumus un veic glikolīzi (ražo ATP nelielos daudzumos)"

#, fuzzy
msgid "TUTORIAL_MICROBE_EDITOR_ENDING_TEXT"
msgstr ""
"Jūs esat iegājuši atsaistīšanas režīmā. Šajā režīmā jūs varat uzklikšķināt uz kolonijas locekļiem, lai tos atsaistītu.\n"
"\n"
"Lai pamestu koloniju vispārīgi, jūs varat uzklikšķināt uz savas šūnas vai uzspiest atsaistīt visu pogu."

#, fuzzy
msgid "TUTORIAL_MICROBE_EDITOR_FLAGELLUM"
msgstr ""
"Prokariotu struktūras\n"
"\n"
"Metabolosomas: ražo ATP no glikozes\n"
"\n"
"Hemosintezējošas olbaltumvielas: No sērūdeņraža saražo uz pusi mazāk glikozes nekā hemoplasts, bet arī veic glikolīzi, aizņem 1 daļu\n"
"\n"
"Tilakoīdi: ražo 3 reizes mazāk glikozes nekā parasts hloroplasts, bet arī veic glikolīzi un aizņem 1 daļu\n"
"\n"
"Rusticianīns : pārvērš dzelzi ATP\n"
"\n"
"Nitrogenāze: no atmosfēras slāpekli un ATP ražo amonjaku\n"
"\n"
"Citoplazma: uzglabā savienojumus un veic glikolīzi (ražo ATP nelielos daudzumos)"

#, fuzzy
msgid "TUTORIAL_MICROBE_EDITOR_MODIFY_ORGANELLE"
msgstr ""
"Prokariotu struktūras\n"
"\n"
"Metabolosomas: ražo ATP no glikozes\n"
"\n"
"Hemosintezējošas olbaltumvielas: No sērūdeņraža saražo uz pusi mazāk glikozes nekā hemoplasts, bet arī veic glikolīzi, aizņem 1 daļu\n"
"\n"
"Tilakoīdi: ražo 3 reizes mazāk glikozes nekā parasts hloroplasts, bet arī veic glikolīzi un aizņem 1 daļu\n"
"\n"
"Rusticianīns : pārvērš dzelzi ATP\n"
"\n"
"Nitrogenāze: no atmosfēras slāpekli un ATP ražo amonjaku\n"
"\n"
"Citoplazma: uzglabā savienojumus un veic glikolīzi (ražo ATP nelielos daudzumos)"

#, fuzzy
msgid "TUTORIAL_MICROBE_EDITOR_NEGATIVE_ATP_BALANCE"
msgstr ""
"Jūs esat iegājuši atsaistīšanas režīmā. Šajā režīmā jūs varat uzklikšķināt uz kolonijas locekļiem, lai tos atsaistītu.\n"
"\n"
"Lai pamestu koloniju vispārīgi, jūs varat uzklikšķināt uz savas šūnas vai uzspiest atsaistīt visu pogu."

#, fuzzy
msgid "TUTORIAL_MICROBE_EDITOR_NO_CHANGES_MADE"
msgstr ""
"Jūs esat iegājuši atsaistīšanas režīmā. Šajā režīmā jūs varat uzklikšķināt uz kolonijas locekļiem, lai tos atsaistītu.\n"
"\n"
"Lai pamestu koloniju vispārīgi, jūs varat uzklikšķināt uz savas šūnas vai uzspiest atsaistīt visu pogu."

#, fuzzy
msgid "TUTORIAL_MICROBE_EDITOR_OPEN_TOLERANCES"
msgstr ""
"Jūs esat iegājuši atsaistīšanas režīmā. Šajā režīmā jūs varat uzklikšķināt uz kolonijas locekļiem, lai tos atsaistītu.\n"
"\n"
"Lai pamestu koloniju vispārīgi, jūs varat uzklikšķināt uz savas šūnas vai uzspiest atsaistīt visu pogu."

msgid "TUTORIAL_MICROBE_EDITOR_PATCH_TEXT"
msgstr ""

msgid "TUTORIAL_MICROBE_EDITOR_REMOVE_ORGANELLE_TEXT"
msgstr ""

msgid "TUTORIAL_MICROBE_EDITOR_SELECT_ORGANELLE_TEXT"
msgstr ""

msgid "TUTORIAL_MICROBE_EDITOR_STAY_SMALL"
msgstr ""

#, fuzzy
msgid "TUTORIAL_MICROBE_EDITOR_TOLERANCES_TAB"
msgstr ""
"Jūs esat iegājuši atsaistīšanas režīmā. Šajā režīmā jūs varat uzklikšķināt uz kolonijas locekļiem, lai tos atsaistītu.\n"
"\n"
"Lai pamestu koloniju vispārīgi, jūs varat uzklikšķināt uz savas šūnas vai uzspiest atsaistīt visu pogu."

#, fuzzy
msgid "TUTORIAL_MICROBE_STAGE_EDITOR_BUTTON_TUTORIAL"
msgstr ""
"Jūs savācāt pietiekami daudz resursus, lai sadalītos jūsu šūna.\n"
"\n"
"Jūs esat gatavs, lai rediģēt jūsu sugu.\n"
"\n"
"Lai ieietu rediģētājā, uzpiediet mirgojošo rediģētāja pogu apakšējā labajā stūrī."

#, fuzzy
msgid "TUTORIAL_MICROBE_STAGE_ENGULFED_TEXT"
msgstr ""
"Jūs esat iegājuši atsaistīšanas režīmā. Šajā režīmā jūs varat uzklikšķināt uz kolonijas locekļiem, lai tos atsaistītu.\n"
"\n"
"Lai pamestu koloniju vispārīgi, jūs varat uzklikšķināt uz savas šūnas vai uzspiest atsaistīt visu pogu."

#, fuzzy
msgid "TUTORIAL_MICROBE_STAGE_ENGULFMENT_FULL_TEXT"
msgstr ""
"Jūs esat iegājuši atsaistīšanas režīmā. Šajā režīmā jūs varat uzklikšķināt uz kolonijas locekļiem, lai tos atsaistītu.\n"
"\n"
"Lai pamestu koloniju vispārīgi, jūs varat uzklikšķināt uz savas šūnas vai uzspiest atsaistīt visu pogu."

#, fuzzy
msgid "TUTORIAL_MICROBE_STAGE_ENGULFMENT_TEXT"
msgstr ""
"Jūs esat iegājuši atsaistīšanas režīmā. Šajā režīmā jūs varat uzklikšķināt uz kolonijas locekļiem, lai tos atsaistītu.\n"
"\n"
"Lai pamestu koloniju vispārīgi, jūs varat uzklikšķināt uz savas šūnas vai uzspiest atsaistīt visu pogu."

#, fuzzy
msgid "TUTORIAL_MICROBE_STAGE_HELP_MENU_AND_ZOOM"
msgstr ""
"Ja jums joprojām ir grūtības ar spēles mehāniku, pārskatiet palīdzības izvēlni. Jūs varat to atvērt ar jautājuma zīmes pogu lejējā kreisajā stūrī.\n"
"\n"
"Viens papildus padoms: Jūs varat attālināt jūsu skatu ar ritināšanas riteni."

#, fuzzy
msgid "TUTORIAL_MICROBE_STAGE_LEAVE_COLONY_TEXT"
msgstr ""
"Jūs esat iegājuši atsaistīšanas režīmā. Šajā režīmā jūs varat uzklikšķināt uz kolonijas locekļiem, lai tos atsaistītu.\n"
"\n"
"Lai pamestu koloniju vispārīgi, jūs varat uzklikšķināt uz savas šūnas vai uzspiest atsaistīt visu pogu."

#, fuzzy
msgid "TUTORIAL_MICROBE_STAGE_REPRODUCE_TEXT"
msgstr ""
"Jūs esat iegājuši atsaistīšanas režīmā. Šajā režīmā jūs varat uzklikšķināt uz kolonijas locekļiem, lai tos atsaistītu.\n"
"\n"
"Lai pamestu koloniju vispārīgi, jūs varat uzklikšķināt uz savas šūnas vai uzspiest atsaistīt visu pogu."

#, fuzzy
msgid "TUTORIAL_MICROBE_STAGE_UNBIND_TEXT"
msgstr ""
"Jūs esat iegājuši atsaistīšanas režīmā. Šajā režīmā jūs varat uzklikšķināt uz kolonijas locekļiem, lai tos atsaistītu.\n"
"\n"
"Lai pamestu koloniju vispārīgi, jūs varat uzklikšķināt uz savas šūnas vai uzspiest atsaistīt visu pogu."

#, fuzzy
msgid "TUTORIAL_MULTICELLULAR_STAGE_WELCOME"
msgstr "Novietot organoīdu"

#, fuzzy
msgid "TUTORIAL_VIEW_NOW"
msgstr "Tutoriāls"

msgid "TWO_TIMES"
msgstr ""

#, fuzzy
msgid "TYPE_COLON"
msgstr "Ātrums:"

msgid "UNAPPLIED_MOD_CHANGES"
msgstr ""

msgid "UNAPPLIED_MOD_CHANGES_DESCRIPTION"
msgstr "Jums ir niepieciešams pielietot jūsu izmaiņas, lai ielādētu vai izlādētu jebkādas modifikācijas."

msgid "UNBIND_ALL"
msgstr "Atsaistīt visu"

#, fuzzy
msgid "UNBIND_ALL_TOOLTIP"
msgstr "Atsaistīt visu"

msgid "UNBIND_HELP_TEXT"
msgstr ""

msgid "UNCERTAIN_VERSION_WARNING"
msgstr ""

msgid "UNDERWATERCAVE"
msgstr "Zemūdens ala"

#, fuzzy
msgid "UNDERWATER_VENT_ERUPTION"
msgstr "Zemūdens ala"

#, fuzzy
msgid "UNDERWATER_VENT_ERUPTION_IN"
msgstr "Zemūdens ala"

#, fuzzy
msgid "UNDISCOVERED_ORGANELLES"
msgstr "Pārvietot organoīdu"

#, fuzzy
msgid "UNDISCOVERED_PATCH"
msgstr "Atcelt pašreizējo darbību"

msgid "UNDO"
msgstr "Atsaukt"

msgid "UNDO_THE_LAST_ACTION"
msgstr "Atsaukt pēdējo darbību"

#, fuzzy
msgid "UNIT_ACTION_CONSTRUCT"
msgstr "Mutācijas punkti"

#, fuzzy
msgid "UNIT_ACTION_MOVE"
msgstr "Mutācijas punkti"

msgid "UNIT_ADVANCED_SPACESHIP"
msgstr ""

msgid "UNIT_SIMPLE_ROCKET"
msgstr ""

msgid "UNKNOWN"
msgstr ""

#, fuzzy
msgid "UNKNOWN_DISPLAY_DRIVER"
msgstr "Automātiski saglabāt progresu spēles laikā"

msgid "UNKNOWN_MOUSE"
msgstr ""

#, fuzzy
msgid "UNKNOWN_ORGANELLE_SYMBOL"
msgstr "Novietot organoīdu"

msgid "UNKNOWN_PATCH"
msgstr ""

#, fuzzy
msgid "UNKNOWN_SHORT"
msgstr "Atcelt pašreizējo darbību"

#, fuzzy
msgid "UNKNOWN_VERSION"
msgstr "Modifikācijas Versija:"

msgid "UNKNOWN_WORKSHOP_ID"
msgstr ""

#, fuzzy
msgid "UNLIMIT_GROWTH_SPEED"
msgstr "APSTIPRINĀT"

#, fuzzy
msgid "UNLOCKED_NEW_ORGANELLE"
msgstr "Novietot organoīdu"

#, fuzzy
msgid "UNLOCK_ALL_ORGANELLES"
msgstr "Novietot organoīdu"

msgid "UNLOCK_CONDITION_ATP_PRODUCTION_ABOVE"
msgstr ""

msgid "UNLOCK_CONDITION_COMPOUND_IS_ABOVE"
msgstr ""

msgid "UNLOCK_CONDITION_COMPOUND_IS_BELOW"
msgstr ""

msgid "UNLOCK_CONDITION_COMPOUND_IS_BETWEEN"
msgstr ""

msgid "UNLOCK_CONDITION_DIGESTED_MICROBES_ABOVE"
msgstr ""

msgid "UNLOCK_CONDITION_ENGULFED_MICROBES_ABOVE"
msgstr ""

msgid "UNLOCK_CONDITION_EXCESS_ATP_ABOVE"
msgstr ""

#, fuzzy
msgid "UNLOCK_CONDITION_PLAYER_DAMAGE_RECEIVED"
msgstr "Ātrums:"

#, fuzzy
msgid "UNLOCK_CONDITION_PLAYER_DAMAGE_RECEIVED_SOURCE"
msgstr "Ātrums:"

msgid "UNLOCK_CONDITION_PLAYER_DEATH_COUNT_ABOVE"
msgstr ""

msgid "UNLOCK_CONDITION_REPRODUCED_WITH"
msgstr ""

msgid "UNLOCK_CONDITION_REPRODUCED_WITH_IN_A_ROW"
msgstr ""

msgid "UNLOCK_CONDITION_REPRODUCE_IN_BIOME"
msgstr ""

#, fuzzy
msgid "UNLOCK_CONDITION_SPEED_BELOW"
msgstr "Ātrums:"

msgid "UNLOCK_WITH_ANY_OF_FOLLOWING"
msgstr ""

msgid "UNSAVED_CHANGE_WARNING"
msgstr ""

msgid "UNTITLED"
msgstr ""

msgid "UPGRADE_CILIA_PULL"
msgstr ""

#, fuzzy
msgid "UPGRADE_CILIA_PULL_DESCRIPTION"
msgstr "Apraksts:"

msgid "UPGRADE_COST"
msgstr ""

#, fuzzy
msgid "UPGRADE_DESCRIPTION_NONE"
msgstr "Apraksts:"

msgid "UPGRADE_NAME_NONE"
msgstr ""

#, fuzzy
msgid "UPGRADE_PILUS_INJECTISOME"
msgstr "Apraksts:"

#, fuzzy
msgid "UPGRADE_PILUS_INJECTISOME_DESCRIPTION"
msgstr "Apraksts:"

msgid "UPGRADE_SLIME_JET_MUCOCYST"
msgstr ""

#, fuzzy
msgid "UPGRADE_SLIME_JET_MUCOCYST_DESCRIPTION"
msgstr "Pārveido [thrive:compound type=\"glucose\"][/thrive:compound] par [thrive:compound type=\"atp\"][/thrive:compound]."

msgid "UPLOAD"
msgstr ""

msgid "UPLOADING_DOT_DOT_DOT"
msgstr "Augšuplādē..."

msgid "UPLOAD_SUCCEEDED"
msgstr "Augšuplāde Veiksmīga"

msgid "USED_LIBRARIES_LICENSES"
msgstr ""

msgid "USED_RENDERER_NAME"
msgstr ""

#, fuzzy
msgid "USES_FEATURE"
msgstr "Temperatūra"

msgid "USE_AUTO_HARMONY"
msgstr ""

msgid "USE_AUTO_HARMONY_TOOLTIP"
msgstr ""

msgid "USE_A_CUSTOM_USERNAME"
msgstr "Izmantot pielāgotu lietotājvārdu"

msgid "USE_DISK_CACHE"
msgstr ""

msgid "USE_MANUAL_THREAD_COUNT"
msgstr ""

msgid "USE_MANUAL_THREAD_COUNT_NATIVE"
msgstr ""

msgid "USE_VIRTUAL_WINDOW_SIZE"
msgstr ""

#, fuzzy
msgid "UV_PROTECTION"
msgstr "Automātiska-Evo Pareģošana"

#, fuzzy
msgid "UV_TOLERANCE_TOOLTIP"
msgstr "Apskatiet detalizētu informāciju aiz pareģošanas"

msgid "VACUOLE"
msgstr "Vakuola"

msgid "VACUOLE_DESCRIPTION"
msgstr ""

msgid "VACUOLE_IS_SPECIALIZED"
msgstr ""

#, fuzzy
msgid "VACUOLE_NOT_SPECIALIZED_DESCRIPTION"
msgstr "Apraksts:"

msgid "VACUOLE_PROCESSES_DESCRIPTION"
msgstr ""

#, fuzzy
msgid "VACUOLE_SPECIALIZED_DESCRIPTION"
msgstr "Apraksts:"

msgid "VALUE_WITH_UNIT"
msgstr ""

#, fuzzy
msgid "VERSION_COLON"
msgstr "Ģenerācija:"

#, fuzzy
msgid "VERTICAL_COLON"
msgstr "Ģenerācija:"

#, fuzzy
msgid "VERTICAL_WITH_AXIS_NAME_COLON"
msgstr "Ātrums:"

msgid "VIDEO_MEMORY"
msgstr ""

msgid "VIDEO_MEMORY_MIB"
msgstr ""

msgid "VIEWER"
msgstr ""

#, fuzzy
msgid "VIEW_ALL"
msgstr "Pārskatīt tagad"

#, fuzzy
msgid "VIEW_CELL_PROCESSES"
msgstr "Pārveido [thrive:compound type=\"glucose\"][/thrive:compound] par [thrive:compound type=\"atp\"][/thrive:compound]."

#, fuzzy
msgid "VIEW_ONLINE"
msgstr "Pārskatīt tagad"

#, fuzzy
msgid "VIEW_PATCH_MICHES"
msgstr "Ala"

#, fuzzy
msgid "VIEW_PATCH_NOTES"
msgstr "Ala"

#, fuzzy
msgid "VIEW_PATCH_NOTES_TOOLTIP"
msgstr "Ala"

msgid "VIEW_PENDING_ACTIONS"
msgstr ""

msgid "VIEW_SOURCE_CODE"
msgstr "Apskatīt pirmkodu"

msgid "VIP_PATRONS"
msgstr ""

msgid "VISIBLE"
msgstr ""

msgid "VISIBLE_WHEN_CLOSE_TO_FULL"
msgstr ""

msgid "VISIBLE_WHEN_OVER_ZERO"
msgstr ""

msgid "VISIT_SUGGESTIONS_SITE"
msgstr ""

msgid "VOLCANIC_VENT"
msgstr "Vulkāniskā izeja"

msgid "VOLUMEDOWN"
msgstr "Skaļums uz leju"

msgid "VOLUMEMUTE"
msgstr "Skaļuma izslēgšana"

msgid "VOLUMEUP"
msgstr "Skaļums uz augšu"

msgid "VSYNC"
msgstr "Vertikālā sinhronizācija"

msgid "WAITING_FOR_AUTO_EVO"
msgstr ""

msgid "WELCOME_TO_THRIVEOPEDIA"
msgstr ""

msgid "WENT_EXTINCT_FROM_PLANET"
msgstr "Izmira no planētas"

msgid "WENT_EXTINCT_IN"
msgstr "Izmira {0}"

msgid "WHEEL_DOWN"
msgstr "Rullīte uz leju"

msgid "WHEEL_LEFT"
msgstr "Rullīte pa kreisi"

msgid "WHEEL_RIGHT"
msgstr "Rullīte pa labi"

msgid "WHEEL_UP"
msgstr "Rullīte uz augšu"

msgid "WIKI"
msgstr ""

msgid "WIKI_2D"
msgstr ""

msgid "WIKI_3D"
msgstr ""

msgid "WIKI_3D_COMMA_SANDBOX"
msgstr ""

#, fuzzy
msgid "WIKI_3D_COMMA_STRATEGY"
msgstr "Hloroplasts"

#, fuzzy
msgid "WIKI_3D_COMMA_STRATEGY_COMMA_SPACE"
msgstr "Hloroplasts"

#, fuzzy
msgid "WIKI_8_BRACKET_16"
msgstr "Pagriezt pa kreisi"

#, fuzzy
msgid "WIKI_ASCENSION"
msgstr "Rusticianīns"

msgid "WIKI_ASCENSION_CURRENT_DEVELOPMENT"
msgstr ""

#, fuzzy
msgid "WIKI_ASCENSION_FEATURES"
msgstr "Ārējie efekti:"

#, fuzzy
msgid "WIKI_ASCENSION_INTRO"
msgstr "Rusticianīns"

msgid "WIKI_ASCENSION_OVERVIEW"
msgstr ""

#, fuzzy
msgid "WIKI_ASCENSION_TRANSITIONS"
msgstr "Sugas populācija"

#, fuzzy
msgid "WIKI_ASCENSION_UI"
msgstr "Rusticianīns"

#, fuzzy
msgid "WIKI_AWAKENING_STAGE_CURRENT_DEVELOPMENT"
msgstr "Ļauj saistīties ar citām šūnām. Šis ir pirmais solis uz daudzšūnu veidošanos. Kad tava šūna ir daļā no kolonijas, savienojumi tiek dalīti starp šūnām. Jūs nevarat ieiet redaktorā, kāmēram esat daļa no kolonijas, jums nepieciešams atdalīties, kad savākts nepieciešamais savienojumu daudzums, lai sadalītu jūsu šūnu."

#, fuzzy
msgid "WIKI_AWAKENING_STAGE_FEATURES"
msgstr "Ļauj saistīties ar citām šūnām. Šis ir pirmais solis uz daudzšūnu veidošanos. Kad tava šūna ir daļā no kolonijas, savienojumi tiek dalīti starp šūnām. Jūs nevarat ieiet redaktorā, kāmēram esat daļa no kolonijas, jums nepieciešams atdalīties, kad savākts nepieciešamais savienojumu daudzums, lai sadalītu jūsu šūnu."

#, fuzzy
msgid "WIKI_AWAKENING_STAGE_INTRO"
msgstr "Saistviela"

msgid "WIKI_AWAKENING_STAGE_OVERVIEW"
msgstr ""

#, fuzzy
msgid "WIKI_AWAKENING_STAGE_TRANSITIONS"
msgstr "Ļauj saistīties ar citām šūnām. Šis ir pirmais solis uz daudzšūnu veidošanos. Kad tava šūna ir daļā no kolonijas, savienojumi tiek dalīti starp šūnām. Jūs nevarat ieiet redaktorā, kāmēram esat daļa no kolonijas, jums nepieciešams atdalīties, kad savākts nepieciešamais savienojumu daudzums, lai sadalītu jūsu šūnu."

#, fuzzy
msgid "WIKI_AWAKENING_STAGE_UI"
msgstr "Saistviela"

msgid "WIKI_AWARE_STAGE_CURRENT_DEVELOPMENT"
msgstr ""

#, fuzzy
msgid "WIKI_AWARE_STAGE_FEATURES"
msgstr "[thrive:input]g_move_forward[/thrive:input],[thrive:input]g_move_left[/thrive:input],[thrive:input]g_move_backwards[/thrive:input],[thrive:input]g_move_right[/thrive:input] un peli, lai kustētos. [thrive:input]g_fire_toxin[/thrive:input], lai šautu [thrive:compound type=\"oxytoxy\"][/thrive:compound], ja jums ir toksīnu vakuola. [thrive:input]g_toggle_engulf[/thrive:input], lai pārslēgtu aprīšanas režīmu. Jūs varat attālinātas un pietuvināties ar peles riteni."

#, fuzzy
msgid "WIKI_AWARE_STAGE_INTRO"
msgstr "Nitrāzes"

#, fuzzy
msgid "WIKI_AWARE_STAGE_OVERVIEW"
msgstr "[thrive:input]g_move_forward[/thrive:input],[thrive:input]g_move_left[/thrive:input],[thrive:input]g_move_backwards[/thrive:input],[thrive:input]g_move_right[/thrive:input] un peli, lai kustētos. [thrive:input]g_fire_toxin[/thrive:input], lai šautu [thrive:compound type=\"oxytoxy\"][/thrive:compound], ja jums ir toksīnu vakuola. [thrive:input]g_toggle_engulf[/thrive:input], lai pārslēgtu aprīšanas režīmu. Jūs varat attālinātas un pietuvināties ar peles riteni."

#, fuzzy
msgid "WIKI_AWARE_STAGE_TRANSITIONS"
msgstr "Nitrāzes"

#, fuzzy
msgid "WIKI_AWARE_STAGE_UI"
msgstr "[thrive:input]g_move_forward[/thrive:input],[thrive:input]g_move_left[/thrive:input],[thrive:input]g_move_backwards[/thrive:input],[thrive:input]g_move_right[/thrive:input] un peli, lai kustētos. [thrive:input]g_fire_toxin[/thrive:input], lai šautu [thrive:compound type=\"oxytoxy\"][/thrive:compound], ja jums ir toksīnu vakuola. [thrive:input]g_toggle_engulf[/thrive:input], lai pārslēgtu aprīšanas režīmu. Jūs varat attālinātas un pietuvināties ar peles riteni."

#, fuzzy
msgid "WIKI_AXON_EFFECTS"
msgstr "Ārējie efekti:"

msgid "WIKI_AXON_INTRO"
msgstr ""

msgid "WIKI_AXON_MODIFICATIONS"
msgstr ""

#, fuzzy
msgid "WIKI_AXON_PROCESSES"
msgstr "Nav procesu"

msgid "WIKI_AXON_REQUIREMENTS"
msgstr ""

msgid "WIKI_AXON_SCIENTIFIC_BACKGROUND"
msgstr ""

msgid "WIKI_AXON_STRATEGY"
msgstr ""

msgid "WIKI_AXON_UPGRADES"
msgstr ""

#, fuzzy
msgid "WIKI_BACTERIAL_CHEMOSYNTHESIS_COMMA_GLYCOLYSIS"
msgstr "OxyToxy sintēze"

#, fuzzy
msgid "WIKI_BINDING_AGENT_EFFECTS"
msgstr "Ļauj saistīties ar citām šūnām. Šis ir pirmais solis uz daudzšūnu veidošanos. Kad tava šūna ir daļā no kolonijas, savienojumi tiek dalīti starp šūnām. Jūs nevarat ieiet redaktorā, kāmēram esat daļa no kolonijas, jums nepieciešams atdalīties, kad savākts nepieciešamais savienojumu daudzums, lai sadalītu jūsu šūnu."

#, fuzzy
msgid "WIKI_BINDING_AGENT_INTRO"
msgstr "Saistviela"

#, fuzzy
msgid "WIKI_BINDING_AGENT_MODIFICATIONS"
msgstr "Ļauj saistīties ar citām šūnām. Šis ir pirmais solis uz daudzšūnu veidošanos. Kad tava šūna ir daļā no kolonijas, savienojumi tiek dalīti starp šūnām. Jūs nevarat ieiet redaktorā, kāmēram esat daļa no kolonijas, jums nepieciešams atdalīties, kad savākts nepieciešamais savienojumu daudzums, lai sadalītu jūsu šūnu."

#, fuzzy
msgid "WIKI_BINDING_AGENT_PROCESSES"
msgstr "Spiediet [thrive:input]g_toggle_binding[/thrive:input] , lai pārslēgtu saistīšanas režīmu. Kad esiet saistīšanas režīmā, jūs varat pievienot citas šūnas no jūsu sugas, virzoties tām pretī, jūsu kolonijai. Lai pamestu koloniju, spiediet [thrive:input]g_unbind_all[/thrive:input]."

#, fuzzy
msgid "WIKI_BINDING_AGENT_REQUIREMENTS"
msgstr "Ļauj saistīties ar citām šūnām. Šis ir pirmais solis uz daudzšūnu veidošanos. Kad tava šūna ir daļā no kolonijas, savienojumi tiek dalīti starp šūnām. Jūs nevarat ieiet redaktorā, kāmēram esat daļa no kolonijas, jums nepieciešams atdalīties, kad savākts nepieciešamais savienojumu daudzums, lai sadalītu jūsu šūnu."

#, fuzzy
msgid "WIKI_BINDING_AGENT_SCIENTIFIC_BACKGROUND"
msgstr "Ļauj saistīties ar citām šūnām. Šis ir pirmais solis uz daudzšūnu veidošanos. Kad tava šūna ir daļā no kolonijas, savienojumi tiek dalīti starp šūnām. Jūs nevarat ieiet redaktorā, kāmēram esat daļa no kolonijas, jums nepieciešams atdalīties, kad savākts nepieciešamais savienojumu daudzums, lai sadalītu jūsu šūnu."

#, fuzzy
msgid "WIKI_BINDING_AGENT_STRATEGY"
msgstr "Ļauj saistīties ar citām šūnām. Šis ir pirmais solis uz daudzšūnu veidošanos. Kad tava šūna ir daļā no kolonijas, savienojumi tiek dalīti starp šūnām. Jūs nevarat ieiet redaktorā, kāmēram esat daļa no kolonijas, jums nepieciešams atdalīties, kad savākts nepieciešamais savienojumu daudzums, lai sadalītu jūsu šūnu."

#, fuzzy
msgid "WIKI_BINDING_AGENT_UPGRADES"
msgstr "Ļauj saistīties ar citām šūnām. Šis ir pirmais solis uz daudzšūnu veidošanos. Kad tava šūna ir daļā no kolonijas, savienojumi tiek dalīti starp šūnām. Jūs nevarat ieiet redaktorā, kāmēram esat daļa no kolonijas, jums nepieciešams atdalīties, kad savākts nepieciešamais savienojumu daudzums, lai sadalītu jūsu šūnu."

#, fuzzy
msgid "WIKI_BIOLUMINESCENT_VACUOLE_EFFECTS"
msgstr ""
"Bioluminiscējošā\n"
"vakuola"

#, fuzzy
msgid "WIKI_BIOLUMINESCENT_VACUOLE_INTRO"
msgstr ""
"Bioluminiscējošā\n"
"vakuola"

#, fuzzy
msgid "WIKI_BIOLUMINESCENT_VACUOLE_MODIFICATIONS"
msgstr ""
"Bioluminiscējošā\n"
"vakuola"

#, fuzzy
msgid "WIKI_BIOLUMINESCENT_VACUOLE_PROCESSES"
msgstr ""
"Bioluminiscējošā\n"
"vakuola"

#, fuzzy
msgid "WIKI_BIOLUMINESCENT_VACUOLE_REQUIREMENTS"
msgstr ""
"Bioluminiscējošā\n"
"vakuola"

msgid "WIKI_BIOLUMINESCENT_VACUOLE_SCIENTIFIC_BACKGROUND"
msgstr ""

#, fuzzy
msgid "WIKI_BIOLUMINESCENT_VACUOLE_STRATEGY"
msgstr ""
"Bioluminiscējošā\n"
"vakuola"

#, fuzzy
msgid "WIKI_BIOLUMINESCENT_VACUOLE_UPGRADES"
msgstr ""
"Bioluminiscējošā\n"
"vakuola"

msgid "WIKI_BODY_PLAN_EDITOR_COMMA_CELL_EDITOR"
msgstr ""

#, fuzzy
msgid "WIKI_CHEMOPLAST_EFFECTS"
msgstr "Hemoplasts"

#, fuzzy
msgid "WIKI_CHEMOPLAST_INTRO"
msgstr "Hemoplasts"

msgid "WIKI_CHEMOPLAST_MODIFICATIONS"
msgstr ""

msgid "WIKI_CHEMOPLAST_PROCESSES"
msgstr ""

msgid "WIKI_CHEMOPLAST_REQUIREMENTS"
msgstr ""

msgid "WIKI_CHEMOPLAST_SCIENTIFIC_BACKGROUND"
msgstr ""

msgid "WIKI_CHEMOPLAST_STRATEGY"
msgstr ""

msgid "WIKI_CHEMOPLAST_UPGRADES"
msgstr ""

#, fuzzy
msgid "WIKI_CHEMORECEPTOR_EFFECTS"
msgstr "Modifikācijas Apraksts:"

#, fuzzy
msgid "WIKI_CHEMORECEPTOR_INTRO"
msgstr "Hemoplasts"

#, fuzzy
msgid "WIKI_CHEMORECEPTOR_MODIFICATIONS"
msgstr "Modifikācijas Apraksts:"

#, fuzzy
msgid "WIKI_CHEMORECEPTOR_PROCESSES"
msgstr "Pārveido [thrive:compound type=\"glucose\"][/thrive:compound] par [thrive:compound type=\"atp\"][/thrive:compound]."

#, fuzzy
msgid "WIKI_CHEMORECEPTOR_REQUIREMENTS"
msgstr "Modifikācijas Apraksts:"

#, fuzzy
msgid "WIKI_CHEMORECEPTOR_SCIENTIFIC_BACKGROUND"
msgstr "Modifikācijas Apraksts:"

#, fuzzy
msgid "WIKI_CHEMORECEPTOR_STRATEGY"
msgstr "Modifikācijas Apraksts:"

#, fuzzy
msgid "WIKI_CHEMORECEPTOR_UPGRADES"
msgstr "Modifikācijas Apraksts:"

#, fuzzy
msgid "WIKI_CHEMOSYNTHESIZING_PROTEINS_EFFECTS"
msgstr "Hemosintezējošas olbaltumvielas"

#, fuzzy
msgid "WIKI_CHEMOSYNTHESIZING_PROTEINS_INTRO"
msgstr "Hemosintezējošas olbaltumvielas"

#, fuzzy
msgid "WIKI_CHEMOSYNTHESIZING_PROTEINS_MODIFICATIONS"
msgstr "Hemosintezējošas olbaltumvielas"

#, fuzzy
msgid "WIKI_CHEMOSYNTHESIZING_PROTEINS_PROCESSES"
msgstr "Pārveido [thrive:compound type=\"hydrogensulfide\"][/thrive:compound] par [thrive:compound type=\"hydrogensulfide\"][/thrive:compound]. Ātrums ir atkarīgs no [thrive:compound type=\"carbondioxide\"][/thrive:compound] koncentrācijas. Arī pārveido [thrive:compound type=\"glucose\"][/thrive:compound] par [thrive:compound type=\"atp\"][/thrive:compound]."

#, fuzzy
msgid "WIKI_CHEMOSYNTHESIZING_PROTEINS_REQUIREMENTS"
msgstr "Hemosintezējošas olbaltumvielas"

#, fuzzy
msgid "WIKI_CHEMOSYNTHESIZING_PROTEINS_SCIENTIFIC_BACKGROUND"
msgstr "Pārveido [thrive:compound type=\"hydrogensulfide\"][/thrive:compound] par [thrive:compound type=\"hydrogensulfide\"][/thrive:compound]. Ātrums ir atkarīgs no [thrive:compound type=\"carbondioxide\"][/thrive:compound] koncentrācijas. Arī pārveido [thrive:compound type=\"glucose\"][/thrive:compound] par [thrive:compound type=\"atp\"][/thrive:compound]."

#, fuzzy
msgid "WIKI_CHEMOSYNTHESIZING_PROTEINS_STRATEGY"
msgstr "Hemosintezējošas olbaltumvielas"

#, fuzzy
msgid "WIKI_CHEMOSYNTHESIZING_PROTEINS_UPGRADES"
msgstr "Hemosintezējošas olbaltumvielas"

#, fuzzy
msgid "WIKI_CHLOROPLAST_EFFECTS"
msgstr "Hloroplasts"

#, fuzzy
msgid "WIKI_CHLOROPLAST_INTRO"
msgstr "Hloroplasts"

msgid "WIKI_CHLOROPLAST_MODIFICATIONS"
msgstr ""

msgid "WIKI_CHLOROPLAST_PROCESSES"
msgstr ""

msgid "WIKI_CHLOROPLAST_REQUIREMENTS"
msgstr ""

msgid "WIKI_CHLOROPLAST_SCIENTIFIC_BACKGROUND"
msgstr ""

#, fuzzy
msgid "WIKI_CHLOROPLAST_STRATEGY"
msgstr "Hloroplasts"

#, fuzzy
msgid "WIKI_CHLOROPLAST_UPGRADES"
msgstr "Hloroplasts"

#, fuzzy
msgid "WIKI_CHROMATOPHORE_PHOTOSYNTHESIS_COMMA_GLYCOLYSIS"
msgstr "OxyToxy sintēze"

msgid "WIKI_CILIA_EFFECTS"
msgstr ""

msgid "WIKI_CILIA_INTRO"
msgstr ""

msgid "WIKI_CILIA_MODIFICATIONS"
msgstr ""

#, fuzzy
msgid "WIKI_CILIA_PROCESSES"
msgstr "Pārveido [thrive:compound type=\"glucose\"][/thrive:compound] par [thrive:compound type=\"atp\"][/thrive:compound]."

msgid "WIKI_CILIA_REQUIREMENTS"
msgstr ""

msgid "WIKI_CILIA_SCIENTIFIC_BACKGROUND"
msgstr ""

msgid "WIKI_CILIA_STRATEGY"
msgstr ""

msgid "WIKI_CILIA_UPGRADES"
msgstr ""

#, fuzzy
msgid "WIKI_COMPOUNDS_BUTTON"
msgstr "Citoplazma"

#, fuzzy
msgid "WIKI_COMPOUNDS_DEVELOPMENT"
msgstr "Savienojumi:"

#, fuzzy
msgid "WIKI_COMPOUNDS_INTRO"
msgstr "Citoplazma"

msgid "WIKI_COMPOUNDS_TYPES_OF_COMPOUNDS"
msgstr ""

msgid "WIKI_COMPOUND_SYSTEM_DEVELOPMENT_COMPOUNDS_LIST"
msgstr ""

msgid "WIKI_COMPOUND_SYSTEM_DEVELOPMENT_INTRO"
msgstr ""

msgid "WIKI_COMPOUND_SYSTEM_DEVELOPMENT_MICROBE_STAGE"
msgstr ""

msgid "WIKI_COMPOUND_SYSTEM_DEVELOPMENT_OVERVIEW"
msgstr ""

msgid "WIKI_CYTOPLASM_EFFECTS"
msgstr ""

#, fuzzy
msgid "WIKI_CYTOPLASM_INTRO"
msgstr "Citoplazma"

msgid "WIKI_CYTOPLASM_MODIFICATIONS"
msgstr ""

#, fuzzy
msgid "WIKI_CYTOPLASM_PROCESSES"
msgstr "Pārveido [thrive:compound type=\"glucose\"][/thrive:compound] par [thrive:compound type=\"atp\"][/thrive:compound]."

msgid "WIKI_CYTOPLASM_REQUIREMENTS"
msgstr ""

msgid "WIKI_CYTOPLASM_SCIENTIFIC_BACKGROUND"
msgstr ""

msgid "WIKI_CYTOPLASM_STRATEGY"
msgstr ""

msgid "WIKI_CYTOPLASM_UPGRADES"
msgstr ""

#, fuzzy
msgid "WIKI_DEVELOPMENT"
msgstr "3D Kustība"

#, fuzzy
msgid "WIKI_DEVELOPMENT_INFO_BUTTON"
msgstr "Organoīdi"

#, fuzzy
msgid "WIKI_DEVELOPMENT_ROOT_INTRO"
msgstr "Organoīdi"

msgid "WIKI_EDITORS_AND_MUTATIONS_GENERATIONS_AND_EDITOR_SESSIONS"
msgstr ""

#, fuzzy
msgid "WIKI_EDITORS_AND_MUTATIONS_INTRO"
msgstr "Mitohondrijs"

msgid "WIKI_EDITORS_AND_MUTATIONS_MUTATIONS_AND_MUTATION_POINTS"
msgstr ""

msgid "WIKI_ENVIRONMENTAL_CONDITIONS_ENVIRONMENTAL_GASSES"
msgstr ""

#, fuzzy
msgid "WIKI_ENVIRONMENTAL_CONDITIONS_INTRO"
msgstr "Mitohondrijs"

#, fuzzy
msgid "WIKI_ENVIRONMENTAL_CONDITIONS_PHYSICAL_CONDITIONS"
msgstr "Anaerobiskā slāpekļa fiksācija"

msgid "WIKI_ENVIRONMENTAL_CONDITIONS_THE_DAY/NIGHT_CYCLE"
msgstr ""

#, fuzzy
msgid "WIKI_FERROPLAST_EFFECTS"
msgstr "Termoplasts"

#, fuzzy
msgid "WIKI_FERROPLAST_INTRO"
msgstr "Termoplasts"

#, fuzzy
msgid "WIKI_FERROPLAST_MODIFICATIONS"
msgstr "Slāpekļa fiksējošs plastids"

#, fuzzy
msgid "WIKI_FERROPLAST_PROCESSES"
msgstr "Slāpekļa fiksējošs plastids"

#, fuzzy
msgid "WIKI_FERROPLAST_REQUIREMENTS"
msgstr "Slāpekļa fiksējošs plastids"

#, fuzzy
msgid "WIKI_FERROPLAST_SCIENTIFIC_BACKGROUND"
msgstr "Slāpekļa fiksējošs plastids"

#, fuzzy
msgid "WIKI_FERROPLAST_STRATEGY"
msgstr "Termoplasts"

#, fuzzy
msgid "WIKI_FERROPLAST_UPGRADES"
msgstr "Termoplasts"

msgid "WIKI_FLAGELLUM_EFFECTS"
msgstr ""

#, fuzzy
msgid "WIKI_FLAGELLUM_INTRO"
msgstr "Vica"

msgid "WIKI_FLAGELLUM_MODIFICATIONS"
msgstr ""

#, fuzzy
msgid "WIKI_FLAGELLUM_PROCESSES"
msgstr "Nav procesu"

msgid "WIKI_FLAGELLUM_REQUIREMENTS"
msgstr ""

msgid "WIKI_FLAGELLUM_SCIENTIFIC_BACKGROUND"
msgstr ""

msgid "WIKI_FLAGELLUM_STRATEGY"
msgstr ""

msgid "WIKI_FLAGELLUM_UPGRADES"
msgstr ""

#, fuzzy
msgid "WIKI_GLYCOLYSIS_COMMA_ANAEROBIC_NITROGEN_FIXATION"
msgstr "Anaerobiskā slāpekļa fiksācija"

#, fuzzy
msgid "WIKI_HEADING_APPENDICES"
msgstr "Ļauj saistīties ar citām šūnām. Šis ir pirmais solis uz daudzšūnu veidošanos. Kad tava šūna ir daļā no kolonijas, savienojumi tiek dalīti starp šūnām. Jūs nevarat ieiet redaktorā, kāmēram esat daļa no kolonijas, jums nepieciešams atdalīties, kad savākts nepieciešamais savienojumu daudzums, lai sadalītu jūsu šūnu."

#, fuzzy
msgid "WIKI_HEADING_BASIC_GAME_MECHANICS"
msgstr "Ļauj saistīties ar citām šūnām. Šis ir pirmais solis uz daudzšūnu veidošanos. Kad tava šūna ir daļā no kolonijas, savienojumi tiek dalīti starp šūnām. Jūs nevarat ieiet redaktorā, kāmēram esat daļa no kolonijas, jums nepieciešams atdalīties, kad savākts nepieciešamais savienojumu daudzums, lai sadalītu jūsu šūnu."

msgid "WIKI_HEADING_COMPOUNDS_LIST"
msgstr ""

#, fuzzy
msgid "WIKI_HEADING_COMPOUND_CLOUDS"
msgstr "Bezgalīgi daudz savienojumu"

#, fuzzy
msgid "WIKI_HEADING_CONCEPT_ART"
msgstr "Hemoplasts"

#, fuzzy
msgid "WIKI_HEADING_CURRENT_DEVELOPMENT"
msgstr "Ļauj saistīties ar citām šūnām. Šis ir pirmais solis uz daudzšūnu veidošanos. Kad tava šūna ir daļā no kolonijas, savienojumi tiek dalīti starp šūnām. Jūs nevarat ieiet redaktorā, kāmēram esat daļa no kolonijas, jums nepieciešams atdalīties, kad savākts nepieciešamais savienojumu daudzums, lai sadalītu jūsu šūnu."

msgid "WIKI_HEADING_DEVELOPMENT"
msgstr ""

#, fuzzy
msgid "WIKI_HEADING_EDITOR"
msgstr "Saistviela"

msgid "WIKI_HEADING_EFFECTS"
msgstr ""

#, fuzzy
msgid "WIKI_HEADING_ENVIRONMENTAL_GASSES"
msgstr "Nitrāzes"

#, fuzzy
msgid "WIKI_HEADING_FEATURES"
msgstr "Ļauj saistīties ar citām šūnām. Šis ir pirmais solis uz daudzšūnu veidošanos. Kad tava šūna ir daļā no kolonijas, savienojumi tiek dalīti starp šūnām. Jūs nevarat ieiet redaktorā, kāmēram esat daļa no kolonijas, jums nepieciešams atdalīties, kad savākts nepieciešamais savienojumu daudzums, lai sadalītu jūsu šūnu."

msgid "WIKI_HEADING_FOG_OF_WAR"
msgstr ""

msgid "WIKI_HEADING_GAMEPLAY"
msgstr ""

#, fuzzy
msgid "WIKI_HEADING_GDD"
msgstr "Saistviela"

#, fuzzy
msgid "WIKI_HEADING_GENERAL_TIPS"
msgstr "Ļauj saistīties ar citām šūnām. Šis ir pirmais solis uz daudzšūnu veidošanos. Kad tava šūna ir daļā no kolonijas, savienojumi tiek dalīti starp šūnām. Jūs nevarat ieiet redaktorā, kāmēram esat daļa no kolonijas, jums nepieciešams atdalīties, kad savākts nepieciešamais savienojumu daudzums, lai sadalītu jūsu šūnu."

msgid "WIKI_HEADING_GENERATIONS_AND_EDITOR_SESSIONS"
msgstr ""

#, fuzzy
msgid "WIKI_HEADING_MICROBE_PARTS"
msgstr "[thrive:input]g_move_forward[/thrive:input],[thrive:input]g_move_left[/thrive:input],[thrive:input]g_move_backwards[/thrive:input],[thrive:input]g_move_right[/thrive:input] un peli, lai kustētos. [thrive:input]g_fire_toxin[/thrive:input], lai šautu [thrive:compound type=\"oxytoxy\"][/thrive:compound], ja jums ir toksīnu vakuola. [thrive:input]g_toggle_engulf[/thrive:input], lai pārslēgtu aprīšanas režīmu. Jūs varat attālinātas un pietuvināties ar peles riteni."

#, fuzzy
msgid "WIKI_HEADING_MICROBE_STAGE"
msgstr "[thrive:input]g_move_forward[/thrive:input],[thrive:input]g_move_left[/thrive:input],[thrive:input]g_move_backwards[/thrive:input],[thrive:input]g_move_right[/thrive:input] un peli, lai kustētos. [thrive:input]g_fire_toxin[/thrive:input], lai šautu [thrive:compound type=\"oxytoxy\"][/thrive:compound], ja jums ir toksīnu vakuola. [thrive:input]g_toggle_engulf[/thrive:input], lai pārslēgtu aprīšanas režīmu. Jūs varat attālinātas un pietuvināties ar peles riteni."

#, fuzzy
msgid "WIKI_HEADING_MICROBE_STAGE_TIPS"
msgstr "[thrive:input]g_move_forward[/thrive:input],[thrive:input]g_move_left[/thrive:input],[thrive:input]g_move_backwards[/thrive:input],[thrive:input]g_move_right[/thrive:input] un peli, lai kustētos. [thrive:input]g_fire_toxin[/thrive:input], lai šautu [thrive:compound type=\"oxytoxy\"][/thrive:compound], ja jums ir toksīnu vakuola. [thrive:input]g_toggle_engulf[/thrive:input], lai pārslēgtu aprīšanas režīmu. Jūs varat attālinātas un pietuvināties ar peles riteni."

msgid "WIKI_HEADING_MODIFICATIONS"
msgstr ""

#, fuzzy
msgid "WIKI_HEADING_MORE_GAME_INFO"
msgstr "[thrive:input]g_move_forward[/thrive:input],[thrive:input]g_move_left[/thrive:input],[thrive:input]g_move_backwards[/thrive:input],[thrive:input]g_move_right[/thrive:input] un peli, lai kustētos. [thrive:input]g_fire_toxin[/thrive:input], lai šautu [thrive:compound type=\"oxytoxy\"][/thrive:compound], ja jums ir toksīnu vakuola. [thrive:input]g_toggle_engulf[/thrive:input], lai pārslēgtu aprīšanas režīmu. Jūs varat attālinātas un pietuvināties ar peles riteni."

msgid "WIKI_HEADING_MUTATIONS_AND_MUTATION_POINTS"
msgstr ""

msgid "WIKI_HEADING_OVERVIEW"
msgstr ""

#, fuzzy
msgid "WIKI_HEADING_PATCHES"
msgstr "Spiediet [thrive:input]g_toggle_binding[/thrive:input] , lai pārslēgtu saistīšanas režīmu. Kad esiet saistīšanas režīmā, jūs varat pievienot citas šūnas no jūsu sugas, virzoties tām pretī, jūsu kolonijai. Lai pamestu koloniju, spiediet [thrive:input]g_unbind_all[/thrive:input]."

#, fuzzy
msgid "WIKI_HEADING_PHYSICAL_CONDITIONS"
msgstr "Fiziskie apstākļi"

msgid "WIKI_HEADING_PROCESSES"
msgstr ""

msgid "WIKI_HEADING_REPRODUCTION_IN_THE_MICROBE_STAGE"
msgstr ""

msgid "WIKI_HEADING_REQUIREMENTS"
msgstr ""

msgid "WIKI_HEADING_SCIENTIFIC_BACKGROUND"
msgstr ""

msgid "WIKI_HEADING_STRATEGY"
msgstr ""

msgid "WIKI_HEADING_THE_DAY/NIGHT_CYCLE"
msgstr ""

msgid "WIKI_HEADING_THE_PATCH_MAP"
msgstr ""

#, fuzzy
msgid "WIKI_HEADING_TRANSITIONS"
msgstr "Ļauj saistīties ar citām šūnām. Šis ir pirmais solis uz daudzšūnu veidošanos. Kad tava šūna ir daļā no kolonijas, savienojumi tiek dalīti starp šūnām. Jūs nevarat ieiet redaktorā, kāmēram esat daļa no kolonijas, jums nepieciešams atdalīties, kad savākts nepieciešamais savienojumu daudzums, lai sadalītu jūsu šūnu."

#, fuzzy
msgid "WIKI_HEADING_TYPES_OF_COMPOUNDS"
msgstr "Bezgalīgi daudz savienojumu"

msgid "WIKI_HEADING_UI"
msgstr ""

msgid "WIKI_HEADING_UPGRADES"
msgstr ""

#, fuzzy
msgid "WIKI_HELP_AND_TIPS_BASIC_GAME_MECHANICS"
msgstr "Citoplazma"

#, fuzzy
msgid "WIKI_HELP_AND_TIPS_BUTTON"
msgstr "Citoplazma"

#, fuzzy
msgid "WIKI_HELP_AND_TIPS_COMPOUND_CLOUDS"
msgstr "Citoplazma"

#, fuzzy
msgid "WIKI_HELP_AND_TIPS_GENERAL_TIPS"
msgstr "Tilakoīdi"

#, fuzzy
msgid "WIKI_HELP_AND_TIPS_INTRO"
msgstr "Tilakoīdi"

#, fuzzy
msgid "WIKI_HELP_AND_TIPS_MICROBE_PARTS"
msgstr "Tilakoīdi"

#, fuzzy
msgid "WIKI_HELP_AND_TIPS_MICROBE_STAGE_TIPS"
msgstr "[thrive:input]g_move_forward[/thrive:input],[thrive:input]g_move_left[/thrive:input],[thrive:input]g_move_backwards[/thrive:input],[thrive:input]g_move_right[/thrive:input] un peli, lai kustētos. [thrive:input]g_fire_toxin[/thrive:input], lai šautu [thrive:compound type=\"oxytoxy\"][/thrive:compound], ja jums ir toksīnu vakuola. [thrive:input]g_toggle_engulf[/thrive:input], lai pārslēgtu aprīšanas režīmu. Jūs varat attālinātas un pietuvināties ar peles riteni."

#, fuzzy
msgid "WIKI_HELP_AND_TIPS_MORE_GAME_INFO"
msgstr "Tilakoīdi"

#, fuzzy
msgid "WIKI_HYDROGENASE_EFFECTS"
msgstr "Nitrāzes"

#, fuzzy
msgid "WIKI_HYDROGENASE_INTRO"
msgstr "Nitrāzes"

#, fuzzy
msgid "WIKI_HYDROGENASE_MODIFICATIONS"
msgstr "Anaerobiskā slāpekļa fiksācija"

#, fuzzy
msgid "WIKI_HYDROGENASE_PROCESSES"
msgstr "Nav procesu"

#, fuzzy
msgid "WIKI_HYDROGENASE_REQUIREMENTS"
msgstr "Apraksts:"

#, fuzzy
msgid "WIKI_HYDROGENASE_SCIENTIFIC_BACKGROUND"
msgstr "Apraksts:"

#, fuzzy
msgid "WIKI_HYDROGENASE_STRATEGY"
msgstr "Nitrāzes"

#, fuzzy
msgid "WIKI_HYDROGENASE_UPGRADES"
msgstr "Nitrāzes"

#, fuzzy
msgid "WIKI_INDUSTRIAL_STAGE_CURRENT_DEVELOPMENT"
msgstr "Ļauj saistīties ar citām šūnām. Šis ir pirmais solis uz daudzšūnu veidošanos. Kad tava šūna ir daļā no kolonijas, savienojumi tiek dalīti starp šūnām. Jūs nevarat ieiet redaktorā, kāmēram esat daļa no kolonijas, jums nepieciešams atdalīties, kad savākts nepieciešamais savienojumu daudzums, lai sadalītu jūsu šūnu."

#, fuzzy
msgid "WIKI_INDUSTRIAL_STAGE_FEATURES"
msgstr "Ļauj saistīties ar citām šūnām. Šis ir pirmais solis uz daudzšūnu veidošanos. Kad tava šūna ir daļā no kolonijas, savienojumi tiek dalīti starp šūnām. Jūs nevarat ieiet redaktorā, kāmēram esat daļa no kolonijas, jums nepieciešams atdalīties, kad savākts nepieciešamais savienojumu daudzums, lai sadalītu jūsu šūnu."

#, fuzzy
msgid "WIKI_INDUSTRIAL_STAGE_INTRO"
msgstr "Saistviela"

msgid "WIKI_INDUSTRIAL_STAGE_OVERVIEW"
msgstr ""

#, fuzzy
msgid "WIKI_INDUSTRIAL_STAGE_TRANSITIONS"
msgstr ""
"Aktīvi mikrobi skraidīs apkārt un gāzīsies, kad nekas interesants nenotiek.\n"
"Sēdošie mikrobi būs nekustīgi un gaidīs, kad vide mainīsies, pirms tie kaut ko dara."

#, fuzzy
msgid "WIKI_INDUSTRIAL_STAGE_UI"
msgstr "Saistviela"

msgid "WIKI_INJECTISOME_PILUS"
msgstr ""

msgid "WIKI_LYSOSOME_EFFECTS"
msgstr ""

#, fuzzy
msgid "WIKI_LYSOSOME_INTRO"
msgstr "Modifikācijas Apraksts:"

#, fuzzy
msgid "WIKI_LYSOSOME_MODIFICATIONS"
msgstr "Modifikācijas Apraksts:"

#, fuzzy
msgid "WIKI_LYSOSOME_PROCESSES"
msgstr "Pārveido [thrive:compound type=\"glucose\"][/thrive:compound] par [thrive:compound type=\"atp\"][/thrive:compound]. Likme mainās ar [thrive:compound type=\"oxygen\"][/thrive:compound] koncentrāciju."

msgid "WIKI_LYSOSOME_REQUIREMENTS"
msgstr ""

msgid "WIKI_LYSOSOME_SCIENTIFIC_BACKGROUND"
msgstr ""

msgid "WIKI_LYSOSOME_STRATEGY"
msgstr ""

msgid "WIKI_LYSOSOME_UPGRADES"
msgstr ""

#, fuzzy
msgid "WIKI_MACROSCOPIC_STAGE_CONCEPT_ART"
msgstr "Novietot organoīdu"

#, fuzzy
msgid "WIKI_MACROSCOPIC_STAGE_CURRENT_DEVELOPMENT"
msgstr "Ļauj saistīties ar citām šūnām. Šis ir pirmais solis uz daudzšūnu veidošanos. Kad tava šūna ir daļā no kolonijas, savienojumi tiek dalīti starp šūnām. Jūs nevarat ieiet redaktorā, kāmēram esat daļa no kolonijas, jums nepieciešams atdalīties, kad savākts nepieciešamais savienojumu daudzums, lai sadalītu jūsu šūnu."

#, fuzzy
msgid "WIKI_MACROSCOPIC_STAGE_FEATURES"
msgstr "Kodols"

#, fuzzy
msgid "WIKI_MACROSCOPIC_STAGE_INTRO"
msgstr "Nitrāzes"

#, fuzzy
msgid "WIKI_MACROSCOPIC_STAGE_OVERVIEW"
msgstr "[thrive:input]g_move_forward[/thrive:input],[thrive:input]g_move_left[/thrive:input],[thrive:input]g_move_backwards[/thrive:input],[thrive:input]g_move_right[/thrive:input] un peli, lai kustētos. [thrive:input]g_fire_toxin[/thrive:input], lai šautu [thrive:compound type=\"oxytoxy\"][/thrive:compound], ja jums ir toksīnu vakuola. [thrive:input]g_toggle_engulf[/thrive:input], lai pārslēgtu aprīšanas režīmu. Jūs varat attālinātas un pietuvināties ar peles riteni."

#, fuzzy
msgid "WIKI_MACROSCOPIC_STAGE_TRANSITIONS"
msgstr "Nitrāzes"

#, fuzzy
msgid "WIKI_MACROSCOPIC_STAGE_UI"
msgstr "[thrive:input]g_move_forward[/thrive:input],[thrive:input]g_move_left[/thrive:input],[thrive:input]g_move_backwards[/thrive:input],[thrive:input]g_move_right[/thrive:input] un peli, lai kustētos. [thrive:input]g_fire_toxin[/thrive:input], lai šautu [thrive:compound type=\"oxytoxy\"][/thrive:compound], ja jums ir toksīnu vakuola. [thrive:input]g_toggle_engulf[/thrive:input], lai pārslēgtu aprīšanas režīmu. Jūs varat attālinātas un pietuvināties ar peles riteni."

#, fuzzy
msgid "WIKI_MECHANICS"
msgstr "Novietot organoīdu"

#, fuzzy
msgid "WIKI_MECHANICS_ROOT_INTRO"
msgstr "Organoīdi"

#, fuzzy
msgid "WIKI_MELANOSOME_EFFECTS"
msgstr "Metabolosomas"

#, fuzzy
msgid "WIKI_MELANOSOME_INTRO"
msgstr "Modifikācijas Apraksts:"

#, fuzzy
msgid "WIKI_MELANOSOME_MODIFICATIONS"
msgstr "Modifikācijas Apraksts:"

#, fuzzy
msgid "WIKI_MELANOSOME_PROCESSES"
msgstr "Pārveido [thrive:compound type=\"glucose\"][/thrive:compound] par [thrive:compound type=\"atp\"][/thrive:compound]. Likme mainās ar [thrive:compound type=\"oxygen\"][/thrive:compound] koncentrāciju."

#, fuzzy
msgid "WIKI_MELANOSOME_REQUIREMENTS"
msgstr "Slāpekļa fiksējošs plastids"

#, fuzzy
msgid "WIKI_MELANOSOME_SCIENTIFIC_BACKGROUND"
msgstr "Slāpekļa fiksējošs plastids"

#, fuzzy
msgid "WIKI_MELANOSOME_STRATEGY"
msgstr "Metabolosomas"

#, fuzzy
msgid "WIKI_MELANOSOME_UPGRADES"
msgstr "Metabolosomas"

#, fuzzy
msgid "WIKI_METABOLOSOMES_EFFECTS"
msgstr "Metabolosomas"

#, fuzzy
msgid "WIKI_METABOLOSOMES_INTRO"
msgstr "Metabolosomas"

#, fuzzy
msgid "WIKI_METABOLOSOMES_MODIFICATIONS"
msgstr "Pārveido [thrive:compound type=\"glucose\"][/thrive:compound] par [thrive:compound type=\"atp\"][/thrive:compound]. Likme mainās ar [thrive:compound type=\"oxygen\"][/thrive:compound] koncentrāciju."

#, fuzzy
msgid "WIKI_METABOLOSOMES_PROCESSES"
msgstr "Pārveido [thrive:compound type=\"glucose\"][/thrive:compound] par [thrive:compound type=\"atp\"][/thrive:compound]. Likme mainās ar [thrive:compound type=\"oxygen\"][/thrive:compound] koncentrāciju."

msgid "WIKI_METABOLOSOMES_REQUIREMENTS"
msgstr ""

msgid "WIKI_METABOLOSOMES_SCIENTIFIC_BACKGROUND"
msgstr ""

#, fuzzy
msgid "WIKI_METABOLOSOMES_STRATEGY"
msgstr "Metabolosomas"

#, fuzzy
msgid "WIKI_METABOLOSOMES_UPGRADES"
msgstr "Metabolosomas"

#, fuzzy
msgid "WIKI_MICROBE_STAGE_APPENDICES"
msgstr ""
"Prokariotu struktūras\n"
"\n"
"Metabolosomas: ražo ATP no glikozes\n"
"\n"
"Hemosintezējošas olbaltumvielas: No sērūdeņraža saražo uz pusi mazāk glikozes nekā hemoplasts, bet arī veic glikolīzi, aizņem 1 daļu\n"
"\n"
"Tilakoīdi: ražo 3 reizes mazāk glikozes nekā parasts hloroplasts, bet arī veic glikolīzi un aizņem 1 daļu\n"
"\n"
"Rusticianīns : pārvērš dzelzi ATP\n"
"\n"
"Nitrogenāze: no atmosfēras slāpekli un ATP ražo amonjaku\n"
"\n"
"Citoplazma: uzglabā savienojumus un veic glikolīzi (ražo ATP nelielos daudzumos)"

#, fuzzy
msgid "WIKI_MICROBE_STAGE_BUTTON"
msgstr "Nitrāzes"

#, fuzzy
msgid "WIKI_MICROBE_STAGE_EDITOR"
msgstr "Ieslēgt redaktoru"

#, fuzzy
msgid "WIKI_MICROBE_STAGE_GAMEPLAY"
msgstr "[thrive:input]g_move_forward[/thrive:input],[thrive:input]g_move_left[/thrive:input],[thrive:input]g_move_backwards[/thrive:input],[thrive:input]g_move_right[/thrive:input] un peli, lai kustētos. [thrive:input]g_fire_toxin[/thrive:input], lai šautu [thrive:compound type=\"oxytoxy\"][/thrive:compound], ja jums ir toksīnu vakuola. [thrive:input]g_toggle_engulf[/thrive:input], lai pārslēgtu aprīšanas režīmu. Jūs varat attālinātas un pietuvināties ar peles riteni."

#, fuzzy
msgid "WIKI_MICROBE_STAGE_GDD"
msgstr "[thrive:input]g_move_forward[/thrive:input],[thrive:input]g_move_left[/thrive:input],[thrive:input]g_move_backwards[/thrive:input],[thrive:input]g_move_right[/thrive:input] un peli, lai kustētos. [thrive:input]g_fire_toxin[/thrive:input], lai šautu [thrive:compound type=\"oxytoxy\"][/thrive:compound], ja jums ir toksīnu vakuola. [thrive:input]g_toggle_engulf[/thrive:input], lai pārslēgtu aprīšanas režīmu. Jūs varat attālinātas un pietuvināties ar peles riteni."

#, fuzzy
msgid "WIKI_MICROBE_STAGE_INTRO"
msgstr "Nitrāzes"

#, fuzzy
msgid "WIKI_MITOCHONDRION_EFFECTS"
msgstr "Mitohondrijs"

#, fuzzy
msgid "WIKI_MITOCHONDRION_INTRO"
msgstr "Mitohondrijs"

msgid "WIKI_MITOCHONDRION_MODIFICATIONS"
msgstr ""

#, fuzzy
msgid "WIKI_MITOCHONDRION_PROCESSES"
msgstr "Mitohondrijs"

msgid "WIKI_MITOCHONDRION_REQUIREMENTS"
msgstr ""

msgid "WIKI_MITOCHONDRION_SCIENTIFIC_BACKGROUND"
msgstr ""

#, fuzzy
msgid "WIKI_MITOCHONDRION_STRATEGY"
msgstr "Mitohondrijs"

#, fuzzy
msgid "WIKI_MITOCHONDRION_UPGRADES"
msgstr "Mitohondrijs"

#, fuzzy
msgid "WIKI_MULTICELLULAR_STAGE_CONCEPT_ART"
msgstr "Novietot organoīdu"

#, fuzzy
msgid "WIKI_MULTICELLULAR_STAGE_CURRENT_DEVELOPMENT"
msgstr "Novietot organoīdu"

#, fuzzy
msgid "WIKI_MULTICELLULAR_STAGE_FEATURES"
msgstr "Novietot organoīdu"

#, fuzzy
msgid "WIKI_MULTICELLULAR_STAGE_INTRO"
msgstr "Novietot organoīdu"

#, fuzzy
msgid "WIKI_MULTICELLULAR_STAGE_OVERVIEW"
msgstr "Novietot organoīdu"

#, fuzzy
msgid "WIKI_MULTICELLULAR_STAGE_TRANSITIONS"
msgstr "Novietot organoīdu"

#, fuzzy
msgid "WIKI_MULTICELLULAR_STAGE_UI"
msgstr "Novietot organoīdu"

msgid "WIKI_MYOFIBRIL_EFFECTS"
msgstr ""

msgid "WIKI_MYOFIBRIL_INTRO"
msgstr ""

msgid "WIKI_MYOFIBRIL_MODIFICATIONS"
msgstr ""

#, fuzzy
msgid "WIKI_MYOFIBRIL_PROCESSES"
msgstr "Nav procesu"

msgid "WIKI_MYOFIBRIL_REQUIREMENTS"
msgstr ""

msgid "WIKI_MYOFIBRIL_SCIENTIFIC_BACKGROUND"
msgstr ""

msgid "WIKI_MYOFIBRIL_STRATEGY"
msgstr ""

msgid "WIKI_MYOFIBRIL_UPGRADES"
msgstr ""

#, fuzzy
msgid "WIKI_NATION_EDITOR"
msgstr "Ieslēgt redaktoru"

#, fuzzy
msgid "WIKI_NITROGENASE_EFFECTS"
msgstr "Nitrāzes"

#, fuzzy
msgid "WIKI_NITROGENASE_INTRO"
msgstr "Nitrāzes"

#, fuzzy
msgid "WIKI_NITROGENASE_MODIFICATIONS"
msgstr "Anaerobiskā slāpekļa fiksācija"

#, fuzzy
msgid "WIKI_NITROGENASE_PROCESSES"
msgstr "Nav procesu"

msgid "WIKI_NITROGENASE_REQUIREMENTS"
msgstr ""

msgid "WIKI_NITROGENASE_SCIENTIFIC_BACKGROUND"
msgstr ""

#, fuzzy
msgid "WIKI_NITROGENASE_STRATEGY"
msgstr "Nitrāzes"

#, fuzzy
msgid "WIKI_NITROGENASE_UPGRADES"
msgstr "Nitrāzes"

#, fuzzy
msgid "WIKI_NITROPLAST_EFFECTS"
msgstr "Slāpekļa fiksējošs plastids"

#, fuzzy
msgid "WIKI_NITROPLAST_INTRO"
msgstr "Slāpekļa fiksējošs plastids"

#, fuzzy
msgid "WIKI_NITROPLAST_MODIFICATIONS"
msgstr "Slāpekļa fiksējošs plastids"

#, fuzzy
msgid "WIKI_NITROPLAST_PROCESSES"
msgstr "Slāpekļa fiksējošs plastids"

#, fuzzy
msgid "WIKI_NITROPLAST_REQUIREMENTS"
msgstr "Slāpekļa fiksējošs plastids"

#, fuzzy
msgid "WIKI_NITROPLAST_SCIENTIFIC_BACKGROUND"
msgstr "Slāpekļa fiksējošs plastids"

#, fuzzy
msgid "WIKI_NITROPLAST_STRATEGY"
msgstr "Slāpekļa fiksējošs plastids"

#, fuzzy
msgid "WIKI_NITROPLAST_UPGRADES"
msgstr "Slāpekļa fiksējošs plastids"

msgid "WIKI_NO"
msgstr ""

msgid "WIKI_NONE_COMMA_THIS_IS_THE_LAST_STAGE"
msgstr ""

msgid "WIKI_NUCLEUS_EFFECTS"
msgstr ""

msgid "WIKI_NUCLEUS_INTRO"
msgstr ""

msgid "WIKI_NUCLEUS_MODIFICATIONS"
msgstr ""

#, fuzzy
msgid "WIKI_NUCLEUS_PROCESSES"
msgstr "Nav procesu"

msgid "WIKI_NUCLEUS_REQUIREMENTS"
msgstr ""

msgid "WIKI_NUCLEUS_SCIENTIFIC_BACKGROUND"
msgstr ""

msgid "WIKI_NUCLEUS_STRATEGY"
msgstr ""

msgid "WIKI_NUCLEUS_UPGRADES"
msgstr ""

#, fuzzy
msgid "WIKI_ORGANELLES_ROOT_INTRO"
msgstr "Organoīdi"

#, fuzzy
msgid "WIKI_OXYTOXISOME_EFFECTS"
msgstr "Oksitoksisoma"

#, fuzzy
msgid "WIKI_OXYTOXISOME_INTRO"
msgstr "Oksitoksisoma"

msgid "WIKI_OXYTOXISOME_MODIFICATIONS"
msgstr ""

msgid "WIKI_OXYTOXISOME_PROCESSES"
msgstr ""

msgid "WIKI_OXYTOXISOME_REQUIREMENTS"
msgstr ""

msgid "WIKI_OXYTOXISOME_SCIENTIFIC_BACKGROUND"
msgstr ""

#, fuzzy
msgid "WIKI_OXYTOXISOME_STRATEGY"
msgstr "Oksitoksisoma"

#, fuzzy
msgid "WIKI_OXYTOXISOME_UPGRADES"
msgstr "Oksitoksisoma"

#, fuzzy
msgid "WIKI_OXYTOXY_SYNTHESIS_COMMA_GLYCOLYSIS"
msgstr "OxyToxy sintēze"

#, fuzzy
msgid "WIKI_PAGE_ASCENSION"
msgstr "Rusticianīns"

#, fuzzy
msgid "WIKI_PAGE_AWAKENING_STAGE"
msgstr "Saistviela"

#, fuzzy
msgid "WIKI_PAGE_AWARE_STAGE"
msgstr "[thrive:input]g_move_forward[/thrive:input],[thrive:input]g_move_left[/thrive:input],[thrive:input]g_move_backwards[/thrive:input],[thrive:input]g_move_right[/thrive:input] un peli, lai kustētos. [thrive:input]g_fire_toxin[/thrive:input], lai šautu [thrive:compound type=\"oxytoxy\"][/thrive:compound], ja jums ir toksīnu vakuola. [thrive:input]g_toggle_engulf[/thrive:input], lai pārslēgtu aprīšanas režīmu. Jūs varat attālinātas un pietuvināties ar peles riteni."

msgid "WIKI_PAGE_AXON"
msgstr ""

#, fuzzy
msgid "WIKI_PAGE_BINDING_AGENT"
msgstr "Saistviela"

#, fuzzy
msgid "WIKI_PAGE_BIOLUMINESCENT_VACUOLE"
msgstr ""
"Bioluminiscējošā\n"
"vakuola"

#, fuzzy
msgid "WIKI_PAGE_CHEMOPLAST"
msgstr "Hemoplasts"

#, fuzzy
msgid "WIKI_PAGE_CHEMORECEPTOR"
msgstr "Hemoplasts"

#, fuzzy
msgid "WIKI_PAGE_CHEMOSYNTHESIZING_PROTEINS"
msgstr "Hemosintezējošas olbaltumvielas"

#, fuzzy
msgid "WIKI_PAGE_CHLOROPLAST"
msgstr "Hloroplasts"

msgid "WIKI_PAGE_CILIA"
msgstr ""

#, fuzzy
msgid "WIKI_PAGE_COMPOUNDS"
msgstr "Citoplazma"

msgid "WIKI_PAGE_COMPOUND_SYSTEM_DEVELOPMENT"
msgstr ""

#, fuzzy
msgid "WIKI_PAGE_CYTOPLASM"
msgstr "Citoplazma"

#, fuzzy
msgid "WIKI_PAGE_DEVELOPMENT_ROOT"
msgstr "Novietot organoīdu"

#, fuzzy
msgid "WIKI_PAGE_EDITORS_AND_MUTATIONS"
msgstr "Mitohondrijs"

#, fuzzy
msgid "WIKI_PAGE_ENVIRONMENTAL_CONDITIONS"
msgstr "Mitohondrijs"

#, fuzzy
msgid "WIKI_PAGE_FERROPLAST"
msgstr "Termoplasts"

#, fuzzy
msgid "WIKI_PAGE_FLAGELLUM"
msgstr "Vica"

#, fuzzy
msgid "WIKI_PAGE_HELP_AND_TIPS"
msgstr "Hemoplasts"

#, fuzzy
msgid "WIKI_PAGE_HYDROGENASE"
msgstr "Nitrāzes"

#, fuzzy
msgid "WIKI_PAGE_INDUSTRIAL_STAGE"
msgstr "Saistviela"

#, fuzzy
msgid "WIKI_PAGE_LYSOSOME"
msgstr "Oksitoksisoma"

#, fuzzy
msgid "WIKI_PAGE_MACROSCOPIC_STAGE"
msgstr "Nitrāzes"

#, fuzzy
msgid "WIKI_PAGE_MECHANICS_ROOT"
msgstr "Novietot organoīdu"

#, fuzzy
msgid "WIKI_PAGE_MELANOSOME"
msgstr "Oksitoksisoma"

#, fuzzy
msgid "WIKI_PAGE_METABOLOSOMES"
msgstr "Metabolosomas"

#, fuzzy
msgid "WIKI_PAGE_MICROBE_STAGE"
msgstr "Nitrāzes"

#, fuzzy
msgid "WIKI_PAGE_MITOCHONDRION"
msgstr "Mitohondrijs"

#, fuzzy
msgid "WIKI_PAGE_MULTICELLULAR_STAGE"
msgstr "Novietot organoīdu"

#, fuzzy
msgid "WIKI_PAGE_MYOFIBRIL"
msgstr "Pīluss"

#, fuzzy
msgid "WIKI_PAGE_NITROGENASE"
msgstr "Nitrāzes"

#, fuzzy
msgid "WIKI_PAGE_NITROPLAST"
msgstr "Slāpekļa fiksējošs plastids"

#, fuzzy
msgid "WIKI_PAGE_NUCLEUS"
msgstr "Kodols"

#, fuzzy
msgid "WIKI_PAGE_ORGANELLES_ROOT"
msgstr "Novietot organoīdu"

#, fuzzy
msgid "WIKI_PAGE_OXYTOXISOME"
msgstr "Oksitoksisoma"

msgid "WIKI_PAGE_PERFORATOR_PILUS"
msgstr ""

#, fuzzy
msgid "WIKI_PAGE_PROTOPLASM"
msgstr "Protoplazma"

#, fuzzy
msgid "WIKI_PAGE_REPRODUCTION"
msgstr "Protoplazma"

#, fuzzy
msgid "WIKI_PAGE_RUSTICYANIN"
msgstr "Rusticianīns"

#, fuzzy
msgid "WIKI_PAGE_SIGNALING_AGENT"
msgstr "Saistviela"

msgid "WIKI_PAGE_SLIME_JET"
msgstr ""

#, fuzzy
msgid "WIKI_PAGE_SOCIETY_STAGE"
msgstr "[thrive:input]g_move_forward[/thrive:input],[thrive:input]g_move_left[/thrive:input],[thrive:input]g_move_backwards[/thrive:input],[thrive:input]g_move_right[/thrive:input] un peli, lai kustētos. [thrive:input]g_fire_toxin[/thrive:input], lai šautu [thrive:compound type=\"oxytoxy\"][/thrive:compound], ja jums ir toksīnu vakuola. [thrive:input]g_toggle_engulf[/thrive:input], lai pārslēgtu aprīšanas režīmu. Jūs varat attālinātas un pietuvināties ar peles riteni."

#, fuzzy
msgid "WIKI_PAGE_SPACE_STAGE"
msgstr "Saistviela"

#, fuzzy
msgid "WIKI_PAGE_STAGES_ROOT"
msgstr "Novietot organoīdu"

#, fuzzy
msgid "WIKI_PAGE_THERMOPLAST"
msgstr "Termoplasts"

#, fuzzy
msgid "WIKI_PAGE_THERMOSYNTHASE"
msgstr "Hemosintēze"

#, fuzzy
msgid "WIKI_PAGE_THE_PATCH_MAP"
msgstr "Termoplasts"

#, fuzzy
msgid "WIKI_PAGE_THYLAKOIDS"
msgstr "Tilakoīdi"

#, fuzzy
msgid "WIKI_PAGE_TOXIN_VACUOLE"
msgstr ""
"Toksīnu\n"
"vakuola"

#, fuzzy
msgid "WIKI_PAGE_VACUOLE"
msgstr ""
"Toksīnu\n"
"vakuola"

msgid "WIKI_PERFORATOR_PILUS_EFFECTS"
msgstr ""

msgid "WIKI_PERFORATOR_PILUS_INTRO"
msgstr ""

msgid "WIKI_PERFORATOR_PILUS_MODIFICATIONS"
msgstr ""

msgid "WIKI_PERFORATOR_PILUS_PROCESSES"
msgstr ""

msgid "WIKI_PERFORATOR_PILUS_REQUIREMENTS"
msgstr ""

msgid "WIKI_PERFORATOR_PILUS_SCIENTIFIC_BACKGROUND"
msgstr ""

msgid "WIKI_PERFORATOR_PILUS_STRATEGY"
msgstr ""

msgid "WIKI_PERFORATOR_PILUS_UPGRADES"
msgstr ""

#, fuzzy
msgid "WIKI_PROTEIN_RESPIRATION"
msgstr "Aerobiskā elpošana"

#, fuzzy
msgid "WIKI_PROTOPLASM_EFFECTS"
msgstr "Protoplazma"

#, fuzzy
msgid "WIKI_PROTOPLASM_INTRO"
msgstr "Protoplazma"

msgid "WIKI_PROTOPLASM_MODIFICATIONS"
msgstr ""

#, fuzzy
msgid "WIKI_PROTOPLASM_PROCESSES"
msgstr "Pārveido [thrive:compound type=\"glucose\"][/thrive:compound] par [thrive:compound type=\"atp\"][/thrive:compound]."

msgid "WIKI_PROTOPLASM_REQUIREMENTS"
msgstr ""

msgid "WIKI_PROTOPLASM_SCIENTIFIC_BACKGROUND"
msgstr ""

msgid "WIKI_PROTOPLASM_STRATEGY"
msgstr ""

msgid "WIKI_PROTOPLASM_UPGRADES"
msgstr ""

msgid "WIKI_PULLING_CILIA"
msgstr ""

#, fuzzy
msgid "WIKI_REPRODUCTION_BUTTON"
msgstr "Protoplazma"

#, fuzzy
msgid "WIKI_REPRODUCTION_INTRO"
msgstr "Protoplazma"

msgid "WIKI_REPRODUCTION_REPRODUCTION_IN_THE_MICROBE_STAGE"
msgstr ""

msgid "WIKI_ROOT_BODY"
msgstr ""

msgid "WIKI_ROOT_HEADING"
msgstr ""

#, fuzzy
msgid "WIKI_RUSTICYANIN_EFFECTS"
msgstr "Rusticianīns"

#, fuzzy
msgid "WIKI_RUSTICYANIN_INTRO"
msgstr "Rusticianīns"

#, fuzzy
msgid "WIKI_RUSTICYANIN_MODIFICATIONS"
msgstr "Pārveido [thrive:compound type=\"iron\"][/thrive:compound] par [thrive:compound type=\"atp\"][/thrive:compound]. Likme mainās ar [thrive:compound type=\"carbondioxide\"][/thrive:compound] un[thrive:compound type=\"oxygen\"][/thrive:compound] koncentrāciju."

#, fuzzy
msgid "WIKI_RUSTICYANIN_PROCESSES"
msgstr "Pārveido [thrive:compound type=\"iron\"][/thrive:compound] par [thrive:compound type=\"atp\"][/thrive:compound]. Likme mainās ar [thrive:compound type=\"carbondioxide\"][/thrive:compound] un[thrive:compound type=\"oxygen\"][/thrive:compound] koncentrāciju."

msgid "WIKI_RUSTICYANIN_REQUIREMENTS"
msgstr ""

msgid "WIKI_RUSTICYANIN_SCIENTIFIC_BACKGROUND"
msgstr ""

#, fuzzy
msgid "WIKI_RUSTICYANIN_STRATEGY"
msgstr "Rusticianīns"

#, fuzzy
msgid "WIKI_RUSTICYANIN_UPGRADES"
msgstr "Rusticianīns"

#, fuzzy
msgid "WIKI_SIGNALING_AGENT_EFFECTS"
msgstr "Saistviela"

#, fuzzy
msgid "WIKI_SIGNALING_AGENT_INTRO"
msgstr "Saistviela"

#, fuzzy
msgid "WIKI_SIGNALING_AGENT_MODIFICATIONS"
msgstr "Ļauj saistīties ar citām šūnām. Šis ir pirmais solis uz daudzšūnu veidošanos. Kad tava šūna ir daļā no kolonijas, savienojumi tiek dalīti starp šūnām. Jūs nevarat ieiet redaktorā, kāmēram esat daļa no kolonijas, jums nepieciešams atdalīties, kad savākts nepieciešamais savienojumu daudzums, lai sadalītu jūsu šūnu."

#, fuzzy
msgid "WIKI_SIGNALING_AGENT_PROCESSES"
msgstr "Spiediet [thrive:input]g_toggle_binding[/thrive:input] , lai pārslēgtu saistīšanas režīmu. Kad esiet saistīšanas režīmā, jūs varat pievienot citas šūnas no jūsu sugas, virzoties tām pretī, jūsu kolonijai. Lai pamestu koloniju, spiediet [thrive:input]g_unbind_all[/thrive:input]."

#, fuzzy
msgid "WIKI_SIGNALING_AGENT_REQUIREMENTS"
msgstr "Ļauj saistīties ar citām šūnām. Šis ir pirmais solis uz daudzšūnu veidošanos. Kad tava šūna ir daļā no kolonijas, savienojumi tiek dalīti starp šūnām. Jūs nevarat ieiet redaktorā, kāmēram esat daļa no kolonijas, jums nepieciešams atdalīties, kad savākts nepieciešamais savienojumu daudzums, lai sadalītu jūsu šūnu."

#, fuzzy
msgid "WIKI_SIGNALING_AGENT_SCIENTIFIC_BACKGROUND"
msgstr "Ļauj saistīties ar citām šūnām. Šis ir pirmais solis uz daudzšūnu veidošanos. Kad tava šūna ir daļā no kolonijas, savienojumi tiek dalīti starp šūnām. Jūs nevarat ieiet redaktorā, kāmēram esat daļa no kolonijas, jums nepieciešams atdalīties, kad savākts nepieciešamais savienojumu daudzums, lai sadalītu jūsu šūnu."

#, fuzzy
msgid "WIKI_SIGNALING_AGENT_STRATEGY"
msgstr "Saistviela"

#, fuzzy
msgid "WIKI_SIGNALING_AGENT_UPGRADES"
msgstr "Saistviela"

#, fuzzy
msgid "WIKI_SLIME_JET_EFFECTS"
msgstr "Apraksts:"

#, fuzzy
msgid "WIKI_SLIME_JET_INTRO"
msgstr "Apraksts:"

#, fuzzy
msgid "WIKI_SLIME_JET_MODIFICATIONS"
msgstr "Apraksts:"

#, fuzzy
msgid "WIKI_SLIME_JET_PROCESSES"
msgstr "Pārveido [thrive:compound type=\"glucose\"][/thrive:compound] par [thrive:compound type=\"atp\"][/thrive:compound]."

msgid "WIKI_SLIME_JET_REQUIREMENTS"
msgstr ""

msgid "WIKI_SLIME_JET_SCIENTIFIC_BACKGROUND"
msgstr ""

msgid "WIKI_SLIME_JET_STRATEGY"
msgstr ""

msgid "WIKI_SLIME_JET_UPGRADES"
msgstr ""

msgid "WIKI_SOCIETY_STAGE_CURRENT_DEVELOPMENT"
msgstr ""

#, fuzzy
msgid "WIKI_SOCIETY_STAGE_FEATURES"
msgstr "[thrive:input]g_move_forward[/thrive:input],[thrive:input]g_move_left[/thrive:input],[thrive:input]g_move_backwards[/thrive:input],[thrive:input]g_move_right[/thrive:input] un peli, lai kustētos. [thrive:input]g_fire_toxin[/thrive:input], lai šautu [thrive:compound type=\"oxytoxy\"][/thrive:compound], ja jums ir toksīnu vakuola. [thrive:input]g_toggle_engulf[/thrive:input], lai pārslēgtu aprīšanas režīmu. Jūs varat attālinātas un pietuvināties ar peles riteni."

#, fuzzy
msgid "WIKI_SOCIETY_STAGE_INTRO"
msgstr "Apraksts:"

#, fuzzy
msgid "WIKI_SOCIETY_STAGE_OVERVIEW"
msgstr "[thrive:input]g_move_forward[/thrive:input],[thrive:input]g_move_left[/thrive:input],[thrive:input]g_move_backwards[/thrive:input],[thrive:input]g_move_right[/thrive:input] un peli, lai kustētos. [thrive:input]g_fire_toxin[/thrive:input], lai šautu [thrive:compound type=\"oxytoxy\"][/thrive:compound], ja jums ir toksīnu vakuola. [thrive:input]g_toggle_engulf[/thrive:input], lai pārslēgtu aprīšanas režīmu. Jūs varat attālinātas un pietuvināties ar peles riteni."

#, fuzzy
msgid "WIKI_SOCIETY_STAGE_TRANSITIONS"
msgstr "[thrive:input]g_move_forward[/thrive:input],[thrive:input]g_move_left[/thrive:input],[thrive:input]g_move_backwards[/thrive:input],[thrive:input]g_move_right[/thrive:input] un peli, lai kustētos. [thrive:input]g_fire_toxin[/thrive:input], lai šautu [thrive:compound type=\"oxytoxy\"][/thrive:compound], ja jums ir toksīnu vakuola. [thrive:input]g_toggle_engulf[/thrive:input], lai pārslēgtu aprīšanas režīmu. Jūs varat attālinātas un pietuvināties ar peles riteni."

#, fuzzy
msgid "WIKI_SOCIETY_STAGE_UI"
msgstr "[thrive:input]g_move_forward[/thrive:input],[thrive:input]g_move_left[/thrive:input],[thrive:input]g_move_backwards[/thrive:input],[thrive:input]g_move_right[/thrive:input] un peli, lai kustētos. [thrive:input]g_fire_toxin[/thrive:input], lai šautu [thrive:compound type=\"oxytoxy\"][/thrive:compound], ja jums ir toksīnu vakuola. [thrive:input]g_toggle_engulf[/thrive:input], lai pārslēgtu aprīšanas režīmu. Jūs varat attālinātas un pietuvināties ar peles riteni."

msgid "WIKI_SPACE_STAGE_CURRENT_DEVELOPMENT"
msgstr ""

#, fuzzy
msgid "WIKI_SPACE_STAGE_FEATURES"
msgstr "Kodols"

#, fuzzy
msgid "WIKI_SPACE_STAGE_INTRO"
msgstr "Apraksts:"

#, fuzzy
msgid "WIKI_SPACE_STAGE_OVERVIEW"
msgstr "[thrive:input]g_move_forward[/thrive:input],[thrive:input]g_move_left[/thrive:input],[thrive:input]g_move_backwards[/thrive:input],[thrive:input]g_move_right[/thrive:input] un peli, lai kustētos. [thrive:input]g_fire_toxin[/thrive:input], lai šautu [thrive:compound type=\"oxytoxy\"][/thrive:compound], ja jums ir toksīnu vakuola. [thrive:input]g_toggle_engulf[/thrive:input], lai pārslēgtu aprīšanas režīmu. Jūs varat attālinātas un pietuvināties ar peles riteni."

#, fuzzy
msgid "WIKI_SPACE_STAGE_TRANSITIONS"
msgstr "Nitrāzes"

#, fuzzy
msgid "WIKI_SPACE_STAGE_UI"
msgstr "[thrive:input]g_move_forward[/thrive:input],[thrive:input]g_move_left[/thrive:input],[thrive:input]g_move_backwards[/thrive:input],[thrive:input]g_move_right[/thrive:input] un peli, lai kustētos. [thrive:input]g_fire_toxin[/thrive:input], lai šautu [thrive:compound type=\"oxytoxy\"][/thrive:compound], ja jums ir toksīnu vakuola. [thrive:input]g_toggle_engulf[/thrive:input], lai pārslēgtu aprīšanas režīmu. Jūs varat attālinātas un pietuvināties ar peles riteni."

#, fuzzy
msgid "WIKI_STAGES_ROOT_INTRO"
msgstr "Organoīdi"

msgid "WIKI_TBA"
msgstr ""

#, fuzzy
msgid "WIKI_THERMOPLAST_EFFECTS"
msgstr "Termoplasts"

#, fuzzy
msgid "WIKI_THERMOPLAST_INTRO"
msgstr "Termoplasts"

msgid "WIKI_THERMOPLAST_MODIFICATIONS"
msgstr ""

msgid "WIKI_THERMOPLAST_PROCESSES"
msgstr ""

msgid "WIKI_THERMOPLAST_REQUIREMENTS"
msgstr ""

msgid "WIKI_THERMOPLAST_SCIENTIFIC_BACKGROUND"
msgstr ""

#, fuzzy
msgid "WIKI_THERMOPLAST_STRATEGY"
msgstr "Termoplasts"

#, fuzzy
msgid "WIKI_THERMOPLAST_UPGRADES"
msgstr "Termoplasts"

#, fuzzy
msgid "WIKI_THERMOSYNTHASE_EFFECTS"
msgstr "Hemosintēze"

#, fuzzy
msgid "WIKI_THERMOSYNTHASE_INTRO"
msgstr "Hemosintēze"

#, fuzzy
msgid "WIKI_THERMOSYNTHASE_MODIFICATIONS"
msgstr "Apraksts:"

#, fuzzy
msgid "WIKI_THERMOSYNTHASE_PROCESSES"
msgstr "Pārveido [thrive:compound type=\"hydrogensulfide\"][/thrive:compound] par [thrive:compound type=\"hydrogensulfide\"][/thrive:compound]. Ātrums ir atkarīgs no [thrive:compound type=\"carbondioxide\"][/thrive:compound] koncentrācijas. Arī pārveido [thrive:compound type=\"glucose\"][/thrive:compound] par [thrive:compound type=\"atp\"][/thrive:compound]."

#, fuzzy
msgid "WIKI_THERMOSYNTHASE_REQUIREMENTS"
msgstr "Apraksts:"

#, fuzzy
msgid "WIKI_THERMOSYNTHASE_SCIENTIFIC_BACKGROUND"
msgstr "Apraksts:"

#, fuzzy
msgid "WIKI_THERMOSYNTHASE_STRATEGY"
msgstr "Apraksts:"

#, fuzzy
msgid "WIKI_THERMOSYNTHASE_UPGRADES"
msgstr "Apraksts:"

msgid "WIKI_THE_PATCH_MAP_FOG_OF_WAR"
msgstr ""

#, fuzzy
msgid "WIKI_THE_PATCH_MAP_INTRO"
msgstr "Termoplasts"

#, fuzzy
msgid "WIKI_THE_PATCH_MAP_PATCHES"
msgstr "Termoplasts"

msgid "WIKI_THE_PATCH_MAP_THE_PATCH_MAP"
msgstr ""

#, fuzzy
msgid "WIKI_THYLAKOIDS_EFFECTS"
msgstr "Tilakoīdi"

#, fuzzy
msgid "WIKI_THYLAKOIDS_INTRO"
msgstr "Tilakoīdi"

msgid "WIKI_THYLAKOIDS_MODIFICATIONS"
msgstr ""

msgid "WIKI_THYLAKOIDS_PROCESSES"
msgstr ""

msgid "WIKI_THYLAKOIDS_REQUIREMENTS"
msgstr ""

msgid "WIKI_THYLAKOIDS_SCIENTIFIC_BACKGROUND"
msgstr ""

msgid "WIKI_THYLAKOIDS_STRATEGY"
msgstr ""

msgid "WIKI_THYLAKOIDS_UPGRADES"
msgstr ""

#, fuzzy
msgid "WIKI_TOXIN_VACUOLE_EFFECTS"
msgstr ""
"Toksīnu\n"
"vakuola"

#, fuzzy
msgid "WIKI_TOXIN_VACUOLE_INTRO"
msgstr ""
"Toksīnu\n"
"vakuola"

msgid "WIKI_TOXIN_VACUOLE_MODIFICATIONS"
msgstr ""

#, fuzzy
msgid "WIKI_TOXIN_VACUOLE_PROCESSES"
msgstr ""
"Toksīnu\n"
"vakuola"

msgid "WIKI_TOXIN_VACUOLE_REQUIREMENTS"
msgstr ""

msgid "WIKI_TOXIN_VACUOLE_SCIENTIFIC_BACKGROUND"
msgstr ""

#, fuzzy
msgid "WIKI_TOXIN_VACUOLE_STRATEGY"
msgstr ""
"Toksīnu\n"
"vakuola"

#, fuzzy
msgid "WIKI_TOXIN_VACUOLE_UPGRADES"
msgstr ""
"Toksīnu\n"
"vakuola"

msgid "WIKI_VACUOLE_EFFECTS"
msgstr ""

msgid "WIKI_VACUOLE_INTRO"
msgstr ""

msgid "WIKI_VACUOLE_MODIFICATIONS"
msgstr ""

#, fuzzy
msgid "WIKI_VACUOLE_PROCESSES"
msgstr "Nav procesu"

msgid "WIKI_VACUOLE_REQUIREMENTS"
msgstr ""

msgid "WIKI_VACUOLE_SCIENTIFIC_BACKGROUND"
msgstr ""

msgid "WIKI_VACUOLE_STRATEGY"
msgstr ""

msgid "WIKI_VACUOLE_UPGRADES"
msgstr ""

#, fuzzy
msgid "WIKI_YES"
msgstr "Novietot organoīdu"

msgid "WILL_YOU_THRIVE"
msgstr "Vai jūs uzplauksiet?"

msgid "WINDOWED"
msgstr ""

msgid "WIN_BOX_TITLE"
msgstr ""

msgid "WIN_TEXT"
msgstr ""

msgid "WORKSHOP_ITEM_CHANGE_NOTES"
msgstr "Lietas izmaiņas piezīmes"

msgid "WORKSHOP_ITEM_CHANGE_NOTES_TOOLTIP"
msgstr "Mainīt piezīmes, lai šī vienuma versijai tiktu rādītas Steam darbnīcā (neobligāti)"

msgid "WORKSHOP_ITEM_DESCRIPTION"
msgstr "Lietas Apraksts:"

msgid "WORKSHOP_ITEM_PREVIEW"
msgstr ""

msgid "WORKSHOP_ITEM_TAGS"
msgstr ""

msgid "WORKSHOP_ITEM_TITLE"
msgstr ""

msgid "WORKSHOP_ITEM_UPLOAD_SUCCEEDED"
msgstr ""

msgid "WORKSHOP_ITEM_UPLOAD_SUCCEEDED_TOS_REQUIRED"
msgstr ""

msgid "WORKSHOP_TERMS_OF_SERVICE_NOTICE"
msgstr ""

msgid "WORKSHOP_VISIBILITY_TOOLTIP"
msgstr ""

msgid "WORLD"
msgstr ""

msgid "WORLD_EXPORT_SUCCESS_MESSAGE"
msgstr ""

#, fuzzy
msgid "WORLD_GENERAL_STATISTICS"
msgstr "Organisma statistika"

msgid "WORLD_MISC_DETAILS_STRING"
msgstr ""

msgid "WORLD_RELATIVE_MOVEMENT"
msgstr ""

#, fuzzy
msgid "WORLD_SIZE"
msgstr "Šūnas procesi"

#, fuzzy
msgid "WORLD_SIZE_EXPLANATION"
msgstr ""
"Koncentrēti mikrobi meklēs gabalus vai upurus tālas distances\n"
"un visticamāk būs ambiciozāki par gabaliem.\n"
"Atsaucīgi mikrobi ātrāk pāries uz jauniem mērķiem."

msgid "WORLD_SIZE_LARGE"
msgstr ""

msgid "WORLD_SIZE_MEDIUM"
msgstr ""

msgid "WORLD_SIZE_SMALL"
msgstr ""

#, fuzzy
msgid "WORLD_SIZE_TOOLTIP"
msgstr "Apskatiet detalizētu informāciju aiz pareģošanas"

msgid "WORST_PATCH_COLON"
msgstr "Sliktākais Plankums:"

msgid "XBOX360"
msgstr ""

msgid "XBOX_ONE"
msgstr ""

msgid "XBOX_SERIES"
msgstr ""

#, fuzzy
msgid "X_TWITTER_TOOLTIP"
msgstr "Apskatiet detalizētu informāciju aiz pareģošanas"

msgid "YEARS"
msgstr ""

msgid "YET_TO_BE_IMPLEMENTED_NOTICE"
msgstr ""

#, fuzzy
msgid "YOUTUBE_TOOLTIP"
msgstr "Atsākt spēli"

msgid "YOU_CAN_MAKE_PULL_REQUEST"
msgstr ""

msgid "YOU_CAN_SUPPORT_THRIVE_ON_PATREON"
msgstr ""

msgid "ZOOM_IN"
msgstr "Pietuvināt"

msgid "ZOOM_OUT"
msgstr "Attālināt"

#, fuzzy
#~ msgid "PASSIVE_REPRODUCTION_PROGRESS"
#~ msgstr ""
#~ "Aktīvi mikrobi skraidīs apkārt un gāzīsies, kad nekas interesants nenotiek.\n"
#~ "Sēdošie mikrobi būs nekustīgi un gaidīs, kad vide mainīsies, pirms tie kaut ko dara."

#, fuzzy
#~ msgid "THANKS_FOR_BUYING_THRIVE"
#~ msgstr "Licences aizsedzošās daļas no Thrive ir parādītas šeit"

#, fuzzy
#~ msgid "WIKI_RADIOSYNTHESIS"
#~ msgstr "Hemosintēze"

#~ msgid "EASTEREGG_MESSAGE_19"
#~ msgstr "Jautrs fakts, Didinijs ir ciliāts, kas medī paramecijus."

#~ msgid "EASTEREGG_MESSAGE_20"
#~ msgstr "Jautrs fakts, Amēba medī un noķer upurus ar \"kājām\", kuras veidotas no citoplazmas, ko sauc par pseidopodiem, mēs vēlamies tos drīz Thrive."

#~ msgid "EASTEREGG_MESSAGE_21"
#~ msgstr "Rekur padoms, uzmanieties no lielām šūnām un baktēŗijām, nav jautri būt sagremotam, un tie apēdīs jūs."

#~ msgid "EASTEREGG_MESSAGE_22"
#~ msgstr "Thrive skaņas kommandas galvenais izveidoja tik daudz dziesmas, kuras vēl nav spēlē pievienotas. Jūs varat tās sadzirdēt, vai skatīties tiešraides, kur viņš sakomponē tās Youtube kanālā, Oliver Lugg."

#~ msgid "EASTEREGG_MESSAGE_23"
#~ msgstr "Padoms: ja tavā šūnā ir 150 daļas, tā var absorbēt lielus dzelzs gabalus."

#~ msgid "EASTEREGG_MESSAGE_24"
#~ msgstr "Thrive ir domāta kā svešās planētas simulācija, tāpēc tas ir loģiski, ka vairums būtnes, ko atradīsi, būs saistīti ar vienu vai divām sugām evolūcijas dēļ, kas notiek apkārt jums, paraudzieties vai nevarat atpazīt kādu!"

#~ msgid "EASTEREGG_MESSAGE_25"
#~ msgstr "Jautrs faks, Thrive kommanda straumē podkastus laiku pa laikam, jums vajadzētu tos izbaudīt!"

#~ msgid "EASTEREGG_MESSAGE_26"
#~ msgstr "Jautrs fakts, Thrive ir veidots ar atvērtā pirmkoda dzinēju Godot!"

#~ msgid "EASTEREGG_MESSAGE_27"
#~ msgstr "Jautrs fakts, pirmo no spēlējamiem prototipiem izveidoja mūsu satriecošs programmētājs, untrustedlife!"

#~ msgid "MICROBE_EDITOR_HELP_MESSAGE_1"
#~ msgstr ""
#~ "Prokariotu struktūras\n"
#~ "\n"
#~ "Metabolosomas: ražo ATP no glikozes\n"
#~ "\n"
#~ "Hemosintezējošas olbaltumvielas: No sērūdeņraža saražo uz pusi mazāk glikozes nekā hemoplasts, bet arī veic glikolīzi, aizņem 1 daļu\n"
#~ "\n"
#~ "Tilakoīdi: ražo 3 reizes mazāk glikozes nekā parasts hloroplasts, bet arī veic glikolīzi un aizņem 1 daļu\n"
#~ "\n"
#~ "Rusticianīns : pārvērš dzelzi ATP\n"
#~ "\n"
#~ "Nitrogenāze: no atmosfēras slāpekli un ATP ražo amonjaku\n"
#~ "\n"
#~ "Citoplazma: uzglabā savienojumus un veic glikolīzi (ražo ATP nelielos daudzumos)"

#, fuzzy
#~ msgid "MICROBE_EDITOR_HELP_MESSAGE_14"
#~ msgstr ""
#~ "Prokariotu struktūras\n"
#~ "\n"
#~ "Metabolosomas: ražo ATP no glikozes\n"
#~ "\n"
#~ "Hemosintezējošas olbaltumvielas: No sērūdeņraža saražo uz pusi mazāk glikozes nekā hemoplasts, bet arī veic glikolīzi, aizņem 1 daļu\n"
#~ "\n"
#~ "Tilakoīdi: ražo 3 reizes mazāk glikozes nekā parasts hloroplasts, bet arī veic glikolīzi un aizņem 1 daļu\n"
#~ "\n"
#~ "Rusticianīns : pārvērš dzelzi ATP\n"
#~ "\n"
#~ "Nitrogenāze: no atmosfēras slāpekli un ATP ražo amonjaku\n"
#~ "\n"
#~ "Citoplazma: uzglabā savienojumus un veic glikolīzi (ražo ATP nelielos daudzumos)"

#~ msgid "MICROBE_EDITOR_HELP_MESSAGE_2"
#~ msgstr ""
#~ "Ārējie organoīdi\n"
#~ "\n"
#~ "Vica: Pārvieto jūsu šūnu ātrāk, izmantojot [thrive:compound type=\"atp\"][/thrive:compound]\n"
#~ "\n"
#~ "Pīluss: Var sadurt citas šūnas"

#~ msgid "MICROBE_EDITOR_HELP_MESSAGE_3"
#~ msgstr ""
#~ "Membrānas piesaistītie organoīdi\n"
#~ "\n"
#~ "Kodols: Aizņem 11 heksades un atļauj membrānai piesaistītām organoīdu evolūcijai, kā arī dubultu šūnas lielumu (to var evolucionēt tikai 1 reizi)\n"
#~ "\n"
#~ "Saistviela: Atļauj savienoties ar citām šūnām\n"
#~ "\n"
#~ "Mitohondrijs: Ražo [thrive:compound type=\"atp\"][/thrive:compound] no [thrive:compound type=\"glucose\"][/thrive:compound] un atmosfērisku O2 efektīvāk nekā citoplazma\n"
#~ "\n"
#~ "Hloroplasti: Ražo [thrive:compound type=\"glucose\"][/thrive:compound] no saules gaismas un atmosfēriskā CO2\n"
#~ "\n"
#~ "Ķīmijplasts: Ražo [thrive:compound type=\"glucose\"][/thrive:compound] no [thrive:compound type=\"hydrogensulfide\"][/thrive:compound]\n"
#~ "\n"
#~ "Slāpekļa fiksācijas plastids: Ražo [thrive:compound type=\"ammonia\"][/thrive:compound] no [thrive:compound type=\"atp\"][/thrive:compound] un atmosfēriskā Slāpekļā un Skābekļa\n"
#~ "\n"
#~ "Vakuola: Glabā 8 sakrātos savienojumus\n"
#~ "\n"
#~ "Toksīnu Vakuolas: Ražo toksīnus (called [thrive:compound type=\"oxytoxy\"][/thrive:compound])"

#~ msgid "MICROBE_EDITOR_HELP_MESSAGE_4"
#~ msgstr "Katru paaudzi, jums ir 100 mutācijas punkti (MP), ko drīkstiet patērēt, un katru izmaiņa (vai mutācija) maksās konkrētu skaitu tā MP. Pievienojot vai noņemot organoīdus maksās MP. Tomēr noņemot organoīdus, kuri tika pievienoti šajā mutāciajs sesijā, atmaksās MP par to organoīdu. Jūs varat pārvietot vai pavisam noņemt organoīdu ar labo klikšķi uz tās un izvēloties konkrēto darbību no uznirstošās izvēlnes. Jūs varat rotēt jūsu organoīdus, kāmēr jūs tās liekat, ar [thrive:input]e_rotate_left[/thrive:input] un [thrive:input]e_rotate_right[/thrive:input]."

#~ msgid "MICROBE_EDITOR_HELP_MESSAGE_5"
#~ msgstr "Katru reizi, kad jūs pavairojaties, jūs ieejat Mikrobu Redaktorā, kur jūs varat veikt izmaiņas jūsu sugai (Pievenojot, pārvietojot vai noņemot organoīdus), lai palielinātu jūsu sugas panākumus. Katrs apmeklējums redaktorā mikroba posmā pārstāv [thrive:constant]EDITOR_TIME_JUMP_MILLION_YEARS[/thrive:constant] miljonus evolucijas gadus."

#~ msgid "MICROBE_STAGE_HELP_MESSAGE_1"
#~ msgstr "[thrive:input]g_move_forward[/thrive:input],[thrive:input]g_move_left[/thrive:input],[thrive:input]g_move_backwards[/thrive:input],[thrive:input]g_move_right[/thrive:input] un peli, lai kustētos. [thrive:input]g_fire_toxin[/thrive:input], lai šautu [thrive:compound type=\"oxytoxy\"][/thrive:compound], ja jums ir toksīnu vakuola. [thrive:input]g_toggle_engulf[/thrive:input], lai pārslēgtu aprīšanas režīmu. Jūs varat attālinātas un pietuvināties ar peles riteni."

#~ msgid "MICROBE_STAGE_HELP_MESSAGE_10"
#~ msgstr "Lai vairoties, katrs no tavam organoīdiem jāsadala divās daļās. Organoīdiem ir nepieciešams amonjaks un fosfāts, lai sadalītos."

#~ msgid "MICROBE_STAGE_HELP_MESSAGE_11"
#~ msgstr "Bet, ja tu izdzīvo divdesmit ģenerācijās ar 300 iedzīvotājiem, pašlaik tiek uzskatīts, ka esi uzvarējis spēlē. Pēc uzvaras tu vari turpināt spēlēt, kā vēlies."

#~ msgid "MICROBE_STAGE_HELP_MESSAGE_12"
#~ msgstr "Esiet uzmanīgi, jo jūsu konkurenti evolucionē vienlaikus jums. Katru reizi, kad jūs esiet rediģētājā, tie arī evolucionē."

#~ msgid "MICROBE_STAGE_HELP_MESSAGE_13"
#~ msgstr "Savienojot citas šūnas, jūs varat veidot koloniju, kurā šūnas dalās ar savienojumiem, ko absorbē un ražo ar vienu otru. Lai varētu savieno savienoties ar citu šūnu, jums ir nepieciešams saistvielas organoīds un tad virzieties pretī tai pēc savienošanas režīma ieslēgšanas. Jūs varat savienoties tikai ar savas sugas pārstāvjiem. Kāmēram esiet kolonijā, jūs nevariet sadalīt savu šūnu un ieiet redaktorā(pagaidām). Lai ieietu redaktorā, vispirms ir jāpamet kolonija tad, kad jums ir pietiekami daudz savienojumi savākti un tad ieejiet redaktorā. Lielās šūnu kolonijas ir ceļš uz daudžšūnību (tas nav vēl spēlē)."

#, fuzzy
#~ msgid "MICROBE_STAGE_HELP_MESSAGE_15"
#~ msgstr "[thrive:input]g_move_forward[/thrive:input],[thrive:input]g_move_left[/thrive:input],[thrive:input]g_move_backwards[/thrive:input],[thrive:input]g_move_right[/thrive:input] un peli, lai kustētos. [thrive:input]g_fire_toxin[/thrive:input], lai šautu [thrive:compound type=\"oxytoxy\"][/thrive:compound], ja jums ir toksīnu vakuola. [thrive:input]g_toggle_engulf[/thrive:input], lai pārslēgtu aprīšanas režīmu. Jūs varat attālinātas un pietuvināties ar peles riteni."

#, fuzzy
#~ msgid "MICROBE_STAGE_HELP_MESSAGE_16"
#~ msgstr "[thrive:input]g_move_forward[/thrive:input],[thrive:input]g_move_left[/thrive:input],[thrive:input]g_move_backwards[/thrive:input],[thrive:input]g_move_right[/thrive:input] un peli, lai kustētos. [thrive:input]g_fire_toxin[/thrive:input], lai šautu [thrive:compound type=\"oxytoxy\"][/thrive:compound], ja jums ir toksīnu vakuola. [thrive:input]g_toggle_engulf[/thrive:input], lai pārslēgtu aprīšanas režīmu. Jūs varat attālinātas un pietuvināties ar peles riteni."

#~ msgid "MICROBE_STAGE_HELP_MESSAGE_2"
#~ msgstr "Jūsu šūna izmanto [thrive:compound type=\"atp\"][/thrive:compound] kā enerģijas avotu, ja tā beidzas, jūs nomirsiet."

#~ msgid "MICROBE_STAGE_HELP_MESSAGE_3"
#~ msgstr "Lai atbloķētu redaktoru un vairoties, jums jāsavāc amonjaks (oranžs mākonis) un fosfāts (purpurs mākonis)."

#~ msgid "MICROBE_STAGE_HELP_MESSAGE_4"
#~ msgstr "Jūs varat arī absorbēt šūnas, baktērijas, kā arī dzelzs un šūnu gabalus, kas ir mazāki par jūs, nospiežot [thrive:input][g_toggle_engulf[/thrive:input]. Tas maksās papildu [thrive:compound type=\"atp\"][/thrive:compound], kā arī jūs palēninās. Neaizmirsti nospiest [thrive:input]g_toggle_engulf[/thrive:input] otrreiz, lai pārtrauktu absorbēšanu."

#~ msgid "MICROBE_STAGE_HELP_MESSAGE_5"
#~ msgstr "Osmoregulācija izmanto [thrive:compound type=\"atp\"][/thrive:compound]. Tas nozīmē, ka, jo lielāka ir tava šūna, jo vairāk [thrive:compound type=\"atp\"][/thrive:compound] ražojošu organoīdu tev ir nepieciešams, lai nezaudētu ATP, kad nekusties."

#~ msgid "MICROBE_STAGE_HELP_MESSAGE_6"
#~ msgstr "Redaktorā ir daudz organoīdu, kurus vari attīstīt, pieļaujot daudz dažādu spēles stilu."

#~ msgid "MICROBE_STAGE_HELP_MESSAGE_7"
#~ msgstr "Pagaidām, ja tava populācija samazināsies līdz nullei, tu izmirsi."

#~ msgid "MICROBE_STAGE_HELP_MESSAGE_8"
#~ msgstr ""
#~ "Dažādi savienojumu mākoņi ir:\n"
#~ "\n"
#~ "Balti - glikoze\n"
#~ "Dzelteni - sērūdeņradis\n"
#~ "Oranži - amonjaks\n"
#~ "Purpuri - fosfāts\n"
#~ "Rūsas brūni - dzelzs\n"
#~ "\n"
#~ "Glikoze ražo ATP."

#~ msgid "MICROBE_STAGE_HELP_MESSAGE_9"
#~ msgstr "Sērūdeņradi var pārveidot glikozē, izmantojot hemoplastus un hemosintezējošas olbaltumvielas. Ar rusticianīnu no dzelzs var ražot ATP."

#, fuzzy
#~ msgid "WIKI_MACROSCOPIC_STAGE"
#~ msgstr "[thrive:input]g_move_forward[/thrive:input],[thrive:input]g_move_left[/thrive:input],[thrive:input]g_move_backwards[/thrive:input],[thrive:input]g_move_right[/thrive:input] un peli, lai kustētos. [thrive:input]g_fire_toxin[/thrive:input], lai šautu [thrive:compound type=\"oxytoxy\"][/thrive:compound], ja jums ir toksīnu vakuola. [thrive:input]g_toggle_engulf[/thrive:input], lai pārslēgtu aprīšanas režīmu. Jūs varat attālinātas un pietuvināties ar peles riteni."

#, fuzzy
#~ msgid "EARLY_MULTICELLULAR"
#~ msgstr "Novietot organoīdu"

#, fuzzy
#~ msgid "ERUPTION_IN"
#~ msgstr "Apraksts ir pārāk garš"

#, fuzzy
#~ msgid "EVENT_TOOLTIP_ERUPTION"
#~ msgstr "{0}: +{1} ATP"

#~ msgid "THE_AMOUNT_OF_GLUCOSE_HAS_BEEN_REDUCED"
#~ msgstr "Glikozes daudzums ir samazināts līdz {0} no iepriekšējā daudzuma."

#~ msgid "THYLAKOID"
#~ msgstr "Tilakoīds"

#, fuzzy
#~ msgid "WIKI_CYTOPLASM_GLYCOLYSIS"
#~ msgstr "Citoplazmas glikolīze"

#, fuzzy
#~ msgid "WIKI_AEROBIC_NITROGEN_FIXATION"
#~ msgstr "Anaerobiskā slāpekļa fiksācija"

#, fuzzy
#~ msgid "WIKI_AWAKENING_STAGE"
#~ msgstr "Saistviela"

#, fuzzy
#~ msgid "WIKI_AWARE_STAGE"
#~ msgstr "[thrive:input]g_move_forward[/thrive:input],[thrive:input]g_move_left[/thrive:input],[thrive:input]g_move_backwards[/thrive:input],[thrive:input]g_move_right[/thrive:input] un peli, lai kustētos. [thrive:input]g_fire_toxin[/thrive:input], lai šautu [thrive:compound type=\"oxytoxy\"][/thrive:compound], ja jums ir toksīnu vakuola. [thrive:input]g_toggle_engulf[/thrive:input], lai pārslēgtu aprīšanas režīmu. Jūs varat attālinātas un pietuvināties ar peles riteni."

#, fuzzy
#~ msgid "WIKI_CHEMOSYNTHESIS"
#~ msgstr "Hemosintēze"

#, fuzzy
#~ msgid "WIKI_GLYCOLYSIS"
#~ msgstr "Glikolīze"

#, fuzzy
#~ msgid "WIKI_INDUSTRIAL_STAGE"
#~ msgstr "Saistviela"

#, fuzzy
#~ msgid "WIKI_IRON_CHEMOLITHOAUTOTROPHY"
#~ msgstr "Dzelža Ķīmolitoautotrofija"

#, fuzzy
#~ msgid "WIKI_LIPASE"
#~ msgstr "Pārveido [thrive:compound type=\"glucose\"][/thrive:compound] par [thrive:compound type=\"atp\"][/thrive:compound]."

#, fuzzy
#~ msgid "WIKI_MICROBE_EDITOR"
#~ msgstr "Ieslēgt redaktoru"

#, fuzzy
#~ msgid "WIKI_MUCILAGE_SYNTHESIS"
#~ msgstr "Hemosintēze"

#, fuzzy
#~ msgid "WIKI_MULTICELLULAR_STAGE"
#~ msgstr "Novietot organoīdu"

#, fuzzy
#~ msgid "WIKI_NONE"
#~ msgstr "Rusticianīns"

#, fuzzy
#~ msgid "WIKI_OXYTOXY_SYNTHESIS"
#~ msgstr "OxyToxy sintēze"

#, fuzzy
#~ msgid "WIKI_PHOTOSYNTHESIS"
#~ msgstr "Fotosintēze"

#, fuzzy
#~ msgid "WIKI_RUSTICYANIN"
#~ msgstr "Rusticianīns"

#, fuzzy
#~ msgid "WIKI_SOCIETY_STAGE"
#~ msgstr "[thrive:input]g_move_forward[/thrive:input],[thrive:input]g_move_left[/thrive:input],[thrive:input]g_move_backwards[/thrive:input],[thrive:input]g_move_right[/thrive:input] un peli, lai kustētos. [thrive:input]g_fire_toxin[/thrive:input], lai šautu [thrive:compound type=\"oxytoxy\"][/thrive:compound], ja jums ir toksīnu vakuola. [thrive:input]g_toggle_engulf[/thrive:input], lai pārslēgtu aprīšanas režīmu. Jūs varat attālinātas un pietuvināties ar peles riteni."

#, fuzzy
#~ msgid "WIKI_SPACE_STAGE"
#~ msgstr "[thrive:input]g_move_forward[/thrive:input],[thrive:input]g_move_left[/thrive:input],[thrive:input]g_move_backwards[/thrive:input],[thrive:input]g_move_right[/thrive:input] un peli, lai kustētos. [thrive:input]g_fire_toxin[/thrive:input], lai šautu [thrive:compound type=\"oxytoxy\"][/thrive:compound], ja jums ir toksīnu vakuola. [thrive:input]g_toggle_engulf[/thrive:input], lai pārslēgtu aprīšanas režīmu. Jūs varat attālinātas un pietuvināties ar peles riteni."

#, fuzzy
#~ msgid "NO"
#~ msgstr "Atsaukt"

#, fuzzy
#~ msgid "YES"
#~ msgstr "Skābeklis"

#, fuzzy
#~ msgid "STAGES_BUTTON"
#~ msgstr "Pārrakstīt esošo saglabāšanas failu:"

#, fuzzy
#~ msgid "EDITING"
#~ msgstr "Hitīns"

#~ msgid "ALLOW_SPECIES_TO_NOT_MIGRATE"
#~ msgstr "Ļaut sugai nemigrēt (ja labas migrācija nav atrasta)"

#, fuzzy
#~ msgid "MAXIMUM_SPECIES_IN_PATCH"
#~ msgstr "Izmira no plankuma"

#, fuzzy
#~ msgid "NOT_FOUND_CHUNK"
#~ msgstr "Liels dzelzs gabals"

#~ msgid "DIRECTIONL"
#~ msgstr "Kreisi"

#~ msgid "DIRECTIONR"
#~ msgstr "Labi"

#~ msgid "HYPERL"
#~ msgstr "Hyper Left (taustiņš)"

#~ msgid "HYPERR"
#~ msgstr "Hyper Right (taustiņš)"

#~ msgid "SUPERL"
#~ msgstr "Super Left (taustiņš)"

#~ msgid "SUPERR"
#~ msgstr "Super Right (taustiņš)"

#~ msgid "TREBLEDOWN"
#~ msgstr "Treble Down (taustiņš)"

#, fuzzy
#~ msgid "TARGET_TIME"
#~ msgstr "Ātrums:"

#, fuzzy
#~ msgid "ENABLED"
#~ msgstr "Ieslēgt redaktoru"

#, fuzzy
#~ msgid "PATCH_MAP_TYPE_EXPLANATION"
#~ msgstr ""
#~ "Aktīvi mikrobi skraidīs apkārt un gāzīsies, kad nekas interesants nenotiek.\n"
#~ "Sēdošie mikrobi būs nekustīgi un gaidīs, kad vide mainīsies, pirms tie kaut ko dara."

#, fuzzy
#~ msgid "LOOKING_AT"
#~ msgstr "Lai labotu kļūdu redaktorā, nospied \"atsaukt\""

#~ msgid "SPECIES_N_TIMES"
#~ msgstr "{0} (x{1})"

#, fuzzy
#~ msgid "CONFIRM_NORMAL"
#~ msgstr "APSTIPRINĀT"

#, fuzzy
#~ msgid "SPECIES_DETAILS"
#~ msgstr "Sugu saraksts"

#, fuzzy
#~ msgid "CURRENT_GENERATION_COLON"
#~ msgstr "Ģenerācija:"

#, fuzzy
#~ msgid "MACROSCOPIC_PROTOYPE_WARNING"
#~ msgstr ""
#~ "Izvelētais saglabāšanas fails nav saderīgs ar šo Thrive versiju.\n"
#~ "Tā kā Thrive ir agrā attīstības stadijā, saglabāšanas failu saderība nav augsta prioritāte, tādēļ nav iebūvēta saglabāšanas failu pārveidotājs, lai jauninātu vecos saglabāšanas failus."

#, fuzzy
#~ msgid "AUTO_GPU_NAME"
#~ msgstr "Pielāgots lietotājvards:"

#, fuzzy
#~ msgid "NOT_RUNNING_DOT"
#~ msgstr "Neejošs."

#~ msgid "PATCH_CAVE"
#~ msgstr "Ala"

#~ msgid "PREVIOUS"
#~ msgstr "Iepriekš:"

#~ msgid "RUN_RESULT_POP_IN_PATCHES"
#~ msgstr "Populācija plankumos:"

#~ msgid "SAVING"
#~ msgstr "Notiek saglabāšana..."

#~ msgid "OVERWRITE_EXISTING_SAVE_TITLE"
#~ msgstr "Pārrakstīt esošo saglabāšanas failu?"

#~ msgid "TYPE"
#~ msgstr "Tips:"

#, fuzzy
#~ msgid "TOTAL_EXTINCTION"
#~ msgstr "Izmira {0}"

#, fuzzy
#~ msgid "LOCAL_EXTINCTION"
#~ msgstr "Spēlētājs ir izmiris"

#~ msgid "MARINE_SNOW_FOOD_SOURCE"
#~ msgstr "Jūras sniega patēriņš"

#~ msgid "Cancel"
#~ msgstr "Atcelt"

#~ msgid "SAVING_ERROR"
#~ msgstr "Saglabāšanas kļūda"

#~ msgid "REMOVE_ORGANELLE"
#~ msgstr "Noņemt organoīdu"

#, fuzzy
#~ msgid "TRY_NEW_GAME"
#~ msgstr "Jauna spēle"

#, fuzzy
#~ msgid "COLOR"
#~ msgstr "Krāsa"

#, fuzzy
#~ msgid "OXYTOXY"
#~ msgstr "OxyToxy NT"

#, fuzzy
#~ msgid "TOXINS_BY_PRESSING_E"
#~ msgstr "Izturība pret toksīniem"

#, fuzzy
#~ msgid "CONCENTRATION_OF"
#~ msgstr "Ģenerācija:"

#~ msgid "OXYGEN_DOT"
#~ msgstr "Skābeklis."

#, fuzzy
#~ msgid "LEFT"
#~ msgstr "Pārvietoties pa kreisi"

#, fuzzy
#~ msgid "RIGHT"
#~ msgstr "Gaisma"

#, fuzzy
#~ msgid "FORWARD"
#~ msgstr "Pārvietoties uz priekšu"

#, fuzzy
#~ msgid "PARENLEFT"
#~ msgstr "Pagriezt pa kreisi"

#, fuzzy
#~ msgid "PARENRIGHT"
#~ msgstr "Pagriezt pa labi"

#, fuzzy
#~ msgid "COLON"
#~ msgstr "Krāsa"

#, fuzzy
#~ msgid "SEMICOLON"
#~ msgstr "Izmērs:"

#, fuzzy
#~ msgid "AT"
#~ msgstr "ATP"

#, fuzzy
#~ msgid "BRACKETRIGHT"
#~ msgstr "Pagriezt pa labi"

#, fuzzy
#~ msgid "QUOTELEFT"
#~ msgstr "Pagriezt pa kreisi"

#, fuzzy
#~ msgid "BRACELEFT"
#~ msgstr "Pagriezt pa kreisi"

#, fuzzy
#~ msgid "BRACERIGHT"
#~ msgstr "Pagriezt pa labi"

#, fuzzy
#~ msgid "EXCLAMDOWN"
#~ msgstr "Rullīte uz leju"

#, fuzzy
#~ msgid "SECTION"
#~ msgstr "Apraksts:"

#, fuzzy
#~ msgid "COPYRIGHT"
#~ msgstr "Pārvietoties pa labi"

#, fuzzy
#~ msgid "MU"
#~ msgstr "Izslēgt skaņu"

#, fuzzy
#~ msgid "AE"
#~ msgstr "Saglabāt"

#, fuzzy
#~ msgid "DIVISION"
#~ msgstr "Versija:"

#, fuzzy
#~ msgid "BACKTAB"
#~ msgstr "Atpakaļ"<|MERGE_RESOLUTION|>--- conflicted
+++ resolved
@@ -7,11 +7,7 @@
 msgstr ""
 "Project-Id-Version: PROJECT VERSION\n"
 "Report-Msgid-Bugs-To: EMAIL@ADDRESS\n"
-<<<<<<< HEAD
-"POT-Creation-Date: 2025-03-02 06:12-0300\n"
-=======
 "POT-Creation-Date: 2025-03-07 11:33+0200\n"
->>>>>>> 125b0f74
 "PO-Revision-Date: 2024-10-17 07:24+0000\n"
 "Last-Translator: Anonymous <noreply@weblate.org>\n"
 "Language-Team: Latvian <https://translate.revolutionarygamesstudio.com/projects/thrive/thrive-game/lv/>\n"
@@ -1824,27 +1820,8 @@
 msgid "EDITOR_TUTORIAL_EDITOR_TEXT"
 msgstr ""
 
-<<<<<<< HEAD
-#, fuzzy
-msgid "EDITOR_TUTORIAL_MICROBE_EDITOR_NUCLEUS"
-msgstr ""
-"Prokariotu struktūras\n"
-"\n"
-"Metabolosomas: ražo ATP no glikozes\n"
-"\n"
-"Hemosintezējošas olbaltumvielas: No sērūdeņraža saražo uz pusi mazāk glikozes nekā hemoplasts, bet arī veic glikolīzi, aizņem 1 daļu\n"
-"\n"
-"Tilakoīdi: ražo 3 reizes mazāk glikozes nekā parasts hloroplasts, bet arī veic glikolīzi un aizņem 1 daļu\n"
-"\n"
-"Rusticianīns : pārvērš dzelzi ATP\n"
-"\n"
-"Nitrogenāze: no atmosfēras slāpekli un ATP ražo amonjaku\n"
-"\n"
-"Citoplazma: uzglabā savienojumus un veic glikolīzi (ražo ATP nelielos daudzumos)"
-=======
 msgid "EFFECTIVE_VALUE"
 msgstr ""
->>>>>>> 125b0f74
 
 msgid "EIGHT_TIMES"
 msgstr "8x"
