# Translations template for PROJECT.
# Copyright (C) 2021 ORGANIZATION
# This file is distributed under the same license as the PROJECT project.
# FIRST AUTHOR <EMAIL@ADDRESS>, 2021.
#
msgid ""
msgstr ""
"Project-Id-Version: PROJECT VERSION\n"
"Report-Msgid-Bugs-To: EMAIL@ADDRESS\n"
<<<<<<< HEAD
"POT-Creation-Date: 2025-07-11 18:06+0200\n"
=======
"POT-Creation-Date: 2025-06-05 21:10+0100\n"
>>>>>>> c10e08e0
"PO-Revision-Date: 2024-10-17 07:24+0000\n"
"Last-Translator: Anonymous <noreply@weblate.org>\n"
"Language-Team: Latvian <https://translate.revolutionarygamesstudio.com/projects/thrive/thrive-game/lv/>\n"
"Language: lv\n"
"MIME-Version: 1.0\n"
"Content-Type: text/plain; charset=UTF-8\n"
"Content-Transfer-Encoding: 8bit\n"
"Plural-Forms: nplurals=3; plural=(n % 10 == 0 || n % 100 >= 11 && n % 100 <= 19) ? 0 : ((n % 10 == 1 && n % 100 != 11) ? 1 : 2);\n"
"X-Generator: Weblate 5.7.2\n"
"Generated-By: Babel 2.9.0\n"

msgid "2D_MOVEMENT_TYPE_SELECTION"
msgstr "2D kustības stils:"

msgid "3D_EDITOR"
msgstr "3D Redaktors"

msgid "3D_MOVEMENT"
msgstr "3D Kustība"

msgid "3D_MOVEMENT_TYPE_SELECTION"
msgstr "3D kustības stils:"

msgid "ABILITIES"
msgstr "Spējas"

msgid "ABORT"
msgstr "Atcelt"

msgid "ABORTED_DOT"
msgstr "Atcelts."

#, fuzzy
msgid "ABSORBERS_COUNT"
msgstr "[thrive:input]g_move_forward[/thrive:input],[thrive:input]g_move_left[/thrive:input],[thrive:input]g_move_backwards[/thrive:input],[thrive:input]g_move_right[/thrive:input] un peli, lai kustētos. [thrive:input]g_fire_toxin[/thrive:input], lai šautu [thrive:compound type=\"oxytoxy\"][/thrive:compound], ja jums ir toksīnu vakuola. [thrive:input]g_toggle_engulf[/thrive:input], lai pārslēgtu aprīšanas režīmu. Jūs varat attālinātas un pietuvināties ar peles riteni."

msgid "ABYSSOPELAGIC"
msgstr "Abisālpelaģiāle"

msgid "ACCEPT"
msgstr ""

msgid "ACTION_AWAKEN"
msgstr ""

#, fuzzy
msgid "ACTION_AWAKEN_TOOLTIP"
msgstr "Apskatiet detalizētu informāciju aiz pareģošanas"

msgid "ACTION_BLOCKED_WHILE_ANOTHER_IN_PROGRESS"
msgstr ""

msgid "ACTION_DELETE"
msgstr "Izdzēst"

#, fuzzy
msgid "ACTION_DOUBLE_POPULATION"
msgstr "Sugas populācija"

#, fuzzy
msgid "ACTION_DUPLICATE_UNITS"
msgstr "Apstiprināt Izeju"

#, fuzzy
msgid "ACTION_HALF_POPULATION"
msgstr "Kopējā Populācija:"

msgid "ACTION_TELEPORT"
msgstr "Teleports"

msgid "ACTIVE"
msgstr "Aktīvs"

msgid "ACTIVE_THREAD_COUNT"
msgstr "Esošie pavedieni:"

msgid "ACTIVITY_EXPLANATION"
msgstr ""
"Aktīvi mikrobi skraidīs apkārt un gāzīsies, kad nekas interesants nenotiek.\n"
"Sēdošie mikrobi būs nekustīgi un gaidīs, kad vide mainīsies, pirms tie kaut ko dara."

msgid "ADDITIONAL_VALIDATION_FAILED"
msgstr ""

msgid "ADD_INPUT_BUTTON_TOOLTIP"
msgstr ""

msgid "ADVANCED_VIEW"
msgstr ""

#, fuzzy
msgid "ADVANCED_VIEW_BUTTON_TOOLTIP"
msgstr "Apskatiet detalizētu informāciju aiz pareģošanas"

#, fuzzy
msgid "AEROBIC_NITROGEN_FIXATION"
msgstr "Anaerobiskā slāpekļa fiksācija"

msgid "AEROBIC_NITROGEN_FIXING"
msgstr "Aerobiskā slāpekļa fiksācija"

#, fuzzy
msgid "AEROBIC_RESPIRATION"
msgstr "Aerobiskā elpošana"

msgid "AGENTS"
msgstr "Aģenti"

#, fuzzy
msgid "AGENTS_COLON"
msgstr "Suga:"

#, fuzzy
msgid "AGENT_NAME"
msgstr "Ala"

msgid "AGGRESSION_EXPLANATION"
msgstr ""
"Agresīvi mikrobi savu upuri dzīs ļoti tālas distances\n"
"un ir tie, kuri visbiežāk cīnīsies ar plēsējiem, kad tie uzbrūk.\n"
"Miermīlīgi mikrobrobi necīnīsies ar citiem pāri tālām distancēm\n"
"un retāk lietos toksīnus pret plēsējiem."

msgid "AGGRESSIVE"
msgstr "Agresīvs"

#, fuzzy
msgid "AI_MUTATION_RATE"
msgstr "Mutācijas punkti"

#, fuzzy
msgid "AI_MUTATION_RATE_EXPLANATION"
msgstr ""
"Aktīvi mikrobi skraidīs apkārt un gāzīsies, kad nekas interesants nenotiek.\n"
"Sēdošie mikrobi būs nekustīgi un gaidīs, kad vide mainīsies, pirms tie kaut ko dara."

#, fuzzy
msgid "ALL"
msgstr "Alt"

#, fuzzy
msgid "ALLOW_SPECIES_SWITCH_ON_EXTINCTION"
msgstr "Satur mutāciju"

#, fuzzy
msgid "ALLOW_SPECIES_SWITCH_ON_EXTINCTION_EXPLANATION"
msgstr ""
"Agresīvi mikrobi savu upuri dzīs ļoti tālas distances\n"
"un ir tie, kuri visbiežāk cīnīsies ar plēsējiem, kad tie uzbrūk.\n"
"Miermīlīgi mikrobrobi necīnīsies ar citiem pāri tālām distancēm\n"
"un retāk lietos toksīnus pret plēsējiem."

#, fuzzy
msgid "ALL_WORLDS_GENERAL_STATISTICS"
msgstr "Organisma statistika"

#, fuzzy
msgid "ALL_WORLDS_STATISTICS"
msgstr "Organisma statistika"

msgid "ALREADY_ASCENDED"
msgstr ""

msgid "ALT"
msgstr "Alt"

msgid "ALWAYS_VISIBLE"
msgstr ""

msgid "AMBIANCE_VOLUME"
msgstr ""

msgid "AMMONIA"
msgstr "Amonjaks"

#, fuzzy
msgid "AMMONIA_COST"
msgstr "Amonjaks"

msgid "AMOUNT_OF_AUTOSAVE_TO_KEEP"
msgstr "Automātisko saglabāšanas failu daudzums:"

msgid "AMOUNT_OF_QUICKSAVE_TO_KEEP"
msgstr "Ātru saglabāšanas failu daudzums:"

msgid "ANAEROBIC_NITROGEN_FIXATION"
msgstr "Anaerobiskā slāpekļa fiksācija"

#, fuzzy
msgid "AND_UNLOCK_CONDITION"
msgstr "Fiziskie apstākļi"

msgid "ANISOTROPIC_FILTERING"
msgstr ""

msgid "ANTIALIASING_MSAA_TAA"
msgstr ""

#, fuzzy
msgid "ANTI_ALIASING_FXAA"
msgstr "Vairāku paraugu kropļojumnovērse:"

#, fuzzy
msgid "ANTI_ALIASING_MODE"
msgstr "Vairāku paraugu kropļojumnovērse:"

#, fuzzy
msgid "ANTI_ALIASING_MSAA"
msgstr "Vairāku paraugu kropļojumnovērse:"

#, fuzzy
msgid "ANTI_ALIASING_TAA"
msgstr "Vairāku paraugu kropļojumnovērse:"

msgid "APPEARANCE"
msgstr ""

msgid "APPLY"
msgstr ""

msgid "APPLY_CHANGES"
msgstr ""

msgid "APRIL"
msgstr ""

msgid "ARE_YOU_SURE_TO_RESET_ALL_SETTINGS"
msgstr ""

msgid "ARE_YOU_SURE_TO_RESET_INPUT_SETTINGS"
msgstr ""

#, fuzzy
msgid "ARTIST_COLON"
msgstr "Suga:"

msgid "ARTWORK_TITLE"
msgstr ""

msgid "ART_BY"
msgstr ""

msgid "ART_GALLERY"
msgstr ""

#, fuzzy
msgid "ASCENSION_CONGRATULATIONS"
msgstr "Sugas populācija"

msgid "ASCENSION_CONGRATULATIONS_CONTENT"
msgstr ""

#, fuzzy
msgid "ASCENSION_STAGE"
msgstr "Versija:"

msgid "ASSEMBLY_CLASS_REQUIRED"
msgstr ""

msgid "ASSEMBLY_REQUIRED_WITH_HARMONY"
msgstr ""

msgid "ASSUME_HYPERTHREADING"
msgstr ""

msgid "ASSUME_HYPERTHREADING_TOOLTIP"
msgstr ""

msgid "ATMOSPHERIC_GASSES"
msgstr "Atmosfēras gāzes"

msgid "ATP"
msgstr "ATP"

msgid "ATP_BALANCE"
msgstr ""

#, fuzzy
msgid "ATP_BALANCE_TOOLTIP"
msgstr "Apskatiet detalizētu informāciju aiz pareģošanas"

#, fuzzy
msgid "ATP_BALANCE_TOOLTIP_MULTICELLULAR"
msgstr "Apskatiet detalizētu informāciju aiz pareģošanas"

msgid "ATP_BALANCE_WITHOUT_EXTERNAL_RESOURCES"
msgstr ""

msgid "ATP_BALANCE_WITHOUT_GLUCOSE"
msgstr ""

#, fuzzy
msgid "ATP_BALANCE_WITHOUT_HYDROGEN_SULFIDE"
msgstr "Sērūdeņradis"

msgid "ATP_BALANCE_WITHOUT_IRON"
msgstr ""

msgid "ATP_BALANCE_WITH_ALL_COMPOUNDS"
msgstr ""

msgid "ATP_PRODUCTION"
msgstr "ATP ražošana"

msgid "ATP_PRODUCTION_TOO_LOW"
msgstr "ATP RAŽOŠANA IR PĀRĀK ZEMA!"

msgid "ATTEMPT_TO_WRITE_SAVE_FAILED"
msgstr ""

msgid "AT_CURSOR"
msgstr ""

msgid "AUDIO_OUTPUT_DEVICE"
msgstr ""

msgid "AUGUST"
msgstr ""

msgid "AUTO"
msgstr "Automātiski"

msgid "AUTO-EVO_EXPLANATION_EXPLANATION"
msgstr ""

#, fuzzy
msgid "AUTO-EVO_POPULATION_CHANGED_2"
msgstr "{0} populācija izmainījās par {1} jo:{2}"

msgid "AUTO-EVO_PREDICTION"
msgstr "Automātiska-Evo Pareģošana"

msgid "AUTO-EVO_PREDICTION_BOX_DESCRIPTION"
msgstr ""

#, fuzzy
msgid "AUTO-EVO_RESULTS_TITLE"
msgstr "Auto-evo rezultāti:"

msgid "AUTO-EVO_STEPS_DONE"
msgstr "{0:F1}% pabeigts. {1:n0}/{2:n0} pakāpieni."

msgid "AUTO-EVO_STRENGHT_MULTIPLIER"
msgstr ""

#, fuzzy
msgid "AUTO-EVO_STRENGHT_MULTIPLIER_EXPLANATION"
msgstr ""
"Aktīvi mikrobi skraidīs apkārt un gāzīsies, kad nekas interesants nenotiek.\n"
"Sēdošie mikrobi būs nekustīgi un gaidīs, kad vide mainīsies, pirms tie kaut ko dara."

msgid "AUTOSAVE_DURING_THE_GAME"
msgstr "Automātiski saglabāt progresu spēles laikā"

msgid "AUTO_EVO"
msgstr ""

#, fuzzy
msgid "AUTO_EVO_EXPLORING_TOOL"
msgstr "Automātiska-Evo Pareģošana"

msgid "AUTO_EVO_FAILED"
msgstr ""

msgid "AUTO_EVO_MISSING_RESULT_DATA_OBJECT"
msgstr ""

msgid "AUTO_EVO_RESULTS"
msgstr "Auto-evo rezultāti:"

#, fuzzy
msgid "AUTO_EVO_RESULTS_GLOBAL_TITLE"
msgstr "Auto-evo rezultāti:"

#, fuzzy
msgid "AUTO_EVO_RESULTS_PATCH_TITLE"
msgstr "Auto-evo rezultāti:"

msgid "AUTO_EVO_RUN_STATUS"
msgstr ""

#, fuzzy
msgid "AUTO_EVO_STATUS_COLON"
msgstr "Suga:"

msgid "AUTO_MOVE_FORWARDS"
msgstr "Automātiski pārvietoties uz priekšu"

#, fuzzy
msgid "AUTO_RESOLUTION"
msgstr "Izšķirtspēja:"

msgid "AVAILABLE_CONSTRUCTION_PROJECTS"
msgstr ""

msgid "AVAILABLE_MODS"
msgstr ""

msgid "AWAKENING_STAGE"
msgstr ""

#, fuzzy
msgid "AWARE_STAGE"
msgstr "[thrive:input]g_move_forward[/thrive:input],[thrive:input]g_move_left[/thrive:input],[thrive:input]g_move_backwards[/thrive:input],[thrive:input]g_move_right[/thrive:input] un peli, lai kustētos. [thrive:input]g_fire_toxin[/thrive:input], lai šautu [thrive:compound type=\"oxytoxy\"][/thrive:compound], ja jums ir toksīnu vakuola. [thrive:input]g_toggle_engulf[/thrive:input], lai pārslēgtu aprīšanas režīmu. Jūs varat attālinātas un pietuvināties ar peles riteni."

msgid "BACK"
msgstr "Atpakaļ"

msgid "BACKGROUND_BLUR"
msgstr ""

msgid "BACKSLASH"
msgstr "Atpakaļ"

msgid "BACKSPACE"
msgstr "Atpakaļ"

#, fuzzy
msgid "BACTERIAL_THERMOSYNTHESIS"
msgstr "Hemosintēze"

msgid "BALANCE_DISPLAY_AT_DAY_ALWAYS"
msgstr ""

msgid "BALANCE_DISPLAY_AT_DAY_ALWAYS_TOOLTIP"
msgstr ""

msgid "BALANCE_DISPLAY_WHILE_MOVING"
msgstr ""

#, fuzzy
msgid "BALANCE_DISPLAY_WHILE_MOVING_TOOLTIP"
msgstr "Apskatiet detalizētu informāciju aiz pareģošanas"

#, fuzzy
msgid "BASE_MOBILITY"
msgstr "Kustīgums"

msgid "BASE_MOVEMENT"
msgstr ""

msgid "BASIC_VIEW"
msgstr ""

#, fuzzy
msgid "BASIC_VIEW_BUTTON_TOOLTIP"
msgstr "Apskatiet detalizētu informāciju aiz pareģošanas"

msgid "BATHYPELAGIC"
msgstr "Batipelaģiāle"

msgid "BECOME_MACROSCOPIC"
msgstr ""

msgid "BECOME_MULTICELLULAR"
msgstr ""

msgid "BEGIN_THRIVING"
msgstr ""

msgid "BEHAVIOUR"
msgstr "Uzvedība"

#, fuzzy
msgid "BEHAVIOUR_ACTIVITY"
msgstr "Uzvedība"

#, fuzzy
msgid "BEHAVIOUR_AGGRESSION"
msgstr "Uzvedība"

#, fuzzy
msgid "BEHAVIOUR_FEAR"
msgstr "Uzvedība"

#, fuzzy
msgid "BEHAVIOUR_FOCUS"
msgstr "Uzvedība"

#, fuzzy
msgid "BEHAVIOUR_OPPORTUNISM"
msgstr "Uzvedība"

msgid "BELOW_SEA_LEVEL"
msgstr ""

msgid "BENCHMARKS"
msgstr ""

msgid "BENCHMARK_FINISHED"
msgstr ""

msgid "BENCHMARK_PHASE"
msgstr ""

msgid "BENCHMARK_RESULTS_COLON"
msgstr ""

msgid "BEST_PATCH_COLON"
msgstr "Labākais Plankums:"

msgid "BIG_IRON_CHUNK"
msgstr "Liels dzelzs gabals"

#, fuzzy
msgid "BIG_PHOSPHATE_CHUNK"
msgstr "Liels dzelzs gabals"

msgid "BILLION_ABBREVIATION"
msgstr ""

msgid "BINDING_AGENT"
msgstr "Saistviela"

msgid "BINDING_AGENT_DESCRIPTION"
msgstr "Ļauj saistīties ar citām šūnām. Šis ir pirmais solis uz daudzšūnu veidošanos. Kad tava šūna ir daļā no kolonijas, savienojumi tiek dalīti starp šūnām. Jūs nevarat ieiet redaktorā, kāmēram esat daļa no kolonijas, jums nepieciešams atdalīties, kad savākts nepieciešamais savienojumu daudzums, lai sadalītu jūsu šūnu."

msgid "BINDING_AGENT_PROCESSES_DESCRIPTION"
msgstr "Spiediet [thrive:input]g_toggle_binding[/thrive:input] , lai pārslēgtu saistīšanas režīmu. Kad esiet saistīšanas režīmā, jūs varat pievienot citas šūnas no jūsu sugas, virzoties tām pretī, jūsu kolonijai. Lai pamestu koloniju, spiediet [thrive:input]g_unbind_all[/thrive:input]."

msgid "BIND_AXES_SENSITIVITY"
msgstr ""

msgid "BIOLUMINESCENT_VACUOLE"
msgstr ""

#, fuzzy
msgid "BIOLUMINESCENT_VACUOLE_DESCRIPTION"
msgstr ""
"Bioluminiscējošā\n"
"vakuola"

#, fuzzy
msgid "BIOLUMINESCENT_VACUOLE_PROCESSES_DESCRIPTION"
msgstr ""
"Bioluminiscējošā\n"
"vakuola"

msgid "BIOME_LABEL"
msgstr ""

#, fuzzy
msgid "BLOOM_RENDER_EFFECT"
msgstr "Ārējie efekti:"

#, fuzzy
msgid "BLUESKY_TOOLTIP"
msgstr "Atsākt spēli"

msgid "BRAIN_CELL_NAME_DEFAULT"
msgstr ""

msgid "BRAVE"
msgstr ""

msgid "BROWSE"
msgstr ""

msgid "BROWSE_WORKSHOP"
msgstr ""

#, fuzzy
msgid "BUILD_CITY"
msgstr "Struktūra"

#, fuzzy
msgid "BUILD_QUEUE"
msgstr "Struktūra"

#, fuzzy
msgid "BUILD_STRUCTURE"
msgstr "Struktūra"

msgid "BY"
msgstr ""

msgid "BY_REVOLUTIONARY_GAMES"
msgstr ""

msgid "CACHE_DISK_MAX_TIME"
msgstr ""

msgid "CACHE_MEMORY_MAX_ITEMS"
msgstr ""

msgid "CACHE_TIME_MEMORY"
msgstr ""

msgid "CACHE_TIME_MEMORY_ONLY"
msgstr ""

#, fuzzy
msgid "CACHING_TITLE"
msgstr "Šūnas procesi"

msgid "CALCIUM_CARBONATE"
msgstr "Kalcija Karbonāts"

msgid "CALCIUM_CARBONATE_MEMBRANE_DESCRIPTION"
msgstr ""

msgid "CAMERA"
msgstr "Kamera"

msgid "CANCEL"
msgstr "Atcelt"

msgid "CANCEL_ACTION_CAPITAL"
msgstr "ATCELT DARBĪBU"

msgid "CANCEL_CURRENT_ACTION"
msgstr "Atcelt pašreizējo darbību"

msgid "CANNOT_DELETE_USED_CELL_TYPE"
msgstr ""

msgid "CANNOT_DELETE_USED_CELL_TYPE_TITLE"
msgstr ""

msgid "CANNOT_ENGULF"
msgstr "Nevar absorbēt"

msgid "CANNOT_MOVE_METABALL_TO_DESCENDANT_TREE"
msgstr ""

msgid "CANNOT_REDUCE_BRAIN_POWER_STAGE"
msgstr ""

msgid "CANNOT_REDUCE_BRAIN_POWER_STAGE_TITLE"
msgstr ""

#, fuzzy
msgid "CANNOT_WRITE_SAVE"
msgstr "Nevar absorbēt"

msgid "CANT_LOAD_MOD_INFO"
msgstr ""

msgid "CAPSLOCK"
msgstr "Caps Lock (taustiņš)"

msgid "CARBON_DIOXIDE"
msgstr "Ogļskābā gāze"

msgid "CATEGORY_AN_ABUNDANCE"
msgstr ""

msgid "CATEGORY_A_FAIR_AMOUNT"
msgstr ""

msgid "CATEGORY_LITTLE"
msgstr ""

msgid "CATEGORY_QUITE_A_BIT"
msgstr ""

msgid "CATEGORY_SOME"
msgstr ""

msgid "CATEGORY_VERY_LITTLE"
msgstr ""

msgid "CAUTIOUS"
msgstr ""

#, fuzzy
msgid "CELL"
msgstr "Celuloze"

#, fuzzy
msgid "CELLS"
msgstr "Celuloze"

#, fuzzy
msgid "CELLULASE"
msgstr "Celuloze"

#, fuzzy
msgid "CELLULASE_DESCRIPTION"
msgstr "Apraksts:"

msgid "CELLULOSE"
msgstr "Celuloze"

msgid "CELLULOSE_MEMBRANE_DESCRIPTION"
msgstr ""

#, fuzzy
msgid "CELL_STAT_ROTATION_TOOLTIP"
msgstr "Atsākt spēli"

#, fuzzy
msgid "CELL_STAT_SPEED_TOOLTIP"
msgstr "Atsākt spēli"

#, fuzzy
msgid "CELL_STAT_STORAGE_TOOLTIP"
msgstr "Atsākt spēli"

#, fuzzy
msgid "CELL_TYPE_BUTTON_ATP_CONSUMPTION"
msgstr "{0}: -{1} ATP"

#, fuzzy
msgid "CELL_TYPE_BUTTON_ATP_PRODUCTION"
msgstr "ATP ražošana"

msgid "CELL_TYPE_NAME"
msgstr ""

msgid "CHANGE_DESCRIPTION_IS_TOO_LONG"
msgstr "Izmaiņas piezīmes ir pārāk garas"

msgid "CHANGE_THE_SYMMETRY"
msgstr "Izmainīt simetriju"

#, fuzzy
msgid "CHANNEL_INHIBITOR_TOXIN_SYNTHESIS"
msgstr "Pārveido [thrive:compound type=\"glucose\"][/thrive:compound] par [thrive:compound type=\"atp\"][/thrive:compound]."

msgid "CHEATS"
msgstr "Čīti"

msgid "CHEAT_KEYS_ENABLED"
msgstr ""

msgid "CHEAT_MENU"
msgstr "Krāpšanās izvēlne (Čīti)"

msgid "CHEMICAL_BUTTON_MICROBE_TOOLTIP"
msgstr ""

msgid "CHEMOPLAST"
msgstr "Hemoplasts"

msgid "CHEMOPLAST_DESCRIPTION"
msgstr ""

msgid "CHEMOPLAST_PROCESSES_DESCRIPTION"
msgstr ""

#, fuzzy
msgid "CHEMORECEPTOR"
msgstr "Hemoplasts"

#, fuzzy
msgid "CHEMORECEPTOR_DESCRIPTION"
msgstr "Modifikācijas Apraksts:"

#, fuzzy
msgid "CHEMORECEPTOR_MINIMUM_AMOUNT_TOOLTIP"
msgstr "Hemoplasts"

#, fuzzy
msgid "CHEMORECEPTOR_PROCESSES_DESCRIPTION"
msgstr "Pārveido [thrive:compound type=\"glucose\"][/thrive:compound] par [thrive:compound type=\"atp\"][/thrive:compound]."

#, fuzzy
msgid "CHEMORECEPTOR_SEARCH_RADIUS_TOOLTIP"
msgstr "Modifikācijas Apraksts:"

#, fuzzy
msgid "CHEMOSYNTHESIS"
msgstr "Hemosintēze"

msgid "CHEMOSYNTHESIZING_PROTEINS"
msgstr "Hemosintezējošas olbaltumvielas"

msgid "CHEMOSYNTHESIZING_PROTEINS_DESCRIPTION"
msgstr ""

msgid "CHEMOSYNTHESIZING_PROTEINS_PROCESSES_DESCRIPTION"
msgstr "Pārveido [thrive:compound type=\"hydrogensulfide\"][/thrive:compound] par [thrive:compound type=\"hydrogensulfide\"][/thrive:compound]. Ātrums ir atkarīgs no [thrive:compound type=\"carbondioxide\"][/thrive:compound] koncentrācijas. Arī pārveido [thrive:compound type=\"glucose\"][/thrive:compound] par [thrive:compound type=\"atp\"][/thrive:compound]."

msgid "CHEMO_SYNTHESIS"
msgstr "Hemosintēze"

msgid "CHITIN"
msgstr "Hitīns"

#, fuzzy
msgid "CHITINASE"
msgstr "Hitīns"

#, fuzzy
msgid "CHITINASE_DESCRIPTION"
msgstr "Apraksts:"

msgid "CHITIN_MEMBRANE_DESCRIPTION"
msgstr ""

msgid "CHLOROPLAST"
msgstr "Hloroplasts"

msgid "CHLOROPLAST_DESCRIPTION"
msgstr ""

msgid "CHLOROPLAST_PROCESSES_DESCRIPTION"
msgstr ""

#, fuzzy
msgid "CHOSEN_FILENAME_ALREADY_EXISTS"
msgstr "Izvelētais faila nosaukums ({0}) jau eksistē. Pārrakstīt?"

msgid "CHROMATIC_ABERRATION"
msgstr "Hromatiskā aberācija:"

msgid "CHROMATOPHORE_PROCESSES_DESCRIPTION"
msgstr ""

msgid "CHUNK_CELL_CORPSE_PART"
msgstr ""

msgid "CHUNK_FOOD_SOURCE"
msgstr "{0} Patēriņš"

msgid "CILIA"
msgstr "Skropstiņas"

#, fuzzy
msgid "CILIA_DESCRIPTION"
msgstr "Apraksts:"

#, fuzzy
msgid "CILIA_PROCESSES_DESCRIPTION"
msgstr "Pārveido [thrive:compound type=\"glucose\"][/thrive:compound] par [thrive:compound type=\"atp\"][/thrive:compound]."

#, fuzzy
msgid "CITY_SHORT_STATISTICS"
msgstr "Organisma statistika"

msgid "CLEAN_UP_OLD_SAVES"
msgstr "Dzēst vecos saglabāšanas failus"

msgid "CLEAR_CACHE"
msgstr ""

#, fuzzy
msgid "CLICK_TO_SELECT"
msgstr "Dzēst atlasītos failus"

msgid "CLOSE"
msgstr "Aizvērt"

msgid "CLOSE_OPTIONS"
msgstr ""

msgid "CLOSTRIDIAL_FERMENTATION"
msgstr ""

#, fuzzy
msgid "CLOUD_BENCHMARK"
msgstr "Ieslēgt redaktoru"

msgid "CLOUD_RESOLUTION_DIVISOR"
msgstr "Mākoņa izšķirtspējas dalītājs:"

msgid "CLOUD_SIMULATION_MINIMUM_INTERVAL"
msgstr "Mākoņa simulācijas minimālais intervāls:"

#, fuzzy
msgid "CLOUD_SIMULATION_MULTIPLIER"
msgstr "Osmoregulācijas izmaksas"

msgid "COASTAL"
msgstr "Piekrastes"

msgid "COLLISION_SHAPE"
msgstr ""

msgid "COLOUR"
msgstr "Krāsa"

msgid "COLOURBLIND_CORRECTION"
msgstr "Krāsu korekcija krāsu aklumam:"

msgid "COLOUR_PICKER_ADD_PRESET"
msgstr ""

msgid "COLOUR_PICKER_A_TOOLTIP"
msgstr ""

msgid "COLOUR_PICKER_B_TOOLTIP"
msgstr ""

msgid "COLOUR_PICKER_G_TOOLTIP"
msgstr ""

msgid "COLOUR_PICKER_HSV_BUTTON_TOOLTIP"
msgstr ""

msgid "COLOUR_PICKER_H_TOOLTIP"
msgstr ""

msgid "COLOUR_PICKER_PICK_COLOUR"
msgstr ""

msgid "COLOUR_PICKER_PRESET_TOOLTIP"
msgstr ""

msgid "COLOUR_PICKER_RAW_BUTTON_TOOLTIP"
msgstr ""

msgid "COLOUR_PICKER_R_TOOLTIP"
msgstr ""

msgid "COLOUR_PICKER_S_TOOLTIP"
msgstr ""

msgid "COLOUR_PICKER_V_TOOLTIP"
msgstr ""

#, fuzzy
msgid "COMMON_ABILITIES"
msgstr "Spējas"

msgid "COMMON_EDITING_AND_STRATEGY"
msgstr ""

msgid "COMMUNITY_FORUM"
msgstr ""

#, fuzzy
msgid "COMMUNITY_FORUM_BUTTON_TOOLTIP"
msgstr "Apskatiet detalizētu informāciju aiz pareģošanas"

msgid "COMMUNITY_WIKI"
msgstr ""

#, fuzzy
msgid "COMMUNITY_WIKI_BUTTON_TOOLTIP"
msgstr "Apskatiet detalizētu informāciju aiz pareģošanas"

#, fuzzy
msgid "COMPILED_AT_COLON"
msgstr "Savienojumi:"

#, fuzzy
msgid "COMPLETE_ACTION"
msgstr "Savienojumi:"

msgid "COMPOUNDS"
msgstr "Savienojumi"

#, fuzzy
msgid "COMPOUNDS_AT_EQUILIBRIUM"
msgstr "Savienojumu mākonis"

#, fuzzy
msgid "COMPOUNDS_AT_MAX_SPEED"
msgstr "Savienojumu mākonis"

#, fuzzy
msgid "COMPOUNDS_BUTTON_MICROBE_TOOLTIP"
msgstr "Apskatiet detalizētu informāciju aiz pareģošanas"

msgid "COMPOUNDS_COLON"
msgstr "Savienojumi:"

msgid "COMPOUND_BALANCE_FILL_TIME"
msgstr ""

msgid "COMPOUND_BALANCE_FILL_TIME_TOO_LONG"
msgstr ""

#, fuzzy
msgid "COMPOUND_BALANCE_MODE_TOOLTIP"
msgstr "Apskatiet detalizētu informāciju aiz pareģošanas"

msgid "COMPOUND_BALANCE_TITLE"
msgstr ""

#, fuzzy
msgid "COMPOUND_BALANCE_TOOLTIP"
msgstr "Apskatiet detalizētu informāciju aiz pareģošanas"

msgid "COMPOUND_CLOUDS"
msgstr "Savienojumu mākonis"

#, fuzzy
msgid "COMPOUND_CLOUD_BENCHMARK"
msgstr "Savienojumu mākonis"

#, fuzzy
msgid "COMPOUND_CLOUD_DENSITY"
msgstr "Savienojumu mākonis"

#, fuzzy
msgid "COMPOUND_CLOUD_DENSITY_EXPLANATION"
msgstr ""
"Oportūnistiski mikrobi sacentīsies ar konkurentiem pāri gabaliem\n"
"un mēģinās nomedīt upuru ar toksīniem, ja tie nevarēs aprīt to.\n"
"Piesardzīgi mikrobi parasti neapdraudēs sevi, lai iegūtu gabalus."

msgid "COMPOUND_CONCENTRATIONS_DECREASED"
msgstr ""

msgid "COMPOUND_FOOD_SOURCE"
msgstr "{0} Patēriņš"

#, fuzzy
msgid "COMPOUND_HANDLE_KEEP"
msgstr "Apskatiet detalizētu informāciju aiz pareģošanas"

#, fuzzy
msgid "COMPOUND_HANDLE_SPLIT_SISTER"
msgstr "Apskatiet detalizētu informāciju aiz pareģošanas"

#, fuzzy
msgid "COMPOUND_HANDLE_TOP_UP"
msgstr "Apskatiet detalizētu informāciju aiz pareģošanas"

#, fuzzy
msgid "COMPOUND_HANDLE_TOP_UP_ON_CHANGE"
msgstr "Savienojumu mākonis"

#, fuzzy
msgid "COMPOUND_STORAGE_AMOUNT_DOES_NOT_LAST_NIGHT"
msgstr "{0} Patēriņš"

msgid "COMPOUND_STORAGE_NOT_ENOUGH_GENERATED_DURING_DAY"
msgstr ""

#, fuzzy
msgid "COMPOUND_STORAGE_NOT_ENOUGH_SPACE"
msgstr "{0} Patēriņš"

msgid "COMPOUND_STORAGE_STATS_TITLE"
msgstr ""

#, fuzzy
msgid "COMPOUND_STORAGE_STATS_TOOLTIP"
msgstr "Apskatiet detalizētu informāciju aiz pareģošanas"

#, fuzzy
msgid "COMPOUND_TO_FIND"
msgstr "Savienojumu mākonis"

msgid "CONCEPT_ART"
msgstr ""

msgid "CONFIG"
msgstr ""

msgid "CONFIRM_CAPITAL"
msgstr "APSTIPRINĀT"

#, fuzzy
msgid "CONFIRM_DELETE"
msgstr "Apstiprināt Izeju"

msgid "CONFIRM_EXIT"
msgstr "Apstiprināt Izeju"

msgid "CONFIRM_FOSSILISATION_OVERWRITE"
msgstr ""

#, fuzzy
msgid "CONFIRM_MOVE_TO_ASCENSION_STAGE"
msgstr ""
"Aktīvi mikrobi skraidīs apkārt un gāzīsies, kad nekas interesants nenotiek.\n"
"Sēdošie mikrobi būs nekustīgi un gaidīs, kad vide mainīsies, pirms tie kaut ko dara."

#, fuzzy
msgid "CONFIRM_MOVE_TO_ASCENSION_STAGE_EXPLANATION"
msgstr ""
"Aktīvi mikrobi skraidīs apkārt un gāzīsies, kad nekas interesants nenotiek.\n"
"Sēdošie mikrobi būs nekustīgi un gaidīs, kad vide mainīsies, pirms tie kaut ko dara."

msgid "CONFIRM_MOVE_TO_INDUSTRIAL_STAGE"
msgstr ""

#, fuzzy
msgid "CONFIRM_MOVE_TO_INDUSTRIAL_STAGE_EXPLANATION"
msgstr ""
"Aktīvi mikrobi skraidīs apkārt un gāzīsies, kad nekas interesants nenotiek.\n"
"Sēdošie mikrobi būs nekustīgi un gaidīs, kad vide mainīsies, pirms tie kaut ko dara."

#, fuzzy
msgid "CONFIRM_MOVE_TO_SPACE_STAGE"
msgstr ""
"Aktīvi mikrobi skraidīs apkārt un gāzīsies, kad nekas interesants nenotiek.\n"
"Sēdošie mikrobi būs nekustīgi un gaidīs, kad vide mainīsies, pirms tie kaut ko dara."

#, fuzzy
msgid "CONFIRM_MOVE_TO_SPACE_STAGE_EXPLANATION"
msgstr ""
"Aktīvi mikrobi skraidīs apkārt un gāzīsies, kad nekas interesants nenotiek.\n"
"Sēdošie mikrobi būs nekustīgi un gaidīs, kad vide mainīsies, pirms tie kaut ko dara."

#, fuzzy
msgid "CONFIRM_NEW_GAME_BUTTON_TOOLTIP"
msgstr "Apskatiet detalizētu informāciju aiz pareģošanas"

msgid "CONFIRM_NEW_GAME_BUTTON_TOOLTIP_DISABLED"
msgstr ""

msgid "CONSTRUCTION_UNIT_NAME"
msgstr ""

msgid "CONTENT_UPLOADED_FROM"
msgstr ""

#, fuzzy
msgid "CONTINUE"
msgstr "Saglabāt un turpināt"

#, fuzzy
msgid "CONTINUE_AS_SPECIES"
msgstr "Izmirusi suga"

msgid "CONTINUE_THRIVING"
msgstr ""

msgid "CONTINUE_TO_PROTOTYPES"
msgstr ""

msgid "CONTINUE_TO_PROTOTYPES_PROMPT"
msgstr ""

msgid "CONTROLLER_ANY_DEVICE"
msgstr ""

msgid "CONTROLLER_AXIS_L2"
msgstr ""

msgid "CONTROLLER_AXIS_LEFT_TRIGGER"
msgstr ""

msgid "CONTROLLER_AXIS_LEFT_X"
msgstr ""

msgid "CONTROLLER_AXIS_LEFT_Y"
msgstr ""

msgid "CONTROLLER_AXIS_NEGATIVE_DIRECTION"
msgstr ""

msgid "CONTROLLER_AXIS_POSITIVE_DIRECTION"
msgstr ""

msgid "CONTROLLER_AXIS_R2"
msgstr ""

msgid "CONTROLLER_AXIS_RIGHT_TRIGGER"
msgstr ""

msgid "CONTROLLER_AXIS_RIGHT_X"
msgstr ""

msgid "CONTROLLER_AXIS_RIGHT_Y"
msgstr ""

msgid "CONTROLLER_AXIS_VISUALIZERS"
msgstr ""

msgid "CONTROLLER_BUTTON_DPAD_DOWN"
msgstr ""

msgid "CONTROLLER_BUTTON_DPAD_LEFT"
msgstr ""

msgid "CONTROLLER_BUTTON_DPAD_RIGHT"
msgstr ""

msgid "CONTROLLER_BUTTON_DPAD_UP"
msgstr ""

msgid "CONTROLLER_BUTTON_LEFT_SHOULDER"
msgstr ""

msgid "CONTROLLER_BUTTON_LEFT_STICK"
msgstr ""

msgid "CONTROLLER_BUTTON_MISC1"
msgstr ""

msgid "CONTROLLER_BUTTON_PADDLE1"
msgstr ""

msgid "CONTROLLER_BUTTON_PADDLE2"
msgstr ""

msgid "CONTROLLER_BUTTON_PADDLE3"
msgstr ""

msgid "CONTROLLER_BUTTON_PADDLE4"
msgstr ""

msgid "CONTROLLER_BUTTON_PS3_SELECT"
msgstr ""

msgid "CONTROLLER_BUTTON_PS3_START"
msgstr ""

msgid "CONTROLLER_BUTTON_PS_CIRCLE"
msgstr ""

msgid "CONTROLLER_BUTTON_PS_CROSS"
msgstr ""

msgid "CONTROLLER_BUTTON_PS_L1"
msgstr ""

msgid "CONTROLLER_BUTTON_PS_L3"
msgstr ""

msgid "CONTROLLER_BUTTON_PS_OPTIONS"
msgstr ""

msgid "CONTROLLER_BUTTON_PS_R1"
msgstr ""

msgid "CONTROLLER_BUTTON_PS_R3"
msgstr ""

msgid "CONTROLLER_BUTTON_PS_SHARE"
msgstr ""

msgid "CONTROLLER_BUTTON_PS_SONY_BUTTON"
msgstr ""

msgid "CONTROLLER_BUTTON_PS_SQUARE"
msgstr ""

msgid "CONTROLLER_BUTTON_PS_TRIANGLE"
msgstr ""

msgid "CONTROLLER_BUTTON_RIGHT_SHOULDER"
msgstr ""

msgid "CONTROLLER_BUTTON_RIGHT_STICK"
msgstr ""

msgid "CONTROLLER_BUTTON_TOUCH_PAD"
msgstr ""

msgid "CONTROLLER_BUTTON_UNKNOWN"
msgstr ""

msgid "CONTROLLER_BUTTON_XBOX_A"
msgstr ""

msgid "CONTROLLER_BUTTON_XBOX_B"
msgstr ""

msgid "CONTROLLER_BUTTON_XBOX_BACK"
msgstr ""

msgid "CONTROLLER_BUTTON_XBOX_GUIDE"
msgstr ""

msgid "CONTROLLER_BUTTON_XBOX_START"
msgstr ""

msgid "CONTROLLER_BUTTON_XBOX_X"
msgstr ""

msgid "CONTROLLER_BUTTON_XBOX_Y"
msgstr ""

msgid "CONTROLLER_DEADZONES"
msgstr ""

msgid "CONTROLLER_DEADZONE_CALIBRATION_EXPLANATION"
msgstr ""

msgid "CONTROLLER_DEADZONE_COLON"
msgstr ""

msgid "CONTROLLER_PROMPT_TYPE_SETTING"
msgstr ""

msgid "CONTROLLER_SENSITIVITY"
msgstr ""

msgid "CONTROLLER_UNKNOWN_AXIS"
msgstr ""

msgid "COPY_ERROR_TO_CLIPBOARD"
msgstr "Kopēt kļūdu starpliktuvē"

#, fuzzy
msgid "COPY_RESULTS"
msgstr "Auto-evo rezultāti:"

msgid "CORRECTION_PROTANOPE"
msgstr ""

msgid "CORRECTION_TRITANOPE"
msgstr ""

msgid "CPU_THREADS"
msgstr ""

msgid "CRAFTING_CLEAR_INPUTS"
msgstr ""

msgid "CRAFTING_ERROR_INTERNAL_CONSUME_PROBLEM"
msgstr ""

#, fuzzy
msgid "CRAFTING_ERROR_TAKING_ITEMS"
msgstr "Šūnas procesi"

msgid "CRAFTING_FILTER_INPUTS"
msgstr ""

msgid "CRAFTING_KNOWN_ITEMS"
msgstr ""

msgid "CRAFTING_NOT_ENOUGH_MATERIAL"
msgstr ""

msgid "CRAFTING_NO_RECIPE_SELECTED"
msgstr ""

msgid "CRAFTING_NO_ROOM_TO_TAKE_CRAFTING_RESULTS"
msgstr ""

#, fuzzy
msgid "CRAFTING_RECIPE_DISPLAY"
msgstr "Auto-evo rezultāti:"

msgid "CRAFTING_RECIPE_HAND_AXE"
msgstr ""

#, fuzzy
msgid "CRAFTING_RESULTS"
msgstr "Auto-evo rezultāti:"

msgid "CRAFTING_SELECT_RECIPE_OR_ITEMS_TO_FILTER"
msgstr ""

msgid "CRAFTING_TAKE_ALL"
msgstr ""

#, fuzzy
msgid "CRAFTING_TITLE"
msgstr "Šūnas procesi"

msgid "CREATE"
msgstr ""

msgid "CREATED_AT"
msgstr ""

msgid "CREATED_ON_PLATFORM"
msgstr ""

msgid "CREATE_A_NEW_MICROBE"
msgstr "Izveidot jaunu mikrobu"

msgid "CREATE_NEW"
msgstr "Izveidot Jaunu"

#, fuzzy
msgid "CREATE_NEW_CELL_TYPE"
msgstr "Izveidot jaunu saglabāšanas failu"

#, fuzzy
msgid "CREATE_NEW_CELL_TYPE_DESCRIPTION"
msgstr "Mana satriecošā modifikācija"

msgid "CREATE_NEW_MOD"
msgstr "Izveidot Jaunu Modifikāciju"

msgid "CREATE_NEW_SAVE"
msgstr "Izveidot jaunu saglabāšanas failu"

#, fuzzy
msgid "CREATE_NEW_TISSUE_TYPE"
msgstr "Izveidot jaunu saglabāšanas failu"

#, fuzzy
msgid "CREATE_NEW_TISSUE_TYPE_DESCRIPTION"
msgstr "Mana satriecošā modifikācija"

msgid "CREATING_DOT_DOT_DOT"
msgstr "Veido..."

msgid "CREATING_OBJECTS_FROM_SAVE"
msgstr "Notiek objektu izveidošana no saglabāšanas faila"

msgid "CREDITS"
msgstr ""

msgid "CTRL"
msgstr "CTRL"

#, fuzzy
msgid "CURRENT_CACHE_SIZE"
msgstr "Automātiski saglabāt progresu spēles laikā"

#, fuzzy
msgid "CURRENT_CACHE_SIZE_TOOLTIP"
msgstr "Atsākt spēli"

msgid "CURRENT_DEVELOPERS"
msgstr ""

msgid "CURRENT_LOCATION_CAPITAL"
msgstr ""

#, fuzzy
msgid "CURRENT_RESEARCH_NONE"
msgstr "Automātiski saglabāt progresu spēles laikā"

#, fuzzy
msgid "CURRENT_RESEARCH_PROGRESS"
msgstr "Atvērt palīdzības ekrānu"

msgid "CURRENT_WORLD"
msgstr ""

#, fuzzy
msgid "CURRENT_WORLD_STATISTICS"
msgstr "Organisma statistika"

msgid "CUSTOM_USERNAME"
msgstr "Pielāgots lietotājvards:"

msgid "CYTOPLASM"
msgstr "Citoplazma"

msgid "CYTOPLASM_DESCRIPTION"
msgstr ""

msgid "CYTOPLASM_GLYCOLYSIS"
msgstr "Citoplazmas glikolīze"

msgid "CYTOPLASM_PROCESSES_DESCRIPTION"
msgstr "Pārveido [thrive:compound type=\"glucose\"][/thrive:compound] par [thrive:compound type=\"atp\"][/thrive:compound]."

#, fuzzy
msgid "CYTOTOXIN_SYNTHESIS"
msgstr "OxyToxy sintēze"

#, fuzzy
msgid "DAMAGE_SOURCE_RADIATION"
msgstr ""
"Aktīvi mikrobi skraidīs apkārt un gāzīsies, kad nekas interesants nenotiek.\n"
"Sēdošie mikrobi būs nekustīgi un gaidīs, kad vide mainīsies, pirms tie kaut ko dara."

msgid "DAY_LENGTH"
msgstr ""

#, fuzzy
msgid "DAY_LENGTH_EXPLANATION"
msgstr ""
"Bailīgie mikrobi muks tālas distances\n"
"un visbiežāk muks no plēsējiem kopumā.\n"
"Drosmīgos mikrobus neiebiedēs apkārtējie plēsēji\n"
"un visbiežāk uzbruks pretī."

msgid "DAY_NIGHT_CYCLE_ENABLED"
msgstr ""

#, fuzzy
msgid "DAY_NIGHT_CYCLE_ENABLED_EXPLANATION_2"
msgstr ""
"Koncentrēti mikrobi meklēs gabalus vai upurus tālas distances\n"
"un visticamāk būs ambiciozāki par gabaliem.\n"
"Atsaucīgi mikrobi ātrāk pāries uz jauniem mērķiem."

msgid "DEADZONE_CALIBRATION_FINISHED"
msgstr ""

#, fuzzy
msgid "DEADZONE_CALIBRATION_INPROGRESS"
msgstr "Šī valoda ir {0}% pabeigta"

msgid "DEADZONE_CALIBRATION_IS_RESET"
msgstr ""

msgid "DEADZONE_CONFIGURATION"
msgstr ""

msgid "DEATH"
msgstr ""

msgid "DEBUG_COORDINATES"
msgstr ""

msgid "DEBUG_DRAW_NOT_AVAILABLE"
msgstr ""

msgid "DEBUG_HEAT_AT_CURSOR"
msgstr ""

msgid "DEBUG_PANEL"
msgstr ""

msgid "DECEMBER"
msgstr ""

#, fuzzy
msgid "DECREASE_ITEM_SIZE"
msgstr "Izveidot Jaunu"

msgid "DEFAULT_AUDIO_OUTPUT_DEVICE"
msgstr ""

msgid "DELETE"
msgstr "Izdzēst"

#, fuzzy
msgid "DELETE_ALL_OLD_SAVE_WARNING_2"
msgstr "Izdzēst vecos saglabāšanas failus?"

#, fuzzy
msgid "DELETE_FOSSIL_CONFIRMATION"
msgstr "Pārrakstīt esošo saglabāšanas failu:"

#, fuzzy
msgid "DELETE_OLD_SAVES_PROMPT"
msgstr "Izdzēst vecos saglabāšanas failus?"

msgid "DELETE_ORGANELLE"
msgstr "Noņemt organoīdu"

msgid "DELETE_SAVE_CONFIRMATION"
msgstr ""

msgid "DELETE_SELECTED"
msgstr "Dzēst atlasītos failus"

#, fuzzy
msgid "DELETE_SELECTED_SAVES_PROMPT"
msgstr "Dzēst atlasītos saglabāšanas failus?"

msgid "DELETE_SELECTED_SAVE_WARNING"
msgstr ""

#, fuzzy
msgid "DELETE_THIS_SAVE_PROMPT"
msgstr "Izdzēst šo saglabāšanas failu?"

#, fuzzy
msgid "DESCEND_BUTTON"
msgstr "Pārrakstīt esošo saglabāšanas failu:"

#, fuzzy
msgid "DESCEND_CONFIRMATION"
msgstr "Pārrakstīt esošo saglabāšanas failu:"

#, fuzzy
msgid "DESCEND_CONFIRMATION_EXPLANATION"
msgstr ""
"Agresīvi mikrobi savu upuri dzīs ļoti tālas distances\n"
"un ir tie, kuri visbiežāk cīnīsies ar plēsējiem, kad tie uzbrūk.\n"
"Miermīlīgi mikrobrobi necīnīsies ar citiem pāri tālām distancēm\n"
"un retāk lietos toksīnus pret plēsējiem."

msgid "DESCRIPTION"
msgstr "Apraksts:"

#, fuzzy
msgid "DESCRIPTION_COLON"
msgstr "Apraksts ir pārāk garš"

msgid "DESCRIPTION_TOO_LONG"
msgstr "Apraksts ir pārāk garš"

msgid "DESPAWN_ENTITIES"
msgstr ""

msgid "DETECTED_CPU_COUNT"
msgstr "Atklātais CPU skaits:"

msgid "DEVBUILD_VERSION_INFO"
msgstr ""

msgid "DEVELOPERS"
msgstr ""

msgid "DEVELOPMENT_FORUM"
msgstr ""

#, fuzzy
msgid "DEVELOPMENT_FORUM_BUTTON_TOOLTIP"
msgstr "Apskatiet detalizētu informāciju aiz pareģošanas"

msgid "DEVELOPMENT_SUPPORTED_BY"
msgstr ""

msgid "DEVELOPMENT_WIKI"
msgstr ""

#, fuzzy
msgid "DEVELOPMENT_WIKI_BUTTON_TOOLTIP"
msgstr "Apskatiet detalizētu informāciju aiz pareģošanas"

msgid "DEVOURED"
msgstr ""

msgid "DEV_BUILD_PATRONS"
msgstr ""

msgid "DIFFICULTY"
msgstr ""

msgid "DIFFICULTY_DETAILS_STRING"
msgstr ""

msgid "DIFFICULTY_PRESET"
msgstr ""

msgid "DIFFICULTY_PRESET_CUSTOM"
msgstr ""

msgid "DIFFICULTY_PRESET_EASY"
msgstr ""

msgid "DIFFICULTY_PRESET_HARD"
msgstr ""

msgid "DIFFICULTY_PRESET_NORMAL"
msgstr ""

msgid "DIGESTION_EFFICIENCY"
msgstr ""

#, fuzzy
msgid "DIGESTION_EFFICIENCY_COLON"
msgstr "Apraksts ir pārāk garš"

#, fuzzy
msgid "DIGESTION_SPEED"
msgstr "Izmirusi suga"

#, fuzzy
msgid "DIGESTION_SPEED_COLON"
msgstr "Ātrums:"

msgid "DIGESTION_SPEED_VALUE"
msgstr ""

msgid "DISABLED"
msgstr ""

msgid "DISABLE_ALL"
msgstr ""

msgid "DISCARD_AND_CONTINUE"
msgstr "Atlaist un turpināt"

msgid "DISCARD_CHANGES"
msgstr "Atmest Izmaiņas"

#, fuzzy
msgid "DISCARD_MIGRATION"
msgstr "Atlaist un turpināt"

msgid "DISCONNECTED_CELLS"
msgstr ""

msgid "DISCONNECTED_CELLS_TEXT"
msgstr ""

msgid "DISCONNECTED_METABALLS"
msgstr ""

msgid "DISCONNECTED_METABALLS_TEXT"
msgstr ""

msgid "DISCONNECTED_ORGANELLES"
msgstr ""

msgid "DISCONNECTED_ORGANELLES_TEXT"
msgstr ""

#, fuzzy
msgid "DISCORD_TOOLTIP"
msgstr "Apskatiet detalizētu informāciju aiz pareģošanas"

#, fuzzy
msgid "DISK_CACHE_TOOLTIP"
msgstr "Atsākt spēli"

#, fuzzy
msgid "DISMISSED_POPUPS_COLON"
msgstr "Ātrums:"

#, fuzzy
msgid "DISMISSED_POPUPS_EXPLANATION"
msgstr ""
"Koncentrēti mikrobi meklēs gabalus vai upurus tālas distances\n"
"un visticamāk būs ambiciozāki par gabaliem.\n"
"Atsaucīgi mikrobi ātrāk pāries uz jauniem mērķiem."

msgid "DISMISS_INFORMATION_PERMANENTLY"
msgstr ""

msgid "DISMISS_WARNING_PERMANENTLY"
msgstr ""

msgid "DISPLAY_3D_MENU_BACKGROUNDS"
msgstr ""

msgid "DISPLAY_ABILITIES_BAR"
msgstr ""

msgid "DISPLAY_BACKGROUND_DISTORTION_EFFECT"
msgstr ""

msgid "DISPLAY_BACKGROUND_PARTICLES"
msgstr ""

#, fuzzy
msgid "DISPLAY_DRIVER_OPENGL"
msgstr "Automātiski saglabāt progresu spēles laikā"

#, fuzzy
msgid "DISPLAY_DRIVER_VULKAN"
msgstr "Automātiski saglabāt progresu spēles laikā"

#, fuzzy
msgid "DISPLAY_MODE"
msgstr "Automātiski saglabāt progresu spēles laikā"

msgid "DISPLAY_PART_NAMES"
msgstr ""

msgid "DISSOLVED_COMPOUND_FOOD_SOURCE"
msgstr "Vienmērīgi izplatīja vides pārtikas avotu {0}"

msgid "DOES_NOT_USE_FEATURE"
msgstr ""

msgid "DONATIONS"
msgstr "Ziedojumi"

msgid "DOT_DOT_DOT"
msgstr "..."

msgid "DOUBLE"
msgstr "Dubults"

msgid "DOUBLE_CLICK_TO_VIEW_IN_FULLSCREEN"
msgstr ""

msgid "DOUBLE_MEMBRANE_DESCRIPTION"
msgstr ""

#, fuzzy
msgid "DOUBLE_SPEED_TOGGLE_TOOLTIP"
msgstr "Atsākt spēli"

msgid "DRAG_TO_REORDER_ITEMS_WITH_MOUSE"
msgstr ""

msgid "DUMP_SCENE_TREE"
msgstr ""

#, fuzzy
msgid "DUPLICATE_TYPE"
msgstr "Dublēt Spēlētāju"

msgid "EASTEREGG_MESSAGE_1"
msgstr "Jautrs fakts; Didīnijs un Paramēcijs ir mācību grāmats piemērs plēsēja un upura attiecībām, ko pētīja vairākas desmitgades. Šobrī, vai jūs esat Didīnijs, vai tomēr Paramēcijs? Plēsējs vai upurs?"

msgid "EASTEREGG_MESSAGE_10"
msgstr "ŠŪPOJOŠĀS LIETAS!"

msgid "EASTEREGG_MESSAGE_11"
msgstr "Kausē kausējumu."

msgid "EASTEREGG_MESSAGE_12"
msgstr "Tās zilās šūnas tak."

msgid "EASTEREGG_MESSAGE_13"
msgstr "Padoms: biomi ir vairāk nekā tikai atšķirīgi foni, savienojumi dažādos biomos dažreiz parādās ar dažādiem biežumiem."

msgid "EASTEREGG_MESSAGE_14"
msgstr "Padoms: jo vairāk tev ir vicu, jo ātrāk tu esi, bet tas arī maksā vairāk ATP"

msgid "EASTEREGG_MESSAGE_15"
msgstr "Rekur padoms, jūs varat absorbēt gabalus, dzelža vai citus."

msgid "EASTEREGG_MESSAGE_16"
msgstr "Rekur padoms, sagatavojaties pirms pievienojat kodolu. Tās lietas ir dārgas! Gan uzturēšanā, gan nopirkšānā."

msgid "EASTEREGG_MESSAGE_17"
msgstr "Interesants fakts: vai zināji, ka uz Zemes ir vairāk nekā 8000 infuzoriju veidu?"

msgid "EASTEREGG_MESSAGE_18"
msgstr "Jautrs fakts, Stentors ir ciliāts, kas var stiept sevi un noķert upuri ar trompetei līdzīgu muti, kas pievelk savu upuri veicinot ūdens straumi ar skropstiņām."

msgid "EASTEREGG_MESSAGE_2"
msgstr "Padoms: toksīnus var izmantot, lai izspiestu citus toksīnus no sevis, ja esi pietiekami ātrs."

msgid "EASTEREGG_MESSAGE_3"
msgstr "Padoms: Osmoregulācija maksā 1 ATP sekundē par daļu tavā šūnā, katra tukšā citoplazmas daļa rada 5 ATP sekundē, kas nozīmē, ka, ja tu zaudē ATP osmoregulācijas dēļ, vienkārši pievieno vairāk tukšu citoplazmas daļu vai noņem dažus organoīdus."

msgid "EASTEREGG_MESSAGE_4"
msgstr "Jautrs fakts, Īstajā dzīvē prokariotiem ir tāda lieta, ko sauc par bio nodalījumiem, kas rīkojas kā organoīdi un tos arī sauc par daudzskaldņu organoīdiem."

msgid "EASTEREGG_MESSAGE_5"
msgstr "Jautrs fakts, metabolosoma ir to, ko sauc par daudzskaldņa organoīdu."

msgid "EASTEREGG_MESSAGE_6"
msgstr "Padoms: dažreiz labākā rīcība ir vienkārši bēgt no citām šūnām."

msgid "EASTEREGG_MESSAGE_7"
msgstr "Padoms: tu vari absorbēt šūnu, ja tā ir aptuveni puse no tavas šūnas lieluma."

msgid "EASTEREGG_MESSAGE_8"
msgstr "Rekur padoms, baktērijas var izskatīties stirpākas nekā tās ir, tās var būt mazas, bet dažas var ieurbties iekš jūs un nogalināt jūs tā!"

msgid "EASTEREGG_MESSAGE_9"
msgstr "Rekur padoms, jūs varat nomedīt citas sugas līz izmiršanai, ja neesat pietiekami akurāts. Citas sugas arī to spēj darīt."

#, fuzzy
msgid "EASTER_EGGS"
msgstr "Jautrs fakts; Didīnijs un Paramēcijs ir mācību grāmats piemērs plēsēja un upura attiecībām, ko pētīja vairākas desmitgades. Šobrī, vai jūs esat Didīnijs, vai tomēr Paramēcijs? Plēsējs vai upurs?"

#, fuzzy
msgid "EASTER_EGGS_EXPLANATION"
msgstr ""
"Bailīgie mikrobi muks tālas distances\n"
"un visbiežāk muks no plēsējiem kopumā.\n"
"Drosmīgos mikrobus neiebiedēs apkārtējie plēsēji\n"
"un visbiežāk uzbruks pretī."

#, fuzzy
msgid "EASTER_EGG_BANANA_BIOME"
msgstr ""
"Bailīgie mikrobi muks tālas distances\n"
"un visbiežāk muks no plēsējiem kopumā.\n"
"Drosmīgos mikrobus neiebiedēs apkārtējie plēsēji\n"
"un visbiežāk uzbruks pretī."

#, fuzzy
msgid "EDGE_PAN_SPEED"
msgstr "Izmirusi suga"

#, fuzzy
msgid "EDITING_TITLE"
msgstr "Šūnas procesi"

msgid "EDITOR"
msgstr "Redaktors"

#, fuzzy
msgid "EDITORS_AND_MUTATIONS_BUTTON"
msgstr "Satur mutāciju"

#, fuzzy
msgid "EDITOR_BUTTON_TOOLTIP"
msgstr "Apskatiet detalizētu informāciju aiz pareģošanas"

msgid "EDITOR_TUTORIAL_EARLY_GOAL"
msgstr ""

msgid "EDITOR_TUTORIAL_EDITOR_TEXT"
msgstr ""

#, fuzzy
msgid "EDITOR_TUTORIAL_MICROBE_EDITOR_NUCLEUS"
msgstr ""
"Prokariotu struktūras\n"
"\n"
"Metabolosomas: ražo ATP no glikozes\n"
"\n"
"Hemosintezējošas olbaltumvielas: No sērūdeņraža saražo uz pusi mazāk glikozes nekā hemoplasts, bet arī veic glikolīzi, aizņem 1 daļu\n"
"\n"
"Tilakoīdi: ražo 3 reizes mazāk glikozes nekā parasts hloroplasts, bet arī veic glikolīzi un aizņem 1 daļu\n"
"\n"
"Rusticianīns : pārvērš dzelzi ATP\n"
"\n"
"Nitrogenāze: no atmosfēras slāpekli un ATP ražo amonjaku\n"
"\n"
"Citoplazma: uzglabā savienojumus un veic glikolīzi (ražo ATP nelielos daudzumos)"

msgid "EFFECTIVE_VALUE"
msgstr ""

msgid "EIGHT_TIMES"
msgstr "8x"

#, fuzzy
msgid "EJECT_ENGULFED"
msgstr "Nevar absorbēt"

#, fuzzy
msgid "EJECT_ENGULFED_TOOLTIP"
msgstr "Nevar absorbēt"

#, fuzzy
msgid "EMITTERS_COUNT"
msgstr "[thrive:input]g_move_forward[/thrive:input],[thrive:input]g_move_left[/thrive:input],[thrive:input]g_move_backwards[/thrive:input],[thrive:input]g_move_right[/thrive:input] un peli, lai kustētos. [thrive:input]g_fire_toxin[/thrive:input], lai šautu [thrive:compound type=\"oxytoxy\"][/thrive:compound], ja jums ir toksīnu vakuola. [thrive:input]g_toggle_engulf[/thrive:input], lai pārslēgtu aprīšanas režīmu. Jūs varat attālinātas un pietuvināties ar peles riteni."

msgid "ENABLED_MODS"
msgstr ""

msgid "ENABLE_ALL_COMPATIBLE"
msgstr ""

msgid "ENABLE_EDITOR"
msgstr "Ieslēgt redaktoru"

msgid "ENABLE_GUI_LIGHT_EFFECTS"
msgstr "Ieslēgt GUI gaismas efektus"

msgid "ENDOSYMBIONT_ENGULFED_ALREADY_DONE"
msgstr ""

msgid "ENDOSYMBIONT_ENGULFED_PROGRESS"
msgstr ""

msgid "ENDOSYMBIONT_TYPE_ALREADY_PRESENT"
msgstr ""

#, fuzzy
msgid "ENDOSYMBIOSIS_AVAILABLE_ORGANELLES"
msgstr "Novietot organoīdu"

msgid "ENDOSYMBIOSIS_BUTTON"
msgstr ""

#, fuzzy
msgid "ENDOSYMBIOSIS_CANCEL_TOOLTIP"
msgstr "Atsaistīt visu"

#, fuzzy
msgid "ENDOSYMBIOSIS_COMPLETE_TOOLTIP"
msgstr "Atsākt spēli"

#, fuzzy
msgid "ENDOSYMBIOSIS_EXPLANATION"
msgstr ""
"Agresīvi mikrobi savu upuri dzīs ļoti tālas distances\n"
"un ir tie, kuri visbiežāk cīnīsies ar plēsējiem, kad tie uzbrūk.\n"
"Miermīlīgi mikrobrobi necīnīsies ar citiem pāri tālām distancēm\n"
"un retāk lietos toksīnus pret plēsējiem."

msgid "ENDOSYMBIOSIS_NOTHING_ENGULFED"
msgstr ""

msgid "ENDOSYMBIOSIS_NO_CANDIDATE_ORGANELLES"
msgstr ""

#, fuzzy
msgid "ENDOSYMBIOSIS_PROGRESSING_EXPLANATION"
msgstr ""
"Koncentrēti mikrobi meklēs gabalus vai upurus tālas distances\n"
"un visticamāk būs ambiciozāki par gabaliem.\n"
"Atsaucīgi mikrobi ātrāk pāries uz jauniem mērķiem."

msgid "ENDOSYMBIOSIS_PROKARYOTIC_LIMIT_EXPLANATION"
msgstr ""

#, fuzzy
msgid "ENDOSYMBIOSIS_SINGLE_SPECIES_PROGRESS_DESCRIPTION"
msgstr "Pārveido [thrive:compound type=\"hydrogensulfide\"][/thrive:compound] par [thrive:compound type=\"hydrogensulfide\"][/thrive:compound]. Ātrums ir atkarīgs no [thrive:compound type=\"carbondioxide\"][/thrive:compound] koncentrācijas. Arī pārveido [thrive:compound type=\"glucose\"][/thrive:compound] par [thrive:compound type=\"atp\"][/thrive:compound]."

#, fuzzy
msgid "ENDOSYMBIOSIS_START_TOOLTIP"
msgstr "Apskatiet detalizētu informāciju aiz pareģošanas"

msgid "ENDOSYMBIOSIS_TITLE"
msgstr ""

#, fuzzy
msgid "ENERGY_BALANCE_REQUIRED_COMPOUND_LINE"
msgstr "{0}: -{1} ATP"

msgid "ENERGY_BALANCE_TOOLTIP_CONSUMPTION"
msgstr "{0}: -{1} ATP"

msgid "ENERGY_BALANCE_TOOLTIP_PRODUCTION"
msgstr "{0}: +{1} ATP"

#, fuzzy
msgid "ENERGY_BALANCE_TOOLTIP_PRODUCTION_WITH_REQUIREMENT"
msgstr "{0}: +{1} ATP"

msgid "ENERGY_IN_PATCH_FOR"
msgstr ""

#, fuzzy
msgid "ENERGY_IN_PATCH_SHORT"
msgstr "{0} ({1})"

msgid "ENERGY_SOURCES"
msgstr ""

msgid "ENERGY_SUMMARY_LINE"
msgstr ""

msgid "ENGULF_NO_ATP_DAMAGE_MESSAGE"
msgstr ""

msgid "ENTER_EXISTING_ID"
msgstr "Ievadiet Esošo ID"

msgid "ENTER_EXISTING_WORKSHOP_ID"
msgstr ""

msgid "ENTITY_LABEL"
msgstr ""

msgid "ENVIRONMENT"
msgstr "Vide"

#, fuzzy
msgid "ENVIRONMENTAL_CONDITIONS_BUTTON"
msgstr "Fiziskie apstākļi"

msgid "ENVIRONMENTAL_GLUCOSE_RETENTION"
msgstr ""

msgid "ENVIRONMENTAL_GLUCOSE_RETENTION_EXPLANATION"
msgstr ""

#, fuzzy
msgid "ENVIRONMENT_BUTTON_MICROBE_TOOLTIP"
msgstr "Apskatiet detalizētu informāciju aiz pareģošanas"

#, fuzzy
msgid "ENVIRONMENT_TOLERANCE"
msgstr "Vide"

msgid "EPIPELAGIC"
msgstr "Epipelaģiāle"

msgid "EQUIPMENT_TYPE_AXE"
msgstr ""

msgid "ERROR"
msgstr "Kļūda"

msgid "ERROR_CREATING_FOLDER"
msgstr "Kļūme veidojot mapi modifikācijai"

msgid "ERROR_CREATING_INFO_FILE"
msgstr ""

msgid "ERROR_FAILED_TO_SAVE_NEW_SETTINGS"
msgstr ""

#, fuzzy
msgid "ERROR_FETCHING_EXPLANATION"
msgstr ""
"Bailīgie mikrobi muks tālas distances\n"
"un visbiežāk muks no plēsējiem kopumā.\n"
"Drosmīgos mikrobus neiebiedēs apkārtējie plēsēji\n"
"un visbiežāk uzbruks pretī."

#, fuzzy
msgid "ERROR_FETCHING_NEWS"
msgstr "Kļūme veidojot mapi modifikācijai"

msgid "ERROR_LOADING"
msgstr ""

msgid "ERROR_SAVING"
msgstr ""

#, fuzzy
msgid "ERROR_UPLOADING_EXCEPTION"
msgstr ""
"Bailīgie mikrobi muks tālas distances\n"
"un visbiežāk muks no plēsējiem kopumā.\n"
"Drosmīgos mikrobus neiebiedēs apkārtējie plēsēji\n"
"un visbiežāk uzbruks pretī."

msgid "ESCAPE"
msgstr "Esc"

msgid "ESCAPE_ENGULFING"
msgstr ""

msgid "ESTUARY"
msgstr "Grīva"

#, fuzzy
msgid "EVENT_ERUPTION_TOOLTIP"
msgstr "Apskatiet detalizētu informāciju aiz pareģošanas"

msgid "EVENT_METEOR_GLUCOSE"
msgstr ""

#, fuzzy
msgid "EVENT_METEOR_IRON"
msgstr "{0}: +{1} ATP"

#, fuzzy
msgid "EVENT_METEOR_PHOSPHATES"
msgstr "Iespavnot fosfātu"

#, fuzzy
msgid "EVENT_METEOR_PLAIN"
msgstr "Apskatiet detalizētu informāciju aiz pareģošanas"

msgid "EVENT_METEOR_RADIOACTIVE"
msgstr ""

msgid "EVENT_METEOR_SULFUR"
msgstr ""

msgid "EVOLUTIONARY_TREE"
msgstr ""

msgid "EVOLUTIONARY_TREE_BUILD_FAILED"
msgstr ""

#, fuzzy
msgid "EXACT_VERSION_COLON"
msgstr "Ģenerācija:"

#, fuzzy
msgid "EXACT_VERSION_TOOLTIP"
msgstr "Apskatiet detalizētu informāciju aiz pareģošanas"

msgid "EXCEPTION_HAPPENED_PROCESSING_SAVE"
msgstr ""

msgid "EXCEPTION_HAPPENED_WHILE_LOADING"
msgstr ""

#, fuzzy
msgid "EXCLUSIVE_FULLSCREEN"
msgstr "Pārslēgt pilnekrāna režīmu"

#, fuzzy
msgid "EXISTING_BUILDINGS"
msgstr "Ievadiet Esošo ID"

msgid "EXIT"
msgstr "Iziet"

#, fuzzy
msgid "EXIT_EDITOR"
msgstr "Ieslēgt redaktoru"

msgid "EXIT_TO_LAUNCHER"
msgstr ""

msgid "EXPERIMENTAL_FEATURES"
msgstr ""

#, fuzzy
msgid "EXPERIMENTAL_FEATURES_EXPLANATION"
msgstr ""
"Aktīvi mikrobi skraidīs apkārt un gāzīsies, kad nekas interesants nenotiek.\n"
"Sēdošie mikrobi būs nekustīgi un gaidīs, kad vide mainīsies, pirms tie kaut ko dara."

#, fuzzy
msgid "EXPERIMENTAL_FEATURES_WARNING"
msgstr ""
"Aktīvi mikrobi skraidīs apkārt un gāzīsies, kad nekas interesants nenotiek.\n"
"Sēdošie mikrobi būs nekustīgi un gaidīs, kad vide mainīsies, pirms tie kaut ko dara."

msgid "EXPORT_ALL_WORLDS"
msgstr ""

#, fuzzy
msgid "EXPORT_ALL_WORLDS_TOOLTIP"
msgstr "Apskatiet detalizētu informāciju aiz pareģošanas"

#, fuzzy
msgid "EXPORT_SUCCESS"
msgstr "{0} Plēsonība"

msgid "EXTERNAL"
msgstr ""

msgid "EXTERNAL_EFFECTS"
msgstr "Ārējie efekti:"

msgid "EXTINCTION_BOX_TEXT"
msgstr ""

msgid "EXTINCTION_CAPITAL"
msgstr "IZMIRŠANA"

msgid "EXTINCT_FROM_PATCH"
msgstr "Izmira no plankuma"

msgid "EXTINCT_FROM_THE_PLANET"
msgstr "Izmira no planētas"

#, fuzzy
msgid "EXTINCT_IN_PATCH"
msgstr "Izmira no plankuma"

msgid "EXTINCT_SPECIES"
msgstr "Izmirusi suga"

msgid "EXTRAS"
msgstr "Papildinājumi"

msgid "EXTRA_OPTIONS"
msgstr "Papildu opcijas"

#, fuzzy
msgid "FACEBOOK_TOOLTIP"
msgstr "Apskatiet detalizētu informāciju aiz pareģošanas"

msgid "FAILED"
msgstr "Neizdevās"

#, fuzzy
msgid "FAILED_ONE_OR_MORE_SAVE_DELETION_DESCRIPTION"
msgstr "Mana satriecošā modifikācija"

#, fuzzy
msgid "FAILED_SAVE_DELETION"
msgstr "Šī faila dzēšanu nevar atcelt. Vai tiešām vēlies neatgriezeniski dzēst {0}?"

#, fuzzy
msgid "FAILED_SAVE_DELETION_DESCRIPTION"
msgstr "Apraksts:"

msgid "FEARFUL"
msgstr ""

msgid "FEAR_EXPLANATION"
msgstr ""
"Bailīgie mikrobi muks tālas distances\n"
"un visbiežāk muks no plēsējiem kopumā.\n"
"Drosmīgos mikrobus neiebiedēs apkārtējie plēsēji\n"
"un visbiežāk uzbruks pretī."

msgid "FEATURE_DISABLED"
msgstr ""

msgid "FEATURE_ENABLED"
msgstr ""

msgid "FEBRUARY"
msgstr "Februāris"

msgid "FEED_ITEM_CONTENT_PARSING_FAILED"
msgstr ""

msgid "FEED_ITEM_MISSING_CONTENT"
msgstr ""

msgid "FEED_ITEM_PUBLISHED_AT"
msgstr ""

msgid "FEED_ITEM_TRUNCATED_NOTICE"
msgstr ""

#, fuzzy
msgid "FERROPLAST"
msgstr "Termoplasts"

#, fuzzy
msgid "FERROPLAST_DESCRIPTION"
msgstr "Apraksts:"

#, fuzzy
msgid "FERROPLAST_PROCESSES_DESCRIPTION"
msgstr "Pārveido [thrive:compound type=\"glucose\"][/thrive:compound] par [thrive:compound type=\"atp\"][/thrive:compound]."

msgid "FILTER_ITEMS_BY_CATEGORY_COLON"
msgstr ""

#, fuzzy
msgid "FIND_CURRENT_PATCH"
msgstr "Atcelt pašreizējo darbību"

#, fuzzy
msgid "FINISHED_DOT"
msgstr "Pabeigts."

msgid "FINISH_EDITING_AND_RETURN_TO_ENVIRONMENT"
msgstr "Beigt rediģēt un atgriezties uz apkārtni"

#, fuzzy
msgid "FINISH_ONE_GENERATION"
msgstr "Ļauj saistīties ar citām šūnām. Šis ir pirmais solis uz daudzšūnu veidošanos. Kad tava šūna ir daļā no kolonijas, savienojumi tiek dalīti starp šūnām. Jūs nevarat ieiet redaktorā, kāmēram esat daļa no kolonijas, jums nepieciešams atdalīties, kad savākts nepieciešamais savienojumu daudzums, lai sadalītu jūsu šūnu."

#, fuzzy
msgid "FINISH_X_GENERATIONS"
msgstr "Ļauj saistīties ar citām šūnām. Šis ir pirmais solis uz daudzšūnu veidošanos. Kad tava šūna ir daļā no kolonijas, savienojumi tiek dalīti starp šūnām. Jūs nevarat ieiet redaktorā, kāmēram esat daļa no kolonijas, jums nepieciešams atdalīties, kad savākts nepieciešamais savienojumu daudzums, lai sadalītu jūsu šūnu."

msgid "FIRE_TOXIN"
msgstr "Šaut toksīnus"

#, fuzzy
msgid "FIRE_TOXIN_TOOLTIP"
msgstr "Apskatiet detalizētu informāciju aiz pareģošanas"

msgid "FLAGELLUM"
msgstr "Vica"

msgid "FLAGELLUM_DESCRIPTION"
msgstr ""

#, fuzzy
msgid "FLAGELLUM_LENGTH_DESCRIPTION"
msgstr "Apraksts:"

msgid "FLAGELLUM_PROCESSES_DESCRIPTION"
msgstr ""

#, fuzzy
msgid "FLEET_NAME_FROM_PLACE"
msgstr "Izmira no planētas"

msgid "FLEET_UNITS"
msgstr ""

#, fuzzy
msgid "FLOATING_CHUNKS_COLON"
msgstr "Kopējā Populācija:"

msgid "FLOATING_HAZARD"
msgstr "Peldošs apdraudējums"

msgid "FLUID"
msgstr ""

msgid "FLUIDITY_RIGIDITY"
msgstr ""

msgid "FOCUSED"
msgstr ""

msgid "FOCUS_EXPLANATION"
msgstr ""
"Koncentrēti mikrobi meklēs gabalus vai upurus tālas distances\n"
"un visticamāk būs ambiciozāki par gabaliem.\n"
"Atsaucīgi mikrobi ātrāk pāries uz jauniem mērķiem."

msgid "FOG_OF_WAR_DISABLED"
msgstr ""

#, fuzzy
msgid "FOG_OF_WAR_DISABLED_DESCRIPTION"
msgstr "Apraksts:"

msgid "FOG_OF_WAR_INTENSE"
msgstr ""

#, fuzzy
msgid "FOG_OF_WAR_INTENSE_DESCRIPTION"
msgstr "Apraksts:"

msgid "FOG_OF_WAR_MODE"
msgstr ""

msgid "FOG_OF_WAR_REGULAR"
msgstr ""

#, fuzzy
msgid "FOG_OF_WAR_REGULAR_DESCRIPTION"
msgstr "Pārveido [thrive:compound type=\"glucose\"][/thrive:compound] par [thrive:compound type=\"atp\"][/thrive:compound]."

msgid "FOOD_CHAIN"
msgstr "Barības ķēde"

msgid "FOOD_SOURCE_ENERGY_INFO"
msgstr ""

msgid "FORGET_MOD_DETAILS"
msgstr ""

msgid "FORGET_MOD_DETAILS_TOOLTIP"
msgstr "Noņemiet datus saistībā ar šo lietu. Noderīgi, ja jūs ievadījāt nepareizo ID vai arī vēlaties augšuplādēt jaunu versiju citai lietai."

msgid "FORM_ERROR_MESSAGE"
msgstr ""

#, fuzzy
msgid "FOSSILISATION"
msgstr "populācija:"

#, fuzzy
msgid "FOSSILISATION_EXPLANATION"
msgstr ""
"Agresīvi mikrobi savu upuri dzīs ļoti tālas distances\n"
"un ir tie, kuri visbiežāk cīnīsies ar plēsējiem, kad tie uzbrūk.\n"
"Miermīlīgi mikrobrobi necīnīsies ar citiem pāri tālām distancēm\n"
"un retāk lietos toksīnus pret plēsējiem."

#, fuzzy
msgid "FOSSILISATION_FAILED"
msgstr "populācija:"

#, fuzzy
msgid "FOSSILISATION_FAILED_DESCRIPTION"
msgstr "Apraksts:"

msgid "FOSSILISATION_HINT"
msgstr ""

msgid "FOSSILISATION_HINT_ALREADY_FOSSILISED"
msgstr ""

msgid "FOSSILISE"
msgstr ""

msgid "FOSSIL_DELETION_FAILED"
msgstr ""

#, fuzzy
msgid "FOSSIL_DELETION_FAILED_DESCRIPTION"
msgstr "Apraksts:"

msgid "FOUR_TIMES"
msgstr ""

#, fuzzy
msgid "FPS"
msgstr "Augstākais FPS:"

msgid "FPS_DISPLAY"
msgstr ""

#, fuzzy
msgid "FRAME_DURATION"
msgstr "Aerobiskā elpošana"

msgid "FREEBUILDING"
msgstr ""

msgid "FREE_GLUCOSE_CLOUD"
msgstr ""

#, fuzzy
msgid "FREE_GLUCOSE_CLOUD_EXPLANATION"
msgstr ""
"Koncentrēti mikrobi meklēs gabalus vai upurus tālas distances\n"
"un visticamāk būs ambiciozāki par gabaliem.\n"
"Atsaucīgi mikrobi ātrāk pāries uz jauniem mērķiem."

msgid "FULLSCREEN"
msgstr "Pilnekrāns"

msgid "FULL_MOD_INFO"
msgstr ""

msgid "GALLERY_VIEWER"
msgstr ""

#, fuzzy
msgid "GAMEPLAY_BASICS_TITLE"
msgstr "Šūnas procesi"

msgid "GAME_DESIGN_TEAM"
msgstr ""

#, fuzzy
msgid "GAME_SYSTEMS_TITLE"
msgstr "Šūnas procesi"

#, fuzzy
msgid "GATHERED_ENERGY_TOOLTIP"
msgstr "Apskatiet detalizētu informāciju aiz pareģošanas"

#, fuzzy
msgid "GENERAL"
msgstr "Ģenerācija:"

#, fuzzy
msgid "GENERAL_LOADING_TIP_1"
msgstr "Lai labotu kļūdu redaktorā, nospied \"atsaukt\""

#, fuzzy
msgid "GENERAL_LOADING_TIP_2"
msgstr "Lai labotu kļūdu redaktorā, nospied \"atsaukt\""

#, fuzzy
msgid "GENERAL_LOADING_TIP_3"
msgstr "Lai labotu kļūdu redaktorā, nospied \"atsaukt\""

#, fuzzy
msgid "GENERAL_LOADING_TIP_4"
msgstr "Lai labotu kļūdu redaktorā, nospied \"atsaukt\""

#, fuzzy
msgid "GENERAL_LOADING_TIP_5"
msgstr "Lai labotu kļūdu redaktorā, nospied \"atsaukt\""

#, fuzzy
msgid "GENERAL_LOADING_TIP_6"
msgstr "Lai labotu kļūdu redaktorā, nospied \"atsaukt\""

#, fuzzy
msgid "GENERAL_LOADING_TIP_7"
msgstr "Lai labotu kļūdu redaktorā, nospied \"atsaukt\""

#, fuzzy
msgid "GENERATIONS"
msgstr "Ģenerācija:"

msgid "GENERATION_COLON"
msgstr "Ģenerācija:"

#, fuzzy
msgid "GITHUB_TOOLTIP"
msgstr "Atsākt spēli"

msgid "GLES3"
msgstr ""

msgid "GLOBAL_GLACIATION_END_EVENT_LOG"
msgstr ""

#, fuzzy
msgid "GLOBAL_GLACIATION_EVENT"
msgstr "Kopējā Populācija:"

#, fuzzy
msgid "GLOBAL_GLACIATION_EVENT_TOOLTIP"
msgstr "Apskatiet detalizētu informāciju aiz pareģošanas"

msgid "GLOBAL_GLACIATION_EVENT_WARNING_LOG_PLURAL"
msgstr ""

msgid "GLOBAL_GLACIATION_EVENT_WARNING_LOG_SINGULAR"
msgstr ""

msgid "GLOBAL_GLACIATION_START_EVENT_LOG"
msgstr ""

msgid "GLOBAL_INITIAL_LETTER"
msgstr ""

#, fuzzy
msgid "GLOBAL_POPULATION_COLON"
msgstr "Kopējā Populācija:"

msgid "GLOBAL_TIMELINE_SPECIES_MIGRATED_TO"
msgstr ""

msgid "GLUCOSE"
msgstr "Glikoze"

msgid "GLUCOSE_CONCENTRATIONS_DRASTICALLY_DROPPED"
msgstr ""

msgid "GLYCOLYSIS"
msgstr "Glikolīze"

msgid "GODMODE"
msgstr ""

#, fuzzy
msgid "GOD_TOOLS_TITLE"
msgstr "Apskatiet detalizētu informāciju aiz pareģošanas"

#, fuzzy
msgid "GOOGLY_EYE_CELL"
msgstr "Spēlētāja šūna"

msgid "GOT_IT"
msgstr ""

msgid "GPL_LICENSE_HEADING"
msgstr "GPL licences teksts seko:"

#, fuzzy
msgid "GPU_NAME"
msgstr "Ala"

msgid "GRAPHICS"
msgstr "Grafika"

msgid "GRAPHICS_TEAM"
msgstr "Grafikas Komanda"

#, fuzzy
msgid "GROWTH_ORDER"
msgstr "APSTIPRINĀT"

msgid "GUI"
msgstr ""

msgid "GUI_LIGHT_EFFECTS_OPTION_DESCRIPTION"
msgstr ""

msgid "GUI_TAB_NAVIGATION"
msgstr ""

msgid "GUI_VOLUME"
msgstr "Interfeisa skaļums"

msgid "HEALTH"
msgstr "Veselība"

msgid "HEALTH_MODIFIER"
msgstr ""

#, fuzzy
msgid "HEAT_ACCUMULATION_BAR_TOOLTIP"
msgstr "Apskatiet detalizētu informāciju aiz pareģošanas"

msgid "HELP"
msgstr "Palīdzība"

msgid "HELP_BUTTON_TOOLTIP"
msgstr ""

msgid "HIGHER_VALUES_INCREASE_PERFORMANCE"
msgstr ""

msgid "HIGHER_VALUES_WORSEN_PERFORMANCE"
msgstr ""

msgid "HOLD_FOR_PAN_OR_ROTATE_MODE"
msgstr ""

msgid "HOLD_FOR_PAN_WITH_MOUSE"
msgstr ""

msgid "HOLD_PACK_COMMANDS_MENU"
msgstr ""

msgid "HOLD_TO_SHOW_CURSOR"
msgstr ""

msgid "HOLD_TO_SHOW_CURSOR_ADVICE_TEXT"
msgstr ""

msgid "HOLD_TO_SKIP_CREDITS"
msgstr ""

#, fuzzy
msgid "HOME"
msgstr "Mājas"

#, fuzzy
msgid "HORIZONTAL_COLON"
msgstr "Ģenerācija:"

msgid "HORIZONTAL_WITH_AXIS_NAME_COLON"
msgstr ""

msgid "HP_COLON"
msgstr ""

msgid "HSV"
msgstr ""

msgid "HUD_MESSAGE_MULTIPLE"
msgstr ""

#, fuzzy
msgid "HYDROGENASE"
msgstr "Sērūdeņradis"

#, fuzzy
msgid "HYDROGENASE_DESCRIPTION"
msgstr "Apraksts:"

#, fuzzy
msgid "HYDROGENASE_PROCESSES_DESCRIPTION"
msgstr "Pārveido [thrive:compound type=\"hydrogensulfide\"][/thrive:compound] par [thrive:compound type=\"hydrogensulfide\"][/thrive:compound]. Ātrums ir atkarīgs no [thrive:compound type=\"carbondioxide\"][/thrive:compound] koncentrācijas. Arī pārveido [thrive:compound type=\"glucose\"][/thrive:compound] par [thrive:compound type=\"atp\"][/thrive:compound]."

#, fuzzy
msgid "HYDROGENOSOME"
msgstr "Sērūdeņradis"

#, fuzzy
msgid "HYDROGENOSOME_DESCRIPTION"
msgstr "Apraksts:"

#, fuzzy
msgid "HYDROGENOSOME_PROCESSES_DESCRIPTION"
msgstr "Pārveido [thrive:compound type=\"hydrogensulfide\"][/thrive:compound] par [thrive:compound type=\"hydrogensulfide\"][/thrive:compound]. Ātrums ir atkarīgs no [thrive:compound type=\"carbondioxide\"][/thrive:compound] koncentrācijas. Arī pārveido [thrive:compound type=\"glucose\"][/thrive:compound] par [thrive:compound type=\"atp\"][/thrive:compound]."

msgid "HYDROGEN_SULFIDE"
msgstr "Sērūdeņradis"

#, fuzzy
msgid "ICESHARD"
msgstr "Ledus lauska"

msgid "ICESHELF"
msgstr "Šelfa ledājs"

msgid "ICE_CHUNK_BIG"
msgstr ""

msgid "ICE_CHUNK_SMALL"
msgstr ""

msgid "ID_IS_NOT_A_NUMBER"
msgstr ""

msgid "ID_NUMBER"
msgstr ""

msgid "IF_FALLBACK_RENDERER_USED_ALL_NOT_AVAILABLE"
msgstr ""

#, fuzzy
msgid "IMAGE_FILE_TYPES"
msgstr "Membrānas veidi"

#, fuzzy
msgid "INCLUDE_MULTICELLULAR_PROTOTYPE"
msgstr "Novietot organoīdu"

msgid "INCLUDE_MULTICELLULAR_PROTOTYPE_EXPLANATION"
msgstr ""

#, fuzzy
msgid "INCREASE_ITEM_SIZE"
msgstr "Izveidot Jaunu"

#, fuzzy
msgid "INDICATOR_SPECIES_IS_NEW"
msgstr "Izmirusi suga"

#, fuzzy
msgid "INDICATOR_SPECIES_MUTATED"
msgstr "Satur mutāciju"

msgid "INDUSTRIAL_STAGE"
msgstr ""

msgid "INFINITE_COMPOUNDS"
msgstr "Bezgalīgi daudz savienojumu"

msgid "INFINITE_MP"
msgstr ""

msgid "INFO_BOX_COST"
msgstr ""

#, fuzzy
msgid "INFO_BOX_EDITORS"
msgstr "Uzglabāšana"

msgid "INFO_BOX_ENZYMES"
msgstr ""

#, fuzzy
msgid "INFO_BOX_GAMEPLAY_TYPE"
msgstr "Osmoregulācijas izmaksas"

msgid "INFO_BOX_INTERNAL_NAME"
msgstr ""

msgid "INFO_BOX_MASS"
msgstr ""

#, fuzzy
msgid "INFO_BOX_NEXT_STAGE"
msgstr "Uzglabāšana"

#, fuzzy
msgid "INFO_BOX_OSMOREGULATION_COST"
msgstr "Osmoregulācijas izmaksas"

#, fuzzy
msgid "INFO_BOX_PREVIOUS_STAGE"
msgstr "Nav procesu"

#, fuzzy
msgid "INFO_BOX_PROCESSES"
msgstr "Nav procesu"

#, fuzzy
msgid "INFO_BOX_REQUIRES_NUCLEUS"
msgstr "Kodols"

msgid "INFO_BOX_SIZE"
msgstr ""

#, fuzzy
msgid "INFO_BOX_STORAGE"
msgstr "Uzglabāšana"

msgid "INFO_BOX_UNIQUE"
msgstr ""

msgid "INFO_BOX_UPGRADES"
msgstr ""

msgid "INGESTED_MATTER"
msgstr ""

#, fuzzy
msgid "INIT_NEW_WORLD_TOOLTIP"
msgstr "Apskatiet detalizētu informāciju aiz pareģošanas"

msgid "INPUTS"
msgstr "Ievade"

#, fuzzy
msgid "INPUT_NAME_BUILD_STRUCTURE"
msgstr "Ļauj saistīties ar citām šūnām. Šis ir pirmais solis uz daudzšūnu veidošanos. Kad tava šūna ir daļā no kolonijas, savienojumi tiek dalīti starp šūnām. Jūs nevarat ieiet redaktorā, kāmēram esat daļa no kolonijas, jums nepieciešams atdalīties, kad savākts nepieciešamais savienojumu daudzums, lai sadalītu jūsu šūnu."

#, fuzzy
msgid "INPUT_NAME_INTERACTION"
msgstr "Ļauj saistīties ar citām šūnām. Šis ir pirmais solis uz daudzšūnu veidošanos. Kad tava šūna ir daļā no kolonijas, savienojumi tiek dalīti starp šūnām. Jūs nevarat ieiet redaktorā, kāmēram esat daļa no kolonijas, jums nepieciešams atdalīties, kad savākts nepieciešamais savienojumu daudzums, lai sadalītu jūsu šūnu."

#, fuzzy
msgid "INPUT_NAME_OPEN_INVENTORY"
msgstr "Ļauj saistīties ar citām šūnām. Šis ir pirmais solis uz daudzšūnu veidošanos. Kad tava šūna ir daļā no kolonijas, savienojumi tiek dalīti starp šūnām. Jūs nevarat ieiet redaktorā, kāmēram esat daļa no kolonijas, jums nepieciešams atdalīties, kad savākts nepieciešamais savienojumu daudzums, lai sadalītu jūsu šūnu."

msgid "INSPECT"
msgstr ""

msgid "INSPECTOR"
msgstr ""

#, fuzzy
msgid "INSTAGRAM_TOOLTIP"
msgstr "Atsākt spēli"

#, fuzzy
msgid "INTERACTION_ACTIVATE_ASCENSION"
msgstr "Mutācijas punkti"

#, fuzzy
msgid "INTERACTION_ACTIVATE_ASCENSION_MISSING_ENERGY"
msgstr "Mutācijas punkti"

#, fuzzy
msgid "INTERACTION_CONSTRUCT"
msgstr "Mutācijas punkti"

msgid "INTERACTION_CONSTRUCT_MISSING_DEPOSITED_MATERIALS"
msgstr ""

#, fuzzy
msgid "INTERACTION_CRAFT"
msgstr "Mutācijas punkti"

#, fuzzy
msgid "INTERACTION_DEPOSIT_RESOURCES"
msgstr "Mutācijas punkti"

msgid "INTERACTION_DEPOSIT_RESOURCES_NO_SUITABLE_RESOURCES"
msgstr ""

#, fuzzy
msgid "INTERACTION_DESTROY"
msgstr "Mutācijas punkti"

#, fuzzy
msgid "INTERACTION_FOUND_SETTLEMENT"
msgstr "Mutācijas punkti"

#, fuzzy
msgid "INTERACTION_HARVEST"
msgstr "Mutācijas punkti"

msgid "INTERACTION_HARVEST_CANNOT_MISSING_TOOL"
msgstr ""

msgid "INTERACTION_PICK_UP"
msgstr ""

msgid "INTERACTION_PICK_UP_CANNOT_FULL"
msgstr ""

msgid "INTERNALS"
msgstr ""

msgid "INTERNAL_NAME_IN_USE"
msgstr ""

msgid "INTERNAL_NAME_REQUIRED"
msgstr ""

msgid "INTERNAL_NAME_REQUIRES_CAPITAL"
msgstr ""

msgid "INVALID_DATA_TO_PLOT"
msgstr "Nav datu, ko parādīt"

msgid "INVALID_ICON_PATH"
msgstr ""

msgid "INVALID_SAVE_NAME_POPUP"
msgstr ""

msgid "INVALID_SPECIES_NAME_POPUP"
msgstr ""

msgid "INVALID_TAG"
msgstr ""

msgid "INVALID_URL_FORMAT"
msgstr ""

msgid "INVALID_URL_SCHEME"
msgstr ""

msgid "INVENTORY_ITEMS_ON_GROUND"
msgstr ""

msgid "INVENTORY_TITLE"
msgstr ""

msgid "INVENTORY_TOGGLE_CRAFTING"
msgstr ""

msgid "INVENTORY_TOGGLE_GROUND"
msgstr ""

msgid "INVERTED"
msgstr ""

msgid "IN_PROTOTYPE"
msgstr ""

msgid "IRON"
msgstr "Dzelzs"

#, fuzzy
msgid "IRON_OXIDATION"
msgstr "Ziedojumi"

#, fuzzy
msgid "ITCH_TOOLTIP"
msgstr "Atsākt spēli"

msgid "ITEM_AT_2D_COORDINATES"
msgstr ""

#, fuzzy
msgid "ITEM_NAME_SEPARATOR"
msgstr "Ļauj saistīties ar citām šūnām. Šis ir pirmais solis uz daudzšūnu veidošanos. Kad tava šūna ir daļā no kolonijas, savienojumi tiek dalīti starp šūnām. Jūs nevarat ieiet redaktorā, kāmēram esat daļa no kolonijas, jums nepieciešams atdalīties, kad savākts nepieciešamais savienojumu daudzums, lai sadalītu jūsu šūnu."

msgid "JANUARY"
msgstr ""

msgid "JSON_DEBUG_MODE"
msgstr ""

msgid "JSON_DEBUG_MODE_ALWAYS"
msgstr ""

msgid "JSON_DEBUG_MODE_AUTO"
msgstr ""

msgid "JSON_DEBUG_MODE_NEVER"
msgstr ""

msgid "JULY"
msgstr ""

msgid "JUNE"
msgstr ""

#, fuzzy
msgid "KEEP_CURRENT_SHORT"
msgstr "Temperatūra."

#, fuzzy
msgid "KEEP_CURRENT_TOLERANCE_FLEXIBILITY_TOOLTIP"
msgstr "Apskatiet detalizētu informāciju aiz pareģošanas"

#, fuzzy
msgid "KEEP_MIGRATION"
msgstr "Aerobiskā elpošana"

msgid "KEY_BACK"
msgstr "Atpakaļ"

#, fuzzy
msgid "KEY_BACKTAB"
msgstr "Atpakaļ"

msgid "KEY_BINDING_CHANGE_CONFLICT"
msgstr ""
"Šeit ir konflikts ar {0}.\n"
"Vai jūs vēlaties noņemt ievadi no {1}?"

msgid "KEY_BRING_UP_KEYBOARD"
msgstr ""

msgid "KEY_CLEAR"
msgstr "Clear (taustiņš)"

msgid "KEY_DELETE"
msgstr "Izdzēst"

msgid "KEY_DOWN"
msgstr "Rullīte uz leju"

msgid "KEY_END"
msgstr "End (taustiņš)"

msgid "KEY_ENTER"
msgstr "Ievades taustiņš"

msgid "KEY_FAVORITES"
msgstr "Izlase"

msgid "KEY_FORWARD"
msgstr "Pārvietoties uz priekšu"

#, fuzzy
msgid "KEY_GLOBE"
msgstr "Mājas"

msgid "KEY_HELP"
msgstr "Palīdzība"

msgid "KEY_HOME"
msgstr "Mājas"

msgid "KEY_HOMEPAGE"
msgstr "Mājaslapa"

#, fuzzy
msgid "KEY_HYPER"
msgstr "Palīdzība"

msgid "KEY_INSERT"
msgstr "Ievietošanas taustiņš"

#, fuzzy
msgid "KEY_JIS_EISU"
msgstr "Ievietošanas taustiņš"

#, fuzzy
msgid "KEY_JIS_KANA"
msgstr "Stāvēt"

msgid "KEY_LEFT"
msgstr "Pārvietoties pa kreisi"

msgid "KEY_MENU"
msgstr "Izvēlne"

#, fuzzy
msgid "KEY_META"
msgstr "Tab"

msgid "KEY_OPENURL"
msgstr "Atvērt URL"

msgid "KEY_PAUSE"
msgstr "Pauze"

msgid "KEY_PRINT"
msgstr "Printēt ekrānu"

msgid "KEY_REFRESH"
msgstr "Atsvaidzināt"

msgid "KEY_RIGHT"
msgstr "Pārvietoties pa labi"

msgid "KEY_SEARCH"
msgstr "Meklēt"

msgid "KEY_STANDBY"
msgstr "Stāvēt"

msgid "KEY_STOP"
msgstr "Beigt"

msgid "KEY_TAB"
msgstr "Tab"

msgid "KEY_UP"
msgstr "Augšā"

msgid "KILO_ABBREVIATION"
msgstr ""

msgid "KP0"
msgstr ""

msgid "KP1"
msgstr ""

msgid "KP2"
msgstr ""

msgid "KP3"
msgstr ""

msgid "KP4"
msgstr ""

msgid "KP5"
msgstr ""

msgid "KP6"
msgstr ""

msgid "KP7"
msgstr ""

msgid "KP8"
msgstr ""

msgid "KP9"
msgstr ""

msgid "KPADD"
msgstr ""

msgid "KPDIVIDE"
msgstr ""

msgid "KPENTER"
msgstr "Cipartastatūra Enter"

msgid "KPMULTIPLY"
msgstr ""

msgid "KPPERIOD"
msgstr ""

msgid "KPSUBTRACT"
msgstr ""

msgid "LANGUAGE"
msgstr "Valoda:"

msgid "LANGUAGE_TRANSLATION_PROGRESS"
msgstr "Šī valoda ir {0}% pabeigta"

msgid "LANGUAGE_TRANSLATION_PROGRESS_LOW"
msgstr ""

msgid "LANGUAGE_TRANSLATION_PROGRESS_REALLY_LOW"
msgstr ""

#, fuzzy
msgid "LARGE_SULFUR_CHUNK"
msgstr "Mazs dzelzs gabals"

msgid "LAST_ORGANELLE_DELETE_OPTION_DISABLED_TOOLTIP"
msgstr ""

msgid "LAUNCH0"
msgstr ""

msgid "LAUNCH1"
msgstr ""

msgid "LAUNCH2"
msgstr ""

msgid "LAUNCH3"
msgstr ""

msgid "LAUNCH4"
msgstr ""

msgid "LAUNCH5"
msgstr ""

msgid "LAUNCH6"
msgstr ""

msgid "LAUNCH7"
msgstr ""

msgid "LAUNCH8"
msgstr ""

msgid "LAUNCH9"
msgstr ""

msgid "LAUNCHA"
msgstr ""

msgid "LAUNCHB"
msgstr ""

msgid "LAUNCHC"
msgstr ""

msgid "LAUNCHD"
msgstr ""

msgid "LAUNCHE"
msgstr ""

msgid "LAUNCHF"
msgstr ""

msgid "LAUNCHMAIL"
msgstr ""

msgid "LAUNCHMEDIA"
msgstr ""

msgid "LAWK_ONLY"
msgstr ""

#, fuzzy
msgid "LAWK_ONLY_EXPLANATION"
msgstr ""
"Bailīgie mikrobi muks tālas distances\n"
"un visbiežāk muks no plēsējiem kopumā.\n"
"Drosmīgos mikrobus neiebiedēs apkārtējie plēsēji\n"
"un visbiežāk uzbruks pretī."

msgid "LEAD_ARTIST"
msgstr ""

msgid "LEAD_ARTISTS"
msgstr ""

msgid "LEAD_DEVELOPERS"
msgstr ""

msgid "LEAD_GAME_DESIGNER"
msgstr ""

msgid "LEAD_GAME_DESIGNERS"
msgstr ""

msgid "LEAD_OUTREACH_PEOPLE"
msgstr ""

msgid "LEAD_OUTREACH_PERSON"
msgstr ""

msgid "LEAD_PROGRAMMER"
msgstr ""

msgid "LEAD_PROGRAMMERS"
msgstr ""

msgid "LEAD_PROJECT_MANAGER"
msgstr ""

msgid "LEAD_PROJECT_MANAGERS"
msgstr ""

msgid "LEAD_TESTER"
msgstr ""

msgid "LEAD_TESTERS"
msgstr ""

msgid "LEAD_THEORIST"
msgstr ""

msgid "LEAD_THEORISTS"
msgstr ""

msgid "LEFT_ARROW"
msgstr "←"

msgid "LEFT_MOUSE"
msgstr "Peles kreisā poga"

msgid "LICENSES"
msgstr ""

msgid "LICENSES_COVERING_THRIVE"
msgstr "Licences aizsedzošās daļas no Thrive ir parādītas šeit"

msgid "LIFE_ORIGIN"
msgstr ""

#, fuzzy
msgid "LIFE_ORIGIN_EXPLANATION"
msgstr ""
"Bailīgie mikrobi muks tālas distances\n"
"un visbiežāk muks no plēsējiem kopumā.\n"
"Drosmīgos mikrobus neiebiedēs apkārtējie plēsēji\n"
"un visbiežāk uzbruks pretī."

msgid "LIFE_ORIGIN_PANSPERMIA"
msgstr ""

msgid "LIFE_ORIGIN_POND"
msgstr ""

#, fuzzy
msgid "LIFE_ORIGIN_TOOLTIP"
msgstr "Apskatiet detalizētu informāciju aiz pareģošanas"

msgid "LIFE_ORIGIN_VENTS"
msgstr ""

msgid "LIGHT"
msgstr "Gaisma"

msgid "LIGHT_LEVEL_AVERAGE"
msgstr ""

#, fuzzy
msgid "LIGHT_LEVEL_CURRENT"
msgstr "Rullīte pa labi"

msgid "LIGHT_LEVEL_DAY"
msgstr ""

msgid "LIGHT_LEVEL_LABEL_AT_NOON"
msgstr ""

#, fuzzy
msgid "LIGHT_LEVEL_NIGHT"
msgstr "Rullīte pa labi"

#, fuzzy
msgid "LIGHT_MAX"
msgstr "Gaisma"

#, fuzzy
msgid "LIMIT_EXTREME"
msgstr "Papildinājumi"

#, fuzzy
msgid "LIMIT_GROWTH_RATE"
msgstr "APSTIPRINĀT"

#, fuzzy
msgid "LIMIT_GROWTH_RATE_EXPLANATION"
msgstr ""
"Aktīvi mikrobi skraidīs apkārt un gāzīsies, kad nekas interesants nenotiek.\n"
"Sēdošie mikrobi būs nekustīgi un gaidīs, kad vide mainīsies, pirms tie kaut ko dara."

msgid "LIMIT_HUGE"
msgstr ""

msgid "LIMIT_LARGE"
msgstr ""

#, fuzzy
msgid "LIMIT_NORMAL"
msgstr "APSTIPRINĀT"

msgid "LIMIT_SMALL"
msgstr ""

msgid "LIMIT_TINY"
msgstr ""

msgid "LIMIT_VERY_LARGE"
msgstr ""

msgid "LIMIT_VERY_SMALL"
msgstr ""

#, fuzzy
msgid "LINE_COLOUR"
msgstr "Krāsa"

#, fuzzy
msgid "LINKS_TITLE"
msgstr "Šūnas procesi"

msgid "LIPASE"
msgstr ""

#, fuzzy
msgid "LIPASE_DESCRIPTION"
msgstr "Apraksts:"

msgid "LOAD"
msgstr ""

msgid "LOADING"
msgstr "Lādējas"

#, fuzzy
msgid "LOADING_DOT_DOT_DOT"
msgstr "Augšuplādē..."

msgid "LOADING_GAME"
msgstr ""

#, fuzzy
msgid "LOADING_GRAPHICS_SHADERS"
msgstr "Novietot organoīdu"

#, fuzzy
msgid "LOADING_MACROSCOPIC_EDITOR"
msgstr "Novietot organoīdu"

msgid "LOADING_MICROBE_EDITOR"
msgstr ""

#, fuzzy
msgid "LOADING_MICROBE_STAGE"
msgstr "[thrive:input]g_move_forward[/thrive:input],[thrive:input]g_move_left[/thrive:input],[thrive:input]g_move_backwards[/thrive:input],[thrive:input]g_move_right[/thrive:input] un peli, lai kustētos. [thrive:input]g_fire_toxin[/thrive:input], lai šautu [thrive:compound type=\"oxytoxy\"][/thrive:compound], ja jums ir toksīnu vakuola. [thrive:input]g_toggle_engulf[/thrive:input], lai pārslēgtu aprīšanas režīmu. Jūs varat attālinātas un pietuvināties ar peles riteni."

#, fuzzy
msgid "LOADING_MULTICELLULAR_EDITOR"
msgstr "Novietot organoīdu"

#, fuzzy
msgid "LOADING_MULTICELLULAR_STAGE"
msgstr "Novietot organoīdu"

#, fuzzy
msgid "LOADING_STAGE"
msgstr "Lādējas"

#, fuzzy
msgid "LOADING_STAGE_ASSETS"
msgstr "Notiek datu lasīšana no saglabāšanas faila"

msgid "LOAD_FINISHED"
msgstr ""

msgid "LOAD_GAME"
msgstr ""

msgid "LOAD_GAME_BUTTON_TOOLTIP"
msgstr ""

#, fuzzy
msgid "LOAD_INCOMPATIBLE_PROTOTYPE_WARNING"
msgstr ""
"Izvelētais saglabāšanas fails nav saderīgs ar šo Thrive versiju.\n"
"Tā kā Thrive ir agrā attīstības stadijā, saglabāšanas failu saderība nav augsta prioritāte, tādēļ nav iebūvēta saglabāšanas failu pārveidotājs, lai jauninātu vecos saglabāšanas failus."

#, fuzzy
msgid "LOAD_INCOMPATIBLE_SAVE_PROMPT"
msgstr ""
"Izvelētais saglabāšanas fails nav saderīgs ar šo Thrive versiju.\n"
"Tā kā Thrive ir agrā attīstības stadijā, saglabāšanas failu saderība nav augsta prioritāte, tādēļ nav iebūvēta saglabāšanas failu pārveidotājs, lai jauninātu vecos saglabāšanas failus."

msgid "LOAD_INCOMPATIBLE_SAVE_WARNING"
msgstr ""
"Izvelētais saglabāšanas fails nav saderīgs ar šo Thrive versiju.\n"
"Tā kā Thrive ir agrā attīstības stadijā, saglabāšanas failu saderība nav augsta prioritāte, tādēļ nav iebūvēta saglabāšanas failu pārveidotājs, lai jauninātu vecos saglabāšanas failus."

msgid "LOAD_INVALID_SAVE_PROMPT"
msgstr ""

msgid "LOAD_INVALID_SAVE_WARNING"
msgstr ""

msgid "LOCAL_INITIAL_LETTER"
msgstr ""

msgid "LOCK_DAY_NIGHT_CYCLE"
msgstr ""

msgid "LOWER_SCALE_INCREASES_PERFORMANCE"
msgstr ""

msgid "LOWER_VALUE_MAKES_SHARPER_IMAGE"
msgstr ""

msgid "LOW_MENU_PERFORMANCE"
msgstr ""

#, fuzzy
msgid "LOW_MENU_PERFORMANCE_DESCRIPTION"
msgstr "Pārveido [thrive:compound type=\"glucose\"][/thrive:compound] par [thrive:compound type=\"atp\"][/thrive:compound]. Likme mainās ar [thrive:compound type=\"oxygen\"][/thrive:compound] koncentrāciju."

msgid "LOW_QUALITY_BACKGROUND_BLUR"
msgstr ""

msgid "LOW_QUALITY_BACKGROUND_BLUR_TOOLTIP"
msgstr ""

msgid "LUCIFERASE"
msgstr ""

#, fuzzy
msgid "LUCIFERASE_SYNTHESIS"
msgstr "Hemosintēze"

#, fuzzy
msgid "LYSOSOME"
msgstr "Oksitoksisoma"

#, fuzzy
msgid "LYSOSOME_DESCRIPTION"
msgstr "Modifikācijas Apraksts:"

#, fuzzy
msgid "LYSOSOME_PROCESSES_DESCRIPTION"
msgstr "Pārveido [thrive:compound type=\"glucose\"][/thrive:compound] par [thrive:compound type=\"atp\"][/thrive:compound]. Likme mainās ar [thrive:compound type=\"oxygen\"][/thrive:compound] koncentrāciju."

#, fuzzy
msgid "MACROLIDE_SYNTHESIS"
msgstr "Hemosintēze"

msgid "MACROSCOPIC"
msgstr ""

#, fuzzy
msgid "MACROSCOPIC_STAGE"
msgstr "[thrive:input]g_move_forward[/thrive:input],[thrive:input]g_move_left[/thrive:input],[thrive:input]g_move_backwards[/thrive:input],[thrive:input]g_move_right[/thrive:input] un peli, lai kustētos. [thrive:input]g_fire_toxin[/thrive:input], lai šautu [thrive:compound type=\"oxytoxy\"][/thrive:compound], ja jums ir toksīnu vakuola. [thrive:input]g_toggle_engulf[/thrive:input], lai pārslēgtu aprīšanas režīmu. Jūs varat attālinātas un pietuvināties ar peles riteni."

msgid "MANUALLY_SET_TIME"
msgstr ""

#, fuzzy
msgid "MAP"
msgstr "ATP"

msgid "MARCH"
msgstr ""

msgid "MARINE_SNOW"
msgstr "Jūras sniegs"

msgid "MASTER_VOLUME"
msgstr "Skaļums"

#, fuzzy
msgid "MASTODON_TOOLTIP"
msgstr "Apskatiet detalizētu informāciju aiz pareģošanas"

#, fuzzy
msgid "MAX_CACHE_SIZE_TOOLTIP"
msgstr "Atsākt spēli"

msgid "MAX_FPS"
msgstr "Augstākais FPS:"

msgid "MAX_FPS_NO_LIMIT"
msgstr "Bezgalīgi"

#, fuzzy
msgid "MAX_SIZE_COLON"
msgstr "Izmērs:"

msgid "MAX_SPAWNED_ENTITIES"
msgstr ""

msgid "MAX_VISIBLE_DATASET_WARNING"
msgstr "Nav atļauts rādīt vairāk nekā {0} datu kopas!"

msgid "MAY"
msgstr ""

#, fuzzy
msgid "MECHANICS_BUTTON"
msgstr "Pārrakstīt esošo saglabāšanas failu:"

msgid "MEDIANEXT"
msgstr ""

msgid "MEDIAPLAY"
msgstr ""

msgid "MEDIAPREVIOUS"
msgstr ""

msgid "MEDIARECORD"
msgstr ""

msgid "MEDIASTOP"
msgstr ""

#, fuzzy
msgid "MEDIUM_SULFUR_CHUNK"
msgstr "Mazs dzelzs gabals"

msgid "MEGA_YEARS"
msgstr ""

#, fuzzy
msgid "MELANOSOME"
msgstr "Metabolosomas"

#, fuzzy
msgid "MELANOSOME_DESCRIPTION"
msgstr "Modifikācijas Apraksts:"

#, fuzzy
msgid "MELANOSOME_PROCESSES_DESCRIPTION"
msgstr "Pārveido [thrive:compound type=\"glucose\"][/thrive:compound] par [thrive:compound type=\"atp\"][/thrive:compound]. Likme mainās ar [thrive:compound type=\"oxygen\"][/thrive:compound] koncentrāciju."

msgid "MEMBRANE"
msgstr "Membrāna"

msgid "MEMBRANE_RIGIDITY"
msgstr "Membrānas cietība"

msgid "MEMBRANE_TYPES"
msgstr "Membrānas veidi"

#, fuzzy
msgid "MENU"
msgstr "Izvēlne"

msgid "MESOPELAGIC"
msgstr "Mezopelaģiāle"

msgid "METABOLOSOMES"
msgstr "Metabolosomas"

msgid "METABOLOSOMES_DESCRIPTION"
msgstr ""

msgid "METABOLOSOMES_PROCESSES_DESCRIPTION"
msgstr "Pārveido [thrive:compound type=\"glucose\"][/thrive:compound] par [thrive:compound type=\"atp\"][/thrive:compound]. Likme mainās ar [thrive:compound type=\"oxygen\"][/thrive:compound] koncentrāciju."

#, fuzzy
msgid "META_THREADS_TOOLTIP"
msgstr "Apskatiet detalizētu informāciju aiz pareģošanas"

msgid "METEOR_IMPACT_EVENT"
msgstr ""

msgid "METEOR_STRIKE_START_EVENT_LOG_PLURAL"
msgstr ""

msgid "METEOR_STRIKE_START_EVENT_LOG_SINGULAR"
msgstr ""

#, fuzzy
msgid "METRICS"
msgstr "Rādīt FPS"

msgid "METRICS_CONTENT"
msgstr ""

msgid "MIB_VALUE"
msgstr ""

msgid "MICHE"
msgstr ""

#, fuzzy
msgid "MICHES_FOR_PATCH"
msgstr "Izmira no plankuma"

#, fuzzy
msgid "MICHE_AVOID_PREDATION_SELECTION_PRESSURE"
msgstr "Radās dažādās atlases spiediena dēļ"

msgid "MICHE_CHUNK_PRESSURE"
msgstr ""

#, fuzzy
msgid "MICHE_COMPOUND_CLOUD_PRESSURE"
msgstr "Savienojumu mākonis"

msgid "MICHE_COMPOUND_EFFICIENCY_PRESSURE"
msgstr ""

#, fuzzy
msgid "MICHE_DETAIL_TEXT"
msgstr "{0} (x{1})"

msgid "MICHE_ENVIRONMENTAL_COMPOUND_PRESSURE"
msgstr ""

#, fuzzy
msgid "MICHE_ENVIRONMENTAL_TOLERANCE"
msgstr "Vide"

msgid "MICHE_MAINTAIN_COMPOUND_PRESSURE"
msgstr ""

msgid "MICHE_METABOLIC_STABILITY_PRESSURE"
msgstr ""

msgid "MICHE_NO_OP_PRESSURE"
msgstr ""

msgid "MICHE_PREDATION_EFFECTIVENESS_PRESSURE"
msgstr ""

#, fuzzy
msgid "MICHE_PREDATOR_ROOT_PRESSURE"
msgstr "{0} Plēsonība"

msgid "MICHE_ROOT_PRESSURE"
msgstr ""

msgid "MICHE_TREE"
msgstr ""

#, fuzzy
msgid "MICROBE"
msgstr "[thrive:input]g_move_forward[/thrive:input],[thrive:input]g_move_left[/thrive:input],[thrive:input]g_move_backwards[/thrive:input],[thrive:input]g_move_right[/thrive:input] un peli, lai kustētos. [thrive:input]g_fire_toxin[/thrive:input], lai šautu [thrive:compound type=\"oxytoxy\"][/thrive:compound], ja jums ir toksīnu vakuola. [thrive:input]g_toggle_engulf[/thrive:input], lai pārslēgtu aprīšanas režīmu. Jūs varat attālinātas un pietuvināties ar peles riteni."

#, fuzzy
msgid "MICROBES_COUNT"
msgstr "[thrive:input]g_move_forward[/thrive:input],[thrive:input]g_move_left[/thrive:input],[thrive:input]g_move_backwards[/thrive:input],[thrive:input]g_move_right[/thrive:input] un peli, lai kustētos. [thrive:input]g_fire_toxin[/thrive:input], lai šautu [thrive:compound type=\"oxytoxy\"][/thrive:compound], ja jums ir toksīnu vakuola. [thrive:input]g_toggle_engulf[/thrive:input], lai pārslēgtu aprīšanas režīmu. Jūs varat attālinātas un pietuvināties ar peles riteni."

#, fuzzy
msgid "MICROBE_BENCHMARK"
msgstr "Ieslēgt redaktoru"

#, fuzzy
msgid "MICROBE_CAMERA_TILT_EFFECT"
msgstr "Organisma statistika"

#, fuzzy
msgid "MICROBE_EDITOR"
msgstr "Ieslēgt redaktoru"

#, fuzzy
msgid "MICROBE_ENZYME_STATISTICS"
msgstr "Organisma statistika"

msgid "MICROBE_FREEBUILD_EDITOR"
msgstr ""

#, fuzzy
msgid "MICROBE_LOADING_TIP_1"
msgstr "Lai labotu kļūdu redaktorā, nospied \"atsaukt\""

#, fuzzy
msgid "MICROBE_LOADING_TIP_10"
msgstr "Lai labotu kļūdu redaktorā, nospied \"atsaukt\""

#, fuzzy
msgid "MICROBE_LOADING_TIP_11"
msgstr "Lai labotu kļūdu redaktorā, nospied \"atsaukt\""

#, fuzzy
msgid "MICROBE_LOADING_TIP_12"
msgstr "Lai labotu kļūdu redaktorā, nospied \"atsaukt\""

#, fuzzy
msgid "MICROBE_LOADING_TIP_13"
msgstr "Lai labotu kļūdu redaktorā, nospied \"atsaukt\""

#, fuzzy
msgid "MICROBE_LOADING_TIP_14"
msgstr "Lai labotu kļūdu redaktorā, nospied \"atsaukt\""

#, fuzzy
msgid "MICROBE_LOADING_TIP_15"
msgstr "Lai labotu kļūdu redaktorā, nospied \"atsaukt\""

#, fuzzy
msgid "MICROBE_LOADING_TIP_16"
msgstr "Lai labotu kļūdu redaktorā, nospied \"atsaukt\""

#, fuzzy
msgid "MICROBE_LOADING_TIP_17"
msgstr "Lai labotu kļūdu redaktorā, nospied \"atsaukt\""

#, fuzzy
msgid "MICROBE_LOADING_TIP_18"
msgstr "Lai labotu kļūdu redaktorā, nospied \"atsaukt\""

#, fuzzy
msgid "MICROBE_LOADING_TIP_19"
msgstr "Lai labotu kļūdu redaktorā, nospied \"atsaukt\""

#, fuzzy
msgid "MICROBE_LOADING_TIP_2"
msgstr "Lai labotu kļūdu redaktorā, nospied \"atsaukt\""

#, fuzzy
msgid "MICROBE_LOADING_TIP_20"
msgstr "Lai labotu kļūdu redaktorā, nospied \"atsaukt\""

#, fuzzy
msgid "MICROBE_LOADING_TIP_21"
msgstr "Lai labotu kļūdu redaktorā, nospied \"atsaukt\""

#, fuzzy
msgid "MICROBE_LOADING_TIP_22"
msgstr "Lai labotu kļūdu redaktorā, nospied \"atsaukt\""

#, fuzzy
msgid "MICROBE_LOADING_TIP_3"
msgstr "Lai labotu kļūdu redaktorā, nospied \"atsaukt\""

#, fuzzy
msgid "MICROBE_LOADING_TIP_4"
msgstr "Lai labotu kļūdu redaktorā, nospied \"atsaukt\""

#, fuzzy
msgid "MICROBE_LOADING_TIP_5"
msgstr "Lai labotu kļūdu redaktorā, nospied \"atsaukt\""

#, fuzzy
msgid "MICROBE_LOADING_TIP_6"
msgstr "Lai labotu kļūdu redaktorā, nospied \"atsaukt\""

#, fuzzy
msgid "MICROBE_LOADING_TIP_7"
msgstr "Lai labotu kļūdu redaktorā, nospied \"atsaukt\""

#, fuzzy
msgid "MICROBE_LOADING_TIP_8"
msgstr "Lai labotu kļūdu redaktorā, nospied \"atsaukt\""

#, fuzzy
msgid "MICROBE_LOADING_TIP_9"
msgstr "Lai labotu kļūdu redaktorā, nospied \"atsaukt\""

#, fuzzy
msgid "MICROBE_MEMBRANE_PERCENTAGE_STATISTICS"
msgstr "Organisma statistika"

#, fuzzy
msgid "MICROBE_MEMBRANE_STATISTICS"
msgstr "Organisma statistika"

#, fuzzy
msgid "MICROBE_ORGANELLE_STATISTICS"
msgstr "Organisma statistika"

#, fuzzy
msgid "MICROBE_ORGANELLE_UPGRADES_STATISTICS"
msgstr "Organisma statistika"

#, fuzzy
msgid "MICROBE_RIPPLE_EFFECT"
msgstr "Organisma statistika"

#, fuzzy
msgid "MICROBE_SPECIES_DETAIL_TEXT"
msgstr ""
"Prokariotu struktūras\n"
"\n"
"Metabolosomas: ražo ATP no glikozes\n"
"\n"
"Hemosintezējošas olbaltumvielas: No sērūdeņraža saražo uz pusi mazāk glikozes nekā hemoplasts, bet arī veic glikolīzi, aizņem 1 daļu\n"
"\n"
"Tilakoīdi: ražo 3 reizes mazāk glikozes nekā parasts hloroplasts, bet arī veic glikolīzi un aizņem 1 daļu\n"
"\n"
"Rusticianīns : pārvērš dzelzi ATP\n"
"\n"
"Nitrogenāze: no atmosfēras slāpekli un ATP ražo amonjaku\n"
"\n"
"Citoplazma: uzglabā savienojumus un veic glikolīzi (ražo ATP nelielos daudzumos)"

#, fuzzy
msgid "MICROBE_STAGE"
msgstr "[thrive:input]g_move_forward[/thrive:input],[thrive:input]g_move_left[/thrive:input],[thrive:input]g_move_backwards[/thrive:input],[thrive:input]g_move_right[/thrive:input] un peli, lai kustētos. [thrive:input]g_fire_toxin[/thrive:input], lai šautu [thrive:compound type=\"oxytoxy\"][/thrive:compound], ja jums ir toksīnu vakuola. [thrive:input]g_toggle_engulf[/thrive:input], lai pārslēgtu aprīšanas režīmu. Jūs varat attālinātas un pietuvināties ar peles riteni."

#, fuzzy
msgid "MICROBE_STAGE_BECOME_MULTICELLULAR_TEXT"
msgstr ""
"Prokariotu struktūras\n"
"\n"
"Metabolosomas: ražo ATP no glikozes\n"
"\n"
"Hemosintezējošas olbaltumvielas: No sērūdeņraža saražo uz pusi mazāk glikozes nekā hemoplasts, bet arī veic glikolīzi, aizņem 1 daļu\n"
"\n"
"Tilakoīdi: ražo 3 reizes mazāk glikozes nekā parasts hloroplasts, bet arī veic glikolīzi un aizņem 1 daļu\n"
"\n"
"Rusticianīns : pārvērš dzelzi ATP\n"
"\n"
"Nitrogenāze: no atmosfēras slāpekli un ATP ražo amonjaku\n"
"\n"
"Citoplazma: uzglabā savienojumus un veic glikolīzi (ražo ATP nelielos daudzumos)"

msgid "MICROBE_STAGE_COLLECT_TEXT"
msgstr ""

msgid "MICROBE_STAGE_CONTROL_TEXT"
msgstr ""

msgid "MICROBE_STAGE_CONTROL_TEXT_CONTROLLER"
msgstr ""

msgid "MICROBE_STAGE_HEALTH_TEXT"
msgstr ""

msgid "MICROBE_STAGE_INITIAL"
msgstr ""

#, fuzzy
msgid "MICROBE_STAGE_INITIAL_PANSPERMIA"
msgstr ""
"Prokariotu struktūras\n"
"\n"
"Metabolosomas: ražo ATP no glikozes\n"
"\n"
"Hemosintezējošas olbaltumvielas: No sērūdeņraža saražo uz pusi mazāk glikozes nekā hemoplasts, bet arī veic glikolīzi, aizņem 1 daļu\n"
"\n"
"Tilakoīdi: ražo 3 reizes mazāk glikozes nekā parasts hloroplasts, bet arī veic glikolīzi un aizņem 1 daļu\n"
"\n"
"Rusticianīns : pārvērš dzelzi ATP\n"
"\n"
"Nitrogenāze: no atmosfēras slāpekli un ATP ražo amonjaku\n"
"\n"
"Citoplazma: uzglabā savienojumus un veic glikolīzi (ražo ATP nelielos daudzumos)"

#, fuzzy
msgid "MICROBE_STAGE_INITIAL_POND"
msgstr ""
"Prokariotu struktūras\n"
"\n"
"Metabolosomas: ražo ATP no glikozes\n"
"\n"
"Hemosintezējošas olbaltumvielas: No sērūdeņraža saražo uz pusi mazāk glikozes nekā hemoplasts, bet arī veic glikolīzi, aizņem 1 daļu\n"
"\n"
"Tilakoīdi: ražo 3 reizes mazāk glikozes nekā parasts hloroplasts, bet arī veic glikolīzi un aizņem 1 daļu\n"
"\n"
"Rusticianīns : pārvērš dzelzi ATP\n"
"\n"
"Nitrogenāze: no atmosfēras slāpekli un ATP ražo amonjaku\n"
"\n"
"Citoplazma: uzglabā savienojumus un veic glikolīzi (ražo ATP nelielos daudzumos)"

#, fuzzy
msgid "MICROBE_STAGE_ORGANELLE_DIVISION"
msgstr "Organisma statistika"

msgid "MIDDLE_MOUSE"
msgstr "Peles vidējā poga"

#, fuzzy
msgid "MIGRATION_FAILED_TO_ADD"
msgstr "populācija:"

#, fuzzy
msgid "MIGRATION_MANAGER"
msgstr "populācija:"

msgid "MIGRATION_STATUS_DESTINATION_NOT_SELECTED"
msgstr ""

msgid "MIGRATION_STATUS_TEXT"
msgstr ""

#, fuzzy
msgid "MIGRATION_STEP_DESTINATION_EXPLANATION"
msgstr ""
"Agresīvi mikrobi savu upuri dzīs ļoti tālas distances\n"
"un ir tie, kuri visbiežāk cīnīsies ar plēsējiem, kad tie uzbrūk.\n"
"Miermīlīgi mikrobrobi necīnīsies ar citiem pāri tālām distancēm\n"
"un retāk lietos toksīnus pret plēsējiem."

msgid "MIGRATION_STEP_ONLY_ONE_ALLOWED"
msgstr ""

#, fuzzy
msgid "MIGRATION_STEP_POPULATION_EXPLANATION"
msgstr ""
"Aktīvi mikrobi skraidīs apkārt un gāzīsies, kad nekas interesants nenotiek.\n"
"Sēdošie mikrobi būs nekustīgi un gaidīs, kad vide mainīsies, pirms tie kaut ko dara."

#, fuzzy
msgid "MIGRATION_STEP_SOURCE_EXPLANATION"
msgstr ""
"Aktīvi mikrobi skraidīs apkārt un gāzīsies, kad nekas interesants nenotiek.\n"
"Sēdošie mikrobi būs nekustīgi un gaidīs, kad vide mainīsies, pirms tie kaut ko dara."

#, fuzzy
msgid "MIGRATION_TOOLTIP"
msgstr "Apskatiet detalizētu informāciju aiz pareģošanas"

msgid "MILLION_ABBREVIATION"
msgstr ""

msgid "MINIMUM_AMOUNT_TO_FIND"
msgstr ""

msgid "MINIMUM_VERSION"
msgstr "Minimums:"

msgid "MIN_VISIBLE_DATASET_WARNING"
msgstr "Nav atļauts rādīt mazāk nekā {0} datu kopu(as)!"

msgid "MISC"
msgstr ""

msgid "MISCELLANEOUS"
msgstr "Dažādumi"

#, fuzzy
msgid "MISCELLANEOUS_3D_STAGE"
msgstr "Dažādumi"

msgid "MISC_FUN"
msgstr ""

msgid "MISSING_DESCRIPTION"
msgstr "Trūkst apraksts"

msgid "MISSING_OR_INVALID_REQUIRED_FIELD"
msgstr ""

msgid "MISSING_TITLE"
msgstr ""

msgid "MITOCHONDRION"
msgstr "Mitohondrijs"

msgid "MITOCHONDRION_DESCRIPTION"
msgstr ""

msgid "MITOCHONDRION_PROCESSES_DESCRIPTION"
msgstr ""

#, fuzzy
msgid "MIXED_DOT_DOT_DOT"
msgstr "..."

msgid "MODDING_INSTRUCTIONS_ON"
msgstr ""

msgid "MODELS"
msgstr ""

msgid "MODE_CAN_BE_CHANGED_IN_OPTIONS"
msgstr ""

msgid "MODIFY"
msgstr "Modificēt"

#, fuzzy
msgid "MODIFY_ORGANELLE"
msgstr "Pārvietot organoīdu"

#, fuzzy
msgid "MODIFY_TYPE"
msgstr "Modificēt"

msgid "MODS"
msgstr ""

msgid "MODS_INSTALLED_BUT_NOT_ENABLED"
msgstr ""

msgid "MOD_ASSEMBLY"
msgstr ""

msgid "MOD_ASSEMBLY_CLASS"
msgstr ""

#, fuzzy
msgid "MOD_ASSEMBLY_CLASS_CREATION_FAILED"
msgstr "populācija:"

msgid "MOD_ASSEMBLY_CLASS_NOT_FOUND"
msgstr ""

msgid "MOD_ASSEMBLY_INIT_CALL_FAILED"
msgstr ""

msgid "MOD_ASSEMBLY_LOAD_CALL_FAILED_EXCEPTION"
msgstr ""

msgid "MOD_ASSEMBLY_LOAD_EXCEPTION"
msgstr ""

msgid "MOD_ASSEMBLY_UNLOAD_CALL_FAILED"
msgstr ""

msgid "MOD_ASSEMBLY_UNLOAD_CALL_FAILED_EXCEPTION"
msgstr ""

msgid "MOD_AUTHOR"
msgstr ""

msgid "MOD_AUTO_HARMONY"
msgstr ""

msgid "MOD_CREATION_FAILED"
msgstr ""

msgid "MOD_DESCRIPTION"
msgstr "Modifikācijas Apraksts:"

msgid "MOD_EXTENDED_DESCRIPTION"
msgstr "Modifikācijas Garais Apraksts:"

msgid "MOD_HARMONY_LOAD_FAILED_EXCEPTION"
msgstr ""

msgid "MOD_HARMONY_UNLOAD_FAILED_EXCEPTION"
msgstr ""

msgid "MOD_HAS_NO_LOADABLE_RESOURCES"
msgstr ""

msgid "MOD_ICON_FILE"
msgstr ""

msgid "MOD_INFO_URL"
msgstr ""

msgid "MOD_INTERNAL_NAME"
msgstr ""

msgid "MOD_LICENSE"
msgstr ""

msgid "MOD_LOAD_ERRORS"
msgstr ""

msgid "MOD_LOAD_ERRORS_OCCURRED"
msgstr ""

msgid "MOD_LOAD_OR_UNLOAD_ERRORS_OCCURRED"
msgstr ""

msgid "MOD_LOAD_UNLOAD_CAVEATS"
msgstr ""

msgid "MOD_LOAD_UNLOAD_RESTART"
msgstr ""

msgid "MOD_MAXIMUM_THRIVE"
msgstr ""

msgid "MOD_MINIMUM_THRIVE"
msgstr ""

msgid "MOD_NAME"
msgstr "Modifikācijas Nosaukums:"

msgid "MOD_PCK_NAME"
msgstr ""

msgid "MOD_RECOMMENDED_THRIVE"
msgstr ""

msgid "MOD_TO_UPLOAD"
msgstr ""

msgid "MOD_UPLOADER"
msgstr ""

msgid "MOD_VERSION"
msgstr "Modifikācijas Versija:"

msgid "MORE_INFO"
msgstr ""

msgid "MORE_INFO_PROMPT"
msgstr ""

msgid "MOUSE_EDGE_PANNING_OPTION"
msgstr ""

msgid "MOUSE_LOOK_SENSITIVITY"
msgstr ""

msgid "MOUSE_SENSITIVITY_WINDOW_SIZE_ADJUSTMENT"
msgstr ""

msgid "MOVE"
msgstr "Pārvietot"

msgid "MOVEMENT"
msgstr "Kustība"

msgid "MOVE_ATTEMPTS_PER_SPECIES"
msgstr ""

msgid "MOVE_BACKWARDS"
msgstr "Pārvietoties atpakaļ"

msgid "MOVE_DOWN_OR_CROUCH"
msgstr ""

msgid "MOVE_FORWARD"
msgstr "Pārvietoties uz priekšu"

#, fuzzy
msgid "MOVE_ITEM_DOWN"
msgstr "Izmira no plankuma"

#, fuzzy
msgid "MOVE_ITEM_UP"
msgstr "Pārvietoties pa labi"

msgid "MOVE_LEFT"
msgstr "Pārvietoties pa kreisi"

msgid "MOVE_ORGANELLE"
msgstr "Pārvietot organoīdu"

msgid "MOVE_RIGHT"
msgstr "Pārvietoties pa labi"

#, fuzzy
msgid "MOVE_TO_ANY_PATCH"
msgstr "Izmira no plankuma"

#, fuzzy
msgid "MOVE_TO_LAND"
msgstr "Izmira no plankuma"

#, fuzzy
msgid "MOVE_TO_MACROSCOPIC_TOOLTIP"
msgstr "Apskatiet detalizētu informāciju aiz pareģošanas"

msgid "MOVE_TO_MULTICELLULAR_STAGE_TOOLTIP"
msgstr ""

msgid "MOVE_TO_THIS_PATCH"
msgstr ""

msgid "MOVE_UP_OR_JUMP"
msgstr ""

msgid "MOVING_TO_AWAKENING_PROTOTYPE"
msgstr ""

msgid "MOVING_TO_AWAKENING_PROTOTYPE_TITLE"
msgstr ""

msgid "MOVING_TO_LAND_PROTOTYPE"
msgstr ""

msgid "MOVING_TO_LAND_PROTOTYPE_TITLE"
msgstr ""

msgid "MOVING_TO_SOCIETY_STAGE"
msgstr ""

msgid "MP_COST"
msgstr ""

msgid "MUCILAGE"
msgstr ""

#, fuzzy
msgid "MUCILAGE_SYNTHESIS"
msgstr "Hemosintēze"

#, fuzzy
msgid "MUCOCYST_ACTION_TOOLTIP"
msgstr "Apskatiet detalizētu informāciju aiz pareģošanas"

#, fuzzy
msgid "MULTICELLULAR"
msgstr "Novietot organoīdu"

msgid "MULTICELLULAR_EDITOR"
msgstr ""

#, fuzzy
msgid "MULTICELLULAR_FREEBUILD_EDITOR"
msgstr "Novietot organoīdu"

#, fuzzy
msgid "MULTICELLULAR_LOADING_TIP_1"
msgstr "Novietot organoīdu"

#, fuzzy
msgid "MULTICELLULAR_STAGE"
msgstr "Novietot organoīdu"

#, fuzzy
msgid "MULTIPLE_CELLS"
msgstr "Novietot organoīdu"

#, fuzzy
msgid "MULTIPLE_METABALLS"
msgstr "Novietot organoīdu"

#, fuzzy
msgid "MULTIPLE_ORGANELLES"
msgstr "Novietot organoīdu"

msgid "MULTISAMPLE_ANTI_ALIASING"
msgstr "Vairāku paraugu kropļojumnovērse:"

msgid "MULTITHREADED_SIMULATION_ENABLED"
msgstr ""

#, fuzzy
msgid "MULTITHREADED_SIMULATION_EXPLANATION"
msgstr ""
"Agresīvi mikrobi savu upuri dzīs ļoti tālas distances\n"
"un ir tie, kuri visbiežāk cīnīsies ar plēsējiem, kad tie uzbrūk.\n"
"Miermīlīgi mikrobrobi necīnīsies ar citiem pāri tālām distancēm\n"
"un retāk lietos toksīnus pret plēsējiem."

msgid "MUSEUM_WELCOME_TEXT"
msgstr ""

msgid "MUSIC"
msgstr ""

msgid "MUSIC_VOLUME"
msgstr "Mūzikas skaļums"

#, fuzzy
msgid "MUTATIONS_PER_SPECIES"
msgstr "Mutācijas punkti"

msgid "MUTATION_COST_MULTIPLIER"
msgstr ""

#, fuzzy
msgid "MUTATION_COST_MULTIPLIER_EXPLANATION"
msgstr ""
"Aktīvi mikrobi skraidīs apkārt un gāzīsies, kad nekas interesants nenotiek.\n"
"Sēdošie mikrobi būs nekustīgi un gaidīs, kad vide mainīsies, pirms tie kaut ko dara."

msgid "MUTATION_POINTS"
msgstr "Mutācijas punkti"

msgid "MUTE"
msgstr "Izslēgt skaņu"

msgid "NAME"
msgstr "Nosaukums:"

msgid "NAME_LABEL_CITY"
msgstr ""

msgid "NAME_LABEL_FLEET"
msgstr ""

msgid "NAME_LABEL_STRUCTURE_UNFINISHED"
msgstr ""

#, fuzzy
msgid "NATIVE_THREAD_ADVICE_TOOLTIP"
msgstr "Esošie pavedieni:"

msgid "NEGATIVE_ATP_BALANCE"
msgstr ""

msgid "NEGATIVE_ATP_BALANCE_TEXT"
msgstr ""
"Tavs mikrobs neražo pietiekami daudz ATP, lai izdzīvot!\n"
"Vai vēlies turpināt?"

msgid "NEW"
msgstr ""

msgid "NEWER_VERSION_LOADING_WARNING"
msgstr ""

msgid "NEWS"
msgstr ""

msgid "NEW_GAME"
msgstr "Jauna spēle"

msgid "NEW_GAME_BUTTON_TOOLTIP"
msgstr ""

msgid "NEW_GAME_SETTINGS_PERFORMANCE_OPTIONS_INFO"
msgstr ""

msgid "NEW_MOD_DEFAULT_DESCRIPTION"
msgstr "Mana satriecošā modifikācija"

#, fuzzy
msgid "NEW_NAME"
msgstr "Jauna spēle"

#, fuzzy
msgid "NEW_NAME_COLON"
msgstr "Ātrums:"

msgid "NEXT_CAPITAL"
msgstr "NĀKAMAIS"

#, fuzzy
msgid "NEXT_EDITOR_TAB"
msgstr "Ieslēgt redaktoru"

msgid "NITROGEN"
msgstr "Slāpeklis"

msgid "NITROGENASE"
msgstr "Nitrāzes"

msgid "NITROGENASE_DESCRIPTION"
msgstr ""

msgid "NITROGENASE_PROCESSES_DESCRIPTION"
msgstr ""

msgid "NITROPLAST"
msgstr "Slāpekļa fiksējošs plastids"

msgid "NITROPLAST_DESCRIPTION"
msgstr ""

msgid "NITROPLAST_PROCESSES_DESCRIPTION"
msgstr ""

msgid "NONE"
msgstr ""

msgid "NORMAL"
msgstr "Normāls"

msgid "NORMAL_MEMBRANE_DESCRIPTION"
msgstr ""

msgid "NOTHING_HERE"
msgstr "Nekas šeit"

msgid "NOTHING_TO_INTERACT_WITH"
msgstr ""

#, fuzzy
msgid "NOTICE_BINDING_OUT_OF_ATP"
msgstr "Ieslēgt absorbēšanas režīmu"

msgid "NOTICE_DAMAGED_BY_NO_ATP"
msgstr ""

msgid "NOTICE_ENGULFING_OUT_OF_ATP"
msgstr ""

msgid "NOTICE_ENGULF_DAMAGE_FROM_TOXIN"
msgstr ""

msgid "NOTICE_ENGULF_MISSING_ENZYME"
msgstr ""

msgid "NOTICE_ENGULF_SIZE_TOO_SMALL"
msgstr ""

msgid "NOTICE_ENGULF_STORAGE_FULL"
msgstr ""

msgid "NOTICE_HIT_BY_ATP_TOXIN"
msgstr ""

msgid "NOTICE_HIT_BY_BASE_MOVEMENT_TOXIN"
msgstr ""

msgid "NOTICE_NOT_ENOUGH_MUCILAGE"
msgstr ""

msgid "NOTICE_RADIATION_DAMAGE"
msgstr ""

msgid "NOTICE_READY_TO_EDIT"
msgstr ""

#, fuzzy
msgid "NOT_ADAPTED_TO_CURRENT_PATCH"
msgstr "Atcelt pašreizējo darbību"

#, fuzzy
msgid "NOT_STARTED_DOT"
msgstr "Atcelts."

msgid "NOVEMBER"
msgstr "Novembris"

msgid "NO_AI"
msgstr ""

msgid "NO_DATA_TO_SHOW"
msgstr "Nav datu, ko parādīt"

msgid "NO_EVENTS_RECORDED"
msgstr ""

#, fuzzy
msgid "NO_FOSSIL_DIRECTORY"
msgstr "Nav atrasta saglabāšanas faila direktorija"

msgid "NO_MODS_ENABLED"
msgstr ""

msgid "NO_ORGANELLE_PROCESSES"
msgstr "Nav procesu"

msgid "NO_SAVEGAMES_FOUND"
msgstr ""

msgid "NO_SAVE_DIRECTORY"
msgstr "Nav atrasta saglabāšanas faila direktorija"

msgid "NO_SCREENSHOT_DIRECTORY"
msgstr "Nav atrasta ekrānuzņēmuma direktorija"

msgid "NO_SELECTED_MOD"
msgstr "Nav atlasīto modifikāciju"

#, fuzzy
msgid "NO_SUGGESTION"
msgstr "Izšķirtspēja:"

msgid "NUCLEUS"
msgstr "Kodols"

msgid "NUCLEUS_DELETE_OPTION_DISABLED_TOOLTIP"
msgstr ""

msgid "NUCLEUS_DESCRIPTION"
msgstr ""

msgid "NUCLEUS_SMALL_DESCRIPTION"
msgstr ""

msgid "NUMLOCK"
msgstr "Num Lock (taustiņš)"

#, fuzzy
msgid "NUTRIENT_COST_TOOLTIP"
msgstr "Apskatiet detalizētu informāciju aiz pareģošanas"

msgid "N_A"
msgstr "N/A"

msgid "N_A_MP"
msgstr "N/A MP"

#, fuzzy
msgid "N_TIMES"
msgstr "8x"

msgid "OCTOBER"
msgstr ""

msgid "OFF"
msgstr ""

msgid "OFFICIAL_WEBSITE"
msgstr ""

#, fuzzy
msgid "OFFICIAL_WEBSITE_BUTTON_TOOLTIP"
msgstr "Apskatiet detalizētu informāciju aiz pareģošanas"

msgid "OK"
msgstr "OK"

msgid "OLDER_VERSION_LOADING_WARNING"
msgstr ""

#, fuzzy
msgid "OPENGL_MODE_WARNING"
msgstr ""
"Vai patiešām vēlaties iziet uz galveno izvēlni?\n"
"Jūs zaudēsiet nesaglabāto progresu."

#, fuzzy
msgid "OPENGL_MODE_WARNING_EXPLANATION"
msgstr ""
"Bailīgie mikrobi muks tālas distances\n"
"un visbiežāk muks no plēsējiem kopumā.\n"
"Drosmīgos mikrobus neiebiedēs apkārtējie plēsēji\n"
"un visbiežāk uzbruks pretī."

msgid "OPEN_FOLDER"
msgstr "Atvērt mapi"

#, fuzzy
msgid "OPEN_FOSSIL_FOLDER"
msgstr "Atvērt logu mapi"

msgid "OPEN_FOSSIL_IN_FREEBUILD_WARNING"
msgstr ""

#, fuzzy
msgid "OPEN_GOD_TOOLS"
msgstr "Atvērt logu mapi"

msgid "OPEN_HELP_SCREEN"
msgstr "Atvērt palīdzības ekrānu"

msgid "OPEN_IN_FREEBUILD"
msgstr ""

msgid "OPEN_LOGS_FOLDER"
msgstr "Atvērt logu mapi"

msgid "OPEN_MOD_URL"
msgstr ""

#, fuzzy
msgid "OPEN_ORGANELLES_PAGE"
msgstr "Atvērt oganoīdu izvēlni"

msgid "OPEN_ORGANELLE_MENU"
msgstr "Atvērt oganoīdu izvēlni"

#, fuzzy
msgid "OPEN_RESEARCH_SCREEN"
msgstr "Atvērt palīdzības ekrānu"

msgid "OPEN_SAVE_DIRECTORY"
msgstr "Atvērt saglabāšanas failu direktoriju"

#, fuzzy
msgid "OPEN_SCIENCE_MENU"
msgstr "Atvērt izvēlni"

msgid "OPEN_SCREENSHOT_FOLDER"
msgstr "Atvērt ekrānuzņēmumu mapi"

msgid "OPEN_THE_MENU"
msgstr "Atvērt izvēlni"

msgid "OPEN_TRANSLATION_SITE"
msgstr "Palīdziet tulkot spēli"

#, fuzzy
msgid "OPERATION_PAUSED_DOT"
msgstr "Atcelts."

msgid "OPPORTUNISM_EXPLANATION"
msgstr ""
"Oportūnistiski mikrobi sacentīsies ar konkurentiem pāri gabaliem\n"
"un mēģinās nomedīt upuru ar toksīniem, ja tie nevarēs aprīt to.\n"
"Piesardzīgi mikrobi parasti neapdraudēs sevi, lai iegūtu gabalus."

msgid "OPPORTUNISTIC"
msgstr ""

msgid "OPTIONS"
msgstr "Opcijas"

#, fuzzy
msgid "OPTIONS_BUTTON_TOOLTIP"
msgstr "Apskatiet detalizētu informāciju aiz pareģošanas"

msgid "ORGANELLES"
msgstr "Organoīdi"

#, fuzzy
msgid "ORGANELLES_BUTTON"
msgstr "Organoīdi"

#, fuzzy
msgid "ORGANELLES_WILL_BE_UNLOCKED_NEXT_GENERATION"
msgstr ""
"Koncentrēti mikrobi meklēs gabalus vai upurus tālas distances\n"
"un visticamāk būs ambiciozāki par gabaliem.\n"
"Atsaucīgi mikrobi ātrāk pāries uz jauniem mērķiem."

#, fuzzy
msgid "ORGANELLE_AXON"
msgstr "Organoīdi"

#, fuzzy
msgid "ORGANELLE_AXON_DESCRIPTION"
msgstr "Pārveido [thrive:compound type=\"glucose\"][/thrive:compound] par [thrive:compound type=\"atp\"][/thrive:compound]."

#, fuzzy
msgid "ORGANELLE_CATEGORY_MACROSCOPIC"
msgstr "Novietot organoīdu"

#, fuzzy
msgid "ORGANELLE_CATEGORY_MULTICELLULAR"
msgstr "Novietot organoīdu"

#, fuzzy
msgid "ORGANELLE_GROWTH_ORDER_EXPLANATION"
msgstr ""
"Aktīvi mikrobi skraidīs apkārt un gāzīsies, kad nekas interesants nenotiek.\n"
"Sēdošie mikrobi būs nekustīgi un gaidīs, kad vide mainīsies, pirms tie kaut ko dara."

#, fuzzy
msgid "ORGANELLE_MYOFIBRIL"
msgstr "Pīluss"

#, fuzzy
msgid "ORGANELLE_MYOFIBRIL_DESCRIPTION"
msgstr "Pārveido [thrive:compound type=\"glucose\"][/thrive:compound] par [thrive:compound type=\"atp\"][/thrive:compound]."

msgid "ORGANELLE_PILUS"
msgstr "Pīluss"

msgid "ORGANELLE_PILUS_DESCRIPTION"
msgstr ""

#, fuzzy
msgid "ORGANELLE_PILUS_PROCESSES_DESCRIPTION"
msgstr "Pārveido [thrive:compound type=\"glucose\"][/thrive:compound] par [thrive:compound type=\"atp\"][/thrive:compound]."

#, fuzzy
msgid "ORGANELLE_PLURAL"
msgstr "Pīluss"

#, fuzzy
msgid "ORGANELLE_SINGULAR"
msgstr "Pīluss"

#, fuzzy
msgid "ORGANELLE_SUGGESTION_COLON"
msgstr "Organoīdi"

#, fuzzy
msgid "ORGANELLE_SUGGESTION_TOOLTIP"
msgstr "Ļauj saistīties ar citām šūnām. Šis ir pirmais solis uz daudzšūnu veidošanos. Kad tava šūna ir daļā no kolonijas, savienojumi tiek dalīti starp šūnām. Jūs nevarat ieiet redaktorā, kāmēram esat daļa no kolonijas, jums nepieciešams atdalīties, kad savākts nepieciešamais savienojumu daudzums, lai sadalītu jūsu šūnu."

#, fuzzy
msgid "ORGANELLE_UNLOCKS_ENABLED"
msgstr "Organoīdi"

#, fuzzy
msgid "ORGANELLE_UNLOCKS_ENABLED_EXPLANATION"
msgstr ""
"Koncentrēti mikrobi meklēs gabalus vai upurus tālas distances\n"
"un visticamāk būs ambiciozāki par gabaliem.\n"
"Atsaucīgi mikrobi ātrāk pāries uz jauniem mērķiem."

msgid "ORGANISM_STATISTICS"
msgstr "Organisma statistika"

msgid "OR_UNLOCK_CONDITION"
msgstr ""

msgid "OSMOREGULATION"
msgstr "Osmoregulācija"

msgid "OSMOREGULATION_COST"
msgstr "Osmoregulācijas izmaksas"

#, fuzzy
msgid "OSMOREGULATION_COST_MULTIPLIER"
msgstr "Osmoregulācijas izmaksas"

#, fuzzy
msgid "OSMOREGULATION_COST_MULTIPLIER_EXPLANATION"
msgstr "Osmoregulācijas izmaksas"

#, fuzzy
msgid "OTHER_COMPOUNDS"
msgstr "Savienojumi"

msgid "OUR_WIKI"
msgstr ""

#, fuzzy
msgid "OUTDATED_NOTICE"
msgstr "Atcelts."

msgid "OUTREACH_TEAM"
msgstr ""

msgid "OUTSIDE_CONTRIBUTORS"
msgstr ""

msgid "OVERWRITE_EXISTING_SAVE"
msgstr "Pārrakstīt esošo saglabāšanas failu:"

#, fuzzy
msgid "OVERWRITE_EXISTING_SAVE_PROMPT"
msgstr "Pārrakstīt esošo saglabāšanas failu:"

#, fuzzy
msgid "OVERWRITE_SPECIES_NAME_CONFIRMATION"
msgstr "Pārrakstīt esošo saglabāšanas failu:"

msgid "OXYGEN"
msgstr "Skābeklis"

#, fuzzy
msgid "OXYGEN_INHIBITOR_SYNTHESIS"
msgstr "OxyToxy sintēze"

#, fuzzy
msgid "OXYGEN_RESISTANCE"
msgstr "Izturība pret toksīniem"

#, fuzzy
msgid "OXYGEN_TOLERANCE_TOOLTIP"
msgstr "Apskatiet detalizētu informāciju aiz pareģošanas"

msgid "OXYTOXISOME_PROCESSES_DESCRIPTION"
msgstr ""

msgid "OXYTOXY_NT"
msgstr "Oksitocīns NT"

#, fuzzy
msgid "OXYTOXY_SYNTHESIS"
msgstr "OxyToxy sintēze"

msgid "PAGEDOWN"
msgstr "Page down (taustiņš)"

msgid "PAGEUP"
msgstr "Page Up (taustiņš)"

#, fuzzy
msgid "PAGE_BACK"
msgstr "Atpakaļ"

#, fuzzy
msgid "PAGE_FORWARD"
msgstr "Pārvietoties uz priekšu"

#, fuzzy
msgid "PAGE_TITLE"
msgstr "Šūnas procesi"

msgid "PAN_CAMERA_DOWN"
msgstr "Panoramējiet uz leju"

msgid "PAN_CAMERA_LEFT"
msgstr "Panoramējiet pa kreisi"

msgid "PAN_CAMERA_RESET"
msgstr "Atiestātīt kameru"

msgid "PAN_CAMERA_RIGHT"
msgstr "Panoramējiet pa labi"

msgid "PAN_CAMERA_UP"
msgstr "Panoramējiet uz augšu"

msgid "PAST_DEVELOPERS"
msgstr ""

#, fuzzy
msgid "PATCH_COLON"
msgstr "Labākais Plankums:"

msgid "PATCH_EXTINCTION_BOX_TEXT"
msgstr ""

#, fuzzy
msgid "PATCH_EXTINCTION_CAPITAL"
msgstr "IZMIRŠANA"

msgid "PATCH_MAP"
msgstr ""

#, fuzzy
msgid "PATCH_MAP_NAVIGATION_TOOLTIP"
msgstr "Apskatiet detalizētu informāciju aiz pareģošanas"

#, fuzzy
msgid "PATCH_NAME"
msgstr "Ala"

#, fuzzy
msgid "PATCH_NOTES_LAST_PLAYED_INFO"
msgstr "Šūnas procesi"

msgid "PATCH_NOTES_LAST_PLAYED_INFO_PLURAL"
msgstr ""

#, fuzzy
msgid "PATCH_NOTES_TITLE"
msgstr "Šūnas procesi"

msgid "PATCH_NOTE_BULLET_POINT"
msgstr ""

msgid "PATCH_NOTE_CHANGES_HEADING"
msgstr ""

msgid "PATCH_NOTE_LINK_VISIT_TEXT"
msgstr ""

#, fuzzy
msgid "PATREON_TOOLTIP"
msgstr "Apskatiet detalizētu informāciju aiz pareģošanas"

msgid "PATRONS"
msgstr ""

msgid "PAUSED"
msgstr ""

#, fuzzy
msgid "PAUSE_MENU_RESUME_TOOLTIP"
msgstr "Atsākt spēli"

msgid "PAUSE_PROMPT"
msgstr ""

msgid "PAUSE_TOOLTIP"
msgstr ""

msgid "PCK_LOAD_FAILED"
msgstr "Pck faila {0} lādēšana neizdevās"

#, fuzzy
msgid "PCK_LOAD_FAILED_DOES_NOT_EXIST"
msgstr "Pck faila {0} lādēšana neizdevās"

msgid "PEACEFUL"
msgstr ""

#, fuzzy
msgid "PENDING_ENDOSYMBIOSIS_EXPLANATION"
msgstr ""
"Bailīgie mikrobi muks tālas distances\n"
"un visbiežāk muks no plēsējiem kopumā.\n"
"Drosmīgos mikrobus neiebiedēs apkārtējie plēsēji\n"
"un visbiežāk uzbruks pretī."

msgid "PENDING_ENDOSYMBIOSIS_TITLE"
msgstr ""

msgid "PERCENTAGE_VALUE"
msgstr ""

#, fuzzy
msgid "PERFECT_ADAPTATION_DESCRIPTION"
msgstr "Modifikācijas Apraksts:"

msgid "PERFORMANCE"
msgstr ""

msgid "PERFORM_UNBINDING"
msgstr "Veikt atsaistīšanu"

msgid "PER_SECOND_ABBREVIATION"
msgstr ""

msgid "PER_SECOND_SLASH"
msgstr ""

msgid "PHOSPHATE"
msgstr "Fosfāti"

#, fuzzy
msgid "PHOSPHATES_COST"
msgstr "Fosfāti"

msgid "PHOTOSYNTHESIS"
msgstr "Fotosintēze"

msgid "PHYSICAL_CONDITIONS"
msgstr "Fiziskie apstākļi"

msgid "PHYSICAL_RESISTANCE"
msgstr ""

msgid "PLACE_ORGANELLE"
msgstr "Novietot organoīdu"

msgid "PLANET"
msgstr ""

#, fuzzy
msgid "PLANET_DETAILS_STRING"
msgstr "Atvērt logu mapi"

#, fuzzy
msgid "PLANET_GENERATION_TEASER"
msgstr "Atlasīts:"

msgid "PLANET_RANDOM_SEED"
msgstr ""

#, fuzzy
msgid "PLAYER"
msgstr "Spēlētāja šūna"

msgid "PLAYER_DEATH_POPULATION_PENALTY"
msgstr ""

msgid "PLAYER_DEATH_POPULATION_PENALTY_EXPLANATION"
msgstr ""

msgid "PLAYER_DIED"
msgstr ""

msgid "PLAYER_DUPLICATE"
msgstr "Dublēt Spēlētāju"

msgid "PLAYER_EXTINCT"
msgstr "Spēlētājs ir izmiris"

#, fuzzy
msgid "PLAYER_RELATIVE_MOVEMENT"
msgstr "Spēlētājs ir izmiris"

#, fuzzy
msgid "PLAYER_RELATIVE_MOVEMENT_TOOLTIP"
msgstr "Spēlētājs ir izmiris"

msgid "PLAYER_REPRODUCED"
msgstr ""

msgid "PLAYER_SPEED"
msgstr ""
"Spēlētājs\n"
"Ātrums"

msgid "PLAYSTATION_3"
msgstr ""

msgid "PLAYSTATION_4"
msgstr ""

msgid "PLAYSTATION_5"
msgstr ""

msgid "PLAY_INTRO_VIDEO"
msgstr ""

msgid "PLAY_MICROBE_INTRO_ON_NEW_GAME"
msgstr ""

msgid "PLAY_WITH_CURRENT_SETTING"
msgstr ""

msgid "POPULATION_CAPITAL"
msgstr "POPULĀCIJA:"

#, fuzzy
msgid "POPULATION_COLON"
msgstr "Kopējā Populācija:"

#, fuzzy
msgid "POPULATION_IN_PATCHES"
msgstr "{0} ({1})"

msgid "POPULATION_IN_PATCH_SHORT"
msgstr "{0} ({1})"

msgid "POSITION_NUMBER"
msgstr ""

msgid "PREDATION_FOOD_SOURCE"
msgstr "{0} Plēsonība"

msgid "PREDICTION_DETAILS_OPEN_TOOLTIP"
msgstr "Apskatiet detalizētu informāciju aiz pareģošanas"

msgid "PRESSURE"
msgstr "Spiediens"

msgid "PRESSURE_SHORT"
msgstr "Spied."

#, fuzzy
msgid "PRESSURE_TOLERANCE_TOOLTIP"
msgstr "Atgriezties izvēlnē"

msgid "PRESS_KEY_DOT_DOT_DOT"
msgstr "Uzspiediet kādu pogu..."

msgid "PREVIEW_IMAGE_DOES_NOT_EXIST"
msgstr ""

msgid "PREVIEW_IMAGE_IS_TOO_LARGE"
msgstr ""

#, fuzzy
msgid "PREVIOUS_COLON"
msgstr "Suga:"

msgid "PROCESSING_LOADED_OBJECTS"
msgstr ""

msgid "PROCESS_ENVIRONMENT_SEPARATOR"
msgstr ""

msgid "PROCESS_PANEL_TITLE"
msgstr "Šūnas procesi"

#, fuzzy
msgid "PROCESS_SPEED_MODIFIER"
msgstr "Šūnas procesi"

#, fuzzy
msgid "PROCESS_TOGGLE_TOOLTIP"
msgstr "Atgriezties izvēlnē"

msgid "PROGRAMMING_TEAM"
msgstr ""

msgid "PROJECT_MANAGEMENT_TEAM"
msgstr ""

msgid "PROTEINS"
msgstr "Olbaltumvielas"

msgid "PROTOPLASM"
msgstr "Protoplazma"

msgid "PULL_REQUESTS_PROGRAMMING"
msgstr ""

msgid "QUADRILLION_ABBREVIATION"
msgstr ""

msgid "QUICK_LOAD"
msgstr "Ātrā ielāde"

msgid "QUICK_SAVE"
msgstr "Ātra saglabāšana"

msgid "QUIT"
msgstr "Iziet"

msgid "QUIT_BUTTON_TOOLTIP"
msgstr ""

msgid "QUIT_GAME_WARNING"
msgstr ""

#, fuzzy
msgid "RADIATION"
msgstr "Aerobiskā elpošana"

#, fuzzy
msgid "RADIOACTIVE_CHUNK"
msgstr "Liels dzelzs gabals"

#, fuzzy
msgid "RADIOSYNTHESIS"
msgstr "Hemosintēze"

msgid "RANDOMIZE_SPECIES_NAME"
msgstr "Randomizēt sugas nosaukumu"

#, fuzzy
msgid "RANDOM_SEED_TOOLTIP"
msgstr "Atsākt spēli"

msgid "RAW"
msgstr "Jēls"

#, fuzzy
msgid "RAW_VALUE_COLON"
msgstr "Ātrums:"

msgid "READING_SAVE_DATA"
msgstr "Notiek datu lasīšana no saglabāšanas faila"

msgid "READY"
msgstr ""

msgid "RECOMMENDED_THRIVE_VERSION"
msgstr ""

#, fuzzy
msgid "REDDIT_TOOLTIP"
msgstr "Atsākt spēli"

msgid "REDO"
msgstr "Atcelt atsaukšanu"

msgid "REDO_THE_LAST_ACTION"
msgstr "Atcelt pēdējo atsaukšanu"

msgid "REFRESH"
msgstr "Atsvaidzināt"

msgid "RENDER_SCALE"
msgstr ""

msgid "REPORT"
msgstr ""

msgid "REPORT_BUG"
msgstr ""

msgid "REPRODUCED"
msgstr ""

#, fuzzy
msgid "REPRODUCTION"
msgstr "ATP ražošana"

#, fuzzy
msgid "REPRODUCTION_ASEXUAL"
msgstr "ATP ražošana"

msgid "REPRODUCTION_BUDDING"
msgstr ""

#, fuzzy
msgid "REPRODUCTION_COMPOUNDS_MODE"
msgstr "ATP RAŽOŠANA IR PĀRĀK ZEMA!"

#, fuzzy
msgid "REPRODUCTION_COMPOUNDS_MODE_EXPLANATION"
msgstr ""
"Aktīvi mikrobi skraidīs apkārt un gāzīsies, kad nekas interesants nenotiek.\n"
"Sēdošie mikrobi būs nekustīgi un gaidīs, kad vide mainīsies, pirms tie kaut ko dara."

#, fuzzy
msgid "REPRODUCTION_COMPOUND_HANDLING_TOOLTIP"
msgstr "ATP RAŽOŠANA IR PĀRĀK ZEMA!"

#, fuzzy
msgid "REPRODUCTION_METHOD"
msgstr "ATP RAŽOŠANA IR PĀRĀK ZEMA!"

#, fuzzy
msgid "REQUIRES_NUCLEUS"
msgstr "Kodols"

#, fuzzy
msgid "RESEARCH"
msgstr "Meklēt"

msgid "RESET"
msgstr ""

msgid "RESET_DEADZONES"
msgstr ""

msgid "RESET_DISMISSED_POPUPS"
msgstr ""

msgid "RESET_INPUTS_TO_DEFAULTS"
msgstr ""

msgid "RESET_ITEM_ORDER_TO_DEFAULT"
msgstr ""

msgid "RESET_KEYBINDINGS"
msgstr ""

msgid "RESET_SETTINGS_TO_DEFAULTS"
msgstr ""

#, fuzzy
msgid "RESET_SHOWN_TUTORIALS"
msgstr "Rādīt tutoriālus"

#, fuzzy
msgid "RESET_SHOWN_TUTORIALS_TOOLTIP"
msgstr "Apskatiet detalizētu informāciju aiz pareģošanas"

msgid "RESET_TO_DEFAULTS"
msgstr ""

msgid "RESISTANT_TO_BASIC_ENGULFMENT"
msgstr ""

#, fuzzy
msgid "RESIZE_METABALL_TOOLTIP"
msgstr "Atsākt spēli"

msgid "RESOLUTION"
msgstr "Izšķirtspēja:"

msgid "RESOURCE_ABSORBTION_SPEED"
msgstr ""

#, fuzzy
msgid "RESOURCE_AMOUNT_SHORT"
msgstr "Spied."

#, fuzzy
msgid "RESOURCE_ENERGY"
msgstr "Apskatīt pirmkodu"

#, fuzzy
msgid "RESOURCE_FOOD"
msgstr "Apskatīt pirmkodu"

#, fuzzy
msgid "RESOURCE_ROCK"
msgstr "Apskatīt pirmkodu"

#, fuzzy
msgid "RESOURCE_WOOD"
msgstr "Apskatīt pirmkodu"

msgid "RESPIRATION"
msgstr "Aerobiskā elpošana"

msgid "RESPONSIVE"
msgstr ""

msgid "RESTART_REQUIRED"
msgstr ""

msgid "RESUME"
msgstr "Turpināt"

msgid "RESUME_TOOLTIP"
msgstr "Atsākt spēli"

msgid "RETURN_TO_MENU"
msgstr "Atgriezties izvēlnē"

#, fuzzy
msgid "RETURN_TO_MENU_TOOLTIP"
msgstr "Atgriezties izvēlnē"

msgid "RETURN_TO_MENU_WARNING"
msgstr ""
"Vai patiešām vēlaties iziet uz galveno izvēlni?\n"
"Jūs zaudēsiet nesaglabāto progresu."

#, fuzzy
msgid "REVEAL_ALL_PATCHES"
msgstr "Izplatījās uz plankumiem:"

msgid "REVOLUTIONARY_GAMES_SOCIAL_TOOLTIP"
msgstr ""

msgid "RIGHT_ARROW"
msgstr "→"

msgid "RIGHT_MOUSE"
msgstr "Peles labā poga"

msgid "RIGID"
msgstr ""

msgid "RIGIDITY_MEMBRANE_DESCRIPTION"
msgstr "Stingrāka membrāna ir izturīgāka pret kairinājumu, toties tas padarīs kustību grūtāku tai."

msgid "ROTATE_LEFT"
msgstr "Pagriezt pa kreisi"

msgid "ROTATE_RIGHT"
msgstr "Pagriezt pa labi"

#, fuzzy
msgid "ROTATION_COLON"
msgstr "Kopējā Populācija:"

msgid "RUN_AUTO_EVO_DURING_GAMEPLAY"
msgstr ""

msgid "RUN_ONE_STEP"
msgstr ""

msgid "RUN_RESULT_BY_SENDING_POPULATION"
msgstr "{0} aizsūtot:{1} populāciju no plankuma: {2}"

msgid "RUN_RESULT_GENE_CODE"
msgstr "Gēna kods:"

msgid "RUN_RESULT_NICHE_FILL"
msgstr "Radās, lai aizpildītu nišu"

msgid "RUN_RESULT_SELECTION_PRESSURE_SPLIT"
msgstr "Radās dažādās atlases spiediena dēļ"

msgid "RUN_RESULT_SPLIT_FROM"
msgstr "Atdalījās no {0}"

msgid "RUN_RESULT_SPLIT_OFF_TO"
msgstr "Populācija dažos plankumos atdalījās, lai veidotu jaunu sugu {0}:"

msgid "RUN_X_WORLDS"
msgstr ""

#, fuzzy
msgid "RUN_X_WORLDS_TOOLTIP"
msgstr "Apskatiet detalizētu informāciju aiz pareģošanas"

msgid "RUSTICYANIN"
msgstr "Rusticianīns"

msgid "RUSTICYANIN_DESCRIPTION"
msgstr ""

#, fuzzy
msgid "RUSTICYANIN_PROCESSES_DESCRIPTION"
msgstr "Pārveido [thrive:compound type=\"iron\"][/thrive:compound] par [thrive:compound type=\"atp\"][/thrive:compound]. Likme mainās ar [thrive:compound type=\"carbondioxide\"][/thrive:compound] un[thrive:compound type=\"oxygen\"][/thrive:compound] koncentrāciju."

#, fuzzy
msgid "SAFE_MODE_EXPLANATION"
msgstr ""
"Bailīgie mikrobi muks tālas distances\n"
"un visbiežāk muks no plēsējiem kopumā.\n"
"Drosmīgos mikrobus neiebiedēs apkārtējie plēsēji\n"
"un visbiežāk uzbruks pretī."

msgid "SAFE_MODE_TITLE"
msgstr ""

msgid "SAVE"
msgstr "Saglabāt"

msgid "SAVE_AND_CONTINUE"
msgstr "Saglabāt un turpināt"

msgid "SAVE_AUTOSAVE"
msgstr "Automātiska saglabāšana"

msgid "SAVE_DELETE_WARNING"
msgstr "Šī faila dzēšanu nevar atcelt. Vai tiešām vēlies neatgriezeniski dzēst {0}?"

msgid "SAVE_ERROR_INCLUDE_JSON_DEBUG_NOTE"
msgstr ""

msgid "SAVE_ERROR_TURN_ON_JSON_DEBUG_MODE"
msgstr ""

msgid "SAVE_FAILED"
msgstr "Saglabāšana neizdevās"

msgid "SAVE_GAME"
msgstr "Saglabāt spēli"

msgid "SAVE_GAME_BUTTON_TOOLTIP"
msgstr ""

msgid "SAVE_HAS_DIFFERENT_VERSION"
msgstr ""

msgid "SAVE_HAS_DIFFERENT_VERSION_TEXT"
msgstr ""

msgid "SAVE_HAS_INVALID_GAME_STATE"
msgstr ""

msgid "SAVE_INVALID"
msgstr ""

msgid "SAVE_IS_INVALID"
msgstr "Saglabāšanas fails nav derīgs"

msgid "SAVE_IS_UPGRADEABLE_DESCRIPTION"
msgstr ""

msgid "SAVE_LOAD_ALREADY_LOADED_FREE_FAILURE"
msgstr ""

msgid "SAVE_MANUAL"
msgstr ""

msgid "SAVE_QUICKSAVE"
msgstr "Ātrā saglabāšana"

msgid "SAVE_SPACE_USED"
msgstr ""

msgid "SAVE_UPGRADE_FAILED"
msgstr "Saglabāšānas faila atjaunināšana neizdevās"

msgid "SAVE_UPGRADE_FAILED_DESCRIPTION"
msgstr ""

msgid "SAVING_DATA_FAILED_DUE_TO"
msgstr ""

#, fuzzy
msgid "SAVING_DOT_DOT_DOT"
msgstr "Veido..."

msgid "SAVING_FAILED_WITH_EXCEPTION"
msgstr ""

msgid "SAVING_NOT_POSSIBLE"
msgstr ""

msgid "SAVING_SUCCEEDED"
msgstr "Saglabāšana izdevās"

msgid "SCALING_NONE"
msgstr ""

#, fuzzy
msgid "SCALING_ON"
msgstr "Saistviela"

msgid "SCALING_ON_INVERSE"
msgstr ""

#, fuzzy
msgid "SCREEN_EFFECT"
msgstr "Ārējie efekti:"

#, fuzzy
msgid "SCREEN_EFFECT_GAMEBOY"
msgstr "Ārējie efekti:"

#, fuzzy
msgid "SCREEN_EFFECT_GAMEBOY_COLOR"
msgstr "Ārējie efekti:"

msgid "SCREEN_EFFECT_GREYSCALE"
msgstr ""

#, fuzzy
msgid "SCREEN_EFFECT_NONE"
msgstr "Automātiski saglabāt progresu spēles laikā"

msgid "SCREEN_RELATIVE_MOVEMENT"
msgstr ""

#, fuzzy
msgid "SCREEN_RELATIVE_MOVEMENT_TOOLTIP"
msgstr "Atsākt spēli"

msgid "SCROLLLOCK"
msgstr "Scroll Lock (taustiņš)"

msgid "SEARCH_DOT_DOT_DOT"
msgstr "Meklēt..."

msgid "SEARCH_PLACEHOLDER"
msgstr ""

msgid "SEARCH_RADIUS"
msgstr ""

msgid "SEA_FLOOR"
msgstr "Jūras dibens"

msgid "SECRETE_SLIME"
msgstr ""

#, fuzzy
msgid "SECRETE_SLIME_TOOLTIP"
msgstr "Atsākt spēli"

msgid "SEED_LABEL"
msgstr ""

#, fuzzy
msgid "SELECTED"
msgstr "Atlasītā Modifikācija:"

msgid "SELECTED_COLON"
msgstr "Atlasīts:"

msgid "SELECTED_MOD"
msgstr "Atlasītā Modifikācija:"

msgid "SELECTED_SAVE_IS_INCOMPATIBLE_PROMPT"
msgstr ""

#, fuzzy
msgid "SELECTED_SAVE_IS_INCOMPATIBLE_PROTOTYPE_PROMPT"
msgstr ""
"Izvelētais saglabāšanas fails nav saderīgs ar šo Thrive versiju.\n"
"Tā kā Thrive ir agrā attīstības stadijā, saglabāšanas failu saderība nav augsta prioritāte, tādēļ nav iebūvēta saglabāšanas failu pārveidotājs, lai jauninātu vecos saglabāšanas failus."

msgid "SELECTED_SAVE_IS_UPGRADEABLE_PROMPT"
msgstr ""

#, fuzzy
msgid "SELECT_A_GENERATION"
msgstr "Atlasīts:"

msgid "SELECT_A_PATCH"
msgstr ""

#, fuzzy
msgid "SELECT_A_SPECIES"
msgstr "Izmirusi suga"

#, fuzzy
msgid "SELECT_A_TECHNOLOGY"
msgstr "Atlasīts:"

msgid "SELECT_CELL_TYPE_FROM_EDITOR"
msgstr ""

#, fuzzy
msgid "SELECT_ENZYME"
msgstr "Atlasītā Modifikācija:"

msgid "SELECT_MOVEMENT_MODE_TITLE"
msgstr ""

#, fuzzy
msgid "SELECT_OPTION"
msgstr "Atlasīts:"

msgid "SELECT_PREVIEW_IMAGE"
msgstr ""

#, fuzzy
msgid "SELECT_SPACE_STRUCTURE_TITLE"
msgstr "Struktūra"

msgid "SELECT_STRUCTURE_POPUP_TITLE"
msgstr ""

msgid "SELECT_TISSUE_TYPE_FROM_EDITOR"
msgstr ""

#, fuzzy
msgid "SELECT_VACUOLE_COMPOUND_COLON"
msgstr "Atlasīts:"

msgid "SEPTEMBER"
msgstr ""

msgid "SESSILE"
msgstr ""

msgid "SETTING_ONLY_APPLIES_TO_NEW_GAMES"
msgstr ""

msgid "SFX_VOLUME"
msgstr "SFX skaļums"

msgid "SHIFT"
msgstr "Shift"

#, fuzzy
msgid "SHOW_ALL_TUTORIALS"
msgstr "Rādīt tutoriālus"

#, fuzzy
msgid "SHOW_ALL_TUTORIALS_TOOLTIP"
msgstr "Apskatiet detalizētu informāciju aiz pareģošanas"

msgid "SHOW_DAMAGE_EFFECT"
msgstr ""

msgid "SHOW_HELP"
msgstr "Rādīt palīdzību"

#, fuzzy
msgid "SHOW_ITEM_COORDINATES"
msgstr "Rādīt tutoriālus"

#, fuzzy
msgid "SHOW_NEW_PATCH_NOTES"
msgstr "Ala"

#, fuzzy
msgid "SHOW_NEW_PATCH_NOTES_TOOLTIP"
msgstr "Ala"

#, fuzzy
msgid "SHOW_TUTORIALS_IN_NEW_CURRENT_OPTION"
msgstr "Rādīt tutoriālus (pašreizējā spēlē)"

#, fuzzy
msgid "SHOW_TUTORIALS_IN_NEW_GAMES_OPTION"
msgstr "Rādīt tutoriālus (jaunās spēlēs)"

#, fuzzy
msgid "SHOW_TUTORIALS_OPTION_TOOLTIP"
msgstr "Apskatiet detalizētu informāciju aiz pareģošanas"

msgid "SHOW_UNSAVED_PROGRESS_WARNING"
msgstr ""

msgid "SHOW_UNSAVED_PROGRESS_WARNING_TOOLTIP"
msgstr ""

msgid "SHOW_WEB_NEWS_FEED"
msgstr ""

#, fuzzy
msgid "SIDEROPHORE_ACTION_TOOLTIP"
msgstr "Apskatiet detalizētu informāciju aiz pareģošanas"

#, fuzzy
msgid "SIGNALING_AGENT"
msgstr "Saistviela"

#, fuzzy
msgid "SIGNALING_AGENTS_ACTION_TOOLTIP"
msgstr "Ļauj saistīties ar citām šūnām. Šis ir pirmais solis uz daudzšūnu veidošanos. Kad tava šūna ir daļā no kolonijas, savienojumi tiek dalīti starp šūnām. Jūs nevarat ieiet redaktorā, kāmēram esat daļa no kolonijas, jums nepieciešams atdalīties, kad savākts nepieciešamais savienojumu daudzums, lai sadalītu jūsu šūnu."

#, fuzzy
msgid "SIGNALING_AGENT_DESCRIPTION"
msgstr "Ļauj saistīties ar citām šūnām. Šis ir pirmais solis uz daudzšūnu veidošanos. Kad tava šūna ir daļā no kolonijas, savienojumi tiek dalīti starp šūnām. Jūs nevarat ieiet redaktorā, kāmēram esat daļa no kolonijas, jums nepieciešams atdalīties, kad savākts nepieciešamais savienojumu daudzums, lai sadalītu jūsu šūnu."

#, fuzzy
msgid "SIGNALING_AGENT_PROCESSES_DESCRIPTION"
msgstr "Spiediet [thrive:input]g_toggle_binding[/thrive:input] , lai pārslēgtu saistīšanas režīmu. Kad esiet saistīšanas režīmā, jūs varat pievienot citas šūnas no jūsu sugas, virzoties tām pretī, jūsu kolonijai. Lai pamestu koloniju, spiediet [thrive:input]g_unbind_all[/thrive:input]."

#, fuzzy
msgid "SIGNAL_COMMAND_AGGRESSION"
msgstr "Saistviela"

msgid "SIGNAL_COMMAND_FLEE"
msgstr ""

msgid "SIGNAL_COMMAND_FOLLOW"
msgstr ""

msgid "SIGNAL_COMMAND_NONE"
msgstr ""

msgid "SIGNAL_COMMAND_TO_ME"
msgstr ""

#, fuzzy
msgid "SIGNAL_TO_EMIT"
msgstr "Saistviela"

msgid "SILICA"
msgstr "Silīcija dioksīds"

msgid "SILICA_MEMBRANE_DESCRIPTION"
msgstr ""

#, fuzzy
msgid "SIMULATION_CONFIG"
msgstr "Osmoregulācija"

#, fuzzy
msgid "SIXTEEN_TIMES"
msgstr "{0} (x{1})"

msgid "SIZE_COLON"
msgstr "Izmērs:"

msgid "SLIDESHOW"
msgstr ""

msgid "SLIME_JET"
msgstr ""

#, fuzzy
msgid "SLIME_JET_DESCRIPTION"
msgstr "Apraksts:"

#, fuzzy
msgid "SLIME_JET_PROCESSES_DESCRIPTION"
msgstr "Pārveido [thrive:compound type=\"glucose\"][/thrive:compound] par [thrive:compound type=\"atp\"][/thrive:compound]."

msgid "SMALL_IRON_CHUNK"
msgstr "Mazs dzelzs gabals"

#, fuzzy
msgid "SMALL_PHOSPHATE_CHUNK"
msgstr "Mazs dzelzs gabals"

#, fuzzy
msgid "SMALL_SULFUR_CHUNK"
msgstr "Mazs dzelzs gabals"

msgid "SNOWFLAKE"
msgstr ""

#, fuzzy
msgid "SOCIETY_STAGE"
msgstr "[thrive:input]g_move_forward[/thrive:input],[thrive:input]g_move_left[/thrive:input],[thrive:input]g_move_backwards[/thrive:input],[thrive:input]g_move_right[/thrive:input] un peli, lai kustētos. [thrive:input]g_fire_toxin[/thrive:input], lai šautu [thrive:compound type=\"oxytoxy\"][/thrive:compound], ja jums ir toksīnu vakuola. [thrive:input]g_toggle_engulf[/thrive:input], lai pārslēgtu aprīšanas režīmu. Jūs varat attālinātas un pietuvināties ar peles riteni."

msgid "SOUND"
msgstr "Audio"

msgid "SOUND_TEAM"
msgstr "Skaņas Komanda"

msgid "SOUND_TEAM_LEAD"
msgstr ""

msgid "SOUND_TEAM_LEADS"
msgstr ""

msgid "SPACE"
msgstr "Atstarpes taustiņš"

#, fuzzy
msgid "SPACE_STAGE"
msgstr "[thrive:input]g_move_forward[/thrive:input],[thrive:input]g_move_left[/thrive:input],[thrive:input]g_move_backwards[/thrive:input],[thrive:input]g_move_right[/thrive:input] un peli, lai kustētos. [thrive:input]g_fire_toxin[/thrive:input], lai šautu [thrive:compound type=\"oxytoxy\"][/thrive:compound], ja jums ir toksīnu vakuola. [thrive:input]g_toggle_engulf[/thrive:input], lai pārslēgtu aprīšanas režīmu. Jūs varat attālinātas un pietuvināties ar peles riteni."

#, fuzzy
msgid "SPACE_STRUCTURE_HAS_RESOURCES"
msgstr "Struktūra"

#, fuzzy
msgid "SPACE_STRUCTURE_NO_EXTRA_DESCRIPTION"
msgstr "Struktūra"

msgid "SPACE_STRUCTURE_WAITING_CONSTRUCTION"
msgstr ""

msgid "SPAWN_AMMONIA"
msgstr "Iespavnot amonjaku"

msgid "SPAWN_ENEMY"
msgstr ""

msgid "SPAWN_ENEMY_CHEAT_FAIL"
msgstr ""

msgid "SPAWN_GLUCOSE"
msgstr "Iespavnot glikozi"

msgid "SPAWN_PHOSPHATES"
msgstr "Iespavnot fosfātu"

msgid "SPECIAL_MOUSE_1"
msgstr "Peles papildpoga 1"

msgid "SPECIAL_MOUSE_2"
msgstr "Peles papildpoga 2"

#, fuzzy
msgid "SPECIES"
msgstr "Sugu saraksts"

msgid "SPECIES_COLON"
msgstr "Suga:"

#, fuzzy
msgid "SPECIES_DETAIL_TEXT"
msgstr "{0} (x{1})"

#, fuzzy
msgid "SPECIES_HAS_A_MUTATION"
msgstr "Satur mutāciju"

msgid "SPECIES_LIST"
msgstr "Sugu saraksts"

#, fuzzy
msgid "SPECIES_MEMBER_IMPACT_ON_POP"
msgstr "Sugas nosaukums..."

#, fuzzy
msgid "SPECIES_MEMBER_IMPACT_ON_POPULATION_EXPLANATION"
msgstr ""
"Aktīvi mikrobi skraidīs apkārt un gāzīsies, kad nekas interesants nenotiek.\n"
"Sēdošie mikrobi būs nekustīgi un gaidīs, kad vide mainīsies, pirms tie kaut ko dara."

msgid "SPECIES_NAME_DOT_DOT_DOT"
msgstr "Sugas nosaukums..."

#, fuzzy
msgid "SPECIES_NAME_TOO_LONG_POPUP"
msgstr "Sugas nosaukums..."

msgid "SPECIES_POPULATION"
msgstr "Sugas populācija"

msgid "SPECIES_PRESENT"
msgstr "Sastopamās sugas"

#, fuzzy
msgid "SPECIES_TO_FIND"
msgstr "Suga:"

#, fuzzy
msgid "SPECIES_WITH_POPULATION"
msgstr "Sugas populācija"

msgid "SPEED"
msgstr "Ātrums"

msgid "SPEED_COLON"
msgstr "Ātrums:"

#, fuzzy
msgid "SPREAD_TO_PATCHES"
msgstr "Izplatījās uz plankumiem:"

#, fuzzy
msgid "SPRINT"
msgstr "Printēt ekrānu"

#, fuzzy
msgid "SPRINT_ACTION_TOOLTIP"
msgstr "Apskatiet detalizētu informāciju aiz pareģošanas"

msgid "STAGE_MENU_BUTTON_TOOLTIP"
msgstr ""

#, fuzzy
msgid "START"
msgstr "Sākas"

msgid "STARTING"
msgstr "Sākas"

msgid "START_CALIBRATION"
msgstr ""

#, fuzzy
msgid "START_GAME"
msgstr "Saglabāt spēli"

msgid "START_RESEARCH"
msgstr ""

msgid "STATISTICS"
msgstr "Statistika"

#, fuzzy
msgid "STAT_ATP_PRODUCTION_REDUCTION"
msgstr "ATP RAŽOŠANA IR PĀRĀK ZEMA!"

msgid "STAT_BASE_MOVEMENT_REDUCTION"
msgstr ""

msgid "STAT_DAMAGE"
msgstr ""

msgid "STAT_DAMAGE_PER_OXYGEN"
msgstr ""

msgid "STEAM_CLIENT_INIT_FAILED"
msgstr ""

msgid "STEAM_ERROR_ACCOUNT_DOES_NOT_OWN_PRODUCT"
msgstr "Jūsu Steam kontam nepieder Thrive licence"

msgid "STEAM_ERROR_ACCOUNT_READ_ONLY"
msgstr ""

msgid "STEAM_ERROR_ALREADY_UPLOADED"
msgstr ""

msgid "STEAM_ERROR_BANNED"
msgstr ""

msgid "STEAM_ERROR_CLOUD_LIMIT_EXCEEDED"
msgstr ""

msgid "STEAM_ERROR_DUPLICATE_NAME"
msgstr "Steam ziņo par dublikāta vārda kļūmi"

msgid "STEAM_ERROR_FILE_NOT_FOUND"
msgstr ""

msgid "STEAM_ERROR_INSUFFICIENT_PRIVILEGE"
msgstr ""

msgid "STEAM_ERROR_INVALID_PARAMETER"
msgstr ""

msgid "STEAM_ERROR_LOCKING_FAILED"
msgstr ""

msgid "STEAM_ERROR_NOT_LOGGED_IN"
msgstr ""

msgid "STEAM_ERROR_TIMEOUT"
msgstr ""

msgid "STEAM_ERROR_UNAVAILABLE"
msgstr ""

msgid "STEAM_ERROR_UNKNOWN"
msgstr "Nezināma Steam kļūme notika"

#, fuzzy
msgid "STEAM_INIT_FAILED"
msgstr "Saglabāšana neizdevās"

#, fuzzy
msgid "STEAM_INIT_FAILED_DESCRIPTION"
msgstr "Apraksts:"

#, fuzzy
msgid "STEAM_TOOLTIP"
msgstr "Atsākt spēli"

#, fuzzy
msgid "STEM_CELL_NAME"
msgstr "Pielāgots lietotājvards:"

#, fuzzy
msgid "STOP"
msgstr "Beigt"

msgid "STORAGE"
msgstr "Uzglabāšana"

#, fuzzy
msgid "STORAGE_COLON"
msgstr "Uzglabāšana"

msgid "STORAGE_STATISTICS_SECONDS_OF_COMPOUND"
msgstr ""

msgid "STORE_LOGGED_IN_AS"
msgstr ""

#, fuzzy
msgid "STRAIN_BAR_TOOLTIP"
msgstr "Apskatiet detalizētu informāciju aiz pareģošanas"

msgid "STRAIN_BAR_VISIBILITY"
msgstr ""

#, fuzzy
msgid "STRATEGY_STAGES"
msgstr "[thrive:input]g_move_forward[/thrive:input],[thrive:input]g_move_left[/thrive:input],[thrive:input]g_move_backwards[/thrive:input],[thrive:input]g_move_right[/thrive:input] un peli, lai kustētos. [thrive:input]g_fire_toxin[/thrive:input], lai šautu [thrive:compound type=\"oxytoxy\"][/thrive:compound], ja jums ir toksīnu vakuola. [thrive:input]g_toggle_engulf[/thrive:input], lai pārslēgtu aprīšanas režīmu. Jūs varat attālinātas un pietuvināties ar peles riteni."

msgid "STRICT_NICHE_COMPETITION"
msgstr ""

msgid "STRUCTURAL"
msgstr "Strukturāls"

msgid "STRUCTURE"
msgstr "Struktūra"

msgid "STRUCTURE_ASCENSION_GATE"
msgstr ""

#, fuzzy
msgid "STRUCTURE_DYSON_SWARM"
msgstr "Struktūra"

msgid "STRUCTURE_HAS_REQUIRED_RESOURCES_TO_BUILD"
msgstr ""

msgid "STRUCTURE_HUNTER_GATHERER_LODGE"
msgstr ""

msgid "STRUCTURE_IN_PROGRESS_CONSTRUCTION"
msgstr ""

msgid "STRUCTURE_REQUIRED_RESOURCES_TO_FINISH"
msgstr ""

msgid "STRUCTURE_SELECTION_MENU_ENTRY"
msgstr ""

msgid "STRUCTURE_SELECTION_MENU_ENTRY_NOT_ENOUGH_RESOURCES"
msgstr ""

msgid "STRUCTURE_SOCIETY_CENTER"
msgstr ""

msgid "STRUCTURE_STEAM_POWERED_FACTORY"
msgstr ""

msgid "SUCCESSFUL_KILL"
msgstr ""

msgid "SUCCESSFUL_SCAVENGE"
msgstr ""

msgid "SUCCESS_BUT_MISSING_ID"
msgstr ""

msgid "SUICIDE_BUTTON_TOOLTIP"
msgstr ""

msgid "SUNLIGHT"
msgstr "Saules gaisma"

msgid "SUPPORTER_PATRONS"
msgstr ""

msgid "SURVIVAL_TITLE"
msgstr ""

msgid "SWITCH_TO_FRONT_CAMERA"
msgstr ""

msgid "SWITCH_TO_RIGHT_CAMERA"
msgstr ""

msgid "SWITCH_TO_TOP_CAMERA"
msgstr ""

msgid "SYSREQ"
msgstr "SysRq (taustiņš)"

msgid "TAB_SECONDARY_SWITCH_LEFT"
msgstr ""

msgid "TAB_SECONDARY_SWITCH_RIGHT"
msgstr ""

#, fuzzy
msgid "TAB_SWITCH_LEFT"
msgstr "Pagriezt pa kreisi"

#, fuzzy
msgid "TAB_SWITCH_RIGHT"
msgstr "Pagriezt pa labi"

msgid "TAGS_IS_WHITESPACE"
msgstr ""

msgid "TAKE_SCREENSHOT"
msgstr "Uzņemt ekrānuzņēmumu"

#, fuzzy
msgid "TARGET_TYPE_COLON"
msgstr "Ātrums:"

msgid "TECHNOLOGY_ASCENSION"
msgstr ""

msgid "TECHNOLOGY_HUNTER_GATHERING"
msgstr ""

msgid "TECHNOLOGY_LEVEL_ADVANCED_SPACE"
msgstr ""

msgid "TECHNOLOGY_LEVEL_INDUSTRIAL"
msgstr ""

msgid "TECHNOLOGY_LEVEL_PRE_SOCIETY"
msgstr ""

msgid "TECHNOLOGY_LEVEL_PRIMITIVE"
msgstr ""

msgid "TECHNOLOGY_LEVEL_SCIFI"
msgstr ""

msgid "TECHNOLOGY_LEVEL_SPACE_AGE"
msgstr ""

msgid "TECHNOLOGY_REQUIRED_LEVEL"
msgstr ""

msgid "TECHNOLOGY_ROCKETRY"
msgstr ""

msgid "TECHNOLOGY_SIMPLE_STONE_TOOLS"
msgstr ""

msgid "TECHNOLOGY_SOCIETY_CENTER"
msgstr ""

msgid "TECHNOLOGY_STEAM_POWER"
msgstr ""

msgid "TECHNOLOGY_UNLOCKED_NOTICE"
msgstr ""

msgid "TEMPERATURE"
msgstr "Temperatūra"

msgid "TEMPERATURE_SHORT"
msgstr "Temperatūra."

#, fuzzy
msgid "TEMPERATURE_TOLERANCE_TOOLTIP"
msgstr "Apskatiet detalizētu informāciju aiz pareģošanas"

msgid "TESTING_TEAM"
msgstr ""

#, fuzzy
msgid "THANKS_FOR_BUYING_THRIVE_2"
msgstr "Licences aizsedzošās daļas no Thrive ir parādītas šeit"

msgid "THANKS_FOR_PLAYING"
msgstr ""

msgid "THANK_YOU_TITLE"
msgstr ""

msgid "THEORY_TEAM"
msgstr ""

msgid "THERMOPLAST"
msgstr "Termoplasts"

msgid "THERMOPLAST_DESCRIPTION"
msgstr ""

msgid "THERMOPLAST_PROCESSES_DESCRIPTION"
msgstr ""

#, fuzzy
msgid "THERMOSYNTHASE"
msgstr "Hemosintēze"

#, fuzzy
msgid "THERMOSYNTHASE_DESCRIPTION"
msgstr "Apraksts:"

#, fuzzy
msgid "THERMOSYNTHASE_PROCESSES_DESCRIPTION"
msgstr "Pārveido [thrive:compound type=\"hydrogensulfide\"][/thrive:compound] par [thrive:compound type=\"hydrogensulfide\"][/thrive:compound]. Ātrums ir atkarīgs no [thrive:compound type=\"carbondioxide\"][/thrive:compound] koncentrācijas. Arī pārveido [thrive:compound type=\"glucose\"][/thrive:compound] par [thrive:compound type=\"atp\"][/thrive:compound]."

#, fuzzy
msgid "THERMOSYNTHESIS"
msgstr "Hemosintēze"

msgid "THE_DISTURBANCE"
msgstr ""

#, fuzzy
msgid "THE_PATCH_MAP_BUTTON"
msgstr "Ala"

#, fuzzy
msgid "THE_WORLD_TITLE"
msgstr "Šūnas procesi"

msgid "THIS_IS_LOCAL_MOD"
msgstr ""

msgid "THIS_IS_WORKSHOP_MOD"
msgstr ""

msgid "THREADS"
msgstr ""

msgid "THRIVEOPEDIA"
msgstr ""

msgid "THRIVEOPEDIA_CURRENT_WORLD_PAGE_TITLE"
msgstr ""

msgid "THRIVEOPEDIA_EVOLUTIONARY_TREE_PAGE_TITLE"
msgstr ""

msgid "THRIVEOPEDIA_HINT_IN_GAME"
msgstr ""

msgid "THRIVEOPEDIA_HOME_INFO"
msgstr ""

msgid "THRIVEOPEDIA_HOME_PAGE_TITLE"
msgstr ""

msgid "THRIVEOPEDIA_MUSEUM_PAGE_TITLE"
msgstr ""

msgid "THRIVEOPEDIA_PATCH_MAP_PAGE_TITLE"
msgstr ""

msgid "THRIVE_LICENSES"
msgstr "Thrive Licences"

msgid "THYLAKOIDS"
msgstr "Tilakoīdi"

msgid "THYLAKOIDS_DESCRIPTION"
msgstr ""

msgid "TIDEPOOL"
msgstr "Plūdmaiņas baseins"

msgid "TIMELINE"
msgstr "Laika skala"

msgid "TIMELINE_GLOBAL_FILTER_TOOLTIP"
msgstr ""

msgid "TIMELINE_LOCAL_FILTER_TOOLTIP"
msgstr ""

#, fuzzy
msgid "TIMELINE_NICHE_FILL"
msgstr "Radās, lai aizpildītu nišu"

msgid "TIMELINE_PLAYER_MIGRATED"
msgstr ""

msgid "TIMELINE_PLAYER_MIGRATED_TO"
msgstr ""

#, fuzzy
msgid "TIMELINE_SELECTION_PRESSURE_SPLIT"
msgstr "Radās dažādās atlases spiediena dēļ"

#, fuzzy
msgid "TIMELINE_SPECIES_BECAME_MULTICELLULAR"
msgstr ""
"Prokariotu struktūras\n"
"\n"
"Metabolosomas: ražo ATP no glikozes\n"
"\n"
"Hemosintezējošas olbaltumvielas: No sērūdeņraža saražo uz pusi mazāk glikozes nekā hemoplasts, bet arī veic glikolīzi, aizņem 1 daļu\n"
"\n"
"Tilakoīdi: ražo 3 reizes mazāk glikozes nekā parasts hloroplasts, bet arī veic glikolīzi un aizņem 1 daļu\n"
"\n"
"Rusticianīns : pārvērš dzelzi ATP\n"
"\n"
"Nitrogenāze: no atmosfēras slāpekli un ATP ražo amonjaku\n"
"\n"
"Citoplazma: uzglabā savienojumus un veic glikolīzi (ražo ATP nelielos daudzumos)"

msgid "TIMELINE_SPECIES_EXTINCT"
msgstr ""

msgid "TIMELINE_SPECIES_EXTINCT_LOCAL"
msgstr ""

#, fuzzy
msgid "TIMELINE_SPECIES_FOLLOWED"
msgstr "Sugas populācija"

msgid "TIMELINE_SPECIES_MIGRATED_FROM"
msgstr ""

msgid "TIMELINE_SPECIES_MIGRATED_TO"
msgstr ""

#, fuzzy
msgid "TIMELINE_SPECIES_POPULATION_DECREASE"
msgstr "Sugas populācija"

#, fuzzy
msgid "TIMELINE_SPECIES_POPULATION_INCREASE"
msgstr "Sugas populācija"

msgid "TIME_INDICATOR_TOOLTIP"
msgstr ""

msgid "TIME_OF_DAY"
msgstr ""

#, fuzzy
msgid "TITLE_COLON"
msgstr "Izmērs:"

msgid "TOGGLE_BINDING"
msgstr "Ieslēgt absorbēšanas režīmu"

#, fuzzy
msgid "TOGGLE_BINDING_TOOLTIP"
msgstr "Ieslēgt absorbēšanas režīmu"

#, fuzzy
msgid "TOGGLE_DEBUG_PANEL"
msgstr "Pārslēgt absorbēšanas režīmu"

msgid "TOGGLE_ENGULF"
msgstr "Pārslēgt absorbēšanas režīmu"

#, fuzzy
msgid "TOGGLE_ENGULF_TOOLTIP"
msgstr "Pārslēgt absorbēšanas režīmu"

#, fuzzy
msgid "TOGGLE_FAST_MODE"
msgstr "Rādīt FPS"

msgid "TOGGLE_FPS"
msgstr "Rādīt FPS"

msgid "TOGGLE_FULLSCREEN"
msgstr "Pārslēgt pilnekrāna režīmu"

#, fuzzy
msgid "TOGGLE_HEAT_VIEW_TOOLTIP"
msgstr "Pārslēgt absorbēšanas režīmu"

msgid "TOGGLE_HUD_HIDE"
msgstr "Ieslēgt HUD"

#, fuzzy
msgid "TOGGLE_INVENTORY"
msgstr "Ieslēgt absorbēšanas režīmu"

#, fuzzy
msgid "TOGGLE_METRICS"
msgstr "Rādīt FPS"

#, fuzzy
msgid "TOGGLE_MUCOCYST_DEFENCE"
msgstr "Pārslēgt pilnekrāna režīmu"

msgid "TOGGLE_NAVIGATION_TREE"
msgstr ""

msgid "TOGGLE_PAUSE"
msgstr ""

msgid "TOGGLE_UNBINDING"
msgstr "Atslēgt absorbēšanas režīmu"

msgid "TOLERANCES_TOO_HIGH_PRESSURE"
msgstr ""

msgid "TOLERANCES_TOO_HIGH_TEMPERATURE"
msgstr ""

msgid "TOLERANCES_TOO_LOW_OXYGEN_PROTECTION"
msgstr ""

#, fuzzy
msgid "TOLERANCES_TOO_LOW_PRESSURE"
msgstr "Savienojumu mākonis"

msgid "TOLERANCES_TOO_LOW_TEMPERATURE"
msgstr ""

#, fuzzy
msgid "TOLERANCES_TOO_LOW_UV_PROTECTION"
msgstr "{0}: +{1} ATP"

msgid "TOLERANCES_UNSUITABLE_DEBUFFS"
msgstr ""

#, fuzzy
msgid "TOLERANCE_FROM_ORGANELLES_TOOLTIP"
msgstr "Apskatiet detalizētu informāciju aiz pareģošanas"

msgid "TOLERANCE_RANGE_LABEL"
msgstr ""

msgid "TOOLS"
msgstr "Instrumenti"

msgid "TOOL_HAND_AXE"
msgstr ""

msgid "TOO_LARGE_PRESSURE_RANGE"
msgstr ""

msgid "TOO_MANY_RECENT_VERSIONS_TO_SHOW"
msgstr ""

#, fuzzy
msgid "TOTAL_GATHERED_ENERGY_COLON"
msgstr "Suga:"

msgid "TOTAL_SAVES"
msgstr ""

msgid "TOXIN_CHANNEL_INHIBITOR"
msgstr ""

#, fuzzy
msgid "TOXIN_CHANNEL_INHIBITOR_DESCRIPTION"
msgstr "Pārveido [thrive:compound type=\"glucose\"][/thrive:compound] par [thrive:compound type=\"atp\"][/thrive:compound]."

#, fuzzy
msgid "TOXIN_COMPOUND"
msgstr "Savienojumi"

#, fuzzy
msgid "TOXIN_CYTOTOXIN"
msgstr "Apskatiet detalizētu informāciju aiz pareģošanas"

#, fuzzy
msgid "TOXIN_CYTOTOXIN_DESCRIPTION"
msgstr "Apraksts:"

msgid "TOXIN_FIRE_RATE_TOXICITY_COLON"
msgstr ""

#, fuzzy
msgid "TOXIN_MACROLIDE"
msgstr ""
"Toksīnu\n"
"vakuola"

#, fuzzy
msgid "TOXIN_MACROLIDE_DESCRIPTION"
msgstr "Modifikācijas Apraksts:"

msgid "TOXIN_OXYGEN_METABOLISM_INHIBITOR"
msgstr ""

msgid "TOXIN_OXYGEN_METABOLISM_INHIBITOR_DESCRIPTION"
msgstr ""

#, fuzzy
msgid "TOXIN_OXYTOXY_DESCRIPTION"
msgstr "Pārveido [thrive:compound type=\"glucose\"][/thrive:compound] par [thrive:compound type=\"atp\"][/thrive:compound]."

msgid "TOXIN_PREFER_FIRE_RATE"
msgstr ""

msgid "TOXIN_PREFER_TOXICITY"
msgstr ""

#, fuzzy
msgid "TOXIN_PROPERTIES_HEADING"
msgstr "Izturība pret toksīniem"

msgid "TOXIN_RESISTANCE"
msgstr "Izturība pret toksīniem"

#, fuzzy
msgid "TOXIN_TOXICITY_CUSTOMIZATION_TOOLTIP"
msgstr ""
"Agresīvi mikrobi savu upuri dzīs ļoti tālas distances\n"
"un ir tie, kuri visbiežāk cīnīsies ar plēsējiem, kad tie uzbrūk.\n"
"Miermīlīgi mikrobrobi necīnīsies ar citiem pāri tālām distancēm\n"
"un retāk lietos toksīnus pret plēsējiem."

#, fuzzy
msgid "TOXIN_TYPE_COLON"
msgstr "Ātrums:"

#, fuzzy
msgid "TOXIN_TYPE_CUSTOMIZATION_EXPLANATION"
msgstr ""
"Agresīvi mikrobi savu upuri dzīs ļoti tālas distances\n"
"un ir tie, kuri visbiežāk cīnīsies ar plēsējiem, kad tie uzbrūk.\n"
"Miermīlīgi mikrobrobi necīnīsies ar citiem pāri tālām distancēm\n"
"un retāk lietos toksīnus pret plēsējiem."

#, fuzzy
msgid "TOXIN_VACUOLE"
msgstr ""
"Toksīnu\n"
"vakuola"

msgid "TOXIN_VACUOLE_DESCRIPTION"
msgstr ""

msgid "TOXIN_VACUOLE_PROCESSES_DESCRIPTION"
msgstr ""

#, fuzzy
msgid "TOXISOME"
msgstr "Oksitoksisoma"

#, fuzzy
msgid "TOXISOME_DESCRIPTION"
msgstr "Modifikācijas Apraksts:"

msgid "TRANSLATORS"
msgstr "Tulkotāji"

#, fuzzy
msgid "TRANSPARENCY"
msgstr "Tulkotāji"

msgid "TRILLION_ABBREVIATION"
msgstr ""

msgid "TRY_FOSSILISING_SOME_SPECIES"
msgstr ""

msgid "TRY_MAKING_A_SAVE"
msgstr ""

msgid "TRY_TAKING_SOME_SCREENSHOTS"
msgstr ""

#, fuzzy
msgid "TUTORIAL"
msgstr "Tutoriāls"

#, fuzzy
msgid "TUTORIAL_ALL_NOT_ENABLED_EXPLANATION"
msgstr ""
"Koncentrēti mikrobi meklēs gabalus vai upurus tālas distances\n"
"un visticamāk būs ambiciozāki par gabaliem.\n"
"Atsaucīgi mikrobi ātrāk pāries uz jauniem mērķiem."

#, fuzzy
msgid "TUTORIAL_MICROBE_EDITOR_ATP_BALANCE_INTRO"
msgstr ""
"Jūs esat iegājuši atsaistīšanas režīmā. Šajā režīmā jūs varat uzklikšķināt uz kolonijas locekļiem, lai tos atsaistītu.\n"
"\n"
"Lai pamestu koloniju vispārīgi, jūs varat uzklikšķināt uz savas šūnas vai uzspiest atsaistīt visu pogu."

#, fuzzy
msgid "TUTORIAL_MICROBE_EDITOR_AUTO-EVO_PREDICTION"
msgstr "Automātiska-Evo Pareģošana"

#, fuzzy
msgid "TUTORIAL_MICROBE_EDITOR_CELL_TEXT"
msgstr ""
"Prokariotu struktūras\n"
"\n"
"Metabolosomas: ražo ATP no glikozes\n"
"\n"
"Hemosintezējošas olbaltumvielas: No sērūdeņraža saražo uz pusi mazāk glikozes nekā hemoplasts, bet arī veic glikolīzi, aizņem 1 daļu\n"
"\n"
"Tilakoīdi: ražo 3 reizes mazāk glikozes nekā parasts hloroplasts, bet arī veic glikolīzi un aizņem 1 daļu\n"
"\n"
"Rusticianīns : pārvērš dzelzi ATP\n"
"\n"
"Nitrogenāze: no atmosfēras slāpekli un ATP ražo amonjaku\n"
"\n"
"Citoplazma: uzglabā savienojumus un veic glikolīzi (ražo ATP nelielos daudzumos)"

#, fuzzy
msgid "TUTORIAL_MICROBE_EDITOR_CHEMORECEPTOR"
msgstr ""
"Prokariotu struktūras\n"
"\n"
"Metabolosomas: ražo ATP no glikozes\n"
"\n"
"Hemosintezējošas olbaltumvielas: No sērūdeņraža saražo uz pusi mazāk glikozes nekā hemoplasts, bet arī veic glikolīzi, aizņem 1 daļu\n"
"\n"
"Tilakoīdi: ražo 3 reizes mazāk glikozes nekā parasts hloroplasts, bet arī veic glikolīzi un aizņem 1 daļu\n"
"\n"
"Rusticianīns : pārvērš dzelzi ATP\n"
"\n"
"Nitrogenāze: no atmosfēras slāpekli un ATP ražo amonjaku\n"
"\n"
"Citoplazma: uzglabā savienojumus un veic glikolīzi (ražo ATP nelielos daudzumos)"

#, fuzzy
msgid "TUTORIAL_MICROBE_EDITOR_COMPOUND_BALANCES"
msgstr ""
"Jūs esat iegājuši atsaistīšanas režīmā. Šajā režīmā jūs varat uzklikšķināt uz kolonijas locekļiem, lai tos atsaistītu.\n"
"\n"
"Lai pamestu koloniju vispārīgi, jūs varat uzklikšķināt uz savas šūnas vai uzspiest atsaistīt visu pogu."

#, fuzzy
msgid "TUTORIAL_MICROBE_EDITOR_DIGESTION_STAT"
msgstr ""
"Prokariotu struktūras\n"
"\n"
"Metabolosomas: ražo ATP no glikozes\n"
"\n"
"Hemosintezējošas olbaltumvielas: No sērūdeņraža saražo uz pusi mazāk glikozes nekā hemoplasts, bet arī veic glikolīzi, aizņem 1 daļu\n"
"\n"
"Tilakoīdi: ražo 3 reizes mazāk glikozes nekā parasts hloroplasts, bet arī veic glikolīzi un aizņem 1 daļu\n"
"\n"
"Rusticianīns : pārvērš dzelzi ATP\n"
"\n"
"Nitrogenāze: no atmosfēras slāpekli un ATP ražo amonjaku\n"
"\n"
"Citoplazma: uzglabā savienojumus un veic glikolīzi (ražo ATP nelielos daudzumos)"

#, fuzzy
msgid "TUTORIAL_MICROBE_EDITOR_ENDING_TEXT"
msgstr ""
"Jūs esat iegājuši atsaistīšanas režīmā. Šajā režīmā jūs varat uzklikšķināt uz kolonijas locekļiem, lai tos atsaistītu.\n"
"\n"
"Lai pamestu koloniju vispārīgi, jūs varat uzklikšķināt uz savas šūnas vai uzspiest atsaistīt visu pogu."

#, fuzzy
msgid "TUTORIAL_MICROBE_EDITOR_FLAGELLUM"
msgstr ""
"Prokariotu struktūras\n"
"\n"
"Metabolosomas: ražo ATP no glikozes\n"
"\n"
"Hemosintezējošas olbaltumvielas: No sērūdeņraža saražo uz pusi mazāk glikozes nekā hemoplasts, bet arī veic glikolīzi, aizņem 1 daļu\n"
"\n"
"Tilakoīdi: ražo 3 reizes mazāk glikozes nekā parasts hloroplasts, bet arī veic glikolīzi un aizņem 1 daļu\n"
"\n"
"Rusticianīns : pārvērš dzelzi ATP\n"
"\n"
"Nitrogenāze: no atmosfēras slāpekli un ATP ražo amonjaku\n"
"\n"
"Citoplazma: uzglabā savienojumus un veic glikolīzi (ražo ATP nelielos daudzumos)"

#, fuzzy
msgid "TUTORIAL_MICROBE_EDITOR_FOOD_CHAIN"
msgstr ""
"Jūs esat iegājuši atsaistīšanas režīmā. Šajā režīmā jūs varat uzklikšķināt uz kolonijas locekļiem, lai tos atsaistītu.\n"
"\n"
"Lai pamestu koloniju vispārīgi, jūs varat uzklikšķināt uz savas šūnas vai uzspiest atsaistīt visu pogu."

#, fuzzy
msgid "TUTORIAL_MICROBE_EDITOR_MIGRATION"
msgstr ""
"Prokariotu struktūras\n"
"\n"
"Metabolosomas: ražo ATP no glikozes\n"
"\n"
"Hemosintezējošas olbaltumvielas: No sērūdeņraža saražo uz pusi mazāk glikozes nekā hemoplasts, bet arī veic glikolīzi, aizņem 1 daļu\n"
"\n"
"Tilakoīdi: ražo 3 reizes mazāk glikozes nekā parasts hloroplasts, bet arī veic glikolīzi un aizņem 1 daļu\n"
"\n"
"Rusticianīns : pārvērš dzelzi ATP\n"
"\n"
"Nitrogenāze: no atmosfēras slāpekli un ATP ražo amonjaku\n"
"\n"
"Citoplazma: uzglabā savienojumus un veic glikolīzi (ražo ATP nelielos daudzumos)"

#, fuzzy
msgid "TUTORIAL_MICROBE_EDITOR_MODIFY_ORGANELLE"
msgstr ""
"Prokariotu struktūras\n"
"\n"
"Metabolosomas: ražo ATP no glikozes\n"
"\n"
"Hemosintezējošas olbaltumvielas: No sērūdeņraža saražo uz pusi mazāk glikozes nekā hemoplasts, bet arī veic glikolīzi, aizņem 1 daļu\n"
"\n"
"Tilakoīdi: ražo 3 reizes mazāk glikozes nekā parasts hloroplasts, bet arī veic glikolīzi un aizņem 1 daļu\n"
"\n"
"Rusticianīns : pārvērš dzelzi ATP\n"
"\n"
"Nitrogenāze: no atmosfēras slāpekli un ATP ražo amonjaku\n"
"\n"
"Citoplazma: uzglabā savienojumus un veic glikolīzi (ražo ATP nelielos daudzumos)"

#, fuzzy
msgid "TUTORIAL_MICROBE_EDITOR_NEGATIVE_ATP_BALANCE"
msgstr ""
"Jūs esat iegājuši atsaistīšanas režīmā. Šajā režīmā jūs varat uzklikšķināt uz kolonijas locekļiem, lai tos atsaistītu.\n"
"\n"
"Lai pamestu koloniju vispārīgi, jūs varat uzklikšķināt uz savas šūnas vai uzspiest atsaistīt visu pogu."

#, fuzzy
msgid "TUTORIAL_MICROBE_EDITOR_NO_CHANGES_MADE"
msgstr ""
"Jūs esat iegājuši atsaistīšanas režīmā. Šajā režīmā jūs varat uzklikšķināt uz kolonijas locekļiem, lai tos atsaistītu.\n"
"\n"
"Lai pamestu koloniju vispārīgi, jūs varat uzklikšķināt uz savas šūnas vai uzspiest atsaistīt visu pogu."

#, fuzzy
msgid "TUTORIAL_MICROBE_EDITOR_OPEN_TOLERANCES"
msgstr ""
"Jūs esat iegājuši atsaistīšanas režīmā. Šajā režīmā jūs varat uzklikšķināt uz kolonijas locekļiem, lai tos atsaistītu.\n"
"\n"
"Lai pamestu koloniju vispārīgi, jūs varat uzklikšķināt uz savas šūnas vai uzspiest atsaistīt visu pogu."

msgid "TUTORIAL_MICROBE_EDITOR_PATCH_TEXT"
msgstr ""

msgid "TUTORIAL_MICROBE_EDITOR_REMOVE_ORGANELLE_TEXT"
msgstr ""

msgid "TUTORIAL_MICROBE_EDITOR_SELECT_ORGANELLE_TEXT"
msgstr ""

msgid "TUTORIAL_MICROBE_EDITOR_STAY_SMALL"
msgstr ""

#, fuzzy
msgid "TUTORIAL_MICROBE_EDITOR_TOLERANCES_TAB"
msgstr ""
"Jūs esat iegājuši atsaistīšanas režīmā. Šajā režīmā jūs varat uzklikšķināt uz kolonijas locekļiem, lai tos atsaistītu.\n"
"\n"
"Lai pamestu koloniju vispārīgi, jūs varat uzklikšķināt uz savas šūnas vai uzspiest atsaistīt visu pogu."

#, fuzzy
msgid "TUTORIAL_MICROBE_STAGE_EDITOR_BUTTON_TUTORIAL"
msgstr ""
"Jūs savācāt pietiekami daudz resursus, lai sadalītos jūsu šūna.\n"
"\n"
"Jūs esat gatavs, lai rediģēt jūsu sugu.\n"
"\n"
"Lai ieietu rediģētājā, uzpiediet mirgojošo rediģētāja pogu apakšējā labajā stūrī."

#, fuzzy
msgid "TUTORIAL_MICROBE_STAGE_ENGULFED_TEXT"
msgstr ""
"Jūs esat iegājuši atsaistīšanas režīmā. Šajā režīmā jūs varat uzklikšķināt uz kolonijas locekļiem, lai tos atsaistītu.\n"
"\n"
"Lai pamestu koloniju vispārīgi, jūs varat uzklikšķināt uz savas šūnas vai uzspiest atsaistīt visu pogu."

#, fuzzy
msgid "TUTORIAL_MICROBE_STAGE_ENGULFMENT_FULL_TEXT"
msgstr ""
"Jūs esat iegājuši atsaistīšanas režīmā. Šajā režīmā jūs varat uzklikšķināt uz kolonijas locekļiem, lai tos atsaistītu.\n"
"\n"
"Lai pamestu koloniju vispārīgi, jūs varat uzklikšķināt uz savas šūnas vai uzspiest atsaistīt visu pogu."

#, fuzzy
msgid "TUTORIAL_MICROBE_STAGE_ENGULFMENT_TEXT"
msgstr ""
"Jūs esat iegājuši atsaistīšanas režīmā. Šajā režīmā jūs varat uzklikšķināt uz kolonijas locekļiem, lai tos atsaistītu.\n"
"\n"
"Lai pamestu koloniju vispārīgi, jūs varat uzklikšķināt uz savas šūnas vai uzspiest atsaistīt visu pogu."

#, fuzzy
msgid "TUTORIAL_MICROBE_STAGE_ENVIRONMENT_PANEL"
msgstr ""
"Jūs esat iegājuši atsaistīšanas režīmā. Šajā režīmā jūs varat uzklikšķināt uz kolonijas locekļiem, lai tos atsaistītu.\n"
"\n"
"Lai pamestu koloniju vispārīgi, jūs varat uzklikšķināt uz savas šūnas vai uzspiest atsaistīt visu pogu."

#, fuzzy
msgid "TUTORIAL_MICROBE_STAGE_HELP_MENU_AND_ZOOM"
msgstr ""
"Ja jums joprojām ir grūtības ar spēles mehāniku, pārskatiet palīdzības izvēlni. Jūs varat to atvērt ar jautājuma zīmes pogu lejējā kreisajā stūrī.\n"
"\n"
"Viens papildus padoms: Jūs varat attālināt jūsu skatu ar ritināšanas riteni."

#, fuzzy
msgid "TUTORIAL_MICROBE_STAGE_LEAVE_COLONY_TEXT"
msgstr ""
"Jūs esat iegājuši atsaistīšanas režīmā. Šajā režīmā jūs varat uzklikšķināt uz kolonijas locekļiem, lai tos atsaistītu.\n"
"\n"
"Lai pamestu koloniju vispārīgi, jūs varat uzklikšķināt uz savas šūnas vai uzspiest atsaistīt visu pogu."

#, fuzzy
msgid "TUTORIAL_MICROBE_STAGE_MEMBER_DIED"
msgstr ""
"Jūs esat iegājuši atsaistīšanas režīmā. Šajā režīmā jūs varat uzklikšķināt uz kolonijas locekļiem, lai tos atsaistītu.\n"
"\n"
"Lai pamestu koloniju vispārīgi, jūs varat uzklikšķināt uz savas šūnas vai uzspiest atsaistīt visu pogu."

#, fuzzy
msgid "TUTORIAL_MICROBE_STAGE_OPEN_PROCESS_PANEL"
msgstr ""
"Jūs esat iegājuši atsaistīšanas režīmā. Šajā režīmā jūs varat uzklikšķināt uz kolonijas locekļiem, lai tos atsaistītu.\n"
"\n"
"Lai pamestu koloniju vispārīgi, jūs varat uzklikšķināt uz savas šūnas vai uzspiest atsaistīt visu pogu."

#, fuzzy
msgid "TUTORIAL_MICROBE_STAGE_PAUSING"
msgstr ""
"Jūs esat iegājuši atsaistīšanas režīmā. Šajā režīmā jūs varat uzklikšķināt uz kolonijas locekļiem, lai tos atsaistītu.\n"
"\n"
"Lai pamestu koloniju vispārīgi, jūs varat uzklikšķināt uz savas šūnas vai uzspiest atsaistīt visu pogu."

#, fuzzy
msgid "TUTORIAL_MICROBE_STAGE_PROCESS_PANEL"
msgstr ""
"Jūs esat iegājuši atsaistīšanas režīmā. Šajā režīmā jūs varat uzklikšķināt uz kolonijas locekļiem, lai tos atsaistītu.\n"
"\n"
"Lai pamestu koloniju vispārīgi, jūs varat uzklikšķināt uz savas šūnas vai uzspiest atsaistīt visu pogu."

#, fuzzy
msgid "TUTORIAL_MICROBE_STAGE_REPRODUCE_TEXT"
msgstr ""
"Jūs esat iegājuši atsaistīšanas režīmā. Šajā režīmā jūs varat uzklikšķināt uz kolonijas locekļiem, lai tos atsaistītu.\n"
"\n"
"Lai pamestu koloniju vispārīgi, jūs varat uzklikšķināt uz savas šūnas vai uzspiest atsaistīt visu pogu."

#, fuzzy
msgid "TUTORIAL_MICROBE_STAGE_RESOURCE_SPLIT"
msgstr ""
"Jūs esat iegājuši atsaistīšanas režīmā. Šajā režīmā jūs varat uzklikšķināt uz kolonijas locekļiem, lai tos atsaistītu.\n"
"\n"
"Lai pamestu koloniju vispārīgi, jūs varat uzklikšķināt uz savas šūnas vai uzspiest atsaistīt visu pogu."

#, fuzzy
msgid "TUTORIAL_MICROBE_STAGE_UNBIND_TEXT"
msgstr ""
"Jūs esat iegājuši atsaistīšanas režīmā. Šajā režīmā jūs varat uzklikšķināt uz kolonijas locekļiem, lai tos atsaistītu.\n"
"\n"
"Lai pamestu koloniju vispārīgi, jūs varat uzklikšķināt uz savas šūnas vai uzspiest atsaistīt visu pogu."

#, fuzzy
msgid "TUTORIAL_MULTICELLULAR_STAGE_WELCOME"
msgstr "Novietot organoīdu"

#, fuzzy
msgid "TUTORIAL_VIEW_NOW"
msgstr "Tutoriāls"

msgid "TWO_TIMES"
msgstr ""

#, fuzzy
msgid "TYPE_COLON"
msgstr "Ātrums:"

msgid "UNAPPLIED_MOD_CHANGES"
msgstr ""

msgid "UNAPPLIED_MOD_CHANGES_DESCRIPTION"
msgstr "Jums ir niepieciešams pielietot jūsu izmaiņas, lai ielādētu vai izlādētu jebkādas modifikācijas."

msgid "UNBIND_ALL"
msgstr "Atsaistīt visu"

#, fuzzy
msgid "UNBIND_ALL_TOOLTIP"
msgstr "Atsaistīt visu"

msgid "UNBIND_HELP_TEXT"
msgstr ""

msgid "UNCERTAIN_VERSION_WARNING"
msgstr ""

msgid "UNDERWATERCAVE"
msgstr "Zemūdens ala"

#, fuzzy
msgid "UNDERWATER_VENT_ERUPTION"
msgstr "Zemūdens ala"

#, fuzzy
msgid "UNDERWATER_VENT_ERUPTION_IN"
msgstr "Zemūdens ala"

#, fuzzy
msgid "UNDISCOVERED_ORGANELLES"
msgstr "Pārvietot organoīdu"

#, fuzzy
msgid "UNDISCOVERED_PATCH"
msgstr "Atcelt pašreizējo darbību"

msgid "UNDO"
msgstr "Atsaukt"

msgid "UNDO_THE_LAST_ACTION"
msgstr "Atsaukt pēdējo darbību"

#, fuzzy
msgid "UNIT_ACTION_CONSTRUCT"
msgstr "Mutācijas punkti"

#, fuzzy
msgid "UNIT_ACTION_MOVE"
msgstr "Mutācijas punkti"

msgid "UNIT_ADVANCED_SPACESHIP"
msgstr ""

msgid "UNIT_SIMPLE_ROCKET"
msgstr ""

msgid "UNKNOWN"
msgstr ""

#, fuzzy
msgid "UNKNOWN_DISPLAY_DRIVER"
msgstr "Automātiski saglabāt progresu spēles laikā"

msgid "UNKNOWN_MOUSE"
msgstr ""

#, fuzzy
msgid "UNKNOWN_ORGANELLE_SYMBOL"
msgstr "Novietot organoīdu"

msgid "UNKNOWN_PATCH"
msgstr ""

#, fuzzy
msgid "UNKNOWN_SHORT"
msgstr "Atcelt pašreizējo darbību"

#, fuzzy
msgid "UNKNOWN_VERSION"
msgstr "Modifikācijas Versija:"

msgid "UNKNOWN_WORKSHOP_ID"
msgstr ""

#, fuzzy
msgid "UNLIMIT_GROWTH_SPEED"
msgstr "APSTIPRINĀT"

#, fuzzy
msgid "UNLOCKED_NEW_ORGANELLE"
msgstr "Novietot organoīdu"

#, fuzzy
msgid "UNLOCK_ALL_ORGANELLES"
msgstr "Novietot organoīdu"

msgid "UNLOCK_CONDITION_ATP_PRODUCTION_ABOVE"
msgstr ""

msgid "UNLOCK_CONDITION_COMPOUND_IS_ABOVE"
msgstr ""

msgid "UNLOCK_CONDITION_COMPOUND_IS_BELOW"
msgstr ""

msgid "UNLOCK_CONDITION_COMPOUND_IS_BETWEEN"
msgstr ""

msgid "UNLOCK_CONDITION_DIGESTED_MICROBES_ABOVE"
msgstr ""

msgid "UNLOCK_CONDITION_ENGULFED_MICROBES_ABOVE"
msgstr ""

msgid "UNLOCK_CONDITION_EXCESS_ATP_ABOVE"
msgstr ""

#, fuzzy
msgid "UNLOCK_CONDITION_PLAYER_DAMAGE_RECEIVED"
msgstr "Ātrums:"

#, fuzzy
msgid "UNLOCK_CONDITION_PLAYER_DAMAGE_RECEIVED_SOURCE"
msgstr "Ātrums:"

msgid "UNLOCK_CONDITION_PLAYER_DEATH_COUNT_ABOVE"
msgstr ""

msgid "UNLOCK_CONDITION_REPRODUCED_WITH"
msgstr ""

msgid "UNLOCK_CONDITION_REPRODUCED_WITH_IN_A_ROW"
msgstr ""

msgid "UNLOCK_CONDITION_REPRODUCE_IN_BIOME"
msgstr ""

#, fuzzy
msgid "UNLOCK_CONDITION_SPEED_BELOW"
msgstr "Ātrums:"

msgid "UNLOCK_WITH_ANY_OF_FOLLOWING"
msgstr ""

msgid "UNSAVED_CHANGE_WARNING"
msgstr ""

msgid "UNTITLED"
msgstr ""

msgid "UPGRADE_CILIA_PULL"
msgstr ""

#, fuzzy
msgid "UPGRADE_CILIA_PULL_DESCRIPTION"
msgstr "Apraksts:"

msgid "UPGRADE_COST"
msgstr ""

#, fuzzy
msgid "UPGRADE_DESCRIPTION_NONE"
msgstr "Apraksts:"

msgid "UPGRADE_NAME_NONE"
msgstr ""

#, fuzzy
msgid "UPGRADE_PILUS_INJECTISOME"
msgstr "Apraksts:"

#, fuzzy
msgid "UPGRADE_PILUS_INJECTISOME_DESCRIPTION"
msgstr "Apraksts:"

msgid "UPGRADE_SLIME_JET_MUCOCYST"
msgstr ""

#, fuzzy
msgid "UPGRADE_SLIME_JET_MUCOCYST_DESCRIPTION"
msgstr "Pārveido [thrive:compound type=\"glucose\"][/thrive:compound] par [thrive:compound type=\"atp\"][/thrive:compound]."

msgid "UPLOAD"
msgstr ""

msgid "UPLOADING_DOT_DOT_DOT"
msgstr "Augšuplādē..."

msgid "UPLOAD_SUCCEEDED"
msgstr "Augšuplāde Veiksmīga"

msgid "UPSCALE_BILINEAR"
msgstr ""

msgid "UPSCALE_FSR_1"
msgstr ""

msgid "UPSCALE_FSR_22"
msgstr ""

msgid "UPSCALE_METHOD"
msgstr ""

msgid "UPSCALE_SHARPENING_FSR"
msgstr ""

msgid "USED_LIBRARIES_LICENSES"
msgstr ""

msgid "USED_RENDERER_NAME"
msgstr ""

#, fuzzy
msgid "USES_FEATURE"
msgstr "Temperatūra"

msgid "USE_AUTO_HARMONY"
msgstr ""

msgid "USE_AUTO_HARMONY_TOOLTIP"
msgstr ""

msgid "USE_A_CUSTOM_USERNAME"
msgstr "Izmantot pielāgotu lietotājvārdu"

msgid "USE_DISK_CACHE"
msgstr ""

msgid "USE_MANUAL_THREAD_COUNT"
msgstr ""

msgid "USE_MANUAL_THREAD_COUNT_NATIVE"
msgstr ""

msgid "USE_VIRTUAL_WINDOW_SIZE"
msgstr ""

#, fuzzy
msgid "UV_PROTECTION"
msgstr "Automātiska-Evo Pareģošana"

#, fuzzy
msgid "UV_TOLERANCE_TOOLTIP"
msgstr "Apskatiet detalizētu informāciju aiz pareģošanas"

msgid "VACUOLE"
msgstr "Vakuola"

msgid "VACUOLE_DESCRIPTION"
msgstr ""

msgid "VACUOLE_IS_SPECIALIZED"
msgstr ""

#, fuzzy
msgid "VACUOLE_NOT_SPECIALIZED_DESCRIPTION"
msgstr "Apraksts:"

msgid "VACUOLE_PROCESSES_DESCRIPTION"
msgstr ""

#, fuzzy
msgid "VACUOLE_SPECIALIZED_DESCRIPTION"
msgstr "Apraksts:"

msgid "VALUE_WITH_UNIT"
msgstr ""

#, fuzzy
msgid "VERSION_COLON"
msgstr "Ģenerācija:"

#, fuzzy
msgid "VERTICAL_COLON"
msgstr "Ģenerācija:"

#, fuzzy
msgid "VERTICAL_WITH_AXIS_NAME_COLON"
msgstr "Ātrums:"

msgid "VIDEO_MEMORY"
msgstr ""

msgid "VIDEO_MEMORY_MIB"
msgstr ""

msgid "VIEWER"
msgstr ""

#, fuzzy
msgid "VIEW_ALL"
msgstr "Pārskatīt tagad"

#, fuzzy
msgid "VIEW_CELL_PROCESSES"
msgstr "Pārveido [thrive:compound type=\"glucose\"][/thrive:compound] par [thrive:compound type=\"atp\"][/thrive:compound]."

#, fuzzy
msgid "VIEW_ONLINE"
msgstr "Pārskatīt tagad"

#, fuzzy
msgid "VIEW_PATCH_MICHES"
msgstr "Ala"

#, fuzzy
msgid "VIEW_PATCH_NOTES"
msgstr "Ala"

#, fuzzy
msgid "VIEW_PATCH_NOTES_TOOLTIP"
msgstr "Ala"

msgid "VIEW_PENDING_ACTIONS"
msgstr ""

msgid "VIEW_SOURCE_CODE"
msgstr "Apskatīt pirmkodu"

msgid "VIEW_TEXT_REPORT"
msgstr ""

msgid "VIP_PATRONS"
msgstr ""

msgid "VISIBLE"
msgstr ""

msgid "VISIBLE_WHEN_CLOSE_TO_FULL"
msgstr ""

msgid "VISIBLE_WHEN_OVER_ZERO"
msgstr ""

msgid "VISIT_SUGGESTIONS_SITE"
msgstr ""

msgid "VOLCANIC_VENT"
msgstr "Vulkāniskā izeja"

msgid "VOLUMEDOWN"
msgstr "Skaļums uz leju"

msgid "VOLUMEMUTE"
msgstr "Skaļuma izslēgšana"

msgid "VOLUMEUP"
msgstr "Skaļums uz augšu"

msgid "VSYNC"
msgstr "Vertikālā sinhronizācija"

msgid "WAITING_FOR_AUTO_EVO"
msgstr ""

msgid "WELCOME_TO_THRIVEOPEDIA"
msgstr ""

msgid "WENT_EXTINCT_FROM_PLANET"
msgstr "Izmira no planētas"

msgid "WENT_EXTINCT_IN"
msgstr "Izmira {0}"

msgid "WHEEL_DOWN"
msgstr "Rullīte uz leju"

msgid "WHEEL_LEFT"
msgstr "Rullīte pa kreisi"

msgid "WHEEL_RIGHT"
msgstr "Rullīte pa labi"

msgid "WHEEL_UP"
msgstr "Rullīte uz augšu"

msgid "WIKI"
msgstr ""

msgid "WIKI_2D"
msgstr ""

msgid "WIKI_3D"
msgstr ""

msgid "WIKI_3D_COMMA_SANDBOX"
msgstr ""

#, fuzzy
msgid "WIKI_3D_COMMA_STRATEGY"
msgstr "Hloroplasts"

#, fuzzy
msgid "WIKI_3D_COMMA_STRATEGY_COMMA_SPACE"
msgstr "Hloroplasts"

#, fuzzy
msgid "WIKI_8_BRACKET_16"
msgstr "Pagriezt pa kreisi"

#, fuzzy
msgid "WIKI_ASCENSION"
msgstr "Rusticianīns"

msgid "WIKI_ASCENSION_CURRENT_DEVELOPMENT"
msgstr ""

#, fuzzy
msgid "WIKI_ASCENSION_FEATURES"
msgstr "Ārējie efekti:"

#, fuzzy
msgid "WIKI_ASCENSION_INTRO"
msgstr "Rusticianīns"

msgid "WIKI_ASCENSION_OVERVIEW"
msgstr ""

#, fuzzy
msgid "WIKI_ASCENSION_TRANSITIONS"
msgstr "Sugas populācija"

#, fuzzy
msgid "WIKI_ASCENSION_UI"
msgstr "Rusticianīns"

#, fuzzy
msgid "WIKI_AWAKENING_STAGE_CURRENT_DEVELOPMENT"
msgstr "Ļauj saistīties ar citām šūnām. Šis ir pirmais solis uz daudzšūnu veidošanos. Kad tava šūna ir daļā no kolonijas, savienojumi tiek dalīti starp šūnām. Jūs nevarat ieiet redaktorā, kāmēram esat daļa no kolonijas, jums nepieciešams atdalīties, kad savākts nepieciešamais savienojumu daudzums, lai sadalītu jūsu šūnu."

#, fuzzy
msgid "WIKI_AWAKENING_STAGE_FEATURES"
msgstr "Ļauj saistīties ar citām šūnām. Šis ir pirmais solis uz daudzšūnu veidošanos. Kad tava šūna ir daļā no kolonijas, savienojumi tiek dalīti starp šūnām. Jūs nevarat ieiet redaktorā, kāmēram esat daļa no kolonijas, jums nepieciešams atdalīties, kad savākts nepieciešamais savienojumu daudzums, lai sadalītu jūsu šūnu."

#, fuzzy
msgid "WIKI_AWAKENING_STAGE_INTRO"
msgstr "Saistviela"

msgid "WIKI_AWAKENING_STAGE_OVERVIEW"
msgstr ""

#, fuzzy
msgid "WIKI_AWAKENING_STAGE_TRANSITIONS"
msgstr "Ļauj saistīties ar citām šūnām. Šis ir pirmais solis uz daudzšūnu veidošanos. Kad tava šūna ir daļā no kolonijas, savienojumi tiek dalīti starp šūnām. Jūs nevarat ieiet redaktorā, kāmēram esat daļa no kolonijas, jums nepieciešams atdalīties, kad savākts nepieciešamais savienojumu daudzums, lai sadalītu jūsu šūnu."

#, fuzzy
msgid "WIKI_AWAKENING_STAGE_UI"
msgstr "Saistviela"

msgid "WIKI_AWARE_STAGE_CURRENT_DEVELOPMENT"
msgstr ""

#, fuzzy
msgid "WIKI_AWARE_STAGE_FEATURES"
msgstr "[thrive:input]g_move_forward[/thrive:input],[thrive:input]g_move_left[/thrive:input],[thrive:input]g_move_backwards[/thrive:input],[thrive:input]g_move_right[/thrive:input] un peli, lai kustētos. [thrive:input]g_fire_toxin[/thrive:input], lai šautu [thrive:compound type=\"oxytoxy\"][/thrive:compound], ja jums ir toksīnu vakuola. [thrive:input]g_toggle_engulf[/thrive:input], lai pārslēgtu aprīšanas režīmu. Jūs varat attālinātas un pietuvināties ar peles riteni."

#, fuzzy
msgid "WIKI_AWARE_STAGE_INTRO"
msgstr "Nitrāzes"

#, fuzzy
msgid "WIKI_AWARE_STAGE_OVERVIEW"
msgstr "[thrive:input]g_move_forward[/thrive:input],[thrive:input]g_move_left[/thrive:input],[thrive:input]g_move_backwards[/thrive:input],[thrive:input]g_move_right[/thrive:input] un peli, lai kustētos. [thrive:input]g_fire_toxin[/thrive:input], lai šautu [thrive:compound type=\"oxytoxy\"][/thrive:compound], ja jums ir toksīnu vakuola. [thrive:input]g_toggle_engulf[/thrive:input], lai pārslēgtu aprīšanas režīmu. Jūs varat attālinātas un pietuvināties ar peles riteni."

#, fuzzy
msgid "WIKI_AWARE_STAGE_TRANSITIONS"
msgstr "Nitrāzes"

#, fuzzy
msgid "WIKI_AWARE_STAGE_UI"
msgstr "[thrive:input]g_move_forward[/thrive:input],[thrive:input]g_move_left[/thrive:input],[thrive:input]g_move_backwards[/thrive:input],[thrive:input]g_move_right[/thrive:input] un peli, lai kustētos. [thrive:input]g_fire_toxin[/thrive:input], lai šautu [thrive:compound type=\"oxytoxy\"][/thrive:compound], ja jums ir toksīnu vakuola. [thrive:input]g_toggle_engulf[/thrive:input], lai pārslēgtu aprīšanas režīmu. Jūs varat attālinātas un pietuvināties ar peles riteni."

#, fuzzy
msgid "WIKI_AXON_EFFECTS"
msgstr "Ārējie efekti:"

msgid "WIKI_AXON_INTRO"
msgstr ""

msgid "WIKI_AXON_MODIFICATIONS"
msgstr ""

#, fuzzy
msgid "WIKI_AXON_PROCESSES"
msgstr "Nav procesu"

msgid "WIKI_AXON_REQUIREMENTS"
msgstr ""

msgid "WIKI_AXON_SCIENTIFIC_BACKGROUND"
msgstr ""

msgid "WIKI_AXON_STRATEGY"
msgstr ""

msgid "WIKI_AXON_UPGRADES"
msgstr ""

#, fuzzy
msgid "WIKI_BACTERIAL_CHEMOSYNTHESIS_COMMA_GLYCOLYSIS"
msgstr "OxyToxy sintēze"

#, fuzzy
msgid "WIKI_BINDING_AGENT_EFFECTS"
msgstr "Ļauj saistīties ar citām šūnām. Šis ir pirmais solis uz daudzšūnu veidošanos. Kad tava šūna ir daļā no kolonijas, savienojumi tiek dalīti starp šūnām. Jūs nevarat ieiet redaktorā, kāmēram esat daļa no kolonijas, jums nepieciešams atdalīties, kad savākts nepieciešamais savienojumu daudzums, lai sadalītu jūsu šūnu."

#, fuzzy
msgid "WIKI_BINDING_AGENT_INTRO"
msgstr "Saistviela"

#, fuzzy
msgid "WIKI_BINDING_AGENT_MODIFICATIONS"
msgstr "Ļauj saistīties ar citām šūnām. Šis ir pirmais solis uz daudzšūnu veidošanos. Kad tava šūna ir daļā no kolonijas, savienojumi tiek dalīti starp šūnām. Jūs nevarat ieiet redaktorā, kāmēram esat daļa no kolonijas, jums nepieciešams atdalīties, kad savākts nepieciešamais savienojumu daudzums, lai sadalītu jūsu šūnu."

#, fuzzy
msgid "WIKI_BINDING_AGENT_PROCESSES"
msgstr "Spiediet [thrive:input]g_toggle_binding[/thrive:input] , lai pārslēgtu saistīšanas režīmu. Kad esiet saistīšanas režīmā, jūs varat pievienot citas šūnas no jūsu sugas, virzoties tām pretī, jūsu kolonijai. Lai pamestu koloniju, spiediet [thrive:input]g_unbind_all[/thrive:input]."

#, fuzzy
msgid "WIKI_BINDING_AGENT_REQUIREMENTS"
msgstr "Ļauj saistīties ar citām šūnām. Šis ir pirmais solis uz daudzšūnu veidošanos. Kad tava šūna ir daļā no kolonijas, savienojumi tiek dalīti starp šūnām. Jūs nevarat ieiet redaktorā, kāmēram esat daļa no kolonijas, jums nepieciešams atdalīties, kad savākts nepieciešamais savienojumu daudzums, lai sadalītu jūsu šūnu."

#, fuzzy
msgid "WIKI_BINDING_AGENT_SCIENTIFIC_BACKGROUND"
msgstr "Ļauj saistīties ar citām šūnām. Šis ir pirmais solis uz daudzšūnu veidošanos. Kad tava šūna ir daļā no kolonijas, savienojumi tiek dalīti starp šūnām. Jūs nevarat ieiet redaktorā, kāmēram esat daļa no kolonijas, jums nepieciešams atdalīties, kad savākts nepieciešamais savienojumu daudzums, lai sadalītu jūsu šūnu."

#, fuzzy
msgid "WIKI_BINDING_AGENT_STRATEGY"
msgstr "Ļauj saistīties ar citām šūnām. Šis ir pirmais solis uz daudzšūnu veidošanos. Kad tava šūna ir daļā no kolonijas, savienojumi tiek dalīti starp šūnām. Jūs nevarat ieiet redaktorā, kāmēram esat daļa no kolonijas, jums nepieciešams atdalīties, kad savākts nepieciešamais savienojumu daudzums, lai sadalītu jūsu šūnu."

#, fuzzy
msgid "WIKI_BINDING_AGENT_UPGRADES"
msgstr "Ļauj saistīties ar citām šūnām. Šis ir pirmais solis uz daudzšūnu veidošanos. Kad tava šūna ir daļā no kolonijas, savienojumi tiek dalīti starp šūnām. Jūs nevarat ieiet redaktorā, kāmēram esat daļa no kolonijas, jums nepieciešams atdalīties, kad savākts nepieciešamais savienojumu daudzums, lai sadalītu jūsu šūnu."

#, fuzzy
msgid "WIKI_BIOLUMINESCENT_VACUOLE_EFFECTS"
msgstr ""
"Bioluminiscējošā\n"
"vakuola"

#, fuzzy
msgid "WIKI_BIOLUMINESCENT_VACUOLE_INTRO"
msgstr ""
"Bioluminiscējošā\n"
"vakuola"

#, fuzzy
msgid "WIKI_BIOLUMINESCENT_VACUOLE_MODIFICATIONS"
msgstr ""
"Bioluminiscējošā\n"
"vakuola"

#, fuzzy
msgid "WIKI_BIOLUMINESCENT_VACUOLE_PROCESSES"
msgstr ""
"Bioluminiscējošā\n"
"vakuola"

#, fuzzy
msgid "WIKI_BIOLUMINESCENT_VACUOLE_REQUIREMENTS"
msgstr ""
"Bioluminiscējošā\n"
"vakuola"

msgid "WIKI_BIOLUMINESCENT_VACUOLE_SCIENTIFIC_BACKGROUND"
msgstr ""

#, fuzzy
msgid "WIKI_BIOLUMINESCENT_VACUOLE_STRATEGY"
msgstr ""
"Bioluminiscējošā\n"
"vakuola"

#, fuzzy
msgid "WIKI_BIOLUMINESCENT_VACUOLE_UPGRADES"
msgstr ""
"Bioluminiscējošā\n"
"vakuola"

msgid "WIKI_BODY_PLAN_EDITOR_COMMA_CELL_EDITOR"
msgstr ""

#, fuzzy
msgid "WIKI_CHEMOPLAST_EFFECTS"
msgstr "Hemoplasts"

#, fuzzy
msgid "WIKI_CHEMOPLAST_INTRO"
msgstr "Hemoplasts"

msgid "WIKI_CHEMOPLAST_MODIFICATIONS"
msgstr ""

msgid "WIKI_CHEMOPLAST_PROCESSES"
msgstr ""

msgid "WIKI_CHEMOPLAST_REQUIREMENTS"
msgstr ""

msgid "WIKI_CHEMOPLAST_SCIENTIFIC_BACKGROUND"
msgstr ""

msgid "WIKI_CHEMOPLAST_STRATEGY"
msgstr ""

msgid "WIKI_CHEMOPLAST_UPGRADES"
msgstr ""

#, fuzzy
msgid "WIKI_CHEMORECEPTOR_EFFECTS"
msgstr "Modifikācijas Apraksts:"

#, fuzzy
msgid "WIKI_CHEMORECEPTOR_INTRO"
msgstr "Hemoplasts"

#, fuzzy
msgid "WIKI_CHEMORECEPTOR_MODIFICATIONS"
msgstr "Modifikācijas Apraksts:"

#, fuzzy
msgid "WIKI_CHEMORECEPTOR_PROCESSES"
msgstr "Pārveido [thrive:compound type=\"glucose\"][/thrive:compound] par [thrive:compound type=\"atp\"][/thrive:compound]."

#, fuzzy
msgid "WIKI_CHEMORECEPTOR_REQUIREMENTS"
msgstr "Modifikācijas Apraksts:"

#, fuzzy
msgid "WIKI_CHEMORECEPTOR_SCIENTIFIC_BACKGROUND"
msgstr "Modifikācijas Apraksts:"

#, fuzzy
msgid "WIKI_CHEMORECEPTOR_STRATEGY"
msgstr "Modifikācijas Apraksts:"

#, fuzzy
msgid "WIKI_CHEMORECEPTOR_UPGRADES"
msgstr "Modifikācijas Apraksts:"

#, fuzzy
msgid "WIKI_CHEMOSYNTHESIZING_PROTEINS_EFFECTS"
msgstr "Hemosintezējošas olbaltumvielas"

#, fuzzy
msgid "WIKI_CHEMOSYNTHESIZING_PROTEINS_INTRO"
msgstr "Hemosintezējošas olbaltumvielas"

#, fuzzy
msgid "WIKI_CHEMOSYNTHESIZING_PROTEINS_MODIFICATIONS"
msgstr "Hemosintezējošas olbaltumvielas"

#, fuzzy
msgid "WIKI_CHEMOSYNTHESIZING_PROTEINS_PROCESSES"
msgstr "Pārveido [thrive:compound type=\"hydrogensulfide\"][/thrive:compound] par [thrive:compound type=\"hydrogensulfide\"][/thrive:compound]. Ātrums ir atkarīgs no [thrive:compound type=\"carbondioxide\"][/thrive:compound] koncentrācijas. Arī pārveido [thrive:compound type=\"glucose\"][/thrive:compound] par [thrive:compound type=\"atp\"][/thrive:compound]."

#, fuzzy
msgid "WIKI_CHEMOSYNTHESIZING_PROTEINS_REQUIREMENTS"
msgstr "Hemosintezējošas olbaltumvielas"

#, fuzzy
msgid "WIKI_CHEMOSYNTHESIZING_PROTEINS_SCIENTIFIC_BACKGROUND"
msgstr "Pārveido [thrive:compound type=\"hydrogensulfide\"][/thrive:compound] par [thrive:compound type=\"hydrogensulfide\"][/thrive:compound]. Ātrums ir atkarīgs no [thrive:compound type=\"carbondioxide\"][/thrive:compound] koncentrācijas. Arī pārveido [thrive:compound type=\"glucose\"][/thrive:compound] par [thrive:compound type=\"atp\"][/thrive:compound]."

#, fuzzy
msgid "WIKI_CHEMOSYNTHESIZING_PROTEINS_STRATEGY"
msgstr "Hemosintezējošas olbaltumvielas"

#, fuzzy
msgid "WIKI_CHEMOSYNTHESIZING_PROTEINS_UPGRADES"
msgstr "Hemosintezējošas olbaltumvielas"

#, fuzzy
msgid "WIKI_CHLOROPLAST_EFFECTS"
msgstr "Hloroplasts"

#, fuzzy
msgid "WIKI_CHLOROPLAST_INTRO"
msgstr "Hloroplasts"

msgid "WIKI_CHLOROPLAST_MODIFICATIONS"
msgstr ""

msgid "WIKI_CHLOROPLAST_PROCESSES"
msgstr ""

msgid "WIKI_CHLOROPLAST_REQUIREMENTS"
msgstr ""

msgid "WIKI_CHLOROPLAST_SCIENTIFIC_BACKGROUND"
msgstr ""

#, fuzzy
msgid "WIKI_CHLOROPLAST_STRATEGY"
msgstr "Hloroplasts"

#, fuzzy
msgid "WIKI_CHLOROPLAST_UPGRADES"
msgstr "Hloroplasts"

#, fuzzy
msgid "WIKI_CHROMATOPHORE_PHOTOSYNTHESIS_COMMA_GLYCOLYSIS"
msgstr "OxyToxy sintēze"

msgid "WIKI_CILIA_EFFECTS"
msgstr ""

msgid "WIKI_CILIA_INTRO"
msgstr ""

msgid "WIKI_CILIA_MODIFICATIONS"
msgstr ""

#, fuzzy
msgid "WIKI_CILIA_PROCESSES"
msgstr "Pārveido [thrive:compound type=\"glucose\"][/thrive:compound] par [thrive:compound type=\"atp\"][/thrive:compound]."

msgid "WIKI_CILIA_REQUIREMENTS"
msgstr ""

msgid "WIKI_CILIA_SCIENTIFIC_BACKGROUND"
msgstr ""

msgid "WIKI_CILIA_STRATEGY"
msgstr ""

msgid "WIKI_CILIA_UPGRADES"
msgstr ""

#, fuzzy
msgid "WIKI_COMPOUNDS_BUTTON"
msgstr "Citoplazma"

#, fuzzy
msgid "WIKI_COMPOUNDS_DEVELOPMENT"
msgstr "Savienojumi:"

#, fuzzy
msgid "WIKI_COMPOUNDS_INTRO"
msgstr "Citoplazma"

msgid "WIKI_COMPOUNDS_TYPES_OF_COMPOUNDS"
msgstr ""

msgid "WIKI_COMPOUND_SYSTEM_DEVELOPMENT_COMPOUNDS_LIST"
msgstr ""

msgid "WIKI_COMPOUND_SYSTEM_DEVELOPMENT_INTRO"
msgstr ""

msgid "WIKI_COMPOUND_SYSTEM_DEVELOPMENT_MICROBE_STAGE"
msgstr ""

msgid "WIKI_COMPOUND_SYSTEM_DEVELOPMENT_OVERVIEW"
msgstr ""

#, fuzzy
msgid "WIKI_CREATURE_EDITOR_COMMA_TECH_EDITOR"
msgstr "Ieslēgt redaktoru"

msgid "WIKI_CYTOPLASM_EFFECTS"
msgstr ""

#, fuzzy
msgid "WIKI_CYTOPLASM_INTRO"
msgstr "Citoplazma"

msgid "WIKI_CYTOPLASM_MODIFICATIONS"
msgstr ""

#, fuzzy
msgid "WIKI_CYTOPLASM_PROCESSES"
msgstr "Pārveido [thrive:compound type=\"glucose\"][/thrive:compound] par [thrive:compound type=\"atp\"][/thrive:compound]."

msgid "WIKI_CYTOPLASM_REQUIREMENTS"
msgstr ""

msgid "WIKI_CYTOPLASM_SCIENTIFIC_BACKGROUND"
msgstr ""

msgid "WIKI_CYTOPLASM_STRATEGY"
msgstr ""

msgid "WIKI_CYTOPLASM_UPGRADES"
msgstr ""

#, fuzzy
msgid "WIKI_DEVELOPMENT"
msgstr "3D Kustība"

#, fuzzy
msgid "WIKI_DEVELOPMENT_INFO_BUTTON"
msgstr "Organoīdi"

#, fuzzy
msgid "WIKI_DEVELOPMENT_ROOT_INTRO"
msgstr "Organoīdi"

msgid "WIKI_EDITORS_AND_MUTATIONS_GENERATIONS_AND_EDITOR_SESSIONS"
msgstr ""

#, fuzzy
msgid "WIKI_EDITORS_AND_MUTATIONS_INTRO"
msgstr "Mitohondrijs"

msgid "WIKI_EDITORS_AND_MUTATIONS_MUTATIONS_AND_MUTATION_POINTS"
msgstr ""

msgid "WIKI_ENVIRONMENTAL_CONDITIONS_ENVIRONMENTAL_GASSES"
msgstr ""

#, fuzzy
msgid "WIKI_ENVIRONMENTAL_CONDITIONS_INTRO"
msgstr "Mitohondrijs"

#, fuzzy
msgid "WIKI_ENVIRONMENTAL_CONDITIONS_PHYSICAL_CONDITIONS"
msgstr "Anaerobiskā slāpekļa fiksācija"

msgid "WIKI_ENVIRONMENTAL_CONDITIONS_THE_DAY/NIGHT_CYCLE"
msgstr ""

#, fuzzy
msgid "WIKI_FERROPLAST_EFFECTS"
msgstr "Termoplasts"

#, fuzzy
msgid "WIKI_FERROPLAST_INTRO"
msgstr "Termoplasts"

#, fuzzy
msgid "WIKI_FERROPLAST_MODIFICATIONS"
msgstr "Slāpekļa fiksējošs plastids"

#, fuzzy
msgid "WIKI_FERROPLAST_PROCESSES"
msgstr "Slāpekļa fiksējošs plastids"

#, fuzzy
msgid "WIKI_FERROPLAST_REQUIREMENTS"
msgstr "Slāpekļa fiksējošs plastids"

#, fuzzy
msgid "WIKI_FERROPLAST_SCIENTIFIC_BACKGROUND"
msgstr "Slāpekļa fiksējošs plastids"

#, fuzzy
msgid "WIKI_FERROPLAST_STRATEGY"
msgstr "Termoplasts"

#, fuzzy
msgid "WIKI_FERROPLAST_UPGRADES"
msgstr "Termoplasts"

msgid "WIKI_FLAGELLUM_EFFECTS"
msgstr ""

#, fuzzy
msgid "WIKI_FLAGELLUM_INTRO"
msgstr "Vica"

msgid "WIKI_FLAGELLUM_MODIFICATIONS"
msgstr ""

#, fuzzy
msgid "WIKI_FLAGELLUM_PROCESSES"
msgstr "Nav procesu"

msgid "WIKI_FLAGELLUM_REQUIREMENTS"
msgstr ""

msgid "WIKI_FLAGELLUM_SCIENTIFIC_BACKGROUND"
msgstr ""

msgid "WIKI_FLAGELLUM_STRATEGY"
msgstr ""

msgid "WIKI_FLAGELLUM_UPGRADES"
msgstr ""

#, fuzzy
msgid "WIKI_GLYCOLYSIS_COMMA_ANAEROBIC_NITROGEN_FIXATION"
msgstr "Anaerobiskā slāpekļa fiksācija"

#, fuzzy
msgid "WIKI_HEADING_APPENDICES"
msgstr "Ļauj saistīties ar citām šūnām. Šis ir pirmais solis uz daudzšūnu veidošanos. Kad tava šūna ir daļā no kolonijas, savienojumi tiek dalīti starp šūnām. Jūs nevarat ieiet redaktorā, kāmēram esat daļa no kolonijas, jums nepieciešams atdalīties, kad savākts nepieciešamais savienojumu daudzums, lai sadalītu jūsu šūnu."

#, fuzzy
msgid "WIKI_HEADING_BASIC_GAME_MECHANICS"
msgstr "Ļauj saistīties ar citām šūnām. Šis ir pirmais solis uz daudzšūnu veidošanos. Kad tava šūna ir daļā no kolonijas, savienojumi tiek dalīti starp šūnām. Jūs nevarat ieiet redaktorā, kāmēram esat daļa no kolonijas, jums nepieciešams atdalīties, kad savākts nepieciešamais savienojumu daudzums, lai sadalītu jūsu šūnu."

msgid "WIKI_HEADING_COMPOUNDS_LIST"
msgstr ""

#, fuzzy
msgid "WIKI_HEADING_COMPOUND_CLOUDS"
msgstr "Bezgalīgi daudz savienojumu"

#, fuzzy
msgid "WIKI_HEADING_CONCEPT_ART"
msgstr "Hemoplasts"

#, fuzzy
msgid "WIKI_HEADING_CURRENT_DEVELOPMENT"
msgstr "Ļauj saistīties ar citām šūnām. Šis ir pirmais solis uz daudzšūnu veidošanos. Kad tava šūna ir daļā no kolonijas, savienojumi tiek dalīti starp šūnām. Jūs nevarat ieiet redaktorā, kāmēram esat daļa no kolonijas, jums nepieciešams atdalīties, kad savākts nepieciešamais savienojumu daudzums, lai sadalītu jūsu šūnu."

msgid "WIKI_HEADING_DEVELOPMENT"
msgstr ""

#, fuzzy
msgid "WIKI_HEADING_EDITOR"
msgstr "Saistviela"

msgid "WIKI_HEADING_EFFECTS"
msgstr ""

#, fuzzy
msgid "WIKI_HEADING_ENVIRONMENTAL_GASSES"
msgstr "Nitrāzes"

#, fuzzy
msgid "WIKI_HEADING_FEATURES"
msgstr "Ļauj saistīties ar citām šūnām. Šis ir pirmais solis uz daudzšūnu veidošanos. Kad tava šūna ir daļā no kolonijas, savienojumi tiek dalīti starp šūnām. Jūs nevarat ieiet redaktorā, kāmēram esat daļa no kolonijas, jums nepieciešams atdalīties, kad savākts nepieciešamais savienojumu daudzums, lai sadalītu jūsu šūnu."

msgid "WIKI_HEADING_FOG_OF_WAR"
msgstr ""

msgid "WIKI_HEADING_GAMEPLAY"
msgstr ""

#, fuzzy
msgid "WIKI_HEADING_GDD"
msgstr "Saistviela"

#, fuzzy
msgid "WIKI_HEADING_GENERAL_TIPS"
msgstr "Ļauj saistīties ar citām šūnām. Šis ir pirmais solis uz daudzšūnu veidošanos. Kad tava šūna ir daļā no kolonijas, savienojumi tiek dalīti starp šūnām. Jūs nevarat ieiet redaktorā, kāmēram esat daļa no kolonijas, jums nepieciešams atdalīties, kad savākts nepieciešamais savienojumu daudzums, lai sadalītu jūsu šūnu."

msgid "WIKI_HEADING_GENERATIONS_AND_EDITOR_SESSIONS"
msgstr ""

#, fuzzy
msgid "WIKI_HEADING_MICROBE_PARTS"
msgstr "[thrive:input]g_move_forward[/thrive:input],[thrive:input]g_move_left[/thrive:input],[thrive:input]g_move_backwards[/thrive:input],[thrive:input]g_move_right[/thrive:input] un peli, lai kustētos. [thrive:input]g_fire_toxin[/thrive:input], lai šautu [thrive:compound type=\"oxytoxy\"][/thrive:compound], ja jums ir toksīnu vakuola. [thrive:input]g_toggle_engulf[/thrive:input], lai pārslēgtu aprīšanas režīmu. Jūs varat attālinātas un pietuvināties ar peles riteni."

#, fuzzy
msgid "WIKI_HEADING_MICROBE_STAGE"
msgstr "[thrive:input]g_move_forward[/thrive:input],[thrive:input]g_move_left[/thrive:input],[thrive:input]g_move_backwards[/thrive:input],[thrive:input]g_move_right[/thrive:input] un peli, lai kustētos. [thrive:input]g_fire_toxin[/thrive:input], lai šautu [thrive:compound type=\"oxytoxy\"][/thrive:compound], ja jums ir toksīnu vakuola. [thrive:input]g_toggle_engulf[/thrive:input], lai pārslēgtu aprīšanas režīmu. Jūs varat attālinātas un pietuvināties ar peles riteni."

#, fuzzy
msgid "WIKI_HEADING_MICROBE_STAGE_TIPS"
msgstr "[thrive:input]g_move_forward[/thrive:input],[thrive:input]g_move_left[/thrive:input],[thrive:input]g_move_backwards[/thrive:input],[thrive:input]g_move_right[/thrive:input] un peli, lai kustētos. [thrive:input]g_fire_toxin[/thrive:input], lai šautu [thrive:compound type=\"oxytoxy\"][/thrive:compound], ja jums ir toksīnu vakuola. [thrive:input]g_toggle_engulf[/thrive:input], lai pārslēgtu aprīšanas režīmu. Jūs varat attālinātas un pietuvināties ar peles riteni."

msgid "WIKI_HEADING_MODIFICATIONS"
msgstr ""

#, fuzzy
msgid "WIKI_HEADING_MORE_GAME_INFO"
msgstr "[thrive:input]g_move_forward[/thrive:input],[thrive:input]g_move_left[/thrive:input],[thrive:input]g_move_backwards[/thrive:input],[thrive:input]g_move_right[/thrive:input] un peli, lai kustētos. [thrive:input]g_fire_toxin[/thrive:input], lai šautu [thrive:compound type=\"oxytoxy\"][/thrive:compound], ja jums ir toksīnu vakuola. [thrive:input]g_toggle_engulf[/thrive:input], lai pārslēgtu aprīšanas režīmu. Jūs varat attālinātas un pietuvināties ar peles riteni."

msgid "WIKI_HEADING_MUTATIONS_AND_MUTATION_POINTS"
msgstr ""

msgid "WIKI_HEADING_OVERVIEW"
msgstr ""

#, fuzzy
msgid "WIKI_HEADING_PATCHES"
msgstr "Spiediet [thrive:input]g_toggle_binding[/thrive:input] , lai pārslēgtu saistīšanas režīmu. Kad esiet saistīšanas režīmā, jūs varat pievienot citas šūnas no jūsu sugas, virzoties tām pretī, jūsu kolonijai. Lai pamestu koloniju, spiediet [thrive:input]g_unbind_all[/thrive:input]."

#, fuzzy
msgid "WIKI_HEADING_PHYSICAL_CONDITIONS"
msgstr "Fiziskie apstākļi"

msgid "WIKI_HEADING_PROCESSES"
msgstr ""

msgid "WIKI_HEADING_REPRODUCTION_IN_THE_MICROBE_STAGE"
msgstr ""

msgid "WIKI_HEADING_REQUIREMENTS"
msgstr ""

msgid "WIKI_HEADING_SCIENTIFIC_BACKGROUND"
msgstr ""

msgid "WIKI_HEADING_STRATEGY"
msgstr ""

msgid "WIKI_HEADING_THE_DAY/NIGHT_CYCLE"
msgstr ""

msgid "WIKI_HEADING_THE_PATCH_MAP"
msgstr ""

#, fuzzy
msgid "WIKI_HEADING_TRANSITIONS"
msgstr "Ļauj saistīties ar citām šūnām. Šis ir pirmais solis uz daudzšūnu veidošanos. Kad tava šūna ir daļā no kolonijas, savienojumi tiek dalīti starp šūnām. Jūs nevarat ieiet redaktorā, kāmēram esat daļa no kolonijas, jums nepieciešams atdalīties, kad savākts nepieciešamais savienojumu daudzums, lai sadalītu jūsu šūnu."

#, fuzzy
msgid "WIKI_HEADING_TYPES_OF_COMPOUNDS"
msgstr "Bezgalīgi daudz savienojumu"

msgid "WIKI_HEADING_UI"
msgstr ""

msgid "WIKI_HEADING_UPGRADES"
msgstr ""

#, fuzzy
msgid "WIKI_HELP_AND_TIPS_BASIC_GAME_MECHANICS"
msgstr "Citoplazma"

#, fuzzy
msgid "WIKI_HELP_AND_TIPS_BUTTON"
msgstr "Citoplazma"

#, fuzzy
msgid "WIKI_HELP_AND_TIPS_COMPOUND_CLOUDS"
msgstr "Citoplazma"

#, fuzzy
msgid "WIKI_HELP_AND_TIPS_GENERAL_TIPS"
msgstr "Tilakoīdi"

#, fuzzy
msgid "WIKI_HELP_AND_TIPS_INTRO"
msgstr "Tilakoīdi"

#, fuzzy
msgid "WIKI_HELP_AND_TIPS_MICROBE_PARTS"
msgstr "Tilakoīdi"

#, fuzzy
msgid "WIKI_HELP_AND_TIPS_MICROBE_STAGE_TIPS"
msgstr "[thrive:input]g_move_forward[/thrive:input],[thrive:input]g_move_left[/thrive:input],[thrive:input]g_move_backwards[/thrive:input],[thrive:input]g_move_right[/thrive:input] un peli, lai kustētos. [thrive:input]g_fire_toxin[/thrive:input], lai šautu [thrive:compound type=\"oxytoxy\"][/thrive:compound], ja jums ir toksīnu vakuola. [thrive:input]g_toggle_engulf[/thrive:input], lai pārslēgtu aprīšanas režīmu. Jūs varat attālinātas un pietuvināties ar peles riteni."

#, fuzzy
msgid "WIKI_HELP_AND_TIPS_MORE_GAME_INFO"
msgstr "Tilakoīdi"

#, fuzzy
msgid "WIKI_HYDROGENASE_EFFECTS"
msgstr "Nitrāzes"

#, fuzzy
msgid "WIKI_HYDROGENASE_INTRO"
msgstr "Nitrāzes"

#, fuzzy
msgid "WIKI_HYDROGENASE_MODIFICATIONS"
msgstr "Anaerobiskā slāpekļa fiksācija"

#, fuzzy
msgid "WIKI_HYDROGENASE_PROCESSES"
msgstr "Nav procesu"

#, fuzzy
msgid "WIKI_HYDROGENASE_REQUIREMENTS"
msgstr "Apraksts:"

#, fuzzy
msgid "WIKI_HYDROGENASE_SCIENTIFIC_BACKGROUND"
msgstr "Apraksts:"

#, fuzzy
msgid "WIKI_HYDROGENASE_STRATEGY"
msgstr "Nitrāzes"

#, fuzzy
msgid "WIKI_HYDROGENASE_UPGRADES"
msgstr "Nitrāzes"

#, fuzzy
msgid "WIKI_HYDROGENOSOME_EFFECTS"
msgstr "Nitrāzes"

#, fuzzy
msgid "WIKI_HYDROGENOSOME_INTRO"
msgstr "Nitrāzes"

#, fuzzy
msgid "WIKI_HYDROGENOSOME_MODIFICATIONS"
msgstr "Anaerobiskā slāpekļa fiksācija"

#, fuzzy
msgid "WIKI_HYDROGENOSOME_PROCESSES"
msgstr "Nav procesu"

#, fuzzy
msgid "WIKI_HYDROGENOSOME_REQUIREMENTS"
msgstr "Apraksts:"

#, fuzzy
msgid "WIKI_HYDROGENOSOME_SCIENTIFIC_BACKGROUND"
msgstr "Apraksts:"

#, fuzzy
msgid "WIKI_HYDROGENOSOME_STRATEGY"
msgstr "Nitrāzes"

#, fuzzy
msgid "WIKI_HYDROGENOSOME_UPGRADES"
msgstr "Nitrāzes"

#, fuzzy
msgid "WIKI_INDUSTRIAL_STAGE_CURRENT_DEVELOPMENT"
msgstr "Ļauj saistīties ar citām šūnām. Šis ir pirmais solis uz daudzšūnu veidošanos. Kad tava šūna ir daļā no kolonijas, savienojumi tiek dalīti starp šūnām. Jūs nevarat ieiet redaktorā, kāmēram esat daļa no kolonijas, jums nepieciešams atdalīties, kad savākts nepieciešamais savienojumu daudzums, lai sadalītu jūsu šūnu."

#, fuzzy
msgid "WIKI_INDUSTRIAL_STAGE_FEATURES"
msgstr "Ļauj saistīties ar citām šūnām. Šis ir pirmais solis uz daudzšūnu veidošanos. Kad tava šūna ir daļā no kolonijas, savienojumi tiek dalīti starp šūnām. Jūs nevarat ieiet redaktorā, kāmēram esat daļa no kolonijas, jums nepieciešams atdalīties, kad savākts nepieciešamais savienojumu daudzums, lai sadalītu jūsu šūnu."

#, fuzzy
msgid "WIKI_INDUSTRIAL_STAGE_INTRO"
msgstr "Saistviela"

msgid "WIKI_INDUSTRIAL_STAGE_OVERVIEW"
msgstr ""

#, fuzzy
msgid "WIKI_INDUSTRIAL_STAGE_TRANSITIONS"
msgstr ""
"Aktīvi mikrobi skraidīs apkārt un gāzīsies, kad nekas interesants nenotiek.\n"
"Sēdošie mikrobi būs nekustīgi un gaidīs, kad vide mainīsies, pirms tie kaut ko dara."

#, fuzzy
msgid "WIKI_INDUSTRIAL_STAGE_UI"
msgstr "Saistviela"

msgid "WIKI_INJECTISOME_PILUS"
msgstr ""

msgid "WIKI_LYSOSOME_EFFECTS"
msgstr ""

#, fuzzy
msgid "WIKI_LYSOSOME_INTRO"
msgstr "Modifikācijas Apraksts:"

#, fuzzy
msgid "WIKI_LYSOSOME_MODIFICATIONS"
msgstr "Modifikācijas Apraksts:"

#, fuzzy
msgid "WIKI_LYSOSOME_PROCESSES"
msgstr "Pārveido [thrive:compound type=\"glucose\"][/thrive:compound] par [thrive:compound type=\"atp\"][/thrive:compound]. Likme mainās ar [thrive:compound type=\"oxygen\"][/thrive:compound] koncentrāciju."

msgid "WIKI_LYSOSOME_REQUIREMENTS"
msgstr ""

msgid "WIKI_LYSOSOME_SCIENTIFIC_BACKGROUND"
msgstr ""

msgid "WIKI_LYSOSOME_STRATEGY"
msgstr ""

msgid "WIKI_LYSOSOME_UPGRADES"
msgstr ""

#, fuzzy
msgid "WIKI_MACROSCOPIC_STAGE_CONCEPT_ART"
msgstr "Novietot organoīdu"

#, fuzzy
msgid "WIKI_MACROSCOPIC_STAGE_CURRENT_DEVELOPMENT"
msgstr "Ļauj saistīties ar citām šūnām. Šis ir pirmais solis uz daudzšūnu veidošanos. Kad tava šūna ir daļā no kolonijas, savienojumi tiek dalīti starp šūnām. Jūs nevarat ieiet redaktorā, kāmēram esat daļa no kolonijas, jums nepieciešams atdalīties, kad savākts nepieciešamais savienojumu daudzums, lai sadalītu jūsu šūnu."

#, fuzzy
msgid "WIKI_MACROSCOPIC_STAGE_FEATURES"
msgstr "Kodols"

#, fuzzy
msgid "WIKI_MACROSCOPIC_STAGE_INTRO"
msgstr "Nitrāzes"

#, fuzzy
msgid "WIKI_MACROSCOPIC_STAGE_OVERVIEW"
msgstr "[thrive:input]g_move_forward[/thrive:input],[thrive:input]g_move_left[/thrive:input],[thrive:input]g_move_backwards[/thrive:input],[thrive:input]g_move_right[/thrive:input] un peli, lai kustētos. [thrive:input]g_fire_toxin[/thrive:input], lai šautu [thrive:compound type=\"oxytoxy\"][/thrive:compound], ja jums ir toksīnu vakuola. [thrive:input]g_toggle_engulf[/thrive:input], lai pārslēgtu aprīšanas režīmu. Jūs varat attālinātas un pietuvināties ar peles riteni."

#, fuzzy
msgid "WIKI_MACROSCOPIC_STAGE_TRANSITIONS"
msgstr "Nitrāzes"

#, fuzzy
msgid "WIKI_MACROSCOPIC_STAGE_UI"
msgstr "[thrive:input]g_move_forward[/thrive:input],[thrive:input]g_move_left[/thrive:input],[thrive:input]g_move_backwards[/thrive:input],[thrive:input]g_move_right[/thrive:input] un peli, lai kustētos. [thrive:input]g_fire_toxin[/thrive:input], lai šautu [thrive:compound type=\"oxytoxy\"][/thrive:compound], ja jums ir toksīnu vakuola. [thrive:input]g_toggle_engulf[/thrive:input], lai pārslēgtu aprīšanas režīmu. Jūs varat attālinātas un pietuvināties ar peles riteni."

#, fuzzy
msgid "WIKI_MECHANICS"
msgstr "Novietot organoīdu"

#, fuzzy
msgid "WIKI_MECHANICS_ROOT_INTRO"
msgstr "Organoīdi"

#, fuzzy
msgid "WIKI_MELANOSOME_EFFECTS"
msgstr "Metabolosomas"

#, fuzzy
msgid "WIKI_MELANOSOME_INTRO"
msgstr "Modifikācijas Apraksts:"

#, fuzzy
msgid "WIKI_MELANOSOME_MODIFICATIONS"
msgstr "Modifikācijas Apraksts:"

#, fuzzy
msgid "WIKI_MELANOSOME_PROCESSES"
msgstr "Pārveido [thrive:compound type=\"glucose\"][/thrive:compound] par [thrive:compound type=\"atp\"][/thrive:compound]. Likme mainās ar [thrive:compound type=\"oxygen\"][/thrive:compound] koncentrāciju."

#, fuzzy
msgid "WIKI_MELANOSOME_REQUIREMENTS"
msgstr "Slāpekļa fiksējošs plastids"

#, fuzzy
msgid "WIKI_MELANOSOME_SCIENTIFIC_BACKGROUND"
msgstr "Slāpekļa fiksējošs plastids"

#, fuzzy
msgid "WIKI_MELANOSOME_STRATEGY"
msgstr "Metabolosomas"

#, fuzzy
msgid "WIKI_MELANOSOME_UPGRADES"
msgstr "Metabolosomas"

#, fuzzy
msgid "WIKI_METABOLOSOMES_EFFECTS"
msgstr "Metabolosomas"

#, fuzzy
msgid "WIKI_METABOLOSOMES_INTRO"
msgstr "Metabolosomas"

#, fuzzy
msgid "WIKI_METABOLOSOMES_MODIFICATIONS"
msgstr "Pārveido [thrive:compound type=\"glucose\"][/thrive:compound] par [thrive:compound type=\"atp\"][/thrive:compound]. Likme mainās ar [thrive:compound type=\"oxygen\"][/thrive:compound] koncentrāciju."

#, fuzzy
msgid "WIKI_METABOLOSOMES_PROCESSES"
msgstr "Pārveido [thrive:compound type=\"glucose\"][/thrive:compound] par [thrive:compound type=\"atp\"][/thrive:compound]. Likme mainās ar [thrive:compound type=\"oxygen\"][/thrive:compound] koncentrāciju."

msgid "WIKI_METABOLOSOMES_REQUIREMENTS"
msgstr ""

msgid "WIKI_METABOLOSOMES_SCIENTIFIC_BACKGROUND"
msgstr ""

#, fuzzy
msgid "WIKI_METABOLOSOMES_STRATEGY"
msgstr "Metabolosomas"

#, fuzzy
msgid "WIKI_METABOLOSOMES_UPGRADES"
msgstr "Metabolosomas"

#, fuzzy
msgid "WIKI_MICROBE_STAGE_APPENDICES"
msgstr ""
"Prokariotu struktūras\n"
"\n"
"Metabolosomas: ražo ATP no glikozes\n"
"\n"
"Hemosintezējošas olbaltumvielas: No sērūdeņraža saražo uz pusi mazāk glikozes nekā hemoplasts, bet arī veic glikolīzi, aizņem 1 daļu\n"
"\n"
"Tilakoīdi: ražo 3 reizes mazāk glikozes nekā parasts hloroplasts, bet arī veic glikolīzi un aizņem 1 daļu\n"
"\n"
"Rusticianīns : pārvērš dzelzi ATP\n"
"\n"
"Nitrogenāze: no atmosfēras slāpekli un ATP ražo amonjaku\n"
"\n"
"Citoplazma: uzglabā savienojumus un veic glikolīzi (ražo ATP nelielos daudzumos)"

#, fuzzy
msgid "WIKI_MICROBE_STAGE_BUTTON"
msgstr "Nitrāzes"

#, fuzzy
msgid "WIKI_MICROBE_STAGE_EDITOR"
msgstr "Ieslēgt redaktoru"

#, fuzzy
msgid "WIKI_MICROBE_STAGE_GAMEPLAY"
msgstr "[thrive:input]g_move_forward[/thrive:input],[thrive:input]g_move_left[/thrive:input],[thrive:input]g_move_backwards[/thrive:input],[thrive:input]g_move_right[/thrive:input] un peli, lai kustētos. [thrive:input]g_fire_toxin[/thrive:input], lai šautu [thrive:compound type=\"oxytoxy\"][/thrive:compound], ja jums ir toksīnu vakuola. [thrive:input]g_toggle_engulf[/thrive:input], lai pārslēgtu aprīšanas režīmu. Jūs varat attālinātas un pietuvināties ar peles riteni."

#, fuzzy
msgid "WIKI_MICROBE_STAGE_GDD"
msgstr "[thrive:input]g_move_forward[/thrive:input],[thrive:input]g_move_left[/thrive:input],[thrive:input]g_move_backwards[/thrive:input],[thrive:input]g_move_right[/thrive:input] un peli, lai kustētos. [thrive:input]g_fire_toxin[/thrive:input], lai šautu [thrive:compound type=\"oxytoxy\"][/thrive:compound], ja jums ir toksīnu vakuola. [thrive:input]g_toggle_engulf[/thrive:input], lai pārslēgtu aprīšanas režīmu. Jūs varat attālinātas un pietuvināties ar peles riteni."

#, fuzzy
msgid "WIKI_MICROBE_STAGE_INTRO"
msgstr "Nitrāzes"

#, fuzzy
msgid "WIKI_MITOCHONDRION_EFFECTS"
msgstr "Mitohondrijs"

#, fuzzy
msgid "WIKI_MITOCHONDRION_INTRO"
msgstr "Mitohondrijs"

msgid "WIKI_MITOCHONDRION_MODIFICATIONS"
msgstr ""

#, fuzzy
msgid "WIKI_MITOCHONDRION_PROCESSES"
msgstr "Mitohondrijs"

msgid "WIKI_MITOCHONDRION_REQUIREMENTS"
msgstr ""

msgid "WIKI_MITOCHONDRION_SCIENTIFIC_BACKGROUND"
msgstr ""

#, fuzzy
msgid "WIKI_MITOCHONDRION_STRATEGY"
msgstr "Mitohondrijs"

#, fuzzy
msgid "WIKI_MITOCHONDRION_UPGRADES"
msgstr "Mitohondrijs"

#, fuzzy
msgid "WIKI_MULTICELLULAR_STAGE_CONCEPT_ART"
msgstr "Novietot organoīdu"

#, fuzzy
msgid "WIKI_MULTICELLULAR_STAGE_CURRENT_DEVELOPMENT"
msgstr "Novietot organoīdu"

#, fuzzy
msgid "WIKI_MULTICELLULAR_STAGE_FEATURES"
msgstr "Novietot organoīdu"

#, fuzzy
msgid "WIKI_MULTICELLULAR_STAGE_INTRO"
msgstr "Novietot organoīdu"

#, fuzzy
msgid "WIKI_MULTICELLULAR_STAGE_OVERVIEW"
msgstr "Novietot organoīdu"

#, fuzzy
msgid "WIKI_MULTICELLULAR_STAGE_TRANSITIONS"
msgstr "Novietot organoīdu"

#, fuzzy
msgid "WIKI_MULTICELLULAR_STAGE_UI"
msgstr "Novietot organoīdu"

msgid "WIKI_MYOFIBRIL_EFFECTS"
msgstr ""

msgid "WIKI_MYOFIBRIL_INTRO"
msgstr ""

msgid "WIKI_MYOFIBRIL_MODIFICATIONS"
msgstr ""

#, fuzzy
msgid "WIKI_MYOFIBRIL_PROCESSES"
msgstr "Nav procesu"

msgid "WIKI_MYOFIBRIL_REQUIREMENTS"
msgstr ""

msgid "WIKI_MYOFIBRIL_SCIENTIFIC_BACKGROUND"
msgstr ""

msgid "WIKI_MYOFIBRIL_STRATEGY"
msgstr ""

msgid "WIKI_MYOFIBRIL_UPGRADES"
msgstr ""

#, fuzzy
msgid "WIKI_NATION_EDITOR"
msgstr "Ieslēgt redaktoru"

#, fuzzy
msgid "WIKI_NITROGENASE_EFFECTS"
msgstr "Nitrāzes"

#, fuzzy
msgid "WIKI_NITROGENASE_INTRO"
msgstr "Nitrāzes"

#, fuzzy
msgid "WIKI_NITROGENASE_MODIFICATIONS"
msgstr "Anaerobiskā slāpekļa fiksācija"

#, fuzzy
msgid "WIKI_NITROGENASE_PROCESSES"
msgstr "Nav procesu"

msgid "WIKI_NITROGENASE_REQUIREMENTS"
msgstr ""

msgid "WIKI_NITROGENASE_SCIENTIFIC_BACKGROUND"
msgstr ""

#, fuzzy
msgid "WIKI_NITROGENASE_STRATEGY"
msgstr "Nitrāzes"

#, fuzzy
msgid "WIKI_NITROGENASE_UPGRADES"
msgstr "Nitrāzes"

#, fuzzy
msgid "WIKI_NITROPLAST_EFFECTS"
msgstr "Slāpekļa fiksējošs plastids"

#, fuzzy
msgid "WIKI_NITROPLAST_INTRO"
msgstr "Slāpekļa fiksējošs plastids"

#, fuzzy
msgid "WIKI_NITROPLAST_MODIFICATIONS"
msgstr "Slāpekļa fiksējošs plastids"

#, fuzzy
msgid "WIKI_NITROPLAST_PROCESSES"
msgstr "Slāpekļa fiksējošs plastids"

#, fuzzy
msgid "WIKI_NITROPLAST_REQUIREMENTS"
msgstr "Slāpekļa fiksējošs plastids"

#, fuzzy
msgid "WIKI_NITROPLAST_SCIENTIFIC_BACKGROUND"
msgstr "Slāpekļa fiksējošs plastids"

#, fuzzy
msgid "WIKI_NITROPLAST_STRATEGY"
msgstr "Slāpekļa fiksējošs plastids"

#, fuzzy
msgid "WIKI_NITROPLAST_UPGRADES"
msgstr "Slāpekļa fiksējošs plastids"

msgid "WIKI_NO"
msgstr ""

msgid "WIKI_NONE_COMMA_THIS_IS_THE_LAST_STAGE"
msgstr ""

msgid "WIKI_NUCLEUS_EFFECTS"
msgstr ""

msgid "WIKI_NUCLEUS_INTRO"
msgstr ""

msgid "WIKI_NUCLEUS_MODIFICATIONS"
msgstr ""

#, fuzzy
msgid "WIKI_NUCLEUS_PROCESSES"
msgstr "Nav procesu"

msgid "WIKI_NUCLEUS_REQUIREMENTS"
msgstr ""

msgid "WIKI_NUCLEUS_SCIENTIFIC_BACKGROUND"
msgstr ""

msgid "WIKI_NUCLEUS_STRATEGY"
msgstr ""

msgid "WIKI_NUCLEUS_UPGRADES"
msgstr ""

#, fuzzy
msgid "WIKI_ORGANELLES_ROOT_INTRO"
msgstr "Organoīdi"

#, fuzzy
msgid "WIKI_OXYTOXISOME_EFFECTS"
msgstr "Oksitoksisoma"

#, fuzzy
msgid "WIKI_OXYTOXISOME_INTRO"
msgstr "Oksitoksisoma"

msgid "WIKI_OXYTOXISOME_MODIFICATIONS"
msgstr ""

msgid "WIKI_OXYTOXISOME_PROCESSES"
msgstr ""

msgid "WIKI_OXYTOXISOME_REQUIREMENTS"
msgstr ""

msgid "WIKI_OXYTOXISOME_SCIENTIFIC_BACKGROUND"
msgstr ""

#, fuzzy
msgid "WIKI_OXYTOXISOME_STRATEGY"
msgstr "Oksitoksisoma"

#, fuzzy
msgid "WIKI_OXYTOXISOME_UPGRADES"
msgstr "Oksitoksisoma"

#, fuzzy
msgid "WIKI_OXYTOXY_SYNTHESIS_COMMA_GLYCOLYSIS"
msgstr "OxyToxy sintēze"

#, fuzzy
msgid "WIKI_PAGE_ASCENSION"
msgstr "Rusticianīns"

#, fuzzy
msgid "WIKI_PAGE_AWAKENING_STAGE"
msgstr "Saistviela"

#, fuzzy
msgid "WIKI_PAGE_AWARE_STAGE"
msgstr "[thrive:input]g_move_forward[/thrive:input],[thrive:input]g_move_left[/thrive:input],[thrive:input]g_move_backwards[/thrive:input],[thrive:input]g_move_right[/thrive:input] un peli, lai kustētos. [thrive:input]g_fire_toxin[/thrive:input], lai šautu [thrive:compound type=\"oxytoxy\"][/thrive:compound], ja jums ir toksīnu vakuola. [thrive:input]g_toggle_engulf[/thrive:input], lai pārslēgtu aprīšanas režīmu. Jūs varat attālinātas un pietuvināties ar peles riteni."

msgid "WIKI_PAGE_AXON"
msgstr ""

#, fuzzy
msgid "WIKI_PAGE_BINDING_AGENT"
msgstr "Saistviela"

#, fuzzy
msgid "WIKI_PAGE_BIOLUMINESCENT_VACUOLE"
msgstr ""
"Bioluminiscējošā\n"
"vakuola"

#, fuzzy
msgid "WIKI_PAGE_CHEMOPLAST"
msgstr "Hemoplasts"

#, fuzzy
msgid "WIKI_PAGE_CHEMORECEPTOR"
msgstr "Hemoplasts"

#, fuzzy
msgid "WIKI_PAGE_CHEMOSYNTHESIZING_PROTEINS"
msgstr "Hemosintezējošas olbaltumvielas"

#, fuzzy
msgid "WIKI_PAGE_CHLOROPLAST"
msgstr "Hloroplasts"

msgid "WIKI_PAGE_CILIA"
msgstr ""

#, fuzzy
msgid "WIKI_PAGE_COMPOUNDS"
msgstr "Citoplazma"

msgid "WIKI_PAGE_COMPOUND_SYSTEM_DEVELOPMENT"
msgstr ""

#, fuzzy
msgid "WIKI_PAGE_CYTOPLASM"
msgstr "Citoplazma"

#, fuzzy
msgid "WIKI_PAGE_DEVELOPMENT_ROOT"
msgstr "Novietot organoīdu"

#, fuzzy
msgid "WIKI_PAGE_EDITORS_AND_MUTATIONS"
msgstr "Mitohondrijs"

#, fuzzy
msgid "WIKI_PAGE_ENVIRONMENTAL_CONDITIONS"
msgstr "Mitohondrijs"

#, fuzzy
msgid "WIKI_PAGE_FERROPLAST"
msgstr "Termoplasts"

#, fuzzy
msgid "WIKI_PAGE_FLAGELLUM"
msgstr "Vica"

#, fuzzy
msgid "WIKI_PAGE_HELP_AND_TIPS"
msgstr "Hemoplasts"

#, fuzzy
msgid "WIKI_PAGE_HYDROGENASE"
msgstr "Nitrāzes"

#, fuzzy
msgid "WIKI_PAGE_HYDROGENOSOME"
msgstr "Nitrāzes"

#, fuzzy
msgid "WIKI_PAGE_INDUSTRIAL_STAGE"
msgstr "Saistviela"

#, fuzzy
msgid "WIKI_PAGE_LYSOSOME"
msgstr "Oksitoksisoma"

#, fuzzy
msgid "WIKI_PAGE_MACROSCOPIC_STAGE"
msgstr "Nitrāzes"

#, fuzzy
msgid "WIKI_PAGE_MECHANICS_ROOT"
msgstr "Novietot organoīdu"

#, fuzzy
msgid "WIKI_PAGE_MELANOSOME"
msgstr "Oksitoksisoma"

#, fuzzy
msgid "WIKI_PAGE_METABOLOSOMES"
msgstr "Metabolosomas"

#, fuzzy
msgid "WIKI_PAGE_MICROBE_STAGE"
msgstr "Nitrāzes"

#, fuzzy
msgid "WIKI_PAGE_MITOCHONDRION"
msgstr "Mitohondrijs"

#, fuzzy
msgid "WIKI_PAGE_MULTICELLULAR_STAGE"
msgstr "Novietot organoīdu"

#, fuzzy
msgid "WIKI_PAGE_MYOFIBRIL"
msgstr "Pīluss"

#, fuzzy
msgid "WIKI_PAGE_NITROGENASE"
msgstr "Nitrāzes"

#, fuzzy
msgid "WIKI_PAGE_NITROPLAST"
msgstr "Slāpekļa fiksējošs plastids"

#, fuzzy
msgid "WIKI_PAGE_NUCLEUS"
msgstr "Kodols"

#, fuzzy
msgid "WIKI_PAGE_ORGANELLES_ROOT"
msgstr "Novietot organoīdu"

#, fuzzy
msgid "WIKI_PAGE_OXYTOXISOME"
msgstr "Oksitoksisoma"

msgid "WIKI_PAGE_PERFORATOR_PILUS"
msgstr ""

#, fuzzy
msgid "WIKI_PAGE_PROTOPLASM"
msgstr "Protoplazma"

#, fuzzy
msgid "WIKI_PAGE_REPRODUCTION"
msgstr "Protoplazma"

#, fuzzy
msgid "WIKI_PAGE_RUSTICYANIN"
msgstr "Rusticianīns"

#, fuzzy
msgid "WIKI_PAGE_SIGNALING_AGENT"
msgstr "Saistviela"

msgid "WIKI_PAGE_SLIME_JET"
msgstr ""

#, fuzzy
msgid "WIKI_PAGE_SOCIETY_STAGE"
msgstr "[thrive:input]g_move_forward[/thrive:input],[thrive:input]g_move_left[/thrive:input],[thrive:input]g_move_backwards[/thrive:input],[thrive:input]g_move_right[/thrive:input] un peli, lai kustētos. [thrive:input]g_fire_toxin[/thrive:input], lai šautu [thrive:compound type=\"oxytoxy\"][/thrive:compound], ja jums ir toksīnu vakuola. [thrive:input]g_toggle_engulf[/thrive:input], lai pārslēgtu aprīšanas režīmu. Jūs varat attālinātas un pietuvināties ar peles riteni."

#, fuzzy
msgid "WIKI_PAGE_SPACE_STAGE"
msgstr "Saistviela"

#, fuzzy
msgid "WIKI_PAGE_STAGES_ROOT"
msgstr "Novietot organoīdu"

#, fuzzy
msgid "WIKI_PAGE_THERMOPLAST"
msgstr "Termoplasts"

#, fuzzy
msgid "WIKI_PAGE_THERMOSYNTHASE"
msgstr "Hemosintēze"

#, fuzzy
msgid "WIKI_PAGE_THE_PATCH_MAP"
msgstr "Termoplasts"

#, fuzzy
msgid "WIKI_PAGE_THYLAKOIDS"
msgstr "Tilakoīdi"

#, fuzzy
msgid "WIKI_PAGE_TOXIN_VACUOLE"
msgstr ""
"Toksīnu\n"
"vakuola"

#, fuzzy
msgid "WIKI_PAGE_VACUOLE"
msgstr ""
"Toksīnu\n"
"vakuola"

msgid "WIKI_PERFORATOR_PILUS_EFFECTS"
msgstr ""

msgid "WIKI_PERFORATOR_PILUS_INTRO"
msgstr ""

msgid "WIKI_PERFORATOR_PILUS_MODIFICATIONS"
msgstr ""

msgid "WIKI_PERFORATOR_PILUS_PROCESSES"
msgstr ""

msgid "WIKI_PERFORATOR_PILUS_REQUIREMENTS"
msgstr ""

msgid "WIKI_PERFORATOR_PILUS_SCIENTIFIC_BACKGROUND"
msgstr ""

msgid "WIKI_PERFORATOR_PILUS_STRATEGY"
msgstr ""

msgid "WIKI_PERFORATOR_PILUS_UPGRADES"
msgstr ""

#, fuzzy
msgid "WIKI_PROTEIN_RESPIRATION"
msgstr "Aerobiskā elpošana"

#, fuzzy
msgid "WIKI_PROTOPLASM_EFFECTS"
msgstr "Protoplazma"

#, fuzzy
msgid "WIKI_PROTOPLASM_INTRO"
msgstr "Protoplazma"

msgid "WIKI_PROTOPLASM_MODIFICATIONS"
msgstr ""

#, fuzzy
msgid "WIKI_PROTOPLASM_PROCESSES"
msgstr "Pārveido [thrive:compound type=\"glucose\"][/thrive:compound] par [thrive:compound type=\"atp\"][/thrive:compound]."

msgid "WIKI_PROTOPLASM_REQUIREMENTS"
msgstr ""

msgid "WIKI_PROTOPLASM_SCIENTIFIC_BACKGROUND"
msgstr ""

msgid "WIKI_PROTOPLASM_STRATEGY"
msgstr ""

msgid "WIKI_PROTOPLASM_UPGRADES"
msgstr ""

msgid "WIKI_PULLING_CILIA"
msgstr ""

#, fuzzy
msgid "WIKI_REPRODUCTION_BUTTON"
msgstr "Protoplazma"

#, fuzzy
msgid "WIKI_REPRODUCTION_INTRO"
msgstr "Protoplazma"

msgid "WIKI_REPRODUCTION_REPRODUCTION_IN_THE_MICROBE_STAGE"
msgstr ""

msgid "WIKI_ROOT_BODY"
msgstr ""

msgid "WIKI_ROOT_HEADING"
msgstr ""

#, fuzzy
msgid "WIKI_RUSTICYANIN_EFFECTS"
msgstr "Rusticianīns"

#, fuzzy
msgid "WIKI_RUSTICYANIN_INTRO"
msgstr "Rusticianīns"

#, fuzzy
msgid "WIKI_RUSTICYANIN_MODIFICATIONS"
msgstr "Pārveido [thrive:compound type=\"iron\"][/thrive:compound] par [thrive:compound type=\"atp\"][/thrive:compound]. Likme mainās ar [thrive:compound type=\"carbondioxide\"][/thrive:compound] un[thrive:compound type=\"oxygen\"][/thrive:compound] koncentrāciju."

#, fuzzy
msgid "WIKI_RUSTICYANIN_PROCESSES"
msgstr "Pārveido [thrive:compound type=\"iron\"][/thrive:compound] par [thrive:compound type=\"atp\"][/thrive:compound]. Likme mainās ar [thrive:compound type=\"carbondioxide\"][/thrive:compound] un[thrive:compound type=\"oxygen\"][/thrive:compound] koncentrāciju."

msgid "WIKI_RUSTICYANIN_REQUIREMENTS"
msgstr ""

msgid "WIKI_RUSTICYANIN_SCIENTIFIC_BACKGROUND"
msgstr ""

#, fuzzy
msgid "WIKI_RUSTICYANIN_STRATEGY"
msgstr "Rusticianīns"

#, fuzzy
msgid "WIKI_RUSTICYANIN_UPGRADES"
msgstr "Rusticianīns"

#, fuzzy
msgid "WIKI_SIGNALING_AGENT_EFFECTS"
msgstr "Saistviela"

#, fuzzy
msgid "WIKI_SIGNALING_AGENT_INTRO"
msgstr "Saistviela"

#, fuzzy
msgid "WIKI_SIGNALING_AGENT_MODIFICATIONS"
msgstr "Ļauj saistīties ar citām šūnām. Šis ir pirmais solis uz daudzšūnu veidošanos. Kad tava šūna ir daļā no kolonijas, savienojumi tiek dalīti starp šūnām. Jūs nevarat ieiet redaktorā, kāmēram esat daļa no kolonijas, jums nepieciešams atdalīties, kad savākts nepieciešamais savienojumu daudzums, lai sadalītu jūsu šūnu."

#, fuzzy
msgid "WIKI_SIGNALING_AGENT_PROCESSES"
msgstr "Spiediet [thrive:input]g_toggle_binding[/thrive:input] , lai pārslēgtu saistīšanas režīmu. Kad esiet saistīšanas režīmā, jūs varat pievienot citas šūnas no jūsu sugas, virzoties tām pretī, jūsu kolonijai. Lai pamestu koloniju, spiediet [thrive:input]g_unbind_all[/thrive:input]."

#, fuzzy
msgid "WIKI_SIGNALING_AGENT_REQUIREMENTS"
msgstr "Ļauj saistīties ar citām šūnām. Šis ir pirmais solis uz daudzšūnu veidošanos. Kad tava šūna ir daļā no kolonijas, savienojumi tiek dalīti starp šūnām. Jūs nevarat ieiet redaktorā, kāmēram esat daļa no kolonijas, jums nepieciešams atdalīties, kad savākts nepieciešamais savienojumu daudzums, lai sadalītu jūsu šūnu."

#, fuzzy
msgid "WIKI_SIGNALING_AGENT_SCIENTIFIC_BACKGROUND"
msgstr "Ļauj saistīties ar citām šūnām. Šis ir pirmais solis uz daudzšūnu veidošanos. Kad tava šūna ir daļā no kolonijas, savienojumi tiek dalīti starp šūnām. Jūs nevarat ieiet redaktorā, kāmēram esat daļa no kolonijas, jums nepieciešams atdalīties, kad savākts nepieciešamais savienojumu daudzums, lai sadalītu jūsu šūnu."

#, fuzzy
msgid "WIKI_SIGNALING_AGENT_STRATEGY"
msgstr "Saistviela"

#, fuzzy
msgid "WIKI_SIGNALING_AGENT_UPGRADES"
msgstr "Saistviela"

#, fuzzy
msgid "WIKI_SLIME_JET_EFFECTS"
msgstr "Apraksts:"

#, fuzzy
msgid "WIKI_SLIME_JET_INTRO"
msgstr "Apraksts:"

#, fuzzy
msgid "WIKI_SLIME_JET_MODIFICATIONS"
msgstr "Apraksts:"

#, fuzzy
msgid "WIKI_SLIME_JET_PROCESSES"
msgstr "Pārveido [thrive:compound type=\"glucose\"][/thrive:compound] par [thrive:compound type=\"atp\"][/thrive:compound]."

msgid "WIKI_SLIME_JET_REQUIREMENTS"
msgstr ""

msgid "WIKI_SLIME_JET_SCIENTIFIC_BACKGROUND"
msgstr ""

msgid "WIKI_SLIME_JET_STRATEGY"
msgstr ""

msgid "WIKI_SLIME_JET_UPGRADES"
msgstr ""

msgid "WIKI_SOCIETY_STAGE_CURRENT_DEVELOPMENT"
msgstr ""

#, fuzzy
msgid "WIKI_SOCIETY_STAGE_FEATURES"
msgstr "[thrive:input]g_move_forward[/thrive:input],[thrive:input]g_move_left[/thrive:input],[thrive:input]g_move_backwards[/thrive:input],[thrive:input]g_move_right[/thrive:input] un peli, lai kustētos. [thrive:input]g_fire_toxin[/thrive:input], lai šautu [thrive:compound type=\"oxytoxy\"][/thrive:compound], ja jums ir toksīnu vakuola. [thrive:input]g_toggle_engulf[/thrive:input], lai pārslēgtu aprīšanas režīmu. Jūs varat attālinātas un pietuvināties ar peles riteni."

#, fuzzy
msgid "WIKI_SOCIETY_STAGE_INTRO"
msgstr "Apraksts:"

#, fuzzy
msgid "WIKI_SOCIETY_STAGE_OVERVIEW"
msgstr "[thrive:input]g_move_forward[/thrive:input],[thrive:input]g_move_left[/thrive:input],[thrive:input]g_move_backwards[/thrive:input],[thrive:input]g_move_right[/thrive:input] un peli, lai kustētos. [thrive:input]g_fire_toxin[/thrive:input], lai šautu [thrive:compound type=\"oxytoxy\"][/thrive:compound], ja jums ir toksīnu vakuola. [thrive:input]g_toggle_engulf[/thrive:input], lai pārslēgtu aprīšanas režīmu. Jūs varat attālinātas un pietuvināties ar peles riteni."

#, fuzzy
msgid "WIKI_SOCIETY_STAGE_TRANSITIONS"
msgstr "[thrive:input]g_move_forward[/thrive:input],[thrive:input]g_move_left[/thrive:input],[thrive:input]g_move_backwards[/thrive:input],[thrive:input]g_move_right[/thrive:input] un peli, lai kustētos. [thrive:input]g_fire_toxin[/thrive:input], lai šautu [thrive:compound type=\"oxytoxy\"][/thrive:compound], ja jums ir toksīnu vakuola. [thrive:input]g_toggle_engulf[/thrive:input], lai pārslēgtu aprīšanas režīmu. Jūs varat attālinātas un pietuvināties ar peles riteni."

#, fuzzy
msgid "WIKI_SOCIETY_STAGE_UI"
msgstr "[thrive:input]g_move_forward[/thrive:input],[thrive:input]g_move_left[/thrive:input],[thrive:input]g_move_backwards[/thrive:input],[thrive:input]g_move_right[/thrive:input] un peli, lai kustētos. [thrive:input]g_fire_toxin[/thrive:input], lai šautu [thrive:compound type=\"oxytoxy\"][/thrive:compound], ja jums ir toksīnu vakuola. [thrive:input]g_toggle_engulf[/thrive:input], lai pārslēgtu aprīšanas režīmu. Jūs varat attālinātas un pietuvināties ar peles riteni."

msgid "WIKI_SPACE_STAGE_CURRENT_DEVELOPMENT"
msgstr ""

#, fuzzy
msgid "WIKI_SPACE_STAGE_FEATURES"
msgstr "Kodols"

#, fuzzy
msgid "WIKI_SPACE_STAGE_INTRO"
msgstr "Apraksts:"

#, fuzzy
msgid "WIKI_SPACE_STAGE_OVERVIEW"
msgstr "[thrive:input]g_move_forward[/thrive:input],[thrive:input]g_move_left[/thrive:input],[thrive:input]g_move_backwards[/thrive:input],[thrive:input]g_move_right[/thrive:input] un peli, lai kustētos. [thrive:input]g_fire_toxin[/thrive:input], lai šautu [thrive:compound type=\"oxytoxy\"][/thrive:compound], ja jums ir toksīnu vakuola. [thrive:input]g_toggle_engulf[/thrive:input], lai pārslēgtu aprīšanas režīmu. Jūs varat attālinātas un pietuvināties ar peles riteni."

#, fuzzy
msgid "WIKI_SPACE_STAGE_TRANSITIONS"
msgstr "Nitrāzes"

#, fuzzy
msgid "WIKI_SPACE_STAGE_UI"
msgstr "[thrive:input]g_move_forward[/thrive:input],[thrive:input]g_move_left[/thrive:input],[thrive:input]g_move_backwards[/thrive:input],[thrive:input]g_move_right[/thrive:input] un peli, lai kustētos. [thrive:input]g_fire_toxin[/thrive:input], lai šautu [thrive:compound type=\"oxytoxy\"][/thrive:compound], ja jums ir toksīnu vakuola. [thrive:input]g_toggle_engulf[/thrive:input], lai pārslēgtu aprīšanas režīmu. Jūs varat attālinātas un pietuvināties ar peles riteni."

#, fuzzy
msgid "WIKI_STAGES_ROOT_INTRO"
msgstr "Organoīdi"

msgid "WIKI_TBA"
msgstr ""

msgid "WIKI_TECH_EDITOR_COMMA_NATION_EDITOR_COMMA_SQUAD_EDITOR"
msgstr ""

#, fuzzy
msgid "WIKI_THERMOPLAST_EFFECTS"
msgstr "Termoplasts"

#, fuzzy
msgid "WIKI_THERMOPLAST_INTRO"
msgstr "Termoplasts"

msgid "WIKI_THERMOPLAST_MODIFICATIONS"
msgstr ""

msgid "WIKI_THERMOPLAST_PROCESSES"
msgstr ""

msgid "WIKI_THERMOPLAST_REQUIREMENTS"
msgstr ""

msgid "WIKI_THERMOPLAST_SCIENTIFIC_BACKGROUND"
msgstr ""

#, fuzzy
msgid "WIKI_THERMOPLAST_STRATEGY"
msgstr "Termoplasts"

#, fuzzy
msgid "WIKI_THERMOPLAST_UPGRADES"
msgstr "Termoplasts"

#, fuzzy
msgid "WIKI_THERMOSYNTHASE_EFFECTS"
msgstr "Hemosintēze"

#, fuzzy
msgid "WIKI_THERMOSYNTHASE_INTRO"
msgstr "Hemosintēze"

#, fuzzy
msgid "WIKI_THERMOSYNTHASE_MODIFICATIONS"
msgstr "Apraksts:"

#, fuzzy
msgid "WIKI_THERMOSYNTHASE_PROCESSES"
msgstr "Pārveido [thrive:compound type=\"hydrogensulfide\"][/thrive:compound] par [thrive:compound type=\"hydrogensulfide\"][/thrive:compound]. Ātrums ir atkarīgs no [thrive:compound type=\"carbondioxide\"][/thrive:compound] koncentrācijas. Arī pārveido [thrive:compound type=\"glucose\"][/thrive:compound] par [thrive:compound type=\"atp\"][/thrive:compound]."

#, fuzzy
msgid "WIKI_THERMOSYNTHASE_REQUIREMENTS"
msgstr "Apraksts:"

#, fuzzy
msgid "WIKI_THERMOSYNTHASE_SCIENTIFIC_BACKGROUND"
msgstr "Apraksts:"

#, fuzzy
msgid "WIKI_THERMOSYNTHASE_STRATEGY"
msgstr "Apraksts:"

#, fuzzy
msgid "WIKI_THERMOSYNTHASE_UPGRADES"
msgstr "Apraksts:"

msgid "WIKI_THE_PATCH_MAP_FOG_OF_WAR"
msgstr ""

#, fuzzy
msgid "WIKI_THE_PATCH_MAP_INTRO"
msgstr "Termoplasts"

#, fuzzy
msgid "WIKI_THE_PATCH_MAP_PATCHES"
msgstr "Termoplasts"

msgid "WIKI_THE_PATCH_MAP_THE_PATCH_MAP"
msgstr ""

#, fuzzy
msgid "WIKI_THYLAKOIDS_EFFECTS"
msgstr "Tilakoīdi"

#, fuzzy
msgid "WIKI_THYLAKOIDS_INTRO"
msgstr "Tilakoīdi"

msgid "WIKI_THYLAKOIDS_MODIFICATIONS"
msgstr ""

msgid "WIKI_THYLAKOIDS_PROCESSES"
msgstr ""

msgid "WIKI_THYLAKOIDS_REQUIREMENTS"
msgstr ""

msgid "WIKI_THYLAKOIDS_SCIENTIFIC_BACKGROUND"
msgstr ""

msgid "WIKI_THYLAKOIDS_STRATEGY"
msgstr ""

msgid "WIKI_THYLAKOIDS_UPGRADES"
msgstr ""

#, fuzzy
msgid "WIKI_TOXIN_VACUOLE_EFFECTS"
msgstr ""
"Toksīnu\n"
"vakuola"

#, fuzzy
msgid "WIKI_TOXIN_VACUOLE_INTRO"
msgstr ""
"Toksīnu\n"
"vakuola"

msgid "WIKI_TOXIN_VACUOLE_MODIFICATIONS"
msgstr ""

#, fuzzy
msgid "WIKI_TOXIN_VACUOLE_PROCESSES"
msgstr ""
"Toksīnu\n"
"vakuola"

msgid "WIKI_TOXIN_VACUOLE_REQUIREMENTS"
msgstr ""

msgid "WIKI_TOXIN_VACUOLE_SCIENTIFIC_BACKGROUND"
msgstr ""

#, fuzzy
msgid "WIKI_TOXIN_VACUOLE_STRATEGY"
msgstr ""
"Toksīnu\n"
"vakuola"

#, fuzzy
msgid "WIKI_TOXIN_VACUOLE_UPGRADES"
msgstr ""
"Toksīnu\n"
"vakuola"

msgid "WIKI_VACUOLE_EFFECTS"
msgstr ""

msgid "WIKI_VACUOLE_INTRO"
msgstr ""

msgid "WIKI_VACUOLE_MODIFICATIONS"
msgstr ""

#, fuzzy
msgid "WIKI_VACUOLE_PROCESSES"
msgstr "Nav procesu"

msgid "WIKI_VACUOLE_REQUIREMENTS"
msgstr ""

msgid "WIKI_VACUOLE_SCIENTIFIC_BACKGROUND"
msgstr ""

msgid "WIKI_VACUOLE_STRATEGY"
msgstr ""

msgid "WIKI_VACUOLE_UPGRADES"
msgstr ""

#, fuzzy
msgid "WIKI_YES"
msgstr "Novietot organoīdu"

msgid "WILL_YOU_THRIVE"
msgstr "Vai jūs uzplauksiet?"

msgid "WINDOWED"
msgstr ""

msgid "WIN_BOX_TITLE"
msgstr ""

msgid "WIN_TEXT"
msgstr ""

msgid "WORKSHOP_ITEM_CHANGE_NOTES"
msgstr "Lietas izmaiņas piezīmes"

msgid "WORKSHOP_ITEM_CHANGE_NOTES_TOOLTIP"
msgstr "Mainīt piezīmes, lai šī vienuma versijai tiktu rādītas Steam darbnīcā (neobligāti)"

msgid "WORKSHOP_ITEM_DESCRIPTION"
msgstr "Lietas Apraksts:"

msgid "WORKSHOP_ITEM_PREVIEW"
msgstr ""

msgid "WORKSHOP_ITEM_TAGS"
msgstr ""

msgid "WORKSHOP_ITEM_TITLE"
msgstr ""

msgid "WORKSHOP_ITEM_UPLOAD_SUCCEEDED"
msgstr ""

msgid "WORKSHOP_ITEM_UPLOAD_SUCCEEDED_TOS_REQUIRED"
msgstr ""

msgid "WORKSHOP_TERMS_OF_SERVICE_NOTICE"
msgstr ""

msgid "WORKSHOP_VISIBILITY_TOOLTIP"
msgstr ""

msgid "WORLD"
msgstr ""

msgid "WORLD_EXPORT_SUCCESS_MESSAGE"
msgstr ""

#, fuzzy
msgid "WORLD_GENERAL_STATISTICS"
msgstr "Organisma statistika"

msgid "WORLD_MISC_DETAILS_STRING"
msgstr ""

msgid "WORLD_RELATIVE_MOVEMENT"
msgstr ""

#, fuzzy
msgid "WORLD_SIZE"
msgstr "Šūnas procesi"

#, fuzzy
msgid "WORLD_SIZE_EXPLANATION"
msgstr ""
"Koncentrēti mikrobi meklēs gabalus vai upurus tālas distances\n"
"un visticamāk būs ambiciozāki par gabaliem.\n"
"Atsaucīgi mikrobi ātrāk pāries uz jauniem mērķiem."

msgid "WORLD_SIZE_LARGE"
msgstr ""

msgid "WORLD_SIZE_MEDIUM"
msgstr ""

msgid "WORLD_SIZE_SMALL"
msgstr ""

#, fuzzy
msgid "WORLD_SIZE_TOOLTIP"
msgstr "Apskatiet detalizētu informāciju aiz pareģošanas"

msgid "WORST_PATCH_COLON"
msgstr "Sliktākais Plankums:"

msgid "XBOX360"
msgstr ""

msgid "XBOX_ONE"
msgstr ""

msgid "XBOX_SERIES"
msgstr ""

#, fuzzy
msgid "X_TWITTER_TOOLTIP"
msgstr "Apskatiet detalizētu informāciju aiz pareģošanas"

msgid "YEARS"
msgstr ""

msgid "YET_TO_BE_IMPLEMENTED_NOTICE"
msgstr ""

#, fuzzy
msgid "YOUTUBE_TOOLTIP"
msgstr "Atsākt spēli"

msgid "YOU_CAN_MAKE_PULL_REQUEST"
msgstr ""

msgid "YOU_CAN_SUPPORT_THRIVE_ON_PATREON"
msgstr ""

msgid "ZOOM_IN"
msgstr "Pietuvināt"

msgid "ZOOM_OUT"
msgstr "Attālināt"

#, fuzzy
#~ msgid "AUTO_EVO_TOOL_BUTTON"
#~ msgstr "Izšķirtspēja:"

#, fuzzy
#~ msgid "CLIMATE_INSTABILITY_EXPLANATION"
#~ msgstr ""
#~ "Aktīvi mikrobi skraidīs apkārt un gāzīsies, kad nekas interesants nenotiek.\n"
#~ "Sēdošie mikrobi būs nekustīgi un gaidīs, kad vide mainīsies, pirms tie kaut ko dara."

#, fuzzy
#~ msgid "CLIMATE_STABILITY_AVERAGE"
#~ msgstr ""
#~ "Aktīvi mikrobi skraidīs apkārt un gāzīsies, kad nekas interesants nenotiek.\n"
#~ "Sēdošie mikrobi būs nekustīgi un gaidīs, kad vide mainīsies, pirms tie kaut ko dara."

#, fuzzy
#~ msgid "CLIMATE_STABILITY_STABLE"
#~ msgstr ""
#~ "Aktīvi mikrobi skraidīs apkārt un gāzīsies, kad nekas interesants nenotiek.\n"
#~ "Sēdošie mikrobi būs nekustīgi un gaidīs, kad vide mainīsies, pirms tie kaut ko dara."

#, fuzzy
#~ msgid "CLIMATE_STABILITY_UNSTABLE"
#~ msgstr ""
#~ "Aktīvi mikrobi skraidīs apkārt un gāzīsies, kad nekas interesants nenotiek.\n"
#~ "Sēdošie mikrobi būs nekustīgi un gaidīs, kad vide mainīsies, pirms tie kaut ko dara."

#, fuzzy
#~ msgid "GENERATE_BUTTON"
#~ msgstr "Ģenerācija:"

#, fuzzy
#~ msgid "GEOLOGICAL_ACTIVITY_EXPLANATION"
#~ msgstr ""
#~ "Aktīvi mikrobi skraidīs apkārt un gāzīsies, kad nekas interesants nenotiek.\n"
#~ "Sēdošie mikrobi būs nekustīgi un gaidīs, kad vide mainīsies, pirms tie kaut ko dara."

#, fuzzy
#~ msgid "REGENERATE_BUTTON"
#~ msgstr "Organoīdi"

#, fuzzy
#~ msgid "WORLD_SEA_LEVEL"
#~ msgstr "Šūnas procesi"

#, fuzzy
#~ msgid "WORLD_SEA_LEVEL_EXPLANATION"
#~ msgstr ""
#~ "Koncentrēti mikrobi meklēs gabalus vai upurus tālas distances\n"
#~ "un visticamāk būs ambiciozāki par gabaliem.\n"
#~ "Atsaucīgi mikrobi ātrāk pāries uz jauniem mērķiem."

#, fuzzy
#~ msgid "WORLD_TEMPERATURE"
#~ msgstr "Temperatūra"

#, fuzzy
#~ msgid "WORLD_TEMPERATURE_COLD"
#~ msgstr "Temperatūra."

#, fuzzy
#~ msgid "WORLD_TEMPERATURE_EXPLANATION"
#~ msgstr ""
#~ "Koncentrēti mikrobi meklēs gabalus vai upurus tālas distances\n"
#~ "un visticamāk būs ambiciozāki par gabaliem.\n"
#~ "Atsaucīgi mikrobi ātrāk pāries uz jauniem mērķiem."

#, fuzzy
#~ msgid "WORLD_TEMPERATURE_TEMPERATE"
#~ msgstr "Temperatūra."

#, fuzzy
#~ msgid "WORLD_TEMPERATURE_WARM"
#~ msgstr "Temperatūra."

#, fuzzy
#~ msgid "PASSIVE_REPRODUCTION_PROGRESS_EXPLANATION"
#~ msgstr ""
#~ "Aktīvi mikrobi skraidīs apkārt un gāzīsies, kad nekas interesants nenotiek.\n"
#~ "Sēdošie mikrobi būs nekustīgi un gaidīs, kad vide mainīsies, pirms tie kaut ko dara."

#, fuzzy
#~ msgid "MICROBE_STAGE_DAY_NIGHT_TEXT"
#~ msgstr ""
#~ "Prokariotu struktūras\n"
#~ "\n"
#~ "Metabolosomas: ražo ATP no glikozes\n"
#~ "\n"
#~ "Hemosintezējošas olbaltumvielas: No sērūdeņraža saražo uz pusi mazāk glikozes nekā hemoplasts, bet arī veic glikolīzi, aizņem 1 daļu\n"
#~ "\n"
#~ "Tilakoīdi: ražo 3 reizes mazāk glikozes nekā parasts hloroplasts, bet arī veic glikolīzi un aizņem 1 daļu\n"
#~ "\n"
#~ "Rusticianīns : pārvērš dzelzi ATP\n"
#~ "\n"
#~ "Nitrogenāze: no atmosfēras slāpekli un ATP ražo amonjaku\n"
#~ "\n"
#~ "Citoplazma: uzglabā savienojumus un veic glikolīzi (ražo ATP nelielos daudzumos)"

#, fuzzy
#~ msgid "GLOBAL_GLACIATION_EVENT_LOG"
#~ msgstr "Kopējā Populācija:"

#~ msgid "IRON_CHEMOLITHOAUTOTROPHY"
#~ msgstr "Dzelža Ķīmolitoautotrofija"

#, fuzzy
#~ msgid "PASSIVE_REPRODUCTION_PROGRESS"
#~ msgstr ""
#~ "Aktīvi mikrobi skraidīs apkārt un gāzīsies, kad nekas interesants nenotiek.\n"
#~ "Sēdošie mikrobi būs nekustīgi un gaidīs, kad vide mainīsies, pirms tie kaut ko dara."

#, fuzzy
#~ msgid "THANKS_FOR_BUYING_THRIVE"
#~ msgstr "Licences aizsedzošās daļas no Thrive ir parādītas šeit"

#, fuzzy
#~ msgid "WIKI_RADIOSYNTHESIS"
#~ msgstr "Hemosintēze"

#~ msgid "EASTEREGG_MESSAGE_19"
#~ msgstr "Jautrs fakts, Didinijs ir ciliāts, kas medī paramecijus."

#~ msgid "EASTEREGG_MESSAGE_20"
#~ msgstr "Jautrs fakts, Amēba medī un noķer upurus ar \"kājām\", kuras veidotas no citoplazmas, ko sauc par pseidopodiem, mēs vēlamies tos drīz Thrive."

#~ msgid "EASTEREGG_MESSAGE_21"
#~ msgstr "Rekur padoms, uzmanieties no lielām šūnām un baktēŗijām, nav jautri būt sagremotam, un tie apēdīs jūs."

#~ msgid "EASTEREGG_MESSAGE_22"
#~ msgstr "Thrive skaņas kommandas galvenais izveidoja tik daudz dziesmas, kuras vēl nav spēlē pievienotas. Jūs varat tās sadzirdēt, vai skatīties tiešraides, kur viņš sakomponē tās Youtube kanālā, Oliver Lugg."

#~ msgid "EASTEREGG_MESSAGE_23"
#~ msgstr "Padoms: ja tavā šūnā ir 150 daļas, tā var absorbēt lielus dzelzs gabalus."

#~ msgid "EASTEREGG_MESSAGE_24"
#~ msgstr "Thrive ir domāta kā svešās planētas simulācija, tāpēc tas ir loģiski, ka vairums būtnes, ko atradīsi, būs saistīti ar vienu vai divām sugām evolūcijas dēļ, kas notiek apkārt jums, paraudzieties vai nevarat atpazīt kādu!"

#~ msgid "EASTEREGG_MESSAGE_25"
#~ msgstr "Jautrs faks, Thrive kommanda straumē podkastus laiku pa laikam, jums vajadzētu tos izbaudīt!"

#~ msgid "EASTEREGG_MESSAGE_26"
#~ msgstr "Jautrs fakts, Thrive ir veidots ar atvērtā pirmkoda dzinēju Godot!"

#~ msgid "EASTEREGG_MESSAGE_27"
#~ msgstr "Jautrs fakts, pirmo no spēlējamiem prototipiem izveidoja mūsu satriecošs programmētājs, untrustedlife!"

#~ msgid "MICROBE_EDITOR_HELP_MESSAGE_1"
#~ msgstr ""
#~ "Prokariotu struktūras\n"
#~ "\n"
#~ "Metabolosomas: ražo ATP no glikozes\n"
#~ "\n"
#~ "Hemosintezējošas olbaltumvielas: No sērūdeņraža saražo uz pusi mazāk glikozes nekā hemoplasts, bet arī veic glikolīzi, aizņem 1 daļu\n"
#~ "\n"
#~ "Tilakoīdi: ražo 3 reizes mazāk glikozes nekā parasts hloroplasts, bet arī veic glikolīzi un aizņem 1 daļu\n"
#~ "\n"
#~ "Rusticianīns : pārvērš dzelzi ATP\n"
#~ "\n"
#~ "Nitrogenāze: no atmosfēras slāpekli un ATP ražo amonjaku\n"
#~ "\n"
#~ "Citoplazma: uzglabā savienojumus un veic glikolīzi (ražo ATP nelielos daudzumos)"

#, fuzzy
#~ msgid "MICROBE_EDITOR_HELP_MESSAGE_14"
#~ msgstr ""
#~ "Prokariotu struktūras\n"
#~ "\n"
#~ "Metabolosomas: ražo ATP no glikozes\n"
#~ "\n"
#~ "Hemosintezējošas olbaltumvielas: No sērūdeņraža saražo uz pusi mazāk glikozes nekā hemoplasts, bet arī veic glikolīzi, aizņem 1 daļu\n"
#~ "\n"
#~ "Tilakoīdi: ražo 3 reizes mazāk glikozes nekā parasts hloroplasts, bet arī veic glikolīzi un aizņem 1 daļu\n"
#~ "\n"
#~ "Rusticianīns : pārvērš dzelzi ATP\n"
#~ "\n"
#~ "Nitrogenāze: no atmosfēras slāpekli un ATP ražo amonjaku\n"
#~ "\n"
#~ "Citoplazma: uzglabā savienojumus un veic glikolīzi (ražo ATP nelielos daudzumos)"

#~ msgid "MICROBE_EDITOR_HELP_MESSAGE_2"
#~ msgstr ""
#~ "Ārējie organoīdi\n"
#~ "\n"
#~ "Vica: Pārvieto jūsu šūnu ātrāk, izmantojot [thrive:compound type=\"atp\"][/thrive:compound]\n"
#~ "\n"
#~ "Pīluss: Var sadurt citas šūnas"

#~ msgid "MICROBE_EDITOR_HELP_MESSAGE_3"
#~ msgstr ""
#~ "Membrānas piesaistītie organoīdi\n"
#~ "\n"
#~ "Kodols: Aizņem 11 heksades un atļauj membrānai piesaistītām organoīdu evolūcijai, kā arī dubultu šūnas lielumu (to var evolucionēt tikai 1 reizi)\n"
#~ "\n"
#~ "Saistviela: Atļauj savienoties ar citām šūnām\n"
#~ "\n"
#~ "Mitohondrijs: Ražo [thrive:compound type=\"atp\"][/thrive:compound] no [thrive:compound type=\"glucose\"][/thrive:compound] un atmosfērisku O2 efektīvāk nekā citoplazma\n"
#~ "\n"
#~ "Hloroplasti: Ražo [thrive:compound type=\"glucose\"][/thrive:compound] no saules gaismas un atmosfēriskā CO2\n"
#~ "\n"
#~ "Ķīmijplasts: Ražo [thrive:compound type=\"glucose\"][/thrive:compound] no [thrive:compound type=\"hydrogensulfide\"][/thrive:compound]\n"
#~ "\n"
#~ "Slāpekļa fiksācijas plastids: Ražo [thrive:compound type=\"ammonia\"][/thrive:compound] no [thrive:compound type=\"atp\"][/thrive:compound] un atmosfēriskā Slāpekļā un Skābekļa\n"
#~ "\n"
#~ "Vakuola: Glabā 8 sakrātos savienojumus\n"
#~ "\n"
#~ "Toksīnu Vakuolas: Ražo toksīnus (called [thrive:compound type=\"oxytoxy\"][/thrive:compound])"

#~ msgid "MICROBE_EDITOR_HELP_MESSAGE_4"
#~ msgstr "Katru paaudzi, jums ir 100 mutācijas punkti (MP), ko drīkstiet patērēt, un katru izmaiņa (vai mutācija) maksās konkrētu skaitu tā MP. Pievienojot vai noņemot organoīdus maksās MP. Tomēr noņemot organoīdus, kuri tika pievienoti šajā mutāciajs sesijā, atmaksās MP par to organoīdu. Jūs varat pārvietot vai pavisam noņemt organoīdu ar labo klikšķi uz tās un izvēloties konkrēto darbību no uznirstošās izvēlnes. Jūs varat rotēt jūsu organoīdus, kāmēr jūs tās liekat, ar [thrive:input]e_rotate_left[/thrive:input] un [thrive:input]e_rotate_right[/thrive:input]."

#~ msgid "MICROBE_EDITOR_HELP_MESSAGE_5"
#~ msgstr "Katru reizi, kad jūs pavairojaties, jūs ieejat Mikrobu Redaktorā, kur jūs varat veikt izmaiņas jūsu sugai (Pievenojot, pārvietojot vai noņemot organoīdus), lai palielinātu jūsu sugas panākumus. Katrs apmeklējums redaktorā mikroba posmā pārstāv [thrive:constant]EDITOR_TIME_JUMP_MILLION_YEARS[/thrive:constant] miljonus evolucijas gadus."

#~ msgid "MICROBE_STAGE_HELP_MESSAGE_1"
#~ msgstr "[thrive:input]g_move_forward[/thrive:input],[thrive:input]g_move_left[/thrive:input],[thrive:input]g_move_backwards[/thrive:input],[thrive:input]g_move_right[/thrive:input] un peli, lai kustētos. [thrive:input]g_fire_toxin[/thrive:input], lai šautu [thrive:compound type=\"oxytoxy\"][/thrive:compound], ja jums ir toksīnu vakuola. [thrive:input]g_toggle_engulf[/thrive:input], lai pārslēgtu aprīšanas režīmu. Jūs varat attālinātas un pietuvināties ar peles riteni."

#~ msgid "MICROBE_STAGE_HELP_MESSAGE_10"
#~ msgstr "Lai vairoties, katrs no tavam organoīdiem jāsadala divās daļās. Organoīdiem ir nepieciešams amonjaks un fosfāts, lai sadalītos."

#~ msgid "MICROBE_STAGE_HELP_MESSAGE_11"
#~ msgstr "Bet, ja tu izdzīvo divdesmit ģenerācijās ar 300 iedzīvotājiem, pašlaik tiek uzskatīts, ka esi uzvarējis spēlē. Pēc uzvaras tu vari turpināt spēlēt, kā vēlies."

#~ msgid "MICROBE_STAGE_HELP_MESSAGE_12"
#~ msgstr "Esiet uzmanīgi, jo jūsu konkurenti evolucionē vienlaikus jums. Katru reizi, kad jūs esiet rediģētājā, tie arī evolucionē."

#~ msgid "MICROBE_STAGE_HELP_MESSAGE_13"
#~ msgstr "Savienojot citas šūnas, jūs varat veidot koloniju, kurā šūnas dalās ar savienojumiem, ko absorbē un ražo ar vienu otru. Lai varētu savieno savienoties ar citu šūnu, jums ir nepieciešams saistvielas organoīds un tad virzieties pretī tai pēc savienošanas režīma ieslēgšanas. Jūs varat savienoties tikai ar savas sugas pārstāvjiem. Kāmēram esiet kolonijā, jūs nevariet sadalīt savu šūnu un ieiet redaktorā(pagaidām). Lai ieietu redaktorā, vispirms ir jāpamet kolonija tad, kad jums ir pietiekami daudz savienojumi savākti un tad ieejiet redaktorā. Lielās šūnu kolonijas ir ceļš uz daudžšūnību (tas nav vēl spēlē)."

#, fuzzy
#~ msgid "MICROBE_STAGE_HELP_MESSAGE_15"
#~ msgstr "[thrive:input]g_move_forward[/thrive:input],[thrive:input]g_move_left[/thrive:input],[thrive:input]g_move_backwards[/thrive:input],[thrive:input]g_move_right[/thrive:input] un peli, lai kustētos. [thrive:input]g_fire_toxin[/thrive:input], lai šautu [thrive:compound type=\"oxytoxy\"][/thrive:compound], ja jums ir toksīnu vakuola. [thrive:input]g_toggle_engulf[/thrive:input], lai pārslēgtu aprīšanas režīmu. Jūs varat attālinātas un pietuvināties ar peles riteni."

#, fuzzy
#~ msgid "MICROBE_STAGE_HELP_MESSAGE_16"
#~ msgstr "[thrive:input]g_move_forward[/thrive:input],[thrive:input]g_move_left[/thrive:input],[thrive:input]g_move_backwards[/thrive:input],[thrive:input]g_move_right[/thrive:input] un peli, lai kustētos. [thrive:input]g_fire_toxin[/thrive:input], lai šautu [thrive:compound type=\"oxytoxy\"][/thrive:compound], ja jums ir toksīnu vakuola. [thrive:input]g_toggle_engulf[/thrive:input], lai pārslēgtu aprīšanas režīmu. Jūs varat attālinātas un pietuvināties ar peles riteni."

#~ msgid "MICROBE_STAGE_HELP_MESSAGE_2"
#~ msgstr "Jūsu šūna izmanto [thrive:compound type=\"atp\"][/thrive:compound] kā enerģijas avotu, ja tā beidzas, jūs nomirsiet."

#~ msgid "MICROBE_STAGE_HELP_MESSAGE_3"
#~ msgstr "Lai atbloķētu redaktoru un vairoties, jums jāsavāc amonjaks (oranžs mākonis) un fosfāts (purpurs mākonis)."

#~ msgid "MICROBE_STAGE_HELP_MESSAGE_4"
#~ msgstr "Jūs varat arī absorbēt šūnas, baktērijas, kā arī dzelzs un šūnu gabalus, kas ir mazāki par jūs, nospiežot [thrive:input][g_toggle_engulf[/thrive:input]. Tas maksās papildu [thrive:compound type=\"atp\"][/thrive:compound], kā arī jūs palēninās. Neaizmirsti nospiest [thrive:input]g_toggle_engulf[/thrive:input] otrreiz, lai pārtrauktu absorbēšanu."

#~ msgid "MICROBE_STAGE_HELP_MESSAGE_5"
#~ msgstr "Osmoregulācija izmanto [thrive:compound type=\"atp\"][/thrive:compound]. Tas nozīmē, ka, jo lielāka ir tava šūna, jo vairāk [thrive:compound type=\"atp\"][/thrive:compound] ražojošu organoīdu tev ir nepieciešams, lai nezaudētu ATP, kad nekusties."

#~ msgid "MICROBE_STAGE_HELP_MESSAGE_6"
#~ msgstr "Redaktorā ir daudz organoīdu, kurus vari attīstīt, pieļaujot daudz dažādu spēles stilu."

#~ msgid "MICROBE_STAGE_HELP_MESSAGE_7"
#~ msgstr "Pagaidām, ja tava populācija samazināsies līdz nullei, tu izmirsi."

#~ msgid "MICROBE_STAGE_HELP_MESSAGE_8"
#~ msgstr ""
#~ "Dažādi savienojumu mākoņi ir:\n"
#~ "\n"
#~ "Balti - glikoze\n"
#~ "Dzelteni - sērūdeņradis\n"
#~ "Oranži - amonjaks\n"
#~ "Purpuri - fosfāts\n"
#~ "Rūsas brūni - dzelzs\n"
#~ "\n"
#~ "Glikoze ražo ATP."

#~ msgid "MICROBE_STAGE_HELP_MESSAGE_9"
#~ msgstr "Sērūdeņradi var pārveidot glikozē, izmantojot hemoplastus un hemosintezējošas olbaltumvielas. Ar rusticianīnu no dzelzs var ražot ATP."

#, fuzzy
#~ msgid "WIKI_MACROSCOPIC_STAGE"
#~ msgstr "[thrive:input]g_move_forward[/thrive:input],[thrive:input]g_move_left[/thrive:input],[thrive:input]g_move_backwards[/thrive:input],[thrive:input]g_move_right[/thrive:input] un peli, lai kustētos. [thrive:input]g_fire_toxin[/thrive:input], lai šautu [thrive:compound type=\"oxytoxy\"][/thrive:compound], ja jums ir toksīnu vakuola. [thrive:input]g_toggle_engulf[/thrive:input], lai pārslēgtu aprīšanas režīmu. Jūs varat attālinātas un pietuvināties ar peles riteni."

#, fuzzy
#~ msgid "EARLY_MULTICELLULAR"
#~ msgstr "Novietot organoīdu"

#, fuzzy
#~ msgid "ERUPTION_IN"
#~ msgstr "Apraksts ir pārāk garš"

#~ msgid "THE_AMOUNT_OF_GLUCOSE_HAS_BEEN_REDUCED"
#~ msgstr "Glikozes daudzums ir samazināts līdz {0} no iepriekšējā daudzuma."

#~ msgid "THYLAKOID"
#~ msgstr "Tilakoīds"

#, fuzzy
#~ msgid "WIKI_CYTOPLASM_GLYCOLYSIS"
#~ msgstr "Citoplazmas glikolīze"

#, fuzzy
#~ msgid "WIKI_AEROBIC_NITROGEN_FIXATION"
#~ msgstr "Anaerobiskā slāpekļa fiksācija"

#, fuzzy
#~ msgid "WIKI_AWAKENING_STAGE"
#~ msgstr "Saistviela"

#, fuzzy
#~ msgid "WIKI_AWARE_STAGE"
#~ msgstr "[thrive:input]g_move_forward[/thrive:input],[thrive:input]g_move_left[/thrive:input],[thrive:input]g_move_backwards[/thrive:input],[thrive:input]g_move_right[/thrive:input] un peli, lai kustētos. [thrive:input]g_fire_toxin[/thrive:input], lai šautu [thrive:compound type=\"oxytoxy\"][/thrive:compound], ja jums ir toksīnu vakuola. [thrive:input]g_toggle_engulf[/thrive:input], lai pārslēgtu aprīšanas režīmu. Jūs varat attālinātas un pietuvināties ar peles riteni."

#, fuzzy
#~ msgid "WIKI_CHEMOSYNTHESIS"
#~ msgstr "Hemosintēze"

#, fuzzy
#~ msgid "WIKI_GLYCOLYSIS"
#~ msgstr "Glikolīze"

#, fuzzy
#~ msgid "WIKI_INDUSTRIAL_STAGE"
#~ msgstr "Saistviela"

#, fuzzy
#~ msgid "WIKI_IRON_CHEMOLITHOAUTOTROPHY"
#~ msgstr "Dzelža Ķīmolitoautotrofija"

#, fuzzy
#~ msgid "WIKI_LIPASE"
#~ msgstr "Pārveido [thrive:compound type=\"glucose\"][/thrive:compound] par [thrive:compound type=\"atp\"][/thrive:compound]."

#, fuzzy
#~ msgid "WIKI_MICROBE_EDITOR"
#~ msgstr "Ieslēgt redaktoru"

#, fuzzy
#~ msgid "WIKI_MUCILAGE_SYNTHESIS"
#~ msgstr "Hemosintēze"

#, fuzzy
#~ msgid "WIKI_MULTICELLULAR_STAGE"
#~ msgstr "Novietot organoīdu"

#, fuzzy
#~ msgid "WIKI_NONE"
#~ msgstr "Rusticianīns"

#, fuzzy
#~ msgid "WIKI_OXYTOXY_SYNTHESIS"
#~ msgstr "OxyToxy sintēze"

#, fuzzy
#~ msgid "WIKI_PHOTOSYNTHESIS"
#~ msgstr "Fotosintēze"

#, fuzzy
#~ msgid "WIKI_RUSTICYANIN"
#~ msgstr "Rusticianīns"

#, fuzzy
#~ msgid "WIKI_SOCIETY_STAGE"
#~ msgstr "[thrive:input]g_move_forward[/thrive:input],[thrive:input]g_move_left[/thrive:input],[thrive:input]g_move_backwards[/thrive:input],[thrive:input]g_move_right[/thrive:input] un peli, lai kustētos. [thrive:input]g_fire_toxin[/thrive:input], lai šautu [thrive:compound type=\"oxytoxy\"][/thrive:compound], ja jums ir toksīnu vakuola. [thrive:input]g_toggle_engulf[/thrive:input], lai pārslēgtu aprīšanas režīmu. Jūs varat attālinātas un pietuvināties ar peles riteni."

#, fuzzy
#~ msgid "WIKI_SPACE_STAGE"
#~ msgstr "[thrive:input]g_move_forward[/thrive:input],[thrive:input]g_move_left[/thrive:input],[thrive:input]g_move_backwards[/thrive:input],[thrive:input]g_move_right[/thrive:input] un peli, lai kustētos. [thrive:input]g_fire_toxin[/thrive:input], lai šautu [thrive:compound type=\"oxytoxy\"][/thrive:compound], ja jums ir toksīnu vakuola. [thrive:input]g_toggle_engulf[/thrive:input], lai pārslēgtu aprīšanas režīmu. Jūs varat attālinātas un pietuvināties ar peles riteni."

#, fuzzy
#~ msgid "NO"
#~ msgstr "Atsaukt"

#, fuzzy
#~ msgid "YES"
#~ msgstr "Skābeklis"

#, fuzzy
#~ msgid "STAGES_BUTTON"
#~ msgstr "Pārrakstīt esošo saglabāšanas failu:"

#, fuzzy
#~ msgid "EDITING"
#~ msgstr "Hitīns"

#~ msgid "ALLOW_SPECIES_TO_NOT_MIGRATE"
#~ msgstr "Ļaut sugai nemigrēt (ja labas migrācija nav atrasta)"

#, fuzzy
#~ msgid "MAXIMUM_SPECIES_IN_PATCH"
#~ msgstr "Izmira no plankuma"

#, fuzzy
#~ msgid "NOT_FOUND_CHUNK"
#~ msgstr "Liels dzelzs gabals"

#~ msgid "DIRECTIONL"
#~ msgstr "Kreisi"

#~ msgid "DIRECTIONR"
#~ msgstr "Labi"

#~ msgid "HYPERL"
#~ msgstr "Hyper Left (taustiņš)"

#~ msgid "HYPERR"
#~ msgstr "Hyper Right (taustiņš)"

#~ msgid "SUPERL"
#~ msgstr "Super Left (taustiņš)"

#~ msgid "SUPERR"
#~ msgstr "Super Right (taustiņš)"

#~ msgid "TREBLEDOWN"
#~ msgstr "Treble Down (taustiņš)"

#, fuzzy
#~ msgid "TARGET_TIME"
#~ msgstr "Ātrums:"

#, fuzzy
#~ msgid "ENABLED"
#~ msgstr "Ieslēgt redaktoru"

#, fuzzy
#~ msgid "PATCH_MAP_TYPE_EXPLANATION"
#~ msgstr ""
#~ "Aktīvi mikrobi skraidīs apkārt un gāzīsies, kad nekas interesants nenotiek.\n"
#~ "Sēdošie mikrobi būs nekustīgi un gaidīs, kad vide mainīsies, pirms tie kaut ko dara."

#, fuzzy
#~ msgid "LOOKING_AT"
#~ msgstr "Lai labotu kļūdu redaktorā, nospied \"atsaukt\""

#, fuzzy
#~ msgid "CONFIRM_NORMAL"
#~ msgstr "APSTIPRINĀT"

#, fuzzy
#~ msgid "SPECIES_DETAILS"
#~ msgstr "Sugu saraksts"

#, fuzzy
#~ msgid "CURRENT_GENERATION_COLON"
#~ msgstr "Ģenerācija:"

#, fuzzy
#~ msgid "MACROSCOPIC_PROTOYPE_WARNING"
#~ msgstr ""
#~ "Izvelētais saglabāšanas fails nav saderīgs ar šo Thrive versiju.\n"
#~ "Tā kā Thrive ir agrā attīstības stadijā, saglabāšanas failu saderība nav augsta prioritāte, tādēļ nav iebūvēta saglabāšanas failu pārveidotājs, lai jauninātu vecos saglabāšanas failus."

#, fuzzy
#~ msgid "AUTO_GPU_NAME"
#~ msgstr "Pielāgots lietotājvards:"

#, fuzzy
#~ msgid "NOT_RUNNING_DOT"
#~ msgstr "Neejošs."

#~ msgid "PATCH_CAVE"
#~ msgstr "Ala"

#~ msgid "PREVIOUS"
#~ msgstr "Iepriekš:"

#~ msgid "RUN_RESULT_POP_IN_PATCHES"
#~ msgstr "Populācija plankumos:"

#~ msgid "SAVING"
#~ msgstr "Notiek saglabāšana..."

#~ msgid "OVERWRITE_EXISTING_SAVE_TITLE"
#~ msgstr "Pārrakstīt esošo saglabāšanas failu?"

#~ msgid "TYPE"
#~ msgstr "Tips:"

#, fuzzy
#~ msgid "TOTAL_EXTINCTION"
#~ msgstr "Izmira {0}"

#, fuzzy
#~ msgid "LOCAL_EXTINCTION"
#~ msgstr "Spēlētājs ir izmiris"

#~ msgid "MARINE_SNOW_FOOD_SOURCE"
#~ msgstr "Jūras sniega patēriņš"

#~ msgid "Cancel"
#~ msgstr "Atcelt"

#~ msgid "SAVING_ERROR"
#~ msgstr "Saglabāšanas kļūda"

#~ msgid "REMOVE_ORGANELLE"
#~ msgstr "Noņemt organoīdu"

#, fuzzy
#~ msgid "TRY_NEW_GAME"
#~ msgstr "Jauna spēle"

#, fuzzy
#~ msgid "COLOR"
#~ msgstr "Krāsa"

#, fuzzy
#~ msgid "OXYTOXY"
#~ msgstr "OxyToxy NT"

#, fuzzy
#~ msgid "TOXINS_BY_PRESSING_E"
#~ msgstr "Izturība pret toksīniem"

#, fuzzy
#~ msgid "CONCENTRATION_OF"
#~ msgstr "Ģenerācija:"

#~ msgid "OXYGEN_DOT"
#~ msgstr "Skābeklis."

#, fuzzy
#~ msgid "LEFT"
#~ msgstr "Pārvietoties pa kreisi"

#, fuzzy
#~ msgid "RIGHT"
#~ msgstr "Gaisma"

#, fuzzy
#~ msgid "FORWARD"
#~ msgstr "Pārvietoties uz priekšu"

#, fuzzy
#~ msgid "PARENLEFT"
#~ msgstr "Pagriezt pa kreisi"

#, fuzzy
#~ msgid "PARENRIGHT"
#~ msgstr "Pagriezt pa labi"

#, fuzzy
#~ msgid "COLON"
#~ msgstr "Krāsa"

#, fuzzy
#~ msgid "SEMICOLON"
#~ msgstr "Izmērs:"

#, fuzzy
#~ msgid "AT"
#~ msgstr "ATP"

#, fuzzy
#~ msgid "BRACKETRIGHT"
#~ msgstr "Pagriezt pa labi"

#, fuzzy
#~ msgid "QUOTELEFT"
#~ msgstr "Pagriezt pa kreisi"

#, fuzzy
#~ msgid "BRACELEFT"
#~ msgstr "Pagriezt pa kreisi"

#, fuzzy
#~ msgid "BRACERIGHT"
#~ msgstr "Pagriezt pa labi"

#, fuzzy
#~ msgid "EXCLAMDOWN"
#~ msgstr "Rullīte uz leju"

#, fuzzy
#~ msgid "SECTION"
#~ msgstr "Apraksts:"

#, fuzzy
#~ msgid "COPYRIGHT"
#~ msgstr "Pārvietoties pa labi"

#, fuzzy
#~ msgid "MU"
#~ msgstr "Izslēgt skaņu"

#, fuzzy
#~ msgid "AE"
#~ msgstr "Saglabāt"

#, fuzzy
#~ msgid "DIVISION"
#~ msgstr "Versija:"

#, fuzzy
#~ msgid "BACKTAB"
#~ msgstr "Atpakaļ"<|MERGE_RESOLUTION|>--- conflicted
+++ resolved
@@ -7,11 +7,7 @@
 msgstr ""
 "Project-Id-Version: PROJECT VERSION\n"
 "Report-Msgid-Bugs-To: EMAIL@ADDRESS\n"
-<<<<<<< HEAD
-"POT-Creation-Date: 2025-07-11 18:06+0200\n"
-=======
 "POT-Creation-Date: 2025-06-05 21:10+0100\n"
->>>>>>> c10e08e0
 "PO-Revision-Date: 2024-10-17 07:24+0000\n"
 "Last-Translator: Anonymous <noreply@weblate.org>\n"
 "Language-Team: Latvian <https://translate.revolutionarygamesstudio.com/projects/thrive/thrive-game/lv/>\n"
@@ -4931,9 +4927,8 @@
 msgid "PLANET_DETAILS_STRING"
 msgstr "Atvērt logu mapi"
 
-#, fuzzy
 msgid "PLANET_GENERATION_TEASER"
-msgstr "Atlasīts:"
+msgstr ""
 
 msgid "PLANET_RANDOM_SEED"
 msgstr ""
@@ -5674,10 +5669,6 @@
 msgstr ""
 
 #, fuzzy
-msgid "SIMULATION_CONFIG"
-msgstr "Osmoregulācija"
-
-#, fuzzy
 msgid "SIXTEEN_TIMES"
 msgstr "{0} (x{1})"
 
@@ -7000,9 +6991,6 @@
 msgid "UPSCALE_FSR_22"
 msgstr ""
 
-msgid "UPSCALE_METHOD"
-msgstr ""
-
 msgid "UPSCALE_SHARPENING_FSR"
 msgstr ""
 
@@ -9028,82 +9016,6 @@
 
 msgid "ZOOM_OUT"
 msgstr "Attālināt"
-
-#, fuzzy
-#~ msgid "AUTO_EVO_TOOL_BUTTON"
-#~ msgstr "Izšķirtspēja:"
-
-#, fuzzy
-#~ msgid "CLIMATE_INSTABILITY_EXPLANATION"
-#~ msgstr ""
-#~ "Aktīvi mikrobi skraidīs apkārt un gāzīsies, kad nekas interesants nenotiek.\n"
-#~ "Sēdošie mikrobi būs nekustīgi un gaidīs, kad vide mainīsies, pirms tie kaut ko dara."
-
-#, fuzzy
-#~ msgid "CLIMATE_STABILITY_AVERAGE"
-#~ msgstr ""
-#~ "Aktīvi mikrobi skraidīs apkārt un gāzīsies, kad nekas interesants nenotiek.\n"
-#~ "Sēdošie mikrobi būs nekustīgi un gaidīs, kad vide mainīsies, pirms tie kaut ko dara."
-
-#, fuzzy
-#~ msgid "CLIMATE_STABILITY_STABLE"
-#~ msgstr ""
-#~ "Aktīvi mikrobi skraidīs apkārt un gāzīsies, kad nekas interesants nenotiek.\n"
-#~ "Sēdošie mikrobi būs nekustīgi un gaidīs, kad vide mainīsies, pirms tie kaut ko dara."
-
-#, fuzzy
-#~ msgid "CLIMATE_STABILITY_UNSTABLE"
-#~ msgstr ""
-#~ "Aktīvi mikrobi skraidīs apkārt un gāzīsies, kad nekas interesants nenotiek.\n"
-#~ "Sēdošie mikrobi būs nekustīgi un gaidīs, kad vide mainīsies, pirms tie kaut ko dara."
-
-#, fuzzy
-#~ msgid "GENERATE_BUTTON"
-#~ msgstr "Ģenerācija:"
-
-#, fuzzy
-#~ msgid "GEOLOGICAL_ACTIVITY_EXPLANATION"
-#~ msgstr ""
-#~ "Aktīvi mikrobi skraidīs apkārt un gāzīsies, kad nekas interesants nenotiek.\n"
-#~ "Sēdošie mikrobi būs nekustīgi un gaidīs, kad vide mainīsies, pirms tie kaut ko dara."
-
-#, fuzzy
-#~ msgid "REGENERATE_BUTTON"
-#~ msgstr "Organoīdi"
-
-#, fuzzy
-#~ msgid "WORLD_SEA_LEVEL"
-#~ msgstr "Šūnas procesi"
-
-#, fuzzy
-#~ msgid "WORLD_SEA_LEVEL_EXPLANATION"
-#~ msgstr ""
-#~ "Koncentrēti mikrobi meklēs gabalus vai upurus tālas distances\n"
-#~ "un visticamāk būs ambiciozāki par gabaliem.\n"
-#~ "Atsaucīgi mikrobi ātrāk pāries uz jauniem mērķiem."
-
-#, fuzzy
-#~ msgid "WORLD_TEMPERATURE"
-#~ msgstr "Temperatūra"
-
-#, fuzzy
-#~ msgid "WORLD_TEMPERATURE_COLD"
-#~ msgstr "Temperatūra."
-
-#, fuzzy
-#~ msgid "WORLD_TEMPERATURE_EXPLANATION"
-#~ msgstr ""
-#~ "Koncentrēti mikrobi meklēs gabalus vai upurus tālas distances\n"
-#~ "un visticamāk būs ambiciozāki par gabaliem.\n"
-#~ "Atsaucīgi mikrobi ātrāk pāries uz jauniem mērķiem."
-
-#, fuzzy
-#~ msgid "WORLD_TEMPERATURE_TEMPERATE"
-#~ msgstr "Temperatūra."
-
-#, fuzzy
-#~ msgid "WORLD_TEMPERATURE_WARM"
-#~ msgstr "Temperatūra."
 
 #, fuzzy
 #~ msgid "PASSIVE_REPRODUCTION_PROGRESS_EXPLANATION"
