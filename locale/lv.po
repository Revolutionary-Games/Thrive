# Translations template for PROJECT.
# Copyright (C) 2021 ORGANIZATION
# This file is distributed under the same license as the PROJECT project.
# FIRST AUTHOR <EMAIL@ADDRESS>, 2021.
#
msgid ""
msgstr ""
"Project-Id-Version: PROJECT VERSION\n"
"Report-Msgid-Bugs-To: EMAIL@ADDRESS\n"
<<<<<<< HEAD
"POT-Creation-Date: 2025-04-12 20:18+0200\n"
=======
"POT-Creation-Date: 2025-04-11 10:12+0300\n"
>>>>>>> 10e73d4a
"PO-Revision-Date: 2024-10-17 07:24+0000\n"
"Last-Translator: Anonymous <noreply@weblate.org>\n"
"Language-Team: Latvian <https://translate.revolutionarygamesstudio.com/projects/thrive/thrive-game/lv/>\n"
"Language: lv\n"
"MIME-Version: 1.0\n"
"Content-Type: text/plain; charset=UTF-8\n"
"Content-Transfer-Encoding: 8bit\n"
"Plural-Forms: nplurals=3; plural=(n % 10 == 0 || n % 100 >= 11 && n % 100 <= 19) ? 0 : ((n % 10 == 1 && n % 100 != 11) ? 1 : 2);\n"
"X-Generator: Weblate 5.7.2\n"
"Generated-By: Babel 2.9.0\n"

msgid "2D_MOVEMENT_TYPE_SELECTION"
msgstr "2D kustības stils:"

msgid "3D_EDITOR"
msgstr "3D Redaktors"

msgid "3D_MOVEMENT"
msgstr "3D Kustība"

msgid "3D_MOVEMENT_TYPE_SELECTION"
msgstr "3D kustības stils:"

msgid "ABILITIES"
msgstr "Spējas"

msgid "ABORT"
msgstr "Atcelt"

msgid "ABORTED_DOT"
msgstr "Atcelts."

#, fuzzy
msgid "ABSORBERS_COUNT"
msgstr "[thrive:input]g_move_forward[/thrive:input],[thrive:input]g_move_left[/thrive:input],[thrive:input]g_move_backwards[/thrive:input],[thrive:input]g_move_right[/thrive:input] un peli, lai kustētos. [thrive:input]g_fire_toxin[/thrive:input], lai šautu [thrive:compound type=\"oxytoxy\"][/thrive:compound], ja jums ir toksīnu vakuola. [thrive:input]g_toggle_engulf[/thrive:input], lai pārslēgtu aprīšanas režīmu. Jūs varat attālinātas un pietuvināties ar peles riteni."

msgid "ABYSSOPELAGIC"
msgstr "Abisālpelaģiāle"

msgid "ACCEPT"
msgstr ""

msgid "ACTION_AWAKEN"
msgstr ""

#, fuzzy
msgid "ACTION_AWAKEN_TOOLTIP"
msgstr "Apskatiet detalizētu informāciju aiz pareģošanas"

msgid "ACTION_BLOCKED_WHILE_ANOTHER_IN_PROGRESS"
msgstr ""

msgid "ACTION_DELETE"
msgstr "Izdzēst"

#, fuzzy
msgid "ACTION_DOUBLE_POPULATION"
msgstr "Sugas populācija"

#, fuzzy
msgid "ACTION_DUPLICATE_UNITS"
msgstr "Apstiprināt Izeju"

#, fuzzy
msgid "ACTION_HALF_POPULATION"
msgstr "Kopējā Populācija:"

msgid "ACTION_TELEPORT"
msgstr "Teleports"

msgid "ACTIVE"
msgstr "Aktīvs"

msgid "ACTIVE_THREAD_COUNT"
msgstr "Esošie pavedieni:"

msgid "ACTIVITY_EXPLANATION"
msgstr ""
"Aktīvi mikrobi skraidīs apkārt un gāzīsies, kad nekas interesants nenotiek.\n"
"Sēdošie mikrobi būs nekustīgi un gaidīs, kad vide mainīsies, pirms tie kaut ko dara."

msgid "ADDITIONAL_VALIDATION_FAILED"
msgstr ""

msgid "ADD_INPUT_BUTTON_TOOLTIP"
msgstr ""

msgid "ADVANCED_VIEW"
msgstr ""

#, fuzzy
msgid "ADVANCED_VIEW_BUTTON_TOOLTIP"
msgstr "Apskatiet detalizētu informāciju aiz pareģošanas"

#, fuzzy
msgid "AEROBIC_NITROGEN_FIXATION"
msgstr "Anaerobiskā slāpekļa fiksācija"

msgid "AEROBIC_NITROGEN_FIXING"
msgstr "Aerobiskā slāpekļa fiksācija"

#, fuzzy
msgid "AEROBIC_RESPIRATION"
msgstr "Aerobiskā elpošana"

msgid "AGENTS"
msgstr "Aģenti"

#, fuzzy
msgid "AGENTS_COLON"
msgstr "Suga:"

#, fuzzy
msgid "AGENT_NAME"
msgstr "Ala"

msgid "AGGRESSION_EXPLANATION"
msgstr ""
"Agresīvi mikrobi savu upuri dzīs ļoti tālas distances\n"
"un ir tie, kuri visbiežāk cīnīsies ar plēsējiem, kad tie uzbrūk.\n"
"Miermīlīgi mikrobrobi necīnīsies ar citiem pāri tālām distancēm\n"
"un retāk lietos toksīnus pret plēsējiem."

msgid "AGGRESSIVE"
msgstr "Agresīvs"

#, fuzzy
msgid "AI_MUTATION_RATE"
msgstr "Mutācijas punkti"

#, fuzzy
msgid "AI_MUTATION_RATE_EXPLANATION"
msgstr ""
"Aktīvi mikrobi skraidīs apkārt un gāzīsies, kad nekas interesants nenotiek.\n"
"Sēdošie mikrobi būs nekustīgi un gaidīs, kad vide mainīsies, pirms tie kaut ko dara."

#, fuzzy
msgid "ALL"
msgstr "Alt"

#, fuzzy
msgid "ALLOW_SPECIES_SWITCH_ON_EXTINCTION"
msgstr "Satur mutāciju"

#, fuzzy
msgid "ALLOW_SPECIES_SWITCH_ON_EXTINCTION_EXPLANATION"
msgstr ""
"Agresīvi mikrobi savu upuri dzīs ļoti tālas distances\n"
"un ir tie, kuri visbiežāk cīnīsies ar plēsējiem, kad tie uzbrūk.\n"
"Miermīlīgi mikrobrobi necīnīsies ar citiem pāri tālām distancēm\n"
"un retāk lietos toksīnus pret plēsējiem."

#, fuzzy
msgid "ALL_WORLDS_GENERAL_STATISTICS"
msgstr "Organisma statistika"

#, fuzzy
msgid "ALL_WORLDS_STATISTICS"
msgstr "Organisma statistika"

msgid "ALREADY_ASCENDED"
msgstr ""

msgid "ALT"
msgstr "Alt"

msgid "ALWAYS_VISIBLE"
msgstr ""

msgid "AMBIANCE_VOLUME"
msgstr ""

msgid "AMMONIA"
msgstr "Amonjaks"

#, fuzzy
msgid "AMMONIA_COST"
msgstr "Amonjaks"

msgid "AMOUNT_OF_AUTOSAVE_TO_KEEP"
msgstr "Automātisko saglabāšanas failu daudzums:"

msgid "AMOUNT_OF_QUICKSAVE_TO_KEEP"
msgstr "Ātru saglabāšanas failu daudzums:"

msgid "ANAEROBIC_NITROGEN_FIXATION"
msgstr "Anaerobiskā slāpekļa fiksācija"

#, fuzzy
msgid "AND_UNLOCK_CONDITION"
msgstr "Fiziskie apstākļi"

msgid "ANISOTROPIC_FILTERING"
msgstr ""

msgid "ANTIALIASING_MSAA_TAA"
msgstr ""

#, fuzzy
msgid "ANTI_ALIASING_FXAA"
msgstr "Vairāku paraugu kropļojumnovērse:"

#, fuzzy
msgid "ANTI_ALIASING_MODE"
msgstr "Vairāku paraugu kropļojumnovērse:"

#, fuzzy
msgid "ANTI_ALIASING_MSAA"
msgstr "Vairāku paraugu kropļojumnovērse:"

#, fuzzy
msgid "ANTI_ALIASING_TAA"
msgstr "Vairāku paraugu kropļojumnovērse:"

msgid "APPEARANCE"
msgstr ""

msgid "APPLY"
msgstr ""

msgid "APPLY_CHANGES"
msgstr ""

msgid "APRIL"
msgstr ""

msgid "ARE_YOU_SURE_TO_RESET_ALL_SETTINGS"
msgstr ""

msgid "ARE_YOU_SURE_TO_RESET_INPUT_SETTINGS"
msgstr ""

#, fuzzy
msgid "ARTIST_COLON"
msgstr "Suga:"

msgid "ARTWORK_TITLE"
msgstr ""

msgid "ART_BY"
msgstr ""

msgid "ART_GALLERY"
msgstr ""

#, fuzzy
msgid "ASCENSION_CONGRATULATIONS"
msgstr "Sugas populācija"

msgid "ASCENSION_CONGRATULATIONS_CONTENT"
msgstr ""

#, fuzzy
msgid "ASCENSION_STAGE"
msgstr "Versija:"

msgid "ASSEMBLY_CLASS_REQUIRED"
msgstr ""

msgid "ASSEMBLY_REQUIRED_WITH_HARMONY"
msgstr ""

msgid "ASSUME_HYPERTHREADING"
msgstr ""

msgid "ASSUME_HYPERTHREADING_TOOLTIP"
msgstr ""

msgid "ATMOSPHERIC_GASSES"
msgstr "Atmosfēras gāzes"

msgid "ATP"
msgstr "ATP"

msgid "ATP_BALANCE"
msgstr ""

#, fuzzy
msgid "ATP_BALANCE_TOOLTIP"
msgstr "Apskatiet detalizētu informāciju aiz pareģošanas"

#, fuzzy
msgid "ATP_BALANCE_TOOLTIP_MULTICELLULAR"
msgstr "Apskatiet detalizētu informāciju aiz pareģošanas"

msgid "ATP_BALANCE_WITHOUT_EXTERNAL_RESOURCES"
msgstr ""

msgid "ATP_BALANCE_WITHOUT_GLUCOSE"
msgstr ""

#, fuzzy
msgid "ATP_BALANCE_WITHOUT_HYDROGEN_SULFIDE"
msgstr "Sērūdeņradis"

msgid "ATP_BALANCE_WITHOUT_IRON"
msgstr ""

msgid "ATP_BALANCE_WITH_ALL_COMPOUNDS"
msgstr ""

msgid "ATP_PRODUCTION"
msgstr "ATP ražošana"

msgid "ATP_PRODUCTION_TOO_LOW"
msgstr "ATP RAŽOŠANA IR PĀRĀK ZEMA!"

msgid "ATTEMPT_TO_WRITE_SAVE_FAILED"
msgstr ""

msgid "AT_CURSOR"
msgstr ""

msgid "AUDIO_OUTPUT_DEVICE"
msgstr ""

msgid "AUGUST"
msgstr ""

msgid "AUTO"
msgstr "Automātiski"

msgid "AUTO-EVO_EXPLANATION_EXPLANATION"
msgstr ""

#, fuzzy
msgid "AUTO-EVO_POPULATION_CHANGED_2"
msgstr "{0} populācija izmainījās par {1} jo:{2}"

msgid "AUTO-EVO_PREDICTION"
msgstr "Automātiska-Evo Pareģošana"

msgid "AUTO-EVO_PREDICTION_BOX_DESCRIPTION"
msgstr ""

#, fuzzy
msgid "AUTO-EVO_RESULTS_TITLE"
msgstr "Auto-evo rezultāti:"

msgid "AUTO-EVO_STEPS_DONE"
msgstr "{0:F1}% pabeigts. {1:n0}/{2:n0} pakāpieni."

msgid "AUTO-EVO_STRENGHT_MULTIPLIER"
msgstr ""

#, fuzzy
msgid "AUTO-EVO_STRENGHT_MULTIPLIER_EXPLANATION"
msgstr ""
"Aktīvi mikrobi skraidīs apkārt un gāzīsies, kad nekas interesants nenotiek.\n"
"Sēdošie mikrobi būs nekustīgi un gaidīs, kad vide mainīsies, pirms tie kaut ko dara."

msgid "AUTOSAVE_DURING_THE_GAME"
msgstr "Automātiski saglabāt progresu spēles laikā"

msgid "AUTO_EVO"
msgstr ""

#, fuzzy
msgid "AUTO_EVO_EXPLORING_TOOL"
msgstr "Automātiska-Evo Pareģošana"

msgid "AUTO_EVO_FAILED"
msgstr ""

msgid "AUTO_EVO_MISSING_RESULT_DATA_OBJECT"
msgstr ""

msgid "AUTO_EVO_RESULTS"
msgstr "Auto-evo rezultāti:"

#, fuzzy
msgid "AUTO_EVO_RESULTS_GLOBAL_TITLE"
msgstr "Auto-evo rezultāti:"

#, fuzzy
msgid "AUTO_EVO_RESULTS_PATCH_TITLE"
msgstr "Auto-evo rezultāti:"

msgid "AUTO_EVO_RUN_STATUS"
msgstr ""

#, fuzzy
msgid "AUTO_EVO_STATUS_COLON"
msgstr "Suga:"

msgid "AUTO_MOVE_FORWARDS"
msgstr "Automātiski pārvietoties uz priekšu"

#, fuzzy
msgid "AUTO_RESOLUTION"
msgstr "Izšķirtspēja:"

msgid "AVAILABLE_CONSTRUCTION_PROJECTS"
msgstr ""

msgid "AVAILABLE_MODS"
msgstr ""

msgid "AWAKENING_STAGE"
msgstr ""

#, fuzzy
msgid "AWARE_STAGE"
msgstr "[thrive:input]g_move_forward[/thrive:input],[thrive:input]g_move_left[/thrive:input],[thrive:input]g_move_backwards[/thrive:input],[thrive:input]g_move_right[/thrive:input] un peli, lai kustētos. [thrive:input]g_fire_toxin[/thrive:input], lai šautu [thrive:compound type=\"oxytoxy\"][/thrive:compound], ja jums ir toksīnu vakuola. [thrive:input]g_toggle_engulf[/thrive:input], lai pārslēgtu aprīšanas režīmu. Jūs varat attālinātas un pietuvināties ar peles riteni."

msgid "BACK"
msgstr "Atpakaļ"

msgid "BACKGROUND_BLUR"
msgstr ""

msgid "BACKSLASH"
msgstr "Atpakaļ"

msgid "BACKSPACE"
msgstr "Atpakaļ"

#, fuzzy
msgid "BACTERIAL_THERMOSYNTHESIS"
msgstr "Hemosintēze"

msgid "BALANCE_DISPLAY_AT_DAY_ALWAYS"
msgstr ""

msgid "BALANCE_DISPLAY_AT_DAY_ALWAYS_TOOLTIP"
msgstr ""

msgid "BALANCE_DISPLAY_WHILE_MOVING"
msgstr ""

#, fuzzy
msgid "BALANCE_DISPLAY_WHILE_MOVING_TOOLTIP"
msgstr "Apskatiet detalizētu informāciju aiz pareģošanas"

#, fuzzy
msgid "BASE_MOBILITY"
msgstr "Kustīgums"

msgid "BASE_MOVEMENT"
msgstr ""

msgid "BASIC_VIEW"
msgstr ""

#, fuzzy
msgid "BASIC_VIEW_BUTTON_TOOLTIP"
msgstr "Apskatiet detalizētu informāciju aiz pareģošanas"

msgid "BATHYPELAGIC"
msgstr "Batipelaģiāle"

msgid "BECOME_MACROSCOPIC"
msgstr ""

msgid "BECOME_MULTICELLULAR"
msgstr ""

msgid "BEGIN_THRIVING"
msgstr ""

msgid "BEHAVIOUR"
msgstr "Uzvedība"

#, fuzzy
msgid "BEHAVIOUR_ACTIVITY"
msgstr "Uzvedība"

#, fuzzy
msgid "BEHAVIOUR_AGGRESSION"
msgstr "Uzvedība"

#, fuzzy
msgid "BEHAVIOUR_FEAR"
msgstr "Uzvedība"

#, fuzzy
msgid "BEHAVIOUR_FOCUS"
msgstr "Uzvedība"

#, fuzzy
msgid "BEHAVIOUR_OPPORTUNISM"
msgstr "Uzvedība"

msgid "BELOW_SEA_LEVEL"
msgstr ""

msgid "BENCHMARKS"
msgstr ""

msgid "BENCHMARK_FINISHED"
msgstr ""

msgid "BENCHMARK_PHASE"
msgstr ""

msgid "BENCHMARK_RESULTS_COLON"
msgstr ""

msgid "BEST_PATCH_COLON"
msgstr "Labākais Plankums:"

msgid "BIG_IRON_CHUNK"
msgstr "Liels dzelzs gabals"

#, fuzzy
msgid "BIG_PHOSPHATE_CHUNK"
msgstr "Liels dzelzs gabals"

msgid "BILLION_ABBREVIATION"
msgstr ""

msgid "BINDING_AGENT"
msgstr "Saistviela"

msgid "BINDING_AGENT_DESCRIPTION"
msgstr "Ļauj saistīties ar citām šūnām. Šis ir pirmais solis uz daudzšūnu veidošanos. Kad tava šūna ir daļā no kolonijas, savienojumi tiek dalīti starp šūnām. Jūs nevarat ieiet redaktorā, kāmēram esat daļa no kolonijas, jums nepieciešams atdalīties, kad savākts nepieciešamais savienojumu daudzums, lai sadalītu jūsu šūnu."

msgid "BINDING_AGENT_PROCESSES_DESCRIPTION"
msgstr "Spiediet [thrive:input]g_toggle_binding[/thrive:input] , lai pārslēgtu saistīšanas režīmu. Kad esiet saistīšanas režīmā, jūs varat pievienot citas šūnas no jūsu sugas, virzoties tām pretī, jūsu kolonijai. Lai pamestu koloniju, spiediet [thrive:input]g_unbind_all[/thrive:input]."

msgid "BIND_AXES_SENSITIVITY"
msgstr ""

msgid "BIOLUMINESCENT_VACUOLE"
msgstr ""

#, fuzzy
msgid "BIOLUMINESCENT_VACUOLE_DESCRIPTION"
msgstr ""
"Bioluminiscējošā\n"
"vakuola"

#, fuzzy
msgid "BIOLUMINESCENT_VACUOLE_PROCESSES_DESCRIPTION"
msgstr ""
"Bioluminiscējošā\n"
"vakuola"

msgid "BIOME_LABEL"
msgstr ""

#, fuzzy
msgid "BLOOM_RENDER_EFFECT"
msgstr "Ārējie efekti:"

#, fuzzy
msgid "BLUESKY_TOOLTIP"
msgstr "Atsākt spēli"

msgid "BRAIN_CELL_NAME_DEFAULT"
msgstr ""

msgid "BRAVE"
msgstr ""

msgid "BROWSE"
msgstr ""

msgid "BROWSE_WORKSHOP"
msgstr ""

#, fuzzy
msgid "BUILD_CITY"
msgstr "Struktūra"

#, fuzzy
msgid "BUILD_QUEUE"
msgstr "Struktūra"

#, fuzzy
msgid "BUILD_STRUCTURE"
msgstr "Struktūra"

msgid "BY"
msgstr ""

msgid "BY_REVOLUTIONARY_GAMES"
msgstr ""

msgid "CACHE_DISK_MAX_TIME"
msgstr ""

msgid "CACHE_MEMORY_MAX_ITEMS"
msgstr ""

msgid "CACHE_TIME_MEMORY"
msgstr ""

msgid "CACHE_TIME_MEMORY_ONLY"
msgstr ""

#, fuzzy
msgid "CACHING_TITLE"
msgstr "Šūnas procesi"

msgid "CALCIUM_CARBONATE"
msgstr "Kalcija Karbonāts"

msgid "CALCIUM_CARBONATE_MEMBRANE_DESCRIPTION"
msgstr ""

msgid "CAMERA"
msgstr "Kamera"

msgid "CANCEL"
msgstr "Atcelt"

msgid "CANCEL_ACTION_CAPITAL"
msgstr "ATCELT DARBĪBU"

msgid "CANCEL_CURRENT_ACTION"
msgstr "Atcelt pašreizējo darbību"

msgid "CANNOT_DELETE_USED_CELL_TYPE"
msgstr ""

msgid "CANNOT_DELETE_USED_CELL_TYPE_TITLE"
msgstr ""

msgid "CANNOT_ENGULF"
msgstr "Nevar absorbēt"

msgid "CANNOT_MOVE_METABALL_TO_DESCENDANT_TREE"
msgstr ""

msgid "CANNOT_REDUCE_BRAIN_POWER_STAGE"
msgstr ""

msgid "CANNOT_REDUCE_BRAIN_POWER_STAGE_TITLE"
msgstr ""

#, fuzzy
msgid "CANNOT_WRITE_SAVE"
msgstr "Nevar absorbēt"

msgid "CANT_LOAD_MOD_INFO"
msgstr ""

msgid "CAPSLOCK"
msgstr "Caps Lock (taustiņš)"

msgid "CARBON_DIOXIDE"
msgstr "Ogļskābā gāze"

msgid "CATEGORY_AN_ABUNDANCE"
msgstr ""

msgid "CATEGORY_A_FAIR_AMOUNT"
msgstr ""

msgid "CATEGORY_LITTLE"
msgstr ""

msgid "CATEGORY_QUITE_A_BIT"
msgstr ""

msgid "CATEGORY_SOME"
msgstr ""

msgid "CATEGORY_VERY_LITTLE"
msgstr ""

msgid "CAUTIOUS"
msgstr ""

#, fuzzy
msgid "CELL"
msgstr "Celuloze"

#, fuzzy
msgid "CELLS"
msgstr "Celuloze"

#, fuzzy
msgid "CELLULASE"
msgstr "Celuloze"

#, fuzzy
msgid "CELLULASE_DESCRIPTION"
msgstr "Apraksts:"

msgid "CELLULOSE"
msgstr "Celuloze"

msgid "CELLULOSE_MEMBRANE_DESCRIPTION"
msgstr ""

#, fuzzy
msgid "CELL_STAT_ROTATION_TOOLTIP"
msgstr "Atsākt spēli"

#, fuzzy
msgid "CELL_STAT_SPEED_TOOLTIP"
msgstr "Atsākt spēli"

#, fuzzy
msgid "CELL_STAT_STORAGE_TOOLTIP"
msgstr "Atsākt spēli"

#, fuzzy
msgid "CELL_TYPE_BUTTON_ATP_CONSUMPTION"
msgstr "{0}: -{1} ATP"

#, fuzzy
msgid "CELL_TYPE_BUTTON_ATP_PRODUCTION"
msgstr "ATP ražošana"

msgid "CELL_TYPE_NAME"
msgstr ""

msgid "CHANGE_DESCRIPTION_IS_TOO_LONG"
msgstr "Izmaiņas piezīmes ir pārāk garas"

msgid "CHANGE_THE_SYMMETRY"
msgstr "Izmainīt simetriju"

#, fuzzy
msgid "CHANNEL_INHIBITOR_TOXIN_SYNTHESIS"
msgstr "Pārveido [thrive:compound type=\"glucose\"][/thrive:compound] par [thrive:compound type=\"atp\"][/thrive:compound]."

msgid "CHEATS"
msgstr "Čīti"

msgid "CHEAT_KEYS_ENABLED"
msgstr ""

msgid "CHEAT_MENU"
msgstr "Krāpšanās izvēlne (Čīti)"

msgid "CHEMICAL_BUTTON_MICROBE_TOOLTIP"
msgstr ""

msgid "CHEMOPLAST"
msgstr "Hemoplasts"

msgid "CHEMOPLAST_DESCRIPTION"
msgstr ""

msgid "CHEMOPLAST_PROCESSES_DESCRIPTION"
msgstr ""

#, fuzzy
msgid "CHEMORECEPTOR"
msgstr "Hemoplasts"

#, fuzzy
msgid "CHEMORECEPTOR_DESCRIPTION"
msgstr "Modifikācijas Apraksts:"

#, fuzzy
msgid "CHEMORECEPTOR_MINIMUM_AMOUNT_TOOLTIP"
msgstr "Hemoplasts"

#, fuzzy
msgid "CHEMORECEPTOR_PROCESSES_DESCRIPTION"
msgstr "Pārveido [thrive:compound type=\"glucose\"][/thrive:compound] par [thrive:compound type=\"atp\"][/thrive:compound]."

#, fuzzy
msgid "CHEMORECEPTOR_SEARCH_RADIUS_TOOLTIP"
msgstr "Modifikācijas Apraksts:"

#, fuzzy
msgid "CHEMOSYNTHESIS"
msgstr "Hemosintēze"

msgid "CHEMOSYNTHESIZING_PROTEINS"
msgstr "Hemosintezējošas olbaltumvielas"

msgid "CHEMOSYNTHESIZING_PROTEINS_DESCRIPTION"
msgstr ""

msgid "CHEMOSYNTHESIZING_PROTEINS_PROCESSES_DESCRIPTION"
msgstr "Pārveido [thrive:compound type=\"hydrogensulfide\"][/thrive:compound] par [thrive:compound type=\"hydrogensulfide\"][/thrive:compound]. Ātrums ir atkarīgs no [thrive:compound type=\"carbondioxide\"][/thrive:compound] koncentrācijas. Arī pārveido [thrive:compound type=\"glucose\"][/thrive:compound] par [thrive:compound type=\"atp\"][/thrive:compound]."

msgid "CHEMO_SYNTHESIS"
msgstr "Hemosintēze"

msgid "CHITIN"
msgstr "Hitīns"

#, fuzzy
msgid "CHITINASE"
msgstr "Hitīns"

#, fuzzy
msgid "CHITINASE_DESCRIPTION"
msgstr "Apraksts:"

msgid "CHITIN_MEMBRANE_DESCRIPTION"
msgstr ""

msgid "CHLOROPLAST"
msgstr "Hloroplasts"

msgid "CHLOROPLAST_DESCRIPTION"
msgstr ""

msgid "CHLOROPLAST_PROCESSES_DESCRIPTION"
msgstr ""

#, fuzzy
msgid "CHOSEN_FILENAME_ALREADY_EXISTS"
msgstr "Izvelētais faila nosaukums ({0}) jau eksistē. Pārrakstīt?"

msgid "CHROMATIC_ABERRATION"
msgstr "Hromatiskā aberācija:"

msgid "CHROMATOPHORE_PROCESSES_DESCRIPTION"
msgstr ""

msgid "CHUNK_CELL_CORPSE_PART"
msgstr ""

msgid "CHUNK_FOOD_SOURCE"
msgstr "{0} Patēriņš"

msgid "CILIA"
msgstr "Skropstiņas"

#, fuzzy
msgid "CILIA_DESCRIPTION"
msgstr "Apraksts:"

#, fuzzy
msgid "CILIA_PROCESSES_DESCRIPTION"
msgstr "Pārveido [thrive:compound type=\"glucose\"][/thrive:compound] par [thrive:compound type=\"atp\"][/thrive:compound]."

#, fuzzy
msgid "CITY_SHORT_STATISTICS"
msgstr "Organisma statistika"

msgid "CLEAN_UP_OLD_SAVES"
msgstr "Dzēst vecos saglabāšanas failus"

msgid "CLEAR_CACHE"
msgstr ""

#, fuzzy
msgid "CLICK_TO_SELECT"
msgstr "Dzēst atlasītos failus"

msgid "CLOSE"
msgstr "Aizvērt"

msgid "CLOSE_OPTIONS"
msgstr ""

msgid "CLOSTRIDIAL_FERMENTATION"
msgstr ""

#, fuzzy
msgid "CLOUD_BENCHMARK"
msgstr "Ieslēgt redaktoru"

msgid "CLOUD_RESOLUTION_DIVISOR"
msgstr "Mākoņa izšķirtspējas dalītājs:"

msgid "CLOUD_SIMULATION_MINIMUM_INTERVAL"
msgstr "Mākoņa simulācijas minimālais intervāls:"

#, fuzzy
msgid "CLOUD_SIMULATION_MULTIPLIER"
msgstr "Osmoregulācijas izmaksas"

msgid "COASTAL"
msgstr "Piekrastes"

msgid "COLLISION_SHAPE"
msgstr ""

msgid "COLOUR"
msgstr "Krāsa"

msgid "COLOURBLIND_CORRECTION"
msgstr "Krāsu korekcija krāsu aklumam:"

msgid "COLOUR_PICKER_ADD_PRESET"
msgstr ""

msgid "COLOUR_PICKER_A_TOOLTIP"
msgstr ""

msgid "COLOUR_PICKER_B_TOOLTIP"
msgstr ""

msgid "COLOUR_PICKER_G_TOOLTIP"
msgstr ""

msgid "COLOUR_PICKER_HSV_BUTTON_TOOLTIP"
msgstr ""

msgid "COLOUR_PICKER_H_TOOLTIP"
msgstr ""

msgid "COLOUR_PICKER_PICK_COLOUR"
msgstr ""

msgid "COLOUR_PICKER_PRESET_TOOLTIP"
msgstr ""

msgid "COLOUR_PICKER_RAW_BUTTON_TOOLTIP"
msgstr ""

msgid "COLOUR_PICKER_R_TOOLTIP"
msgstr ""

msgid "COLOUR_PICKER_S_TOOLTIP"
msgstr ""

msgid "COLOUR_PICKER_V_TOOLTIP"
msgstr ""

#, fuzzy
msgid "COMMON_ABILITIES"
msgstr "Spējas"

msgid "COMMON_EDITING_AND_STRATEGY"
msgstr ""

msgid "COMMUNITY_FORUM"
msgstr ""

#, fuzzy
msgid "COMMUNITY_FORUM_BUTTON_TOOLTIP"
msgstr "Apskatiet detalizētu informāciju aiz pareģošanas"

msgid "COMMUNITY_WIKI"
msgstr ""

#, fuzzy
msgid "COMMUNITY_WIKI_BUTTON_TOOLTIP"
msgstr "Apskatiet detalizētu informāciju aiz pareģošanas"

#, fuzzy
msgid "COMPILED_AT_COLON"
msgstr "Savienojumi:"

#, fuzzy
msgid "COMPLETE_ACTION"
msgstr "Savienojumi:"

msgid "COMPOUNDS"
msgstr "Savienojumi"

#, fuzzy
msgid "COMPOUNDS_AT_EQUILIBRIUM"
msgstr "Savienojumu mākonis"

#, fuzzy
msgid "COMPOUNDS_AT_MAX_SPEED"
msgstr "Savienojumu mākonis"

#, fuzzy
msgid "COMPOUNDS_BUTTON_MICROBE_TOOLTIP"
msgstr "Apskatiet detalizētu informāciju aiz pareģošanas"

msgid "COMPOUNDS_COLON"
msgstr "Savienojumi:"

msgid "COMPOUND_BALANCE_FILL_TIME"
msgstr ""

msgid "COMPOUND_BALANCE_FILL_TIME_TOO_LONG"
msgstr ""

#, fuzzy
msgid "COMPOUND_BALANCE_MODE_TOOLTIP"
msgstr "Apskatiet detalizētu informāciju aiz pareģošanas"

msgid "COMPOUND_BALANCE_TITLE"
msgstr ""

#, fuzzy
msgid "COMPOUND_BALANCE_TOOLTIP"
msgstr "Apskatiet detalizētu informāciju aiz pareģošanas"

msgid "COMPOUND_CLOUDS"
msgstr "Savienojumu mākonis"

#, fuzzy
msgid "COMPOUND_CLOUD_BENCHMARK"
msgstr "Savienojumu mākonis"

#, fuzzy
msgid "COMPOUND_CLOUD_DENSITY"
msgstr "Savienojumu mākonis"

#, fuzzy
msgid "COMPOUND_CLOUD_DENSITY_EXPLANATION"
msgstr ""
"Oportūnistiski mikrobi sacentīsies ar konkurentiem pāri gabaliem\n"
"un mēģinās nomedīt upuru ar toksīniem, ja tie nevarēs aprīt to.\n"
"Piesardzīgi mikrobi parasti neapdraudēs sevi, lai iegūtu gabalus."

msgid "COMPOUND_CONCENTRATIONS_DECREASED"
msgstr ""

msgid "COMPOUND_FOOD_SOURCE"
msgstr "{0} Patēriņš"

#, fuzzy
msgid "COMPOUND_HANDLE_KEEP"
msgstr "Apskatiet detalizētu informāciju aiz pareģošanas"

#, fuzzy
msgid "COMPOUND_HANDLE_SPLIT_SISTER"
msgstr "Apskatiet detalizētu informāciju aiz pareģošanas"

#, fuzzy
msgid "COMPOUND_HANDLE_TOP_UP"
msgstr "Apskatiet detalizētu informāciju aiz pareģošanas"

#, fuzzy
msgid "COMPOUND_HANDLE_TOP_UP_ON_CHANGE"
msgstr "Savienojumu mākonis"

#, fuzzy
msgid "COMPOUND_STORAGE_AMOUNT_DOES_NOT_LAST_NIGHT"
msgstr "{0} Patēriņš"

msgid "COMPOUND_STORAGE_NOT_ENOUGH_GENERATED_DURING_DAY"
msgstr ""

#, fuzzy
msgid "COMPOUND_STORAGE_NOT_ENOUGH_SPACE"
msgstr "{0} Patēriņš"

msgid "COMPOUND_STORAGE_STATS_TITLE"
msgstr ""

#, fuzzy
msgid "COMPOUND_STORAGE_STATS_TOOLTIP"
msgstr "Apskatiet detalizētu informāciju aiz pareģošanas"

#, fuzzy
msgid "COMPOUND_TO_FIND"
msgstr "Savienojumu mākonis"

msgid "CONCEPT_ART"
msgstr ""

msgid "CONFIG"
msgstr ""

msgid "CONFIRM_CAPITAL"
msgstr "APSTIPRINĀT"

#, fuzzy
msgid "CONFIRM_DELETE"
msgstr "Apstiprināt Izeju"

msgid "CONFIRM_EXIT"
msgstr "Apstiprināt Izeju"

msgid "CONFIRM_FOSSILISATION_OVERWRITE"
msgstr ""

#, fuzzy
msgid "CONFIRM_MOVE_TO_ASCENSION_STAGE"
msgstr ""
"Aktīvi mikrobi skraidīs apkārt un gāzīsies, kad nekas interesants nenotiek.\n"
"Sēdošie mikrobi būs nekustīgi un gaidīs, kad vide mainīsies, pirms tie kaut ko dara."

#, fuzzy
msgid "CONFIRM_MOVE_TO_ASCENSION_STAGE_EXPLANATION"
msgstr ""
"Aktīvi mikrobi skraidīs apkārt un gāzīsies, kad nekas interesants nenotiek.\n"
"Sēdošie mikrobi būs nekustīgi un gaidīs, kad vide mainīsies, pirms tie kaut ko dara."

msgid "CONFIRM_MOVE_TO_INDUSTRIAL_STAGE"
msgstr ""

#, fuzzy
msgid "CONFIRM_MOVE_TO_INDUSTRIAL_STAGE_EXPLANATION"
msgstr ""
"Aktīvi mikrobi skraidīs apkārt un gāzīsies, kad nekas interesants nenotiek.\n"
"Sēdošie mikrobi būs nekustīgi un gaidīs, kad vide mainīsies, pirms tie kaut ko dara."

#, fuzzy
msgid "CONFIRM_MOVE_TO_SPACE_STAGE"
msgstr ""
"Aktīvi mikrobi skraidīs apkārt un gāzīsies, kad nekas interesants nenotiek.\n"
"Sēdošie mikrobi būs nekustīgi un gaidīs, kad vide mainīsies, pirms tie kaut ko dara."

#, fuzzy
msgid "CONFIRM_MOVE_TO_SPACE_STAGE_EXPLANATION"
msgstr ""
"Aktīvi mikrobi skraidīs apkārt un gāzīsies, kad nekas interesants nenotiek.\n"
"Sēdošie mikrobi būs nekustīgi un gaidīs, kad vide mainīsies, pirms tie kaut ko dara."

#, fuzzy
msgid "CONFIRM_NEW_GAME_BUTTON_TOOLTIP"
msgstr "Apskatiet detalizētu informāciju aiz pareģošanas"

msgid "CONFIRM_NEW_GAME_BUTTON_TOOLTIP_DISABLED"
msgstr ""

msgid "CONSTRUCTION_UNIT_NAME"
msgstr ""

msgid "CONTENT_UPLOADED_FROM"
msgstr ""

#, fuzzy
msgid "CONTINUE"
msgstr "Saglabāt un turpināt"

#, fuzzy
msgid "CONTINUE_AS_SPECIES"
msgstr "Izmirusi suga"

msgid "CONTINUE_THRIVING"
msgstr ""

msgid "CONTINUE_TO_PROTOTYPES"
msgstr ""

msgid "CONTINUE_TO_PROTOTYPES_PROMPT"
msgstr ""

msgid "CONTROLLER_ANY_DEVICE"
msgstr ""

msgid "CONTROLLER_AXIS_L2"
msgstr ""

msgid "CONTROLLER_AXIS_LEFT_TRIGGER"
msgstr ""

msgid "CONTROLLER_AXIS_LEFT_X"
msgstr ""

msgid "CONTROLLER_AXIS_LEFT_Y"
msgstr ""

msgid "CONTROLLER_AXIS_NEGATIVE_DIRECTION"
msgstr ""

msgid "CONTROLLER_AXIS_POSITIVE_DIRECTION"
msgstr ""

msgid "CONTROLLER_AXIS_R2"
msgstr ""

msgid "CONTROLLER_AXIS_RIGHT_TRIGGER"
msgstr ""

msgid "CONTROLLER_AXIS_RIGHT_X"
msgstr ""

msgid "CONTROLLER_AXIS_RIGHT_Y"
msgstr ""

msgid "CONTROLLER_AXIS_VISUALIZERS"
msgstr ""

msgid "CONTROLLER_BUTTON_DPAD_DOWN"
msgstr ""

msgid "CONTROLLER_BUTTON_DPAD_LEFT"
msgstr ""

msgid "CONTROLLER_BUTTON_DPAD_RIGHT"
msgstr ""

msgid "CONTROLLER_BUTTON_DPAD_UP"
msgstr ""

msgid "CONTROLLER_BUTTON_LEFT_SHOULDER"
msgstr ""

msgid "CONTROLLER_BUTTON_LEFT_STICK"
msgstr ""

msgid "CONTROLLER_BUTTON_MISC1"
msgstr ""

msgid "CONTROLLER_BUTTON_PADDLE1"
msgstr ""

msgid "CONTROLLER_BUTTON_PADDLE2"
msgstr ""

msgid "CONTROLLER_BUTTON_PADDLE3"
msgstr ""

msgid "CONTROLLER_BUTTON_PADDLE4"
msgstr ""

msgid "CONTROLLER_BUTTON_PS3_SELECT"
msgstr ""

msgid "CONTROLLER_BUTTON_PS3_START"
msgstr ""

msgid "CONTROLLER_BUTTON_PS_CIRCLE"
msgstr ""

msgid "CONTROLLER_BUTTON_PS_CROSS"
msgstr ""

msgid "CONTROLLER_BUTTON_PS_L1"
msgstr ""

msgid "CONTROLLER_BUTTON_PS_L3"
msgstr ""

msgid "CONTROLLER_BUTTON_PS_OPTIONS"
msgstr ""

msgid "CONTROLLER_BUTTON_PS_R1"
msgstr ""

msgid "CONTROLLER_BUTTON_PS_R3"
msgstr ""

msgid "CONTROLLER_BUTTON_PS_SHARE"
msgstr ""

msgid "CONTROLLER_BUTTON_PS_SONY_BUTTON"
msgstr ""

msgid "CONTROLLER_BUTTON_PS_SQUARE"
msgstr ""

msgid "CONTROLLER_BUTTON_PS_TRIANGLE"
msgstr ""

msgid "CONTROLLER_BUTTON_RIGHT_SHOULDER"
msgstr ""

msgid "CONTROLLER_BUTTON_RIGHT_STICK"
msgstr ""

msgid "CONTROLLER_BUTTON_TOUCH_PAD"
msgstr ""

msgid "CONTROLLER_BUTTON_UNKNOWN"
msgstr ""

msgid "CONTROLLER_BUTTON_XBOX_A"
msgstr ""

msgid "CONTROLLER_BUTTON_XBOX_B"
msgstr ""

msgid "CONTROLLER_BUTTON_XBOX_BACK"
msgstr ""

msgid "CONTROLLER_BUTTON_XBOX_GUIDE"
msgstr ""

msgid "CONTROLLER_BUTTON_XBOX_START"
msgstr ""

msgid "CONTROLLER_BUTTON_XBOX_X"
msgstr ""

msgid "CONTROLLER_BUTTON_XBOX_Y"
msgstr ""

msgid "CONTROLLER_DEADZONES"
msgstr ""

msgid "CONTROLLER_DEADZONE_CALIBRATION_EXPLANATION"
msgstr ""

msgid "CONTROLLER_DEADZONE_COLON"
msgstr ""

msgid "CONTROLLER_PROMPT_TYPE_SETTING"
msgstr ""

msgid "CONTROLLER_SENSITIVITY"
msgstr ""

msgid "CONTROLLER_UNKNOWN_AXIS"
msgstr ""

msgid "COPY_ERROR_TO_CLIPBOARD"
msgstr "Kopēt kļūdu starpliktuvē"

#, fuzzy
msgid "COPY_RESULTS"
msgstr "Auto-evo rezultāti:"

msgid "CORRECTION_PROTANOPE"
msgstr ""

msgid "CORRECTION_TRITANOPE"
msgstr ""

msgid "CPU_THREADS"
msgstr ""

msgid "CRAFTING_CLEAR_INPUTS"
msgstr ""

msgid "CRAFTING_ERROR_INTERNAL_CONSUME_PROBLEM"
msgstr ""

#, fuzzy
msgid "CRAFTING_ERROR_TAKING_ITEMS"
msgstr "Šūnas procesi"

msgid "CRAFTING_FILTER_INPUTS"
msgstr ""

msgid "CRAFTING_KNOWN_ITEMS"
msgstr ""

msgid "CRAFTING_NOT_ENOUGH_MATERIAL"
msgstr ""

msgid "CRAFTING_NO_RECIPE_SELECTED"
msgstr ""

msgid "CRAFTING_NO_ROOM_TO_TAKE_CRAFTING_RESULTS"
msgstr ""

#, fuzzy
msgid "CRAFTING_RECIPE_DISPLAY"
msgstr "Auto-evo rezultāti:"

msgid "CRAFTING_RECIPE_HAND_AXE"
msgstr ""

#, fuzzy
msgid "CRAFTING_RESULTS"
msgstr "Auto-evo rezultāti:"

msgid "CRAFTING_SELECT_RECIPE_OR_ITEMS_TO_FILTER"
msgstr ""

msgid "CRAFTING_TAKE_ALL"
msgstr ""

#, fuzzy
msgid "CRAFTING_TITLE"
msgstr "Šūnas procesi"

msgid "CREATE"
msgstr ""

msgid "CREATED_AT"
msgstr ""

msgid "CREATED_ON_PLATFORM"
msgstr ""

msgid "CREATE_A_NEW_MICROBE"
msgstr "Izveidot jaunu mikrobu"

msgid "CREATE_NEW"
msgstr "Izveidot Jaunu"

#, fuzzy
msgid "CREATE_NEW_CELL_TYPE"
msgstr "Izveidot jaunu saglabāšanas failu"

#, fuzzy
msgid "CREATE_NEW_CELL_TYPE_DESCRIPTION"
msgstr "Mana satriecošā modifikācija"

msgid "CREATE_NEW_MOD"
msgstr "Izveidot Jaunu Modifikāciju"

msgid "CREATE_NEW_SAVE"
msgstr "Izveidot jaunu saglabāšanas failu"

#, fuzzy
msgid "CREATE_NEW_TISSUE_TYPE"
msgstr "Izveidot jaunu saglabāšanas failu"

#, fuzzy
msgid "CREATE_NEW_TISSUE_TYPE_DESCRIPTION"
msgstr "Mana satriecošā modifikācija"

msgid "CREATING_DOT_DOT_DOT"
msgstr "Veido..."

msgid "CREATING_OBJECTS_FROM_SAVE"
msgstr "Notiek objektu izveidošana no saglabāšanas faila"

msgid "CREDITS"
msgstr ""

msgid "CTRL"
msgstr "CTRL"

#, fuzzy
msgid "CURRENT_CACHE_SIZE"
msgstr "Automātiski saglabāt progresu spēles laikā"

#, fuzzy
msgid "CURRENT_CACHE_SIZE_TOOLTIP"
msgstr "Atsākt spēli"

msgid "CURRENT_DEVELOPERS"
msgstr ""

msgid "CURRENT_LOCATION_CAPITAL"
msgstr ""

#, fuzzy
msgid "CURRENT_RESEARCH_NONE"
msgstr "Automātiski saglabāt progresu spēles laikā"

#, fuzzy
msgid "CURRENT_RESEARCH_PROGRESS"
msgstr "Atvērt palīdzības ekrānu"

msgid "CURRENT_WORLD"
msgstr ""

#, fuzzy
msgid "CURRENT_WORLD_STATISTICS"
msgstr "Organisma statistika"

msgid "CUSTOM_USERNAME"
msgstr "Pielāgots lietotājvards:"

msgid "CYTOPLASM"
msgstr "Citoplazma"

msgid "CYTOPLASM_DESCRIPTION"
msgstr ""

msgid "CYTOPLASM_GLYCOLYSIS"
msgstr "Citoplazmas glikolīze"

msgid "CYTOPLASM_PROCESSES_DESCRIPTION"
msgstr "Pārveido [thrive:compound type=\"glucose\"][/thrive:compound] par [thrive:compound type=\"atp\"][/thrive:compound]."

#, fuzzy
msgid "CYTOTOXIN_SYNTHESIS"
msgstr "OxyToxy sintēze"

#, fuzzy
msgid "DAMAGE_SOURCE_RADIATION"
msgstr ""
"Aktīvi mikrobi skraidīs apkārt un gāzīsies, kad nekas interesants nenotiek.\n"
"Sēdošie mikrobi būs nekustīgi un gaidīs, kad vide mainīsies, pirms tie kaut ko dara."

msgid "DAY_LENGTH"
msgstr ""

#, fuzzy
msgid "DAY_LENGTH_EXPLANATION"
msgstr ""
"Bailīgie mikrobi muks tālas distances\n"
"un visbiežāk muks no plēsējiem kopumā.\n"
"Drosmīgos mikrobus neiebiedēs apkārtējie plēsēji\n"
"un visbiežāk uzbruks pretī."

msgid "DAY_NIGHT_CYCLE_ENABLED"
msgstr ""

#, fuzzy
msgid "DAY_NIGHT_CYCLE_ENABLED_EXPLANATION_2"
msgstr ""
"Koncentrēti mikrobi meklēs gabalus vai upurus tālas distances\n"
"un visticamāk būs ambiciozāki par gabaliem.\n"
"Atsaucīgi mikrobi ātrāk pāries uz jauniem mērķiem."

msgid "DEADZONE_CALIBRATION_FINISHED"
msgstr ""

#, fuzzy
msgid "DEADZONE_CALIBRATION_INPROGRESS"
msgstr "Šī valoda ir {0}% pabeigta"

msgid "DEADZONE_CALIBRATION_IS_RESET"
msgstr ""

msgid "DEADZONE_CONFIGURATION"
msgstr ""

msgid "DEATH"
msgstr ""

msgid "DEBUG_COORDINATES"
msgstr ""

msgid "DEBUG_DRAW_NOT_AVAILABLE"
msgstr ""

msgid "DEBUG_HEAT_AT_CURSOR"
msgstr ""

msgid "DEBUG_PANEL"
msgstr ""

msgid "DECEMBER"
msgstr ""

#, fuzzy
msgid "DECREASE_ITEM_SIZE"
msgstr "Izveidot Jaunu"

msgid "DEFAULT_AUDIO_OUTPUT_DEVICE"
msgstr ""

msgid "DELETE"
msgstr "Izdzēst"

#, fuzzy
msgid "DELETE_ALL_OLD_SAVE_WARNING_2"
msgstr "Izdzēst vecos saglabāšanas failus?"

#, fuzzy
msgid "DELETE_FOSSIL_CONFIRMATION"
msgstr "Pārrakstīt esošo saglabāšanas failu:"

#, fuzzy
msgid "DELETE_OLD_SAVES_PROMPT"
msgstr "Izdzēst vecos saglabāšanas failus?"

msgid "DELETE_ORGANELLE"
msgstr "Noņemt organoīdu"

msgid "DELETE_SAVE_CONFIRMATION"
msgstr ""

msgid "DELETE_SELECTED"
msgstr "Dzēst atlasītos failus"

#, fuzzy
msgid "DELETE_SELECTED_SAVES_PROMPT"
msgstr "Dzēst atlasītos saglabāšanas failus?"

msgid "DELETE_SELECTED_SAVE_WARNING"
msgstr ""

#, fuzzy
msgid "DELETE_THIS_SAVE_PROMPT"
msgstr "Izdzēst šo saglabāšanas failu?"

#, fuzzy
msgid "DESCEND_BUTTON"
msgstr "Pārrakstīt esošo saglabāšanas failu:"

#, fuzzy
msgid "DESCEND_CONFIRMATION"
msgstr "Pārrakstīt esošo saglabāšanas failu:"

#, fuzzy
msgid "DESCEND_CONFIRMATION_EXPLANATION"
msgstr ""
"Agresīvi mikrobi savu upuri dzīs ļoti tālas distances\n"
"un ir tie, kuri visbiežāk cīnīsies ar plēsējiem, kad tie uzbrūk.\n"
"Miermīlīgi mikrobrobi necīnīsies ar citiem pāri tālām distancēm\n"
"un retāk lietos toksīnus pret plēsējiem."

msgid "DESCRIPTION"
msgstr "Apraksts:"

#, fuzzy
msgid "DESCRIPTION_COLON"
msgstr "Apraksts ir pārāk garš"

msgid "DESCRIPTION_TOO_LONG"
msgstr "Apraksts ir pārāk garš"

msgid "DESPAWN_ENTITIES"
msgstr ""

msgid "DETECTED_CPU_COUNT"
msgstr "Atklātais CPU skaits:"

msgid "DEVBUILD_VERSION_INFO"
msgstr ""

msgid "DEVELOPERS"
msgstr ""

msgid "DEVELOPMENT_FORUM"
msgstr ""

#, fuzzy
msgid "DEVELOPMENT_FORUM_BUTTON_TOOLTIP"
msgstr "Apskatiet detalizētu informāciju aiz pareģošanas"

msgid "DEVELOPMENT_SUPPORTED_BY"
msgstr ""

msgid "DEVELOPMENT_WIKI"
msgstr ""

#, fuzzy
msgid "DEVELOPMENT_WIKI_BUTTON_TOOLTIP"
msgstr "Apskatiet detalizētu informāciju aiz pareģošanas"

msgid "DEVOURED"
msgstr ""

msgid "DEV_BUILD_PATRONS"
msgstr ""

msgid "DIFFICULTY"
msgstr ""

msgid "DIFFICULTY_DETAILS_STRING"
msgstr ""

msgid "DIFFICULTY_PRESET"
msgstr ""

msgid "DIFFICULTY_PRESET_CUSTOM"
msgstr ""

msgid "DIFFICULTY_PRESET_EASY"
msgstr ""

msgid "DIFFICULTY_PRESET_HARD"
msgstr ""

msgid "DIFFICULTY_PRESET_NORMAL"
msgstr ""

msgid "DIGESTION_EFFICIENCY"
msgstr ""

#, fuzzy
msgid "DIGESTION_EFFICIENCY_COLON"
msgstr "Apraksts ir pārāk garš"

#, fuzzy
msgid "DIGESTION_SPEED"
msgstr "Izmirusi suga"

#, fuzzy
msgid "DIGESTION_SPEED_COLON"
msgstr "Ātrums:"

msgid "DIGESTION_SPEED_VALUE"
msgstr ""

msgid "DISABLED"
msgstr ""

msgid "DISABLE_ALL"
msgstr ""

msgid "DISCARD_AND_CONTINUE"
msgstr "Atlaist un turpināt"

msgid "DISCARD_CHANGES"
msgstr "Atmest Izmaiņas"

#, fuzzy
msgid "DISCARD_MIGRATION"
msgstr "Atlaist un turpināt"

msgid "DISCONNECTED_CELLS"
msgstr ""

msgid "DISCONNECTED_CELLS_TEXT"
msgstr ""

msgid "DISCONNECTED_METABALLS"
msgstr ""

msgid "DISCONNECTED_METABALLS_TEXT"
msgstr ""

msgid "DISCONNECTED_ORGANELLES"
msgstr ""

msgid "DISCONNECTED_ORGANELLES_TEXT"
msgstr ""

#, fuzzy
msgid "DISCORD_TOOLTIP"
msgstr "Apskatiet detalizētu informāciju aiz pareģošanas"

#, fuzzy
msgid "DISK_CACHE_TOOLTIP"
msgstr "Atsākt spēli"

#, fuzzy
msgid "DISMISSED_POPUPS_COLON"
msgstr "Ātrums:"

#, fuzzy
msgid "DISMISSED_POPUPS_EXPLANATION"
msgstr ""
"Koncentrēti mikrobi meklēs gabalus vai upurus tālas distances\n"
"un visticamāk būs ambiciozāki par gabaliem.\n"
"Atsaucīgi mikrobi ātrāk pāries uz jauniem mērķiem."

msgid "DISMISS_INFORMATION_PERMANENTLY"
msgstr ""

msgid "DISMISS_WARNING_PERMANENTLY"
msgstr ""

msgid "DISPLAY_3D_MENU_BACKGROUNDS"
msgstr ""

msgid "DISPLAY_ABILITIES_BAR"
msgstr ""

msgid "DISPLAY_BACKGROUND_DISTORTION_EFFECT"
msgstr ""

msgid "DISPLAY_BACKGROUND_PARTICLES"
msgstr ""

#, fuzzy
msgid "DISPLAY_DRIVER_OPENGL"
msgstr "Automātiski saglabāt progresu spēles laikā"

#, fuzzy
msgid "DISPLAY_DRIVER_VULKAN"
msgstr "Automātiski saglabāt progresu spēles laikā"

#, fuzzy
msgid "DISPLAY_MODE"
msgstr "Automātiski saglabāt progresu spēles laikā"

msgid "DISPLAY_PART_NAMES"
msgstr ""

msgid "DISSOLVED_COMPOUND_FOOD_SOURCE"
msgstr "Vienmērīgi izplatīja vides pārtikas avotu {0}"

msgid "DOES_NOT_USE_FEATURE"
msgstr ""

msgid "DONATIONS"
msgstr "Ziedojumi"

msgid "DOT_DOT_DOT"
msgstr "..."

msgid "DOUBLE"
msgstr "Dubults"

msgid "DOUBLE_CLICK_TO_VIEW_IN_FULLSCREEN"
msgstr ""

msgid "DOUBLE_MEMBRANE_DESCRIPTION"
msgstr ""

#, fuzzy
msgid "DOUBLE_SPEED_TOGGLE_TOOLTIP"
msgstr "Atsākt spēli"

msgid "DRAG_TO_REORDER_ITEMS_WITH_MOUSE"
msgstr ""

msgid "DUMP_SCENE_TREE"
msgstr ""

#, fuzzy
msgid "DUPLICATE_TYPE"
msgstr "Dublēt Spēlētāju"

msgid "EASTEREGG_MESSAGE_1"
msgstr "Jautrs fakts; Didīnijs un Paramēcijs ir mācību grāmats piemērs plēsēja un upura attiecībām, ko pētīja vairākas desmitgades. Šobrī, vai jūs esat Didīnijs, vai tomēr Paramēcijs? Plēsējs vai upurs?"

msgid "EASTEREGG_MESSAGE_10"
msgstr "ŠŪPOJOŠĀS LIETAS!"

msgid "EASTEREGG_MESSAGE_11"
msgstr "Kausē kausējumu."

msgid "EASTEREGG_MESSAGE_12"
msgstr "Tās zilās šūnas tak."

msgid "EASTEREGG_MESSAGE_13"
msgstr "Padoms: biomi ir vairāk nekā tikai atšķirīgi foni, savienojumi dažādos biomos dažreiz parādās ar dažādiem biežumiem."

msgid "EASTEREGG_MESSAGE_14"
msgstr "Padoms: jo vairāk tev ir vicu, jo ātrāk tu esi, bet tas arī maksā vairāk ATP"

msgid "EASTEREGG_MESSAGE_15"
msgstr "Rekur padoms, jūs varat absorbēt gabalus, dzelža vai citus."

msgid "EASTEREGG_MESSAGE_16"
msgstr "Rekur padoms, sagatavojaties pirms pievienojat kodolu. Tās lietas ir dārgas! Gan uzturēšanā, gan nopirkšānā."

msgid "EASTEREGG_MESSAGE_17"
msgstr "Interesants fakts: vai zināji, ka uz Zemes ir vairāk nekā 8000 infuzoriju veidu?"

msgid "EASTEREGG_MESSAGE_18"
msgstr "Jautrs fakts, Stentors ir ciliāts, kas var stiept sevi un noķert upuri ar trompetei līdzīgu muti, kas pievelk savu upuri veicinot ūdens straumi ar skropstiņām."

msgid "EASTEREGG_MESSAGE_2"
msgstr "Padoms: toksīnus var izmantot, lai izspiestu citus toksīnus no sevis, ja esi pietiekami ātrs."

msgid "EASTEREGG_MESSAGE_3"
msgstr "Padoms: Osmoregulācija maksā 1 ATP sekundē par daļu tavā šūnā, katra tukšā citoplazmas daļa rada 5 ATP sekundē, kas nozīmē, ka, ja tu zaudē ATP osmoregulācijas dēļ, vienkārši pievieno vairāk tukšu citoplazmas daļu vai noņem dažus organoīdus."

msgid "EASTEREGG_MESSAGE_4"
msgstr "Jautrs fakts, Īstajā dzīvē prokariotiem ir tāda lieta, ko sauc par bio nodalījumiem, kas rīkojas kā organoīdi un tos arī sauc par daudzskaldņu organoīdiem."

msgid "EASTEREGG_MESSAGE_5"
msgstr "Jautrs fakts, metabolosoma ir to, ko sauc par daudzskaldņa organoīdu."

msgid "EASTEREGG_MESSAGE_6"
msgstr "Padoms: dažreiz labākā rīcība ir vienkārši bēgt no citām šūnām."

msgid "EASTEREGG_MESSAGE_7"
msgstr "Padoms: tu vari absorbēt šūnu, ja tā ir aptuveni puse no tavas šūnas lieluma."

msgid "EASTEREGG_MESSAGE_8"
msgstr "Rekur padoms, baktērijas var izskatīties stirpākas nekā tās ir, tās var būt mazas, bet dažas var ieurbties iekš jūs un nogalināt jūs tā!"

msgid "EASTEREGG_MESSAGE_9"
msgstr "Rekur padoms, jūs varat nomedīt citas sugas līz izmiršanai, ja neesat pietiekami akurāts. Citas sugas arī to spēj darīt."

#, fuzzy
msgid "EASTER_EGGS"
msgstr "Jautrs fakts; Didīnijs un Paramēcijs ir mācību grāmats piemērs plēsēja un upura attiecībām, ko pētīja vairākas desmitgades. Šobrī, vai jūs esat Didīnijs, vai tomēr Paramēcijs? Plēsējs vai upurs?"

#, fuzzy
msgid "EASTER_EGGS_EXPLANATION"
msgstr ""
"Bailīgie mikrobi muks tālas distances\n"
"un visbiežāk muks no plēsējiem kopumā.\n"
"Drosmīgos mikrobus neiebiedēs apkārtējie plēsēji\n"
"un visbiežāk uzbruks pretī."

#, fuzzy
msgid "EASTER_EGG_BANANA_BIOME"
msgstr ""
"Bailīgie mikrobi muks tālas distances\n"
"un visbiežāk muks no plēsējiem kopumā.\n"
"Drosmīgos mikrobus neiebiedēs apkārtējie plēsēji\n"
"un visbiežāk uzbruks pretī."

#, fuzzy
msgid "EDGE_PAN_SPEED"
msgstr "Izmirusi suga"

#, fuzzy
msgid "EDITING_TITLE"
msgstr "Šūnas procesi"

msgid "EDITOR"
msgstr "Redaktors"

#, fuzzy
msgid "EDITORS_AND_MUTATIONS_BUTTON"
msgstr "Satur mutāciju"

#, fuzzy
msgid "EDITOR_BUTTON_TOOLTIP"
msgstr "Apskatiet detalizētu informāciju aiz pareģošanas"

msgid "EDITOR_TUTORIAL_EARLY_GOAL"
msgstr ""

msgid "EDITOR_TUTORIAL_EDITOR_TEXT"
msgstr ""

#, fuzzy
msgid "EDITOR_TUTORIAL_MICROBE_EDITOR_NUCLEUS"
msgstr ""
"Prokariotu struktūras\n"
"\n"
"Metabolosomas: ražo ATP no glikozes\n"
"\n"
"Hemosintezējošas olbaltumvielas: No sērūdeņraža saražo uz pusi mazāk glikozes nekā hemoplasts, bet arī veic glikolīzi, aizņem 1 daļu\n"
"\n"
"Tilakoīdi: ražo 3 reizes mazāk glikozes nekā parasts hloroplasts, bet arī veic glikolīzi un aizņem 1 daļu\n"
"\n"
"Rusticianīns : pārvērš dzelzi ATP\n"
"\n"
"Nitrogenāze: no atmosfēras slāpekli un ATP ražo amonjaku\n"
"\n"
"Citoplazma: uzglabā savienojumus un veic glikolīzi (ražo ATP nelielos daudzumos)"

msgid "EFFECTIVE_VALUE"
msgstr ""

msgid "EIGHT_TIMES"
msgstr "8x"

#, fuzzy
msgid "EJECT_ENGULFED"
msgstr "Nevar absorbēt"

#, fuzzy
msgid "EJECT_ENGULFED_TOOLTIP"
msgstr "Nevar absorbēt"

#, fuzzy
msgid "EMITTERS_COUNT"
msgstr "[thrive:input]g_move_forward[/thrive:input],[thrive:input]g_move_left[/thrive:input],[thrive:input]g_move_backwards[/thrive:input],[thrive:input]g_move_right[/thrive:input] un peli, lai kustētos. [thrive:input]g_fire_toxin[/thrive:input], lai šautu [thrive:compound type=\"oxytoxy\"][/thrive:compound], ja jums ir toksīnu vakuola. [thrive:input]g_toggle_engulf[/thrive:input], lai pārslēgtu aprīšanas režīmu. Jūs varat attālinātas un pietuvināties ar peles riteni."

msgid "ENABLED_MODS"
msgstr ""

msgid "ENABLE_ALL_COMPATIBLE"
msgstr ""

msgid "ENABLE_EDITOR"
msgstr "Ieslēgt redaktoru"

msgid "ENABLE_GUI_LIGHT_EFFECTS"
msgstr "Ieslēgt GUI gaismas efektus"

msgid "ENDOSYMBIONT_ENGULFED_ALREADY_DONE"
msgstr ""

msgid "ENDOSYMBIONT_ENGULFED_PROGRESS"
msgstr ""

msgid "ENDOSYMBIONT_TYPE_ALREADY_PRESENT"
msgstr ""

#, fuzzy
msgid "ENDOSYMBIOSIS_AVAILABLE_ORGANELLES"
msgstr "Novietot organoīdu"

msgid "ENDOSYMBIOSIS_BUTTON"
msgstr ""

#, fuzzy
msgid "ENDOSYMBIOSIS_CANCEL_TOOLTIP"
msgstr "Atsaistīt visu"

#, fuzzy
msgid "ENDOSYMBIOSIS_COMPLETE_TOOLTIP"
msgstr "Atsākt spēli"

#, fuzzy
msgid "ENDOSYMBIOSIS_EXPLANATION"
msgstr ""
"Agresīvi mikrobi savu upuri dzīs ļoti tālas distances\n"
"un ir tie, kuri visbiežāk cīnīsies ar plēsējiem, kad tie uzbrūk.\n"
"Miermīlīgi mikrobrobi necīnīsies ar citiem pāri tālām distancēm\n"
"un retāk lietos toksīnus pret plēsējiem."

msgid "ENDOSYMBIOSIS_NOTHING_ENGULFED"
msgstr ""

msgid "ENDOSYMBIOSIS_NO_CANDIDATE_ORGANELLES"
msgstr ""

#, fuzzy
msgid "ENDOSYMBIOSIS_PROGRESSING_EXPLANATION"
msgstr ""
"Koncentrēti mikrobi meklēs gabalus vai upurus tālas distances\n"
"un visticamāk būs ambiciozāki par gabaliem.\n"
"Atsaucīgi mikrobi ātrāk pāries uz jauniem mērķiem."

msgid "ENDOSYMBIOSIS_PROKARYOTIC_LIMIT_EXPLANATION"
msgstr ""

#, fuzzy
msgid "ENDOSYMBIOSIS_SINGLE_SPECIES_PROGRESS_DESCRIPTION"
msgstr "Pārveido [thrive:compound type=\"hydrogensulfide\"][/thrive:compound] par [thrive:compound type=\"hydrogensulfide\"][/thrive:compound]. Ātrums ir atkarīgs no [thrive:compound type=\"carbondioxide\"][/thrive:compound] koncentrācijas. Arī pārveido [thrive:compound type=\"glucose\"][/thrive:compound] par [thrive:compound type=\"atp\"][/thrive:compound]."

#, fuzzy
msgid "ENDOSYMBIOSIS_START_TOOLTIP"
msgstr "Apskatiet detalizētu informāciju aiz pareģošanas"

msgid "ENDOSYMBIOSIS_TITLE"
msgstr ""

#, fuzzy
msgid "ENERGY_BALANCE_REQUIRED_COMPOUND_LINE"
msgstr "{0}: -{1} ATP"

msgid "ENERGY_BALANCE_TOOLTIP_CONSUMPTION"
msgstr "{0}: -{1} ATP"

msgid "ENERGY_BALANCE_TOOLTIP_PRODUCTION"
msgstr "{0}: +{1} ATP"

#, fuzzy
msgid "ENERGY_BALANCE_TOOLTIP_PRODUCTION_WITH_REQUIREMENT"
msgstr "{0}: +{1} ATP"

msgid "ENERGY_IN_PATCH_FOR"
msgstr ""

#, fuzzy
msgid "ENERGY_IN_PATCH_SHORT"
msgstr "{0} ({1})"

msgid "ENERGY_SOURCES"
msgstr ""

msgid "ENERGY_SUMMARY_LINE"
msgstr ""

msgid "ENGULF_NO_ATP_DAMAGE_MESSAGE"
msgstr ""

msgid "ENTER_EXISTING_ID"
msgstr "Ievadiet Esošo ID"

msgid "ENTER_EXISTING_WORKSHOP_ID"
msgstr ""

msgid "ENTITY_LABEL"
msgstr ""

msgid "ENVIRONMENT"
msgstr "Vide"

#, fuzzy
msgid "ENVIRONMENTAL_CONDITIONS_BUTTON"
msgstr "Fiziskie apstākļi"

msgid "ENVIRONMENTAL_GLUCOSE_RETENTION"
msgstr ""

msgid "ENVIRONMENTAL_GLUCOSE_RETENTION_EXPLANATION"
msgstr ""

#, fuzzy
msgid "ENVIRONMENT_BUTTON_MICROBE_TOOLTIP"
msgstr "Apskatiet detalizētu informāciju aiz pareģošanas"

#, fuzzy
msgid "ENVIRONMENT_TOLERANCE"
msgstr "Vide"

msgid "EPIPELAGIC"
msgstr "Epipelaģiāle"

msgid "EQUIPMENT_TYPE_AXE"
msgstr ""

msgid "ERROR"
msgstr "Kļūda"

msgid "ERROR_CREATING_FOLDER"
msgstr "Kļūme veidojot mapi modifikācijai"

msgid "ERROR_CREATING_INFO_FILE"
msgstr ""

msgid "ERROR_FAILED_TO_SAVE_NEW_SETTINGS"
msgstr ""

#, fuzzy
msgid "ERROR_FETCHING_EXPLANATION"
msgstr ""
"Bailīgie mikrobi muks tālas distances\n"
"un visbiežāk muks no plēsējiem kopumā.\n"
"Drosmīgos mikrobus neiebiedēs apkārtējie plēsēji\n"
"un visbiežāk uzbruks pretī."

#, fuzzy
msgid "ERROR_FETCHING_NEWS"
msgstr "Kļūme veidojot mapi modifikācijai"

msgid "ERROR_LOADING"
msgstr ""

msgid "ERROR_SAVING"
msgstr ""

#, fuzzy
msgid "ERROR_UPLOADING_EXCEPTION"
msgstr ""
"Bailīgie mikrobi muks tālas distances\n"
"un visbiežāk muks no plēsējiem kopumā.\n"
"Drosmīgos mikrobus neiebiedēs apkārtējie plēsēji\n"
"un visbiežāk uzbruks pretī."

msgid "ESCAPE"
msgstr "Esc"

msgid "ESCAPE_ENGULFING"
msgstr ""

msgid "ESTUARY"
msgstr "Grīva"

#, fuzzy
msgid "EVENT_ERUPTION_TOOLTIP"
msgstr "Apskatiet detalizētu informāciju aiz pareģošanas"

msgid "EVENT_METEOR_GLUCOSE"
msgstr ""

#, fuzzy
msgid "EVENT_METEOR_IRON"
msgstr "{0}: +{1} ATP"

#, fuzzy
msgid "EVENT_METEOR_PHOSPHATES"
msgstr "Iespavnot fosfātu"

#, fuzzy
msgid "EVENT_METEOR_PLAIN"
msgstr "Apskatiet detalizētu informāciju aiz pareģošanas"

msgid "EVENT_METEOR_RADIOACTIVE"
msgstr ""

msgid "EVENT_METEOR_SULFUR"
msgstr ""

msgid "EVOLUTIONARY_TREE"
msgstr ""

msgid "EVOLUTIONARY_TREE_BUILD_FAILED"
msgstr ""

#, fuzzy
msgid "EXACT_VERSION_COLON"
msgstr "Ģenerācija:"

#, fuzzy
msgid "EXACT_VERSION_TOOLTIP"
msgstr "Apskatiet detalizētu informāciju aiz pareģošanas"

msgid "EXCEPTION_HAPPENED_PROCESSING_SAVE"
msgstr ""

msgid "EXCEPTION_HAPPENED_WHILE_LOADING"
msgstr ""

#, fuzzy
msgid "EXCLUSIVE_FULLSCREEN"
msgstr "Pārslēgt pilnekrāna režīmu"

#, fuzzy
msgid "EXISTING_BUILDINGS"
msgstr "Ievadiet Esošo ID"

msgid "EXIT"
msgstr "Iziet"

#, fuzzy
msgid "EXIT_EDITOR"
msgstr "Ieslēgt redaktoru"

msgid "EXIT_TO_LAUNCHER"
msgstr ""

msgid "EXPERIMENTAL_FEATURES"
msgstr ""

#, fuzzy
msgid "EXPERIMENTAL_FEATURES_EXPLANATION"
msgstr ""
"Aktīvi mikrobi skraidīs apkārt un gāzīsies, kad nekas interesants nenotiek.\n"
"Sēdošie mikrobi būs nekustīgi un gaidīs, kad vide mainīsies, pirms tie kaut ko dara."

#, fuzzy
msgid "EXPERIMENTAL_FEATURES_WARNING"
msgstr ""
"Aktīvi mikrobi skraidīs apkārt un gāzīsies, kad nekas interesants nenotiek.\n"
"Sēdošie mikrobi būs nekustīgi un gaidīs, kad vide mainīsies, pirms tie kaut ko dara."

msgid "EXPORT_ALL_WORLDS"
msgstr ""

#, fuzzy
msgid "EXPORT_ALL_WORLDS_TOOLTIP"
msgstr "Apskatiet detalizētu informāciju aiz pareģošanas"

#, fuzzy
msgid "EXPORT_SUCCESS"
msgstr "{0} Plēsonība"

msgid "EXTERNAL"
msgstr ""

msgid "EXTERNAL_EFFECTS"
msgstr "Ārējie efekti:"

msgid "EXTINCTION_BOX_TEXT"
msgstr ""

msgid "EXTINCTION_CAPITAL"
msgstr "IZMIRŠANA"

msgid "EXTINCT_FROM_PATCH"
msgstr "Izmira no plankuma"

msgid "EXTINCT_FROM_THE_PLANET"
msgstr "Izmira no planētas"

#, fuzzy
msgid "EXTINCT_IN_PATCH"
msgstr "Izmira no plankuma"

msgid "EXTINCT_SPECIES"
msgstr "Izmirusi suga"

msgid "EXTRAS"
msgstr "Papildinājumi"

msgid "EXTRA_OPTIONS"
msgstr "Papildu opcijas"

#, fuzzy
msgid "FACEBOOK_TOOLTIP"
msgstr "Apskatiet detalizētu informāciju aiz pareģošanas"

msgid "FAILED"
msgstr "Neizdevās"

#, fuzzy
msgid "FAILED_ONE_OR_MORE_SAVE_DELETION_DESCRIPTION"
msgstr "Mana satriecošā modifikācija"

#, fuzzy
msgid "FAILED_SAVE_DELETION"
msgstr "Šī faila dzēšanu nevar atcelt. Vai tiešām vēlies neatgriezeniski dzēst {0}?"

#, fuzzy
msgid "FAILED_SAVE_DELETION_DESCRIPTION"
msgstr "Apraksts:"

msgid "FEARFUL"
msgstr ""

msgid "FEAR_EXPLANATION"
msgstr ""
"Bailīgie mikrobi muks tālas distances\n"
"un visbiežāk muks no plēsējiem kopumā.\n"
"Drosmīgos mikrobus neiebiedēs apkārtējie plēsēji\n"
"un visbiežāk uzbruks pretī."

msgid "FEATURE_DISABLED"
msgstr ""

msgid "FEATURE_ENABLED"
msgstr ""

msgid "FEBRUARY"
msgstr "Februāris"

msgid "FEED_ITEM_CONTENT_PARSING_FAILED"
msgstr ""

msgid "FEED_ITEM_MISSING_CONTENT"
msgstr ""

msgid "FEED_ITEM_PUBLISHED_AT"
msgstr ""

msgid "FEED_ITEM_TRUNCATED_NOTICE"
msgstr ""

#, fuzzy
msgid "FERROPLAST"
msgstr "Termoplasts"

#, fuzzy
msgid "FERROPLAST_DESCRIPTION"
msgstr "Apraksts:"

#, fuzzy
msgid "FERROPLAST_PROCESSES_DESCRIPTION"
msgstr "Pārveido [thrive:compound type=\"glucose\"][/thrive:compound] par [thrive:compound type=\"atp\"][/thrive:compound]."

msgid "FILTER_ITEMS_BY_CATEGORY_COLON"
msgstr ""

#, fuzzy
msgid "FIND_CURRENT_PATCH"
msgstr "Atcelt pašreizējo darbību"

#, fuzzy
msgid "FINISHED_DOT"
msgstr "Pabeigts."

msgid "FINISH_EDITING_AND_RETURN_TO_ENVIRONMENT"
msgstr "Beigt rediģēt un atgriezties uz apkārtni"

#, fuzzy
msgid "FINISH_ONE_GENERATION"
msgstr "Ļauj saistīties ar citām šūnām. Šis ir pirmais solis uz daudzšūnu veidošanos. Kad tava šūna ir daļā no kolonijas, savienojumi tiek dalīti starp šūnām. Jūs nevarat ieiet redaktorā, kāmēram esat daļa no kolonijas, jums nepieciešams atdalīties, kad savākts nepieciešamais savienojumu daudzums, lai sadalītu jūsu šūnu."

#, fuzzy
msgid "FINISH_X_GENERATIONS"
msgstr "Ļauj saistīties ar citām šūnām. Šis ir pirmais solis uz daudzšūnu veidošanos. Kad tava šūna ir daļā no kolonijas, savienojumi tiek dalīti starp šūnām. Jūs nevarat ieiet redaktorā, kāmēram esat daļa no kolonijas, jums nepieciešams atdalīties, kad savākts nepieciešamais savienojumu daudzums, lai sadalītu jūsu šūnu."

msgid "FIRE_TOXIN"
msgstr "Šaut toksīnus"

#, fuzzy
msgid "FIRE_TOXIN_TOOLTIP"
msgstr "Apskatiet detalizētu informāciju aiz pareģošanas"

msgid "FLAGELLUM"
msgstr "Vica"

msgid "FLAGELLUM_DESCRIPTION"
msgstr ""

#, fuzzy
msgid "FLAGELLUM_LENGTH_DESCRIPTION"
msgstr "Apraksts:"

msgid "FLAGELLUM_PROCESSES_DESCRIPTION"
msgstr ""

#, fuzzy
msgid "FLEET_NAME_FROM_PLACE"
msgstr "Izmira no planētas"

msgid "FLEET_UNITS"
msgstr ""

#, fuzzy
msgid "FLOATING_CHUNKS_COLON"
msgstr "Kopējā Populācija:"

msgid "FLOATING_HAZARD"
msgstr "Peldošs apdraudējums"

msgid "FLUID"
msgstr ""

msgid "FLUIDITY_RIGIDITY"
msgstr ""

msgid "FOCUSED"
msgstr ""

msgid "FOCUS_EXPLANATION"
msgstr ""
"Koncentrēti mikrobi meklēs gabalus vai upurus tālas distances\n"
"un visticamāk būs ambiciozāki par gabaliem.\n"
"Atsaucīgi mikrobi ātrāk pāries uz jauniem mērķiem."

msgid "FOG_OF_WAR_DISABLED"
msgstr ""

#, fuzzy
msgid "FOG_OF_WAR_DISABLED_DESCRIPTION"
msgstr "Apraksts:"

msgid "FOG_OF_WAR_INTENSE"
msgstr ""

#, fuzzy
msgid "FOG_OF_WAR_INTENSE_DESCRIPTION"
msgstr "Apraksts:"

msgid "FOG_OF_WAR_MODE"
msgstr ""

msgid "FOG_OF_WAR_REGULAR"
msgstr ""

#, fuzzy
msgid "FOG_OF_WAR_REGULAR_DESCRIPTION"
msgstr "Pārveido [thrive:compound type=\"glucose\"][/thrive:compound] par [thrive:compound type=\"atp\"][/thrive:compound]."

msgid "FOOD_CHAIN"
msgstr "Barības ķēde"

msgid "FOOD_SOURCE_ENERGY_INFO"
msgstr ""

msgid "FORGET_MOD_DETAILS"
msgstr ""

msgid "FORGET_MOD_DETAILS_TOOLTIP"
msgstr "Noņemiet datus saistībā ar šo lietu. Noderīgi, ja jūs ievadījāt nepareizo ID vai arī vēlaties augšuplādēt jaunu versiju citai lietai."

msgid "FORM_ERROR_MESSAGE"
msgstr ""

#, fuzzy
msgid "FOSSILISATION"
msgstr "populācija:"

#, fuzzy
msgid "FOSSILISATION_EXPLANATION"
msgstr ""
"Agresīvi mikrobi savu upuri dzīs ļoti tālas distances\n"
"un ir tie, kuri visbiežāk cīnīsies ar plēsējiem, kad tie uzbrūk.\n"
"Miermīlīgi mikrobrobi necīnīsies ar citiem pāri tālām distancēm\n"
"un retāk lietos toksīnus pret plēsējiem."

#, fuzzy
msgid "FOSSILISATION_FAILED"
msgstr "populācija:"

#, fuzzy
msgid "FOSSILISATION_FAILED_DESCRIPTION"
msgstr "Apraksts:"

msgid "FOSSILISATION_HINT"
msgstr ""

msgid "FOSSILISATION_HINT_ALREADY_FOSSILISED"
msgstr ""

msgid "FOSSILISE"
msgstr ""

msgid "FOSSIL_DELETION_FAILED"
msgstr ""

#, fuzzy
msgid "FOSSIL_DELETION_FAILED_DESCRIPTION"
msgstr "Apraksts:"

msgid "FOUR_TIMES"
msgstr ""

#, fuzzy
msgid "FPS"
msgstr "Augstākais FPS:"

msgid "FPS_DISPLAY"
msgstr ""

#, fuzzy
msgid "FRAME_DURATION"
msgstr "Aerobiskā elpošana"

msgid "FREEBUILDING"
msgstr ""

msgid "FREE_GLUCOSE_CLOUD"
msgstr ""

#, fuzzy
msgid "FREE_GLUCOSE_CLOUD_EXPLANATION"
msgstr ""
"Koncentrēti mikrobi meklēs gabalus vai upurus tālas distances\n"
"un visticamāk būs ambiciozāki par gabaliem.\n"
"Atsaucīgi mikrobi ātrāk pāries uz jauniem mērķiem."

msgid "FULLSCREEN"
msgstr "Pilnekrāns"

msgid "FULL_MOD_INFO"
msgstr ""

msgid "GALLERY_VIEWER"
msgstr ""

#, fuzzy
msgid "GAMEPLAY_BASICS_TITLE"
msgstr "Šūnas procesi"

msgid "GAME_DESIGN_TEAM"
msgstr ""

#, fuzzy
msgid "GAME_SYSTEMS_TITLE"
msgstr "Šūnas procesi"

#, fuzzy
msgid "GATHERED_ENERGY_TOOLTIP"
msgstr "Apskatiet detalizētu informāciju aiz pareģošanas"

#, fuzzy
msgid "GENERAL"
msgstr "Ģenerācija:"

#, fuzzy
msgid "GENERAL_LOADING_TIP_1"
msgstr "Lai labotu kļūdu redaktorā, nospied \"atsaukt\""

#, fuzzy
msgid "GENERAL_LOADING_TIP_2"
msgstr "Lai labotu kļūdu redaktorā, nospied \"atsaukt\""

#, fuzzy
msgid "GENERAL_LOADING_TIP_3"
msgstr "Lai labotu kļūdu redaktorā, nospied \"atsaukt\""

#, fuzzy
msgid "GENERAL_LOADING_TIP_4"
msgstr "Lai labotu kļūdu redaktorā, nospied \"atsaukt\""

#, fuzzy
msgid "GENERAL_LOADING_TIP_5"
msgstr "Lai labotu kļūdu redaktorā, nospied \"atsaukt\""

#, fuzzy
msgid "GENERAL_LOADING_TIP_6"
msgstr "Lai labotu kļūdu redaktorā, nospied \"atsaukt\""

#, fuzzy
msgid "GENERAL_LOADING_TIP_7"
msgstr "Lai labotu kļūdu redaktorā, nospied \"atsaukt\""

#, fuzzy
msgid "GENERATIONS"
msgstr "Ģenerācija:"

msgid "GENERATION_COLON"
msgstr "Ģenerācija:"

#, fuzzy
msgid "GITHUB_TOOLTIP"
msgstr "Atsākt spēli"

msgid "GLES3"
msgstr ""

msgid "GLOBAL_GLACIATION_END_EVENT_LOG"
msgstr ""

#, fuzzy
msgid "GLOBAL_GLACIATION_EVENT"
msgstr "Kopējā Populācija:"

#, fuzzy
msgid "GLOBAL_GLACIATION_EVENT_TOOLTIP"
msgstr "Apskatiet detalizētu informāciju aiz pareģošanas"

msgid "GLOBAL_GLACIATION_EVENT_WARNING_LOG_PLURAL"
msgstr ""

msgid "GLOBAL_GLACIATION_EVENT_WARNING_LOG_SINGULAR"
msgstr ""

msgid "GLOBAL_GLACIATION_START_EVENT_LOG"
msgstr ""

msgid "GLOBAL_INITIAL_LETTER"
msgstr ""

#, fuzzy
msgid "GLOBAL_POPULATION_COLON"
msgstr "Kopējā Populācija:"

msgid "GLOBAL_TIMELINE_SPECIES_MIGRATED_TO"
msgstr ""

msgid "GLUCOSE"
msgstr "Glikoze"

msgid "GLUCOSE_CONCENTRATIONS_DRASTICALLY_DROPPED"
msgstr ""

msgid "GLYCOLYSIS"
msgstr "Glikolīze"

msgid "GODMODE"
msgstr ""

#, fuzzy
msgid "GOD_TOOLS_TITLE"
msgstr "Apskatiet detalizētu informāciju aiz pareģošanas"

#, fuzzy
msgid "GOOGLY_EYE_CELL"
msgstr "Spēlētāja šūna"

msgid "GOT_IT"
msgstr ""

msgid "GPL_LICENSE_HEADING"
msgstr "GPL licences teksts seko:"

#, fuzzy
msgid "GPU_NAME"
msgstr "Ala"

msgid "GRAPHICS"
msgstr "Grafika"

msgid "GRAPHICS_TEAM"
msgstr "Grafikas Komanda"

#, fuzzy
msgid "GROWTH_ORDER"
msgstr "APSTIPRINĀT"

msgid "GUI"
msgstr ""

msgid "GUI_LIGHT_EFFECTS_OPTION_DESCRIPTION"
msgstr ""

msgid "GUI_TAB_NAVIGATION"
msgstr ""

msgid "GUI_VOLUME"
msgstr "Interfeisa skaļums"

msgid "HEALTH"
msgstr "Veselība"

msgid "HEALTH_MODIFIER"
msgstr ""

#, fuzzy
msgid "HEAT_ACCUMULATION_BAR_TOOLTIP"
msgstr "Apskatiet detalizētu informāciju aiz pareģošanas"

msgid "HELP"
msgstr "Palīdzība"

msgid "HELP_BUTTON_TOOLTIP"
msgstr ""

msgid "HIGHER_VALUES_INCREASE_PERFORMANCE"
msgstr ""

msgid "HIGHER_VALUES_WORSEN_PERFORMANCE"
msgstr ""

msgid "HOLD_FOR_PAN_OR_ROTATE_MODE"
msgstr ""

msgid "HOLD_FOR_PAN_WITH_MOUSE"
msgstr ""

msgid "HOLD_PACK_COMMANDS_MENU"
msgstr ""

msgid "HOLD_TO_SHOW_CURSOR"
msgstr ""

msgid "HOLD_TO_SHOW_CURSOR_ADVICE_TEXT"
msgstr ""

msgid "HOLD_TO_SKIP_CREDITS"
msgstr ""

#, fuzzy
msgid "HOME"
msgstr "Mājas"

#, fuzzy
msgid "HORIZONTAL_COLON"
msgstr "Ģenerācija:"

msgid "HORIZONTAL_WITH_AXIS_NAME_COLON"
msgstr ""

msgid "HP_COLON"
msgstr ""

msgid "HSV"
msgstr ""

msgid "HUD_MESSAGE_MULTIPLE"
msgstr ""

#, fuzzy
msgid "HYDROGENASE"
msgstr "Sērūdeņradis"

#, fuzzy
msgid "HYDROGENASE_DESCRIPTION"
msgstr "Apraksts:"

#, fuzzy
msgid "HYDROGENASE_PROCESSES_DESCRIPTION"
msgstr "Pārveido [thrive:compound type=\"hydrogensulfide\"][/thrive:compound] par [thrive:compound type=\"hydrogensulfide\"][/thrive:compound]. Ātrums ir atkarīgs no [thrive:compound type=\"carbondioxide\"][/thrive:compound] koncentrācijas. Arī pārveido [thrive:compound type=\"glucose\"][/thrive:compound] par [thrive:compound type=\"atp\"][/thrive:compound]."

msgid "HYDROGEN_SULFIDE"
msgstr "Sērūdeņradis"

#, fuzzy
msgid "ICESHARD"
msgstr "Ledus lauska"

msgid "ICESHELF"
msgstr "Šelfa ledājs"

msgid "ICE_CHUNK_BIG"
msgstr ""

msgid "ICE_CHUNK_SMALL"
msgstr ""

msgid "ID_IS_NOT_A_NUMBER"
msgstr ""

msgid "ID_NUMBER"
msgstr ""

msgid "IF_FALLBACK_RENDERER_USED_ALL_NOT_AVAILABLE"
msgstr ""

#, fuzzy
msgid "IMAGE_FILE_TYPES"
msgstr "Membrānas veidi"

#, fuzzy
msgid "INCLUDE_MULTICELLULAR_PROTOTYPE"
msgstr "Novietot organoīdu"

msgid "INCLUDE_MULTICELLULAR_PROTOTYPE_EXPLANATION"
msgstr ""

#, fuzzy
msgid "INCREASE_ITEM_SIZE"
msgstr "Izveidot Jaunu"

#, fuzzy
msgid "INDICATOR_SPECIES_IS_NEW"
msgstr "Izmirusi suga"

#, fuzzy
msgid "INDICATOR_SPECIES_MUTATED"
msgstr "Satur mutāciju"

msgid "INDUSTRIAL_STAGE"
msgstr ""

msgid "INFINITE_COMPOUNDS"
msgstr "Bezgalīgi daudz savienojumu"

msgid "INFINITE_MP"
msgstr ""

msgid "INFO_BOX_COST"
msgstr ""

#, fuzzy
msgid "INFO_BOX_EDITORS"
msgstr "Uzglabāšana"

msgid "INFO_BOX_ENZYMES"
msgstr ""

#, fuzzy
msgid "INFO_BOX_GAMEPLAY_TYPE"
msgstr "Osmoregulācijas izmaksas"

msgid "INFO_BOX_INTERNAL_NAME"
msgstr ""

msgid "INFO_BOX_MASS"
msgstr ""

#, fuzzy
msgid "INFO_BOX_NEXT_STAGE"
msgstr "Uzglabāšana"

#, fuzzy
msgid "INFO_BOX_OSMOREGULATION_COST"
msgstr "Osmoregulācijas izmaksas"

#, fuzzy
msgid "INFO_BOX_PREVIOUS_STAGE"
msgstr "Nav procesu"

#, fuzzy
msgid "INFO_BOX_PROCESSES"
msgstr "Nav procesu"

#, fuzzy
msgid "INFO_BOX_REQUIRES_NUCLEUS"
msgstr "Kodols"

msgid "INFO_BOX_SIZE"
msgstr ""

#, fuzzy
msgid "INFO_BOX_STORAGE"
msgstr "Uzglabāšana"

msgid "INFO_BOX_UNIQUE"
msgstr ""

msgid "INFO_BOX_UPGRADES"
msgstr ""

msgid "INGESTED_MATTER"
msgstr ""

#, fuzzy
msgid "INIT_NEW_WORLD_TOOLTIP"
msgstr "Apskatiet detalizētu informāciju aiz pareģošanas"

msgid "INPUTS"
msgstr "Ievade"

#, fuzzy
msgid "INPUT_NAME_BUILD_STRUCTURE"
msgstr "Ļauj saistīties ar citām šūnām. Šis ir pirmais solis uz daudzšūnu veidošanos. Kad tava šūna ir daļā no kolonijas, savienojumi tiek dalīti starp šūnām. Jūs nevarat ieiet redaktorā, kāmēram esat daļa no kolonijas, jums nepieciešams atdalīties, kad savākts nepieciešamais savienojumu daudzums, lai sadalītu jūsu šūnu."

#, fuzzy
msgid "INPUT_NAME_INTERACTION"
msgstr "Ļauj saistīties ar citām šūnām. Šis ir pirmais solis uz daudzšūnu veidošanos. Kad tava šūna ir daļā no kolonijas, savienojumi tiek dalīti starp šūnām. Jūs nevarat ieiet redaktorā, kāmēram esat daļa no kolonijas, jums nepieciešams atdalīties, kad savākts nepieciešamais savienojumu daudzums, lai sadalītu jūsu šūnu."

#, fuzzy
msgid "INPUT_NAME_OPEN_INVENTORY"
msgstr "Ļauj saistīties ar citām šūnām. Šis ir pirmais solis uz daudzšūnu veidošanos. Kad tava šūna ir daļā no kolonijas, savienojumi tiek dalīti starp šūnām. Jūs nevarat ieiet redaktorā, kāmēram esat daļa no kolonijas, jums nepieciešams atdalīties, kad savākts nepieciešamais savienojumu daudzums, lai sadalītu jūsu šūnu."

msgid "INSPECT"
msgstr ""

msgid "INSPECTOR"
msgstr ""

#, fuzzy
msgid "INSTAGRAM_TOOLTIP"
msgstr "Atsākt spēli"

#, fuzzy
msgid "INTERACTION_ACTIVATE_ASCENSION"
msgstr "Mutācijas punkti"

#, fuzzy
msgid "INTERACTION_ACTIVATE_ASCENSION_MISSING_ENERGY"
msgstr "Mutācijas punkti"

#, fuzzy
msgid "INTERACTION_CONSTRUCT"
msgstr "Mutācijas punkti"

msgid "INTERACTION_CONSTRUCT_MISSING_DEPOSITED_MATERIALS"
msgstr ""

#, fuzzy
msgid "INTERACTION_CRAFT"
msgstr "Mutācijas punkti"

#, fuzzy
msgid "INTERACTION_DEPOSIT_RESOURCES"
msgstr "Mutācijas punkti"

msgid "INTERACTION_DEPOSIT_RESOURCES_NO_SUITABLE_RESOURCES"
msgstr ""

#, fuzzy
msgid "INTERACTION_DESTROY"
msgstr "Mutācijas punkti"

#, fuzzy
msgid "INTERACTION_FOUND_SETTLEMENT"
msgstr "Mutācijas punkti"

#, fuzzy
msgid "INTERACTION_HARVEST"
msgstr "Mutācijas punkti"

msgid "INTERACTION_HARVEST_CANNOT_MISSING_TOOL"
msgstr ""

msgid "INTERACTION_PICK_UP"
msgstr ""

msgid "INTERACTION_PICK_UP_CANNOT_FULL"
msgstr ""

msgid "INTERNALS"
msgstr ""

msgid "INTERNAL_NAME_IN_USE"
msgstr ""

msgid "INTERNAL_NAME_REQUIRED"
msgstr ""

msgid "INTERNAL_NAME_REQUIRES_CAPITAL"
msgstr ""

msgid "INVALID_DATA_TO_PLOT"
msgstr "Nav datu, ko parādīt"

msgid "INVALID_ICON_PATH"
msgstr ""

msgid "INVALID_SAVE_NAME_POPUP"
msgstr ""

msgid "INVALID_SPECIES_NAME_POPUP"
msgstr ""

msgid "INVALID_TAG"
msgstr ""

msgid "INVALID_URL_FORMAT"
msgstr ""

msgid "INVALID_URL_SCHEME"
msgstr ""

msgid "INVENTORY_ITEMS_ON_GROUND"
msgstr ""

msgid "INVENTORY_TITLE"
msgstr ""

msgid "INVENTORY_TOGGLE_CRAFTING"
msgstr ""

msgid "INVENTORY_TOGGLE_GROUND"
msgstr ""

msgid "INVERTED"
msgstr ""

msgid "IN_PROTOTYPE"
msgstr ""

msgid "IRON"
msgstr "Dzelzs"

#, fuzzy
msgid "IRON_OXIDATION"
msgstr "Ziedojumi"

#, fuzzy
msgid "ITCH_TOOLTIP"
msgstr "Atsākt spēli"

msgid "ITEM_AT_2D_COORDINATES"
msgstr ""

#, fuzzy
msgid "ITEM_NAME_SEPARATOR"
msgstr "Ļauj saistīties ar citām šūnām. Šis ir pirmais solis uz daudzšūnu veidošanos. Kad tava šūna ir daļā no kolonijas, savienojumi tiek dalīti starp šūnām. Jūs nevarat ieiet redaktorā, kāmēram esat daļa no kolonijas, jums nepieciešams atdalīties, kad savākts nepieciešamais savienojumu daudzums, lai sadalītu jūsu šūnu."

msgid "JANUARY"
msgstr ""

msgid "JSON_DEBUG_MODE"
msgstr ""

msgid "JSON_DEBUG_MODE_ALWAYS"
msgstr ""

msgid "JSON_DEBUG_MODE_AUTO"
msgstr ""

msgid "JSON_DEBUG_MODE_NEVER"
msgstr ""

msgid "JULY"
msgstr ""

msgid "JUNE"
msgstr ""

#, fuzzy
msgid "KEEP_CURRENT_SHORT"
msgstr "Temperatūra."

#, fuzzy
msgid "KEEP_CURRENT_TOLERANCE_FLEXIBILITY_TOOLTIP"
msgstr "Apskatiet detalizētu informāciju aiz pareģošanas"

#, fuzzy
msgid "KEEP_MIGRATION"
msgstr "Aerobiskā elpošana"

msgid "KEY_BACK"
msgstr "Atpakaļ"

#, fuzzy
msgid "KEY_BACKTAB"
msgstr "Atpakaļ"

msgid "KEY_BINDING_CHANGE_CONFLICT"
msgstr ""
"Šeit ir konflikts ar {0}.\n"
"Vai jūs vēlaties noņemt ievadi no {1}?"

msgid "KEY_BRING_UP_KEYBOARD"
msgstr ""

msgid "KEY_CLEAR"
msgstr "Clear (taustiņš)"

msgid "KEY_DELETE"
msgstr "Izdzēst"

msgid "KEY_DOWN"
msgstr "Rullīte uz leju"

msgid "KEY_END"
msgstr "End (taustiņš)"

msgid "KEY_ENTER"
msgstr "Ievades taustiņš"

msgid "KEY_FAVORITES"
msgstr "Izlase"

msgid "KEY_FORWARD"
msgstr "Pārvietoties uz priekšu"

#, fuzzy
msgid "KEY_GLOBE"
msgstr "Mājas"

msgid "KEY_HELP"
msgstr "Palīdzība"

msgid "KEY_HOME"
msgstr "Mājas"

msgid "KEY_HOMEPAGE"
msgstr "Mājaslapa"

#, fuzzy
msgid "KEY_HYPER"
msgstr "Palīdzība"

msgid "KEY_INSERT"
msgstr "Ievietošanas taustiņš"

#, fuzzy
msgid "KEY_JIS_EISU"
msgstr "Ievietošanas taustiņš"

#, fuzzy
msgid "KEY_JIS_KANA"
msgstr "Stāvēt"

msgid "KEY_LEFT"
msgstr "Pārvietoties pa kreisi"

msgid "KEY_MENU"
msgstr "Izvēlne"

#, fuzzy
msgid "KEY_META"
msgstr "Tab"

msgid "KEY_OPENURL"
msgstr "Atvērt URL"

msgid "KEY_PAUSE"
msgstr "Pauze"

msgid "KEY_PRINT"
msgstr "Printēt ekrānu"

msgid "KEY_REFRESH"
msgstr "Atsvaidzināt"

msgid "KEY_RIGHT"
msgstr "Pārvietoties pa labi"

msgid "KEY_SEARCH"
msgstr "Meklēt"

msgid "KEY_STANDBY"
msgstr "Stāvēt"

msgid "KEY_STOP"
msgstr "Beigt"

msgid "KEY_TAB"
msgstr "Tab"

msgid "KEY_UP"
msgstr "Augšā"

msgid "KILO_ABBREVIATION"
msgstr ""

msgid "KP0"
msgstr ""

msgid "KP1"
msgstr ""

msgid "KP2"
msgstr ""

msgid "KP3"
msgstr ""

msgid "KP4"
msgstr ""

msgid "KP5"
msgstr ""

msgid "KP6"
msgstr ""

msgid "KP7"
msgstr ""

msgid "KP8"
msgstr ""

msgid "KP9"
msgstr ""

msgid "KPADD"
msgstr ""

msgid "KPDIVIDE"
msgstr ""

msgid "KPENTER"
msgstr "Cipartastatūra Enter"

msgid "KPMULTIPLY"
msgstr ""

msgid "KPPERIOD"
msgstr ""

msgid "KPSUBTRACT"
msgstr ""

msgid "LANGUAGE"
msgstr "Valoda:"

msgid "LANGUAGE_TRANSLATION_PROGRESS"
msgstr "Šī valoda ir {0}% pabeigta"

msgid "LANGUAGE_TRANSLATION_PROGRESS_LOW"
msgstr ""

msgid "LANGUAGE_TRANSLATION_PROGRESS_REALLY_LOW"
msgstr ""

#, fuzzy
msgid "LARGE_SULFUR_CHUNK"
msgstr "Mazs dzelzs gabals"

msgid "LAST_ORGANELLE_DELETE_OPTION_DISABLED_TOOLTIP"
msgstr ""

msgid "LAUNCH0"
msgstr ""

msgid "LAUNCH1"
msgstr ""

msgid "LAUNCH2"
msgstr ""

msgid "LAUNCH3"
msgstr ""

msgid "LAUNCH4"
msgstr ""

msgid "LAUNCH5"
msgstr ""

msgid "LAUNCH6"
msgstr ""

msgid "LAUNCH7"
msgstr ""

msgid "LAUNCH8"
msgstr ""

msgid "LAUNCH9"
msgstr ""

msgid "LAUNCHA"
msgstr ""

msgid "LAUNCHB"
msgstr ""

msgid "LAUNCHC"
msgstr ""

msgid "LAUNCHD"
msgstr ""

msgid "LAUNCHE"
msgstr ""

msgid "LAUNCHF"
msgstr ""

msgid "LAUNCHMAIL"
msgstr ""

msgid "LAUNCHMEDIA"
msgstr ""

msgid "LAWK_ONLY"
msgstr ""

#, fuzzy
msgid "LAWK_ONLY_EXPLANATION"
msgstr ""
"Bailīgie mikrobi muks tālas distances\n"
"un visbiežāk muks no plēsējiem kopumā.\n"
"Drosmīgos mikrobus neiebiedēs apkārtējie plēsēji\n"
"un visbiežāk uzbruks pretī."

msgid "LEAD_ARTIST"
msgstr ""

msgid "LEAD_ARTISTS"
msgstr ""

msgid "LEAD_DEVELOPERS"
msgstr ""

msgid "LEAD_GAME_DESIGNER"
msgstr ""

msgid "LEAD_GAME_DESIGNERS"
msgstr ""

msgid "LEAD_OUTREACH_PEOPLE"
msgstr ""

msgid "LEAD_OUTREACH_PERSON"
msgstr ""

msgid "LEAD_PROGRAMMER"
msgstr ""

msgid "LEAD_PROGRAMMERS"
msgstr ""

msgid "LEAD_PROJECT_MANAGER"
msgstr ""

msgid "LEAD_PROJECT_MANAGERS"
msgstr ""

msgid "LEAD_TESTER"
msgstr ""

msgid "LEAD_TESTERS"
msgstr ""

msgid "LEAD_THEORIST"
msgstr ""

msgid "LEAD_THEORISTS"
msgstr ""

msgid "LEFT_ARROW"
msgstr "←"

msgid "LEFT_MOUSE"
msgstr "Peles kreisā poga"

msgid "LICENSES"
msgstr ""

msgid "LICENSES_COVERING_THRIVE"
msgstr "Licences aizsedzošās daļas no Thrive ir parādītas šeit"

msgid "LIFE_ORIGIN"
msgstr ""

#, fuzzy
msgid "LIFE_ORIGIN_EXPLANATION"
msgstr ""
"Bailīgie mikrobi muks tālas distances\n"
"un visbiežāk muks no plēsējiem kopumā.\n"
"Drosmīgos mikrobus neiebiedēs apkārtējie plēsēji\n"
"un visbiežāk uzbruks pretī."

msgid "LIFE_ORIGIN_PANSPERMIA"
msgstr ""

msgid "LIFE_ORIGIN_POND"
msgstr ""

#, fuzzy
msgid "LIFE_ORIGIN_TOOLTIP"
msgstr "Apskatiet detalizētu informāciju aiz pareģošanas"

msgid "LIFE_ORIGIN_VENTS"
msgstr ""

msgid "LIGHT"
msgstr "Gaisma"

msgid "LIGHT_LEVEL_AVERAGE"
msgstr ""

#, fuzzy
msgid "LIGHT_LEVEL_CURRENT"
msgstr "Rullīte pa labi"

msgid "LIGHT_LEVEL_DAY"
msgstr ""

msgid "LIGHT_LEVEL_LABEL_AT_NOON"
msgstr ""

#, fuzzy
msgid "LIGHT_LEVEL_NIGHT"
msgstr "Rullīte pa labi"

#, fuzzy
msgid "LIGHT_MAX"
msgstr "Gaisma"

#, fuzzy
msgid "LIMIT_EXTREME"
msgstr "Papildinājumi"

#, fuzzy
msgid "LIMIT_GROWTH_RATE"
msgstr "APSTIPRINĀT"

#, fuzzy
msgid "LIMIT_GROWTH_RATE_EXPLANATION"
msgstr ""
"Aktīvi mikrobi skraidīs apkārt un gāzīsies, kad nekas interesants nenotiek.\n"
"Sēdošie mikrobi būs nekustīgi un gaidīs, kad vide mainīsies, pirms tie kaut ko dara."

msgid "LIMIT_HUGE"
msgstr ""

msgid "LIMIT_LARGE"
msgstr ""

#, fuzzy
msgid "LIMIT_NORMAL"
msgstr "APSTIPRINĀT"

msgid "LIMIT_SMALL"
msgstr ""

msgid "LIMIT_TINY"
msgstr ""

msgid "LIMIT_VERY_LARGE"
msgstr ""

msgid "LIMIT_VERY_SMALL"
msgstr ""

#, fuzzy
msgid "LINE_COLOUR"
msgstr "Krāsa"

#, fuzzy
msgid "LINKS_TITLE"
msgstr "Šūnas procesi"

msgid "LIPASE"
msgstr ""

#, fuzzy
msgid "LIPASE_DESCRIPTION"
msgstr "Apraksts:"

msgid "LOAD"
msgstr ""

msgid "LOADING"
msgstr "Lādējas"

#, fuzzy
msgid "LOADING_DOT_DOT_DOT"
msgstr "Augšuplādē..."

msgid "LOADING_GAME"
msgstr ""

#, fuzzy
msgid "LOADING_GRAPHICS_SHADERS"
msgstr "Novietot organoīdu"

#, fuzzy
msgid "LOADING_MACROSCOPIC_EDITOR"
msgstr "Novietot organoīdu"

msgid "LOADING_MICROBE_EDITOR"
msgstr ""

#, fuzzy
msgid "LOADING_MICROBE_STAGE"
msgstr "[thrive:input]g_move_forward[/thrive:input],[thrive:input]g_move_left[/thrive:input],[thrive:input]g_move_backwards[/thrive:input],[thrive:input]g_move_right[/thrive:input] un peli, lai kustētos. [thrive:input]g_fire_toxin[/thrive:input], lai šautu [thrive:compound type=\"oxytoxy\"][/thrive:compound], ja jums ir toksīnu vakuola. [thrive:input]g_toggle_engulf[/thrive:input], lai pārslēgtu aprīšanas režīmu. Jūs varat attālinātas un pietuvināties ar peles riteni."

#, fuzzy
msgid "LOADING_MULTICELLULAR_EDITOR"
msgstr "Novietot organoīdu"

#, fuzzy
msgid "LOADING_MULTICELLULAR_STAGE"
msgstr "Novietot organoīdu"

#, fuzzy
msgid "LOADING_STAGE"
msgstr "Lādējas"

#, fuzzy
msgid "LOADING_STAGE_ASSETS"
msgstr "Notiek datu lasīšana no saglabāšanas faila"

msgid "LOAD_FINISHED"
msgstr ""

msgid "LOAD_GAME"
msgstr ""

msgid "LOAD_GAME_BUTTON_TOOLTIP"
msgstr ""

#, fuzzy
msgid "LOAD_INCOMPATIBLE_PROTOTYPE_WARNING"
msgstr ""
"Izvelētais saglabāšanas fails nav saderīgs ar šo Thrive versiju.\n"
"Tā kā Thrive ir agrā attīstības stadijā, saglabāšanas failu saderība nav augsta prioritāte, tādēļ nav iebūvēta saglabāšanas failu pārveidotājs, lai jauninātu vecos saglabāšanas failus."

#, fuzzy
msgid "LOAD_INCOMPATIBLE_SAVE_PROMPT"
msgstr ""
"Izvelētais saglabāšanas fails nav saderīgs ar šo Thrive versiju.\n"
"Tā kā Thrive ir agrā attīstības stadijā, saglabāšanas failu saderība nav augsta prioritāte, tādēļ nav iebūvēta saglabāšanas failu pārveidotājs, lai jauninātu vecos saglabāšanas failus."

msgid "LOAD_INCOMPATIBLE_SAVE_WARNING"
msgstr ""
"Izvelētais saglabāšanas fails nav saderīgs ar šo Thrive versiju.\n"
"Tā kā Thrive ir agrā attīstības stadijā, saglabāšanas failu saderība nav augsta prioritāte, tādēļ nav iebūvēta saglabāšanas failu pārveidotājs, lai jauninātu vecos saglabāšanas failus."

msgid "LOAD_INVALID_SAVE_PROMPT"
msgstr ""

msgid "LOAD_INVALID_SAVE_WARNING"
msgstr ""

msgid "LOCAL_INITIAL_LETTER"
msgstr ""

msgid "LOCK_DAY_NIGHT_CYCLE"
msgstr ""

msgid "LOWER_SCALE_INCREASES_PERFORMANCE"
msgstr ""

msgid "LOWER_VALUE_MAKES_SHARPER_IMAGE"
msgstr ""

msgid "LOW_MENU_PERFORMANCE"
msgstr ""

#, fuzzy
msgid "LOW_MENU_PERFORMANCE_DESCRIPTION"
msgstr "Pārveido [thrive:compound type=\"glucose\"][/thrive:compound] par [thrive:compound type=\"atp\"][/thrive:compound]. Likme mainās ar [thrive:compound type=\"oxygen\"][/thrive:compound] koncentrāciju."

msgid "LOW_QUALITY_BACKGROUND_BLUR"
msgstr ""

msgid "LOW_QUALITY_BACKGROUND_BLUR_TOOLTIP"
msgstr ""

msgid "LUCIFERASE"
msgstr ""

#, fuzzy
msgid "LUCIFERASE_SYNTHESIS"
msgstr "Hemosintēze"

#, fuzzy
msgid "LYSOSOME"
msgstr "Oksitoksisoma"

#, fuzzy
msgid "LYSOSOME_DESCRIPTION"
msgstr "Modifikācijas Apraksts:"

#, fuzzy
msgid "LYSOSOME_PROCESSES_DESCRIPTION"
msgstr "Pārveido [thrive:compound type=\"glucose\"][/thrive:compound] par [thrive:compound type=\"atp\"][/thrive:compound]. Likme mainās ar [thrive:compound type=\"oxygen\"][/thrive:compound] koncentrāciju."

#, fuzzy
msgid "MACROLIDE_SYNTHESIS"
msgstr "Hemosintēze"

msgid "MACROSCOPIC"
msgstr ""

#, fuzzy
msgid "MACROSCOPIC_STAGE"
msgstr "[thrive:input]g_move_forward[/thrive:input],[thrive:input]g_move_left[/thrive:input],[thrive:input]g_move_backwards[/thrive:input],[thrive:input]g_move_right[/thrive:input] un peli, lai kustētos. [thrive:input]g_fire_toxin[/thrive:input], lai šautu [thrive:compound type=\"oxytoxy\"][/thrive:compound], ja jums ir toksīnu vakuola. [thrive:input]g_toggle_engulf[/thrive:input], lai pārslēgtu aprīšanas režīmu. Jūs varat attālinātas un pietuvināties ar peles riteni."

msgid "MANUALLY_SET_TIME"
msgstr ""

#, fuzzy
msgid "MAP"
msgstr "ATP"

msgid "MARCH"
msgstr ""

msgid "MARINE_SNOW"
msgstr "Jūras sniegs"

msgid "MASTER_VOLUME"
msgstr "Skaļums"

#, fuzzy
msgid "MASTODON_TOOLTIP"
msgstr "Apskatiet detalizētu informāciju aiz pareģošanas"

#, fuzzy
msgid "MAX_CACHE_SIZE_TOOLTIP"
msgstr "Atsākt spēli"

msgid "MAX_FPS"
msgstr "Augstākais FPS:"

msgid "MAX_FPS_NO_LIMIT"
msgstr "Bezgalīgi"

#, fuzzy
msgid "MAX_SIZE_COLON"
msgstr "Izmērs:"

msgid "MAX_SPAWNED_ENTITIES"
msgstr ""

msgid "MAX_VISIBLE_DATASET_WARNING"
msgstr "Nav atļauts rādīt vairāk nekā {0} datu kopas!"

msgid "MAY"
msgstr ""

#, fuzzy
msgid "MECHANICS_BUTTON"
msgstr "Pārrakstīt esošo saglabāšanas failu:"

msgid "MEDIANEXT"
msgstr ""

msgid "MEDIAPLAY"
msgstr ""

msgid "MEDIAPREVIOUS"
msgstr ""

msgid "MEDIARECORD"
msgstr ""

msgid "MEDIASTOP"
msgstr ""

#, fuzzy
msgid "MEDIUM_SULFUR_CHUNK"
msgstr "Mazs dzelzs gabals"

msgid "MEGA_YEARS"
msgstr ""

#, fuzzy
msgid "MELANOSOME"
msgstr "Metabolosomas"

#, fuzzy
msgid "MELANOSOME_DESCRIPTION"
msgstr "Modifikācijas Apraksts:"

#, fuzzy
msgid "MELANOSOME_PROCESSES_DESCRIPTION"
msgstr "Pārveido [thrive:compound type=\"glucose\"][/thrive:compound] par [thrive:compound type=\"atp\"][/thrive:compound]. Likme mainās ar [thrive:compound type=\"oxygen\"][/thrive:compound] koncentrāciju."

msgid "MEMBRANE"
msgstr "Membrāna"

msgid "MEMBRANE_RIGIDITY"
msgstr "Membrānas cietība"

msgid "MEMBRANE_TYPES"
msgstr "Membrānas veidi"

#, fuzzy
msgid "MENU"
msgstr "Izvēlne"

msgid "MESOPELAGIC"
msgstr "Mezopelaģiāle"

msgid "METABOLOSOMES"
msgstr "Metabolosomas"

msgid "METABOLOSOMES_DESCRIPTION"
msgstr ""

msgid "METABOLOSOMES_PROCESSES_DESCRIPTION"
msgstr "Pārveido [thrive:compound type=\"glucose\"][/thrive:compound] par [thrive:compound type=\"atp\"][/thrive:compound]. Likme mainās ar [thrive:compound type=\"oxygen\"][/thrive:compound] koncentrāciju."

#, fuzzy
msgid "META_THREADS_TOOLTIP"
msgstr "Apskatiet detalizētu informāciju aiz pareģošanas"

msgid "METEOR_IMPACT_EVENT"
msgstr ""

msgid "METEOR_STRIKE_START_EVENT_LOG_PLURAL"
msgstr ""

msgid "METEOR_STRIKE_START_EVENT_LOG_SINGULAR"
msgstr ""

#, fuzzy
msgid "METRICS"
msgstr "Rādīt FPS"

msgid "METRICS_CONTENT"
msgstr ""

msgid "MIB_VALUE"
msgstr ""

msgid "MICHE"
msgstr ""

#, fuzzy
msgid "MICHES_FOR_PATCH"
msgstr "Izmira no plankuma"

#, fuzzy
msgid "MICHE_AVOID_PREDATION_SELECTION_PRESSURE"
msgstr "Radās dažādās atlases spiediena dēļ"

msgid "MICHE_CHUNK_PRESSURE"
msgstr ""

#, fuzzy
msgid "MICHE_COMPOUND_CLOUD_PRESSURE"
msgstr "Savienojumu mākonis"

msgid "MICHE_COMPOUND_EFFICIENCY_PRESSURE"
msgstr ""

#, fuzzy
msgid "MICHE_DETAIL_TEXT"
msgstr "{0} (x{1})"

msgid "MICHE_ENVIRONMENTAL_COMPOUND_PRESSURE"
msgstr ""

#, fuzzy
msgid "MICHE_ENVIRONMENTAL_TOLERANCE"
msgstr "Vide"

msgid "MICHE_MAINTAIN_COMPOUND_PRESSURE"
msgstr ""

msgid "MICHE_METABOLIC_STABILITY_PRESSURE"
msgstr ""

msgid "MICHE_NO_OP_PRESSURE"
msgstr ""

msgid "MICHE_PREDATION_EFFECTIVENESS_PRESSURE"
msgstr ""

#, fuzzy
msgid "MICHE_PREDATOR_ROOT_PRESSURE"
msgstr "{0} Plēsonība"

msgid "MICHE_ROOT_PRESSURE"
msgstr ""

msgid "MICHE_TREE"
msgstr ""

#, fuzzy
msgid "MICROBE"
msgstr "[thrive:input]g_move_forward[/thrive:input],[thrive:input]g_move_left[/thrive:input],[thrive:input]g_move_backwards[/thrive:input],[thrive:input]g_move_right[/thrive:input] un peli, lai kustētos. [thrive:input]g_fire_toxin[/thrive:input], lai šautu [thrive:compound type=\"oxytoxy\"][/thrive:compound], ja jums ir toksīnu vakuola. [thrive:input]g_toggle_engulf[/thrive:input], lai pārslēgtu aprīšanas režīmu. Jūs varat attālinātas un pietuvināties ar peles riteni."

#, fuzzy
msgid "MICROBES_COUNT"
msgstr "[thrive:input]g_move_forward[/thrive:input],[thrive:input]g_move_left[/thrive:input],[thrive:input]g_move_backwards[/thrive:input],[thrive:input]g_move_right[/thrive:input] un peli, lai kustētos. [thrive:input]g_fire_toxin[/thrive:input], lai šautu [thrive:compound type=\"oxytoxy\"][/thrive:compound], ja jums ir toksīnu vakuola. [thrive:input]g_toggle_engulf[/thrive:input], lai pārslēgtu aprīšanas režīmu. Jūs varat attālinātas un pietuvināties ar peles riteni."

#, fuzzy
msgid "MICROBE_BENCHMARK"
msgstr "Ieslēgt redaktoru"

#, fuzzy
msgid "MICROBE_EDITOR"
msgstr "Ieslēgt redaktoru"

#, fuzzy
msgid "MICROBE_ENZYME_STATISTICS"
msgstr "Organisma statistika"

msgid "MICROBE_FREEBUILD_EDITOR"
msgstr ""

#, fuzzy
msgid "MICROBE_LOADING_TIP_1"
msgstr "Lai labotu kļūdu redaktorā, nospied \"atsaukt\""

#, fuzzy
msgid "MICROBE_LOADING_TIP_10"
msgstr "Lai labotu kļūdu redaktorā, nospied \"atsaukt\""

#, fuzzy
msgid "MICROBE_LOADING_TIP_11"
msgstr "Lai labotu kļūdu redaktorā, nospied \"atsaukt\""

#, fuzzy
msgid "MICROBE_LOADING_TIP_12"
msgstr "Lai labotu kļūdu redaktorā, nospied \"atsaukt\""

#, fuzzy
msgid "MICROBE_LOADING_TIP_13"
msgstr "Lai labotu kļūdu redaktorā, nospied \"atsaukt\""

#, fuzzy
msgid "MICROBE_LOADING_TIP_14"
msgstr "Lai labotu kļūdu redaktorā, nospied \"atsaukt\""

#, fuzzy
msgid "MICROBE_LOADING_TIP_15"
msgstr "Lai labotu kļūdu redaktorā, nospied \"atsaukt\""

#, fuzzy
msgid "MICROBE_LOADING_TIP_16"
msgstr "Lai labotu kļūdu redaktorā, nospied \"atsaukt\""

#, fuzzy
msgid "MICROBE_LOADING_TIP_17"
msgstr "Lai labotu kļūdu redaktorā, nospied \"atsaukt\""

#, fuzzy
msgid "MICROBE_LOADING_TIP_18"
msgstr "Lai labotu kļūdu redaktorā, nospied \"atsaukt\""

#, fuzzy
msgid "MICROBE_LOADING_TIP_19"
msgstr "Lai labotu kļūdu redaktorā, nospied \"atsaukt\""

#, fuzzy
msgid "MICROBE_LOADING_TIP_2"
msgstr "Lai labotu kļūdu redaktorā, nospied \"atsaukt\""

#, fuzzy
msgid "MICROBE_LOADING_TIP_20"
msgstr "Lai labotu kļūdu redaktorā, nospied \"atsaukt\""

#, fuzzy
msgid "MICROBE_LOADING_TIP_21"
msgstr "Lai labotu kļūdu redaktorā, nospied \"atsaukt\""

#, fuzzy
msgid "MICROBE_LOADING_TIP_22"
msgstr "Lai labotu kļūdu redaktorā, nospied \"atsaukt\""

#, fuzzy
msgid "MICROBE_LOADING_TIP_3"
msgstr "Lai labotu kļūdu redaktorā, nospied \"atsaukt\""

#, fuzzy
msgid "MICROBE_LOADING_TIP_4"
msgstr "Lai labotu kļūdu redaktorā, nospied \"atsaukt\""

#, fuzzy
msgid "MICROBE_LOADING_TIP_5"
msgstr "Lai labotu kļūdu redaktorā, nospied \"atsaukt\""

#, fuzzy
msgid "MICROBE_LOADING_TIP_6"
msgstr "Lai labotu kļūdu redaktorā, nospied \"atsaukt\""

#, fuzzy
msgid "MICROBE_LOADING_TIP_7"
msgstr "Lai labotu kļūdu redaktorā, nospied \"atsaukt\""

#, fuzzy
msgid "MICROBE_LOADING_TIP_8"
msgstr "Lai labotu kļūdu redaktorā, nospied \"atsaukt\""

#, fuzzy
msgid "MICROBE_LOADING_TIP_9"
msgstr "Lai labotu kļūdu redaktorā, nospied \"atsaukt\""

#, fuzzy
msgid "MICROBE_MEMBRANE_PERCENTAGE_STATISTICS"
msgstr "Organisma statistika"

#, fuzzy
msgid "MICROBE_MEMBRANE_STATISTICS"
msgstr "Organisma statistika"

#, fuzzy
msgid "MICROBE_ORGANELLE_STATISTICS"
msgstr "Organisma statistika"

#, fuzzy
msgid "MICROBE_ORGANELLE_UPGRADES_STATISTICS"
msgstr "Organisma statistika"

#, fuzzy
msgid "MICROBE_SPECIES_DETAIL_TEXT"
msgstr ""
"Prokariotu struktūras\n"
"\n"
"Metabolosomas: ražo ATP no glikozes\n"
"\n"
"Hemosintezējošas olbaltumvielas: No sērūdeņraža saražo uz pusi mazāk glikozes nekā hemoplasts, bet arī veic glikolīzi, aizņem 1 daļu\n"
"\n"
"Tilakoīdi: ražo 3 reizes mazāk glikozes nekā parasts hloroplasts, bet arī veic glikolīzi un aizņem 1 daļu\n"
"\n"
"Rusticianīns : pārvērš dzelzi ATP\n"
"\n"
"Nitrogenāze: no atmosfēras slāpekli un ATP ražo amonjaku\n"
"\n"
"Citoplazma: uzglabā savienojumus un veic glikolīzi (ražo ATP nelielos daudzumos)"

#, fuzzy
msgid "MICROBE_STAGE"
msgstr "[thrive:input]g_move_forward[/thrive:input],[thrive:input]g_move_left[/thrive:input],[thrive:input]g_move_backwards[/thrive:input],[thrive:input]g_move_right[/thrive:input] un peli, lai kustētos. [thrive:input]g_fire_toxin[/thrive:input], lai šautu [thrive:compound type=\"oxytoxy\"][/thrive:compound], ja jums ir toksīnu vakuola. [thrive:input]g_toggle_engulf[/thrive:input], lai pārslēgtu aprīšanas režīmu. Jūs varat attālinātas un pietuvināties ar peles riteni."

#, fuzzy
msgid "MICROBE_STAGE_BECOME_MULTICELLULAR_TEXT"
msgstr ""
"Prokariotu struktūras\n"
"\n"
"Metabolosomas: ražo ATP no glikozes\n"
"\n"
"Hemosintezējošas olbaltumvielas: No sērūdeņraža saražo uz pusi mazāk glikozes nekā hemoplasts, bet arī veic glikolīzi, aizņem 1 daļu\n"
"\n"
"Tilakoīdi: ražo 3 reizes mazāk glikozes nekā parasts hloroplasts, bet arī veic glikolīzi un aizņem 1 daļu\n"
"\n"
"Rusticianīns : pārvērš dzelzi ATP\n"
"\n"
"Nitrogenāze: no atmosfēras slāpekli un ATP ražo amonjaku\n"
"\n"
"Citoplazma: uzglabā savienojumus un veic glikolīzi (ražo ATP nelielos daudzumos)"

msgid "MICROBE_STAGE_COLLECT_TEXT"
msgstr ""

msgid "MICROBE_STAGE_CONTROL_TEXT"
msgstr ""

msgid "MICROBE_STAGE_CONTROL_TEXT_CONTROLLER"
msgstr ""

msgid "MICROBE_STAGE_HEALTH_TEXT"
msgstr ""

msgid "MICROBE_STAGE_INITIAL"
msgstr ""

#, fuzzy
msgid "MICROBE_STAGE_INITIAL_PANSPERMIA"
msgstr ""
"Prokariotu struktūras\n"
"\n"
"Metabolosomas: ražo ATP no glikozes\n"
"\n"
"Hemosintezējošas olbaltumvielas: No sērūdeņraža saražo uz pusi mazāk glikozes nekā hemoplasts, bet arī veic glikolīzi, aizņem 1 daļu\n"
"\n"
"Tilakoīdi: ražo 3 reizes mazāk glikozes nekā parasts hloroplasts, bet arī veic glikolīzi un aizņem 1 daļu\n"
"\n"
"Rusticianīns : pārvērš dzelzi ATP\n"
"\n"
"Nitrogenāze: no atmosfēras slāpekli un ATP ražo amonjaku\n"
"\n"
"Citoplazma: uzglabā savienojumus un veic glikolīzi (ražo ATP nelielos daudzumos)"

#, fuzzy
msgid "MICROBE_STAGE_INITIAL_POND"
msgstr ""
"Prokariotu struktūras\n"
"\n"
"Metabolosomas: ražo ATP no glikozes\n"
"\n"
"Hemosintezējošas olbaltumvielas: No sērūdeņraža saražo uz pusi mazāk glikozes nekā hemoplasts, bet arī veic glikolīzi, aizņem 1 daļu\n"
"\n"
"Tilakoīdi: ražo 3 reizes mazāk glikozes nekā parasts hloroplasts, bet arī veic glikolīzi un aizņem 1 daļu\n"
"\n"
"Rusticianīns : pārvērš dzelzi ATP\n"
"\n"
"Nitrogenāze: no atmosfēras slāpekli un ATP ražo amonjaku\n"
"\n"
"Citoplazma: uzglabā savienojumus un veic glikolīzi (ražo ATP nelielos daudzumos)"

#, fuzzy
msgid "MICROBE_STAGE_ORGANELLE_DIVISION"
msgstr "Organisma statistika"

msgid "MIDDLE_MOUSE"
msgstr "Peles vidējā poga"

#, fuzzy
msgid "MIGRATION_FAILED_TO_ADD"
msgstr "populācija:"

#, fuzzy
msgid "MIGRATION_MANAGER"
msgstr "populācija:"

msgid "MIGRATION_STATUS_DESTINATION_NOT_SELECTED"
msgstr ""

msgid "MIGRATION_STATUS_TEXT"
msgstr ""

#, fuzzy
msgid "MIGRATION_STEP_DESTINATION_EXPLANATION"
msgstr ""
"Agresīvi mikrobi savu upuri dzīs ļoti tālas distances\n"
"un ir tie, kuri visbiežāk cīnīsies ar plēsējiem, kad tie uzbrūk.\n"
"Miermīlīgi mikrobrobi necīnīsies ar citiem pāri tālām distancēm\n"
"un retāk lietos toksīnus pret plēsējiem."

msgid "MIGRATION_STEP_ONLY_ONE_ALLOWED"
msgstr ""

#, fuzzy
msgid "MIGRATION_STEP_POPULATION_EXPLANATION"
msgstr ""
"Aktīvi mikrobi skraidīs apkārt un gāzīsies, kad nekas interesants nenotiek.\n"
"Sēdošie mikrobi būs nekustīgi un gaidīs, kad vide mainīsies, pirms tie kaut ko dara."

#, fuzzy
msgid "MIGRATION_STEP_SOURCE_EXPLANATION"
msgstr ""
"Aktīvi mikrobi skraidīs apkārt un gāzīsies, kad nekas interesants nenotiek.\n"
"Sēdošie mikrobi būs nekustīgi un gaidīs, kad vide mainīsies, pirms tie kaut ko dara."

#, fuzzy
msgid "MIGRATION_TOOLTIP"
msgstr "Apskatiet detalizētu informāciju aiz pareģošanas"

msgid "MILLION_ABBREVIATION"
msgstr ""

msgid "MINIMUM_AMOUNT_TO_FIND"
msgstr ""

msgid "MINIMUM_VERSION"
msgstr "Minimums:"

msgid "MIN_VISIBLE_DATASET_WARNING"
msgstr "Nav atļauts rādīt mazāk nekā {0} datu kopu(as)!"

msgid "MISC"
msgstr ""

msgid "MISCELLANEOUS"
msgstr "Dažādumi"

#, fuzzy
msgid "MISCELLANEOUS_3D_STAGE"
msgstr "Dažādumi"

msgid "MISC_FUN"
msgstr ""

msgid "MISSING_DESCRIPTION"
msgstr "Trūkst apraksts"

msgid "MISSING_OR_INVALID_REQUIRED_FIELD"
msgstr ""

msgid "MISSING_TITLE"
msgstr ""

msgid "MITOCHONDRION"
msgstr "Mitohondrijs"

msgid "MITOCHONDRION_DESCRIPTION"
msgstr ""

msgid "MITOCHONDRION_PROCESSES_DESCRIPTION"
msgstr ""

#, fuzzy
msgid "MIXED_DOT_DOT_DOT"
msgstr "..."

msgid "MODDING_INSTRUCTIONS_ON"
msgstr ""

msgid "MODELS"
msgstr ""

msgid "MODE_CAN_BE_CHANGED_IN_OPTIONS"
msgstr ""

msgid "MODIFY"
msgstr "Modificēt"

#, fuzzy
msgid "MODIFY_ORGANELLE"
msgstr "Pārvietot organoīdu"

#, fuzzy
msgid "MODIFY_TYPE"
msgstr "Modificēt"

msgid "MODS"
msgstr ""

msgid "MODS_INSTALLED_BUT_NOT_ENABLED"
msgstr ""

msgid "MOD_ASSEMBLY"
msgstr ""

msgid "MOD_ASSEMBLY_CLASS"
msgstr ""

#, fuzzy
msgid "MOD_ASSEMBLY_CLASS_CREATION_FAILED"
msgstr "populācija:"

msgid "MOD_ASSEMBLY_CLASS_NOT_FOUND"
msgstr ""

msgid "MOD_ASSEMBLY_INIT_CALL_FAILED"
msgstr ""

msgid "MOD_ASSEMBLY_LOAD_CALL_FAILED_EXCEPTION"
msgstr ""

msgid "MOD_ASSEMBLY_LOAD_EXCEPTION"
msgstr ""

msgid "MOD_ASSEMBLY_UNLOAD_CALL_FAILED"
msgstr ""

msgid "MOD_ASSEMBLY_UNLOAD_CALL_FAILED_EXCEPTION"
msgstr ""

msgid "MOD_AUTHOR"
msgstr ""

msgid "MOD_AUTO_HARMONY"
msgstr ""

msgid "MOD_CREATION_FAILED"
msgstr ""

msgid "MOD_DESCRIPTION"
msgstr "Modifikācijas Apraksts:"

msgid "MOD_EXTENDED_DESCRIPTION"
msgstr "Modifikācijas Garais Apraksts:"

msgid "MOD_HARMONY_LOAD_FAILED_EXCEPTION"
msgstr ""

msgid "MOD_HARMONY_UNLOAD_FAILED_EXCEPTION"
msgstr ""

msgid "MOD_HAS_NO_LOADABLE_RESOURCES"
msgstr ""

msgid "MOD_ICON_FILE"
msgstr ""

msgid "MOD_INFO_URL"
msgstr ""

msgid "MOD_INTERNAL_NAME"
msgstr ""

msgid "MOD_LICENSE"
msgstr ""

msgid "MOD_LOAD_ERRORS"
msgstr ""

msgid "MOD_LOAD_ERRORS_OCCURRED"
msgstr ""

msgid "MOD_LOAD_OR_UNLOAD_ERRORS_OCCURRED"
msgstr ""

msgid "MOD_LOAD_UNLOAD_CAVEATS"
msgstr ""

msgid "MOD_LOAD_UNLOAD_RESTART"
msgstr ""

msgid "MOD_MAXIMUM_THRIVE"
msgstr ""

msgid "MOD_MINIMUM_THRIVE"
msgstr ""

msgid "MOD_NAME"
msgstr "Modifikācijas Nosaukums:"

msgid "MOD_PCK_NAME"
msgstr ""

msgid "MOD_RECOMMENDED_THRIVE"
msgstr ""

msgid "MOD_TO_UPLOAD"
msgstr ""

msgid "MOD_UPLOADER"
msgstr ""

msgid "MOD_VERSION"
msgstr "Modifikācijas Versija:"

msgid "MORE_INFO"
msgstr ""

msgid "MORE_INFO_PROMPT"
msgstr ""

msgid "MOUSE_EDGE_PANNING_OPTION"
msgstr ""

msgid "MOUSE_LOOK_SENSITIVITY"
msgstr ""

msgid "MOUSE_SENSITIVITY_WINDOW_SIZE_ADJUSTMENT"
msgstr ""

msgid "MOVE"
msgstr "Pārvietot"

msgid "MOVEMENT"
msgstr "Kustība"

msgid "MOVE_ATTEMPTS_PER_SPECIES"
msgstr ""

msgid "MOVE_BACKWARDS"
msgstr "Pārvietoties atpakaļ"

msgid "MOVE_DOWN_OR_CROUCH"
msgstr ""

msgid "MOVE_FORWARD"
msgstr "Pārvietoties uz priekšu"

#, fuzzy
msgid "MOVE_ITEM_DOWN"
msgstr "Izmira no plankuma"

#, fuzzy
msgid "MOVE_ITEM_UP"
msgstr "Pārvietoties pa labi"

msgid "MOVE_LEFT"
msgstr "Pārvietoties pa kreisi"

msgid "MOVE_ORGANELLE"
msgstr "Pārvietot organoīdu"

msgid "MOVE_RIGHT"
msgstr "Pārvietoties pa labi"

#, fuzzy
msgid "MOVE_TO_ANY_PATCH"
msgstr "Izmira no plankuma"

#, fuzzy
msgid "MOVE_TO_LAND"
msgstr "Izmira no plankuma"

#, fuzzy
msgid "MOVE_TO_MACROSCOPIC_TOOLTIP"
msgstr "Apskatiet detalizētu informāciju aiz pareģošanas"

msgid "MOVE_TO_MULTICELLULAR_STAGE_TOOLTIP"
msgstr ""

msgid "MOVE_TO_THIS_PATCH"
msgstr ""

msgid "MOVE_UP_OR_JUMP"
msgstr ""

msgid "MOVING_TO_AWAKENING_PROTOTYPE"
msgstr ""

msgid "MOVING_TO_AWAKENING_PROTOTYPE_TITLE"
msgstr ""

msgid "MOVING_TO_LAND_PROTOTYPE"
msgstr ""

msgid "MOVING_TO_LAND_PROTOTYPE_TITLE"
msgstr ""

msgid "MOVING_TO_SOCIETY_STAGE"
msgstr ""

msgid "MP_COST"
msgstr ""

msgid "MUCILAGE"
msgstr ""

#, fuzzy
msgid "MUCILAGE_SYNTHESIS"
msgstr "Hemosintēze"

#, fuzzy
msgid "MUCOCYST_ACTION_TOOLTIP"
msgstr "Apskatiet detalizētu informāciju aiz pareģošanas"

#, fuzzy
msgid "MULTICELLULAR"
msgstr "Novietot organoīdu"

msgid "MULTICELLULAR_EDITOR"
msgstr ""

#, fuzzy
msgid "MULTICELLULAR_FREEBUILD_EDITOR"
msgstr "Novietot organoīdu"

#, fuzzy
msgid "MULTICELLULAR_LOADING_TIP_1"
msgstr "Novietot organoīdu"

#, fuzzy
msgid "MULTICELLULAR_STAGE"
msgstr "Novietot organoīdu"

#, fuzzy
msgid "MULTIPLE_CELLS"
msgstr "Novietot organoīdu"

#, fuzzy
msgid "MULTIPLE_METABALLS"
msgstr "Novietot organoīdu"

#, fuzzy
msgid "MULTIPLE_ORGANELLES"
msgstr "Novietot organoīdu"

msgid "MULTISAMPLE_ANTI_ALIASING"
msgstr "Vairāku paraugu kropļojumnovērse:"

msgid "MULTITHREADED_SIMULATION_ENABLED"
msgstr ""

#, fuzzy
msgid "MULTITHREADED_SIMULATION_EXPLANATION"
msgstr ""
"Agresīvi mikrobi savu upuri dzīs ļoti tālas distances\n"
"un ir tie, kuri visbiežāk cīnīsies ar plēsējiem, kad tie uzbrūk.\n"
"Miermīlīgi mikrobrobi necīnīsies ar citiem pāri tālām distancēm\n"
"un retāk lietos toksīnus pret plēsējiem."

msgid "MUSEUM_WELCOME_TEXT"
msgstr ""

msgid "MUSIC"
msgstr ""

msgid "MUSIC_VOLUME"
msgstr "Mūzikas skaļums"

#, fuzzy
msgid "MUTATIONS_PER_SPECIES"
msgstr "Mutācijas punkti"

msgid "MUTATION_COST_MULTIPLIER"
msgstr ""

#, fuzzy
msgid "MUTATION_COST_MULTIPLIER_EXPLANATION"
msgstr ""
"Aktīvi mikrobi skraidīs apkārt un gāzīsies, kad nekas interesants nenotiek.\n"
"Sēdošie mikrobi būs nekustīgi un gaidīs, kad vide mainīsies, pirms tie kaut ko dara."

msgid "MUTATION_POINTS"
msgstr "Mutācijas punkti"

msgid "MUTE"
msgstr "Izslēgt skaņu"

msgid "NAME"
msgstr "Nosaukums:"

msgid "NAME_LABEL_CITY"
msgstr ""

msgid "NAME_LABEL_FLEET"
msgstr ""

msgid "NAME_LABEL_STRUCTURE_UNFINISHED"
msgstr ""

#, fuzzy
msgid "NATIVE_THREAD_ADVICE_TOOLTIP"
msgstr "Esošie pavedieni:"

msgid "NEGATIVE_ATP_BALANCE"
msgstr ""

msgid "NEGATIVE_ATP_BALANCE_TEXT"
msgstr ""
"Tavs mikrobs neražo pietiekami daudz ATP, lai izdzīvot!\n"
"Vai vēlies turpināt?"

msgid "NEW"
msgstr ""

msgid "NEWER_VERSION_LOADING_WARNING"
msgstr ""

msgid "NEWS"
msgstr ""

msgid "NEW_GAME"
msgstr "Jauna spēle"

msgid "NEW_GAME_BUTTON_TOOLTIP"
msgstr ""

msgid "NEW_GAME_SETTINGS_PERFORMANCE_OPTIONS_INFO"
msgstr ""

msgid "NEW_MOD_DEFAULT_DESCRIPTION"
msgstr "Mana satriecošā modifikācija"

#, fuzzy
msgid "NEW_NAME"
msgstr "Jauna spēle"

#, fuzzy
msgid "NEW_NAME_COLON"
msgstr "Ātrums:"

msgid "NEXT_CAPITAL"
msgstr "NĀKAMAIS"

#, fuzzy
msgid "NEXT_EDITOR_TAB"
msgstr "Ieslēgt redaktoru"

msgid "NITROGEN"
msgstr "Slāpeklis"

msgid "NITROGENASE"
msgstr "Nitrāzes"

msgid "NITROGENASE_DESCRIPTION"
msgstr ""

msgid "NITROGENASE_PROCESSES_DESCRIPTION"
msgstr ""

msgid "NITROPLAST"
msgstr "Slāpekļa fiksējošs plastids"

msgid "NITROPLAST_DESCRIPTION"
msgstr ""

msgid "NITROPLAST_PROCESSES_DESCRIPTION"
msgstr ""

msgid "NONE"
msgstr ""

msgid "NORMAL"
msgstr "Normāls"

msgid "NORMAL_MEMBRANE_DESCRIPTION"
msgstr ""

msgid "NOTHING_HERE"
msgstr "Nekas šeit"

msgid "NOTHING_TO_INTERACT_WITH"
msgstr ""

#, fuzzy
msgid "NOTICE_BINDING_OUT_OF_ATP"
msgstr "Ieslēgt absorbēšanas režīmu"

msgid "NOTICE_DAMAGED_BY_NO_ATP"
msgstr ""

msgid "NOTICE_ENGULFING_OUT_OF_ATP"
msgstr ""

msgid "NOTICE_ENGULF_DAMAGE_FROM_TOXIN"
msgstr ""

msgid "NOTICE_ENGULF_MISSING_ENZYME"
msgstr ""

msgid "NOTICE_ENGULF_SIZE_TOO_SMALL"
msgstr ""

msgid "NOTICE_ENGULF_STORAGE_FULL"
msgstr ""

msgid "NOTICE_HIT_BY_ATP_TOXIN"
msgstr ""

msgid "NOTICE_HIT_BY_BASE_MOVEMENT_TOXIN"
msgstr ""

msgid "NOTICE_RADIATION_DAMAGE"
msgstr ""

msgid "NOTICE_READY_TO_EDIT"
msgstr ""

#, fuzzy
msgid "NOT_ADAPTED_TO_CURRENT_PATCH"
msgstr "Atcelt pašreizējo darbību"

#, fuzzy
msgid "NOT_STARTED_DOT"
msgstr "Atcelts."

msgid "NOVEMBER"
msgstr "Novembris"

msgid "NO_AI"
msgstr ""

msgid "NO_DATA_TO_SHOW"
msgstr "Nav datu, ko parādīt"

msgid "NO_EVENTS_RECORDED"
msgstr ""

#, fuzzy
msgid "NO_FOSSIL_DIRECTORY"
msgstr "Nav atrasta saglabāšanas faila direktorija"

msgid "NO_MODS_ENABLED"
msgstr ""

msgid "NO_ORGANELLE_PROCESSES"
msgstr "Nav procesu"

msgid "NO_SAVEGAMES_FOUND"
msgstr ""

msgid "NO_SAVE_DIRECTORY"
msgstr "Nav atrasta saglabāšanas faila direktorija"

msgid "NO_SCREENSHOT_DIRECTORY"
msgstr "Nav atrasta ekrānuzņēmuma direktorija"

msgid "NO_SELECTED_MOD"
msgstr "Nav atlasīto modifikāciju"

#, fuzzy
msgid "NO_SUGGESTION"
msgstr "Izšķirtspēja:"

msgid "NUCLEUS"
msgstr "Kodols"

msgid "NUCLEUS_DELETE_OPTION_DISABLED_TOOLTIP"
msgstr ""

msgid "NUCLEUS_DESCRIPTION"
msgstr ""

msgid "NUCLEUS_SMALL_DESCRIPTION"
msgstr ""

msgid "NUMLOCK"
msgstr "Num Lock (taustiņš)"

#, fuzzy
msgid "NUTRIENT_COST_TOOLTIP"
msgstr "Apskatiet detalizētu informāciju aiz pareģošanas"

msgid "N_A"
msgstr "N/A"

msgid "N_A_MP"
msgstr "N/A MP"

#, fuzzy
msgid "N_TIMES"
msgstr "8x"

msgid "OCTOBER"
msgstr ""

msgid "OFF"
msgstr ""

msgid "OFFICIAL_WEBSITE"
msgstr ""

#, fuzzy
msgid "OFFICIAL_WEBSITE_BUTTON_TOOLTIP"
msgstr "Apskatiet detalizētu informāciju aiz pareģošanas"

msgid "OK"
msgstr "OK"

msgid "OLDER_VERSION_LOADING_WARNING"
msgstr ""

#, fuzzy
msgid "OPENGL_MODE_WARNING"
msgstr ""
"Vai patiešām vēlaties iziet uz galveno izvēlni?\n"
"Jūs zaudēsiet nesaglabāto progresu."

#, fuzzy
msgid "OPENGL_MODE_WARNING_EXPLANATION"
msgstr ""
"Bailīgie mikrobi muks tālas distances\n"
"un visbiežāk muks no plēsējiem kopumā.\n"
"Drosmīgos mikrobus neiebiedēs apkārtējie plēsēji\n"
"un visbiežāk uzbruks pretī."

msgid "OPEN_FOLDER"
msgstr "Atvērt mapi"

#, fuzzy
msgid "OPEN_FOSSIL_FOLDER"
msgstr "Atvērt logu mapi"

msgid "OPEN_FOSSIL_IN_FREEBUILD_WARNING"
msgstr ""

#, fuzzy
msgid "OPEN_GOD_TOOLS"
msgstr "Atvērt logu mapi"

msgid "OPEN_HELP_SCREEN"
msgstr "Atvērt palīdzības ekrānu"

msgid "OPEN_IN_FREEBUILD"
msgstr ""

msgid "OPEN_LOGS_FOLDER"
msgstr "Atvērt logu mapi"

msgid "OPEN_MOD_URL"
msgstr ""

#, fuzzy
msgid "OPEN_ORGANELLES_PAGE"
msgstr "Atvērt oganoīdu izvēlni"

msgid "OPEN_ORGANELLE_MENU"
msgstr "Atvērt oganoīdu izvēlni"

#, fuzzy
msgid "OPEN_RESEARCH_SCREEN"
msgstr "Atvērt palīdzības ekrānu"

msgid "OPEN_SAVE_DIRECTORY"
msgstr "Atvērt saglabāšanas failu direktoriju"

#, fuzzy
msgid "OPEN_SCIENCE_MENU"
msgstr "Atvērt izvēlni"

msgid "OPEN_SCREENSHOT_FOLDER"
msgstr "Atvērt ekrānuzņēmumu mapi"

msgid "OPEN_THE_MENU"
msgstr "Atvērt izvēlni"

msgid "OPEN_TRANSLATION_SITE"
msgstr "Palīdziet tulkot spēli"

#, fuzzy
msgid "OPERATION_PAUSED_DOT"
msgstr "Atcelts."

msgid "OPPORTUNISM_EXPLANATION"
msgstr ""
"Oportūnistiski mikrobi sacentīsies ar konkurentiem pāri gabaliem\n"
"un mēģinās nomedīt upuru ar toksīniem, ja tie nevarēs aprīt to.\n"
"Piesardzīgi mikrobi parasti neapdraudēs sevi, lai iegūtu gabalus."

msgid "OPPORTUNISTIC"
msgstr ""

msgid "OPTIONS"
msgstr "Opcijas"

#, fuzzy
msgid "OPTIONS_BUTTON_TOOLTIP"
msgstr "Apskatiet detalizētu informāciju aiz pareģošanas"

msgid "ORGANELLES"
msgstr "Organoīdi"

#, fuzzy
msgid "ORGANELLES_BUTTON"
msgstr "Organoīdi"

#, fuzzy
msgid "ORGANELLES_WILL_BE_UNLOCKED_NEXT_GENERATION"
msgstr ""
"Koncentrēti mikrobi meklēs gabalus vai upurus tālas distances\n"
"un visticamāk būs ambiciozāki par gabaliem.\n"
"Atsaucīgi mikrobi ātrāk pāries uz jauniem mērķiem."

#, fuzzy
msgid "ORGANELLE_AXON"
msgstr "Organoīdi"

#, fuzzy
msgid "ORGANELLE_AXON_DESCRIPTION"
msgstr "Pārveido [thrive:compound type=\"glucose\"][/thrive:compound] par [thrive:compound type=\"atp\"][/thrive:compound]."

#, fuzzy
msgid "ORGANELLE_CATEGORY_MACROSCOPIC"
msgstr "Novietot organoīdu"

#, fuzzy
msgid "ORGANELLE_CATEGORY_MULTICELLULAR"
msgstr "Novietot organoīdu"

#, fuzzy
msgid "ORGANELLE_GROWTH_ORDER_EXPLANATION"
msgstr ""
"Aktīvi mikrobi skraidīs apkārt un gāzīsies, kad nekas interesants nenotiek.\n"
"Sēdošie mikrobi būs nekustīgi un gaidīs, kad vide mainīsies, pirms tie kaut ko dara."

#, fuzzy
msgid "ORGANELLE_MYOFIBRIL"
msgstr "Pīluss"

#, fuzzy
msgid "ORGANELLE_MYOFIBRIL_DESCRIPTION"
msgstr "Pārveido [thrive:compound type=\"glucose\"][/thrive:compound] par [thrive:compound type=\"atp\"][/thrive:compound]."

msgid "ORGANELLE_PILUS"
msgstr "Pīluss"

msgid "ORGANELLE_PILUS_DESCRIPTION"
msgstr ""

#, fuzzy
msgid "ORGANELLE_PILUS_PROCESSES_DESCRIPTION"
msgstr "Pārveido [thrive:compound type=\"glucose\"][/thrive:compound] par [thrive:compound type=\"atp\"][/thrive:compound]."

#, fuzzy
msgid "ORGANELLE_PLURAL"
msgstr "Pīluss"

#, fuzzy
msgid "ORGANELLE_SINGULAR"
msgstr "Pīluss"

#, fuzzy
msgid "ORGANELLE_SUGGESTION_COLON"
msgstr "Organoīdi"

#, fuzzy
msgid "ORGANELLE_SUGGESTION_TOOLTIP"
msgstr "Ļauj saistīties ar citām šūnām. Šis ir pirmais solis uz daudzšūnu veidošanos. Kad tava šūna ir daļā no kolonijas, savienojumi tiek dalīti starp šūnām. Jūs nevarat ieiet redaktorā, kāmēram esat daļa no kolonijas, jums nepieciešams atdalīties, kad savākts nepieciešamais savienojumu daudzums, lai sadalītu jūsu šūnu."

#, fuzzy
msgid "ORGANELLE_UNLOCKS_ENABLED"
msgstr "Organoīdi"

#, fuzzy
msgid "ORGANELLE_UNLOCKS_ENABLED_EXPLANATION"
msgstr ""
"Koncentrēti mikrobi meklēs gabalus vai upurus tālas distances\n"
"un visticamāk būs ambiciozāki par gabaliem.\n"
"Atsaucīgi mikrobi ātrāk pāries uz jauniem mērķiem."

msgid "ORGANISM_STATISTICS"
msgstr "Organisma statistika"

msgid "OR_UNLOCK_CONDITION"
msgstr ""

msgid "OSMOREGULATION"
msgstr "Osmoregulācija"

msgid "OSMOREGULATION_COST"
msgstr "Osmoregulācijas izmaksas"

#, fuzzy
msgid "OSMOREGULATION_COST_MULTIPLIER"
msgstr "Osmoregulācijas izmaksas"

#, fuzzy
msgid "OSMOREGULATION_COST_MULTIPLIER_EXPLANATION"
msgstr "Osmoregulācijas izmaksas"

#, fuzzy
msgid "OTHER_COMPOUNDS"
msgstr "Savienojumi"

msgid "OUR_WIKI"
msgstr ""

#, fuzzy
msgid "OUTDATED_NOTICE"
msgstr "Atcelts."

msgid "OUTREACH_TEAM"
msgstr ""

msgid "OUTSIDE_CONTRIBUTORS"
msgstr ""

msgid "OVERWRITE_EXISTING_SAVE"
msgstr "Pārrakstīt esošo saglabāšanas failu:"

#, fuzzy
msgid "OVERWRITE_EXISTING_SAVE_PROMPT"
msgstr "Pārrakstīt esošo saglabāšanas failu:"

#, fuzzy
msgid "OVERWRITE_SPECIES_NAME_CONFIRMATION"
msgstr "Pārrakstīt esošo saglabāšanas failu:"

msgid "OXYGEN"
msgstr "Skābeklis"

#, fuzzy
msgid "OXYGEN_INHIBITOR_SYNTHESIS"
msgstr "OxyToxy sintēze"

#, fuzzy
msgid "OXYGEN_RESISTANCE"
msgstr "Izturība pret toksīniem"

#, fuzzy
msgid "OXYGEN_TOLERANCE_TOOLTIP"
msgstr "Apskatiet detalizētu informāciju aiz pareģošanas"

msgid "OXYTOXISOME_PROCESSES_DESCRIPTION"
msgstr ""

msgid "OXYTOXY_NT"
msgstr "Oksitocīns NT"

#, fuzzy
msgid "OXYTOXY_SYNTHESIS"
msgstr "OxyToxy sintēze"

msgid "PAGEDOWN"
msgstr "Page down (taustiņš)"

msgid "PAGEUP"
msgstr "Page Up (taustiņš)"

#, fuzzy
msgid "PAGE_BACK"
msgstr "Atpakaļ"

#, fuzzy
msgid "PAGE_FORWARD"
msgstr "Pārvietoties uz priekšu"

#, fuzzy
msgid "PAGE_TITLE"
msgstr "Šūnas procesi"

msgid "PAN_CAMERA_DOWN"
msgstr "Panoramējiet uz leju"

msgid "PAN_CAMERA_LEFT"
msgstr "Panoramējiet pa kreisi"

msgid "PAN_CAMERA_RESET"
msgstr "Atiestātīt kameru"

msgid "PAN_CAMERA_RIGHT"
msgstr "Panoramējiet pa labi"

msgid "PAN_CAMERA_UP"
msgstr "Panoramējiet uz augšu"

#, fuzzy
msgid "PASSIVE_REPRODUCTION_PROGRESS_EXPLANATION"
msgstr ""
"Aktīvi mikrobi skraidīs apkārt un gāzīsies, kad nekas interesants nenotiek.\n"
"Sēdošie mikrobi būs nekustīgi un gaidīs, kad vide mainīsies, pirms tie kaut ko dara."

msgid "PAST_DEVELOPERS"
msgstr ""

#, fuzzy
msgid "PATCH_COLON"
msgstr "Labākais Plankums:"

msgid "PATCH_EXTINCTION_BOX_TEXT"
msgstr ""

#, fuzzy
msgid "PATCH_EXTINCTION_CAPITAL"
msgstr "IZMIRŠANA"

msgid "PATCH_MAP"
msgstr ""

#, fuzzy
msgid "PATCH_MAP_NAVIGATION_TOOLTIP"
msgstr "Apskatiet detalizētu informāciju aiz pareģošanas"

#, fuzzy
msgid "PATCH_NAME"
msgstr "Ala"

#, fuzzy
msgid "PATCH_NOTES_LAST_PLAYED_INFO"
msgstr "Šūnas procesi"

msgid "PATCH_NOTES_LAST_PLAYED_INFO_PLURAL"
msgstr ""

#, fuzzy
msgid "PATCH_NOTES_TITLE"
msgstr "Šūnas procesi"

msgid "PATCH_NOTE_BULLET_POINT"
msgstr ""

msgid "PATCH_NOTE_CHANGES_HEADING"
msgstr ""

msgid "PATCH_NOTE_LINK_VISIT_TEXT"
msgstr ""

#, fuzzy
msgid "PATREON_TOOLTIP"
msgstr "Apskatiet detalizētu informāciju aiz pareģošanas"

msgid "PATRONS"
msgstr ""

msgid "PAUSED"
msgstr ""

#, fuzzy
msgid "PAUSE_MENU_RESUME_TOOLTIP"
msgstr "Atsākt spēli"

msgid "PAUSE_PROMPT"
msgstr ""

msgid "PAUSE_TOOLTIP"
msgstr ""

msgid "PCK_LOAD_FAILED"
msgstr "Pck faila {0} lādēšana neizdevās"

#, fuzzy
msgid "PCK_LOAD_FAILED_DOES_NOT_EXIST"
msgstr "Pck faila {0} lādēšana neizdevās"

msgid "PEACEFUL"
msgstr ""

#, fuzzy
msgid "PENDING_ENDOSYMBIOSIS_EXPLANATION"
msgstr ""
"Bailīgie mikrobi muks tālas distances\n"
"un visbiežāk muks no plēsējiem kopumā.\n"
"Drosmīgos mikrobus neiebiedēs apkārtējie plēsēji\n"
"un visbiežāk uzbruks pretī."

msgid "PENDING_ENDOSYMBIOSIS_TITLE"
msgstr ""

msgid "PERCENTAGE_VALUE"
msgstr ""

#, fuzzy
msgid "PERFECT_ADAPTATION_DESCRIPTION"
msgstr "Modifikācijas Apraksts:"

msgid "PERFORMANCE"
msgstr ""

msgid "PERFORM_UNBINDING"
msgstr "Veikt atsaistīšanu"

msgid "PER_SECOND_ABBREVIATION"
msgstr ""

msgid "PER_SECOND_SLASH"
msgstr ""

msgid "PHOSPHATE"
msgstr "Fosfāti"

#, fuzzy
msgid "PHOSPHATES_COST"
msgstr "Fosfāti"

msgid "PHOTOSYNTHESIS"
msgstr "Fotosintēze"

msgid "PHYSICAL_CONDITIONS"
msgstr "Fiziskie apstākļi"

msgid "PHYSICAL_RESISTANCE"
msgstr ""

msgid "PLACE_ORGANELLE"
msgstr "Novietot organoīdu"

msgid "PLANET"
msgstr ""

#, fuzzy
msgid "PLANET_DETAILS_STRING"
msgstr "Atvērt logu mapi"

msgid "PLANET_GENERATION_TEASER"
msgstr ""

msgid "PLANET_RANDOM_SEED"
msgstr ""

#, fuzzy
msgid "PLAYER"
msgstr "Spēlētāja šūna"

msgid "PLAYER_DEATH_POPULATION_PENALTY"
msgstr ""

msgid "PLAYER_DEATH_POPULATION_PENALTY_EXPLANATION"
msgstr ""

msgid "PLAYER_DIED"
msgstr ""

msgid "PLAYER_DUPLICATE"
msgstr "Dublēt Spēlētāju"

msgid "PLAYER_EXTINCT"
msgstr "Spēlētājs ir izmiris"

#, fuzzy
msgid "PLAYER_RELATIVE_MOVEMENT"
msgstr "Spēlētājs ir izmiris"

#, fuzzy
msgid "PLAYER_RELATIVE_MOVEMENT_TOOLTIP"
msgstr "Spēlētājs ir izmiris"

msgid "PLAYER_REPRODUCED"
msgstr ""

msgid "PLAYER_SPEED"
msgstr ""
"Spēlētājs\n"
"Ātrums"

msgid "PLAYSTATION_3"
msgstr ""

msgid "PLAYSTATION_4"
msgstr ""

msgid "PLAYSTATION_5"
msgstr ""

msgid "PLAY_INTRO_VIDEO"
msgstr ""

msgid "PLAY_MICROBE_INTRO_ON_NEW_GAME"
msgstr ""

msgid "PLAY_WITH_CURRENT_SETTING"
msgstr ""

msgid "POPULATION_CAPITAL"
msgstr "POPULĀCIJA:"

#, fuzzy
msgid "POPULATION_COLON"
msgstr "Kopējā Populācija:"

#, fuzzy
msgid "POPULATION_IN_PATCHES"
msgstr "{0} ({1})"

msgid "POPULATION_IN_PATCH_SHORT"
msgstr "{0} ({1})"

msgid "POSITION_NUMBER"
msgstr ""

msgid "PREDATION_FOOD_SOURCE"
msgstr "{0} Plēsonība"

msgid "PREDICTION_DETAILS_OPEN_TOOLTIP"
msgstr "Apskatiet detalizētu informāciju aiz pareģošanas"

msgid "PRESSURE"
msgstr "Spiediens"

msgid "PRESSURE_SHORT"
msgstr "Spied."

#, fuzzy
msgid "PRESSURE_TOLERANCE_TOOLTIP"
msgstr "Atgriezties izvēlnē"

msgid "PRESS_KEY_DOT_DOT_DOT"
msgstr "Uzspiediet kādu pogu..."

msgid "PREVIEW_IMAGE_DOES_NOT_EXIST"
msgstr ""

msgid "PREVIEW_IMAGE_IS_TOO_LARGE"
msgstr ""

#, fuzzy
msgid "PREVIOUS_COLON"
msgstr "Suga:"

msgid "PROCESSING_LOADED_OBJECTS"
msgstr ""

msgid "PROCESS_ENVIRONMENT_SEPARATOR"
msgstr ""

msgid "PROCESS_PANEL_TITLE"
msgstr "Šūnas procesi"

#, fuzzy
msgid "PROCESS_SPEED_MODIFIER"
msgstr "Šūnas procesi"

#, fuzzy
msgid "PROCESS_TOGGLE_TOOLTIP"
msgstr "Atgriezties izvēlnē"

msgid "PROGRAMMING_TEAM"
msgstr ""

msgid "PROJECT_MANAGEMENT_TEAM"
msgstr ""

msgid "PROTEINS"
msgstr "Olbaltumvielas"

msgid "PROTOPLASM"
msgstr "Protoplazma"

msgid "PULL_REQUESTS_PROGRAMMING"
msgstr ""

msgid "QUADRILLION_ABBREVIATION"
msgstr ""

msgid "QUICK_LOAD"
msgstr "Ātrā ielāde"

msgid "QUICK_SAVE"
msgstr "Ātra saglabāšana"

msgid "QUIT"
msgstr "Iziet"

msgid "QUIT_BUTTON_TOOLTIP"
msgstr ""

msgid "QUIT_GAME_WARNING"
msgstr ""

#, fuzzy
msgid "RADIATION"
msgstr "Aerobiskā elpošana"

#, fuzzy
msgid "RADIOACTIVE_CHUNK"
msgstr "Liels dzelzs gabals"

#, fuzzy
msgid "RADIOSYNTHESIS"
msgstr "Hemosintēze"

msgid "RANDOMIZE_SPECIES_NAME"
msgstr "Randomizēt sugas nosaukumu"

#, fuzzy
msgid "RANDOM_SEED_TOOLTIP"
msgstr "Atsākt spēli"

msgid "RAW"
msgstr "Jēls"

#, fuzzy
msgid "RAW_VALUE_COLON"
msgstr "Ātrums:"

msgid "READING_SAVE_DATA"
msgstr "Notiek datu lasīšana no saglabāšanas faila"

msgid "READY"
msgstr ""

msgid "RECOMMENDED_THRIVE_VERSION"
msgstr ""

#, fuzzy
msgid "REDDIT_TOOLTIP"
msgstr "Atsākt spēli"

msgid "REDO"
msgstr "Atcelt atsaukšanu"

msgid "REDO_THE_LAST_ACTION"
msgstr "Atcelt pēdējo atsaukšanu"

msgid "REFRESH"
msgstr "Atsvaidzināt"

msgid "RENDER_SCALE"
msgstr ""

msgid "REPORT"
msgstr ""

msgid "REPORT_BUG"
msgstr ""

msgid "REPRODUCED"
msgstr ""

#, fuzzy
msgid "REPRODUCTION"
msgstr "ATP ražošana"

#, fuzzy
msgid "REPRODUCTION_ASEXUAL"
msgstr "ATP ražošana"

msgid "REPRODUCTION_BUDDING"
msgstr ""

#, fuzzy
msgid "REPRODUCTION_COMPOUNDS_MODE"
msgstr "ATP RAŽOŠANA IR PĀRĀK ZEMA!"

#, fuzzy
msgid "REPRODUCTION_COMPOUNDS_MODE_EXPLANATION"
msgstr ""
"Aktīvi mikrobi skraidīs apkārt un gāzīsies, kad nekas interesants nenotiek.\n"
"Sēdošie mikrobi būs nekustīgi un gaidīs, kad vide mainīsies, pirms tie kaut ko dara."

#, fuzzy
msgid "REPRODUCTION_COMPOUND_HANDLING_TOOLTIP"
msgstr "ATP RAŽOŠANA IR PĀRĀK ZEMA!"

#, fuzzy
msgid "REPRODUCTION_METHOD"
msgstr "ATP RAŽOŠANA IR PĀRĀK ZEMA!"

#, fuzzy
msgid "REQUIRES_NUCLEUS"
msgstr "Kodols"

#, fuzzy
msgid "RESEARCH"
msgstr "Meklēt"

msgid "RESET"
msgstr ""

msgid "RESET_DEADZONES"
msgstr ""

msgid "RESET_DISMISSED_POPUPS"
msgstr ""

msgid "RESET_INPUTS_TO_DEFAULTS"
msgstr ""

msgid "RESET_ITEM_ORDER_TO_DEFAULT"
msgstr ""

msgid "RESET_KEYBINDINGS"
msgstr ""

msgid "RESET_SETTINGS_TO_DEFAULTS"
msgstr ""

#, fuzzy
msgid "RESET_SHOWN_TUTORIALS"
msgstr "Rādīt tutoriālus"

#, fuzzy
msgid "RESET_SHOWN_TUTORIALS_TOOLTIP"
msgstr "Apskatiet detalizētu informāciju aiz pareģošanas"

msgid "RESET_TO_DEFAULTS"
msgstr ""

msgid "RESISTANT_TO_BASIC_ENGULFMENT"
msgstr ""

#, fuzzy
msgid "RESIZE_METABALL_TOOLTIP"
msgstr "Atsākt spēli"

msgid "RESOLUTION"
msgstr "Izšķirtspēja:"

msgid "RESOURCE_ABSORBTION_SPEED"
msgstr ""

#, fuzzy
msgid "RESOURCE_AMOUNT_SHORT"
msgstr "Spied."

#, fuzzy
msgid "RESOURCE_ENERGY"
msgstr "Apskatīt pirmkodu"

#, fuzzy
msgid "RESOURCE_FOOD"
msgstr "Apskatīt pirmkodu"

#, fuzzy
msgid "RESOURCE_ROCK"
msgstr "Apskatīt pirmkodu"

#, fuzzy
msgid "RESOURCE_WOOD"
msgstr "Apskatīt pirmkodu"

msgid "RESPIRATION"
msgstr "Aerobiskā elpošana"

msgid "RESPONSIVE"
msgstr ""

msgid "RESTART_REQUIRED"
msgstr ""

msgid "RESUME"
msgstr "Turpināt"

msgid "RESUME_TOOLTIP"
msgstr "Atsākt spēli"

msgid "RETURN_TO_MENU"
msgstr "Atgriezties izvēlnē"

#, fuzzy
msgid "RETURN_TO_MENU_TOOLTIP"
msgstr "Atgriezties izvēlnē"

msgid "RETURN_TO_MENU_WARNING"
msgstr ""
"Vai patiešām vēlaties iziet uz galveno izvēlni?\n"
"Jūs zaudēsiet nesaglabāto progresu."

#, fuzzy
msgid "REVEAL_ALL_PATCHES"
msgstr "Izplatījās uz plankumiem:"

msgid "REVOLUTIONARY_GAMES_SOCIAL_TOOLTIP"
msgstr ""

msgid "RIGHT_ARROW"
msgstr "→"

msgid "RIGHT_MOUSE"
msgstr "Peles labā poga"

msgid "RIGID"
msgstr ""

msgid "RIGIDITY_MEMBRANE_DESCRIPTION"
msgstr "Stingrāka membrāna ir izturīgāka pret kairinājumu, toties tas padarīs kustību grūtāku tai."

msgid "ROTATE_LEFT"
msgstr "Pagriezt pa kreisi"

msgid "ROTATE_RIGHT"
msgstr "Pagriezt pa labi"

#, fuzzy
msgid "ROTATION_COLON"
msgstr "Kopējā Populācija:"

msgid "RUN_AUTO_EVO_DURING_GAMEPLAY"
msgstr ""

msgid "RUN_ONE_STEP"
msgstr ""

msgid "RUN_RESULT_BY_SENDING_POPULATION"
msgstr "{0} aizsūtot:{1} populāciju no plankuma: {2}"

msgid "RUN_RESULT_GENE_CODE"
msgstr "Gēna kods:"

msgid "RUN_RESULT_NICHE_FILL"
msgstr "Radās, lai aizpildītu nišu"

msgid "RUN_RESULT_SELECTION_PRESSURE_SPLIT"
msgstr "Radās dažādās atlases spiediena dēļ"

msgid "RUN_RESULT_SPLIT_FROM"
msgstr "Atdalījās no {0}"

msgid "RUN_RESULT_SPLIT_OFF_TO"
msgstr "Populācija dažos plankumos atdalījās, lai veidotu jaunu sugu {0}:"

msgid "RUN_X_WORLDS"
msgstr ""

#, fuzzy
msgid "RUN_X_WORLDS_TOOLTIP"
msgstr "Apskatiet detalizētu informāciju aiz pareģošanas"

msgid "RUSTICYANIN"
msgstr "Rusticianīns"

msgid "RUSTICYANIN_DESCRIPTION"
msgstr ""

#, fuzzy
msgid "RUSTICYANIN_PROCESSES_DESCRIPTION"
msgstr "Pārveido [thrive:compound type=\"iron\"][/thrive:compound] par [thrive:compound type=\"atp\"][/thrive:compound]. Likme mainās ar [thrive:compound type=\"carbondioxide\"][/thrive:compound] un[thrive:compound type=\"oxygen\"][/thrive:compound] koncentrāciju."

#, fuzzy
msgid "SAFE_MODE_EXPLANATION"
msgstr ""
"Bailīgie mikrobi muks tālas distances\n"
"un visbiežāk muks no plēsējiem kopumā.\n"
"Drosmīgos mikrobus neiebiedēs apkārtējie plēsēji\n"
"un visbiežāk uzbruks pretī."

msgid "SAFE_MODE_TITLE"
msgstr ""

msgid "SAVE"
msgstr "Saglabāt"

msgid "SAVE_AND_CONTINUE"
msgstr "Saglabāt un turpināt"

msgid "SAVE_AUTOSAVE"
msgstr "Automātiska saglabāšana"

msgid "SAVE_DELETE_WARNING"
msgstr "Šī faila dzēšanu nevar atcelt. Vai tiešām vēlies neatgriezeniski dzēst {0}?"

msgid "SAVE_ERROR_INCLUDE_JSON_DEBUG_NOTE"
msgstr ""

msgid "SAVE_ERROR_TURN_ON_JSON_DEBUG_MODE"
msgstr ""

msgid "SAVE_FAILED"
msgstr "Saglabāšana neizdevās"

msgid "SAVE_GAME"
msgstr "Saglabāt spēli"

msgid "SAVE_GAME_BUTTON_TOOLTIP"
msgstr ""

msgid "SAVE_HAS_DIFFERENT_VERSION"
msgstr ""

msgid "SAVE_HAS_DIFFERENT_VERSION_TEXT"
msgstr ""

msgid "SAVE_HAS_INVALID_GAME_STATE"
msgstr ""

msgid "SAVE_INVALID"
msgstr ""

msgid "SAVE_IS_INVALID"
msgstr "Saglabāšanas fails nav derīgs"

msgid "SAVE_IS_UPGRADEABLE_DESCRIPTION"
msgstr ""

msgid "SAVE_LOAD_ALREADY_LOADED_FREE_FAILURE"
msgstr ""

msgid "SAVE_MANUAL"
msgstr ""

msgid "SAVE_QUICKSAVE"
msgstr "Ātrā saglabāšana"

msgid "SAVE_SPACE_USED"
msgstr ""

msgid "SAVE_UPGRADE_FAILED"
msgstr "Saglabāšānas faila atjaunināšana neizdevās"

msgid "SAVE_UPGRADE_FAILED_DESCRIPTION"
msgstr ""

msgid "SAVING_DATA_FAILED_DUE_TO"
msgstr ""

#, fuzzy
msgid "SAVING_DOT_DOT_DOT"
msgstr "Veido..."

msgid "SAVING_FAILED_WITH_EXCEPTION"
msgstr ""

msgid "SAVING_NOT_POSSIBLE"
msgstr ""

msgid "SAVING_SUCCEEDED"
msgstr "Saglabāšana izdevās"

msgid "SCALING_NONE"
msgstr ""

#, fuzzy
msgid "SCALING_ON"
msgstr "Saistviela"

msgid "SCALING_ON_INVERSE"
msgstr ""

#, fuzzy
msgid "SCREEN_EFFECT"
msgstr "Ārējie efekti:"

#, fuzzy
msgid "SCREEN_EFFECT_GAMEBOY"
msgstr "Ārējie efekti:"

#, fuzzy
msgid "SCREEN_EFFECT_GAMEBOY_COLOR"
msgstr "Ārējie efekti:"

msgid "SCREEN_EFFECT_GREYSCALE"
msgstr ""

#, fuzzy
msgid "SCREEN_EFFECT_NONE"
msgstr "Automātiski saglabāt progresu spēles laikā"

msgid "SCREEN_RELATIVE_MOVEMENT"
msgstr ""

#, fuzzy
msgid "SCREEN_RELATIVE_MOVEMENT_TOOLTIP"
msgstr "Atsākt spēli"

msgid "SCROLLLOCK"
msgstr "Scroll Lock (taustiņš)"

msgid "SEARCH_DOT_DOT_DOT"
msgstr "Meklēt..."

msgid "SEARCH_PLACEHOLDER"
msgstr ""

msgid "SEARCH_RADIUS"
msgstr ""

msgid "SEA_FLOOR"
msgstr "Jūras dibens"

msgid "SECRETE_SLIME"
msgstr ""

#, fuzzy
msgid "SECRETE_SLIME_TOOLTIP"
msgstr "Atsākt spēli"

msgid "SEED_LABEL"
msgstr ""

#, fuzzy
msgid "SELECTED"
msgstr "Atlasītā Modifikācija:"

msgid "SELECTED_COLON"
msgstr "Atlasīts:"

msgid "SELECTED_MOD"
msgstr "Atlasītā Modifikācija:"

msgid "SELECTED_SAVE_IS_INCOMPATIBLE_PROMPT"
msgstr ""

#, fuzzy
msgid "SELECTED_SAVE_IS_INCOMPATIBLE_PROTOTYPE_PROMPT"
msgstr ""
"Izvelētais saglabāšanas fails nav saderīgs ar šo Thrive versiju.\n"
"Tā kā Thrive ir agrā attīstības stadijā, saglabāšanas failu saderība nav augsta prioritāte, tādēļ nav iebūvēta saglabāšanas failu pārveidotājs, lai jauninātu vecos saglabāšanas failus."

msgid "SELECTED_SAVE_IS_UPGRADEABLE_PROMPT"
msgstr ""

#, fuzzy
msgid "SELECT_A_GENERATION"
msgstr "Atlasīts:"

msgid "SELECT_A_PATCH"
msgstr ""

#, fuzzy
msgid "SELECT_A_SPECIES"
msgstr "Izmirusi suga"

#, fuzzy
msgid "SELECT_A_TECHNOLOGY"
msgstr "Atlasīts:"

msgid "SELECT_CELL_TYPE_FROM_EDITOR"
msgstr ""

#, fuzzy
msgid "SELECT_ENZYME"
msgstr "Atlasītā Modifikācija:"

msgid "SELECT_MOVEMENT_MODE_TITLE"
msgstr ""

#, fuzzy
msgid "SELECT_OPTION"
msgstr "Atlasīts:"

msgid "SELECT_PREVIEW_IMAGE"
msgstr ""

#, fuzzy
msgid "SELECT_SPACE_STRUCTURE_TITLE"
msgstr "Struktūra"

msgid "SELECT_STRUCTURE_POPUP_TITLE"
msgstr ""

msgid "SELECT_TISSUE_TYPE_FROM_EDITOR"
msgstr ""

#, fuzzy
msgid "SELECT_VACUOLE_COMPOUND_COLON"
msgstr "Atlasīts:"

msgid "SEPTEMBER"
msgstr ""

msgid "SESSILE"
msgstr ""

msgid "SETTING_ONLY_APPLIES_TO_NEW_GAMES"
msgstr ""

msgid "SFX_VOLUME"
msgstr "SFX skaļums"

msgid "SHIFT"
msgstr "Shift"

#, fuzzy
msgid "SHOW_ALL_TUTORIALS"
msgstr "Rādīt tutoriālus"

#, fuzzy
msgid "SHOW_ALL_TUTORIALS_TOOLTIP"
msgstr "Apskatiet detalizētu informāciju aiz pareģošanas"

msgid "SHOW_DAMAGE_EFFECT"
msgstr ""

msgid "SHOW_HELP"
msgstr "Rādīt palīdzību"

#, fuzzy
msgid "SHOW_ITEM_COORDINATES"
msgstr "Rādīt tutoriālus"

#, fuzzy
msgid "SHOW_NEW_PATCH_NOTES"
msgstr "Ala"

#, fuzzy
msgid "SHOW_NEW_PATCH_NOTES_TOOLTIP"
msgstr "Ala"

#, fuzzy
msgid "SHOW_TUTORIALS_IN_NEW_CURRENT_OPTION"
msgstr "Rādīt tutoriālus (pašreizējā spēlē)"

#, fuzzy
msgid "SHOW_TUTORIALS_IN_NEW_GAMES_OPTION"
msgstr "Rādīt tutoriālus (jaunās spēlēs)"

#, fuzzy
msgid "SHOW_TUTORIALS_OPTION_TOOLTIP"
msgstr "Apskatiet detalizētu informāciju aiz pareģošanas"

msgid "SHOW_UNSAVED_PROGRESS_WARNING"
msgstr ""

msgid "SHOW_UNSAVED_PROGRESS_WARNING_TOOLTIP"
msgstr ""

msgid "SHOW_WEB_NEWS_FEED"
msgstr ""

#, fuzzy
msgid "SIDEROPHORE_ACTION_TOOLTIP"
msgstr "Apskatiet detalizētu informāciju aiz pareģošanas"

#, fuzzy
msgid "SIGNALING_AGENT"
msgstr "Saistviela"

#, fuzzy
msgid "SIGNALING_AGENTS_ACTION_TOOLTIP"
msgstr "Ļauj saistīties ar citām šūnām. Šis ir pirmais solis uz daudzšūnu veidošanos. Kad tava šūna ir daļā no kolonijas, savienojumi tiek dalīti starp šūnām. Jūs nevarat ieiet redaktorā, kāmēram esat daļa no kolonijas, jums nepieciešams atdalīties, kad savākts nepieciešamais savienojumu daudzums, lai sadalītu jūsu šūnu."

#, fuzzy
msgid "SIGNALING_AGENT_DESCRIPTION"
msgstr "Ļauj saistīties ar citām šūnām. Šis ir pirmais solis uz daudzšūnu veidošanos. Kad tava šūna ir daļā no kolonijas, savienojumi tiek dalīti starp šūnām. Jūs nevarat ieiet redaktorā, kāmēram esat daļa no kolonijas, jums nepieciešams atdalīties, kad savākts nepieciešamais savienojumu daudzums, lai sadalītu jūsu šūnu."

#, fuzzy
msgid "SIGNALING_AGENT_PROCESSES_DESCRIPTION"
msgstr "Spiediet [thrive:input]g_toggle_binding[/thrive:input] , lai pārslēgtu saistīšanas režīmu. Kad esiet saistīšanas režīmā, jūs varat pievienot citas šūnas no jūsu sugas, virzoties tām pretī, jūsu kolonijai. Lai pamestu koloniju, spiediet [thrive:input]g_unbind_all[/thrive:input]."

#, fuzzy
msgid "SIGNAL_COMMAND_AGGRESSION"
msgstr "Saistviela"

msgid "SIGNAL_COMMAND_FLEE"
msgstr ""

msgid "SIGNAL_COMMAND_FOLLOW"
msgstr ""

msgid "SIGNAL_COMMAND_NONE"
msgstr ""

msgid "SIGNAL_COMMAND_TO_ME"
msgstr ""

#, fuzzy
msgid "SIGNAL_TO_EMIT"
msgstr "Saistviela"

msgid "SILICA"
msgstr "Silīcija dioksīds"

msgid "SILICA_MEMBRANE_DESCRIPTION"
msgstr ""

#, fuzzy
msgid "SIXTEEN_TIMES"
msgstr "{0} (x{1})"

msgid "SIZE_COLON"
msgstr "Izmērs:"

msgid "SLIDESHOW"
msgstr ""

msgid "SLIME_JET"
msgstr ""

#, fuzzy
msgid "SLIME_JET_DESCRIPTION"
msgstr "Apraksts:"

#, fuzzy
msgid "SLIME_JET_PROCESSES_DESCRIPTION"
msgstr "Pārveido [thrive:compound type=\"glucose\"][/thrive:compound] par [thrive:compound type=\"atp\"][/thrive:compound]."

msgid "SMALL_IRON_CHUNK"
msgstr "Mazs dzelzs gabals"

#, fuzzy
msgid "SMALL_PHOSPHATE_CHUNK"
msgstr "Mazs dzelzs gabals"

#, fuzzy
msgid "SMALL_SULFUR_CHUNK"
msgstr "Mazs dzelzs gabals"

msgid "SNOWFLAKE"
msgstr ""

#, fuzzy
msgid "SOCIETY_STAGE"
msgstr "[thrive:input]g_move_forward[/thrive:input],[thrive:input]g_move_left[/thrive:input],[thrive:input]g_move_backwards[/thrive:input],[thrive:input]g_move_right[/thrive:input] un peli, lai kustētos. [thrive:input]g_fire_toxin[/thrive:input], lai šautu [thrive:compound type=\"oxytoxy\"][/thrive:compound], ja jums ir toksīnu vakuola. [thrive:input]g_toggle_engulf[/thrive:input], lai pārslēgtu aprīšanas režīmu. Jūs varat attālinātas un pietuvināties ar peles riteni."

msgid "SOUND"
msgstr "Audio"

msgid "SOUND_TEAM"
msgstr "Skaņas Komanda"

msgid "SOUND_TEAM_LEAD"
msgstr ""

msgid "SOUND_TEAM_LEADS"
msgstr ""

msgid "SPACE"
msgstr "Atstarpes taustiņš"

#, fuzzy
msgid "SPACE_STAGE"
msgstr "[thrive:input]g_move_forward[/thrive:input],[thrive:input]g_move_left[/thrive:input],[thrive:input]g_move_backwards[/thrive:input],[thrive:input]g_move_right[/thrive:input] un peli, lai kustētos. [thrive:input]g_fire_toxin[/thrive:input], lai šautu [thrive:compound type=\"oxytoxy\"][/thrive:compound], ja jums ir toksīnu vakuola. [thrive:input]g_toggle_engulf[/thrive:input], lai pārslēgtu aprīšanas režīmu. Jūs varat attālinātas un pietuvināties ar peles riteni."

#, fuzzy
msgid "SPACE_STRUCTURE_HAS_RESOURCES"
msgstr "Struktūra"

#, fuzzy
msgid "SPACE_STRUCTURE_NO_EXTRA_DESCRIPTION"
msgstr "Struktūra"

msgid "SPACE_STRUCTURE_WAITING_CONSTRUCTION"
msgstr ""

msgid "SPAWN_AMMONIA"
msgstr "Iespavnot amonjaku"

msgid "SPAWN_ENEMY"
msgstr ""

msgid "SPAWN_ENEMY_CHEAT_FAIL"
msgstr ""

msgid "SPAWN_GLUCOSE"
msgstr "Iespavnot glikozi"

msgid "SPAWN_PHOSPHATES"
msgstr "Iespavnot fosfātu"

msgid "SPECIAL_MOUSE_1"
msgstr "Peles papildpoga 1"

msgid "SPECIAL_MOUSE_2"
msgstr "Peles papildpoga 2"

#, fuzzy
msgid "SPECIES"
msgstr "Sugu saraksts"

msgid "SPECIES_COLON"
msgstr "Suga:"

#, fuzzy
msgid "SPECIES_DETAIL_TEXT"
msgstr "{0} (x{1})"

#, fuzzy
msgid "SPECIES_HAS_A_MUTATION"
msgstr "Satur mutāciju"

msgid "SPECIES_LIST"
msgstr "Sugu saraksts"

#, fuzzy
msgid "SPECIES_MEMBER_IMPACT_ON_POP"
msgstr "Sugas nosaukums..."

#, fuzzy
msgid "SPECIES_MEMBER_IMPACT_ON_POPULATION_EXPLANATION"
msgstr ""
"Aktīvi mikrobi skraidīs apkārt un gāzīsies, kad nekas interesants nenotiek.\n"
"Sēdošie mikrobi būs nekustīgi un gaidīs, kad vide mainīsies, pirms tie kaut ko dara."

msgid "SPECIES_NAME_DOT_DOT_DOT"
msgstr "Sugas nosaukums..."

#, fuzzy
msgid "SPECIES_NAME_TOO_LONG_POPUP"
msgstr "Sugas nosaukums..."

msgid "SPECIES_POPULATION"
msgstr "Sugas populācija"

msgid "SPECIES_PRESENT"
msgstr "Sastopamās sugas"

#, fuzzy
msgid "SPECIES_TO_FIND"
msgstr "Suga:"

#, fuzzy
msgid "SPECIES_WITH_POPULATION"
msgstr "Sugas populācija"

msgid "SPEED"
msgstr "Ātrums"

msgid "SPEED_COLON"
msgstr "Ātrums:"

#, fuzzy
msgid "SPREAD_TO_PATCHES"
msgstr "Izplatījās uz plankumiem:"

#, fuzzy
msgid "SPRINT"
msgstr "Printēt ekrānu"

#, fuzzy
msgid "SPRINT_ACTION_TOOLTIP"
msgstr "Apskatiet detalizētu informāciju aiz pareģošanas"

msgid "STAGE_MENU_BUTTON_TOOLTIP"
msgstr ""

#, fuzzy
msgid "START"
msgstr "Sākas"

msgid "STARTING"
msgstr "Sākas"

msgid "START_CALIBRATION"
msgstr ""

#, fuzzy
msgid "START_GAME"
msgstr "Saglabāt spēli"

msgid "START_RESEARCH"
msgstr ""

msgid "STATISTICS"
msgstr "Statistika"

#, fuzzy
msgid "STAT_ATP_PRODUCTION_REDUCTION"
msgstr "ATP RAŽOŠANA IR PĀRĀK ZEMA!"

msgid "STAT_BASE_MOVEMENT_REDUCTION"
msgstr ""

msgid "STAT_DAMAGE"
msgstr ""

msgid "STAT_DAMAGE_PER_OXYGEN"
msgstr ""

msgid "STEAM_CLIENT_INIT_FAILED"
msgstr ""

msgid "STEAM_ERROR_ACCOUNT_DOES_NOT_OWN_PRODUCT"
msgstr "Jūsu Steam kontam nepieder Thrive licence"

msgid "STEAM_ERROR_ACCOUNT_READ_ONLY"
msgstr ""

msgid "STEAM_ERROR_ALREADY_UPLOADED"
msgstr ""

msgid "STEAM_ERROR_BANNED"
msgstr ""

msgid "STEAM_ERROR_CLOUD_LIMIT_EXCEEDED"
msgstr ""

msgid "STEAM_ERROR_DUPLICATE_NAME"
msgstr "Steam ziņo par dublikāta vārda kļūmi"

msgid "STEAM_ERROR_FILE_NOT_FOUND"
msgstr ""

msgid "STEAM_ERROR_INSUFFICIENT_PRIVILEGE"
msgstr ""

msgid "STEAM_ERROR_INVALID_PARAMETER"
msgstr ""

msgid "STEAM_ERROR_LOCKING_FAILED"
msgstr ""

msgid "STEAM_ERROR_NOT_LOGGED_IN"
msgstr ""

msgid "STEAM_ERROR_TIMEOUT"
msgstr ""

msgid "STEAM_ERROR_UNAVAILABLE"
msgstr ""

msgid "STEAM_ERROR_UNKNOWN"
msgstr "Nezināma Steam kļūme notika"

#, fuzzy
msgid "STEAM_INIT_FAILED"
msgstr "Saglabāšana neizdevās"

#, fuzzy
msgid "STEAM_INIT_FAILED_DESCRIPTION"
msgstr "Apraksts:"

#, fuzzy
msgid "STEAM_TOOLTIP"
msgstr "Atsākt spēli"

#, fuzzy
msgid "STEM_CELL_NAME"
msgstr "Pielāgots lietotājvards:"

#, fuzzy
msgid "STOP"
msgstr "Beigt"

msgid "STORAGE"
msgstr "Uzglabāšana"

#, fuzzy
msgid "STORAGE_COLON"
msgstr "Uzglabāšana"

msgid "STORAGE_STATISTICS_SECONDS_OF_COMPOUND"
msgstr ""

msgid "STORE_LOGGED_IN_AS"
msgstr ""

#, fuzzy
msgid "STRAIN_BAR_TOOLTIP"
msgstr "Apskatiet detalizētu informāciju aiz pareģošanas"

msgid "STRAIN_BAR_VISIBILITY"
msgstr ""

#, fuzzy
msgid "STRATEGY_STAGES"
msgstr "[thrive:input]g_move_forward[/thrive:input],[thrive:input]g_move_left[/thrive:input],[thrive:input]g_move_backwards[/thrive:input],[thrive:input]g_move_right[/thrive:input] un peli, lai kustētos. [thrive:input]g_fire_toxin[/thrive:input], lai šautu [thrive:compound type=\"oxytoxy\"][/thrive:compound], ja jums ir toksīnu vakuola. [thrive:input]g_toggle_engulf[/thrive:input], lai pārslēgtu aprīšanas režīmu. Jūs varat attālinātas un pietuvināties ar peles riteni."

msgid "STRICT_NICHE_COMPETITION"
msgstr ""

msgid "STRUCTURAL"
msgstr "Strukturāls"

msgid "STRUCTURE"
msgstr "Struktūra"

msgid "STRUCTURE_ASCENSION_GATE"
msgstr ""

#, fuzzy
msgid "STRUCTURE_DYSON_SWARM"
msgstr "Struktūra"

msgid "STRUCTURE_HAS_REQUIRED_RESOURCES_TO_BUILD"
msgstr ""

msgid "STRUCTURE_HUNTER_GATHERER_LODGE"
msgstr ""

msgid "STRUCTURE_IN_PROGRESS_CONSTRUCTION"
msgstr ""

msgid "STRUCTURE_REQUIRED_RESOURCES_TO_FINISH"
msgstr ""

msgid "STRUCTURE_SELECTION_MENU_ENTRY"
msgstr ""

msgid "STRUCTURE_SELECTION_MENU_ENTRY_NOT_ENOUGH_RESOURCES"
msgstr ""

msgid "STRUCTURE_SOCIETY_CENTER"
msgstr ""

msgid "STRUCTURE_STEAM_POWERED_FACTORY"
msgstr ""

msgid "SUCCESSFUL_KILL"
msgstr ""

msgid "SUCCESSFUL_SCAVENGE"
msgstr ""

msgid "SUCCESS_BUT_MISSING_ID"
msgstr ""

msgid "SUICIDE_BUTTON_TOOLTIP"
msgstr ""

msgid "SUNLIGHT"
msgstr "Saules gaisma"

msgid "SUPPORTER_PATRONS"
msgstr ""

msgid "SURVIVAL_TITLE"
msgstr ""

msgid "SWITCH_TO_FRONT_CAMERA"
msgstr ""

msgid "SWITCH_TO_RIGHT_CAMERA"
msgstr ""

msgid "SWITCH_TO_TOP_CAMERA"
msgstr ""

msgid "SYSREQ"
msgstr "SysRq (taustiņš)"

msgid "TAB_SECONDARY_SWITCH_LEFT"
msgstr ""

msgid "TAB_SECONDARY_SWITCH_RIGHT"
msgstr ""

#, fuzzy
msgid "TAB_SWITCH_LEFT"
msgstr "Pagriezt pa kreisi"

#, fuzzy
msgid "TAB_SWITCH_RIGHT"
msgstr "Pagriezt pa labi"

msgid "TAGS_IS_WHITESPACE"
msgstr ""

msgid "TAKE_SCREENSHOT"
msgstr "Uzņemt ekrānuzņēmumu"

#, fuzzy
msgid "TARGET_TYPE_COLON"
msgstr "Ātrums:"

msgid "TECHNOLOGY_ASCENSION"
msgstr ""

msgid "TECHNOLOGY_HUNTER_GATHERING"
msgstr ""

msgid "TECHNOLOGY_LEVEL_ADVANCED_SPACE"
msgstr ""

msgid "TECHNOLOGY_LEVEL_INDUSTRIAL"
msgstr ""

msgid "TECHNOLOGY_LEVEL_PRE_SOCIETY"
msgstr ""

msgid "TECHNOLOGY_LEVEL_PRIMITIVE"
msgstr ""

msgid "TECHNOLOGY_LEVEL_SCIFI"
msgstr ""

msgid "TECHNOLOGY_LEVEL_SPACE_AGE"
msgstr ""

msgid "TECHNOLOGY_REQUIRED_LEVEL"
msgstr ""

msgid "TECHNOLOGY_ROCKETRY"
msgstr ""

msgid "TECHNOLOGY_SIMPLE_STONE_TOOLS"
msgstr ""

msgid "TECHNOLOGY_SOCIETY_CENTER"
msgstr ""

msgid "TECHNOLOGY_STEAM_POWER"
msgstr ""

msgid "TECHNOLOGY_UNLOCKED_NOTICE"
msgstr ""

msgid "TEMPERATURE"
msgstr "Temperatūra"

msgid "TEMPERATURE_SHORT"
msgstr "Temperatūra."

#, fuzzy
msgid "TEMPERATURE_TOLERANCE_TOOLTIP"
msgstr "Apskatiet detalizētu informāciju aiz pareģošanas"

msgid "TESTING_TEAM"
msgstr ""

#, fuzzy
msgid "THANKS_FOR_BUYING_THRIVE_2"
msgstr "Licences aizsedzošās daļas no Thrive ir parādītas šeit"

msgid "THANKS_FOR_PLAYING"
msgstr ""

msgid "THANK_YOU_TITLE"
msgstr ""

msgid "THEORY_TEAM"
msgstr ""

msgid "THERMOPLAST"
msgstr "Termoplasts"

msgid "THERMOPLAST_DESCRIPTION"
msgstr ""

msgid "THERMOPLAST_PROCESSES_DESCRIPTION"
msgstr ""

#, fuzzy
msgid "THERMOSYNTHASE"
msgstr "Hemosintēze"

#, fuzzy
msgid "THERMOSYNTHASE_DESCRIPTION"
msgstr "Apraksts:"

#, fuzzy
msgid "THERMOSYNTHASE_PROCESSES_DESCRIPTION"
msgstr "Pārveido [thrive:compound type=\"hydrogensulfide\"][/thrive:compound] par [thrive:compound type=\"hydrogensulfide\"][/thrive:compound]. Ātrums ir atkarīgs no [thrive:compound type=\"carbondioxide\"][/thrive:compound] koncentrācijas. Arī pārveido [thrive:compound type=\"glucose\"][/thrive:compound] par [thrive:compound type=\"atp\"][/thrive:compound]."

#, fuzzy
msgid "THERMOSYNTHESIS"
msgstr "Hemosintēze"

msgid "THE_DISTURBANCE"
msgstr ""

#, fuzzy
msgid "THE_PATCH_MAP_BUTTON"
msgstr "Ala"

#, fuzzy
msgid "THE_WORLD_TITLE"
msgstr "Šūnas procesi"

msgid "THIS_IS_LOCAL_MOD"
msgstr ""

msgid "THIS_IS_WORKSHOP_MOD"
msgstr ""

msgid "THREADS"
msgstr ""

msgid "THRIVEOPEDIA"
msgstr ""

msgid "THRIVEOPEDIA_CURRENT_WORLD_PAGE_TITLE"
msgstr ""

msgid "THRIVEOPEDIA_EVOLUTIONARY_TREE_PAGE_TITLE"
msgstr ""

msgid "THRIVEOPEDIA_HINT_IN_GAME"
msgstr ""

msgid "THRIVEOPEDIA_HOME_INFO"
msgstr ""

msgid "THRIVEOPEDIA_HOME_PAGE_TITLE"
msgstr ""

msgid "THRIVEOPEDIA_MUSEUM_PAGE_TITLE"
msgstr ""

msgid "THRIVEOPEDIA_PATCH_MAP_PAGE_TITLE"
msgstr ""

msgid "THRIVE_LICENSES"
msgstr "Thrive Licences"

msgid "THYLAKOIDS"
msgstr "Tilakoīdi"

msgid "THYLAKOIDS_DESCRIPTION"
msgstr ""

msgid "TIDEPOOL"
msgstr "Plūdmaiņas baseins"

msgid "TIMELINE"
msgstr "Laika skala"

msgid "TIMELINE_GLOBAL_FILTER_TOOLTIP"
msgstr ""

msgid "TIMELINE_LOCAL_FILTER_TOOLTIP"
msgstr ""

#, fuzzy
msgid "TIMELINE_NICHE_FILL"
msgstr "Radās, lai aizpildītu nišu"

msgid "TIMELINE_PLAYER_MIGRATED"
msgstr ""

msgid "TIMELINE_PLAYER_MIGRATED_TO"
msgstr ""

#, fuzzy
msgid "TIMELINE_SELECTION_PRESSURE_SPLIT"
msgstr "Radās dažādās atlases spiediena dēļ"

#, fuzzy
msgid "TIMELINE_SPECIES_BECAME_MULTICELLULAR"
msgstr ""
"Prokariotu struktūras\n"
"\n"
"Metabolosomas: ražo ATP no glikozes\n"
"\n"
"Hemosintezējošas olbaltumvielas: No sērūdeņraža saražo uz pusi mazāk glikozes nekā hemoplasts, bet arī veic glikolīzi, aizņem 1 daļu\n"
"\n"
"Tilakoīdi: ražo 3 reizes mazāk glikozes nekā parasts hloroplasts, bet arī veic glikolīzi un aizņem 1 daļu\n"
"\n"
"Rusticianīns : pārvērš dzelzi ATP\n"
"\n"
"Nitrogenāze: no atmosfēras slāpekli un ATP ražo amonjaku\n"
"\n"
"Citoplazma: uzglabā savienojumus un veic glikolīzi (ražo ATP nelielos daudzumos)"

msgid "TIMELINE_SPECIES_EXTINCT"
msgstr ""

msgid "TIMELINE_SPECIES_EXTINCT_LOCAL"
msgstr ""

#, fuzzy
msgid "TIMELINE_SPECIES_FOLLOWED"
msgstr "Sugas populācija"

msgid "TIMELINE_SPECIES_MIGRATED_FROM"
msgstr ""

msgid "TIMELINE_SPECIES_MIGRATED_TO"
msgstr ""

#, fuzzy
msgid "TIMELINE_SPECIES_POPULATION_DECREASE"
msgstr "Sugas populācija"

#, fuzzy
msgid "TIMELINE_SPECIES_POPULATION_INCREASE"
msgstr "Sugas populācija"

msgid "TIME_INDICATOR_TOOLTIP"
msgstr ""

msgid "TIME_OF_DAY"
msgstr ""

#, fuzzy
msgid "TITLE_COLON"
msgstr "Izmērs:"

msgid "TOGGLE_BINDING"
msgstr "Ieslēgt absorbēšanas režīmu"

#, fuzzy
msgid "TOGGLE_BINDING_TOOLTIP"
msgstr "Ieslēgt absorbēšanas režīmu"

#, fuzzy
msgid "TOGGLE_DEBUG_PANEL"
msgstr "Pārslēgt absorbēšanas režīmu"

msgid "TOGGLE_ENGULF"
msgstr "Pārslēgt absorbēšanas režīmu"

#, fuzzy
msgid "TOGGLE_ENGULF_TOOLTIP"
msgstr "Pārslēgt absorbēšanas režīmu"

#, fuzzy
msgid "TOGGLE_FAST_MODE"
msgstr "Rādīt FPS"

msgid "TOGGLE_FPS"
msgstr "Rādīt FPS"

msgid "TOGGLE_FULLSCREEN"
msgstr "Pārslēgt pilnekrāna režīmu"

#, fuzzy
msgid "TOGGLE_HEAT_VIEW_TOOLTIP"
msgstr "Pārslēgt absorbēšanas režīmu"

msgid "TOGGLE_HUD_HIDE"
msgstr "Ieslēgt HUD"

#, fuzzy
msgid "TOGGLE_INVENTORY"
msgstr "Ieslēgt absorbēšanas režīmu"

#, fuzzy
msgid "TOGGLE_METRICS"
msgstr "Rādīt FPS"

#, fuzzy
msgid "TOGGLE_MUCOCYST_DEFENCE"
msgstr "Pārslēgt pilnekrāna režīmu"

msgid "TOGGLE_NAVIGATION_TREE"
msgstr ""

msgid "TOGGLE_PAUSE"
msgstr ""

msgid "TOGGLE_UNBINDING"
msgstr "Atslēgt absorbēšanas režīmu"

msgid "TOLERANCES_TOO_HIGH_PRESSURE"
msgstr ""

msgid "TOLERANCES_TOO_HIGH_TEMPERATURE"
msgstr ""

msgid "TOLERANCES_TOO_LOW_OXYGEN_PROTECTION"
msgstr ""

#, fuzzy
msgid "TOLERANCES_TOO_LOW_PRESSURE"
msgstr "Savienojumu mākonis"

msgid "TOLERANCES_TOO_LOW_TEMPERATURE"
msgstr ""

#, fuzzy
msgid "TOLERANCES_TOO_LOW_UV_PROTECTION"
msgstr "{0}: +{1} ATP"

msgid "TOLERANCES_UNSUITABLE_DEBUFFS"
msgstr ""

#, fuzzy
msgid "TOLERANCE_FROM_ORGANELLES_TOOLTIP"
msgstr "Apskatiet detalizētu informāciju aiz pareģošanas"

msgid "TOLERANCE_RANGE_LABEL"
msgstr ""

msgid "TOOLS"
msgstr "Instrumenti"

msgid "TOOL_HAND_AXE"
msgstr ""

msgid "TOO_LARGE_PRESSURE_RANGE"
msgstr ""

msgid "TOO_MANY_RECENT_VERSIONS_TO_SHOW"
msgstr ""

#, fuzzy
msgid "TOTAL_GATHERED_ENERGY_COLON"
msgstr "Suga:"

msgid "TOTAL_SAVES"
msgstr ""

msgid "TOXIN_CHANNEL_INHIBITOR"
msgstr ""

#, fuzzy
msgid "TOXIN_CHANNEL_INHIBITOR_DESCRIPTION"
msgstr "Pārveido [thrive:compound type=\"glucose\"][/thrive:compound] par [thrive:compound type=\"atp\"][/thrive:compound]."

#, fuzzy
msgid "TOXIN_COMPOUND"
msgstr "Savienojumi"

#, fuzzy
msgid "TOXIN_CYTOTOXIN"
msgstr "Apskatiet detalizētu informāciju aiz pareģošanas"

#, fuzzy
msgid "TOXIN_CYTOTOXIN_DESCRIPTION"
msgstr "Apraksts:"

msgid "TOXIN_FIRE_RATE_TOXICITY_COLON"
msgstr ""

#, fuzzy
msgid "TOXIN_MACROLIDE"
msgstr ""
"Toksīnu\n"
"vakuola"

#, fuzzy
msgid "TOXIN_MACROLIDE_DESCRIPTION"
msgstr "Modifikācijas Apraksts:"

msgid "TOXIN_OXYGEN_METABOLISM_INHIBITOR"
msgstr ""

msgid "TOXIN_OXYGEN_METABOLISM_INHIBITOR_DESCRIPTION"
msgstr ""

#, fuzzy
msgid "TOXIN_OXYTOXY_DESCRIPTION"
msgstr "Pārveido [thrive:compound type=\"glucose\"][/thrive:compound] par [thrive:compound type=\"atp\"][/thrive:compound]."

msgid "TOXIN_PREFER_FIRE_RATE"
msgstr ""

msgid "TOXIN_PREFER_TOXICITY"
msgstr ""

#, fuzzy
msgid "TOXIN_PROPERTIES_HEADING"
msgstr "Izturība pret toksīniem"

msgid "TOXIN_RESISTANCE"
msgstr "Izturība pret toksīniem"

#, fuzzy
msgid "TOXIN_TOXICITY_CUSTOMIZATION_TOOLTIP"
msgstr ""
"Agresīvi mikrobi savu upuri dzīs ļoti tālas distances\n"
"un ir tie, kuri visbiežāk cīnīsies ar plēsējiem, kad tie uzbrūk.\n"
"Miermīlīgi mikrobrobi necīnīsies ar citiem pāri tālām distancēm\n"
"un retāk lietos toksīnus pret plēsējiem."

#, fuzzy
msgid "TOXIN_TYPE_COLON"
msgstr "Ātrums:"

#, fuzzy
msgid "TOXIN_TYPE_CUSTOMIZATION_EXPLANATION"
msgstr ""
"Agresīvi mikrobi savu upuri dzīs ļoti tālas distances\n"
"un ir tie, kuri visbiežāk cīnīsies ar plēsējiem, kad tie uzbrūk.\n"
"Miermīlīgi mikrobrobi necīnīsies ar citiem pāri tālām distancēm\n"
"un retāk lietos toksīnus pret plēsējiem."

#, fuzzy
msgid "TOXIN_VACUOLE"
msgstr ""
"Toksīnu\n"
"vakuola"

msgid "TOXIN_VACUOLE_DESCRIPTION"
msgstr ""

msgid "TOXIN_VACUOLE_PROCESSES_DESCRIPTION"
msgstr ""

#, fuzzy
msgid "TOXISOME"
msgstr "Oksitoksisoma"

#, fuzzy
msgid "TOXISOME_DESCRIPTION"
msgstr "Modifikācijas Apraksts:"

msgid "TRANSLATORS"
msgstr "Tulkotāji"

#, fuzzy
msgid "TRANSPARENCY"
msgstr "Tulkotāji"

msgid "TRILLION_ABBREVIATION"
msgstr ""

msgid "TRY_FOSSILISING_SOME_SPECIES"
msgstr ""

msgid "TRY_MAKING_A_SAVE"
msgstr ""

msgid "TRY_TAKING_SOME_SCREENSHOTS"
msgstr ""

#, fuzzy
msgid "TUTORIAL"
msgstr "Tutoriāls"

#, fuzzy
msgid "TUTORIAL_ALL_NOT_ENABLED_EXPLANATION"
msgstr ""
"Koncentrēti mikrobi meklēs gabalus vai upurus tālas distances\n"
"un visticamāk būs ambiciozāki par gabaliem.\n"
"Atsaucīgi mikrobi ātrāk pāries uz jauniem mērķiem."

#, fuzzy
msgid "TUTORIAL_MICROBE_EDITOR_ATP_BALANCE_INTRO"
msgstr ""
"Jūs esat iegājuši atsaistīšanas režīmā. Šajā režīmā jūs varat uzklikšķināt uz kolonijas locekļiem, lai tos atsaistītu.\n"
"\n"
"Lai pamestu koloniju vispārīgi, jūs varat uzklikšķināt uz savas šūnas vai uzspiest atsaistīt visu pogu."

#, fuzzy
msgid "TUTORIAL_MICROBE_EDITOR_AUTO-EVO_PREDICTION"
msgstr "Automātiska-Evo Pareģošana"

#, fuzzy
msgid "TUTORIAL_MICROBE_EDITOR_CELL_TEXT"
msgstr ""
"Prokariotu struktūras\n"
"\n"
"Metabolosomas: ražo ATP no glikozes\n"
"\n"
"Hemosintezējošas olbaltumvielas: No sērūdeņraža saražo uz pusi mazāk glikozes nekā hemoplasts, bet arī veic glikolīzi, aizņem 1 daļu\n"
"\n"
"Tilakoīdi: ražo 3 reizes mazāk glikozes nekā parasts hloroplasts, bet arī veic glikolīzi un aizņem 1 daļu\n"
"\n"
"Rusticianīns : pārvērš dzelzi ATP\n"
"\n"
"Nitrogenāze: no atmosfēras slāpekli un ATP ražo amonjaku\n"
"\n"
"Citoplazma: uzglabā savienojumus un veic glikolīzi (ražo ATP nelielos daudzumos)"

#, fuzzy
msgid "TUTORIAL_MICROBE_EDITOR_CHEMORECEPTOR"
msgstr ""
"Prokariotu struktūras\n"
"\n"
"Metabolosomas: ražo ATP no glikozes\n"
"\n"
"Hemosintezējošas olbaltumvielas: No sērūdeņraža saražo uz pusi mazāk glikozes nekā hemoplasts, bet arī veic glikolīzi, aizņem 1 daļu\n"
"\n"
"Tilakoīdi: ražo 3 reizes mazāk glikozes nekā parasts hloroplasts, bet arī veic glikolīzi un aizņem 1 daļu\n"
"\n"
"Rusticianīns : pārvērš dzelzi ATP\n"
"\n"
"Nitrogenāze: no atmosfēras slāpekli un ATP ražo amonjaku\n"
"\n"
"Citoplazma: uzglabā savienojumus un veic glikolīzi (ražo ATP nelielos daudzumos)"

#, fuzzy
msgid "TUTORIAL_MICROBE_EDITOR_COMPOUND_BALANCES"
msgstr ""
"Jūs esat iegājuši atsaistīšanas režīmā. Šajā režīmā jūs varat uzklikšķināt uz kolonijas locekļiem, lai tos atsaistītu.\n"
"\n"
"Lai pamestu koloniju vispārīgi, jūs varat uzklikšķināt uz savas šūnas vai uzspiest atsaistīt visu pogu."

#, fuzzy
msgid "TUTORIAL_MICROBE_EDITOR_DIGESTION_STAT"
msgstr ""
"Prokariotu struktūras\n"
"\n"
"Metabolosomas: ražo ATP no glikozes\n"
"\n"
"Hemosintezējošas olbaltumvielas: No sērūdeņraža saražo uz pusi mazāk glikozes nekā hemoplasts, bet arī veic glikolīzi, aizņem 1 daļu\n"
"\n"
"Tilakoīdi: ražo 3 reizes mazāk glikozes nekā parasts hloroplasts, bet arī veic glikolīzi un aizņem 1 daļu\n"
"\n"
"Rusticianīns : pārvērš dzelzi ATP\n"
"\n"
"Nitrogenāze: no atmosfēras slāpekli un ATP ražo amonjaku\n"
"\n"
"Citoplazma: uzglabā savienojumus un veic glikolīzi (ražo ATP nelielos daudzumos)"

#, fuzzy
msgid "TUTORIAL_MICROBE_EDITOR_ENDING_TEXT"
msgstr ""
"Jūs esat iegājuši atsaistīšanas režīmā. Šajā režīmā jūs varat uzklikšķināt uz kolonijas locekļiem, lai tos atsaistītu.\n"
"\n"
"Lai pamestu koloniju vispārīgi, jūs varat uzklikšķināt uz savas šūnas vai uzspiest atsaistīt visu pogu."

#, fuzzy
msgid "TUTORIAL_MICROBE_EDITOR_FLAGELLUM"
msgstr ""
"Prokariotu struktūras\n"
"\n"
"Metabolosomas: ražo ATP no glikozes\n"
"\n"
"Hemosintezējošas olbaltumvielas: No sērūdeņraža saražo uz pusi mazāk glikozes nekā hemoplasts, bet arī veic glikolīzi, aizņem 1 daļu\n"
"\n"
"Tilakoīdi: ražo 3 reizes mazāk glikozes nekā parasts hloroplasts, bet arī veic glikolīzi un aizņem 1 daļu\n"
"\n"
"Rusticianīns : pārvērš dzelzi ATP\n"
"\n"
"Nitrogenāze: no atmosfēras slāpekli un ATP ražo amonjaku\n"
"\n"
"Citoplazma: uzglabā savienojumus un veic glikolīzi (ražo ATP nelielos daudzumos)"

#, fuzzy
msgid "TUTORIAL_MICROBE_EDITOR_FOOD_CHAIN"
msgstr ""
"Jūs esat iegājuši atsaistīšanas režīmā. Šajā režīmā jūs varat uzklikšķināt uz kolonijas locekļiem, lai tos atsaistītu.\n"
"\n"
"Lai pamestu koloniju vispārīgi, jūs varat uzklikšķināt uz savas šūnas vai uzspiest atsaistīt visu pogu."

#, fuzzy
msgid "TUTORIAL_MICROBE_EDITOR_MIGRATION"
msgstr ""
"Prokariotu struktūras\n"
"\n"
"Metabolosomas: ražo ATP no glikozes\n"
"\n"
"Hemosintezējošas olbaltumvielas: No sērūdeņraža saražo uz pusi mazāk glikozes nekā hemoplasts, bet arī veic glikolīzi, aizņem 1 daļu\n"
"\n"
"Tilakoīdi: ražo 3 reizes mazāk glikozes nekā parasts hloroplasts, bet arī veic glikolīzi un aizņem 1 daļu\n"
"\n"
"Rusticianīns : pārvērš dzelzi ATP\n"
"\n"
"Nitrogenāze: no atmosfēras slāpekli un ATP ražo amonjaku\n"
"\n"
"Citoplazma: uzglabā savienojumus un veic glikolīzi (ražo ATP nelielos daudzumos)"

#, fuzzy
msgid "TUTORIAL_MICROBE_EDITOR_MODIFY_ORGANELLE"
msgstr ""
"Prokariotu struktūras\n"
"\n"
"Metabolosomas: ražo ATP no glikozes\n"
"\n"
"Hemosintezējošas olbaltumvielas: No sērūdeņraža saražo uz pusi mazāk glikozes nekā hemoplasts, bet arī veic glikolīzi, aizņem 1 daļu\n"
"\n"
"Tilakoīdi: ražo 3 reizes mazāk glikozes nekā parasts hloroplasts, bet arī veic glikolīzi un aizņem 1 daļu\n"
"\n"
"Rusticianīns : pārvērš dzelzi ATP\n"
"\n"
"Nitrogenāze: no atmosfēras slāpekli un ATP ražo amonjaku\n"
"\n"
"Citoplazma: uzglabā savienojumus un veic glikolīzi (ražo ATP nelielos daudzumos)"

#, fuzzy
msgid "TUTORIAL_MICROBE_EDITOR_NEGATIVE_ATP_BALANCE"
msgstr ""
"Jūs esat iegājuši atsaistīšanas režīmā. Šajā režīmā jūs varat uzklikšķināt uz kolonijas locekļiem, lai tos atsaistītu.\n"
"\n"
"Lai pamestu koloniju vispārīgi, jūs varat uzklikšķināt uz savas šūnas vai uzspiest atsaistīt visu pogu."

#, fuzzy
msgid "TUTORIAL_MICROBE_EDITOR_NO_CHANGES_MADE"
msgstr ""
"Jūs esat iegājuši atsaistīšanas režīmā. Šajā režīmā jūs varat uzklikšķināt uz kolonijas locekļiem, lai tos atsaistītu.\n"
"\n"
"Lai pamestu koloniju vispārīgi, jūs varat uzklikšķināt uz savas šūnas vai uzspiest atsaistīt visu pogu."

#, fuzzy
msgid "TUTORIAL_MICROBE_EDITOR_OPEN_TOLERANCES"
msgstr ""
"Jūs esat iegājuši atsaistīšanas režīmā. Šajā režīmā jūs varat uzklikšķināt uz kolonijas locekļiem, lai tos atsaistītu.\n"
"\n"
"Lai pamestu koloniju vispārīgi, jūs varat uzklikšķināt uz savas šūnas vai uzspiest atsaistīt visu pogu."

msgid "TUTORIAL_MICROBE_EDITOR_PATCH_TEXT"
msgstr ""

msgid "TUTORIAL_MICROBE_EDITOR_REMOVE_ORGANELLE_TEXT"
msgstr ""

msgid "TUTORIAL_MICROBE_EDITOR_SELECT_ORGANELLE_TEXT"
msgstr ""

msgid "TUTORIAL_MICROBE_EDITOR_STAY_SMALL"
msgstr ""

#, fuzzy
msgid "TUTORIAL_MICROBE_EDITOR_TOLERANCES_TAB"
msgstr ""
"Jūs esat iegājuši atsaistīšanas režīmā. Šajā režīmā jūs varat uzklikšķināt uz kolonijas locekļiem, lai tos atsaistītu.\n"
"\n"
"Lai pamestu koloniju vispārīgi, jūs varat uzklikšķināt uz savas šūnas vai uzspiest atsaistīt visu pogu."

#, fuzzy
msgid "TUTORIAL_MICROBE_STAGE_EDITOR_BUTTON_TUTORIAL"
msgstr ""
"Jūs savācāt pietiekami daudz resursus, lai sadalītos jūsu šūna.\n"
"\n"
"Jūs esat gatavs, lai rediģēt jūsu sugu.\n"
"\n"
"Lai ieietu rediģētājā, uzpiediet mirgojošo rediģētāja pogu apakšējā labajā stūrī."

#, fuzzy
msgid "TUTORIAL_MICROBE_STAGE_ENGULFED_TEXT"
msgstr ""
"Jūs esat iegājuši atsaistīšanas režīmā. Šajā režīmā jūs varat uzklikšķināt uz kolonijas locekļiem, lai tos atsaistītu.\n"
"\n"
"Lai pamestu koloniju vispārīgi, jūs varat uzklikšķināt uz savas šūnas vai uzspiest atsaistīt visu pogu."

#, fuzzy
msgid "TUTORIAL_MICROBE_STAGE_ENGULFMENT_FULL_TEXT"
msgstr ""
"Jūs esat iegājuši atsaistīšanas režīmā. Šajā režīmā jūs varat uzklikšķināt uz kolonijas locekļiem, lai tos atsaistītu.\n"
"\n"
"Lai pamestu koloniju vispārīgi, jūs varat uzklikšķināt uz savas šūnas vai uzspiest atsaistīt visu pogu."

#, fuzzy
msgid "TUTORIAL_MICROBE_STAGE_ENGULFMENT_TEXT"
msgstr ""
"Jūs esat iegājuši atsaistīšanas režīmā. Šajā režīmā jūs varat uzklikšķināt uz kolonijas locekļiem, lai tos atsaistītu.\n"
"\n"
"Lai pamestu koloniju vispārīgi, jūs varat uzklikšķināt uz savas šūnas vai uzspiest atsaistīt visu pogu."

#, fuzzy
msgid "TUTORIAL_MICROBE_STAGE_ENVIRONMENT_PANEL"
msgstr ""
"Jūs esat iegājuši atsaistīšanas režīmā. Šajā režīmā jūs varat uzklikšķināt uz kolonijas locekļiem, lai tos atsaistītu.\n"
"\n"
"Lai pamestu koloniju vispārīgi, jūs varat uzklikšķināt uz savas šūnas vai uzspiest atsaistīt visu pogu."

#, fuzzy
msgid "TUTORIAL_MICROBE_STAGE_HELP_MENU_AND_ZOOM"
msgstr ""
"Ja jums joprojām ir grūtības ar spēles mehāniku, pārskatiet palīdzības izvēlni. Jūs varat to atvērt ar jautājuma zīmes pogu lejējā kreisajā stūrī.\n"
"\n"
"Viens papildus padoms: Jūs varat attālināt jūsu skatu ar ritināšanas riteni."

#, fuzzy
msgid "TUTORIAL_MICROBE_STAGE_LEAVE_COLONY_TEXT"
msgstr ""
"Jūs esat iegājuši atsaistīšanas režīmā. Šajā režīmā jūs varat uzklikšķināt uz kolonijas locekļiem, lai tos atsaistītu.\n"
"\n"
"Lai pamestu koloniju vispārīgi, jūs varat uzklikšķināt uz savas šūnas vai uzspiest atsaistīt visu pogu."

#, fuzzy
msgid "TUTORIAL_MICROBE_STAGE_MEMBER_DIED"
msgstr ""
"Jūs esat iegājuši atsaistīšanas režīmā. Šajā režīmā jūs varat uzklikšķināt uz kolonijas locekļiem, lai tos atsaistītu.\n"
"\n"
"Lai pamestu koloniju vispārīgi, jūs varat uzklikšķināt uz savas šūnas vai uzspiest atsaistīt visu pogu."

#, fuzzy
msgid "TUTORIAL_MICROBE_STAGE_OPEN_PROCESS_PANEL"
msgstr ""
"Jūs esat iegājuši atsaistīšanas režīmā. Šajā režīmā jūs varat uzklikšķināt uz kolonijas locekļiem, lai tos atsaistītu.\n"
"\n"
"Lai pamestu koloniju vispārīgi, jūs varat uzklikšķināt uz savas šūnas vai uzspiest atsaistīt visu pogu."

#, fuzzy
msgid "TUTORIAL_MICROBE_STAGE_PAUSING"
msgstr ""
"Jūs esat iegājuši atsaistīšanas režīmā. Šajā režīmā jūs varat uzklikšķināt uz kolonijas locekļiem, lai tos atsaistītu.\n"
"\n"
"Lai pamestu koloniju vispārīgi, jūs varat uzklikšķināt uz savas šūnas vai uzspiest atsaistīt visu pogu."

#, fuzzy
msgid "TUTORIAL_MICROBE_STAGE_PROCESS_PANEL"
msgstr ""
"Jūs esat iegājuši atsaistīšanas režīmā. Šajā režīmā jūs varat uzklikšķināt uz kolonijas locekļiem, lai tos atsaistītu.\n"
"\n"
"Lai pamestu koloniju vispārīgi, jūs varat uzklikšķināt uz savas šūnas vai uzspiest atsaistīt visu pogu."

#, fuzzy
msgid "TUTORIAL_MICROBE_STAGE_REPRODUCE_TEXT"
msgstr ""
"Jūs esat iegājuši atsaistīšanas režīmā. Šajā režīmā jūs varat uzklikšķināt uz kolonijas locekļiem, lai tos atsaistītu.\n"
"\n"
"Lai pamestu koloniju vispārīgi, jūs varat uzklikšķināt uz savas šūnas vai uzspiest atsaistīt visu pogu."

#, fuzzy
msgid "TUTORIAL_MICROBE_STAGE_RESOURCE_SPLIT"
msgstr ""
"Jūs esat iegājuši atsaistīšanas režīmā. Šajā režīmā jūs varat uzklikšķināt uz kolonijas locekļiem, lai tos atsaistītu.\n"
"\n"
"Lai pamestu koloniju vispārīgi, jūs varat uzklikšķināt uz savas šūnas vai uzspiest atsaistīt visu pogu."

#, fuzzy
msgid "TUTORIAL_MICROBE_STAGE_UNBIND_TEXT"
msgstr ""
"Jūs esat iegājuši atsaistīšanas režīmā. Šajā režīmā jūs varat uzklikšķināt uz kolonijas locekļiem, lai tos atsaistītu.\n"
"\n"
"Lai pamestu koloniju vispārīgi, jūs varat uzklikšķināt uz savas šūnas vai uzspiest atsaistīt visu pogu."

#, fuzzy
msgid "TUTORIAL_MULTICELLULAR_STAGE_WELCOME"
msgstr "Novietot organoīdu"

#, fuzzy
msgid "TUTORIAL_VIEW_NOW"
msgstr "Tutoriāls"

msgid "TWO_TIMES"
msgstr ""

#, fuzzy
msgid "TYPE_COLON"
msgstr "Ātrums:"

msgid "UNAPPLIED_MOD_CHANGES"
msgstr ""

msgid "UNAPPLIED_MOD_CHANGES_DESCRIPTION"
msgstr "Jums ir niepieciešams pielietot jūsu izmaiņas, lai ielādētu vai izlādētu jebkādas modifikācijas."

msgid "UNBIND_ALL"
msgstr "Atsaistīt visu"

#, fuzzy
msgid "UNBIND_ALL_TOOLTIP"
msgstr "Atsaistīt visu"

msgid "UNBIND_HELP_TEXT"
msgstr ""

msgid "UNCERTAIN_VERSION_WARNING"
msgstr ""

msgid "UNDERWATERCAVE"
msgstr "Zemūdens ala"

#, fuzzy
msgid "UNDERWATER_VENT_ERUPTION"
msgstr "Zemūdens ala"

#, fuzzy
msgid "UNDERWATER_VENT_ERUPTION_IN"
msgstr "Zemūdens ala"

#, fuzzy
msgid "UNDISCOVERED_ORGANELLES"
msgstr "Pārvietot organoīdu"

#, fuzzy
msgid "UNDISCOVERED_PATCH"
msgstr "Atcelt pašreizējo darbību"

msgid "UNDO"
msgstr "Atsaukt"

msgid "UNDO_THE_LAST_ACTION"
msgstr "Atsaukt pēdējo darbību"

#, fuzzy
msgid "UNIT_ACTION_CONSTRUCT"
msgstr "Mutācijas punkti"

#, fuzzy
msgid "UNIT_ACTION_MOVE"
msgstr "Mutācijas punkti"

msgid "UNIT_ADVANCED_SPACESHIP"
msgstr ""

msgid "UNIT_SIMPLE_ROCKET"
msgstr ""

msgid "UNKNOWN"
msgstr ""

#, fuzzy
msgid "UNKNOWN_DISPLAY_DRIVER"
msgstr "Automātiski saglabāt progresu spēles laikā"

msgid "UNKNOWN_MOUSE"
msgstr ""

#, fuzzy
msgid "UNKNOWN_ORGANELLE_SYMBOL"
msgstr "Novietot organoīdu"

msgid "UNKNOWN_PATCH"
msgstr ""

#, fuzzy
msgid "UNKNOWN_SHORT"
msgstr "Atcelt pašreizējo darbību"

#, fuzzy
msgid "UNKNOWN_VERSION"
msgstr "Modifikācijas Versija:"

msgid "UNKNOWN_WORKSHOP_ID"
msgstr ""

#, fuzzy
msgid "UNLIMIT_GROWTH_SPEED"
msgstr "APSTIPRINĀT"

#, fuzzy
msgid "UNLOCKED_NEW_ORGANELLE"
msgstr "Novietot organoīdu"

#, fuzzy
msgid "UNLOCK_ALL_ORGANELLES"
msgstr "Novietot organoīdu"

msgid "UNLOCK_CONDITION_ATP_PRODUCTION_ABOVE"
msgstr ""

msgid "UNLOCK_CONDITION_COMPOUND_IS_ABOVE"
msgstr ""

msgid "UNLOCK_CONDITION_COMPOUND_IS_BELOW"
msgstr ""

msgid "UNLOCK_CONDITION_COMPOUND_IS_BETWEEN"
msgstr ""

msgid "UNLOCK_CONDITION_DIGESTED_MICROBES_ABOVE"
msgstr ""

msgid "UNLOCK_CONDITION_ENGULFED_MICROBES_ABOVE"
msgstr ""

msgid "UNLOCK_CONDITION_EXCESS_ATP_ABOVE"
msgstr ""

#, fuzzy
msgid "UNLOCK_CONDITION_PLAYER_DAMAGE_RECEIVED"
msgstr "Ātrums:"

#, fuzzy
msgid "UNLOCK_CONDITION_PLAYER_DAMAGE_RECEIVED_SOURCE"
msgstr "Ātrums:"

msgid "UNLOCK_CONDITION_PLAYER_DEATH_COUNT_ABOVE"
msgstr ""

msgid "UNLOCK_CONDITION_REPRODUCED_WITH"
msgstr ""

msgid "UNLOCK_CONDITION_REPRODUCED_WITH_IN_A_ROW"
msgstr ""

msgid "UNLOCK_CONDITION_REPRODUCE_IN_BIOME"
msgstr ""

#, fuzzy
msgid "UNLOCK_CONDITION_SPEED_BELOW"
msgstr "Ātrums:"

msgid "UNLOCK_WITH_ANY_OF_FOLLOWING"
msgstr ""

msgid "UNSAVED_CHANGE_WARNING"
msgstr ""

msgid "UNTITLED"
msgstr ""

msgid "UPGRADE_CILIA_PULL"
msgstr ""

#, fuzzy
msgid "UPGRADE_CILIA_PULL_DESCRIPTION"
msgstr "Apraksts:"

msgid "UPGRADE_COST"
msgstr ""

#, fuzzy
msgid "UPGRADE_DESCRIPTION_NONE"
msgstr "Apraksts:"

msgid "UPGRADE_NAME_NONE"
msgstr ""

#, fuzzy
msgid "UPGRADE_PILUS_INJECTISOME"
msgstr "Apraksts:"

#, fuzzy
msgid "UPGRADE_PILUS_INJECTISOME_DESCRIPTION"
msgstr "Apraksts:"

msgid "UPGRADE_SLIME_JET_MUCOCYST"
msgstr ""

#, fuzzy
msgid "UPGRADE_SLIME_JET_MUCOCYST_DESCRIPTION"
msgstr "Pārveido [thrive:compound type=\"glucose\"][/thrive:compound] par [thrive:compound type=\"atp\"][/thrive:compound]."

msgid "UPLOAD"
msgstr ""

msgid "UPLOADING_DOT_DOT_DOT"
msgstr "Augšuplādē..."

msgid "UPLOAD_SUCCEEDED"
msgstr "Augšuplāde Veiksmīga"

msgid "UPSCALE_BILINEAR"
msgstr ""

msgid "UPSCALE_FSR_1"
msgstr ""

msgid "UPSCALE_FSR_22"
msgstr ""

msgid "UPSCALE_SHARPENING_FSR"
msgstr ""

msgid "USED_LIBRARIES_LICENSES"
msgstr ""

msgid "USED_RENDERER_NAME"
msgstr ""

#, fuzzy
msgid "USES_FEATURE"
msgstr "Temperatūra"

msgid "USE_AUTO_HARMONY"
msgstr ""

msgid "USE_AUTO_HARMONY_TOOLTIP"
msgstr ""

msgid "USE_A_CUSTOM_USERNAME"
msgstr "Izmantot pielāgotu lietotājvārdu"

msgid "USE_DISK_CACHE"
msgstr ""

msgid "USE_MANUAL_THREAD_COUNT"
msgstr ""

msgid "USE_MANUAL_THREAD_COUNT_NATIVE"
msgstr ""

msgid "USE_VIRTUAL_WINDOW_SIZE"
msgstr ""

#, fuzzy
msgid "UV_PROTECTION"
msgstr "Automātiska-Evo Pareģošana"

#, fuzzy
msgid "UV_TOLERANCE_TOOLTIP"
msgstr "Apskatiet detalizētu informāciju aiz pareģošanas"

msgid "VACUOLE"
msgstr "Vakuola"

msgid "VACUOLE_DESCRIPTION"
msgstr ""

msgid "VACUOLE_IS_SPECIALIZED"
msgstr ""

#, fuzzy
msgid "VACUOLE_NOT_SPECIALIZED_DESCRIPTION"
msgstr "Apraksts:"

msgid "VACUOLE_PROCESSES_DESCRIPTION"
msgstr ""

#, fuzzy
msgid "VACUOLE_SPECIALIZED_DESCRIPTION"
msgstr "Apraksts:"

msgid "VALUE_WITH_UNIT"
msgstr ""

#, fuzzy
msgid "VERSION_COLON"
msgstr "Ģenerācija:"

#, fuzzy
msgid "VERTICAL_COLON"
msgstr "Ģenerācija:"

#, fuzzy
msgid "VERTICAL_WITH_AXIS_NAME_COLON"
msgstr "Ātrums:"

msgid "VIDEO_MEMORY"
msgstr ""

msgid "VIDEO_MEMORY_MIB"
msgstr ""

msgid "VIEWER"
msgstr ""

#, fuzzy
msgid "VIEW_ALL"
msgstr "Pārskatīt tagad"

#, fuzzy
msgid "VIEW_CELL_PROCESSES"
msgstr "Pārveido [thrive:compound type=\"glucose\"][/thrive:compound] par [thrive:compound type=\"atp\"][/thrive:compound]."

#, fuzzy
msgid "VIEW_ONLINE"
msgstr "Pārskatīt tagad"

#, fuzzy
msgid "VIEW_PATCH_MICHES"
msgstr "Ala"

#, fuzzy
msgid "VIEW_PATCH_NOTES"
msgstr "Ala"

#, fuzzy
msgid "VIEW_PATCH_NOTES_TOOLTIP"
msgstr "Ala"

msgid "VIEW_PENDING_ACTIONS"
msgstr ""

msgid "VIEW_SOURCE_CODE"
msgstr "Apskatīt pirmkodu"

msgid "VIEW_TEXT_REPORT"
msgstr ""

msgid "VIP_PATRONS"
msgstr ""

msgid "VISIBLE"
msgstr ""

msgid "VISIBLE_WHEN_CLOSE_TO_FULL"
msgstr ""

msgid "VISIBLE_WHEN_OVER_ZERO"
msgstr ""

msgid "VISIT_SUGGESTIONS_SITE"
msgstr ""

msgid "VOLCANIC_VENT"
msgstr "Vulkāniskā izeja"

msgid "VOLUMEDOWN"
msgstr "Skaļums uz leju"

msgid "VOLUMEMUTE"
msgstr "Skaļuma izslēgšana"

msgid "VOLUMEUP"
msgstr "Skaļums uz augšu"

msgid "VSYNC"
msgstr "Vertikālā sinhronizācija"

msgid "WAITING_FOR_AUTO_EVO"
msgstr ""

msgid "WELCOME_TO_THRIVEOPEDIA"
msgstr ""

msgid "WENT_EXTINCT_FROM_PLANET"
msgstr "Izmira no planētas"

msgid "WENT_EXTINCT_IN"
msgstr "Izmira {0}"

msgid "WHEEL_DOWN"
msgstr "Rullīte uz leju"

msgid "WHEEL_LEFT"
msgstr "Rullīte pa kreisi"

msgid "WHEEL_RIGHT"
msgstr "Rullīte pa labi"

msgid "WHEEL_UP"
msgstr "Rullīte uz augšu"

msgid "WIKI"
msgstr ""

msgid "WIKI_2D"
msgstr ""

msgid "WIKI_3D"
msgstr ""

msgid "WIKI_3D_COMMA_SANDBOX"
msgstr ""

#, fuzzy
msgid "WIKI_3D_COMMA_STRATEGY"
msgstr "Hloroplasts"

#, fuzzy
msgid "WIKI_3D_COMMA_STRATEGY_COMMA_SPACE"
msgstr "Hloroplasts"

#, fuzzy
msgid "WIKI_8_BRACKET_16"
msgstr "Pagriezt pa kreisi"

#, fuzzy
msgid "WIKI_ASCENSION"
msgstr "Rusticianīns"

msgid "WIKI_ASCENSION_CURRENT_DEVELOPMENT"
msgstr ""

#, fuzzy
msgid "WIKI_ASCENSION_FEATURES"
msgstr "Ārējie efekti:"

#, fuzzy
msgid "WIKI_ASCENSION_INTRO"
msgstr "Rusticianīns"

msgid "WIKI_ASCENSION_OVERVIEW"
msgstr ""

#, fuzzy
msgid "WIKI_ASCENSION_TRANSITIONS"
msgstr "Sugas populācija"

#, fuzzy
msgid "WIKI_ASCENSION_UI"
msgstr "Rusticianīns"

#, fuzzy
msgid "WIKI_AWAKENING_STAGE_CURRENT_DEVELOPMENT"
msgstr "Ļauj saistīties ar citām šūnām. Šis ir pirmais solis uz daudzšūnu veidošanos. Kad tava šūna ir daļā no kolonijas, savienojumi tiek dalīti starp šūnām. Jūs nevarat ieiet redaktorā, kāmēram esat daļa no kolonijas, jums nepieciešams atdalīties, kad savākts nepieciešamais savienojumu daudzums, lai sadalītu jūsu šūnu."

#, fuzzy
msgid "WIKI_AWAKENING_STAGE_FEATURES"
msgstr "Ļauj saistīties ar citām šūnām. Šis ir pirmais solis uz daudzšūnu veidošanos. Kad tava šūna ir daļā no kolonijas, savienojumi tiek dalīti starp šūnām. Jūs nevarat ieiet redaktorā, kāmēram esat daļa no kolonijas, jums nepieciešams atdalīties, kad savākts nepieciešamais savienojumu daudzums, lai sadalītu jūsu šūnu."

#, fuzzy
msgid "WIKI_AWAKENING_STAGE_INTRO"
msgstr "Saistviela"

msgid "WIKI_AWAKENING_STAGE_OVERVIEW"
msgstr ""

#, fuzzy
msgid "WIKI_AWAKENING_STAGE_TRANSITIONS"
msgstr "Ļauj saistīties ar citām šūnām. Šis ir pirmais solis uz daudzšūnu veidošanos. Kad tava šūna ir daļā no kolonijas, savienojumi tiek dalīti starp šūnām. Jūs nevarat ieiet redaktorā, kāmēram esat daļa no kolonijas, jums nepieciešams atdalīties, kad savākts nepieciešamais savienojumu daudzums, lai sadalītu jūsu šūnu."

#, fuzzy
msgid "WIKI_AWAKENING_STAGE_UI"
msgstr "Saistviela"

msgid "WIKI_AWARE_STAGE_CURRENT_DEVELOPMENT"
msgstr ""

#, fuzzy
msgid "WIKI_AWARE_STAGE_FEATURES"
msgstr "[thrive:input]g_move_forward[/thrive:input],[thrive:input]g_move_left[/thrive:input],[thrive:input]g_move_backwards[/thrive:input],[thrive:input]g_move_right[/thrive:input] un peli, lai kustētos. [thrive:input]g_fire_toxin[/thrive:input], lai šautu [thrive:compound type=\"oxytoxy\"][/thrive:compound], ja jums ir toksīnu vakuola. [thrive:input]g_toggle_engulf[/thrive:input], lai pārslēgtu aprīšanas režīmu. Jūs varat attālinātas un pietuvināties ar peles riteni."

#, fuzzy
msgid "WIKI_AWARE_STAGE_INTRO"
msgstr "Nitrāzes"

#, fuzzy
msgid "WIKI_AWARE_STAGE_OVERVIEW"
msgstr "[thrive:input]g_move_forward[/thrive:input],[thrive:input]g_move_left[/thrive:input],[thrive:input]g_move_backwards[/thrive:input],[thrive:input]g_move_right[/thrive:input] un peli, lai kustētos. [thrive:input]g_fire_toxin[/thrive:input], lai šautu [thrive:compound type=\"oxytoxy\"][/thrive:compound], ja jums ir toksīnu vakuola. [thrive:input]g_toggle_engulf[/thrive:input], lai pārslēgtu aprīšanas režīmu. Jūs varat attālinātas un pietuvināties ar peles riteni."

#, fuzzy
msgid "WIKI_AWARE_STAGE_TRANSITIONS"
msgstr "Nitrāzes"

#, fuzzy
msgid "WIKI_AWARE_STAGE_UI"
msgstr "[thrive:input]g_move_forward[/thrive:input],[thrive:input]g_move_left[/thrive:input],[thrive:input]g_move_backwards[/thrive:input],[thrive:input]g_move_right[/thrive:input] un peli, lai kustētos. [thrive:input]g_fire_toxin[/thrive:input], lai šautu [thrive:compound type=\"oxytoxy\"][/thrive:compound], ja jums ir toksīnu vakuola. [thrive:input]g_toggle_engulf[/thrive:input], lai pārslēgtu aprīšanas režīmu. Jūs varat attālinātas un pietuvināties ar peles riteni."

#, fuzzy
msgid "WIKI_AXON_EFFECTS"
msgstr "Ārējie efekti:"

msgid "WIKI_AXON_INTRO"
msgstr ""

msgid "WIKI_AXON_MODIFICATIONS"
msgstr ""

#, fuzzy
msgid "WIKI_AXON_PROCESSES"
msgstr "Nav procesu"

msgid "WIKI_AXON_REQUIREMENTS"
msgstr ""

msgid "WIKI_AXON_SCIENTIFIC_BACKGROUND"
msgstr ""

msgid "WIKI_AXON_STRATEGY"
msgstr ""

msgid "WIKI_AXON_UPGRADES"
msgstr ""

#, fuzzy
msgid "WIKI_BACTERIAL_CHEMOSYNTHESIS_COMMA_GLYCOLYSIS"
msgstr "OxyToxy sintēze"

#, fuzzy
msgid "WIKI_BINDING_AGENT_EFFECTS"
msgstr "Ļauj saistīties ar citām šūnām. Šis ir pirmais solis uz daudzšūnu veidošanos. Kad tava šūna ir daļā no kolonijas, savienojumi tiek dalīti starp šūnām. Jūs nevarat ieiet redaktorā, kāmēram esat daļa no kolonijas, jums nepieciešams atdalīties, kad savākts nepieciešamais savienojumu daudzums, lai sadalītu jūsu šūnu."

#, fuzzy
msgid "WIKI_BINDING_AGENT_INTRO"
msgstr "Saistviela"

#, fuzzy
msgid "WIKI_BINDING_AGENT_MODIFICATIONS"
msgstr "Ļauj saistīties ar citām šūnām. Šis ir pirmais solis uz daudzšūnu veidošanos. Kad tava šūna ir daļā no kolonijas, savienojumi tiek dalīti starp šūnām. Jūs nevarat ieiet redaktorā, kāmēram esat daļa no kolonijas, jums nepieciešams atdalīties, kad savākts nepieciešamais savienojumu daudzums, lai sadalītu jūsu šūnu."

#, fuzzy
msgid "WIKI_BINDING_AGENT_PROCESSES"
msgstr "Spiediet [thrive:input]g_toggle_binding[/thrive:input] , lai pārslēgtu saistīšanas režīmu. Kad esiet saistīšanas režīmā, jūs varat pievienot citas šūnas no jūsu sugas, virzoties tām pretī, jūsu kolonijai. Lai pamestu koloniju, spiediet [thrive:input]g_unbind_all[/thrive:input]."

#, fuzzy
msgid "WIKI_BINDING_AGENT_REQUIREMENTS"
msgstr "Ļauj saistīties ar citām šūnām. Šis ir pirmais solis uz daudzšūnu veidošanos. Kad tava šūna ir daļā no kolonijas, savienojumi tiek dalīti starp šūnām. Jūs nevarat ieiet redaktorā, kāmēram esat daļa no kolonijas, jums nepieciešams atdalīties, kad savākts nepieciešamais savienojumu daudzums, lai sadalītu jūsu šūnu."

#, fuzzy
msgid "WIKI_BINDING_AGENT_SCIENTIFIC_BACKGROUND"
msgstr "Ļauj saistīties ar citām šūnām. Šis ir pirmais solis uz daudzšūnu veidošanos. Kad tava šūna ir daļā no kolonijas, savienojumi tiek dalīti starp šūnām. Jūs nevarat ieiet redaktorā, kāmēram esat daļa no kolonijas, jums nepieciešams atdalīties, kad savākts nepieciešamais savienojumu daudzums, lai sadalītu jūsu šūnu."

#, fuzzy
msgid "WIKI_BINDING_AGENT_STRATEGY"
msgstr "Ļauj saistīties ar citām šūnām. Šis ir pirmais solis uz daudzšūnu veidošanos. Kad tava šūna ir daļā no kolonijas, savienojumi tiek dalīti starp šūnām. Jūs nevarat ieiet redaktorā, kāmēram esat daļa no kolonijas, jums nepieciešams atdalīties, kad savākts nepieciešamais savienojumu daudzums, lai sadalītu jūsu šūnu."

#, fuzzy
msgid "WIKI_BINDING_AGENT_UPGRADES"
msgstr "Ļauj saistīties ar citām šūnām. Šis ir pirmais solis uz daudzšūnu veidošanos. Kad tava šūna ir daļā no kolonijas, savienojumi tiek dalīti starp šūnām. Jūs nevarat ieiet redaktorā, kāmēram esat daļa no kolonijas, jums nepieciešams atdalīties, kad savākts nepieciešamais savienojumu daudzums, lai sadalītu jūsu šūnu."

#, fuzzy
msgid "WIKI_BIOLUMINESCENT_VACUOLE_EFFECTS"
msgstr ""
"Bioluminiscējošā\n"
"vakuola"

#, fuzzy
msgid "WIKI_BIOLUMINESCENT_VACUOLE_INTRO"
msgstr ""
"Bioluminiscējošā\n"
"vakuola"

#, fuzzy
msgid "WIKI_BIOLUMINESCENT_VACUOLE_MODIFICATIONS"
msgstr ""
"Bioluminiscējošā\n"
"vakuola"

#, fuzzy
msgid "WIKI_BIOLUMINESCENT_VACUOLE_PROCESSES"
msgstr ""
"Bioluminiscējošā\n"
"vakuola"

#, fuzzy
msgid "WIKI_BIOLUMINESCENT_VACUOLE_REQUIREMENTS"
msgstr ""
"Bioluminiscējošā\n"
"vakuola"

msgid "WIKI_BIOLUMINESCENT_VACUOLE_SCIENTIFIC_BACKGROUND"
msgstr ""

#, fuzzy
msgid "WIKI_BIOLUMINESCENT_VACUOLE_STRATEGY"
msgstr ""
"Bioluminiscējošā\n"
"vakuola"

#, fuzzy
msgid "WIKI_BIOLUMINESCENT_VACUOLE_UPGRADES"
msgstr ""
"Bioluminiscējošā\n"
"vakuola"

msgid "WIKI_BODY_PLAN_EDITOR_COMMA_CELL_EDITOR"
msgstr ""

#, fuzzy
msgid "WIKI_CHEMOPLAST_EFFECTS"
msgstr "Hemoplasts"

#, fuzzy
msgid "WIKI_CHEMOPLAST_INTRO"
msgstr "Hemoplasts"

msgid "WIKI_CHEMOPLAST_MODIFICATIONS"
msgstr ""

msgid "WIKI_CHEMOPLAST_PROCESSES"
msgstr ""

msgid "WIKI_CHEMOPLAST_REQUIREMENTS"
msgstr ""

msgid "WIKI_CHEMOPLAST_SCIENTIFIC_BACKGROUND"
msgstr ""

msgid "WIKI_CHEMOPLAST_STRATEGY"
msgstr ""

msgid "WIKI_CHEMOPLAST_UPGRADES"
msgstr ""

#, fuzzy
msgid "WIKI_CHEMORECEPTOR_EFFECTS"
msgstr "Modifikācijas Apraksts:"

#, fuzzy
msgid "WIKI_CHEMORECEPTOR_INTRO"
msgstr "Hemoplasts"

#, fuzzy
msgid "WIKI_CHEMORECEPTOR_MODIFICATIONS"
msgstr "Modifikācijas Apraksts:"

#, fuzzy
msgid "WIKI_CHEMORECEPTOR_PROCESSES"
msgstr "Pārveido [thrive:compound type=\"glucose\"][/thrive:compound] par [thrive:compound type=\"atp\"][/thrive:compound]."

#, fuzzy
msgid "WIKI_CHEMORECEPTOR_REQUIREMENTS"
msgstr "Modifikācijas Apraksts:"

#, fuzzy
msgid "WIKI_CHEMORECEPTOR_SCIENTIFIC_BACKGROUND"
msgstr "Modifikācijas Apraksts:"

#, fuzzy
msgid "WIKI_CHEMORECEPTOR_STRATEGY"
msgstr "Modifikācijas Apraksts:"

#, fuzzy
msgid "WIKI_CHEMORECEPTOR_UPGRADES"
msgstr "Modifikācijas Apraksts:"

#, fuzzy
msgid "WIKI_CHEMOSYNTHESIZING_PROTEINS_EFFECTS"
msgstr "Hemosintezējošas olbaltumvielas"

#, fuzzy
msgid "WIKI_CHEMOSYNTHESIZING_PROTEINS_INTRO"
msgstr "Hemosintezējošas olbaltumvielas"

#, fuzzy
msgid "WIKI_CHEMOSYNTHESIZING_PROTEINS_MODIFICATIONS"
msgstr "Hemosintezējošas olbaltumvielas"

#, fuzzy
msgid "WIKI_CHEMOSYNTHESIZING_PROTEINS_PROCESSES"
msgstr "Pārveido [thrive:compound type=\"hydrogensulfide\"][/thrive:compound] par [thrive:compound type=\"hydrogensulfide\"][/thrive:compound]. Ātrums ir atkarīgs no [thrive:compound type=\"carbondioxide\"][/thrive:compound] koncentrācijas. Arī pārveido [thrive:compound type=\"glucose\"][/thrive:compound] par [thrive:compound type=\"atp\"][/thrive:compound]."

#, fuzzy
msgid "WIKI_CHEMOSYNTHESIZING_PROTEINS_REQUIREMENTS"
msgstr "Hemosintezējošas olbaltumvielas"

#, fuzzy
msgid "WIKI_CHEMOSYNTHESIZING_PROTEINS_SCIENTIFIC_BACKGROUND"
msgstr "Pārveido [thrive:compound type=\"hydrogensulfide\"][/thrive:compound] par [thrive:compound type=\"hydrogensulfide\"][/thrive:compound]. Ātrums ir atkarīgs no [thrive:compound type=\"carbondioxide\"][/thrive:compound] koncentrācijas. Arī pārveido [thrive:compound type=\"glucose\"][/thrive:compound] par [thrive:compound type=\"atp\"][/thrive:compound]."

#, fuzzy
msgid "WIKI_CHEMOSYNTHESIZING_PROTEINS_STRATEGY"
msgstr "Hemosintezējošas olbaltumvielas"

#, fuzzy
msgid "WIKI_CHEMOSYNTHESIZING_PROTEINS_UPGRADES"
msgstr "Hemosintezējošas olbaltumvielas"

#, fuzzy
msgid "WIKI_CHLOROPLAST_EFFECTS"
msgstr "Hloroplasts"

#, fuzzy
msgid "WIKI_CHLOROPLAST_INTRO"
msgstr "Hloroplasts"

msgid "WIKI_CHLOROPLAST_MODIFICATIONS"
msgstr ""

msgid "WIKI_CHLOROPLAST_PROCESSES"
msgstr ""

msgid "WIKI_CHLOROPLAST_REQUIREMENTS"
msgstr ""

msgid "WIKI_CHLOROPLAST_SCIENTIFIC_BACKGROUND"
msgstr ""

#, fuzzy
msgid "WIKI_CHLOROPLAST_STRATEGY"
msgstr "Hloroplasts"

#, fuzzy
msgid "WIKI_CHLOROPLAST_UPGRADES"
msgstr "Hloroplasts"

#, fuzzy
msgid "WIKI_CHROMATOPHORE_PHOTOSYNTHESIS_COMMA_GLYCOLYSIS"
msgstr "OxyToxy sintēze"

msgid "WIKI_CILIA_EFFECTS"
msgstr ""

msgid "WIKI_CILIA_INTRO"
msgstr ""

msgid "WIKI_CILIA_MODIFICATIONS"
msgstr ""

#, fuzzy
msgid "WIKI_CILIA_PROCESSES"
msgstr "Pārveido [thrive:compound type=\"glucose\"][/thrive:compound] par [thrive:compound type=\"atp\"][/thrive:compound]."

msgid "WIKI_CILIA_REQUIREMENTS"
msgstr ""

msgid "WIKI_CILIA_SCIENTIFIC_BACKGROUND"
msgstr ""

msgid "WIKI_CILIA_STRATEGY"
msgstr ""

msgid "WIKI_CILIA_UPGRADES"
msgstr ""

#, fuzzy
msgid "WIKI_COMPOUNDS_BUTTON"
msgstr "Citoplazma"

#, fuzzy
msgid "WIKI_COMPOUNDS_DEVELOPMENT"
msgstr "Savienojumi:"

#, fuzzy
msgid "WIKI_COMPOUNDS_INTRO"
msgstr "Citoplazma"

msgid "WIKI_COMPOUNDS_TYPES_OF_COMPOUNDS"
msgstr ""

msgid "WIKI_COMPOUND_SYSTEM_DEVELOPMENT_COMPOUNDS_LIST"
msgstr ""

msgid "WIKI_COMPOUND_SYSTEM_DEVELOPMENT_INTRO"
msgstr ""

msgid "WIKI_COMPOUND_SYSTEM_DEVELOPMENT_MICROBE_STAGE"
msgstr ""

msgid "WIKI_COMPOUND_SYSTEM_DEVELOPMENT_OVERVIEW"
msgstr ""

msgid "WIKI_CYTOPLASM_EFFECTS"
msgstr ""

#, fuzzy
msgid "WIKI_CYTOPLASM_INTRO"
msgstr "Citoplazma"

msgid "WIKI_CYTOPLASM_MODIFICATIONS"
msgstr ""

#, fuzzy
msgid "WIKI_CYTOPLASM_PROCESSES"
msgstr "Pārveido [thrive:compound type=\"glucose\"][/thrive:compound] par [thrive:compound type=\"atp\"][/thrive:compound]."

msgid "WIKI_CYTOPLASM_REQUIREMENTS"
msgstr ""

msgid "WIKI_CYTOPLASM_SCIENTIFIC_BACKGROUND"
msgstr ""

msgid "WIKI_CYTOPLASM_STRATEGY"
msgstr ""

msgid "WIKI_CYTOPLASM_UPGRADES"
msgstr ""

#, fuzzy
msgid "WIKI_DEVELOPMENT"
msgstr "3D Kustība"

#, fuzzy
msgid "WIKI_DEVELOPMENT_INFO_BUTTON"
msgstr "Organoīdi"

#, fuzzy
msgid "WIKI_DEVELOPMENT_ROOT_INTRO"
msgstr "Organoīdi"

msgid "WIKI_EDITORS_AND_MUTATIONS_GENERATIONS_AND_EDITOR_SESSIONS"
msgstr ""

#, fuzzy
msgid "WIKI_EDITORS_AND_MUTATIONS_INTRO"
msgstr "Mitohondrijs"

msgid "WIKI_EDITORS_AND_MUTATIONS_MUTATIONS_AND_MUTATION_POINTS"
msgstr ""

msgid "WIKI_ENVIRONMENTAL_CONDITIONS_ENVIRONMENTAL_GASSES"
msgstr ""

#, fuzzy
msgid "WIKI_ENVIRONMENTAL_CONDITIONS_INTRO"
msgstr "Mitohondrijs"

#, fuzzy
msgid "WIKI_ENVIRONMENTAL_CONDITIONS_PHYSICAL_CONDITIONS"
msgstr "Anaerobiskā slāpekļa fiksācija"

msgid "WIKI_ENVIRONMENTAL_CONDITIONS_THE_DAY/NIGHT_CYCLE"
msgstr ""

#, fuzzy
msgid "WIKI_FERROPLAST_EFFECTS"
msgstr "Termoplasts"

#, fuzzy
msgid "WIKI_FERROPLAST_INTRO"
msgstr "Termoplasts"

#, fuzzy
msgid "WIKI_FERROPLAST_MODIFICATIONS"
msgstr "Slāpekļa fiksējošs plastids"

#, fuzzy
msgid "WIKI_FERROPLAST_PROCESSES"
msgstr "Slāpekļa fiksējošs plastids"

#, fuzzy
msgid "WIKI_FERROPLAST_REQUIREMENTS"
msgstr "Slāpekļa fiksējošs plastids"

#, fuzzy
msgid "WIKI_FERROPLAST_SCIENTIFIC_BACKGROUND"
msgstr "Slāpekļa fiksējošs plastids"

#, fuzzy
msgid "WIKI_FERROPLAST_STRATEGY"
msgstr "Termoplasts"

#, fuzzy
msgid "WIKI_FERROPLAST_UPGRADES"
msgstr "Termoplasts"

msgid "WIKI_FLAGELLUM_EFFECTS"
msgstr ""

#, fuzzy
msgid "WIKI_FLAGELLUM_INTRO"
msgstr "Vica"

msgid "WIKI_FLAGELLUM_MODIFICATIONS"
msgstr ""

#, fuzzy
msgid "WIKI_FLAGELLUM_PROCESSES"
msgstr "Nav procesu"

msgid "WIKI_FLAGELLUM_REQUIREMENTS"
msgstr ""

msgid "WIKI_FLAGELLUM_SCIENTIFIC_BACKGROUND"
msgstr ""

msgid "WIKI_FLAGELLUM_STRATEGY"
msgstr ""

msgid "WIKI_FLAGELLUM_UPGRADES"
msgstr ""

#, fuzzy
msgid "WIKI_GLYCOLYSIS_COMMA_ANAEROBIC_NITROGEN_FIXATION"
msgstr "Anaerobiskā slāpekļa fiksācija"

#, fuzzy
msgid "WIKI_HEADING_APPENDICES"
msgstr "Ļauj saistīties ar citām šūnām. Šis ir pirmais solis uz daudzšūnu veidošanos. Kad tava šūna ir daļā no kolonijas, savienojumi tiek dalīti starp šūnām. Jūs nevarat ieiet redaktorā, kāmēram esat daļa no kolonijas, jums nepieciešams atdalīties, kad savākts nepieciešamais savienojumu daudzums, lai sadalītu jūsu šūnu."

#, fuzzy
msgid "WIKI_HEADING_BASIC_GAME_MECHANICS"
msgstr "Ļauj saistīties ar citām šūnām. Šis ir pirmais solis uz daudzšūnu veidošanos. Kad tava šūna ir daļā no kolonijas, savienojumi tiek dalīti starp šūnām. Jūs nevarat ieiet redaktorā, kāmēram esat daļa no kolonijas, jums nepieciešams atdalīties, kad savākts nepieciešamais savienojumu daudzums, lai sadalītu jūsu šūnu."

msgid "WIKI_HEADING_COMPOUNDS_LIST"
msgstr ""

#, fuzzy
msgid "WIKI_HEADING_COMPOUND_CLOUDS"
msgstr "Bezgalīgi daudz savienojumu"

#, fuzzy
msgid "WIKI_HEADING_CONCEPT_ART"
msgstr "Hemoplasts"

#, fuzzy
msgid "WIKI_HEADING_CURRENT_DEVELOPMENT"
msgstr "Ļauj saistīties ar citām šūnām. Šis ir pirmais solis uz daudzšūnu veidošanos. Kad tava šūna ir daļā no kolonijas, savienojumi tiek dalīti starp šūnām. Jūs nevarat ieiet redaktorā, kāmēram esat daļa no kolonijas, jums nepieciešams atdalīties, kad savākts nepieciešamais savienojumu daudzums, lai sadalītu jūsu šūnu."

msgid "WIKI_HEADING_DEVELOPMENT"
msgstr ""

#, fuzzy
msgid "WIKI_HEADING_EDITOR"
msgstr "Saistviela"

msgid "WIKI_HEADING_EFFECTS"
msgstr ""

#, fuzzy
msgid "WIKI_HEADING_ENVIRONMENTAL_GASSES"
msgstr "Nitrāzes"

#, fuzzy
msgid "WIKI_HEADING_FEATURES"
msgstr "Ļauj saistīties ar citām šūnām. Šis ir pirmais solis uz daudzšūnu veidošanos. Kad tava šūna ir daļā no kolonijas, savienojumi tiek dalīti starp šūnām. Jūs nevarat ieiet redaktorā, kāmēram esat daļa no kolonijas, jums nepieciešams atdalīties, kad savākts nepieciešamais savienojumu daudzums, lai sadalītu jūsu šūnu."

msgid "WIKI_HEADING_FOG_OF_WAR"
msgstr ""

msgid "WIKI_HEADING_GAMEPLAY"
msgstr ""

#, fuzzy
msgid "WIKI_HEADING_GDD"
msgstr "Saistviela"

#, fuzzy
msgid "WIKI_HEADING_GENERAL_TIPS"
msgstr "Ļauj saistīties ar citām šūnām. Šis ir pirmais solis uz daudzšūnu veidošanos. Kad tava šūna ir daļā no kolonijas, savienojumi tiek dalīti starp šūnām. Jūs nevarat ieiet redaktorā, kāmēram esat daļa no kolonijas, jums nepieciešams atdalīties, kad savākts nepieciešamais savienojumu daudzums, lai sadalītu jūsu šūnu."

msgid "WIKI_HEADING_GENERATIONS_AND_EDITOR_SESSIONS"
msgstr ""

#, fuzzy
msgid "WIKI_HEADING_MICROBE_PARTS"
msgstr "[thrive:input]g_move_forward[/thrive:input],[thrive:input]g_move_left[/thrive:input],[thrive:input]g_move_backwards[/thrive:input],[thrive:input]g_move_right[/thrive:input] un peli, lai kustētos. [thrive:input]g_fire_toxin[/thrive:input], lai šautu [thrive:compound type=\"oxytoxy\"][/thrive:compound], ja jums ir toksīnu vakuola. [thrive:input]g_toggle_engulf[/thrive:input], lai pārslēgtu aprīšanas režīmu. Jūs varat attālinātas un pietuvināties ar peles riteni."

#, fuzzy
msgid "WIKI_HEADING_MICROBE_STAGE"
msgstr "[thrive:input]g_move_forward[/thrive:input],[thrive:input]g_move_left[/thrive:input],[thrive:input]g_move_backwards[/thrive:input],[thrive:input]g_move_right[/thrive:input] un peli, lai kustētos. [thrive:input]g_fire_toxin[/thrive:input], lai šautu [thrive:compound type=\"oxytoxy\"][/thrive:compound], ja jums ir toksīnu vakuola. [thrive:input]g_toggle_engulf[/thrive:input], lai pārslēgtu aprīšanas režīmu. Jūs varat attālinātas un pietuvināties ar peles riteni."

#, fuzzy
msgid "WIKI_HEADING_MICROBE_STAGE_TIPS"
msgstr "[thrive:input]g_move_forward[/thrive:input],[thrive:input]g_move_left[/thrive:input],[thrive:input]g_move_backwards[/thrive:input],[thrive:input]g_move_right[/thrive:input] un peli, lai kustētos. [thrive:input]g_fire_toxin[/thrive:input], lai šautu [thrive:compound type=\"oxytoxy\"][/thrive:compound], ja jums ir toksīnu vakuola. [thrive:input]g_toggle_engulf[/thrive:input], lai pārslēgtu aprīšanas režīmu. Jūs varat attālinātas un pietuvināties ar peles riteni."

msgid "WIKI_HEADING_MODIFICATIONS"
msgstr ""

#, fuzzy
msgid "WIKI_HEADING_MORE_GAME_INFO"
msgstr "[thrive:input]g_move_forward[/thrive:input],[thrive:input]g_move_left[/thrive:input],[thrive:input]g_move_backwards[/thrive:input],[thrive:input]g_move_right[/thrive:input] un peli, lai kustētos. [thrive:input]g_fire_toxin[/thrive:input], lai šautu [thrive:compound type=\"oxytoxy\"][/thrive:compound], ja jums ir toksīnu vakuola. [thrive:input]g_toggle_engulf[/thrive:input], lai pārslēgtu aprīšanas režīmu. Jūs varat attālinātas un pietuvināties ar peles riteni."

msgid "WIKI_HEADING_MUTATIONS_AND_MUTATION_POINTS"
msgstr ""

msgid "WIKI_HEADING_OVERVIEW"
msgstr ""

#, fuzzy
msgid "WIKI_HEADING_PATCHES"
msgstr "Spiediet [thrive:input]g_toggle_binding[/thrive:input] , lai pārslēgtu saistīšanas režīmu. Kad esiet saistīšanas režīmā, jūs varat pievienot citas šūnas no jūsu sugas, virzoties tām pretī, jūsu kolonijai. Lai pamestu koloniju, spiediet [thrive:input]g_unbind_all[/thrive:input]."

#, fuzzy
msgid "WIKI_HEADING_PHYSICAL_CONDITIONS"
msgstr "Fiziskie apstākļi"

msgid "WIKI_HEADING_PROCESSES"
msgstr ""

msgid "WIKI_HEADING_REPRODUCTION_IN_THE_MICROBE_STAGE"
msgstr ""

msgid "WIKI_HEADING_REQUIREMENTS"
msgstr ""

msgid "WIKI_HEADING_SCIENTIFIC_BACKGROUND"
msgstr ""

msgid "WIKI_HEADING_STRATEGY"
msgstr ""

msgid "WIKI_HEADING_THE_DAY/NIGHT_CYCLE"
msgstr ""

msgid "WIKI_HEADING_THE_PATCH_MAP"
msgstr ""

#, fuzzy
msgid "WIKI_HEADING_TRANSITIONS"
msgstr "Ļauj saistīties ar citām šūnām. Šis ir pirmais solis uz daudzšūnu veidošanos. Kad tava šūna ir daļā no kolonijas, savienojumi tiek dalīti starp šūnām. Jūs nevarat ieiet redaktorā, kāmēram esat daļa no kolonijas, jums nepieciešams atdalīties, kad savākts nepieciešamais savienojumu daudzums, lai sadalītu jūsu šūnu."

#, fuzzy
msgid "WIKI_HEADING_TYPES_OF_COMPOUNDS"
msgstr "Bezgalīgi daudz savienojumu"

msgid "WIKI_HEADING_UI"
msgstr ""

msgid "WIKI_HEADING_UPGRADES"
msgstr ""

#, fuzzy
msgid "WIKI_HELP_AND_TIPS_BASIC_GAME_MECHANICS"
msgstr "Citoplazma"

#, fuzzy
msgid "WIKI_HELP_AND_TIPS_BUTTON"
msgstr "Citoplazma"

#, fuzzy
msgid "WIKI_HELP_AND_TIPS_COMPOUND_CLOUDS"
msgstr "Citoplazma"

#, fuzzy
msgid "WIKI_HELP_AND_TIPS_GENERAL_TIPS"
msgstr "Tilakoīdi"

#, fuzzy
msgid "WIKI_HELP_AND_TIPS_INTRO"
msgstr "Tilakoīdi"

#, fuzzy
msgid "WIKI_HELP_AND_TIPS_MICROBE_PARTS"
msgstr "Tilakoīdi"

#, fuzzy
msgid "WIKI_HELP_AND_TIPS_MICROBE_STAGE_TIPS"
msgstr "[thrive:input]g_move_forward[/thrive:input],[thrive:input]g_move_left[/thrive:input],[thrive:input]g_move_backwards[/thrive:input],[thrive:input]g_move_right[/thrive:input] un peli, lai kustētos. [thrive:input]g_fire_toxin[/thrive:input], lai šautu [thrive:compound type=\"oxytoxy\"][/thrive:compound], ja jums ir toksīnu vakuola. [thrive:input]g_toggle_engulf[/thrive:input], lai pārslēgtu aprīšanas režīmu. Jūs varat attālinātas un pietuvināties ar peles riteni."

#, fuzzy
msgid "WIKI_HELP_AND_TIPS_MORE_GAME_INFO"
msgstr "Tilakoīdi"

#, fuzzy
msgid "WIKI_HYDROGENASE_EFFECTS"
msgstr "Nitrāzes"

#, fuzzy
msgid "WIKI_HYDROGENASE_INTRO"
msgstr "Nitrāzes"

#, fuzzy
msgid "WIKI_HYDROGENASE_MODIFICATIONS"
msgstr "Anaerobiskā slāpekļa fiksācija"

#, fuzzy
msgid "WIKI_HYDROGENASE_PROCESSES"
msgstr "Nav procesu"

#, fuzzy
msgid "WIKI_HYDROGENASE_REQUIREMENTS"
msgstr "Apraksts:"

#, fuzzy
msgid "WIKI_HYDROGENASE_SCIENTIFIC_BACKGROUND"
msgstr "Apraksts:"

#, fuzzy
msgid "WIKI_HYDROGENASE_STRATEGY"
msgstr "Nitrāzes"

#, fuzzy
msgid "WIKI_HYDROGENASE_UPGRADES"
msgstr "Nitrāzes"

#, fuzzy
msgid "WIKI_INDUSTRIAL_STAGE_CURRENT_DEVELOPMENT"
msgstr "Ļauj saistīties ar citām šūnām. Šis ir pirmais solis uz daudzšūnu veidošanos. Kad tava šūna ir daļā no kolonijas, savienojumi tiek dalīti starp šūnām. Jūs nevarat ieiet redaktorā, kāmēram esat daļa no kolonijas, jums nepieciešams atdalīties, kad savākts nepieciešamais savienojumu daudzums, lai sadalītu jūsu šūnu."

#, fuzzy
msgid "WIKI_INDUSTRIAL_STAGE_FEATURES"
msgstr "Ļauj saistīties ar citām šūnām. Šis ir pirmais solis uz daudzšūnu veidošanos. Kad tava šūna ir daļā no kolonijas, savienojumi tiek dalīti starp šūnām. Jūs nevarat ieiet redaktorā, kāmēram esat daļa no kolonijas, jums nepieciešams atdalīties, kad savākts nepieciešamais savienojumu daudzums, lai sadalītu jūsu šūnu."

#, fuzzy
msgid "WIKI_INDUSTRIAL_STAGE_INTRO"
msgstr "Saistviela"

msgid "WIKI_INDUSTRIAL_STAGE_OVERVIEW"
msgstr ""

#, fuzzy
msgid "WIKI_INDUSTRIAL_STAGE_TRANSITIONS"
msgstr ""
"Aktīvi mikrobi skraidīs apkārt un gāzīsies, kad nekas interesants nenotiek.\n"
"Sēdošie mikrobi būs nekustīgi un gaidīs, kad vide mainīsies, pirms tie kaut ko dara."

#, fuzzy
msgid "WIKI_INDUSTRIAL_STAGE_UI"
msgstr "Saistviela"

msgid "WIKI_INJECTISOME_PILUS"
msgstr ""

msgid "WIKI_LYSOSOME_EFFECTS"
msgstr ""

#, fuzzy
msgid "WIKI_LYSOSOME_INTRO"
msgstr "Modifikācijas Apraksts:"

#, fuzzy
msgid "WIKI_LYSOSOME_MODIFICATIONS"
msgstr "Modifikācijas Apraksts:"

#, fuzzy
msgid "WIKI_LYSOSOME_PROCESSES"
msgstr "Pārveido [thrive:compound type=\"glucose\"][/thrive:compound] par [thrive:compound type=\"atp\"][/thrive:compound]. Likme mainās ar [thrive:compound type=\"oxygen\"][/thrive:compound] koncentrāciju."

msgid "WIKI_LYSOSOME_REQUIREMENTS"
msgstr ""

msgid "WIKI_LYSOSOME_SCIENTIFIC_BACKGROUND"
msgstr ""

msgid "WIKI_LYSOSOME_STRATEGY"
msgstr ""

msgid "WIKI_LYSOSOME_UPGRADES"
msgstr ""

#, fuzzy
msgid "WIKI_MACROSCOPIC_STAGE_CONCEPT_ART"
msgstr "Novietot organoīdu"

#, fuzzy
msgid "WIKI_MACROSCOPIC_STAGE_CURRENT_DEVELOPMENT"
msgstr "Ļauj saistīties ar citām šūnām. Šis ir pirmais solis uz daudzšūnu veidošanos. Kad tava šūna ir daļā no kolonijas, savienojumi tiek dalīti starp šūnām. Jūs nevarat ieiet redaktorā, kāmēram esat daļa no kolonijas, jums nepieciešams atdalīties, kad savākts nepieciešamais savienojumu daudzums, lai sadalītu jūsu šūnu."

#, fuzzy
msgid "WIKI_MACROSCOPIC_STAGE_FEATURES"
msgstr "Kodols"

#, fuzzy
msgid "WIKI_MACROSCOPIC_STAGE_INTRO"
msgstr "Nitrāzes"

#, fuzzy
msgid "WIKI_MACROSCOPIC_STAGE_OVERVIEW"
msgstr "[thrive:input]g_move_forward[/thrive:input],[thrive:input]g_move_left[/thrive:input],[thrive:input]g_move_backwards[/thrive:input],[thrive:input]g_move_right[/thrive:input] un peli, lai kustētos. [thrive:input]g_fire_toxin[/thrive:input], lai šautu [thrive:compound type=\"oxytoxy\"][/thrive:compound], ja jums ir toksīnu vakuola. [thrive:input]g_toggle_engulf[/thrive:input], lai pārslēgtu aprīšanas režīmu. Jūs varat attālinātas un pietuvināties ar peles riteni."

#, fuzzy
msgid "WIKI_MACROSCOPIC_STAGE_TRANSITIONS"
msgstr "Nitrāzes"

#, fuzzy
msgid "WIKI_MACROSCOPIC_STAGE_UI"
msgstr "[thrive:input]g_move_forward[/thrive:input],[thrive:input]g_move_left[/thrive:input],[thrive:input]g_move_backwards[/thrive:input],[thrive:input]g_move_right[/thrive:input] un peli, lai kustētos. [thrive:input]g_fire_toxin[/thrive:input], lai šautu [thrive:compound type=\"oxytoxy\"][/thrive:compound], ja jums ir toksīnu vakuola. [thrive:input]g_toggle_engulf[/thrive:input], lai pārslēgtu aprīšanas režīmu. Jūs varat attālinātas un pietuvināties ar peles riteni."

#, fuzzy
msgid "WIKI_MECHANICS"
msgstr "Novietot organoīdu"

#, fuzzy
msgid "WIKI_MECHANICS_ROOT_INTRO"
msgstr "Organoīdi"

#, fuzzy
msgid "WIKI_MELANOSOME_EFFECTS"
msgstr "Metabolosomas"

#, fuzzy
msgid "WIKI_MELANOSOME_INTRO"
msgstr "Modifikācijas Apraksts:"

#, fuzzy
msgid "WIKI_MELANOSOME_MODIFICATIONS"
msgstr "Modifikācijas Apraksts:"

#, fuzzy
msgid "WIKI_MELANOSOME_PROCESSES"
msgstr "Pārveido [thrive:compound type=\"glucose\"][/thrive:compound] par [thrive:compound type=\"atp\"][/thrive:compound]. Likme mainās ar [thrive:compound type=\"oxygen\"][/thrive:compound] koncentrāciju."

#, fuzzy
msgid "WIKI_MELANOSOME_REQUIREMENTS"
msgstr "Slāpekļa fiksējošs plastids"

#, fuzzy
msgid "WIKI_MELANOSOME_SCIENTIFIC_BACKGROUND"
msgstr "Slāpekļa fiksējošs plastids"

#, fuzzy
msgid "WIKI_MELANOSOME_STRATEGY"
msgstr "Metabolosomas"

#, fuzzy
msgid "WIKI_MELANOSOME_UPGRADES"
msgstr "Metabolosomas"

#, fuzzy
msgid "WIKI_METABOLOSOMES_EFFECTS"
msgstr "Metabolosomas"

#, fuzzy
msgid "WIKI_METABOLOSOMES_INTRO"
msgstr "Metabolosomas"

#, fuzzy
msgid "WIKI_METABOLOSOMES_MODIFICATIONS"
msgstr "Pārveido [thrive:compound type=\"glucose\"][/thrive:compound] par [thrive:compound type=\"atp\"][/thrive:compound]. Likme mainās ar [thrive:compound type=\"oxygen\"][/thrive:compound] koncentrāciju."

#, fuzzy
msgid "WIKI_METABOLOSOMES_PROCESSES"
msgstr "Pārveido [thrive:compound type=\"glucose\"][/thrive:compound] par [thrive:compound type=\"atp\"][/thrive:compound]. Likme mainās ar [thrive:compound type=\"oxygen\"][/thrive:compound] koncentrāciju."

msgid "WIKI_METABOLOSOMES_REQUIREMENTS"
msgstr ""

msgid "WIKI_METABOLOSOMES_SCIENTIFIC_BACKGROUND"
msgstr ""

#, fuzzy
msgid "WIKI_METABOLOSOMES_STRATEGY"
msgstr "Metabolosomas"

#, fuzzy
msgid "WIKI_METABOLOSOMES_UPGRADES"
msgstr "Metabolosomas"

#, fuzzy
msgid "WIKI_MICROBE_STAGE_APPENDICES"
msgstr ""
"Prokariotu struktūras\n"
"\n"
"Metabolosomas: ražo ATP no glikozes\n"
"\n"
"Hemosintezējošas olbaltumvielas: No sērūdeņraža saražo uz pusi mazāk glikozes nekā hemoplasts, bet arī veic glikolīzi, aizņem 1 daļu\n"
"\n"
"Tilakoīdi: ražo 3 reizes mazāk glikozes nekā parasts hloroplasts, bet arī veic glikolīzi un aizņem 1 daļu\n"
"\n"
"Rusticianīns : pārvērš dzelzi ATP\n"
"\n"
"Nitrogenāze: no atmosfēras slāpekli un ATP ražo amonjaku\n"
"\n"
"Citoplazma: uzglabā savienojumus un veic glikolīzi (ražo ATP nelielos daudzumos)"

#, fuzzy
msgid "WIKI_MICROBE_STAGE_BUTTON"
msgstr "Nitrāzes"

#, fuzzy
msgid "WIKI_MICROBE_STAGE_EDITOR"
msgstr "Ieslēgt redaktoru"

#, fuzzy
msgid "WIKI_MICROBE_STAGE_GAMEPLAY"
msgstr "[thrive:input]g_move_forward[/thrive:input],[thrive:input]g_move_left[/thrive:input],[thrive:input]g_move_backwards[/thrive:input],[thrive:input]g_move_right[/thrive:input] un peli, lai kustētos. [thrive:input]g_fire_toxin[/thrive:input], lai šautu [thrive:compound type=\"oxytoxy\"][/thrive:compound], ja jums ir toksīnu vakuola. [thrive:input]g_toggle_engulf[/thrive:input], lai pārslēgtu aprīšanas režīmu. Jūs varat attālinātas un pietuvināties ar peles riteni."

#, fuzzy
msgid "WIKI_MICROBE_STAGE_GDD"
msgstr "[thrive:input]g_move_forward[/thrive:input],[thrive:input]g_move_left[/thrive:input],[thrive:input]g_move_backwards[/thrive:input],[thrive:input]g_move_right[/thrive:input] un peli, lai kustētos. [thrive:input]g_fire_toxin[/thrive:input], lai šautu [thrive:compound type=\"oxytoxy\"][/thrive:compound], ja jums ir toksīnu vakuola. [thrive:input]g_toggle_engulf[/thrive:input], lai pārslēgtu aprīšanas režīmu. Jūs varat attālinātas un pietuvināties ar peles riteni."

#, fuzzy
msgid "WIKI_MICROBE_STAGE_INTRO"
msgstr "Nitrāzes"

#, fuzzy
msgid "WIKI_MITOCHONDRION_EFFECTS"
msgstr "Mitohondrijs"

#, fuzzy
msgid "WIKI_MITOCHONDRION_INTRO"
msgstr "Mitohondrijs"

msgid "WIKI_MITOCHONDRION_MODIFICATIONS"
msgstr ""

#, fuzzy
msgid "WIKI_MITOCHONDRION_PROCESSES"
msgstr "Mitohondrijs"

msgid "WIKI_MITOCHONDRION_REQUIREMENTS"
msgstr ""

msgid "WIKI_MITOCHONDRION_SCIENTIFIC_BACKGROUND"
msgstr ""

#, fuzzy
msgid "WIKI_MITOCHONDRION_STRATEGY"
msgstr "Mitohondrijs"

#, fuzzy
msgid "WIKI_MITOCHONDRION_UPGRADES"
msgstr "Mitohondrijs"

#, fuzzy
msgid "WIKI_MULTICELLULAR_STAGE_CONCEPT_ART"
msgstr "Novietot organoīdu"

#, fuzzy
msgid "WIKI_MULTICELLULAR_STAGE_CURRENT_DEVELOPMENT"
msgstr "Novietot organoīdu"

#, fuzzy
msgid "WIKI_MULTICELLULAR_STAGE_FEATURES"
msgstr "Novietot organoīdu"

#, fuzzy
msgid "WIKI_MULTICELLULAR_STAGE_INTRO"
msgstr "Novietot organoīdu"

#, fuzzy
msgid "WIKI_MULTICELLULAR_STAGE_OVERVIEW"
msgstr "Novietot organoīdu"

#, fuzzy
msgid "WIKI_MULTICELLULAR_STAGE_TRANSITIONS"
msgstr "Novietot organoīdu"

#, fuzzy
msgid "WIKI_MULTICELLULAR_STAGE_UI"
msgstr "Novietot organoīdu"

msgid "WIKI_MYOFIBRIL_EFFECTS"
msgstr ""

msgid "WIKI_MYOFIBRIL_INTRO"
msgstr ""

msgid "WIKI_MYOFIBRIL_MODIFICATIONS"
msgstr ""

#, fuzzy
msgid "WIKI_MYOFIBRIL_PROCESSES"
msgstr "Nav procesu"

msgid "WIKI_MYOFIBRIL_REQUIREMENTS"
msgstr ""

msgid "WIKI_MYOFIBRIL_SCIENTIFIC_BACKGROUND"
msgstr ""

msgid "WIKI_MYOFIBRIL_STRATEGY"
msgstr ""

msgid "WIKI_MYOFIBRIL_UPGRADES"
msgstr ""

#, fuzzy
msgid "WIKI_NATION_EDITOR"
msgstr "Ieslēgt redaktoru"

#, fuzzy
msgid "WIKI_NITROGENASE_EFFECTS"
msgstr "Nitrāzes"

#, fuzzy
msgid "WIKI_NITROGENASE_INTRO"
msgstr "Nitrāzes"

#, fuzzy
msgid "WIKI_NITROGENASE_MODIFICATIONS"
msgstr "Anaerobiskā slāpekļa fiksācija"

#, fuzzy
msgid "WIKI_NITROGENASE_PROCESSES"
msgstr "Nav procesu"

msgid "WIKI_NITROGENASE_REQUIREMENTS"
msgstr ""

msgid "WIKI_NITROGENASE_SCIENTIFIC_BACKGROUND"
msgstr ""

#, fuzzy
msgid "WIKI_NITROGENASE_STRATEGY"
msgstr "Nitrāzes"

#, fuzzy
msgid "WIKI_NITROGENASE_UPGRADES"
msgstr "Nitrāzes"

#, fuzzy
msgid "WIKI_NITROPLAST_EFFECTS"
msgstr "Slāpekļa fiksējošs plastids"

#, fuzzy
msgid "WIKI_NITROPLAST_INTRO"
msgstr "Slāpekļa fiksējošs plastids"

#, fuzzy
msgid "WIKI_NITROPLAST_MODIFICATIONS"
msgstr "Slāpekļa fiksējošs plastids"

#, fuzzy
msgid "WIKI_NITROPLAST_PROCESSES"
msgstr "Slāpekļa fiksējošs plastids"

#, fuzzy
msgid "WIKI_NITROPLAST_REQUIREMENTS"
msgstr "Slāpekļa fiksējošs plastids"

#, fuzzy
msgid "WIKI_NITROPLAST_SCIENTIFIC_BACKGROUND"
msgstr "Slāpekļa fiksējošs plastids"

#, fuzzy
msgid "WIKI_NITROPLAST_STRATEGY"
msgstr "Slāpekļa fiksējošs plastids"

#, fuzzy
msgid "WIKI_NITROPLAST_UPGRADES"
msgstr "Slāpekļa fiksējošs plastids"

msgid "WIKI_NO"
msgstr ""

msgid "WIKI_NONE_COMMA_THIS_IS_THE_LAST_STAGE"
msgstr ""

msgid "WIKI_NUCLEUS_EFFECTS"
msgstr ""

msgid "WIKI_NUCLEUS_INTRO"
msgstr ""

msgid "WIKI_NUCLEUS_MODIFICATIONS"
msgstr ""

#, fuzzy
msgid "WIKI_NUCLEUS_PROCESSES"
msgstr "Nav procesu"

msgid "WIKI_NUCLEUS_REQUIREMENTS"
msgstr ""

msgid "WIKI_NUCLEUS_SCIENTIFIC_BACKGROUND"
msgstr ""

msgid "WIKI_NUCLEUS_STRATEGY"
msgstr ""

msgid "WIKI_NUCLEUS_UPGRADES"
msgstr ""

#, fuzzy
msgid "WIKI_ORGANELLES_ROOT_INTRO"
msgstr "Organoīdi"

#, fuzzy
msgid "WIKI_OXYTOXISOME_EFFECTS"
msgstr "Oksitoksisoma"

#, fuzzy
msgid "WIKI_OXYTOXISOME_INTRO"
msgstr "Oksitoksisoma"

msgid "WIKI_OXYTOXISOME_MODIFICATIONS"
msgstr ""

msgid "WIKI_OXYTOXISOME_PROCESSES"
msgstr ""

msgid "WIKI_OXYTOXISOME_REQUIREMENTS"
msgstr ""

msgid "WIKI_OXYTOXISOME_SCIENTIFIC_BACKGROUND"
msgstr ""

#, fuzzy
msgid "WIKI_OXYTOXISOME_STRATEGY"
msgstr "Oksitoksisoma"

#, fuzzy
msgid "WIKI_OXYTOXISOME_UPGRADES"
msgstr "Oksitoksisoma"

#, fuzzy
msgid "WIKI_OXYTOXY_SYNTHESIS_COMMA_GLYCOLYSIS"
msgstr "OxyToxy sintēze"

#, fuzzy
msgid "WIKI_PAGE_ASCENSION"
msgstr "Rusticianīns"

#, fuzzy
msgid "WIKI_PAGE_AWAKENING_STAGE"
msgstr "Saistviela"

#, fuzzy
msgid "WIKI_PAGE_AWARE_STAGE"
msgstr "[thrive:input]g_move_forward[/thrive:input],[thrive:input]g_move_left[/thrive:input],[thrive:input]g_move_backwards[/thrive:input],[thrive:input]g_move_right[/thrive:input] un peli, lai kustētos. [thrive:input]g_fire_toxin[/thrive:input], lai šautu [thrive:compound type=\"oxytoxy\"][/thrive:compound], ja jums ir toksīnu vakuola. [thrive:input]g_toggle_engulf[/thrive:input], lai pārslēgtu aprīšanas režīmu. Jūs varat attālinātas un pietuvināties ar peles riteni."

msgid "WIKI_PAGE_AXON"
msgstr ""

#, fuzzy
msgid "WIKI_PAGE_BINDING_AGENT"
msgstr "Saistviela"

#, fuzzy
msgid "WIKI_PAGE_BIOLUMINESCENT_VACUOLE"
msgstr ""
"Bioluminiscējošā\n"
"vakuola"

#, fuzzy
msgid "WIKI_PAGE_CHEMOPLAST"
msgstr "Hemoplasts"

#, fuzzy
msgid "WIKI_PAGE_CHEMORECEPTOR"
msgstr "Hemoplasts"

#, fuzzy
msgid "WIKI_PAGE_CHEMOSYNTHESIZING_PROTEINS"
msgstr "Hemosintezējošas olbaltumvielas"

#, fuzzy
msgid "WIKI_PAGE_CHLOROPLAST"
msgstr "Hloroplasts"

msgid "WIKI_PAGE_CILIA"
msgstr ""

#, fuzzy
msgid "WIKI_PAGE_COMPOUNDS"
msgstr "Citoplazma"

msgid "WIKI_PAGE_COMPOUND_SYSTEM_DEVELOPMENT"
msgstr ""

#, fuzzy
msgid "WIKI_PAGE_CYTOPLASM"
msgstr "Citoplazma"

#, fuzzy
msgid "WIKI_PAGE_DEVELOPMENT_ROOT"
msgstr "Novietot organoīdu"

#, fuzzy
msgid "WIKI_PAGE_EDITORS_AND_MUTATIONS"
msgstr "Mitohondrijs"

#, fuzzy
msgid "WIKI_PAGE_ENVIRONMENTAL_CONDITIONS"
msgstr "Mitohondrijs"

#, fuzzy
msgid "WIKI_PAGE_FERROPLAST"
msgstr "Termoplasts"

#, fuzzy
msgid "WIKI_PAGE_FLAGELLUM"
msgstr "Vica"

#, fuzzy
msgid "WIKI_PAGE_HELP_AND_TIPS"
msgstr "Hemoplasts"

#, fuzzy
msgid "WIKI_PAGE_HYDROGENASE"
msgstr "Nitrāzes"

#, fuzzy
msgid "WIKI_PAGE_INDUSTRIAL_STAGE"
msgstr "Saistviela"

#, fuzzy
msgid "WIKI_PAGE_LYSOSOME"
msgstr "Oksitoksisoma"

#, fuzzy
msgid "WIKI_PAGE_MACROSCOPIC_STAGE"
msgstr "Nitrāzes"

#, fuzzy
msgid "WIKI_PAGE_MECHANICS_ROOT"
msgstr "Novietot organoīdu"

#, fuzzy
msgid "WIKI_PAGE_MELANOSOME"
msgstr "Oksitoksisoma"

#, fuzzy
msgid "WIKI_PAGE_METABOLOSOMES"
msgstr "Metabolosomas"

#, fuzzy
msgid "WIKI_PAGE_MICROBE_STAGE"
msgstr "Nitrāzes"

#, fuzzy
msgid "WIKI_PAGE_MITOCHONDRION"
msgstr "Mitohondrijs"

#, fuzzy
msgid "WIKI_PAGE_MULTICELLULAR_STAGE"
msgstr "Novietot organoīdu"

#, fuzzy
msgid "WIKI_PAGE_MYOFIBRIL"
msgstr "Pīluss"

#, fuzzy
msgid "WIKI_PAGE_NITROGENASE"
msgstr "Nitrāzes"

#, fuzzy
msgid "WIKI_PAGE_NITROPLAST"
msgstr "Slāpekļa fiksējošs plastids"

#, fuzzy
msgid "WIKI_PAGE_NUCLEUS"
msgstr "Kodols"

#, fuzzy
msgid "WIKI_PAGE_ORGANELLES_ROOT"
msgstr "Novietot organoīdu"

#, fuzzy
msgid "WIKI_PAGE_OXYTOXISOME"
msgstr "Oksitoksisoma"

msgid "WIKI_PAGE_PERFORATOR_PILUS"
msgstr ""

#, fuzzy
msgid "WIKI_PAGE_PROTOPLASM"
msgstr "Protoplazma"

#, fuzzy
msgid "WIKI_PAGE_REPRODUCTION"
msgstr "Protoplazma"

#, fuzzy
msgid "WIKI_PAGE_RUSTICYANIN"
msgstr "Rusticianīns"

#, fuzzy
msgid "WIKI_PAGE_SIGNALING_AGENT"
msgstr "Saistviela"

msgid "WIKI_PAGE_SLIME_JET"
msgstr ""

#, fuzzy
msgid "WIKI_PAGE_SOCIETY_STAGE"
msgstr "[thrive:input]g_move_forward[/thrive:input],[thrive:input]g_move_left[/thrive:input],[thrive:input]g_move_backwards[/thrive:input],[thrive:input]g_move_right[/thrive:input] un peli, lai kustētos. [thrive:input]g_fire_toxin[/thrive:input], lai šautu [thrive:compound type=\"oxytoxy\"][/thrive:compound], ja jums ir toksīnu vakuola. [thrive:input]g_toggle_engulf[/thrive:input], lai pārslēgtu aprīšanas režīmu. Jūs varat attālinātas un pietuvināties ar peles riteni."

#, fuzzy
msgid "WIKI_PAGE_SPACE_STAGE"
msgstr "Saistviela"

#, fuzzy
msgid "WIKI_PAGE_STAGES_ROOT"
msgstr "Novietot organoīdu"

#, fuzzy
msgid "WIKI_PAGE_THERMOPLAST"
msgstr "Termoplasts"

#, fuzzy
msgid "WIKI_PAGE_THERMOSYNTHASE"
msgstr "Hemosintēze"

#, fuzzy
msgid "WIKI_PAGE_THE_PATCH_MAP"
msgstr "Termoplasts"

#, fuzzy
msgid "WIKI_PAGE_THYLAKOIDS"
msgstr "Tilakoīdi"

#, fuzzy
msgid "WIKI_PAGE_TOXIN_VACUOLE"
msgstr ""
"Toksīnu\n"
"vakuola"

#, fuzzy
msgid "WIKI_PAGE_VACUOLE"
msgstr ""
"Toksīnu\n"
"vakuola"

msgid "WIKI_PERFORATOR_PILUS_EFFECTS"
msgstr ""

msgid "WIKI_PERFORATOR_PILUS_INTRO"
msgstr ""

msgid "WIKI_PERFORATOR_PILUS_MODIFICATIONS"
msgstr ""

msgid "WIKI_PERFORATOR_PILUS_PROCESSES"
msgstr ""

msgid "WIKI_PERFORATOR_PILUS_REQUIREMENTS"
msgstr ""

msgid "WIKI_PERFORATOR_PILUS_SCIENTIFIC_BACKGROUND"
msgstr ""

msgid "WIKI_PERFORATOR_PILUS_STRATEGY"
msgstr ""

msgid "WIKI_PERFORATOR_PILUS_UPGRADES"
msgstr ""

#, fuzzy
msgid "WIKI_PROTEIN_RESPIRATION"
msgstr "Aerobiskā elpošana"

#, fuzzy
msgid "WIKI_PROTOPLASM_EFFECTS"
msgstr "Protoplazma"

#, fuzzy
msgid "WIKI_PROTOPLASM_INTRO"
msgstr "Protoplazma"

msgid "WIKI_PROTOPLASM_MODIFICATIONS"
msgstr ""

#, fuzzy
msgid "WIKI_PROTOPLASM_PROCESSES"
msgstr "Pārveido [thrive:compound type=\"glucose\"][/thrive:compound] par [thrive:compound type=\"atp\"][/thrive:compound]."

msgid "WIKI_PROTOPLASM_REQUIREMENTS"
msgstr ""

msgid "WIKI_PROTOPLASM_SCIENTIFIC_BACKGROUND"
msgstr ""

msgid "WIKI_PROTOPLASM_STRATEGY"
msgstr ""

msgid "WIKI_PROTOPLASM_UPGRADES"
msgstr ""

msgid "WIKI_PULLING_CILIA"
msgstr ""

#, fuzzy
msgid "WIKI_REPRODUCTION_BUTTON"
msgstr "Protoplazma"

#, fuzzy
msgid "WIKI_REPRODUCTION_INTRO"
msgstr "Protoplazma"

msgid "WIKI_REPRODUCTION_REPRODUCTION_IN_THE_MICROBE_STAGE"
msgstr ""

msgid "WIKI_ROOT_BODY"
msgstr ""

msgid "WIKI_ROOT_HEADING"
msgstr ""

#, fuzzy
msgid "WIKI_RUSTICYANIN_EFFECTS"
msgstr "Rusticianīns"

#, fuzzy
msgid "WIKI_RUSTICYANIN_INTRO"
msgstr "Rusticianīns"

#, fuzzy
msgid "WIKI_RUSTICYANIN_MODIFICATIONS"
msgstr "Pārveido [thrive:compound type=\"iron\"][/thrive:compound] par [thrive:compound type=\"atp\"][/thrive:compound]. Likme mainās ar [thrive:compound type=\"carbondioxide\"][/thrive:compound] un[thrive:compound type=\"oxygen\"][/thrive:compound] koncentrāciju."

#, fuzzy
msgid "WIKI_RUSTICYANIN_PROCESSES"
msgstr "Pārveido [thrive:compound type=\"iron\"][/thrive:compound] par [thrive:compound type=\"atp\"][/thrive:compound]. Likme mainās ar [thrive:compound type=\"carbondioxide\"][/thrive:compound] un[thrive:compound type=\"oxygen\"][/thrive:compound] koncentrāciju."

msgid "WIKI_RUSTICYANIN_REQUIREMENTS"
msgstr ""

msgid "WIKI_RUSTICYANIN_SCIENTIFIC_BACKGROUND"
msgstr ""

#, fuzzy
msgid "WIKI_RUSTICYANIN_STRATEGY"
msgstr "Rusticianīns"

#, fuzzy
msgid "WIKI_RUSTICYANIN_UPGRADES"
msgstr "Rusticianīns"

#, fuzzy
msgid "WIKI_SIGNALING_AGENT_EFFECTS"
msgstr "Saistviela"

#, fuzzy
msgid "WIKI_SIGNALING_AGENT_INTRO"
msgstr "Saistviela"

#, fuzzy
msgid "WIKI_SIGNALING_AGENT_MODIFICATIONS"
msgstr "Ļauj saistīties ar citām šūnām. Šis ir pirmais solis uz daudzšūnu veidošanos. Kad tava šūna ir daļā no kolonijas, savienojumi tiek dalīti starp šūnām. Jūs nevarat ieiet redaktorā, kāmēram esat daļa no kolonijas, jums nepieciešams atdalīties, kad savākts nepieciešamais savienojumu daudzums, lai sadalītu jūsu šūnu."

#, fuzzy
msgid "WIKI_SIGNALING_AGENT_PROCESSES"
msgstr "Spiediet [thrive:input]g_toggle_binding[/thrive:input] , lai pārslēgtu saistīšanas režīmu. Kad esiet saistīšanas režīmā, jūs varat pievienot citas šūnas no jūsu sugas, virzoties tām pretī, jūsu kolonijai. Lai pamestu koloniju, spiediet [thrive:input]g_unbind_all[/thrive:input]."

#, fuzzy
msgid "WIKI_SIGNALING_AGENT_REQUIREMENTS"
msgstr "Ļauj saistīties ar citām šūnām. Šis ir pirmais solis uz daudzšūnu veidošanos. Kad tava šūna ir daļā no kolonijas, savienojumi tiek dalīti starp šūnām. Jūs nevarat ieiet redaktorā, kāmēram esat daļa no kolonijas, jums nepieciešams atdalīties, kad savākts nepieciešamais savienojumu daudzums, lai sadalītu jūsu šūnu."

#, fuzzy
msgid "WIKI_SIGNALING_AGENT_SCIENTIFIC_BACKGROUND"
msgstr "Ļauj saistīties ar citām šūnām. Šis ir pirmais solis uz daudzšūnu veidošanos. Kad tava šūna ir daļā no kolonijas, savienojumi tiek dalīti starp šūnām. Jūs nevarat ieiet redaktorā, kāmēram esat daļa no kolonijas, jums nepieciešams atdalīties, kad savākts nepieciešamais savienojumu daudzums, lai sadalītu jūsu šūnu."

#, fuzzy
msgid "WIKI_SIGNALING_AGENT_STRATEGY"
msgstr "Saistviela"

#, fuzzy
msgid "WIKI_SIGNALING_AGENT_UPGRADES"
msgstr "Saistviela"

#, fuzzy
msgid "WIKI_SLIME_JET_EFFECTS"
msgstr "Apraksts:"

#, fuzzy
msgid "WIKI_SLIME_JET_INTRO"
msgstr "Apraksts:"

#, fuzzy
msgid "WIKI_SLIME_JET_MODIFICATIONS"
msgstr "Apraksts:"

#, fuzzy
msgid "WIKI_SLIME_JET_PROCESSES"
msgstr "Pārveido [thrive:compound type=\"glucose\"][/thrive:compound] par [thrive:compound type=\"atp\"][/thrive:compound]."

msgid "WIKI_SLIME_JET_REQUIREMENTS"
msgstr ""

msgid "WIKI_SLIME_JET_SCIENTIFIC_BACKGROUND"
msgstr ""

msgid "WIKI_SLIME_JET_STRATEGY"
msgstr ""

msgid "WIKI_SLIME_JET_UPGRADES"
msgstr ""

msgid "WIKI_SOCIETY_STAGE_CURRENT_DEVELOPMENT"
msgstr ""

#, fuzzy
msgid "WIKI_SOCIETY_STAGE_FEATURES"
msgstr "[thrive:input]g_move_forward[/thrive:input],[thrive:input]g_move_left[/thrive:input],[thrive:input]g_move_backwards[/thrive:input],[thrive:input]g_move_right[/thrive:input] un peli, lai kustētos. [thrive:input]g_fire_toxin[/thrive:input], lai šautu [thrive:compound type=\"oxytoxy\"][/thrive:compound], ja jums ir toksīnu vakuola. [thrive:input]g_toggle_engulf[/thrive:input], lai pārslēgtu aprīšanas režīmu. Jūs varat attālinātas un pietuvināties ar peles riteni."

#, fuzzy
msgid "WIKI_SOCIETY_STAGE_INTRO"
msgstr "Apraksts:"

#, fuzzy
msgid "WIKI_SOCIETY_STAGE_OVERVIEW"
msgstr "[thrive:input]g_move_forward[/thrive:input],[thrive:input]g_move_left[/thrive:input],[thrive:input]g_move_backwards[/thrive:input],[thrive:input]g_move_right[/thrive:input] un peli, lai kustētos. [thrive:input]g_fire_toxin[/thrive:input], lai šautu [thrive:compound type=\"oxytoxy\"][/thrive:compound], ja jums ir toksīnu vakuola. [thrive:input]g_toggle_engulf[/thrive:input], lai pārslēgtu aprīšanas režīmu. Jūs varat attālinātas un pietuvināties ar peles riteni."

#, fuzzy
msgid "WIKI_SOCIETY_STAGE_TRANSITIONS"
msgstr "[thrive:input]g_move_forward[/thrive:input],[thrive:input]g_move_left[/thrive:input],[thrive:input]g_move_backwards[/thrive:input],[thrive:input]g_move_right[/thrive:input] un peli, lai kustētos. [thrive:input]g_fire_toxin[/thrive:input], lai šautu [thrive:compound type=\"oxytoxy\"][/thrive:compound], ja jums ir toksīnu vakuola. [thrive:input]g_toggle_engulf[/thrive:input], lai pārslēgtu aprīšanas režīmu. Jūs varat attālinātas un pietuvināties ar peles riteni."

#, fuzzy
msgid "WIKI_SOCIETY_STAGE_UI"
msgstr "[thrive:input]g_move_forward[/thrive:input],[thrive:input]g_move_left[/thrive:input],[thrive:input]g_move_backwards[/thrive:input],[thrive:input]g_move_right[/thrive:input] un peli, lai kustētos. [thrive:input]g_fire_toxin[/thrive:input], lai šautu [thrive:compound type=\"oxytoxy\"][/thrive:compound], ja jums ir toksīnu vakuola. [thrive:input]g_toggle_engulf[/thrive:input], lai pārslēgtu aprīšanas režīmu. Jūs varat attālinātas un pietuvināties ar peles riteni."

msgid "WIKI_SPACE_STAGE_CURRENT_DEVELOPMENT"
msgstr ""

#, fuzzy
msgid "WIKI_SPACE_STAGE_FEATURES"
msgstr "Kodols"

#, fuzzy
msgid "WIKI_SPACE_STAGE_INTRO"
msgstr "Apraksts:"

#, fuzzy
msgid "WIKI_SPACE_STAGE_OVERVIEW"
msgstr "[thrive:input]g_move_forward[/thrive:input],[thrive:input]g_move_left[/thrive:input],[thrive:input]g_move_backwards[/thrive:input],[thrive:input]g_move_right[/thrive:input] un peli, lai kustētos. [thrive:input]g_fire_toxin[/thrive:input], lai šautu [thrive:compound type=\"oxytoxy\"][/thrive:compound], ja jums ir toksīnu vakuola. [thrive:input]g_toggle_engulf[/thrive:input], lai pārslēgtu aprīšanas režīmu. Jūs varat attālinātas un pietuvināties ar peles riteni."

#, fuzzy
msgid "WIKI_SPACE_STAGE_TRANSITIONS"
msgstr "Nitrāzes"

#, fuzzy
msgid "WIKI_SPACE_STAGE_UI"
msgstr "[thrive:input]g_move_forward[/thrive:input],[thrive:input]g_move_left[/thrive:input],[thrive:input]g_move_backwards[/thrive:input],[thrive:input]g_move_right[/thrive:input] un peli, lai kustētos. [thrive:input]g_fire_toxin[/thrive:input], lai šautu [thrive:compound type=\"oxytoxy\"][/thrive:compound], ja jums ir toksīnu vakuola. [thrive:input]g_toggle_engulf[/thrive:input], lai pārslēgtu aprīšanas režīmu. Jūs varat attālinātas un pietuvināties ar peles riteni."

#, fuzzy
msgid "WIKI_STAGES_ROOT_INTRO"
msgstr "Organoīdi"

msgid "WIKI_TBA"
msgstr ""

#, fuzzy
msgid "WIKI_THERMOPLAST_EFFECTS"
msgstr "Termoplasts"

#, fuzzy
msgid "WIKI_THERMOPLAST_INTRO"
msgstr "Termoplasts"

msgid "WIKI_THERMOPLAST_MODIFICATIONS"
msgstr ""

msgid "WIKI_THERMOPLAST_PROCESSES"
msgstr ""

msgid "WIKI_THERMOPLAST_REQUIREMENTS"
msgstr ""

msgid "WIKI_THERMOPLAST_SCIENTIFIC_BACKGROUND"
msgstr ""

#, fuzzy
msgid "WIKI_THERMOPLAST_STRATEGY"
msgstr "Termoplasts"

#, fuzzy
msgid "WIKI_THERMOPLAST_UPGRADES"
msgstr "Termoplasts"

#, fuzzy
msgid "WIKI_THERMOSYNTHASE_EFFECTS"
msgstr "Hemosintēze"

#, fuzzy
msgid "WIKI_THERMOSYNTHASE_INTRO"
msgstr "Hemosintēze"

#, fuzzy
msgid "WIKI_THERMOSYNTHASE_MODIFICATIONS"
msgstr "Apraksts:"

#, fuzzy
msgid "WIKI_THERMOSYNTHASE_PROCESSES"
msgstr "Pārveido [thrive:compound type=\"hydrogensulfide\"][/thrive:compound] par [thrive:compound type=\"hydrogensulfide\"][/thrive:compound]. Ātrums ir atkarīgs no [thrive:compound type=\"carbondioxide\"][/thrive:compound] koncentrācijas. Arī pārveido [thrive:compound type=\"glucose\"][/thrive:compound] par [thrive:compound type=\"atp\"][/thrive:compound]."

#, fuzzy
msgid "WIKI_THERMOSYNTHASE_REQUIREMENTS"
msgstr "Apraksts:"

#, fuzzy
msgid "WIKI_THERMOSYNTHASE_SCIENTIFIC_BACKGROUND"
msgstr "Apraksts:"

#, fuzzy
msgid "WIKI_THERMOSYNTHASE_STRATEGY"
msgstr "Apraksts:"

#, fuzzy
msgid "WIKI_THERMOSYNTHASE_UPGRADES"
msgstr "Apraksts:"

msgid "WIKI_THE_PATCH_MAP_FOG_OF_WAR"
msgstr ""

#, fuzzy
msgid "WIKI_THE_PATCH_MAP_INTRO"
msgstr "Termoplasts"

#, fuzzy
msgid "WIKI_THE_PATCH_MAP_PATCHES"
msgstr "Termoplasts"

msgid "WIKI_THE_PATCH_MAP_THE_PATCH_MAP"
msgstr ""

#, fuzzy
msgid "WIKI_THYLAKOIDS_EFFECTS"
msgstr "Tilakoīdi"

#, fuzzy
msgid "WIKI_THYLAKOIDS_INTRO"
msgstr "Tilakoīdi"

msgid "WIKI_THYLAKOIDS_MODIFICATIONS"
msgstr ""

msgid "WIKI_THYLAKOIDS_PROCESSES"
msgstr ""

msgid "WIKI_THYLAKOIDS_REQUIREMENTS"
msgstr ""

msgid "WIKI_THYLAKOIDS_SCIENTIFIC_BACKGROUND"
msgstr ""

msgid "WIKI_THYLAKOIDS_STRATEGY"
msgstr ""

msgid "WIKI_THYLAKOIDS_UPGRADES"
msgstr ""

#, fuzzy
msgid "WIKI_TOXIN_VACUOLE_EFFECTS"
msgstr ""
"Toksīnu\n"
"vakuola"

#, fuzzy
msgid "WIKI_TOXIN_VACUOLE_INTRO"
msgstr ""
"Toksīnu\n"
"vakuola"

msgid "WIKI_TOXIN_VACUOLE_MODIFICATIONS"
msgstr ""

#, fuzzy
msgid "WIKI_TOXIN_VACUOLE_PROCESSES"
msgstr ""
"Toksīnu\n"
"vakuola"

msgid "WIKI_TOXIN_VACUOLE_REQUIREMENTS"
msgstr ""

msgid "WIKI_TOXIN_VACUOLE_SCIENTIFIC_BACKGROUND"
msgstr ""

#, fuzzy
msgid "WIKI_TOXIN_VACUOLE_STRATEGY"
msgstr ""
"Toksīnu\n"
"vakuola"

#, fuzzy
msgid "WIKI_TOXIN_VACUOLE_UPGRADES"
msgstr ""
"Toksīnu\n"
"vakuola"

msgid "WIKI_VACUOLE_EFFECTS"
msgstr ""

msgid "WIKI_VACUOLE_INTRO"
msgstr ""

msgid "WIKI_VACUOLE_MODIFICATIONS"
msgstr ""

#, fuzzy
msgid "WIKI_VACUOLE_PROCESSES"
msgstr "Nav procesu"

msgid "WIKI_VACUOLE_REQUIREMENTS"
msgstr ""

msgid "WIKI_VACUOLE_SCIENTIFIC_BACKGROUND"
msgstr ""

msgid "WIKI_VACUOLE_STRATEGY"
msgstr ""

msgid "WIKI_VACUOLE_UPGRADES"
msgstr ""

#, fuzzy
msgid "WIKI_YES"
msgstr "Novietot organoīdu"

msgid "WILL_YOU_THRIVE"
msgstr "Vai jūs uzplauksiet?"

msgid "WINDOWED"
msgstr ""

msgid "WIN_BOX_TITLE"
msgstr ""

msgid "WIN_TEXT"
msgstr ""

msgid "WORKSHOP_ITEM_CHANGE_NOTES"
msgstr "Lietas izmaiņas piezīmes"

msgid "WORKSHOP_ITEM_CHANGE_NOTES_TOOLTIP"
msgstr "Mainīt piezīmes, lai šī vienuma versijai tiktu rādītas Steam darbnīcā (neobligāti)"

msgid "WORKSHOP_ITEM_DESCRIPTION"
msgstr "Lietas Apraksts:"

msgid "WORKSHOP_ITEM_PREVIEW"
msgstr ""

msgid "WORKSHOP_ITEM_TAGS"
msgstr ""

msgid "WORKSHOP_ITEM_TITLE"
msgstr ""

msgid "WORKSHOP_ITEM_UPLOAD_SUCCEEDED"
msgstr ""

msgid "WORKSHOP_ITEM_UPLOAD_SUCCEEDED_TOS_REQUIRED"
msgstr ""

msgid "WORKSHOP_TERMS_OF_SERVICE_NOTICE"
msgstr ""

msgid "WORKSHOP_VISIBILITY_TOOLTIP"
msgstr ""

msgid "WORLD"
msgstr ""

msgid "WORLD_EXPORT_SUCCESS_MESSAGE"
msgstr ""

#, fuzzy
msgid "WORLD_GENERAL_STATISTICS"
msgstr "Organisma statistika"

msgid "WORLD_MISC_DETAILS_STRING"
msgstr ""

msgid "WORLD_RELATIVE_MOVEMENT"
msgstr ""

#, fuzzy
msgid "WORLD_SIZE"
msgstr "Šūnas procesi"

#, fuzzy
msgid "WORLD_SIZE_EXPLANATION"
msgstr ""
"Koncentrēti mikrobi meklēs gabalus vai upurus tālas distances\n"
"un visticamāk būs ambiciozāki par gabaliem.\n"
"Atsaucīgi mikrobi ātrāk pāries uz jauniem mērķiem."

msgid "WORLD_SIZE_LARGE"
msgstr ""

msgid "WORLD_SIZE_MEDIUM"
msgstr ""

msgid "WORLD_SIZE_SMALL"
msgstr ""

#, fuzzy
msgid "WORLD_SIZE_TOOLTIP"
msgstr "Apskatiet detalizētu informāciju aiz pareģošanas"

msgid "WORST_PATCH_COLON"
msgstr "Sliktākais Plankums:"

msgid "XBOX360"
msgstr ""

msgid "XBOX_ONE"
msgstr ""

msgid "XBOX_SERIES"
msgstr ""

#, fuzzy
msgid "X_TWITTER_TOOLTIP"
msgstr "Apskatiet detalizētu informāciju aiz pareģošanas"

msgid "YEARS"
msgstr ""

msgid "YET_TO_BE_IMPLEMENTED_NOTICE"
msgstr ""

#, fuzzy
msgid "YOUTUBE_TOOLTIP"
msgstr "Atsākt spēli"

msgid "YOU_CAN_MAKE_PULL_REQUEST"
msgstr ""

msgid "YOU_CAN_SUPPORT_THRIVE_ON_PATREON"
msgstr ""

msgid "ZOOM_IN"
msgstr "Pietuvināt"

msgid "ZOOM_OUT"
msgstr "Attālināt"

#, fuzzy
#~ msgid "MICROBE_STAGE_DAY_NIGHT_TEXT"
#~ msgstr ""
#~ "Prokariotu struktūras\n"
#~ "\n"
#~ "Metabolosomas: ražo ATP no glikozes\n"
#~ "\n"
#~ "Hemosintezējošas olbaltumvielas: No sērūdeņraža saražo uz pusi mazāk glikozes nekā hemoplasts, bet arī veic glikolīzi, aizņem 1 daļu\n"
#~ "\n"
#~ "Tilakoīdi: ražo 3 reizes mazāk glikozes nekā parasts hloroplasts, bet arī veic glikolīzi un aizņem 1 daļu\n"
#~ "\n"
#~ "Rusticianīns : pārvērš dzelzi ATP\n"
#~ "\n"
#~ "Nitrogenāze: no atmosfēras slāpekli un ATP ražo amonjaku\n"
#~ "\n"
#~ "Citoplazma: uzglabā savienojumus un veic glikolīzi (ražo ATP nelielos daudzumos)"

#, fuzzy
#~ msgid "GLOBAL_GLACIATION_EVENT_LOG"
#~ msgstr "Kopējā Populācija:"

#~ msgid "IRON_CHEMOLITHOAUTOTROPHY"
#~ msgstr "Dzelža Ķīmolitoautotrofija"

#, fuzzy
#~ msgid "PASSIVE_REPRODUCTION_PROGRESS"
#~ msgstr ""
#~ "Aktīvi mikrobi skraidīs apkārt un gāzīsies, kad nekas interesants nenotiek.\n"
#~ "Sēdošie mikrobi būs nekustīgi un gaidīs, kad vide mainīsies, pirms tie kaut ko dara."

#, fuzzy
#~ msgid "THANKS_FOR_BUYING_THRIVE"
#~ msgstr "Licences aizsedzošās daļas no Thrive ir parādītas šeit"

#, fuzzy
#~ msgid "WIKI_RADIOSYNTHESIS"
#~ msgstr "Hemosintēze"

#~ msgid "EASTEREGG_MESSAGE_19"
#~ msgstr "Jautrs fakts, Didinijs ir ciliāts, kas medī paramecijus."

#~ msgid "EASTEREGG_MESSAGE_20"
#~ msgstr "Jautrs fakts, Amēba medī un noķer upurus ar \"kājām\", kuras veidotas no citoplazmas, ko sauc par pseidopodiem, mēs vēlamies tos drīz Thrive."

#~ msgid "EASTEREGG_MESSAGE_21"
#~ msgstr "Rekur padoms, uzmanieties no lielām šūnām un baktēŗijām, nav jautri būt sagremotam, un tie apēdīs jūs."

#~ msgid "EASTEREGG_MESSAGE_22"
#~ msgstr "Thrive skaņas kommandas galvenais izveidoja tik daudz dziesmas, kuras vēl nav spēlē pievienotas. Jūs varat tās sadzirdēt, vai skatīties tiešraides, kur viņš sakomponē tās Youtube kanālā, Oliver Lugg."

#~ msgid "EASTEREGG_MESSAGE_23"
#~ msgstr "Padoms: ja tavā šūnā ir 150 daļas, tā var absorbēt lielus dzelzs gabalus."

#~ msgid "EASTEREGG_MESSAGE_24"
#~ msgstr "Thrive ir domāta kā svešās planētas simulācija, tāpēc tas ir loģiski, ka vairums būtnes, ko atradīsi, būs saistīti ar vienu vai divām sugām evolūcijas dēļ, kas notiek apkārt jums, paraudzieties vai nevarat atpazīt kādu!"

#~ msgid "EASTEREGG_MESSAGE_25"
#~ msgstr "Jautrs faks, Thrive kommanda straumē podkastus laiku pa laikam, jums vajadzētu tos izbaudīt!"

#~ msgid "EASTEREGG_MESSAGE_26"
#~ msgstr "Jautrs fakts, Thrive ir veidots ar atvērtā pirmkoda dzinēju Godot!"

#~ msgid "EASTEREGG_MESSAGE_27"
#~ msgstr "Jautrs fakts, pirmo no spēlējamiem prototipiem izveidoja mūsu satriecošs programmētājs, untrustedlife!"

#~ msgid "MICROBE_EDITOR_HELP_MESSAGE_1"
#~ msgstr ""
#~ "Prokariotu struktūras\n"
#~ "\n"
#~ "Metabolosomas: ražo ATP no glikozes\n"
#~ "\n"
#~ "Hemosintezējošas olbaltumvielas: No sērūdeņraža saražo uz pusi mazāk glikozes nekā hemoplasts, bet arī veic glikolīzi, aizņem 1 daļu\n"
#~ "\n"
#~ "Tilakoīdi: ražo 3 reizes mazāk glikozes nekā parasts hloroplasts, bet arī veic glikolīzi un aizņem 1 daļu\n"
#~ "\n"
#~ "Rusticianīns : pārvērš dzelzi ATP\n"
#~ "\n"
#~ "Nitrogenāze: no atmosfēras slāpekli un ATP ražo amonjaku\n"
#~ "\n"
#~ "Citoplazma: uzglabā savienojumus un veic glikolīzi (ražo ATP nelielos daudzumos)"

#, fuzzy
#~ msgid "MICROBE_EDITOR_HELP_MESSAGE_14"
#~ msgstr ""
#~ "Prokariotu struktūras\n"
#~ "\n"
#~ "Metabolosomas: ražo ATP no glikozes\n"
#~ "\n"
#~ "Hemosintezējošas olbaltumvielas: No sērūdeņraža saražo uz pusi mazāk glikozes nekā hemoplasts, bet arī veic glikolīzi, aizņem 1 daļu\n"
#~ "\n"
#~ "Tilakoīdi: ražo 3 reizes mazāk glikozes nekā parasts hloroplasts, bet arī veic glikolīzi un aizņem 1 daļu\n"
#~ "\n"
#~ "Rusticianīns : pārvērš dzelzi ATP\n"
#~ "\n"
#~ "Nitrogenāze: no atmosfēras slāpekli un ATP ražo amonjaku\n"
#~ "\n"
#~ "Citoplazma: uzglabā savienojumus un veic glikolīzi (ražo ATP nelielos daudzumos)"

#~ msgid "MICROBE_EDITOR_HELP_MESSAGE_2"
#~ msgstr ""
#~ "Ārējie organoīdi\n"
#~ "\n"
#~ "Vica: Pārvieto jūsu šūnu ātrāk, izmantojot [thrive:compound type=\"atp\"][/thrive:compound]\n"
#~ "\n"
#~ "Pīluss: Var sadurt citas šūnas"

#~ msgid "MICROBE_EDITOR_HELP_MESSAGE_3"
#~ msgstr ""
#~ "Membrānas piesaistītie organoīdi\n"
#~ "\n"
#~ "Kodols: Aizņem 11 heksades un atļauj membrānai piesaistītām organoīdu evolūcijai, kā arī dubultu šūnas lielumu (to var evolucionēt tikai 1 reizi)\n"
#~ "\n"
#~ "Saistviela: Atļauj savienoties ar citām šūnām\n"
#~ "\n"
#~ "Mitohondrijs: Ražo [thrive:compound type=\"atp\"][/thrive:compound] no [thrive:compound type=\"glucose\"][/thrive:compound] un atmosfērisku O2 efektīvāk nekā citoplazma\n"
#~ "\n"
#~ "Hloroplasti: Ražo [thrive:compound type=\"glucose\"][/thrive:compound] no saules gaismas un atmosfēriskā CO2\n"
#~ "\n"
#~ "Ķīmijplasts: Ražo [thrive:compound type=\"glucose\"][/thrive:compound] no [thrive:compound type=\"hydrogensulfide\"][/thrive:compound]\n"
#~ "\n"
#~ "Slāpekļa fiksācijas plastids: Ražo [thrive:compound type=\"ammonia\"][/thrive:compound] no [thrive:compound type=\"atp\"][/thrive:compound] un atmosfēriskā Slāpekļā un Skābekļa\n"
#~ "\n"
#~ "Vakuola: Glabā 8 sakrātos savienojumus\n"
#~ "\n"
#~ "Toksīnu Vakuolas: Ražo toksīnus (called [thrive:compound type=\"oxytoxy\"][/thrive:compound])"

#~ msgid "MICROBE_EDITOR_HELP_MESSAGE_4"
#~ msgstr "Katru paaudzi, jums ir 100 mutācijas punkti (MP), ko drīkstiet patērēt, un katru izmaiņa (vai mutācija) maksās konkrētu skaitu tā MP. Pievienojot vai noņemot organoīdus maksās MP. Tomēr noņemot organoīdus, kuri tika pievienoti šajā mutāciajs sesijā, atmaksās MP par to organoīdu. Jūs varat pārvietot vai pavisam noņemt organoīdu ar labo klikšķi uz tās un izvēloties konkrēto darbību no uznirstošās izvēlnes. Jūs varat rotēt jūsu organoīdus, kāmēr jūs tās liekat, ar [thrive:input]e_rotate_left[/thrive:input] un [thrive:input]e_rotate_right[/thrive:input]."

#~ msgid "MICROBE_EDITOR_HELP_MESSAGE_5"
#~ msgstr "Katru reizi, kad jūs pavairojaties, jūs ieejat Mikrobu Redaktorā, kur jūs varat veikt izmaiņas jūsu sugai (Pievenojot, pārvietojot vai noņemot organoīdus), lai palielinātu jūsu sugas panākumus. Katrs apmeklējums redaktorā mikroba posmā pārstāv [thrive:constant]EDITOR_TIME_JUMP_MILLION_YEARS[/thrive:constant] miljonus evolucijas gadus."

#~ msgid "MICROBE_STAGE_HELP_MESSAGE_1"
#~ msgstr "[thrive:input]g_move_forward[/thrive:input],[thrive:input]g_move_left[/thrive:input],[thrive:input]g_move_backwards[/thrive:input],[thrive:input]g_move_right[/thrive:input] un peli, lai kustētos. [thrive:input]g_fire_toxin[/thrive:input], lai šautu [thrive:compound type=\"oxytoxy\"][/thrive:compound], ja jums ir toksīnu vakuola. [thrive:input]g_toggle_engulf[/thrive:input], lai pārslēgtu aprīšanas režīmu. Jūs varat attālinātas un pietuvināties ar peles riteni."

#~ msgid "MICROBE_STAGE_HELP_MESSAGE_10"
#~ msgstr "Lai vairoties, katrs no tavam organoīdiem jāsadala divās daļās. Organoīdiem ir nepieciešams amonjaks un fosfāts, lai sadalītos."

#~ msgid "MICROBE_STAGE_HELP_MESSAGE_11"
#~ msgstr "Bet, ja tu izdzīvo divdesmit ģenerācijās ar 300 iedzīvotājiem, pašlaik tiek uzskatīts, ka esi uzvarējis spēlē. Pēc uzvaras tu vari turpināt spēlēt, kā vēlies."

#~ msgid "MICROBE_STAGE_HELP_MESSAGE_12"
#~ msgstr "Esiet uzmanīgi, jo jūsu konkurenti evolucionē vienlaikus jums. Katru reizi, kad jūs esiet rediģētājā, tie arī evolucionē."

#~ msgid "MICROBE_STAGE_HELP_MESSAGE_13"
#~ msgstr "Savienojot citas šūnas, jūs varat veidot koloniju, kurā šūnas dalās ar savienojumiem, ko absorbē un ražo ar vienu otru. Lai varētu savieno savienoties ar citu šūnu, jums ir nepieciešams saistvielas organoīds un tad virzieties pretī tai pēc savienošanas režīma ieslēgšanas. Jūs varat savienoties tikai ar savas sugas pārstāvjiem. Kāmēram esiet kolonijā, jūs nevariet sadalīt savu šūnu un ieiet redaktorā(pagaidām). Lai ieietu redaktorā, vispirms ir jāpamet kolonija tad, kad jums ir pietiekami daudz savienojumi savākti un tad ieejiet redaktorā. Lielās šūnu kolonijas ir ceļš uz daudžšūnību (tas nav vēl spēlē)."

#, fuzzy
#~ msgid "MICROBE_STAGE_HELP_MESSAGE_15"
#~ msgstr "[thrive:input]g_move_forward[/thrive:input],[thrive:input]g_move_left[/thrive:input],[thrive:input]g_move_backwards[/thrive:input],[thrive:input]g_move_right[/thrive:input] un peli, lai kustētos. [thrive:input]g_fire_toxin[/thrive:input], lai šautu [thrive:compound type=\"oxytoxy\"][/thrive:compound], ja jums ir toksīnu vakuola. [thrive:input]g_toggle_engulf[/thrive:input], lai pārslēgtu aprīšanas režīmu. Jūs varat attālinātas un pietuvināties ar peles riteni."

#, fuzzy
#~ msgid "MICROBE_STAGE_HELP_MESSAGE_16"
#~ msgstr "[thrive:input]g_move_forward[/thrive:input],[thrive:input]g_move_left[/thrive:input],[thrive:input]g_move_backwards[/thrive:input],[thrive:input]g_move_right[/thrive:input] un peli, lai kustētos. [thrive:input]g_fire_toxin[/thrive:input], lai šautu [thrive:compound type=\"oxytoxy\"][/thrive:compound], ja jums ir toksīnu vakuola. [thrive:input]g_toggle_engulf[/thrive:input], lai pārslēgtu aprīšanas režīmu. Jūs varat attālinātas un pietuvināties ar peles riteni."

#~ msgid "MICROBE_STAGE_HELP_MESSAGE_2"
#~ msgstr "Jūsu šūna izmanto [thrive:compound type=\"atp\"][/thrive:compound] kā enerģijas avotu, ja tā beidzas, jūs nomirsiet."

#~ msgid "MICROBE_STAGE_HELP_MESSAGE_3"
#~ msgstr "Lai atbloķētu redaktoru un vairoties, jums jāsavāc amonjaks (oranžs mākonis) un fosfāts (purpurs mākonis)."

#~ msgid "MICROBE_STAGE_HELP_MESSAGE_4"
#~ msgstr "Jūs varat arī absorbēt šūnas, baktērijas, kā arī dzelzs un šūnu gabalus, kas ir mazāki par jūs, nospiežot [thrive:input][g_toggle_engulf[/thrive:input]. Tas maksās papildu [thrive:compound type=\"atp\"][/thrive:compound], kā arī jūs palēninās. Neaizmirsti nospiest [thrive:input]g_toggle_engulf[/thrive:input] otrreiz, lai pārtrauktu absorbēšanu."

#~ msgid "MICROBE_STAGE_HELP_MESSAGE_5"
#~ msgstr "Osmoregulācija izmanto [thrive:compound type=\"atp\"][/thrive:compound]. Tas nozīmē, ka, jo lielāka ir tava šūna, jo vairāk [thrive:compound type=\"atp\"][/thrive:compound] ražojošu organoīdu tev ir nepieciešams, lai nezaudētu ATP, kad nekusties."

#~ msgid "MICROBE_STAGE_HELP_MESSAGE_6"
#~ msgstr "Redaktorā ir daudz organoīdu, kurus vari attīstīt, pieļaujot daudz dažādu spēles stilu."

#~ msgid "MICROBE_STAGE_HELP_MESSAGE_7"
#~ msgstr "Pagaidām, ja tava populācija samazināsies līdz nullei, tu izmirsi."

#~ msgid "MICROBE_STAGE_HELP_MESSAGE_8"
#~ msgstr ""
#~ "Dažādi savienojumu mākoņi ir:\n"
#~ "\n"
#~ "Balti - glikoze\n"
#~ "Dzelteni - sērūdeņradis\n"
#~ "Oranži - amonjaks\n"
#~ "Purpuri - fosfāts\n"
#~ "Rūsas brūni - dzelzs\n"
#~ "\n"
#~ "Glikoze ražo ATP."

#~ msgid "MICROBE_STAGE_HELP_MESSAGE_9"
#~ msgstr "Sērūdeņradi var pārveidot glikozē, izmantojot hemoplastus un hemosintezējošas olbaltumvielas. Ar rusticianīnu no dzelzs var ražot ATP."

#, fuzzy
#~ msgid "WIKI_MACROSCOPIC_STAGE"
#~ msgstr "[thrive:input]g_move_forward[/thrive:input],[thrive:input]g_move_left[/thrive:input],[thrive:input]g_move_backwards[/thrive:input],[thrive:input]g_move_right[/thrive:input] un peli, lai kustētos. [thrive:input]g_fire_toxin[/thrive:input], lai šautu [thrive:compound type=\"oxytoxy\"][/thrive:compound], ja jums ir toksīnu vakuola. [thrive:input]g_toggle_engulf[/thrive:input], lai pārslēgtu aprīšanas režīmu. Jūs varat attālinātas un pietuvināties ar peles riteni."

#, fuzzy
#~ msgid "EARLY_MULTICELLULAR"
#~ msgstr "Novietot organoīdu"

#, fuzzy
#~ msgid "ERUPTION_IN"
#~ msgstr "Apraksts ir pārāk garš"

#~ msgid "THE_AMOUNT_OF_GLUCOSE_HAS_BEEN_REDUCED"
#~ msgstr "Glikozes daudzums ir samazināts līdz {0} no iepriekšējā daudzuma."

#~ msgid "THYLAKOID"
#~ msgstr "Tilakoīds"

#, fuzzy
#~ msgid "WIKI_CYTOPLASM_GLYCOLYSIS"
#~ msgstr "Citoplazmas glikolīze"

#, fuzzy
#~ msgid "WIKI_AEROBIC_NITROGEN_FIXATION"
#~ msgstr "Anaerobiskā slāpekļa fiksācija"

#, fuzzy
#~ msgid "WIKI_AWAKENING_STAGE"
#~ msgstr "Saistviela"

#, fuzzy
#~ msgid "WIKI_AWARE_STAGE"
#~ msgstr "[thrive:input]g_move_forward[/thrive:input],[thrive:input]g_move_left[/thrive:input],[thrive:input]g_move_backwards[/thrive:input],[thrive:input]g_move_right[/thrive:input] un peli, lai kustētos. [thrive:input]g_fire_toxin[/thrive:input], lai šautu [thrive:compound type=\"oxytoxy\"][/thrive:compound], ja jums ir toksīnu vakuola. [thrive:input]g_toggle_engulf[/thrive:input], lai pārslēgtu aprīšanas režīmu. Jūs varat attālinātas un pietuvināties ar peles riteni."

#, fuzzy
#~ msgid "WIKI_CHEMOSYNTHESIS"
#~ msgstr "Hemosintēze"

#, fuzzy
#~ msgid "WIKI_GLYCOLYSIS"
#~ msgstr "Glikolīze"

#, fuzzy
#~ msgid "WIKI_INDUSTRIAL_STAGE"
#~ msgstr "Saistviela"

#, fuzzy
#~ msgid "WIKI_IRON_CHEMOLITHOAUTOTROPHY"
#~ msgstr "Dzelža Ķīmolitoautotrofija"

#, fuzzy
#~ msgid "WIKI_LIPASE"
#~ msgstr "Pārveido [thrive:compound type=\"glucose\"][/thrive:compound] par [thrive:compound type=\"atp\"][/thrive:compound]."

#, fuzzy
#~ msgid "WIKI_MICROBE_EDITOR"
#~ msgstr "Ieslēgt redaktoru"

#, fuzzy
#~ msgid "WIKI_MUCILAGE_SYNTHESIS"
#~ msgstr "Hemosintēze"

#, fuzzy
#~ msgid "WIKI_MULTICELLULAR_STAGE"
#~ msgstr "Novietot organoīdu"

#, fuzzy
#~ msgid "WIKI_NONE"
#~ msgstr "Rusticianīns"

#, fuzzy
#~ msgid "WIKI_OXYTOXY_SYNTHESIS"
#~ msgstr "OxyToxy sintēze"

#, fuzzy
#~ msgid "WIKI_PHOTOSYNTHESIS"
#~ msgstr "Fotosintēze"

#, fuzzy
#~ msgid "WIKI_RUSTICYANIN"
#~ msgstr "Rusticianīns"

#, fuzzy
#~ msgid "WIKI_SOCIETY_STAGE"
#~ msgstr "[thrive:input]g_move_forward[/thrive:input],[thrive:input]g_move_left[/thrive:input],[thrive:input]g_move_backwards[/thrive:input],[thrive:input]g_move_right[/thrive:input] un peli, lai kustētos. [thrive:input]g_fire_toxin[/thrive:input], lai šautu [thrive:compound type=\"oxytoxy\"][/thrive:compound], ja jums ir toksīnu vakuola. [thrive:input]g_toggle_engulf[/thrive:input], lai pārslēgtu aprīšanas režīmu. Jūs varat attālinātas un pietuvināties ar peles riteni."

#, fuzzy
#~ msgid "WIKI_SPACE_STAGE"
#~ msgstr "[thrive:input]g_move_forward[/thrive:input],[thrive:input]g_move_left[/thrive:input],[thrive:input]g_move_backwards[/thrive:input],[thrive:input]g_move_right[/thrive:input] un peli, lai kustētos. [thrive:input]g_fire_toxin[/thrive:input], lai šautu [thrive:compound type=\"oxytoxy\"][/thrive:compound], ja jums ir toksīnu vakuola. [thrive:input]g_toggle_engulf[/thrive:input], lai pārslēgtu aprīšanas režīmu. Jūs varat attālinātas un pietuvināties ar peles riteni."

#, fuzzy
#~ msgid "NO"
#~ msgstr "Atsaukt"

#, fuzzy
#~ msgid "YES"
#~ msgstr "Skābeklis"

#, fuzzy
#~ msgid "STAGES_BUTTON"
#~ msgstr "Pārrakstīt esošo saglabāšanas failu:"

#, fuzzy
#~ msgid "EDITING"
#~ msgstr "Hitīns"

#~ msgid "ALLOW_SPECIES_TO_NOT_MIGRATE"
#~ msgstr "Ļaut sugai nemigrēt (ja labas migrācija nav atrasta)"

#, fuzzy
#~ msgid "MAXIMUM_SPECIES_IN_PATCH"
#~ msgstr "Izmira no plankuma"

#, fuzzy
#~ msgid "NOT_FOUND_CHUNK"
#~ msgstr "Liels dzelzs gabals"

#~ msgid "DIRECTIONL"
#~ msgstr "Kreisi"

#~ msgid "DIRECTIONR"
#~ msgstr "Labi"

#~ msgid "HYPERL"
#~ msgstr "Hyper Left (taustiņš)"

#~ msgid "HYPERR"
#~ msgstr "Hyper Right (taustiņš)"

#~ msgid "SUPERL"
#~ msgstr "Super Left (taustiņš)"

#~ msgid "SUPERR"
#~ msgstr "Super Right (taustiņš)"

#~ msgid "TREBLEDOWN"
#~ msgstr "Treble Down (taustiņš)"

#, fuzzy
#~ msgid "TARGET_TIME"
#~ msgstr "Ātrums:"

#, fuzzy
#~ msgid "ENABLED"
#~ msgstr "Ieslēgt redaktoru"

#, fuzzy
#~ msgid "PATCH_MAP_TYPE_EXPLANATION"
#~ msgstr ""
#~ "Aktīvi mikrobi skraidīs apkārt un gāzīsies, kad nekas interesants nenotiek.\n"
#~ "Sēdošie mikrobi būs nekustīgi un gaidīs, kad vide mainīsies, pirms tie kaut ko dara."

#, fuzzy
#~ msgid "LOOKING_AT"
#~ msgstr "Lai labotu kļūdu redaktorā, nospied \"atsaukt\""

#, fuzzy
#~ msgid "CONFIRM_NORMAL"
#~ msgstr "APSTIPRINĀT"

#, fuzzy
#~ msgid "SPECIES_DETAILS"
#~ msgstr "Sugu saraksts"

#, fuzzy
#~ msgid "CURRENT_GENERATION_COLON"
#~ msgstr "Ģenerācija:"

#, fuzzy
#~ msgid "MACROSCOPIC_PROTOYPE_WARNING"
#~ msgstr ""
#~ "Izvelētais saglabāšanas fails nav saderīgs ar šo Thrive versiju.\n"
#~ "Tā kā Thrive ir agrā attīstības stadijā, saglabāšanas failu saderība nav augsta prioritāte, tādēļ nav iebūvēta saglabāšanas failu pārveidotājs, lai jauninātu vecos saglabāšanas failus."

#, fuzzy
#~ msgid "AUTO_GPU_NAME"
#~ msgstr "Pielāgots lietotājvards:"

#, fuzzy
#~ msgid "NOT_RUNNING_DOT"
#~ msgstr "Neejošs."

#~ msgid "PATCH_CAVE"
#~ msgstr "Ala"

#~ msgid "PREVIOUS"
#~ msgstr "Iepriekš:"

#~ msgid "RUN_RESULT_POP_IN_PATCHES"
#~ msgstr "Populācija plankumos:"

#~ msgid "SAVING"
#~ msgstr "Notiek saglabāšana..."

#~ msgid "OVERWRITE_EXISTING_SAVE_TITLE"
#~ msgstr "Pārrakstīt esošo saglabāšanas failu?"

#~ msgid "TYPE"
#~ msgstr "Tips:"

#, fuzzy
#~ msgid "TOTAL_EXTINCTION"
#~ msgstr "Izmira {0}"

#, fuzzy
#~ msgid "LOCAL_EXTINCTION"
#~ msgstr "Spēlētājs ir izmiris"

#~ msgid "MARINE_SNOW_FOOD_SOURCE"
#~ msgstr "Jūras sniega patēriņš"

#~ msgid "Cancel"
#~ msgstr "Atcelt"

#~ msgid "SAVING_ERROR"
#~ msgstr "Saglabāšanas kļūda"

#~ msgid "REMOVE_ORGANELLE"
#~ msgstr "Noņemt organoīdu"

#, fuzzy
#~ msgid "TRY_NEW_GAME"
#~ msgstr "Jauna spēle"

#, fuzzy
#~ msgid "COLOR"
#~ msgstr "Krāsa"

#, fuzzy
#~ msgid "OXYTOXY"
#~ msgstr "OxyToxy NT"

#, fuzzy
#~ msgid "TOXINS_BY_PRESSING_E"
#~ msgstr "Izturība pret toksīniem"

#, fuzzy
#~ msgid "CONCENTRATION_OF"
#~ msgstr "Ģenerācija:"

#~ msgid "OXYGEN_DOT"
#~ msgstr "Skābeklis."

#, fuzzy
#~ msgid "LEFT"
#~ msgstr "Pārvietoties pa kreisi"

#, fuzzy
#~ msgid "RIGHT"
#~ msgstr "Gaisma"

#, fuzzy
#~ msgid "FORWARD"
#~ msgstr "Pārvietoties uz priekšu"

#, fuzzy
#~ msgid "PARENLEFT"
#~ msgstr "Pagriezt pa kreisi"

#, fuzzy
#~ msgid "PARENRIGHT"
#~ msgstr "Pagriezt pa labi"

#, fuzzy
#~ msgid "COLON"
#~ msgstr "Krāsa"

#, fuzzy
#~ msgid "SEMICOLON"
#~ msgstr "Izmērs:"

#, fuzzy
#~ msgid "AT"
#~ msgstr "ATP"

#, fuzzy
#~ msgid "BRACKETRIGHT"
#~ msgstr "Pagriezt pa labi"

#, fuzzy
#~ msgid "QUOTELEFT"
#~ msgstr "Pagriezt pa kreisi"

#, fuzzy
#~ msgid "BRACELEFT"
#~ msgstr "Pagriezt pa kreisi"

#, fuzzy
#~ msgid "BRACERIGHT"
#~ msgstr "Pagriezt pa labi"

#, fuzzy
#~ msgid "EXCLAMDOWN"
#~ msgstr "Rullīte uz leju"

#, fuzzy
#~ msgid "SECTION"
#~ msgstr "Apraksts:"

#, fuzzy
#~ msgid "COPYRIGHT"
#~ msgstr "Pārvietoties pa labi"

#, fuzzy
#~ msgid "MU"
#~ msgstr "Izslēgt skaņu"

#, fuzzy
#~ msgid "AE"
#~ msgstr "Saglabāt"

#, fuzzy
#~ msgid "DIVISION"
#~ msgstr "Versija:"

#, fuzzy
#~ msgid "BACKTAB"
#~ msgstr "Atpakaļ"<|MERGE_RESOLUTION|>--- conflicted
+++ resolved
@@ -7,11 +7,7 @@
 msgstr ""
 "Project-Id-Version: PROJECT VERSION\n"
 "Report-Msgid-Bugs-To: EMAIL@ADDRESS\n"
-<<<<<<< HEAD
-"POT-Creation-Date: 2025-04-12 20:18+0200\n"
-=======
 "POT-Creation-Date: 2025-04-11 10:12+0300\n"
->>>>>>> 10e73d4a
 "PO-Revision-Date: 2024-10-17 07:24+0000\n"
 "Last-Translator: Anonymous <noreply@weblate.org>\n"
 "Language-Team: Latvian <https://translate.revolutionarygamesstudio.com/projects/thrive/thrive-game/lv/>\n"
@@ -2093,27 +2089,6 @@
 msgid "EVENT_ERUPTION_TOOLTIP"
 msgstr "Apskatiet detalizētu informāciju aiz pareģošanas"
 
-msgid "EVENT_METEOR_GLUCOSE"
-msgstr ""
-
-#, fuzzy
-msgid "EVENT_METEOR_IRON"
-msgstr "{0}: +{1} ATP"
-
-#, fuzzy
-msgid "EVENT_METEOR_PHOSPHATES"
-msgstr "Iespavnot fosfātu"
-
-#, fuzzy
-msgid "EVENT_METEOR_PLAIN"
-msgstr "Apskatiet detalizētu informāciju aiz pareģošanas"
-
-msgid "EVENT_METEOR_RADIOACTIVE"
-msgstr ""
-
-msgid "EVENT_METEOR_SULFUR"
-msgstr ""
-
 msgid "EVOLUTIONARY_TREE"
 msgstr ""
 
@@ -3594,15 +3569,6 @@
 #, fuzzy
 msgid "META_THREADS_TOOLTIP"
 msgstr "Apskatiet detalizētu informāciju aiz pareģošanas"
-
-msgid "METEOR_IMPACT_EVENT"
-msgstr ""
-
-msgid "METEOR_STRIKE_START_EVENT_LOG_PLURAL"
-msgstr ""
-
-msgid "METEOR_STRIKE_START_EVENT_LOG_SINGULAR"
-msgstr ""
 
 #, fuzzy
 msgid "METRICS"
@@ -9161,6 +9127,10 @@
 #~ msgid "ERUPTION_IN"
 #~ msgstr "Apraksts ir pārāk garš"
 
+#, fuzzy
+#~ msgid "EVENT_TOOLTIP_ERUPTION"
+#~ msgstr "{0}: +{1} ATP"
+
 #~ msgid "THE_AMOUNT_OF_GLUCOSE_HAS_BEEN_REDUCED"
 #~ msgstr "Glikozes daudzums ir samazināts līdz {0} no iepriekšējā daudzuma."
 
