--- conflicted
+++ resolved
@@ -7,11 +7,7 @@
 msgstr ""
 "Project-Id-Version: Thrive VERSION\n"
 "Report-Msgid-Bugs-To: EMAIL@ADDRESS\n"
-<<<<<<< HEAD
-"POT-Creation-Date: 2025-07-11 18:06+0200\n"
-=======
 "POT-Creation-Date: 2025-06-05 21:10+0100\n"
->>>>>>> c10e08e0
 "PO-Revision-Date: 2025-02-23 16:13+0000\n"
 "Last-Translator: grassgrass <r.u.tohohogisu@gmail.com>\n"
 "Language-Team: Japanese <https://translate.revolutionarygamesstudio.com/projects/thrive/thrive-game/ja/>\n"
@@ -4923,10 +4919,6 @@
 msgid "SILICA_MEMBRANE_DESCRIPTION"
 msgstr ""
 
-#, fuzzy
-msgid "SIMULATION_CONFIG"
-msgstr "AI生物の突然変異率"
-
 msgid "SIXTEEN_TIMES"
 msgstr ""
 
@@ -5940,9 +5932,6 @@
 msgstr ""
 
 msgid "UPSCALE_FSR_22"
-msgstr ""
-
-msgid "UPSCALE_METHOD"
 msgstr ""
 
 msgid "UPSCALE_SHARPENING_FSR"
@@ -7605,40 +7594,4 @@
 msgstr ""
 
 msgid "ZOOM_OUT"
-msgstr ""
-
-#, fuzzy
-#~ msgid "CLIMATE_INSTABILITY_EXPLANATION"
-#~ msgstr "（AI生物が突然変異する速度）"
-
-#, fuzzy
-#~ msgid "CLIMATE_STABILITY_AVERAGE"
-#~ msgstr "（AI生物が突然変異する速度）"
-
-#, fuzzy
-#~ msgid "CLIMATE_STABILITY_STABLE"
-#~ msgstr "（AI生物が突然変異する速度）"
-
-#, fuzzy
-#~ msgid "CLIMATE_STABILITY_UNSTABLE"
-#~ msgstr "（AI生物が突然変異する速度）"
-
-#, fuzzy
-#~ msgid "GEOLOGICAL_ACTIVITY_EXPLANATION"
-#~ msgstr "（AI生物が突然変異する速度）"
-
-#, fuzzy
-#~ msgid "WORLD_SEA_LEVEL_EXPLANATION"
-#~ msgstr ""
-#~ "攻撃的な微生物はより遠くまで獲物を追い、\n"
-#~ "捕食者に対して反撃する可能性が高い。\n"
-#~ "平和的な微生物は他の生物を深追いせず、\n"
-#~ "捕食者に対して毒素を使いにくい。"
-
-#, fuzzy
-#~ msgid "WORLD_TEMPERATURE_EXPLANATION"
-#~ msgstr ""
-#~ "攻撃的な微生物はより遠くまで獲物を追い、\n"
-#~ "捕食者に対して反撃する可能性が高い。\n"
-#~ "平和的な微生物は他の生物を深追いせず、\n"
-#~ "捕食者に対して毒素を使いにくい。"+msgstr ""