# Translations template for PROJECT.
# Copyright (C) 2021 ORGANIZATION
# This file is distributed under the same license as the PROJECT project.
# FIRST AUTHOR <EMAIL@ADDRESS>, 2021.
#
msgid ""
msgstr ""
"Project-Id-Version: PROJECT VERSION\n"
"Report-Msgid-Bugs-To: EMAIL@ADDRESS\n"
<<<<<<< HEAD
"POT-Creation-Date: 2025-07-11 18:06+0200\n"
=======
"POT-Creation-Date: 2025-06-05 21:10+0100\n"
>>>>>>> c10e08e0
"PO-Revision-Date: 2022-03-22 18:22+0000\n"
"Last-Translator: Henri Hyyryläinen <hhyyrylainen@revolutionarygamesstudio.com>\n"
"Language-Team: Sinhala <https://translate.revolutionarygamesstudio.com/projects/thrive/thrive-game/si/>\n"
"Language: si_LK\n"
"MIME-Version: 1.0\n"
"Content-Type: text/plain; charset=UTF-8\n"
"Content-Transfer-Encoding: 8bit\n"
"Plural-Forms: nplurals=2; plural=n > 1;\n"
"X-Generator: Weblate 4.11.2\n"
"Generated-By: Babel 2.9.0\n"

msgid "2D_MOVEMENT_TYPE_SELECTION"
msgstr ""

msgid "3D_EDITOR"
msgstr ""

#, fuzzy
msgid "3D_MOVEMENT"
msgstr "සංචලනය"

msgid "3D_MOVEMENT_TYPE_SELECTION"
msgstr ""

msgid "ABILITIES"
msgstr ""

msgid "ABORT"
msgstr ""

msgid "ABORTED_DOT"
msgstr ""

msgid "ABSORBERS_COUNT"
msgstr ""

msgid "ABYSSOPELAGIC"
msgstr ""

msgid "ACCEPT"
msgstr ""

msgid "ACTION_AWAKEN"
msgstr ""

msgid "ACTION_AWAKEN_TOOLTIP"
msgstr ""

msgid "ACTION_BLOCKED_WHILE_ANOTHER_IN_PROGRESS"
msgstr ""

msgid "ACTION_DELETE"
msgstr ""

msgid "ACTION_DOUBLE_POPULATION"
msgstr ""

msgid "ACTION_DUPLICATE_UNITS"
msgstr ""

msgid "ACTION_HALF_POPULATION"
msgstr ""

msgid "ACTION_TELEPORT"
msgstr ""

msgid "ACTIVE"
msgstr ""

msgid "ACTIVE_THREAD_COUNT"
msgstr ""

msgid "ACTIVITY_EXPLANATION"
msgstr ""

msgid "ADDITIONAL_VALIDATION_FAILED"
msgstr ""

msgid "ADD_INPUT_BUTTON_TOOLTIP"
msgstr ""

msgid "ADVANCED_VIEW"
msgstr ""

msgid "ADVANCED_VIEW_BUTTON_TOOLTIP"
msgstr ""

#, fuzzy
msgid "AEROBIC_NITROGEN_FIXATION"
msgstr "තේරූ:"

msgid "AEROBIC_NITROGEN_FIXING"
msgstr ""

#, fuzzy
msgid "AEROBIC_RESPIRATION"
msgstr "තේරූ:"

msgid "AGENTS"
msgstr ""

#, fuzzy
msgid "AGENTS_COLON"
msgstr "තේරූ:"

msgid "AGENT_NAME"
msgstr ""

msgid "AGGRESSION_EXPLANATION"
msgstr ""

msgid "AGGRESSIVE"
msgstr ""

msgid "AI_MUTATION_RATE"
msgstr ""

msgid "AI_MUTATION_RATE_EXPLANATION"
msgstr ""

msgid "ALL"
msgstr ""

msgid "ALLOW_SPECIES_SWITCH_ON_EXTINCTION"
msgstr ""

msgid "ALLOW_SPECIES_SWITCH_ON_EXTINCTION_EXPLANATION"
msgstr ""

msgid "ALL_WORLDS_GENERAL_STATISTICS"
msgstr ""

msgid "ALL_WORLDS_STATISTICS"
msgstr ""

msgid "ALREADY_ASCENDED"
msgstr ""

msgid "ALT"
msgstr ""

msgid "ALWAYS_VISIBLE"
msgstr ""

msgid "AMBIANCE_VOLUME"
msgstr ""

msgid "AMMONIA"
msgstr ""

msgid "AMMONIA_COST"
msgstr ""

msgid "AMOUNT_OF_AUTOSAVE_TO_KEEP"
msgstr ""

msgid "AMOUNT_OF_QUICKSAVE_TO_KEEP"
msgstr ""

msgid "ANAEROBIC_NITROGEN_FIXATION"
msgstr ""

msgid "AND_UNLOCK_CONDITION"
msgstr ""

msgid "ANISOTROPIC_FILTERING"
msgstr ""

msgid "ANTIALIASING_MSAA_TAA"
msgstr ""

msgid "ANTI_ALIASING_FXAA"
msgstr ""

msgid "ANTI_ALIASING_MODE"
msgstr ""

msgid "ANTI_ALIASING_MSAA"
msgstr ""

msgid "ANTI_ALIASING_TAA"
msgstr ""

msgid "APPEARANCE"
msgstr ""

msgid "APPLY"
msgstr ""

msgid "APPLY_CHANGES"
msgstr ""

msgid "APRIL"
msgstr ""

msgid "ARE_YOU_SURE_TO_RESET_ALL_SETTINGS"
msgstr ""

msgid "ARE_YOU_SURE_TO_RESET_INPUT_SETTINGS"
msgstr ""

#, fuzzy
msgid "ARTIST_COLON"
msgstr "තේරූ:"

msgid "ARTWORK_TITLE"
msgstr ""

msgid "ART_BY"
msgstr ""

msgid "ART_GALLERY"
msgstr ""

msgid "ASCENSION_CONGRATULATIONS"
msgstr ""

msgid "ASCENSION_CONGRATULATIONS_CONTENT"
msgstr ""

#, fuzzy
msgid "ASCENSION_STAGE"
msgstr "තේරූ:"

msgid "ASSEMBLY_CLASS_REQUIRED"
msgstr ""

msgid "ASSEMBLY_REQUIRED_WITH_HARMONY"
msgstr ""

msgid "ASSUME_HYPERTHREADING"
msgstr ""

msgid "ASSUME_HYPERTHREADING_TOOLTIP"
msgstr ""

msgid "ATMOSPHERIC_GASSES"
msgstr ""

msgid "ATP"
msgstr ""

msgid "ATP_BALANCE"
msgstr ""

msgid "ATP_BALANCE_TOOLTIP"
msgstr ""

msgid "ATP_BALANCE_TOOLTIP_MULTICELLULAR"
msgstr ""

msgid "ATP_BALANCE_WITHOUT_EXTERNAL_RESOURCES"
msgstr ""

msgid "ATP_BALANCE_WITHOUT_GLUCOSE"
msgstr ""

msgid "ATP_BALANCE_WITHOUT_HYDROGEN_SULFIDE"
msgstr ""

msgid "ATP_BALANCE_WITHOUT_IRON"
msgstr ""

msgid "ATP_BALANCE_WITH_ALL_COMPOUNDS"
msgstr ""

msgid "ATP_PRODUCTION"
msgstr ""

msgid "ATP_PRODUCTION_TOO_LOW"
msgstr ""

msgid "ATTEMPT_TO_WRITE_SAVE_FAILED"
msgstr ""

msgid "AT_CURSOR"
msgstr ""

msgid "AUDIO_OUTPUT_DEVICE"
msgstr ""

msgid "AUGUST"
msgstr ""

msgid "AUTO"
msgstr ""

msgid "AUTO-EVO_EXPLANATION_EXPLANATION"
msgstr ""

msgid "AUTO-EVO_POPULATION_CHANGED_2"
msgstr ""

msgid "AUTO-EVO_PREDICTION"
msgstr ""

msgid "AUTO-EVO_PREDICTION_BOX_DESCRIPTION"
msgstr ""

#, fuzzy
msgid "AUTO-EVO_RESULTS_TITLE"
msgstr "තේරූ:"

msgid "AUTO-EVO_STEPS_DONE"
msgstr ""

msgid "AUTO-EVO_STRENGHT_MULTIPLIER"
msgstr ""

msgid "AUTO-EVO_STRENGHT_MULTIPLIER_EXPLANATION"
msgstr ""

msgid "AUTOSAVE_DURING_THE_GAME"
msgstr ""

msgid "AUTO_EVO"
msgstr ""

msgid "AUTO_EVO_EXPLORING_TOOL"
msgstr ""

msgid "AUTO_EVO_FAILED"
msgstr ""

msgid "AUTO_EVO_MISSING_RESULT_DATA_OBJECT"
msgstr ""

msgid "AUTO_EVO_RESULTS"
msgstr ""

#, fuzzy
msgid "AUTO_EVO_RESULTS_GLOBAL_TITLE"
msgstr "තේරූ:"

#, fuzzy
msgid "AUTO_EVO_RESULTS_PATCH_TITLE"
msgstr "තේරූ:"

msgid "AUTO_EVO_RUN_STATUS"
msgstr ""

#, fuzzy
msgid "AUTO_EVO_STATUS_COLON"
msgstr "තේරූ:"

msgid "AUTO_MOVE_FORWARDS"
msgstr ""

msgid "AUTO_RESOLUTION"
msgstr ""

msgid "AVAILABLE_CONSTRUCTION_PROJECTS"
msgstr ""

msgid "AVAILABLE_MODS"
msgstr ""

msgid "AWAKENING_STAGE"
msgstr ""

msgid "AWARE_STAGE"
msgstr ""

msgid "BACK"
msgstr ""

msgid "BACKGROUND_BLUR"
msgstr ""

msgid "BACKSLASH"
msgstr ""

msgid "BACKSPACE"
msgstr ""

#, fuzzy
msgid "BACTERIAL_THERMOSYNTHESIS"
msgstr "තේරූ:"

msgid "BALANCE_DISPLAY_AT_DAY_ALWAYS"
msgstr ""

msgid "BALANCE_DISPLAY_AT_DAY_ALWAYS_TOOLTIP"
msgstr ""

msgid "BALANCE_DISPLAY_WHILE_MOVING"
msgstr ""

msgid "BALANCE_DISPLAY_WHILE_MOVING_TOOLTIP"
msgstr ""

msgid "BASE_MOBILITY"
msgstr ""

msgid "BASE_MOVEMENT"
msgstr ""

msgid "BASIC_VIEW"
msgstr ""

msgid "BASIC_VIEW_BUTTON_TOOLTIP"
msgstr ""

msgid "BATHYPELAGIC"
msgstr ""

msgid "BECOME_MACROSCOPIC"
msgstr ""

msgid "BECOME_MULTICELLULAR"
msgstr ""

msgid "BEGIN_THRIVING"
msgstr ""

msgid "BEHAVIOUR"
msgstr ""

msgid "BEHAVIOUR_ACTIVITY"
msgstr ""

msgid "BEHAVIOUR_AGGRESSION"
msgstr ""

msgid "BEHAVIOUR_FEAR"
msgstr ""

msgid "BEHAVIOUR_FOCUS"
msgstr ""

msgid "BEHAVIOUR_OPPORTUNISM"
msgstr ""

msgid "BELOW_SEA_LEVEL"
msgstr ""

msgid "BENCHMARKS"
msgstr ""

msgid "BENCHMARK_FINISHED"
msgstr ""

msgid "BENCHMARK_PHASE"
msgstr ""

msgid "BENCHMARK_RESULTS_COLON"
msgstr ""

msgid "BEST_PATCH_COLON"
msgstr ""

msgid "BIG_IRON_CHUNK"
msgstr ""

msgid "BIG_PHOSPHATE_CHUNK"
msgstr ""

msgid "BILLION_ABBREVIATION"
msgstr ""

msgid "BINDING_AGENT"
msgstr ""

msgid "BINDING_AGENT_DESCRIPTION"
msgstr ""

msgid "BINDING_AGENT_PROCESSES_DESCRIPTION"
msgstr ""

msgid "BIND_AXES_SENSITIVITY"
msgstr ""

msgid "BIOLUMINESCENT_VACUOLE"
msgstr ""

#, fuzzy
msgid "BIOLUMINESCENT_VACUOLE_DESCRIPTION"
msgstr "තේරූ:"

#, fuzzy
msgid "BIOLUMINESCENT_VACUOLE_PROCESSES_DESCRIPTION"
msgstr "තේරූ:"

msgid "BIOME_LABEL"
msgstr ""

#, fuzzy
msgid "BLOOM_RENDER_EFFECT"
msgstr "තේරූ:"

msgid "BLUESKY_TOOLTIP"
msgstr ""

msgid "BRAIN_CELL_NAME_DEFAULT"
msgstr ""

msgid "BRAVE"
msgstr ""

msgid "BROWSE"
msgstr ""

msgid "BROWSE_WORKSHOP"
msgstr ""

msgid "BUILD_CITY"
msgstr ""

msgid "BUILD_QUEUE"
msgstr ""

msgid "BUILD_STRUCTURE"
msgstr ""

msgid "BY"
msgstr ""

msgid "BY_REVOLUTIONARY_GAMES"
msgstr ""

msgid "CACHE_DISK_MAX_TIME"
msgstr ""

msgid "CACHE_MEMORY_MAX_ITEMS"
msgstr ""

msgid "CACHE_TIME_MEMORY"
msgstr ""

msgid "CACHE_TIME_MEMORY_ONLY"
msgstr ""

msgid "CACHING_TITLE"
msgstr ""

msgid "CALCIUM_CARBONATE"
msgstr ""

msgid "CALCIUM_CARBONATE_MEMBRANE_DESCRIPTION"
msgstr ""

msgid "CAMERA"
msgstr ""

msgid "CANCEL"
msgstr ""

msgid "CANCEL_ACTION_CAPITAL"
msgstr ""

msgid "CANCEL_CURRENT_ACTION"
msgstr ""

msgid "CANNOT_DELETE_USED_CELL_TYPE"
msgstr ""

msgid "CANNOT_DELETE_USED_CELL_TYPE_TITLE"
msgstr ""

msgid "CANNOT_ENGULF"
msgstr ""

msgid "CANNOT_MOVE_METABALL_TO_DESCENDANT_TREE"
msgstr ""

msgid "CANNOT_REDUCE_BRAIN_POWER_STAGE"
msgstr ""

msgid "CANNOT_REDUCE_BRAIN_POWER_STAGE_TITLE"
msgstr ""

msgid "CANNOT_WRITE_SAVE"
msgstr ""

msgid "CANT_LOAD_MOD_INFO"
msgstr ""

msgid "CAPSLOCK"
msgstr ""

msgid "CARBON_DIOXIDE"
msgstr ""

msgid "CATEGORY_AN_ABUNDANCE"
msgstr ""

msgid "CATEGORY_A_FAIR_AMOUNT"
msgstr ""

msgid "CATEGORY_LITTLE"
msgstr ""

msgid "CATEGORY_QUITE_A_BIT"
msgstr ""

msgid "CATEGORY_SOME"
msgstr ""

msgid "CATEGORY_VERY_LITTLE"
msgstr ""

msgid "CAUTIOUS"
msgstr ""

msgid "CELL"
msgstr ""

msgid "CELLS"
msgstr ""

msgid "CELLULASE"
msgstr ""

msgid "CELLULASE_DESCRIPTION"
msgstr ""

msgid "CELLULOSE"
msgstr ""

msgid "CELLULOSE_MEMBRANE_DESCRIPTION"
msgstr ""

#, fuzzy
msgid "CELL_STAT_ROTATION_TOOLTIP"
msgstr "තේරූ:"

msgid "CELL_STAT_SPEED_TOOLTIP"
msgstr ""

#, fuzzy
msgid "CELL_STAT_STORAGE_TOOLTIP"
msgstr "තේරූ:"

msgid "CELL_TYPE_BUTTON_ATP_CONSUMPTION"
msgstr ""

msgid "CELL_TYPE_BUTTON_ATP_PRODUCTION"
msgstr ""

msgid "CELL_TYPE_NAME"
msgstr ""

msgid "CHANGE_DESCRIPTION_IS_TOO_LONG"
msgstr ""

msgid "CHANGE_THE_SYMMETRY"
msgstr ""

#, fuzzy
msgid "CHANNEL_INHIBITOR_TOXIN_SYNTHESIS"
msgstr "තේරූ:"

msgid "CHEATS"
msgstr ""

msgid "CHEAT_KEYS_ENABLED"
msgstr ""

msgid "CHEAT_MENU"
msgstr ""

msgid "CHEMICAL_BUTTON_MICROBE_TOOLTIP"
msgstr ""

msgid "CHEMOPLAST"
msgstr ""

msgid "CHEMOPLAST_DESCRIPTION"
msgstr ""

msgid "CHEMOPLAST_PROCESSES_DESCRIPTION"
msgstr ""

msgid "CHEMORECEPTOR"
msgstr ""

msgid "CHEMORECEPTOR_DESCRIPTION"
msgstr ""

#, fuzzy
msgid "CHEMORECEPTOR_MINIMUM_AMOUNT_TOOLTIP"
msgstr "තේරූ:"

msgid "CHEMORECEPTOR_PROCESSES_DESCRIPTION"
msgstr ""

msgid "CHEMORECEPTOR_SEARCH_RADIUS_TOOLTIP"
msgstr ""

#, fuzzy
msgid "CHEMOSYNTHESIS"
msgstr "තේරූ:"

msgid "CHEMOSYNTHESIZING_PROTEINS"
msgstr ""

msgid "CHEMOSYNTHESIZING_PROTEINS_DESCRIPTION"
msgstr ""

msgid "CHEMOSYNTHESIZING_PROTEINS_PROCESSES_DESCRIPTION"
msgstr ""

msgid "CHEMO_SYNTHESIS"
msgstr ""

msgid "CHITIN"
msgstr ""

msgid "CHITINASE"
msgstr ""

msgid "CHITINASE_DESCRIPTION"
msgstr ""

msgid "CHITIN_MEMBRANE_DESCRIPTION"
msgstr ""

msgid "CHLOROPLAST"
msgstr ""

msgid "CHLOROPLAST_DESCRIPTION"
msgstr ""

msgid "CHLOROPLAST_PROCESSES_DESCRIPTION"
msgstr ""

msgid "CHOSEN_FILENAME_ALREADY_EXISTS"
msgstr ""

msgid "CHROMATIC_ABERRATION"
msgstr ""

msgid "CHROMATOPHORE_PROCESSES_DESCRIPTION"
msgstr ""

msgid "CHUNK_CELL_CORPSE_PART"
msgstr ""

msgid "CHUNK_FOOD_SOURCE"
msgstr ""

msgid "CILIA"
msgstr ""

msgid "CILIA_DESCRIPTION"
msgstr ""

msgid "CILIA_PROCESSES_DESCRIPTION"
msgstr ""

msgid "CITY_SHORT_STATISTICS"
msgstr ""

msgid "CLEAN_UP_OLD_SAVES"
msgstr ""

msgid "CLEAR_CACHE"
msgstr ""

msgid "CLICK_TO_SELECT"
msgstr ""

msgid "CLOSE"
msgstr ""

msgid "CLOSE_OPTIONS"
msgstr ""

msgid "CLOSTRIDIAL_FERMENTATION"
msgstr ""

msgid "CLOUD_BENCHMARK"
msgstr ""

msgid "CLOUD_RESOLUTION_DIVISOR"
msgstr ""

msgid "CLOUD_SIMULATION_MINIMUM_INTERVAL"
msgstr ""

msgid "CLOUD_SIMULATION_MULTIPLIER"
msgstr ""

msgid "COASTAL"
msgstr ""

msgid "COLLISION_SHAPE"
msgstr ""

msgid "COLOUR"
msgstr ""

msgid "COLOURBLIND_CORRECTION"
msgstr ""

msgid "COLOUR_PICKER_ADD_PRESET"
msgstr ""

msgid "COLOUR_PICKER_A_TOOLTIP"
msgstr ""

msgid "COLOUR_PICKER_B_TOOLTIP"
msgstr ""

msgid "COLOUR_PICKER_G_TOOLTIP"
msgstr ""

msgid "COLOUR_PICKER_HSV_BUTTON_TOOLTIP"
msgstr ""

msgid "COLOUR_PICKER_H_TOOLTIP"
msgstr ""

msgid "COLOUR_PICKER_PICK_COLOUR"
msgstr ""

msgid "COLOUR_PICKER_PRESET_TOOLTIP"
msgstr ""

msgid "COLOUR_PICKER_RAW_BUTTON_TOOLTIP"
msgstr ""

msgid "COLOUR_PICKER_R_TOOLTIP"
msgstr ""

msgid "COLOUR_PICKER_S_TOOLTIP"
msgstr ""

msgid "COLOUR_PICKER_V_TOOLTIP"
msgstr ""

msgid "COMMON_ABILITIES"
msgstr ""

msgid "COMMON_EDITING_AND_STRATEGY"
msgstr ""

msgid "COMMUNITY_FORUM"
msgstr ""

msgid "COMMUNITY_FORUM_BUTTON_TOOLTIP"
msgstr ""

msgid "COMMUNITY_WIKI"
msgstr ""

msgid "COMMUNITY_WIKI_BUTTON_TOOLTIP"
msgstr ""

#, fuzzy
msgid "COMPILED_AT_COLON"
msgstr "තේරූ:"

#, fuzzy
msgid "COMPLETE_ACTION"
msgstr "තේරූ:"

msgid "COMPOUNDS"
msgstr ""

msgid "COMPOUNDS_AT_EQUILIBRIUM"
msgstr ""

msgid "COMPOUNDS_AT_MAX_SPEED"
msgstr ""

msgid "COMPOUNDS_BUTTON_MICROBE_TOOLTIP"
msgstr ""

msgid "COMPOUNDS_COLON"
msgstr ""

msgid "COMPOUND_BALANCE_FILL_TIME"
msgstr ""

msgid "COMPOUND_BALANCE_FILL_TIME_TOO_LONG"
msgstr ""

msgid "COMPOUND_BALANCE_MODE_TOOLTIP"
msgstr ""

msgid "COMPOUND_BALANCE_TITLE"
msgstr ""

msgid "COMPOUND_BALANCE_TOOLTIP"
msgstr ""

msgid "COMPOUND_CLOUDS"
msgstr ""

msgid "COMPOUND_CLOUD_BENCHMARK"
msgstr ""

msgid "COMPOUND_CLOUD_DENSITY"
msgstr ""

msgid "COMPOUND_CLOUD_DENSITY_EXPLANATION"
msgstr ""

msgid "COMPOUND_CONCENTRATIONS_DECREASED"
msgstr ""

msgid "COMPOUND_FOOD_SOURCE"
msgstr ""

msgid "COMPOUND_HANDLE_KEEP"
msgstr ""

msgid "COMPOUND_HANDLE_SPLIT_SISTER"
msgstr ""

msgid "COMPOUND_HANDLE_TOP_UP"
msgstr ""

msgid "COMPOUND_HANDLE_TOP_UP_ON_CHANGE"
msgstr ""

msgid "COMPOUND_STORAGE_AMOUNT_DOES_NOT_LAST_NIGHT"
msgstr ""

msgid "COMPOUND_STORAGE_NOT_ENOUGH_GENERATED_DURING_DAY"
msgstr ""

msgid "COMPOUND_STORAGE_NOT_ENOUGH_SPACE"
msgstr ""

msgid "COMPOUND_STORAGE_STATS_TITLE"
msgstr ""

msgid "COMPOUND_STORAGE_STATS_TOOLTIP"
msgstr ""

msgid "COMPOUND_TO_FIND"
msgstr ""

msgid "CONCEPT_ART"
msgstr ""

msgid "CONFIG"
msgstr ""

msgid "CONFIRM_CAPITAL"
msgstr ""

msgid "CONFIRM_DELETE"
msgstr ""

msgid "CONFIRM_EXIT"
msgstr ""

msgid "CONFIRM_FOSSILISATION_OVERWRITE"
msgstr ""

msgid "CONFIRM_MOVE_TO_ASCENSION_STAGE"
msgstr ""

msgid "CONFIRM_MOVE_TO_ASCENSION_STAGE_EXPLANATION"
msgstr ""

msgid "CONFIRM_MOVE_TO_INDUSTRIAL_STAGE"
msgstr ""

msgid "CONFIRM_MOVE_TO_INDUSTRIAL_STAGE_EXPLANATION"
msgstr ""

msgid "CONFIRM_MOVE_TO_SPACE_STAGE"
msgstr ""

msgid "CONFIRM_MOVE_TO_SPACE_STAGE_EXPLANATION"
msgstr ""

msgid "CONFIRM_NEW_GAME_BUTTON_TOOLTIP"
msgstr ""

msgid "CONFIRM_NEW_GAME_BUTTON_TOOLTIP_DISABLED"
msgstr ""

msgid "CONSTRUCTION_UNIT_NAME"
msgstr ""

msgid "CONTENT_UPLOADED_FROM"
msgstr ""

msgid "CONTINUE"
msgstr ""

#, fuzzy
msgid "CONTINUE_AS_SPECIES"
msgstr "තේරූ:"

msgid "CONTINUE_THRIVING"
msgstr ""

msgid "CONTINUE_TO_PROTOTYPES"
msgstr ""

msgid "CONTINUE_TO_PROTOTYPES_PROMPT"
msgstr ""

msgid "CONTROLLER_ANY_DEVICE"
msgstr ""

msgid "CONTROLLER_AXIS_L2"
msgstr ""

msgid "CONTROLLER_AXIS_LEFT_TRIGGER"
msgstr ""

msgid "CONTROLLER_AXIS_LEFT_X"
msgstr ""

msgid "CONTROLLER_AXIS_LEFT_Y"
msgstr ""

msgid "CONTROLLER_AXIS_NEGATIVE_DIRECTION"
msgstr ""

msgid "CONTROLLER_AXIS_POSITIVE_DIRECTION"
msgstr ""

msgid "CONTROLLER_AXIS_R2"
msgstr ""

msgid "CONTROLLER_AXIS_RIGHT_TRIGGER"
msgstr ""

msgid "CONTROLLER_AXIS_RIGHT_X"
msgstr ""

msgid "CONTROLLER_AXIS_RIGHT_Y"
msgstr ""

msgid "CONTROLLER_AXIS_VISUALIZERS"
msgstr ""

msgid "CONTROLLER_BUTTON_DPAD_DOWN"
msgstr ""

msgid "CONTROLLER_BUTTON_DPAD_LEFT"
msgstr ""

msgid "CONTROLLER_BUTTON_DPAD_RIGHT"
msgstr ""

msgid "CONTROLLER_BUTTON_DPAD_UP"
msgstr ""

msgid "CONTROLLER_BUTTON_LEFT_SHOULDER"
msgstr ""

msgid "CONTROLLER_BUTTON_LEFT_STICK"
msgstr ""

msgid "CONTROLLER_BUTTON_MISC1"
msgstr ""

msgid "CONTROLLER_BUTTON_PADDLE1"
msgstr ""

msgid "CONTROLLER_BUTTON_PADDLE2"
msgstr ""

msgid "CONTROLLER_BUTTON_PADDLE3"
msgstr ""

msgid "CONTROLLER_BUTTON_PADDLE4"
msgstr ""

msgid "CONTROLLER_BUTTON_PS3_SELECT"
msgstr ""

msgid "CONTROLLER_BUTTON_PS3_START"
msgstr ""

msgid "CONTROLLER_BUTTON_PS_CIRCLE"
msgstr ""

msgid "CONTROLLER_BUTTON_PS_CROSS"
msgstr ""

msgid "CONTROLLER_BUTTON_PS_L1"
msgstr ""

msgid "CONTROLLER_BUTTON_PS_L3"
msgstr ""

msgid "CONTROLLER_BUTTON_PS_OPTIONS"
msgstr ""

msgid "CONTROLLER_BUTTON_PS_R1"
msgstr ""

msgid "CONTROLLER_BUTTON_PS_R3"
msgstr ""

msgid "CONTROLLER_BUTTON_PS_SHARE"
msgstr ""

msgid "CONTROLLER_BUTTON_PS_SONY_BUTTON"
msgstr ""

msgid "CONTROLLER_BUTTON_PS_SQUARE"
msgstr ""

msgid "CONTROLLER_BUTTON_PS_TRIANGLE"
msgstr ""

msgid "CONTROLLER_BUTTON_RIGHT_SHOULDER"
msgstr ""

msgid "CONTROLLER_BUTTON_RIGHT_STICK"
msgstr ""

msgid "CONTROLLER_BUTTON_TOUCH_PAD"
msgstr ""

msgid "CONTROLLER_BUTTON_UNKNOWN"
msgstr ""

msgid "CONTROLLER_BUTTON_XBOX_A"
msgstr ""

msgid "CONTROLLER_BUTTON_XBOX_B"
msgstr ""

msgid "CONTROLLER_BUTTON_XBOX_BACK"
msgstr ""

msgid "CONTROLLER_BUTTON_XBOX_GUIDE"
msgstr ""

msgid "CONTROLLER_BUTTON_XBOX_START"
msgstr ""

msgid "CONTROLLER_BUTTON_XBOX_X"
msgstr ""

msgid "CONTROLLER_BUTTON_XBOX_Y"
msgstr ""

msgid "CONTROLLER_DEADZONES"
msgstr ""

msgid "CONTROLLER_DEADZONE_CALIBRATION_EXPLANATION"
msgstr ""

msgid "CONTROLLER_DEADZONE_COLON"
msgstr ""

msgid "CONTROLLER_PROMPT_TYPE_SETTING"
msgstr ""

msgid "CONTROLLER_SENSITIVITY"
msgstr ""

msgid "CONTROLLER_UNKNOWN_AXIS"
msgstr ""

msgid "COPY_ERROR_TO_CLIPBOARD"
msgstr ""

msgid "COPY_RESULTS"
msgstr ""

msgid "CORRECTION_PROTANOPE"
msgstr ""

msgid "CORRECTION_TRITANOPE"
msgstr ""

msgid "CPU_THREADS"
msgstr ""

msgid "CRAFTING_CLEAR_INPUTS"
msgstr ""

msgid "CRAFTING_ERROR_INTERNAL_CONSUME_PROBLEM"
msgstr ""

msgid "CRAFTING_ERROR_TAKING_ITEMS"
msgstr ""

msgid "CRAFTING_FILTER_INPUTS"
msgstr ""

msgid "CRAFTING_KNOWN_ITEMS"
msgstr ""

msgid "CRAFTING_NOT_ENOUGH_MATERIAL"
msgstr ""

msgid "CRAFTING_NO_RECIPE_SELECTED"
msgstr ""

msgid "CRAFTING_NO_ROOM_TO_TAKE_CRAFTING_RESULTS"
msgstr ""

msgid "CRAFTING_RECIPE_DISPLAY"
msgstr ""

msgid "CRAFTING_RECIPE_HAND_AXE"
msgstr ""

msgid "CRAFTING_RESULTS"
msgstr ""

msgid "CRAFTING_SELECT_RECIPE_OR_ITEMS_TO_FILTER"
msgstr ""

msgid "CRAFTING_TAKE_ALL"
msgstr ""

msgid "CRAFTING_TITLE"
msgstr ""

msgid "CREATE"
msgstr ""

msgid "CREATED_AT"
msgstr ""

msgid "CREATED_ON_PLATFORM"
msgstr ""

msgid "CREATE_A_NEW_MICROBE"
msgstr ""

msgid "CREATE_NEW"
msgstr ""

msgid "CREATE_NEW_CELL_TYPE"
msgstr ""

msgid "CREATE_NEW_CELL_TYPE_DESCRIPTION"
msgstr ""

msgid "CREATE_NEW_MOD"
msgstr ""

msgid "CREATE_NEW_SAVE"
msgstr ""

msgid "CREATE_NEW_TISSUE_TYPE"
msgstr ""

#, fuzzy
msgid "CREATE_NEW_TISSUE_TYPE_DESCRIPTION"
msgstr "තේරූ:"

msgid "CREATING_DOT_DOT_DOT"
msgstr ""

msgid "CREATING_OBJECTS_FROM_SAVE"
msgstr ""

msgid "CREDITS"
msgstr ""

msgid "CTRL"
msgstr ""

msgid "CURRENT_CACHE_SIZE"
msgstr ""

msgid "CURRENT_CACHE_SIZE_TOOLTIP"
msgstr ""

msgid "CURRENT_DEVELOPERS"
msgstr ""

msgid "CURRENT_LOCATION_CAPITAL"
msgstr ""

msgid "CURRENT_RESEARCH_NONE"
msgstr ""

msgid "CURRENT_RESEARCH_PROGRESS"
msgstr ""

msgid "CURRENT_WORLD"
msgstr ""

msgid "CURRENT_WORLD_STATISTICS"
msgstr ""

msgid "CUSTOM_USERNAME"
msgstr ""

msgid "CYTOPLASM"
msgstr ""

msgid "CYTOPLASM_DESCRIPTION"
msgstr ""

msgid "CYTOPLASM_GLYCOLYSIS"
msgstr ""

msgid "CYTOPLASM_PROCESSES_DESCRIPTION"
msgstr ""

#, fuzzy
msgid "CYTOTOXIN_SYNTHESIS"
msgstr "තේරූ:"

msgid "DAMAGE_SOURCE_RADIATION"
msgstr ""

msgid "DAY_LENGTH"
msgstr ""

msgid "DAY_LENGTH_EXPLANATION"
msgstr ""

msgid "DAY_NIGHT_CYCLE_ENABLED"
msgstr ""

#, fuzzy
msgid "DAY_NIGHT_CYCLE_ENABLED_EXPLANATION_2"
msgstr "තේරූ:"

msgid "DEADZONE_CALIBRATION_FINISHED"
msgstr ""

msgid "DEADZONE_CALIBRATION_INPROGRESS"
msgstr ""

msgid "DEADZONE_CALIBRATION_IS_RESET"
msgstr ""

msgid "DEADZONE_CONFIGURATION"
msgstr ""

msgid "DEATH"
msgstr ""

msgid "DEBUG_COORDINATES"
msgstr ""

msgid "DEBUG_DRAW_NOT_AVAILABLE"
msgstr ""

msgid "DEBUG_HEAT_AT_CURSOR"
msgstr ""

msgid "DEBUG_PANEL"
msgstr ""

msgid "DECEMBER"
msgstr ""

msgid "DECREASE_ITEM_SIZE"
msgstr ""

msgid "DEFAULT_AUDIO_OUTPUT_DEVICE"
msgstr ""

msgid "DELETE"
msgstr ""

msgid "DELETE_ALL_OLD_SAVE_WARNING_2"
msgstr ""

msgid "DELETE_FOSSIL_CONFIRMATION"
msgstr ""

msgid "DELETE_OLD_SAVES_PROMPT"
msgstr ""

msgid "DELETE_ORGANELLE"
msgstr ""

msgid "DELETE_SAVE_CONFIRMATION"
msgstr ""

msgid "DELETE_SELECTED"
msgstr ""

msgid "DELETE_SELECTED_SAVES_PROMPT"
msgstr ""

msgid "DELETE_SELECTED_SAVE_WARNING"
msgstr ""

msgid "DELETE_THIS_SAVE_PROMPT"
msgstr ""

msgid "DESCEND_BUTTON"
msgstr ""

msgid "DESCEND_CONFIRMATION"
msgstr ""

msgid "DESCEND_CONFIRMATION_EXPLANATION"
msgstr ""

msgid "DESCRIPTION"
msgstr ""

#, fuzzy
msgid "DESCRIPTION_COLON"
msgstr "තේරූ:"

msgid "DESCRIPTION_TOO_LONG"
msgstr ""

msgid "DESPAWN_ENTITIES"
msgstr ""

#, fuzzy
msgid "DETECTED_CPU_COUNT"
msgstr "තේරූ:"

msgid "DEVBUILD_VERSION_INFO"
msgstr ""

msgid "DEVELOPERS"
msgstr ""

msgid "DEVELOPMENT_FORUM"
msgstr ""

msgid "DEVELOPMENT_FORUM_BUTTON_TOOLTIP"
msgstr ""

msgid "DEVELOPMENT_SUPPORTED_BY"
msgstr ""

msgid "DEVELOPMENT_WIKI"
msgstr ""

msgid "DEVELOPMENT_WIKI_BUTTON_TOOLTIP"
msgstr ""

msgid "DEVOURED"
msgstr ""

msgid "DEV_BUILD_PATRONS"
msgstr ""

msgid "DIFFICULTY"
msgstr ""

msgid "DIFFICULTY_DETAILS_STRING"
msgstr ""

msgid "DIFFICULTY_PRESET"
msgstr ""

msgid "DIFFICULTY_PRESET_CUSTOM"
msgstr ""

msgid "DIFFICULTY_PRESET_EASY"
msgstr ""

msgid "DIFFICULTY_PRESET_HARD"
msgstr ""

msgid "DIFFICULTY_PRESET_NORMAL"
msgstr ""

msgid "DIGESTION_EFFICIENCY"
msgstr ""

#, fuzzy
msgid "DIGESTION_EFFICIENCY_COLON"
msgstr "තේරූ:"

msgid "DIGESTION_SPEED"
msgstr ""

#, fuzzy
msgid "DIGESTION_SPEED_COLON"
msgstr "තේරූ:"

msgid "DIGESTION_SPEED_VALUE"
msgstr ""

msgid "DISABLED"
msgstr ""

msgid "DISABLE_ALL"
msgstr ""

msgid "DISCARD_AND_CONTINUE"
msgstr ""

msgid "DISCARD_CHANGES"
msgstr ""

#, fuzzy
msgid "DISCARD_MIGRATION"
msgstr "තේරූ:"

msgid "DISCONNECTED_CELLS"
msgstr ""

msgid "DISCONNECTED_CELLS_TEXT"
msgstr ""

msgid "DISCONNECTED_METABALLS"
msgstr ""

msgid "DISCONNECTED_METABALLS_TEXT"
msgstr ""

msgid "DISCONNECTED_ORGANELLES"
msgstr ""

msgid "DISCONNECTED_ORGANELLES_TEXT"
msgstr ""

msgid "DISCORD_TOOLTIP"
msgstr ""

#, fuzzy
msgid "DISK_CACHE_TOOLTIP"
msgstr "තේරූ:"

#, fuzzy
msgid "DISMISSED_POPUPS_COLON"
msgstr "තේරූ:"

msgid "DISMISSED_POPUPS_EXPLANATION"
msgstr ""

msgid "DISMISS_INFORMATION_PERMANENTLY"
msgstr ""

msgid "DISMISS_WARNING_PERMANENTLY"
msgstr ""

msgid "DISPLAY_3D_MENU_BACKGROUNDS"
msgstr ""

msgid "DISPLAY_ABILITIES_BAR"
msgstr ""

msgid "DISPLAY_BACKGROUND_DISTORTION_EFFECT"
msgstr ""

msgid "DISPLAY_BACKGROUND_PARTICLES"
msgstr ""

msgid "DISPLAY_DRIVER_OPENGL"
msgstr ""

msgid "DISPLAY_DRIVER_VULKAN"
msgstr ""

msgid "DISPLAY_MODE"
msgstr ""

msgid "DISPLAY_PART_NAMES"
msgstr ""

msgid "DISSOLVED_COMPOUND_FOOD_SOURCE"
msgstr ""

msgid "DOES_NOT_USE_FEATURE"
msgstr ""

msgid "DONATIONS"
msgstr ""

msgid "DOT_DOT_DOT"
msgstr ""

msgid "DOUBLE"
msgstr ""

msgid "DOUBLE_CLICK_TO_VIEW_IN_FULLSCREEN"
msgstr ""

msgid "DOUBLE_MEMBRANE_DESCRIPTION"
msgstr ""

#, fuzzy
msgid "DOUBLE_SPEED_TOGGLE_TOOLTIP"
msgstr "තේරූ:"

msgid "DRAG_TO_REORDER_ITEMS_WITH_MOUSE"
msgstr ""

msgid "DUMP_SCENE_TREE"
msgstr ""

msgid "DUPLICATE_TYPE"
msgstr ""

msgid "EASTEREGG_MESSAGE_1"
msgstr ""

msgid "EASTEREGG_MESSAGE_10"
msgstr ""

msgid "EASTEREGG_MESSAGE_11"
msgstr ""

msgid "EASTEREGG_MESSAGE_12"
msgstr ""

msgid "EASTEREGG_MESSAGE_13"
msgstr ""

msgid "EASTEREGG_MESSAGE_14"
msgstr ""

msgid "EASTEREGG_MESSAGE_15"
msgstr ""

msgid "EASTEREGG_MESSAGE_16"
msgstr ""

msgid "EASTEREGG_MESSAGE_17"
msgstr ""

msgid "EASTEREGG_MESSAGE_18"
msgstr ""

msgid "EASTEREGG_MESSAGE_2"
msgstr ""

msgid "EASTEREGG_MESSAGE_3"
msgstr ""

msgid "EASTEREGG_MESSAGE_4"
msgstr ""

msgid "EASTEREGG_MESSAGE_5"
msgstr ""

msgid "EASTEREGG_MESSAGE_6"
msgstr ""

msgid "EASTEREGG_MESSAGE_7"
msgstr ""

msgid "EASTEREGG_MESSAGE_8"
msgstr ""

msgid "EASTEREGG_MESSAGE_9"
msgstr ""

msgid "EASTER_EGGS"
msgstr ""

msgid "EASTER_EGGS_EXPLANATION"
msgstr ""

msgid "EASTER_EGG_BANANA_BIOME"
msgstr ""

#, fuzzy
msgid "EDGE_PAN_SPEED"
msgstr "තේරූ:"

msgid "EDITING_TITLE"
msgstr ""

msgid "EDITOR"
msgstr ""

#, fuzzy
msgid "EDITORS_AND_MUTATIONS_BUTTON"
msgstr "තේරූ:"

msgid "EDITOR_BUTTON_TOOLTIP"
msgstr ""

msgid "EDITOR_TUTORIAL_EARLY_GOAL"
msgstr ""

msgid "EDITOR_TUTORIAL_EDITOR_TEXT"
msgstr ""

#, fuzzy
msgid "EDITOR_TUTORIAL_MICROBE_EDITOR_NUCLEUS"
msgstr "තේරූ:"

msgid "EFFECTIVE_VALUE"
msgstr ""

msgid "EIGHT_TIMES"
msgstr ""

msgid "EJECT_ENGULFED"
msgstr ""

msgid "EJECT_ENGULFED_TOOLTIP"
msgstr ""

#, fuzzy
msgid "EMITTERS_COUNT"
msgstr "තේරූ:"

msgid "ENABLED_MODS"
msgstr ""

msgid "ENABLE_ALL_COMPATIBLE"
msgstr ""

msgid "ENABLE_EDITOR"
msgstr ""

msgid "ENABLE_GUI_LIGHT_EFFECTS"
msgstr ""

msgid "ENDOSYMBIONT_ENGULFED_ALREADY_DONE"
msgstr ""

msgid "ENDOSYMBIONT_ENGULFED_PROGRESS"
msgstr ""

msgid "ENDOSYMBIONT_TYPE_ALREADY_PRESENT"
msgstr ""

msgid "ENDOSYMBIOSIS_AVAILABLE_ORGANELLES"
msgstr ""

msgid "ENDOSYMBIOSIS_BUTTON"
msgstr ""

msgid "ENDOSYMBIOSIS_CANCEL_TOOLTIP"
msgstr ""

msgid "ENDOSYMBIOSIS_COMPLETE_TOOLTIP"
msgstr ""

msgid "ENDOSYMBIOSIS_EXPLANATION"
msgstr ""

msgid "ENDOSYMBIOSIS_NOTHING_ENGULFED"
msgstr ""

msgid "ENDOSYMBIOSIS_NO_CANDIDATE_ORGANELLES"
msgstr ""

msgid "ENDOSYMBIOSIS_PROGRESSING_EXPLANATION"
msgstr ""

msgid "ENDOSYMBIOSIS_PROKARYOTIC_LIMIT_EXPLANATION"
msgstr ""

#, fuzzy
msgid "ENDOSYMBIOSIS_SINGLE_SPECIES_PROGRESS_DESCRIPTION"
msgstr "තේරූ:"

msgid "ENDOSYMBIOSIS_START_TOOLTIP"
msgstr ""

msgid "ENDOSYMBIOSIS_TITLE"
msgstr ""

msgid "ENERGY_BALANCE_REQUIRED_COMPOUND_LINE"
msgstr ""

msgid "ENERGY_BALANCE_TOOLTIP_CONSUMPTION"
msgstr ""

msgid "ENERGY_BALANCE_TOOLTIP_PRODUCTION"
msgstr ""

msgid "ENERGY_BALANCE_TOOLTIP_PRODUCTION_WITH_REQUIREMENT"
msgstr ""

msgid "ENERGY_IN_PATCH_FOR"
msgstr ""

msgid "ENERGY_IN_PATCH_SHORT"
msgstr ""

msgid "ENERGY_SOURCES"
msgstr ""

msgid "ENERGY_SUMMARY_LINE"
msgstr ""

msgid "ENGULF_NO_ATP_DAMAGE_MESSAGE"
msgstr ""

msgid "ENTER_EXISTING_ID"
msgstr ""

msgid "ENTER_EXISTING_WORKSHOP_ID"
msgstr ""

msgid "ENTITY_LABEL"
msgstr ""

msgid "ENVIRONMENT"
msgstr ""

#, fuzzy
msgid "ENVIRONMENTAL_CONDITIONS_BUTTON"
msgstr "තේරූ:"

msgid "ENVIRONMENTAL_GLUCOSE_RETENTION"
msgstr ""

msgid "ENVIRONMENTAL_GLUCOSE_RETENTION_EXPLANATION"
msgstr ""

msgid "ENVIRONMENT_BUTTON_MICROBE_TOOLTIP"
msgstr ""

msgid "ENVIRONMENT_TOLERANCE"
msgstr ""

msgid "EPIPELAGIC"
msgstr ""

msgid "EQUIPMENT_TYPE_AXE"
msgstr ""

msgid "ERROR"
msgstr ""

msgid "ERROR_CREATING_FOLDER"
msgstr ""

msgid "ERROR_CREATING_INFO_FILE"
msgstr ""

msgid "ERROR_FAILED_TO_SAVE_NEW_SETTINGS"
msgstr ""

msgid "ERROR_FETCHING_EXPLANATION"
msgstr ""

msgid "ERROR_FETCHING_NEWS"
msgstr ""

msgid "ERROR_LOADING"
msgstr ""

msgid "ERROR_SAVING"
msgstr ""

#, fuzzy
msgid "ERROR_UPLOADING_EXCEPTION"
msgstr "තේරූ:"

msgid "ESCAPE"
msgstr ""

msgid "ESCAPE_ENGULFING"
msgstr ""

msgid "ESTUARY"
msgstr ""

#, fuzzy
msgid "EVENT_ERUPTION_TOOLTIP"
msgstr "තේරූ:"

msgid "EVENT_METEOR_GLUCOSE"
msgstr ""

msgid "EVENT_METEOR_IRON"
msgstr ""

msgid "EVENT_METEOR_PHOSPHATES"
msgstr ""

#, fuzzy
msgid "EVENT_METEOR_PLAIN"
msgstr "තේරූ:"

msgid "EVENT_METEOR_RADIOACTIVE"
msgstr ""

msgid "EVENT_METEOR_SULFUR"
msgstr ""

msgid "EVOLUTIONARY_TREE"
msgstr ""

msgid "EVOLUTIONARY_TREE_BUILD_FAILED"
msgstr ""

#, fuzzy
msgid "EXACT_VERSION_COLON"
msgstr "තේරූ:"

msgid "EXACT_VERSION_TOOLTIP"
msgstr ""

msgid "EXCEPTION_HAPPENED_PROCESSING_SAVE"
msgstr ""

msgid "EXCEPTION_HAPPENED_WHILE_LOADING"
msgstr ""

msgid "EXCLUSIVE_FULLSCREEN"
msgstr ""

msgid "EXISTING_BUILDINGS"
msgstr ""

msgid "EXIT"
msgstr ""

msgid "EXIT_EDITOR"
msgstr ""

msgid "EXIT_TO_LAUNCHER"
msgstr ""

msgid "EXPERIMENTAL_FEATURES"
msgstr ""

msgid "EXPERIMENTAL_FEATURES_EXPLANATION"
msgstr ""

msgid "EXPERIMENTAL_FEATURES_WARNING"
msgstr ""

msgid "EXPORT_ALL_WORLDS"
msgstr ""

msgid "EXPORT_ALL_WORLDS_TOOLTIP"
msgstr ""

msgid "EXPORT_SUCCESS"
msgstr ""

msgid "EXTERNAL"
msgstr ""

msgid "EXTERNAL_EFFECTS"
msgstr ""

msgid "EXTINCTION_BOX_TEXT"
msgstr ""

msgid "EXTINCTION_CAPITAL"
msgstr ""

msgid "EXTINCT_FROM_PATCH"
msgstr ""

msgid "EXTINCT_FROM_THE_PLANET"
msgstr ""

msgid "EXTINCT_IN_PATCH"
msgstr ""

msgid "EXTINCT_SPECIES"
msgstr ""

msgid "EXTRAS"
msgstr ""

msgid "EXTRA_OPTIONS"
msgstr ""

msgid "FACEBOOK_TOOLTIP"
msgstr ""

msgid "FAILED"
msgstr ""

#, fuzzy
msgid "FAILED_ONE_OR_MORE_SAVE_DELETION_DESCRIPTION"
msgstr "තේරූ:"

msgid "FAILED_SAVE_DELETION"
msgstr ""

#, fuzzy
msgid "FAILED_SAVE_DELETION_DESCRIPTION"
msgstr "තේරූ:"

msgid "FEARFUL"
msgstr ""

msgid "FEAR_EXPLANATION"
msgstr ""

msgid "FEATURE_DISABLED"
msgstr ""

msgid "FEATURE_ENABLED"
msgstr ""

msgid "FEBRUARY"
msgstr ""

msgid "FEED_ITEM_CONTENT_PARSING_FAILED"
msgstr ""

msgid "FEED_ITEM_MISSING_CONTENT"
msgstr ""

msgid "FEED_ITEM_PUBLISHED_AT"
msgstr ""

msgid "FEED_ITEM_TRUNCATED_NOTICE"
msgstr ""

msgid "FERROPLAST"
msgstr ""

#, fuzzy
msgid "FERROPLAST_DESCRIPTION"
msgstr "තේරූ:"

#, fuzzy
msgid "FERROPLAST_PROCESSES_DESCRIPTION"
msgstr "තේරූ:"

msgid "FILTER_ITEMS_BY_CATEGORY_COLON"
msgstr ""

msgid "FIND_CURRENT_PATCH"
msgstr ""

msgid "FINISHED_DOT"
msgstr ""

msgid "FINISH_EDITING_AND_RETURN_TO_ENVIRONMENT"
msgstr ""

msgid "FINISH_ONE_GENERATION"
msgstr ""

#, fuzzy
msgid "FINISH_X_GENERATIONS"
msgstr "තේරූ:"

msgid "FIRE_TOXIN"
msgstr ""

msgid "FIRE_TOXIN_TOOLTIP"
msgstr ""

msgid "FLAGELLUM"
msgstr ""

msgid "FLAGELLUM_DESCRIPTION"
msgstr ""

#, fuzzy
msgid "FLAGELLUM_LENGTH_DESCRIPTION"
msgstr "තේරූ:"

msgid "FLAGELLUM_PROCESSES_DESCRIPTION"
msgstr ""

msgid "FLEET_NAME_FROM_PLACE"
msgstr ""

msgid "FLEET_UNITS"
msgstr ""

#, fuzzy
msgid "FLOATING_CHUNKS_COLON"
msgstr "තේරූ:"

msgid "FLOATING_HAZARD"
msgstr ""

msgid "FLUID"
msgstr ""

msgid "FLUIDITY_RIGIDITY"
msgstr ""

msgid "FOCUSED"
msgstr ""

msgid "FOCUS_EXPLANATION"
msgstr ""

msgid "FOG_OF_WAR_DISABLED"
msgstr ""

#, fuzzy
msgid "FOG_OF_WAR_DISABLED_DESCRIPTION"
msgstr "තේරූ:"

msgid "FOG_OF_WAR_INTENSE"
msgstr ""

#, fuzzy
msgid "FOG_OF_WAR_INTENSE_DESCRIPTION"
msgstr "තේරූ:"

msgid "FOG_OF_WAR_MODE"
msgstr ""

msgid "FOG_OF_WAR_REGULAR"
msgstr ""

#, fuzzy
msgid "FOG_OF_WAR_REGULAR_DESCRIPTION"
msgstr "තේරූ:"

msgid "FOOD_CHAIN"
msgstr ""

msgid "FOOD_SOURCE_ENERGY_INFO"
msgstr ""

msgid "FORGET_MOD_DETAILS"
msgstr ""

msgid "FORGET_MOD_DETAILS_TOOLTIP"
msgstr ""

msgid "FORM_ERROR_MESSAGE"
msgstr ""

msgid "FOSSILISATION"
msgstr ""

msgid "FOSSILISATION_EXPLANATION"
msgstr ""

msgid "FOSSILISATION_FAILED"
msgstr ""

#, fuzzy
msgid "FOSSILISATION_FAILED_DESCRIPTION"
msgstr "තේරූ:"

msgid "FOSSILISATION_HINT"
msgstr ""

msgid "FOSSILISATION_HINT_ALREADY_FOSSILISED"
msgstr ""

msgid "FOSSILISE"
msgstr ""

msgid "FOSSIL_DELETION_FAILED"
msgstr ""

#, fuzzy
msgid "FOSSIL_DELETION_FAILED_DESCRIPTION"
msgstr "තේරූ:"

msgid "FOUR_TIMES"
msgstr ""

msgid "FPS"
msgstr ""

msgid "FPS_DISPLAY"
msgstr ""

msgid "FRAME_DURATION"
msgstr ""

msgid "FREEBUILDING"
msgstr ""

msgid "FREE_GLUCOSE_CLOUD"
msgstr ""

msgid "FREE_GLUCOSE_CLOUD_EXPLANATION"
msgstr ""

msgid "FULLSCREEN"
msgstr ""

msgid "FULL_MOD_INFO"
msgstr ""

msgid "GALLERY_VIEWER"
msgstr ""

msgid "GAMEPLAY_BASICS_TITLE"
msgstr ""

msgid "GAME_DESIGN_TEAM"
msgstr ""

msgid "GAME_SYSTEMS_TITLE"
msgstr ""

msgid "GATHERED_ENERGY_TOOLTIP"
msgstr ""

msgid "GENERAL"
msgstr ""

msgid "GENERAL_LOADING_TIP_1"
msgstr ""

msgid "GENERAL_LOADING_TIP_2"
msgstr ""

msgid "GENERAL_LOADING_TIP_3"
msgstr ""

msgid "GENERAL_LOADING_TIP_4"
msgstr ""

msgid "GENERAL_LOADING_TIP_5"
msgstr ""

msgid "GENERAL_LOADING_TIP_6"
msgstr ""

msgid "GENERAL_LOADING_TIP_7"
msgstr ""

msgid "GENERATIONS"
msgstr ""

msgid "GENERATION_COLON"
msgstr ""

msgid "GITHUB_TOOLTIP"
msgstr ""

msgid "GLES3"
msgstr ""

msgid "GLOBAL_GLACIATION_END_EVENT_LOG"
msgstr ""

msgid "GLOBAL_GLACIATION_EVENT"
msgstr ""

#, fuzzy
msgid "GLOBAL_GLACIATION_EVENT_TOOLTIP"
msgstr "තේරූ:"

msgid "GLOBAL_GLACIATION_EVENT_WARNING_LOG_PLURAL"
msgstr ""

msgid "GLOBAL_GLACIATION_EVENT_WARNING_LOG_SINGULAR"
msgstr ""

msgid "GLOBAL_GLACIATION_START_EVENT_LOG"
msgstr ""

msgid "GLOBAL_INITIAL_LETTER"
msgstr ""

msgid "GLOBAL_POPULATION_COLON"
msgstr ""

msgid "GLOBAL_TIMELINE_SPECIES_MIGRATED_TO"
msgstr ""

msgid "GLUCOSE"
msgstr ""

msgid "GLUCOSE_CONCENTRATIONS_DRASTICALLY_DROPPED"
msgstr ""

msgid "GLYCOLYSIS"
msgstr ""

msgid "GODMODE"
msgstr ""

msgid "GOD_TOOLS_TITLE"
msgstr ""

msgid "GOOGLY_EYE_CELL"
msgstr ""

msgid "GOT_IT"
msgstr ""

msgid "GPL_LICENSE_HEADING"
msgstr ""

msgid "GPU_NAME"
msgstr ""

msgid "GRAPHICS"
msgstr ""

msgid "GRAPHICS_TEAM"
msgstr ""

msgid "GROWTH_ORDER"
msgstr ""

msgid "GUI"
msgstr ""

msgid "GUI_LIGHT_EFFECTS_OPTION_DESCRIPTION"
msgstr ""

msgid "GUI_TAB_NAVIGATION"
msgstr ""

msgid "GUI_VOLUME"
msgstr ""

msgid "HEALTH"
msgstr ""

msgid "HEALTH_MODIFIER"
msgstr ""

#, fuzzy
msgid "HEAT_ACCUMULATION_BAR_TOOLTIP"
msgstr "තේරූ:"

msgid "HELP"
msgstr ""

msgid "HELP_BUTTON_TOOLTIP"
msgstr ""

msgid "HIGHER_VALUES_INCREASE_PERFORMANCE"
msgstr ""

msgid "HIGHER_VALUES_WORSEN_PERFORMANCE"
msgstr ""

msgid "HOLD_FOR_PAN_OR_ROTATE_MODE"
msgstr ""

msgid "HOLD_FOR_PAN_WITH_MOUSE"
msgstr ""

msgid "HOLD_PACK_COMMANDS_MENU"
msgstr ""

msgid "HOLD_TO_SHOW_CURSOR"
msgstr ""

msgid "HOLD_TO_SHOW_CURSOR_ADVICE_TEXT"
msgstr ""

msgid "HOLD_TO_SKIP_CREDITS"
msgstr ""

msgid "HOME"
msgstr ""

#, fuzzy
msgid "HORIZONTAL_COLON"
msgstr "තේරූ:"

msgid "HORIZONTAL_WITH_AXIS_NAME_COLON"
msgstr ""

msgid "HP_COLON"
msgstr ""

msgid "HSV"
msgstr ""

msgid "HUD_MESSAGE_MULTIPLE"
msgstr ""

msgid "HYDROGENASE"
msgstr ""

#, fuzzy
msgid "HYDROGENASE_DESCRIPTION"
msgstr "තේරූ:"

#, fuzzy
msgid "HYDROGENASE_PROCESSES_DESCRIPTION"
msgstr "තේරූ:"

msgid "HYDROGENOSOME"
msgstr ""

#, fuzzy
msgid "HYDROGENOSOME_DESCRIPTION"
msgstr "තේරූ:"

#, fuzzy
msgid "HYDROGENOSOME_PROCESSES_DESCRIPTION"
msgstr "තේරූ:"

msgid "HYDROGEN_SULFIDE"
msgstr ""

msgid "ICESHARD"
msgstr ""

msgid "ICESHELF"
msgstr ""

msgid "ICE_CHUNK_BIG"
msgstr ""

msgid "ICE_CHUNK_SMALL"
msgstr ""

msgid "ID_IS_NOT_A_NUMBER"
msgstr ""

msgid "ID_NUMBER"
msgstr ""

msgid "IF_FALLBACK_RENDERER_USED_ALL_NOT_AVAILABLE"
msgstr ""

msgid "IMAGE_FILE_TYPES"
msgstr ""

msgid "INCLUDE_MULTICELLULAR_PROTOTYPE"
msgstr ""

msgid "INCLUDE_MULTICELLULAR_PROTOTYPE_EXPLANATION"
msgstr ""

msgid "INCREASE_ITEM_SIZE"
msgstr ""

msgid "INDICATOR_SPECIES_IS_NEW"
msgstr ""

msgid "INDICATOR_SPECIES_MUTATED"
msgstr ""

msgid "INDUSTRIAL_STAGE"
msgstr ""

msgid "INFINITE_COMPOUNDS"
msgstr ""

msgid "INFINITE_MP"
msgstr ""

msgid "INFO_BOX_COST"
msgstr ""

msgid "INFO_BOX_EDITORS"
msgstr ""

msgid "INFO_BOX_ENZYMES"
msgstr ""

msgid "INFO_BOX_GAMEPLAY_TYPE"
msgstr ""

msgid "INFO_BOX_INTERNAL_NAME"
msgstr ""

msgid "INFO_BOX_MASS"
msgstr ""

msgid "INFO_BOX_NEXT_STAGE"
msgstr ""

msgid "INFO_BOX_OSMOREGULATION_COST"
msgstr ""

msgid "INFO_BOX_PREVIOUS_STAGE"
msgstr ""

msgid "INFO_BOX_PROCESSES"
msgstr ""

msgid "INFO_BOX_REQUIRES_NUCLEUS"
msgstr ""

msgid "INFO_BOX_SIZE"
msgstr ""

msgid "INFO_BOX_STORAGE"
msgstr ""

msgid "INFO_BOX_UNIQUE"
msgstr ""

msgid "INFO_BOX_UPGRADES"
msgstr ""

msgid "INGESTED_MATTER"
msgstr ""

msgid "INIT_NEW_WORLD_TOOLTIP"
msgstr ""

msgid "INPUTS"
msgstr ""

msgid "INPUT_NAME_BUILD_STRUCTURE"
msgstr ""

msgid "INPUT_NAME_INTERACTION"
msgstr ""

msgid "INPUT_NAME_OPEN_INVENTORY"
msgstr ""

msgid "INSPECT"
msgstr ""

msgid "INSPECTOR"
msgstr ""

#, fuzzy
msgid "INSTAGRAM_TOOLTIP"
msgstr "තේරූ:"

msgid "INTERACTION_ACTIVATE_ASCENSION"
msgstr ""

msgid "INTERACTION_ACTIVATE_ASCENSION_MISSING_ENERGY"
msgstr ""

msgid "INTERACTION_CONSTRUCT"
msgstr ""

msgid "INTERACTION_CONSTRUCT_MISSING_DEPOSITED_MATERIALS"
msgstr ""

msgid "INTERACTION_CRAFT"
msgstr ""

msgid "INTERACTION_DEPOSIT_RESOURCES"
msgstr ""

msgid "INTERACTION_DEPOSIT_RESOURCES_NO_SUITABLE_RESOURCES"
msgstr ""

msgid "INTERACTION_DESTROY"
msgstr ""

msgid "INTERACTION_FOUND_SETTLEMENT"
msgstr ""

msgid "INTERACTION_HARVEST"
msgstr ""

msgid "INTERACTION_HARVEST_CANNOT_MISSING_TOOL"
msgstr ""

msgid "INTERACTION_PICK_UP"
msgstr ""

msgid "INTERACTION_PICK_UP_CANNOT_FULL"
msgstr ""

msgid "INTERNALS"
msgstr ""

msgid "INTERNAL_NAME_IN_USE"
msgstr ""

msgid "INTERNAL_NAME_REQUIRED"
msgstr ""

msgid "INTERNAL_NAME_REQUIRES_CAPITAL"
msgstr ""

msgid "INVALID_DATA_TO_PLOT"
msgstr ""

msgid "INVALID_ICON_PATH"
msgstr ""

msgid "INVALID_SAVE_NAME_POPUP"
msgstr ""

msgid "INVALID_SPECIES_NAME_POPUP"
msgstr ""

msgid "INVALID_TAG"
msgstr ""

msgid "INVALID_URL_FORMAT"
msgstr ""

msgid "INVALID_URL_SCHEME"
msgstr ""

msgid "INVENTORY_ITEMS_ON_GROUND"
msgstr ""

msgid "INVENTORY_TITLE"
msgstr ""

msgid "INVENTORY_TOGGLE_CRAFTING"
msgstr ""

msgid "INVENTORY_TOGGLE_GROUND"
msgstr ""

msgid "INVERTED"
msgstr ""

msgid "IN_PROTOTYPE"
msgstr ""

msgid "IRON"
msgstr ""

#, fuzzy
msgid "IRON_OXIDATION"
msgstr "තේරූ:"

msgid "ITCH_TOOLTIP"
msgstr ""

msgid "ITEM_AT_2D_COORDINATES"
msgstr ""

msgid "ITEM_NAME_SEPARATOR"
msgstr ""

msgid "JANUARY"
msgstr ""

msgid "JSON_DEBUG_MODE"
msgstr ""

msgid "JSON_DEBUG_MODE_ALWAYS"
msgstr ""

msgid "JSON_DEBUG_MODE_AUTO"
msgstr ""

msgid "JSON_DEBUG_MODE_NEVER"
msgstr ""

msgid "JULY"
msgstr ""

msgid "JUNE"
msgstr ""

msgid "KEEP_CURRENT_SHORT"
msgstr ""

#, fuzzy
msgid "KEEP_CURRENT_TOLERANCE_FLEXIBILITY_TOOLTIP"
msgstr "තේරූ:"

#, fuzzy
msgid "KEEP_MIGRATION"
msgstr "තේරූ:"

msgid "KEY_BACK"
msgstr ""

msgid "KEY_BACKTAB"
msgstr ""

msgid "KEY_BINDING_CHANGE_CONFLICT"
msgstr ""

msgid "KEY_BRING_UP_KEYBOARD"
msgstr ""

msgid "KEY_CLEAR"
msgstr ""

msgid "KEY_DELETE"
msgstr ""

msgid "KEY_DOWN"
msgstr ""

msgid "KEY_END"
msgstr ""

msgid "KEY_ENTER"
msgstr ""

msgid "KEY_FAVORITES"
msgstr ""

msgid "KEY_FORWARD"
msgstr ""

msgid "KEY_GLOBE"
msgstr ""

msgid "KEY_HELP"
msgstr ""

msgid "KEY_HOME"
msgstr ""

msgid "KEY_HOMEPAGE"
msgstr ""

msgid "KEY_HYPER"
msgstr ""

msgid "KEY_INSERT"
msgstr ""

msgid "KEY_JIS_EISU"
msgstr ""

msgid "KEY_JIS_KANA"
msgstr ""

msgid "KEY_LEFT"
msgstr ""

msgid "KEY_MENU"
msgstr ""

msgid "KEY_META"
msgstr ""

msgid "KEY_OPENURL"
msgstr ""

msgid "KEY_PAUSE"
msgstr ""

msgid "KEY_PRINT"
msgstr ""

msgid "KEY_REFRESH"
msgstr ""

msgid "KEY_RIGHT"
msgstr ""

msgid "KEY_SEARCH"
msgstr ""

msgid "KEY_STANDBY"
msgstr ""

msgid "KEY_STOP"
msgstr ""

msgid "KEY_TAB"
msgstr ""

msgid "KEY_UP"
msgstr ""

msgid "KILO_ABBREVIATION"
msgstr ""

msgid "KP0"
msgstr ""

msgid "KP1"
msgstr ""

msgid "KP2"
msgstr ""

msgid "KP3"
msgstr ""

msgid "KP4"
msgstr ""

msgid "KP5"
msgstr ""

msgid "KP6"
msgstr ""

msgid "KP7"
msgstr ""

msgid "KP8"
msgstr ""

msgid "KP9"
msgstr ""

msgid "KPADD"
msgstr ""

msgid "KPDIVIDE"
msgstr ""

msgid "KPENTER"
msgstr ""

msgid "KPMULTIPLY"
msgstr ""

msgid "KPPERIOD"
msgstr ""

msgid "KPSUBTRACT"
msgstr ""

msgid "LANGUAGE"
msgstr ""

msgid "LANGUAGE_TRANSLATION_PROGRESS"
msgstr ""

msgid "LANGUAGE_TRANSLATION_PROGRESS_LOW"
msgstr ""

msgid "LANGUAGE_TRANSLATION_PROGRESS_REALLY_LOW"
msgstr ""

msgid "LARGE_SULFUR_CHUNK"
msgstr ""

msgid "LAST_ORGANELLE_DELETE_OPTION_DISABLED_TOOLTIP"
msgstr ""

msgid "LAUNCH0"
msgstr ""

msgid "LAUNCH1"
msgstr ""

msgid "LAUNCH2"
msgstr ""

msgid "LAUNCH3"
msgstr ""

msgid "LAUNCH4"
msgstr ""

msgid "LAUNCH5"
msgstr ""

msgid "LAUNCH6"
msgstr ""

msgid "LAUNCH7"
msgstr ""

msgid "LAUNCH8"
msgstr ""

msgid "LAUNCH9"
msgstr ""

msgid "LAUNCHA"
msgstr ""

msgid "LAUNCHB"
msgstr ""

msgid "LAUNCHC"
msgstr ""

msgid "LAUNCHD"
msgstr ""

msgid "LAUNCHE"
msgstr ""

msgid "LAUNCHF"
msgstr ""

msgid "LAUNCHMAIL"
msgstr ""

msgid "LAUNCHMEDIA"
msgstr ""

msgid "LAWK_ONLY"
msgstr ""

msgid "LAWK_ONLY_EXPLANATION"
msgstr ""

msgid "LEAD_ARTIST"
msgstr ""

msgid "LEAD_ARTISTS"
msgstr ""

msgid "LEAD_DEVELOPERS"
msgstr ""

msgid "LEAD_GAME_DESIGNER"
msgstr ""

msgid "LEAD_GAME_DESIGNERS"
msgstr ""

msgid "LEAD_OUTREACH_PEOPLE"
msgstr ""

msgid "LEAD_OUTREACH_PERSON"
msgstr ""

msgid "LEAD_PROGRAMMER"
msgstr ""

msgid "LEAD_PROGRAMMERS"
msgstr ""

msgid "LEAD_PROJECT_MANAGER"
msgstr ""

msgid "LEAD_PROJECT_MANAGERS"
msgstr ""

msgid "LEAD_TESTER"
msgstr ""

msgid "LEAD_TESTERS"
msgstr ""

msgid "LEAD_THEORIST"
msgstr ""

msgid "LEAD_THEORISTS"
msgstr ""

msgid "LEFT_ARROW"
msgstr ""

msgid "LEFT_MOUSE"
msgstr ""

msgid "LICENSES"
msgstr ""

msgid "LICENSES_COVERING_THRIVE"
msgstr ""

msgid "LIFE_ORIGIN"
msgstr ""

msgid "LIFE_ORIGIN_EXPLANATION"
msgstr ""

msgid "LIFE_ORIGIN_PANSPERMIA"
msgstr ""

msgid "LIFE_ORIGIN_POND"
msgstr ""

msgid "LIFE_ORIGIN_TOOLTIP"
msgstr ""

msgid "LIFE_ORIGIN_VENTS"
msgstr ""

msgid "LIGHT"
msgstr ""

msgid "LIGHT_LEVEL_AVERAGE"
msgstr ""

msgid "LIGHT_LEVEL_CURRENT"
msgstr ""

msgid "LIGHT_LEVEL_DAY"
msgstr ""

msgid "LIGHT_LEVEL_LABEL_AT_NOON"
msgstr ""

msgid "LIGHT_LEVEL_NIGHT"
msgstr ""

msgid "LIGHT_MAX"
msgstr ""

msgid "LIMIT_EXTREME"
msgstr ""

msgid "LIMIT_GROWTH_RATE"
msgstr ""

msgid "LIMIT_GROWTH_RATE_EXPLANATION"
msgstr ""

msgid "LIMIT_HUGE"
msgstr ""

msgid "LIMIT_LARGE"
msgstr ""

msgid "LIMIT_NORMAL"
msgstr ""

msgid "LIMIT_SMALL"
msgstr ""

msgid "LIMIT_TINY"
msgstr ""

msgid "LIMIT_VERY_LARGE"
msgstr ""

msgid "LIMIT_VERY_SMALL"
msgstr ""

msgid "LINE_COLOUR"
msgstr ""

msgid "LINKS_TITLE"
msgstr ""

msgid "LIPASE"
msgstr ""

#, fuzzy
msgid "LIPASE_DESCRIPTION"
msgstr "තේරූ:"

msgid "LOAD"
msgstr ""

msgid "LOADING"
msgstr ""

msgid "LOADING_DOT_DOT_DOT"
msgstr ""

msgid "LOADING_GAME"
msgstr ""

msgid "LOADING_GRAPHICS_SHADERS"
msgstr ""

msgid "LOADING_MACROSCOPIC_EDITOR"
msgstr ""

msgid "LOADING_MICROBE_EDITOR"
msgstr ""

#, fuzzy
msgid "LOADING_MICROBE_STAGE"
msgstr "තේරූ:"

msgid "LOADING_MULTICELLULAR_EDITOR"
msgstr ""

#, fuzzy
msgid "LOADING_MULTICELLULAR_STAGE"
msgstr "තේරූ:"

#, fuzzy
msgid "LOADING_STAGE"
msgstr "තේරූ:"

msgid "LOADING_STAGE_ASSETS"
msgstr ""

msgid "LOAD_FINISHED"
msgstr ""

msgid "LOAD_GAME"
msgstr ""

msgid "LOAD_GAME_BUTTON_TOOLTIP"
msgstr ""

msgid "LOAD_INCOMPATIBLE_PROTOTYPE_WARNING"
msgstr ""

msgid "LOAD_INCOMPATIBLE_SAVE_PROMPT"
msgstr ""

msgid "LOAD_INCOMPATIBLE_SAVE_WARNING"
msgstr ""

msgid "LOAD_INVALID_SAVE_PROMPT"
msgstr ""

msgid "LOAD_INVALID_SAVE_WARNING"
msgstr ""

msgid "LOCAL_INITIAL_LETTER"
msgstr ""

msgid "LOCK_DAY_NIGHT_CYCLE"
msgstr ""

msgid "LOWER_SCALE_INCREASES_PERFORMANCE"
msgstr ""

msgid "LOWER_VALUE_MAKES_SHARPER_IMAGE"
msgstr ""

msgid "LOW_MENU_PERFORMANCE"
msgstr ""

#, fuzzy
msgid "LOW_MENU_PERFORMANCE_DESCRIPTION"
msgstr "තේරූ:"

msgid "LOW_QUALITY_BACKGROUND_BLUR"
msgstr ""

msgid "LOW_QUALITY_BACKGROUND_BLUR_TOOLTIP"
msgstr ""

msgid "LUCIFERASE"
msgstr ""

#, fuzzy
msgid "LUCIFERASE_SYNTHESIS"
msgstr "තේරූ:"

msgid "LYSOSOME"
msgstr ""

msgid "LYSOSOME_DESCRIPTION"
msgstr ""

msgid "LYSOSOME_PROCESSES_DESCRIPTION"
msgstr ""

#, fuzzy
msgid "MACROLIDE_SYNTHESIS"
msgstr "තේරූ:"

msgid "MACROSCOPIC"
msgstr ""

#, fuzzy
msgid "MACROSCOPIC_STAGE"
msgstr "තේරූ:"

msgid "MANUALLY_SET_TIME"
msgstr ""

msgid "MAP"
msgstr ""

msgid "MARCH"
msgstr ""

msgid "MARINE_SNOW"
msgstr ""

msgid "MASTER_VOLUME"
msgstr ""

#, fuzzy
msgid "MASTODON_TOOLTIP"
msgstr "තේරූ:"

msgid "MAX_CACHE_SIZE_TOOLTIP"
msgstr ""

msgid "MAX_FPS"
msgstr ""

msgid "MAX_FPS_NO_LIMIT"
msgstr ""

#, fuzzy
msgid "MAX_SIZE_COLON"
msgstr "තේරූ:"

msgid "MAX_SPAWNED_ENTITIES"
msgstr ""

msgid "MAX_VISIBLE_DATASET_WARNING"
msgstr ""

msgid "MAY"
msgstr ""

#, fuzzy
msgid "MECHANICS_BUTTON"
msgstr "තේරූ:"

msgid "MEDIANEXT"
msgstr ""

msgid "MEDIAPLAY"
msgstr ""

msgid "MEDIAPREVIOUS"
msgstr ""

msgid "MEDIARECORD"
msgstr ""

msgid "MEDIASTOP"
msgstr ""

msgid "MEDIUM_SULFUR_CHUNK"
msgstr ""

msgid "MEGA_YEARS"
msgstr ""

msgid "MELANOSOME"
msgstr ""

#, fuzzy
msgid "MELANOSOME_DESCRIPTION"
msgstr "තේරූ:"

#, fuzzy
msgid "MELANOSOME_PROCESSES_DESCRIPTION"
msgstr "තේරූ:"

msgid "MEMBRANE"
msgstr ""

msgid "MEMBRANE_RIGIDITY"
msgstr ""

msgid "MEMBRANE_TYPES"
msgstr ""

msgid "MENU"
msgstr ""

msgid "MESOPELAGIC"
msgstr ""

msgid "METABOLOSOMES"
msgstr ""

msgid "METABOLOSOMES_DESCRIPTION"
msgstr ""

msgid "METABOLOSOMES_PROCESSES_DESCRIPTION"
msgstr ""

#, fuzzy
msgid "META_THREADS_TOOLTIP"
msgstr "තේරූ:"

msgid "METEOR_IMPACT_EVENT"
msgstr ""

msgid "METEOR_STRIKE_START_EVENT_LOG_PLURAL"
msgstr ""

msgid "METEOR_STRIKE_START_EVENT_LOG_SINGULAR"
msgstr ""

msgid "METRICS"
msgstr ""

msgid "METRICS_CONTENT"
msgstr ""

msgid "MIB_VALUE"
msgstr ""

msgid "MICHE"
msgstr ""

msgid "MICHES_FOR_PATCH"
msgstr ""

msgid "MICHE_AVOID_PREDATION_SELECTION_PRESSURE"
msgstr ""

msgid "MICHE_CHUNK_PRESSURE"
msgstr ""

msgid "MICHE_COMPOUND_CLOUD_PRESSURE"
msgstr ""

msgid "MICHE_COMPOUND_EFFICIENCY_PRESSURE"
msgstr ""

msgid "MICHE_DETAIL_TEXT"
msgstr ""

msgid "MICHE_ENVIRONMENTAL_COMPOUND_PRESSURE"
msgstr ""

#, fuzzy
msgid "MICHE_ENVIRONMENTAL_TOLERANCE"
msgstr "තේරූ:"

msgid "MICHE_MAINTAIN_COMPOUND_PRESSURE"
msgstr ""

msgid "MICHE_METABOLIC_STABILITY_PRESSURE"
msgstr ""

msgid "MICHE_NO_OP_PRESSURE"
msgstr ""

msgid "MICHE_PREDATION_EFFECTIVENESS_PRESSURE"
msgstr ""

msgid "MICHE_PREDATOR_ROOT_PRESSURE"
msgstr ""

msgid "MICHE_ROOT_PRESSURE"
msgstr ""

msgid "MICHE_TREE"
msgstr ""

msgid "MICROBE"
msgstr ""

msgid "MICROBES_COUNT"
msgstr ""

msgid "MICROBE_BENCHMARK"
msgstr ""

msgid "MICROBE_CAMERA_TILT_EFFECT"
msgstr ""

msgid "MICROBE_EDITOR"
msgstr ""

msgid "MICROBE_ENZYME_STATISTICS"
msgstr ""

msgid "MICROBE_FREEBUILD_EDITOR"
msgstr ""

msgid "MICROBE_LOADING_TIP_1"
msgstr ""

msgid "MICROBE_LOADING_TIP_10"
msgstr ""

msgid "MICROBE_LOADING_TIP_11"
msgstr ""

msgid "MICROBE_LOADING_TIP_12"
msgstr ""

msgid "MICROBE_LOADING_TIP_13"
msgstr ""

msgid "MICROBE_LOADING_TIP_14"
msgstr ""

msgid "MICROBE_LOADING_TIP_15"
msgstr ""

msgid "MICROBE_LOADING_TIP_16"
msgstr ""

msgid "MICROBE_LOADING_TIP_17"
msgstr ""

msgid "MICROBE_LOADING_TIP_18"
msgstr ""

msgid "MICROBE_LOADING_TIP_19"
msgstr ""

msgid "MICROBE_LOADING_TIP_2"
msgstr ""

msgid "MICROBE_LOADING_TIP_20"
msgstr ""

msgid "MICROBE_LOADING_TIP_21"
msgstr ""

msgid "MICROBE_LOADING_TIP_22"
msgstr ""

msgid "MICROBE_LOADING_TIP_3"
msgstr ""

msgid "MICROBE_LOADING_TIP_4"
msgstr ""

msgid "MICROBE_LOADING_TIP_5"
msgstr ""

msgid "MICROBE_LOADING_TIP_6"
msgstr ""

msgid "MICROBE_LOADING_TIP_7"
msgstr ""

msgid "MICROBE_LOADING_TIP_8"
msgstr ""

msgid "MICROBE_LOADING_TIP_9"
msgstr ""

msgid "MICROBE_MEMBRANE_PERCENTAGE_STATISTICS"
msgstr ""

msgid "MICROBE_MEMBRANE_STATISTICS"
msgstr ""

msgid "MICROBE_ORGANELLE_STATISTICS"
msgstr ""

msgid "MICROBE_ORGANELLE_UPGRADES_STATISTICS"
msgstr ""

#, fuzzy
msgid "MICROBE_RIPPLE_EFFECT"
msgstr "තේරූ:"

msgid "MICROBE_SPECIES_DETAIL_TEXT"
msgstr ""

msgid "MICROBE_STAGE"
msgstr ""

msgid "MICROBE_STAGE_BECOME_MULTICELLULAR_TEXT"
msgstr ""

msgid "MICROBE_STAGE_COLLECT_TEXT"
msgstr ""

msgid "MICROBE_STAGE_CONTROL_TEXT"
msgstr ""

msgid "MICROBE_STAGE_CONTROL_TEXT_CONTROLLER"
msgstr ""

msgid "MICROBE_STAGE_HEALTH_TEXT"
msgstr ""

msgid "MICROBE_STAGE_INITIAL"
msgstr ""

msgid "MICROBE_STAGE_INITIAL_PANSPERMIA"
msgstr ""

msgid "MICROBE_STAGE_INITIAL_POND"
msgstr ""

msgid "MICROBE_STAGE_ORGANELLE_DIVISION"
msgstr ""

msgid "MIDDLE_MOUSE"
msgstr ""

msgid "MIGRATION_FAILED_TO_ADD"
msgstr ""

msgid "MIGRATION_MANAGER"
msgstr ""

msgid "MIGRATION_STATUS_DESTINATION_NOT_SELECTED"
msgstr ""

msgid "MIGRATION_STATUS_TEXT"
msgstr ""

msgid "MIGRATION_STEP_DESTINATION_EXPLANATION"
msgstr ""

msgid "MIGRATION_STEP_ONLY_ONE_ALLOWED"
msgstr ""

msgid "MIGRATION_STEP_POPULATION_EXPLANATION"
msgstr ""

msgid "MIGRATION_STEP_SOURCE_EXPLANATION"
msgstr ""

msgid "MIGRATION_TOOLTIP"
msgstr ""

msgid "MILLION_ABBREVIATION"
msgstr ""

msgid "MINIMUM_AMOUNT_TO_FIND"
msgstr ""

msgid "MINIMUM_VERSION"
msgstr ""

msgid "MIN_VISIBLE_DATASET_WARNING"
msgstr ""

msgid "MISC"
msgstr ""

msgid "MISCELLANEOUS"
msgstr ""

msgid "MISCELLANEOUS_3D_STAGE"
msgstr ""

msgid "MISC_FUN"
msgstr ""

msgid "MISSING_DESCRIPTION"
msgstr ""

msgid "MISSING_OR_INVALID_REQUIRED_FIELD"
msgstr ""

msgid "MISSING_TITLE"
msgstr ""

msgid "MITOCHONDRION"
msgstr ""

msgid "MITOCHONDRION_DESCRIPTION"
msgstr ""

msgid "MITOCHONDRION_PROCESSES_DESCRIPTION"
msgstr ""

msgid "MIXED_DOT_DOT_DOT"
msgstr ""

msgid "MODDING_INSTRUCTIONS_ON"
msgstr ""

msgid "MODELS"
msgstr ""

msgid "MODE_CAN_BE_CHANGED_IN_OPTIONS"
msgstr ""

msgid "MODIFY"
msgstr ""

msgid "MODIFY_ORGANELLE"
msgstr ""

msgid "MODIFY_TYPE"
msgstr ""

msgid "MODS"
msgstr ""

msgid "MODS_INSTALLED_BUT_NOT_ENABLED"
msgstr ""

msgid "MOD_ASSEMBLY"
msgstr ""

msgid "MOD_ASSEMBLY_CLASS"
msgstr ""

msgid "MOD_ASSEMBLY_CLASS_CREATION_FAILED"
msgstr ""

msgid "MOD_ASSEMBLY_CLASS_NOT_FOUND"
msgstr ""

msgid "MOD_ASSEMBLY_INIT_CALL_FAILED"
msgstr ""

msgid "MOD_ASSEMBLY_LOAD_CALL_FAILED_EXCEPTION"
msgstr ""

msgid "MOD_ASSEMBLY_LOAD_EXCEPTION"
msgstr ""

msgid "MOD_ASSEMBLY_UNLOAD_CALL_FAILED"
msgstr ""

msgid "MOD_ASSEMBLY_UNLOAD_CALL_FAILED_EXCEPTION"
msgstr ""

msgid "MOD_AUTHOR"
msgstr ""

msgid "MOD_AUTO_HARMONY"
msgstr ""

msgid "MOD_CREATION_FAILED"
msgstr ""

msgid "MOD_DESCRIPTION"
msgstr ""

msgid "MOD_EXTENDED_DESCRIPTION"
msgstr ""

msgid "MOD_HARMONY_LOAD_FAILED_EXCEPTION"
msgstr ""

msgid "MOD_HARMONY_UNLOAD_FAILED_EXCEPTION"
msgstr ""

msgid "MOD_HAS_NO_LOADABLE_RESOURCES"
msgstr ""

msgid "MOD_ICON_FILE"
msgstr ""

msgid "MOD_INFO_URL"
msgstr ""

msgid "MOD_INTERNAL_NAME"
msgstr ""

msgid "MOD_LICENSE"
msgstr ""

msgid "MOD_LOAD_ERRORS"
msgstr ""

msgid "MOD_LOAD_ERRORS_OCCURRED"
msgstr ""

msgid "MOD_LOAD_OR_UNLOAD_ERRORS_OCCURRED"
msgstr ""

msgid "MOD_LOAD_UNLOAD_CAVEATS"
msgstr ""

msgid "MOD_LOAD_UNLOAD_RESTART"
msgstr ""

msgid "MOD_MAXIMUM_THRIVE"
msgstr ""

msgid "MOD_MINIMUM_THRIVE"
msgstr ""

msgid "MOD_NAME"
msgstr ""

msgid "MOD_PCK_NAME"
msgstr ""

msgid "MOD_RECOMMENDED_THRIVE"
msgstr ""

msgid "MOD_TO_UPLOAD"
msgstr ""

msgid "MOD_UPLOADER"
msgstr ""

msgid "MOD_VERSION"
msgstr ""

msgid "MORE_INFO"
msgstr ""

msgid "MORE_INFO_PROMPT"
msgstr ""

msgid "MOUSE_EDGE_PANNING_OPTION"
msgstr ""

msgid "MOUSE_LOOK_SENSITIVITY"
msgstr ""

msgid "MOUSE_SENSITIVITY_WINDOW_SIZE_ADJUSTMENT"
msgstr ""

msgid "MOVE"
msgstr ""

msgid "MOVEMENT"
msgstr "සංචලනය"

msgid "MOVE_ATTEMPTS_PER_SPECIES"
msgstr ""

msgid "MOVE_BACKWARDS"
msgstr "පසුපසට චලනය"

msgid "MOVE_DOWN_OR_CROUCH"
msgstr ""

msgid "MOVE_FORWARD"
msgstr "ඉදිරිපසට චලනය"

#, fuzzy
msgid "MOVE_ITEM_DOWN"
msgstr "ඉදිරිපසට චලනය"

#, fuzzy
msgid "MOVE_ITEM_UP"
msgstr "දකුණට චලනය"

msgid "MOVE_LEFT"
msgstr "වමට චලනය"

msgid "MOVE_ORGANELLE"
msgstr ""

msgid "MOVE_RIGHT"
msgstr "දකුණට චලනය"

msgid "MOVE_TO_ANY_PATCH"
msgstr ""

#, fuzzy
msgid "MOVE_TO_LAND"
msgstr "ඉදිරිපසට චලනය"

msgid "MOVE_TO_MACROSCOPIC_TOOLTIP"
msgstr ""

msgid "MOVE_TO_MULTICELLULAR_STAGE_TOOLTIP"
msgstr ""

msgid "MOVE_TO_THIS_PATCH"
msgstr ""

msgid "MOVE_UP_OR_JUMP"
msgstr ""

msgid "MOVING_TO_AWAKENING_PROTOTYPE"
msgstr ""

msgid "MOVING_TO_AWAKENING_PROTOTYPE_TITLE"
msgstr ""

msgid "MOVING_TO_LAND_PROTOTYPE"
msgstr ""

msgid "MOVING_TO_LAND_PROTOTYPE_TITLE"
msgstr ""

msgid "MOVING_TO_SOCIETY_STAGE"
msgstr ""

msgid "MP_COST"
msgstr ""

msgid "MUCILAGE"
msgstr ""

msgid "MUCILAGE_SYNTHESIS"
msgstr ""

msgid "MUCOCYST_ACTION_TOOLTIP"
msgstr ""

#, fuzzy
msgid "MULTICELLULAR"
msgstr "තේරූ:"

msgid "MULTICELLULAR_EDITOR"
msgstr ""

msgid "MULTICELLULAR_FREEBUILD_EDITOR"
msgstr ""

#, fuzzy
msgid "MULTICELLULAR_LOADING_TIP_1"
msgstr "තේරූ:"

msgid "MULTICELLULAR_STAGE"
msgstr ""

msgid "MULTIPLE_CELLS"
msgstr ""

msgid "MULTIPLE_METABALLS"
msgstr ""

msgid "MULTIPLE_ORGANELLES"
msgstr ""

msgid "MULTISAMPLE_ANTI_ALIASING"
msgstr ""

msgid "MULTITHREADED_SIMULATION_ENABLED"
msgstr ""

msgid "MULTITHREADED_SIMULATION_EXPLANATION"
msgstr ""

msgid "MUSEUM_WELCOME_TEXT"
msgstr ""

msgid "MUSIC"
msgstr ""

msgid "MUSIC_VOLUME"
msgstr ""

msgid "MUTATIONS_PER_SPECIES"
msgstr ""

msgid "MUTATION_COST_MULTIPLIER"
msgstr ""

msgid "MUTATION_COST_MULTIPLIER_EXPLANATION"
msgstr ""

msgid "MUTATION_POINTS"
msgstr ""

msgid "MUTE"
msgstr ""

msgid "NAME"
msgstr ""

msgid "NAME_LABEL_CITY"
msgstr ""

msgid "NAME_LABEL_FLEET"
msgstr ""

msgid "NAME_LABEL_STRUCTURE_UNFINISHED"
msgstr ""

#, fuzzy
msgid "NATIVE_THREAD_ADVICE_TOOLTIP"
msgstr "තේරූ:"

msgid "NEGATIVE_ATP_BALANCE"
msgstr ""

msgid "NEGATIVE_ATP_BALANCE_TEXT"
msgstr ""

msgid "NEW"
msgstr ""

msgid "NEWER_VERSION_LOADING_WARNING"
msgstr ""

msgid "NEWS"
msgstr ""

msgid "NEW_GAME"
msgstr ""

msgid "NEW_GAME_BUTTON_TOOLTIP"
msgstr ""

msgid "NEW_GAME_SETTINGS_PERFORMANCE_OPTIONS_INFO"
msgstr ""

msgid "NEW_MOD_DEFAULT_DESCRIPTION"
msgstr ""

msgid "NEW_NAME"
msgstr ""

msgid "NEW_NAME_COLON"
msgstr ""

msgid "NEXT_CAPITAL"
msgstr ""

msgid "NEXT_EDITOR_TAB"
msgstr ""

msgid "NITROGEN"
msgstr ""

msgid "NITROGENASE"
msgstr ""

msgid "NITROGENASE_DESCRIPTION"
msgstr ""

msgid "NITROGENASE_PROCESSES_DESCRIPTION"
msgstr ""

msgid "NITROPLAST"
msgstr ""

msgid "NITROPLAST_DESCRIPTION"
msgstr ""

msgid "NITROPLAST_PROCESSES_DESCRIPTION"
msgstr ""

msgid "NONE"
msgstr ""

msgid "NORMAL"
msgstr ""

msgid "NORMAL_MEMBRANE_DESCRIPTION"
msgstr ""

msgid "NOTHING_HERE"
msgstr ""

msgid "NOTHING_TO_INTERACT_WITH"
msgstr ""

msgid "NOTICE_BINDING_OUT_OF_ATP"
msgstr ""

msgid "NOTICE_DAMAGED_BY_NO_ATP"
msgstr ""

msgid "NOTICE_ENGULFING_OUT_OF_ATP"
msgstr ""

msgid "NOTICE_ENGULF_DAMAGE_FROM_TOXIN"
msgstr ""

msgid "NOTICE_ENGULF_MISSING_ENZYME"
msgstr ""

msgid "NOTICE_ENGULF_SIZE_TOO_SMALL"
msgstr ""

msgid "NOTICE_ENGULF_STORAGE_FULL"
msgstr ""

msgid "NOTICE_HIT_BY_ATP_TOXIN"
msgstr ""

msgid "NOTICE_HIT_BY_BASE_MOVEMENT_TOXIN"
msgstr ""

msgid "NOTICE_NOT_ENOUGH_MUCILAGE"
msgstr ""

msgid "NOTICE_RADIATION_DAMAGE"
msgstr ""

msgid "NOTICE_READY_TO_EDIT"
msgstr ""

msgid "NOT_ADAPTED_TO_CURRENT_PATCH"
msgstr ""

#, fuzzy
msgid "NOT_STARTED_DOT"
msgstr "තේරූ:"

#, fuzzy
msgid "NOVEMBER"
msgstr "සංචලනය"

msgid "NO_AI"
msgstr ""

msgid "NO_DATA_TO_SHOW"
msgstr ""

msgid "NO_EVENTS_RECORDED"
msgstr ""

msgid "NO_FOSSIL_DIRECTORY"
msgstr ""

msgid "NO_MODS_ENABLED"
msgstr ""

msgid "NO_ORGANELLE_PROCESSES"
msgstr ""

msgid "NO_SAVEGAMES_FOUND"
msgstr ""

msgid "NO_SAVE_DIRECTORY"
msgstr ""

msgid "NO_SCREENSHOT_DIRECTORY"
msgstr ""

#, fuzzy
msgid "NO_SELECTED_MOD"
msgstr "තේරූ:"

#, fuzzy
msgid "NO_SUGGESTION"
msgstr "තේරූ:"

msgid "NUCLEUS"
msgstr ""

msgid "NUCLEUS_DELETE_OPTION_DISABLED_TOOLTIP"
msgstr ""

msgid "NUCLEUS_DESCRIPTION"
msgstr ""

msgid "NUCLEUS_SMALL_DESCRIPTION"
msgstr ""

msgid "NUMLOCK"
msgstr ""

#, fuzzy
msgid "NUTRIENT_COST_TOOLTIP"
msgstr "තේරූ:"

msgid "N_A"
msgstr ""

msgid "N_A_MP"
msgstr ""

msgid "N_TIMES"
msgstr ""

msgid "OCTOBER"
msgstr ""

msgid "OFF"
msgstr ""

msgid "OFFICIAL_WEBSITE"
msgstr ""

msgid "OFFICIAL_WEBSITE_BUTTON_TOOLTIP"
msgstr ""

msgid "OK"
msgstr ""

msgid "OLDER_VERSION_LOADING_WARNING"
msgstr ""

msgid "OPENGL_MODE_WARNING"
msgstr ""

msgid "OPENGL_MODE_WARNING_EXPLANATION"
msgstr ""

msgid "OPEN_FOLDER"
msgstr ""

msgid "OPEN_FOSSIL_FOLDER"
msgstr ""

msgid "OPEN_FOSSIL_IN_FREEBUILD_WARNING"
msgstr ""

msgid "OPEN_GOD_TOOLS"
msgstr ""

msgid "OPEN_HELP_SCREEN"
msgstr ""

msgid "OPEN_IN_FREEBUILD"
msgstr ""

msgid "OPEN_LOGS_FOLDER"
msgstr ""

msgid "OPEN_MOD_URL"
msgstr ""

msgid "OPEN_ORGANELLES_PAGE"
msgstr ""

msgid "OPEN_ORGANELLE_MENU"
msgstr ""

msgid "OPEN_RESEARCH_SCREEN"
msgstr ""

msgid "OPEN_SAVE_DIRECTORY"
msgstr ""

msgid "OPEN_SCIENCE_MENU"
msgstr ""

msgid "OPEN_SCREENSHOT_FOLDER"
msgstr ""

msgid "OPEN_THE_MENU"
msgstr ""

msgid "OPEN_TRANSLATION_SITE"
msgstr ""

msgid "OPERATION_PAUSED_DOT"
msgstr ""

msgid "OPPORTUNISM_EXPLANATION"
msgstr ""

msgid "OPPORTUNISTIC"
msgstr ""

msgid "OPTIONS"
msgstr ""

msgid "OPTIONS_BUTTON_TOOLTIP"
msgstr ""

msgid "ORGANELLES"
msgstr ""

#, fuzzy
msgid "ORGANELLES_BUTTON"
msgstr "තේරූ:"

#, fuzzy
msgid "ORGANELLES_WILL_BE_UNLOCKED_NEXT_GENERATION"
msgstr "තේරූ:"

msgid "ORGANELLE_AXON"
msgstr ""

#, fuzzy
msgid "ORGANELLE_AXON_DESCRIPTION"
msgstr "තේරූ:"

#, fuzzy
msgid "ORGANELLE_CATEGORY_MACROSCOPIC"
msgstr "තේරූ:"

msgid "ORGANELLE_CATEGORY_MULTICELLULAR"
msgstr ""

#, fuzzy
msgid "ORGANELLE_GROWTH_ORDER_EXPLANATION"
msgstr "තේරූ:"

msgid "ORGANELLE_MYOFIBRIL"
msgstr ""

#, fuzzy
msgid "ORGANELLE_MYOFIBRIL_DESCRIPTION"
msgstr "තේරූ:"

msgid "ORGANELLE_PILUS"
msgstr ""

msgid "ORGANELLE_PILUS_DESCRIPTION"
msgstr ""

msgid "ORGANELLE_PILUS_PROCESSES_DESCRIPTION"
msgstr ""

msgid "ORGANELLE_PLURAL"
msgstr ""

msgid "ORGANELLE_SINGULAR"
msgstr ""

#, fuzzy
msgid "ORGANELLE_SUGGESTION_COLON"
msgstr "තේරූ:"

#, fuzzy
msgid "ORGANELLE_SUGGESTION_TOOLTIP"
msgstr "තේරූ:"

msgid "ORGANELLE_UNLOCKS_ENABLED"
msgstr ""

#, fuzzy
msgid "ORGANELLE_UNLOCKS_ENABLED_EXPLANATION"
msgstr "තේරූ:"

msgid "ORGANISM_STATISTICS"
msgstr ""

msgid "OR_UNLOCK_CONDITION"
msgstr ""

msgid "OSMOREGULATION"
msgstr ""

msgid "OSMOREGULATION_COST"
msgstr ""

msgid "OSMOREGULATION_COST_MULTIPLIER"
msgstr ""

msgid "OSMOREGULATION_COST_MULTIPLIER_EXPLANATION"
msgstr ""

msgid "OTHER_COMPOUNDS"
msgstr ""

msgid "OUR_WIKI"
msgstr ""

#, fuzzy
msgid "OUTDATED_NOTICE"
msgstr "තේරූ:"

msgid "OUTREACH_TEAM"
msgstr ""

msgid "OUTSIDE_CONTRIBUTORS"
msgstr ""

msgid "OVERWRITE_EXISTING_SAVE"
msgstr ""

msgid "OVERWRITE_EXISTING_SAVE_PROMPT"
msgstr ""

msgid "OVERWRITE_SPECIES_NAME_CONFIRMATION"
msgstr ""

msgid "OXYGEN"
msgstr ""

msgid "OXYGEN_INHIBITOR_SYNTHESIS"
msgstr ""

msgid "OXYGEN_RESISTANCE"
msgstr ""

#, fuzzy
msgid "OXYGEN_TOLERANCE_TOOLTIP"
msgstr "තේරූ:"

msgid "OXYTOXISOME_PROCESSES_DESCRIPTION"
msgstr ""

msgid "OXYTOXY_NT"
msgstr ""

msgid "OXYTOXY_SYNTHESIS"
msgstr ""

msgid "PAGEDOWN"
msgstr ""

msgid "PAGEUP"
msgstr ""

msgid "PAGE_BACK"
msgstr ""

#, fuzzy
msgid "PAGE_FORWARD"
msgstr "ඉදිරිපසට චලනය"

msgid "PAGE_TITLE"
msgstr ""

msgid "PAN_CAMERA_DOWN"
msgstr ""

msgid "PAN_CAMERA_LEFT"
msgstr ""

msgid "PAN_CAMERA_RESET"
msgstr ""

msgid "PAN_CAMERA_RIGHT"
msgstr ""

msgid "PAN_CAMERA_UP"
msgstr ""

msgid "PAST_DEVELOPERS"
msgstr ""

#, fuzzy
msgid "PATCH_COLON"
msgstr "තේරූ:"

msgid "PATCH_EXTINCTION_BOX_TEXT"
msgstr ""

msgid "PATCH_EXTINCTION_CAPITAL"
msgstr ""

msgid "PATCH_MAP"
msgstr ""

msgid "PATCH_MAP_NAVIGATION_TOOLTIP"
msgstr ""

msgid "PATCH_NAME"
msgstr ""

msgid "PATCH_NOTES_LAST_PLAYED_INFO"
msgstr ""

msgid "PATCH_NOTES_LAST_PLAYED_INFO_PLURAL"
msgstr ""

msgid "PATCH_NOTES_TITLE"
msgstr ""

msgid "PATCH_NOTE_BULLET_POINT"
msgstr ""

msgid "PATCH_NOTE_CHANGES_HEADING"
msgstr ""

msgid "PATCH_NOTE_LINK_VISIT_TEXT"
msgstr ""

msgid "PATREON_TOOLTIP"
msgstr ""

msgid "PATRONS"
msgstr ""

msgid "PAUSED"
msgstr ""

msgid "PAUSE_MENU_RESUME_TOOLTIP"
msgstr ""

msgid "PAUSE_PROMPT"
msgstr ""

msgid "PAUSE_TOOLTIP"
msgstr ""

msgid "PCK_LOAD_FAILED"
msgstr ""

msgid "PCK_LOAD_FAILED_DOES_NOT_EXIST"
msgstr ""

msgid "PEACEFUL"
msgstr ""

msgid "PENDING_ENDOSYMBIOSIS_EXPLANATION"
msgstr ""

msgid "PENDING_ENDOSYMBIOSIS_TITLE"
msgstr ""

msgid "PERCENTAGE_VALUE"
msgstr ""

#, fuzzy
msgid "PERFECT_ADAPTATION_DESCRIPTION"
msgstr "තේරූ:"

msgid "PERFORMANCE"
msgstr ""

msgid "PERFORM_UNBINDING"
msgstr ""

msgid "PER_SECOND_ABBREVIATION"
msgstr ""

msgid "PER_SECOND_SLASH"
msgstr ""

msgid "PHOSPHATE"
msgstr ""

msgid "PHOSPHATES_COST"
msgstr ""

msgid "PHOTOSYNTHESIS"
msgstr ""

msgid "PHYSICAL_CONDITIONS"
msgstr ""

msgid "PHYSICAL_RESISTANCE"
msgstr ""

msgid "PLACE_ORGANELLE"
msgstr ""

msgid "PLANET"
msgstr ""

msgid "PLANET_DETAILS_STRING"
msgstr ""

#, fuzzy
msgid "PLANET_GENERATION_TEASER"
msgstr "තේරූ:"

msgid "PLANET_RANDOM_SEED"
msgstr ""

msgid "PLAYER"
msgstr ""

msgid "PLAYER_DEATH_POPULATION_PENALTY"
msgstr ""

msgid "PLAYER_DEATH_POPULATION_PENALTY_EXPLANATION"
msgstr ""

msgid "PLAYER_DIED"
msgstr ""

msgid "PLAYER_DUPLICATE"
msgstr ""

msgid "PLAYER_EXTINCT"
msgstr ""

msgid "PLAYER_RELATIVE_MOVEMENT"
msgstr ""

#, fuzzy
msgid "PLAYER_RELATIVE_MOVEMENT_TOOLTIP"
msgstr "තේරූ:"

msgid "PLAYER_REPRODUCED"
msgstr ""

msgid "PLAYER_SPEED"
msgstr ""

msgid "PLAYSTATION_3"
msgstr ""

msgid "PLAYSTATION_4"
msgstr ""

msgid "PLAYSTATION_5"
msgstr ""

msgid "PLAY_INTRO_VIDEO"
msgstr ""

msgid "PLAY_MICROBE_INTRO_ON_NEW_GAME"
msgstr ""

msgid "PLAY_WITH_CURRENT_SETTING"
msgstr ""

msgid "POPULATION_CAPITAL"
msgstr ""

msgid "POPULATION_COLON"
msgstr ""

msgid "POPULATION_IN_PATCHES"
msgstr ""

msgid "POPULATION_IN_PATCH_SHORT"
msgstr ""

msgid "POSITION_NUMBER"
msgstr ""

msgid "PREDATION_FOOD_SOURCE"
msgstr ""

msgid "PREDICTION_DETAILS_OPEN_TOOLTIP"
msgstr ""

msgid "PRESSURE"
msgstr ""

msgid "PRESSURE_SHORT"
msgstr ""

msgid "PRESSURE_TOLERANCE_TOOLTIP"
msgstr ""

msgid "PRESS_KEY_DOT_DOT_DOT"
msgstr ""

msgid "PREVIEW_IMAGE_DOES_NOT_EXIST"
msgstr ""

msgid "PREVIEW_IMAGE_IS_TOO_LARGE"
msgstr ""

msgid "PREVIOUS_COLON"
msgstr ""

msgid "PROCESSING_LOADED_OBJECTS"
msgstr ""

msgid "PROCESS_ENVIRONMENT_SEPARATOR"
msgstr ""

msgid "PROCESS_PANEL_TITLE"
msgstr ""

msgid "PROCESS_SPEED_MODIFIER"
msgstr ""

#, fuzzy
msgid "PROCESS_TOGGLE_TOOLTIP"
msgstr "තේරූ:"

msgid "PROGRAMMING_TEAM"
msgstr ""

msgid "PROJECT_MANAGEMENT_TEAM"
msgstr ""

msgid "PROTEINS"
msgstr ""

msgid "PROTOPLASM"
msgstr ""

msgid "PULL_REQUESTS_PROGRAMMING"
msgstr ""

msgid "QUADRILLION_ABBREVIATION"
msgstr ""

msgid "QUICK_LOAD"
msgstr ""

msgid "QUICK_SAVE"
msgstr ""

msgid "QUIT"
msgstr ""

msgid "QUIT_BUTTON_TOOLTIP"
msgstr ""

msgid "QUIT_GAME_WARNING"
msgstr ""

#, fuzzy
msgid "RADIATION"
msgstr "තේරූ:"

msgid "RADIOACTIVE_CHUNK"
msgstr ""

#, fuzzy
msgid "RADIOSYNTHESIS"
msgstr "තේරූ:"

msgid "RANDOMIZE_SPECIES_NAME"
msgstr ""

msgid "RANDOM_SEED_TOOLTIP"
msgstr ""

msgid "RAW"
msgstr ""

#, fuzzy
msgid "RAW_VALUE_COLON"
msgstr "තේරූ:"

msgid "READING_SAVE_DATA"
msgstr ""

msgid "READY"
msgstr ""

msgid "RECOMMENDED_THRIVE_VERSION"
msgstr ""

msgid "REDDIT_TOOLTIP"
msgstr ""

msgid "REDO"
msgstr ""

msgid "REDO_THE_LAST_ACTION"
msgstr ""

msgid "REFRESH"
msgstr ""

msgid "RENDER_SCALE"
msgstr ""

msgid "REPORT"
msgstr ""

msgid "REPORT_BUG"
msgstr ""

msgid "REPRODUCED"
msgstr ""

msgid "REPRODUCTION"
msgstr ""

msgid "REPRODUCTION_ASEXUAL"
msgstr ""

msgid "REPRODUCTION_BUDDING"
msgstr ""

#, fuzzy
msgid "REPRODUCTION_COMPOUNDS_MODE"
msgstr "තේරූ:"

msgid "REPRODUCTION_COMPOUNDS_MODE_EXPLANATION"
msgstr ""

#, fuzzy
msgid "REPRODUCTION_COMPOUND_HANDLING_TOOLTIP"
msgstr "තේරූ:"

msgid "REPRODUCTION_METHOD"
msgstr ""

msgid "REQUIRES_NUCLEUS"
msgstr ""

msgid "RESEARCH"
msgstr ""

msgid "RESET"
msgstr ""

msgid "RESET_DEADZONES"
msgstr ""

msgid "RESET_DISMISSED_POPUPS"
msgstr ""

msgid "RESET_INPUTS_TO_DEFAULTS"
msgstr ""

msgid "RESET_ITEM_ORDER_TO_DEFAULT"
msgstr ""

msgid "RESET_KEYBINDINGS"
msgstr ""

msgid "RESET_SETTINGS_TO_DEFAULTS"
msgstr ""

#, fuzzy
msgid "RESET_SHOWN_TUTORIALS"
msgstr "නිබන්ධන පෙන්වන්න"

#, fuzzy
msgid "RESET_SHOWN_TUTORIALS_TOOLTIP"
msgstr "නිබන්ධන පෙන්වන්න"

msgid "RESET_TO_DEFAULTS"
msgstr ""

msgid "RESISTANT_TO_BASIC_ENGULFMENT"
msgstr ""

msgid "RESIZE_METABALL_TOOLTIP"
msgstr ""

msgid "RESOLUTION"
msgstr ""

msgid "RESOURCE_ABSORBTION_SPEED"
msgstr ""

msgid "RESOURCE_AMOUNT_SHORT"
msgstr ""

msgid "RESOURCE_ENERGY"
msgstr ""

msgid "RESOURCE_FOOD"
msgstr ""

msgid "RESOURCE_ROCK"
msgstr ""

msgid "RESOURCE_WOOD"
msgstr ""

msgid "RESPIRATION"
msgstr ""

msgid "RESPONSIVE"
msgstr ""

msgid "RESTART_REQUIRED"
msgstr ""

msgid "RESUME"
msgstr ""

msgid "RESUME_TOOLTIP"
msgstr ""

msgid "RETURN_TO_MENU"
msgstr ""

msgid "RETURN_TO_MENU_TOOLTIP"
msgstr ""

msgid "RETURN_TO_MENU_WARNING"
msgstr ""

msgid "REVEAL_ALL_PATCHES"
msgstr ""

msgid "REVOLUTIONARY_GAMES_SOCIAL_TOOLTIP"
msgstr ""

msgid "RIGHT_ARROW"
msgstr ""

msgid "RIGHT_MOUSE"
msgstr ""

msgid "RIGID"
msgstr ""

msgid "RIGIDITY_MEMBRANE_DESCRIPTION"
msgstr ""

msgid "ROTATE_LEFT"
msgstr ""

msgid "ROTATE_RIGHT"
msgstr ""

msgid "ROTATION_COLON"
msgstr ""

msgid "RUN_AUTO_EVO_DURING_GAMEPLAY"
msgstr ""

msgid "RUN_ONE_STEP"
msgstr ""

msgid "RUN_RESULT_BY_SENDING_POPULATION"
msgstr ""

msgid "RUN_RESULT_GENE_CODE"
msgstr ""

msgid "RUN_RESULT_NICHE_FILL"
msgstr ""

msgid "RUN_RESULT_SELECTION_PRESSURE_SPLIT"
msgstr ""

msgid "RUN_RESULT_SPLIT_FROM"
msgstr ""

msgid "RUN_RESULT_SPLIT_OFF_TO"
msgstr ""

msgid "RUN_X_WORLDS"
msgstr ""

msgid "RUN_X_WORLDS_TOOLTIP"
msgstr ""

msgid "RUSTICYANIN"
msgstr ""

msgid "RUSTICYANIN_DESCRIPTION"
msgstr ""

msgid "RUSTICYANIN_PROCESSES_DESCRIPTION"
msgstr ""

msgid "SAFE_MODE_EXPLANATION"
msgstr ""

msgid "SAFE_MODE_TITLE"
msgstr ""

msgid "SAVE"
msgstr ""

msgid "SAVE_AND_CONTINUE"
msgstr ""

msgid "SAVE_AUTOSAVE"
msgstr ""

msgid "SAVE_DELETE_WARNING"
msgstr ""

msgid "SAVE_ERROR_INCLUDE_JSON_DEBUG_NOTE"
msgstr ""

msgid "SAVE_ERROR_TURN_ON_JSON_DEBUG_MODE"
msgstr ""

msgid "SAVE_FAILED"
msgstr ""

msgid "SAVE_GAME"
msgstr ""

msgid "SAVE_GAME_BUTTON_TOOLTIP"
msgstr ""

msgid "SAVE_HAS_DIFFERENT_VERSION"
msgstr ""

msgid "SAVE_HAS_DIFFERENT_VERSION_TEXT"
msgstr ""

msgid "SAVE_HAS_INVALID_GAME_STATE"
msgstr ""

msgid "SAVE_INVALID"
msgstr ""

msgid "SAVE_IS_INVALID"
msgstr ""

msgid "SAVE_IS_UPGRADEABLE_DESCRIPTION"
msgstr ""

msgid "SAVE_LOAD_ALREADY_LOADED_FREE_FAILURE"
msgstr ""

msgid "SAVE_MANUAL"
msgstr ""

msgid "SAVE_QUICKSAVE"
msgstr ""

msgid "SAVE_SPACE_USED"
msgstr ""

msgid "SAVE_UPGRADE_FAILED"
msgstr ""

msgid "SAVE_UPGRADE_FAILED_DESCRIPTION"
msgstr ""

msgid "SAVING_DATA_FAILED_DUE_TO"
msgstr ""

msgid "SAVING_DOT_DOT_DOT"
msgstr ""

msgid "SAVING_FAILED_WITH_EXCEPTION"
msgstr ""

msgid "SAVING_NOT_POSSIBLE"
msgstr ""

msgid "SAVING_SUCCEEDED"
msgstr ""

msgid "SCALING_NONE"
msgstr ""

msgid "SCALING_ON"
msgstr ""

msgid "SCALING_ON_INVERSE"
msgstr ""

msgid "SCREEN_EFFECT"
msgstr ""

msgid "SCREEN_EFFECT_GAMEBOY"
msgstr ""

msgid "SCREEN_EFFECT_GAMEBOY_COLOR"
msgstr ""

msgid "SCREEN_EFFECT_GREYSCALE"
msgstr ""

msgid "SCREEN_EFFECT_NONE"
msgstr ""

msgid "SCREEN_RELATIVE_MOVEMENT"
msgstr ""

#, fuzzy
msgid "SCREEN_RELATIVE_MOVEMENT_TOOLTIP"
msgstr "තේරූ:"

msgid "SCROLLLOCK"
msgstr ""

msgid "SEARCH_DOT_DOT_DOT"
msgstr ""

msgid "SEARCH_PLACEHOLDER"
msgstr ""

msgid "SEARCH_RADIUS"
msgstr ""

msgid "SEA_FLOOR"
msgstr ""

msgid "SECRETE_SLIME"
msgstr ""

msgid "SECRETE_SLIME_TOOLTIP"
msgstr ""

msgid "SEED_LABEL"
msgstr ""

#, fuzzy
msgid "SELECTED"
msgstr "තේරූ:"

msgid "SELECTED_COLON"
msgstr "තේරූ:"

#, fuzzy
msgid "SELECTED_MOD"
msgstr "තේරූ:"

msgid "SELECTED_SAVE_IS_INCOMPATIBLE_PROMPT"
msgstr ""

msgid "SELECTED_SAVE_IS_INCOMPATIBLE_PROTOTYPE_PROMPT"
msgstr ""

msgid "SELECTED_SAVE_IS_UPGRADEABLE_PROMPT"
msgstr ""

#, fuzzy
msgid "SELECT_A_GENERATION"
msgstr "තේරූ:"

msgid "SELECT_A_PATCH"
msgstr ""

#, fuzzy
msgid "SELECT_A_SPECIES"
msgstr "තේරූ:"

#, fuzzy
msgid "SELECT_A_TECHNOLOGY"
msgstr "තේරූ:"

msgid "SELECT_CELL_TYPE_FROM_EDITOR"
msgstr ""

#, fuzzy
msgid "SELECT_ENZYME"
msgstr "තේරූ:"

msgid "SELECT_MOVEMENT_MODE_TITLE"
msgstr ""

#, fuzzy
msgid "SELECT_OPTION"
msgstr "තේරූ:"

msgid "SELECT_PREVIEW_IMAGE"
msgstr ""

msgid "SELECT_SPACE_STRUCTURE_TITLE"
msgstr ""

msgid "SELECT_STRUCTURE_POPUP_TITLE"
msgstr ""

msgid "SELECT_TISSUE_TYPE_FROM_EDITOR"
msgstr ""

#, fuzzy
msgid "SELECT_VACUOLE_COMPOUND_COLON"
msgstr "තේරූ:"

msgid "SEPTEMBER"
msgstr ""

msgid "SESSILE"
msgstr ""

msgid "SETTING_ONLY_APPLIES_TO_NEW_GAMES"
msgstr ""

msgid "SFX_VOLUME"
msgstr ""

msgid "SHIFT"
msgstr ""

#, fuzzy
msgid "SHOW_ALL_TUTORIALS"
msgstr "නිබන්ධන පෙන්වන්න"

#, fuzzy
msgid "SHOW_ALL_TUTORIALS_TOOLTIP"
msgstr "නිබන්ධන පෙන්වන්න"

msgid "SHOW_DAMAGE_EFFECT"
msgstr ""

msgid "SHOW_HELP"
msgstr ""

#, fuzzy
msgid "SHOW_ITEM_COORDINATES"
msgstr "නිබන්ධන පෙන්වන්න"

msgid "SHOW_NEW_PATCH_NOTES"
msgstr ""

#, fuzzy
msgid "SHOW_NEW_PATCH_NOTES_TOOLTIP"
msgstr "නිබන්ධන පෙන්වන්න"

msgid "SHOW_TUTORIALS_IN_NEW_CURRENT_OPTION"
msgstr ""

msgid "SHOW_TUTORIALS_IN_NEW_GAMES_OPTION"
msgstr ""

#, fuzzy
msgid "SHOW_TUTORIALS_OPTION_TOOLTIP"
msgstr "නිබන්ධන පෙන්වන්න"

msgid "SHOW_UNSAVED_PROGRESS_WARNING"
msgstr ""

msgid "SHOW_UNSAVED_PROGRESS_WARNING_TOOLTIP"
msgstr ""

msgid "SHOW_WEB_NEWS_FEED"
msgstr ""

msgid "SIDEROPHORE_ACTION_TOOLTIP"
msgstr ""

msgid "SIGNALING_AGENT"
msgstr ""

msgid "SIGNALING_AGENTS_ACTION_TOOLTIP"
msgstr ""

msgid "SIGNALING_AGENT_DESCRIPTION"
msgstr ""

msgid "SIGNALING_AGENT_PROCESSES_DESCRIPTION"
msgstr ""

msgid "SIGNAL_COMMAND_AGGRESSION"
msgstr ""

msgid "SIGNAL_COMMAND_FLEE"
msgstr ""

msgid "SIGNAL_COMMAND_FOLLOW"
msgstr ""

msgid "SIGNAL_COMMAND_NONE"
msgstr ""

msgid "SIGNAL_COMMAND_TO_ME"
msgstr ""

msgid "SIGNAL_TO_EMIT"
msgstr ""

msgid "SILICA"
msgstr ""

msgid "SILICA_MEMBRANE_DESCRIPTION"
msgstr ""

#, fuzzy
msgid "SIMULATION_CONFIG"
msgstr "තේරූ:"

msgid "SIXTEEN_TIMES"
msgstr ""

msgid "SIZE_COLON"
msgstr ""

msgid "SLIDESHOW"
msgstr ""

msgid "SLIME_JET"
msgstr ""

#, fuzzy
msgid "SLIME_JET_DESCRIPTION"
msgstr "තේරූ:"

#, fuzzy
msgid "SLIME_JET_PROCESSES_DESCRIPTION"
msgstr "තේරූ:"

msgid "SMALL_IRON_CHUNK"
msgstr ""

msgid "SMALL_PHOSPHATE_CHUNK"
msgstr ""

msgid "SMALL_SULFUR_CHUNK"
msgstr ""

msgid "SNOWFLAKE"
msgstr ""

msgid "SOCIETY_STAGE"
msgstr ""

msgid "SOUND"
msgstr ""

msgid "SOUND_TEAM"
msgstr ""

msgid "SOUND_TEAM_LEAD"
msgstr ""

msgid "SOUND_TEAM_LEADS"
msgstr ""

msgid "SPACE"
msgstr ""

msgid "SPACE_STAGE"
msgstr ""

msgid "SPACE_STRUCTURE_HAS_RESOURCES"
msgstr ""

#, fuzzy
msgid "SPACE_STRUCTURE_NO_EXTRA_DESCRIPTION"
msgstr "තේරූ:"

msgid "SPACE_STRUCTURE_WAITING_CONSTRUCTION"
msgstr ""

msgid "SPAWN_AMMONIA"
msgstr ""

msgid "SPAWN_ENEMY"
msgstr ""

msgid "SPAWN_ENEMY_CHEAT_FAIL"
msgstr ""

msgid "SPAWN_GLUCOSE"
msgstr ""

msgid "SPAWN_PHOSPHATES"
msgstr ""

msgid "SPECIAL_MOUSE_1"
msgstr ""

msgid "SPECIAL_MOUSE_2"
msgstr ""

msgid "SPECIES"
msgstr ""

msgid "SPECIES_COLON"
msgstr ""

msgid "SPECIES_DETAIL_TEXT"
msgstr ""

msgid "SPECIES_HAS_A_MUTATION"
msgstr ""

msgid "SPECIES_LIST"
msgstr ""

msgid "SPECIES_MEMBER_IMPACT_ON_POP"
msgstr ""

msgid "SPECIES_MEMBER_IMPACT_ON_POPULATION_EXPLANATION"
msgstr ""

msgid "SPECIES_NAME_DOT_DOT_DOT"
msgstr ""

msgid "SPECIES_NAME_TOO_LONG_POPUP"
msgstr ""

msgid "SPECIES_POPULATION"
msgstr ""

msgid "SPECIES_PRESENT"
msgstr ""

msgid "SPECIES_TO_FIND"
msgstr ""

msgid "SPECIES_WITH_POPULATION"
msgstr ""

msgid "SPEED"
msgstr ""

msgid "SPEED_COLON"
msgstr ""

msgid "SPREAD_TO_PATCHES"
msgstr ""

msgid "SPRINT"
msgstr ""

msgid "SPRINT_ACTION_TOOLTIP"
msgstr ""

msgid "STAGE_MENU_BUTTON_TOOLTIP"
msgstr ""

msgid "START"
msgstr ""

msgid "STARTING"
msgstr ""

msgid "START_CALIBRATION"
msgstr ""

msgid "START_GAME"
msgstr ""

msgid "START_RESEARCH"
msgstr ""

msgid "STATISTICS"
msgstr ""

msgid "STAT_ATP_PRODUCTION_REDUCTION"
msgstr ""

msgid "STAT_BASE_MOVEMENT_REDUCTION"
msgstr ""

msgid "STAT_DAMAGE"
msgstr ""

msgid "STAT_DAMAGE_PER_OXYGEN"
msgstr ""

msgid "STEAM_CLIENT_INIT_FAILED"
msgstr ""

msgid "STEAM_ERROR_ACCOUNT_DOES_NOT_OWN_PRODUCT"
msgstr ""

msgid "STEAM_ERROR_ACCOUNT_READ_ONLY"
msgstr ""

msgid "STEAM_ERROR_ALREADY_UPLOADED"
msgstr ""

msgid "STEAM_ERROR_BANNED"
msgstr ""

msgid "STEAM_ERROR_CLOUD_LIMIT_EXCEEDED"
msgstr ""

msgid "STEAM_ERROR_DUPLICATE_NAME"
msgstr ""

msgid "STEAM_ERROR_FILE_NOT_FOUND"
msgstr ""

msgid "STEAM_ERROR_INSUFFICIENT_PRIVILEGE"
msgstr ""

msgid "STEAM_ERROR_INVALID_PARAMETER"
msgstr ""

msgid "STEAM_ERROR_LOCKING_FAILED"
msgstr ""

msgid "STEAM_ERROR_NOT_LOGGED_IN"
msgstr ""

msgid "STEAM_ERROR_TIMEOUT"
msgstr ""

msgid "STEAM_ERROR_UNAVAILABLE"
msgstr ""

msgid "STEAM_ERROR_UNKNOWN"
msgstr ""

msgid "STEAM_INIT_FAILED"
msgstr ""

#, fuzzy
msgid "STEAM_INIT_FAILED_DESCRIPTION"
msgstr "තේරූ:"

msgid "STEAM_TOOLTIP"
msgstr ""

msgid "STEM_CELL_NAME"
msgstr ""

msgid "STOP"
msgstr ""

msgid "STORAGE"
msgstr ""

#, fuzzy
msgid "STORAGE_COLON"
msgstr "තේරූ:"

msgid "STORAGE_STATISTICS_SECONDS_OF_COMPOUND"
msgstr ""

msgid "STORE_LOGGED_IN_AS"
msgstr ""

#, fuzzy
msgid "STRAIN_BAR_TOOLTIP"
msgstr "තේරූ:"

msgid "STRAIN_BAR_VISIBILITY"
msgstr ""

msgid "STRATEGY_STAGES"
msgstr ""

msgid "STRICT_NICHE_COMPETITION"
msgstr ""

msgid "STRUCTURAL"
msgstr ""

msgid "STRUCTURE"
msgstr ""

msgid "STRUCTURE_ASCENSION_GATE"
msgstr ""

msgid "STRUCTURE_DYSON_SWARM"
msgstr ""

msgid "STRUCTURE_HAS_REQUIRED_RESOURCES_TO_BUILD"
msgstr ""

msgid "STRUCTURE_HUNTER_GATHERER_LODGE"
msgstr ""

msgid "STRUCTURE_IN_PROGRESS_CONSTRUCTION"
msgstr ""

msgid "STRUCTURE_REQUIRED_RESOURCES_TO_FINISH"
msgstr ""

msgid "STRUCTURE_SELECTION_MENU_ENTRY"
msgstr ""

msgid "STRUCTURE_SELECTION_MENU_ENTRY_NOT_ENOUGH_RESOURCES"
msgstr ""

msgid "STRUCTURE_SOCIETY_CENTER"
msgstr ""

msgid "STRUCTURE_STEAM_POWERED_FACTORY"
msgstr ""

msgid "SUCCESSFUL_KILL"
msgstr ""

msgid "SUCCESSFUL_SCAVENGE"
msgstr ""

msgid "SUCCESS_BUT_MISSING_ID"
msgstr ""

msgid "SUICIDE_BUTTON_TOOLTIP"
msgstr ""

msgid "SUNLIGHT"
msgstr ""

msgid "SUPPORTER_PATRONS"
msgstr ""

msgid "SURVIVAL_TITLE"
msgstr ""

msgid "SWITCH_TO_FRONT_CAMERA"
msgstr ""

msgid "SWITCH_TO_RIGHT_CAMERA"
msgstr ""

msgid "SWITCH_TO_TOP_CAMERA"
msgstr ""

msgid "SYSREQ"
msgstr ""

msgid "TAB_SECONDARY_SWITCH_LEFT"
msgstr ""

msgid "TAB_SECONDARY_SWITCH_RIGHT"
msgstr ""

msgid "TAB_SWITCH_LEFT"
msgstr ""

msgid "TAB_SWITCH_RIGHT"
msgstr ""

msgid "TAGS_IS_WHITESPACE"
msgstr ""

msgid "TAKE_SCREENSHOT"
msgstr ""

#, fuzzy
msgid "TARGET_TYPE_COLON"
msgstr "තේරූ:"

msgid "TECHNOLOGY_ASCENSION"
msgstr ""

msgid "TECHNOLOGY_HUNTER_GATHERING"
msgstr ""

msgid "TECHNOLOGY_LEVEL_ADVANCED_SPACE"
msgstr ""

msgid "TECHNOLOGY_LEVEL_INDUSTRIAL"
msgstr ""

msgid "TECHNOLOGY_LEVEL_PRE_SOCIETY"
msgstr ""

msgid "TECHNOLOGY_LEVEL_PRIMITIVE"
msgstr ""

msgid "TECHNOLOGY_LEVEL_SCIFI"
msgstr ""

msgid "TECHNOLOGY_LEVEL_SPACE_AGE"
msgstr ""

msgid "TECHNOLOGY_REQUIRED_LEVEL"
msgstr ""

msgid "TECHNOLOGY_ROCKETRY"
msgstr ""

msgid "TECHNOLOGY_SIMPLE_STONE_TOOLS"
msgstr ""

msgid "TECHNOLOGY_SOCIETY_CENTER"
msgstr ""

msgid "TECHNOLOGY_STEAM_POWER"
msgstr ""

msgid "TECHNOLOGY_UNLOCKED_NOTICE"
msgstr ""

msgid "TEMPERATURE"
msgstr ""

msgid "TEMPERATURE_SHORT"
msgstr ""

#, fuzzy
msgid "TEMPERATURE_TOLERANCE_TOOLTIP"
msgstr "තේරූ:"

msgid "TESTING_TEAM"
msgstr ""

msgid "THANKS_FOR_BUYING_THRIVE_2"
msgstr ""

msgid "THANKS_FOR_PLAYING"
msgstr ""

msgid "THANK_YOU_TITLE"
msgstr ""

msgid "THEORY_TEAM"
msgstr ""

msgid "THERMOPLAST"
msgstr ""

msgid "THERMOPLAST_DESCRIPTION"
msgstr ""

msgid "THERMOPLAST_PROCESSES_DESCRIPTION"
msgstr ""

msgid "THERMOSYNTHASE"
msgstr ""

#, fuzzy
msgid "THERMOSYNTHASE_DESCRIPTION"
msgstr "තේරූ:"

msgid "THERMOSYNTHASE_PROCESSES_DESCRIPTION"
msgstr ""

msgid "THERMOSYNTHESIS"
msgstr ""

msgid "THE_DISTURBANCE"
msgstr ""

#, fuzzy
msgid "THE_PATCH_MAP_BUTTON"
msgstr "තේරූ:"

msgid "THE_WORLD_TITLE"
msgstr ""

msgid "THIS_IS_LOCAL_MOD"
msgstr ""

msgid "THIS_IS_WORKSHOP_MOD"
msgstr ""

msgid "THREADS"
msgstr ""

msgid "THRIVEOPEDIA"
msgstr ""

msgid "THRIVEOPEDIA_CURRENT_WORLD_PAGE_TITLE"
msgstr ""

msgid "THRIVEOPEDIA_EVOLUTIONARY_TREE_PAGE_TITLE"
msgstr ""

msgid "THRIVEOPEDIA_HINT_IN_GAME"
msgstr ""

msgid "THRIVEOPEDIA_HOME_INFO"
msgstr ""

msgid "THRIVEOPEDIA_HOME_PAGE_TITLE"
msgstr ""

msgid "THRIVEOPEDIA_MUSEUM_PAGE_TITLE"
msgstr ""

msgid "THRIVEOPEDIA_PATCH_MAP_PAGE_TITLE"
msgstr ""

msgid "THRIVE_LICENSES"
msgstr ""

msgid "THYLAKOIDS"
msgstr ""

msgid "THYLAKOIDS_DESCRIPTION"
msgstr ""

msgid "TIDEPOOL"
msgstr ""

msgid "TIMELINE"
msgstr ""

msgid "TIMELINE_GLOBAL_FILTER_TOOLTIP"
msgstr ""

msgid "TIMELINE_LOCAL_FILTER_TOOLTIP"
msgstr ""

msgid "TIMELINE_NICHE_FILL"
msgstr ""

msgid "TIMELINE_PLAYER_MIGRATED"
msgstr ""

msgid "TIMELINE_PLAYER_MIGRATED_TO"
msgstr ""

msgid "TIMELINE_SELECTION_PRESSURE_SPLIT"
msgstr ""

msgid "TIMELINE_SPECIES_BECAME_MULTICELLULAR"
msgstr ""

msgid "TIMELINE_SPECIES_EXTINCT"
msgstr ""

msgid "TIMELINE_SPECIES_EXTINCT_LOCAL"
msgstr ""

msgid "TIMELINE_SPECIES_FOLLOWED"
msgstr ""

msgid "TIMELINE_SPECIES_MIGRATED_FROM"
msgstr ""

msgid "TIMELINE_SPECIES_MIGRATED_TO"
msgstr ""

msgid "TIMELINE_SPECIES_POPULATION_DECREASE"
msgstr ""

msgid "TIMELINE_SPECIES_POPULATION_INCREASE"
msgstr ""

msgid "TIME_INDICATOR_TOOLTIP"
msgstr ""

msgid "TIME_OF_DAY"
msgstr ""

#, fuzzy
msgid "TITLE_COLON"
msgstr "තේරූ:"

msgid "TOGGLE_BINDING"
msgstr ""

msgid "TOGGLE_BINDING_TOOLTIP"
msgstr ""

msgid "TOGGLE_DEBUG_PANEL"
msgstr ""

msgid "TOGGLE_ENGULF"
msgstr ""

msgid "TOGGLE_ENGULF_TOOLTIP"
msgstr ""

msgid "TOGGLE_FAST_MODE"
msgstr ""

msgid "TOGGLE_FPS"
msgstr ""

msgid "TOGGLE_FULLSCREEN"
msgstr ""

#, fuzzy
msgid "TOGGLE_HEAT_VIEW_TOOLTIP"
msgstr "තේරූ:"

msgid "TOGGLE_HUD_HIDE"
msgstr ""

msgid "TOGGLE_INVENTORY"
msgstr ""

msgid "TOGGLE_METRICS"
msgstr ""

msgid "TOGGLE_MUCOCYST_DEFENCE"
msgstr ""

msgid "TOGGLE_NAVIGATION_TREE"
msgstr ""

msgid "TOGGLE_PAUSE"
msgstr ""

msgid "TOGGLE_UNBINDING"
msgstr ""

msgid "TOLERANCES_TOO_HIGH_PRESSURE"
msgstr ""

msgid "TOLERANCES_TOO_HIGH_TEMPERATURE"
msgstr ""

msgid "TOLERANCES_TOO_LOW_OXYGEN_PROTECTION"
msgstr ""

msgid "TOLERANCES_TOO_LOW_PRESSURE"
msgstr ""

msgid "TOLERANCES_TOO_LOW_TEMPERATURE"
msgstr ""

msgid "TOLERANCES_TOO_LOW_UV_PROTECTION"
msgstr ""

msgid "TOLERANCES_UNSUITABLE_DEBUFFS"
msgstr ""

#, fuzzy
msgid "TOLERANCE_FROM_ORGANELLES_TOOLTIP"
msgstr "තේරූ:"

msgid "TOLERANCE_RANGE_LABEL"
msgstr ""

msgid "TOOLS"
msgstr ""

msgid "TOOL_HAND_AXE"
msgstr ""

msgid "TOO_LARGE_PRESSURE_RANGE"
msgstr ""

msgid "TOO_MANY_RECENT_VERSIONS_TO_SHOW"
msgstr ""

msgid "TOTAL_GATHERED_ENERGY_COLON"
msgstr ""

msgid "TOTAL_SAVES"
msgstr ""

msgid "TOXIN_CHANNEL_INHIBITOR"
msgstr ""

#, fuzzy
msgid "TOXIN_CHANNEL_INHIBITOR_DESCRIPTION"
msgstr "තේරූ:"

#, fuzzy
msgid "TOXIN_COMPOUND"
msgstr "තේරූ:"

msgid "TOXIN_CYTOTOXIN"
msgstr ""

#, fuzzy
msgid "TOXIN_CYTOTOXIN_DESCRIPTION"
msgstr "තේරූ:"

msgid "TOXIN_FIRE_RATE_TOXICITY_COLON"
msgstr ""

msgid "TOXIN_MACROLIDE"
msgstr ""

#, fuzzy
msgid "TOXIN_MACROLIDE_DESCRIPTION"
msgstr "තේරූ:"

msgid "TOXIN_OXYGEN_METABOLISM_INHIBITOR"
msgstr ""

msgid "TOXIN_OXYGEN_METABOLISM_INHIBITOR_DESCRIPTION"
msgstr ""

#, fuzzy
msgid "TOXIN_OXYTOXY_DESCRIPTION"
msgstr "තේරූ:"

msgid "TOXIN_PREFER_FIRE_RATE"
msgstr ""

msgid "TOXIN_PREFER_TOXICITY"
msgstr ""

msgid "TOXIN_PROPERTIES_HEADING"
msgstr ""

msgid "TOXIN_RESISTANCE"
msgstr ""

msgid "TOXIN_TOXICITY_CUSTOMIZATION_TOOLTIP"
msgstr ""

#, fuzzy
msgid "TOXIN_TYPE_COLON"
msgstr "තේරූ:"

msgid "TOXIN_TYPE_CUSTOMIZATION_EXPLANATION"
msgstr ""

msgid "TOXIN_VACUOLE"
msgstr ""

msgid "TOXIN_VACUOLE_DESCRIPTION"
msgstr ""

msgid "TOXIN_VACUOLE_PROCESSES_DESCRIPTION"
msgstr ""

msgid "TOXISOME"
msgstr ""

#, fuzzy
msgid "TOXISOME_DESCRIPTION"
msgstr "තේරූ:"

msgid "TRANSLATORS"
msgstr ""

msgid "TRANSPARENCY"
msgstr ""

msgid "TRILLION_ABBREVIATION"
msgstr ""

msgid "TRY_FOSSILISING_SOME_SPECIES"
msgstr ""

msgid "TRY_MAKING_A_SAVE"
msgstr ""

msgid "TRY_TAKING_SOME_SCREENSHOTS"
msgstr ""

msgid "TUTORIAL"
msgstr ""

#, fuzzy
msgid "TUTORIAL_ALL_NOT_ENABLED_EXPLANATION"
msgstr "තේරූ:"

msgid "TUTORIAL_MICROBE_EDITOR_ATP_BALANCE_INTRO"
msgstr ""

msgid "TUTORIAL_MICROBE_EDITOR_AUTO-EVO_PREDICTION"
msgstr ""

msgid "TUTORIAL_MICROBE_EDITOR_CELL_TEXT"
msgstr ""

msgid "TUTORIAL_MICROBE_EDITOR_CHEMORECEPTOR"
msgstr ""

#, fuzzy
msgid "TUTORIAL_MICROBE_EDITOR_COMPOUND_BALANCES"
msgstr "තේරූ:"

#, fuzzy
msgid "TUTORIAL_MICROBE_EDITOR_DIGESTION_STAT"
msgstr "තේරූ:"

msgid "TUTORIAL_MICROBE_EDITOR_ENDING_TEXT"
msgstr ""

msgid "TUTORIAL_MICROBE_EDITOR_FLAGELLUM"
msgstr ""

#, fuzzy
msgid "TUTORIAL_MICROBE_EDITOR_FOOD_CHAIN"
msgstr "තේරූ:"

#, fuzzy
msgid "TUTORIAL_MICROBE_EDITOR_MIGRATION"
msgstr "තේරූ:"

msgid "TUTORIAL_MICROBE_EDITOR_MODIFY_ORGANELLE"
msgstr ""

msgid "TUTORIAL_MICROBE_EDITOR_NEGATIVE_ATP_BALANCE"
msgstr ""

msgid "TUTORIAL_MICROBE_EDITOR_NO_CHANGES_MADE"
msgstr ""

#, fuzzy
msgid "TUTORIAL_MICROBE_EDITOR_OPEN_TOLERANCES"
msgstr "තේරූ:"

msgid "TUTORIAL_MICROBE_EDITOR_PATCH_TEXT"
msgstr ""

msgid "TUTORIAL_MICROBE_EDITOR_REMOVE_ORGANELLE_TEXT"
msgstr ""

msgid "TUTORIAL_MICROBE_EDITOR_SELECT_ORGANELLE_TEXT"
msgstr ""

msgid "TUTORIAL_MICROBE_EDITOR_STAY_SMALL"
msgstr ""

msgid "TUTORIAL_MICROBE_EDITOR_TOLERANCES_TAB"
msgstr ""

msgid "TUTORIAL_MICROBE_STAGE_EDITOR_BUTTON_TUTORIAL"
msgstr ""

msgid "TUTORIAL_MICROBE_STAGE_ENGULFED_TEXT"
msgstr ""

msgid "TUTORIAL_MICROBE_STAGE_ENGULFMENT_FULL_TEXT"
msgstr ""

msgid "TUTORIAL_MICROBE_STAGE_ENGULFMENT_TEXT"
msgstr ""

#, fuzzy
msgid "TUTORIAL_MICROBE_STAGE_ENVIRONMENT_PANEL"
msgstr "තේරූ:"

msgid "TUTORIAL_MICROBE_STAGE_HELP_MENU_AND_ZOOM"
msgstr ""

msgid "TUTORIAL_MICROBE_STAGE_LEAVE_COLONY_TEXT"
msgstr ""

#, fuzzy
msgid "TUTORIAL_MICROBE_STAGE_MEMBER_DIED"
msgstr "තේරූ:"

#, fuzzy
msgid "TUTORIAL_MICROBE_STAGE_OPEN_PROCESS_PANEL"
msgstr "තේරූ:"

#, fuzzy
msgid "TUTORIAL_MICROBE_STAGE_PAUSING"
msgstr "තේරූ:"

#, fuzzy
msgid "TUTORIAL_MICROBE_STAGE_PROCESS_PANEL"
msgstr "තේරූ:"

msgid "TUTORIAL_MICROBE_STAGE_REPRODUCE_TEXT"
msgstr ""

#, fuzzy
msgid "TUTORIAL_MICROBE_STAGE_RESOURCE_SPLIT"
msgstr "තේරූ:"

msgid "TUTORIAL_MICROBE_STAGE_UNBIND_TEXT"
msgstr ""

#, fuzzy
msgid "TUTORIAL_MULTICELLULAR_STAGE_WELCOME"
msgstr "තේරූ:"

msgid "TUTORIAL_VIEW_NOW"
msgstr ""

msgid "TWO_TIMES"
msgstr ""

#, fuzzy
msgid "TYPE_COLON"
msgstr "තේරූ:"

msgid "UNAPPLIED_MOD_CHANGES"
msgstr ""

msgid "UNAPPLIED_MOD_CHANGES_DESCRIPTION"
msgstr ""

msgid "UNBIND_ALL"
msgstr ""

msgid "UNBIND_ALL_TOOLTIP"
msgstr ""

msgid "UNBIND_HELP_TEXT"
msgstr ""

msgid "UNCERTAIN_VERSION_WARNING"
msgstr ""

msgid "UNDERWATERCAVE"
msgstr ""

msgid "UNDERWATER_VENT_ERUPTION"
msgstr ""

msgid "UNDERWATER_VENT_ERUPTION_IN"
msgstr ""

msgid "UNDISCOVERED_ORGANELLES"
msgstr ""

msgid "UNDISCOVERED_PATCH"
msgstr ""

msgid "UNDO"
msgstr ""

msgid "UNDO_THE_LAST_ACTION"
msgstr ""

msgid "UNIT_ACTION_CONSTRUCT"
msgstr ""

msgid "UNIT_ACTION_MOVE"
msgstr ""

msgid "UNIT_ADVANCED_SPACESHIP"
msgstr ""

msgid "UNIT_SIMPLE_ROCKET"
msgstr ""

msgid "UNKNOWN"
msgstr ""

msgid "UNKNOWN_DISPLAY_DRIVER"
msgstr ""

msgid "UNKNOWN_MOUSE"
msgstr ""

msgid "UNKNOWN_ORGANELLE_SYMBOL"
msgstr ""

msgid "UNKNOWN_PATCH"
msgstr ""

msgid "UNKNOWN_SHORT"
msgstr ""

msgid "UNKNOWN_VERSION"
msgstr ""

msgid "UNKNOWN_WORKSHOP_ID"
msgstr ""

msgid "UNLIMIT_GROWTH_SPEED"
msgstr ""

msgid "UNLOCKED_NEW_ORGANELLE"
msgstr ""

msgid "UNLOCK_ALL_ORGANELLES"
msgstr ""

msgid "UNLOCK_CONDITION_ATP_PRODUCTION_ABOVE"
msgstr ""

msgid "UNLOCK_CONDITION_COMPOUND_IS_ABOVE"
msgstr ""

msgid "UNLOCK_CONDITION_COMPOUND_IS_BELOW"
msgstr ""

msgid "UNLOCK_CONDITION_COMPOUND_IS_BETWEEN"
msgstr ""

msgid "UNLOCK_CONDITION_DIGESTED_MICROBES_ABOVE"
msgstr ""

msgid "UNLOCK_CONDITION_ENGULFED_MICROBES_ABOVE"
msgstr ""

msgid "UNLOCK_CONDITION_EXCESS_ATP_ABOVE"
msgstr ""

#, fuzzy
msgid "UNLOCK_CONDITION_PLAYER_DAMAGE_RECEIVED"
msgstr "තේරූ:"

#, fuzzy
msgid "UNLOCK_CONDITION_PLAYER_DAMAGE_RECEIVED_SOURCE"
msgstr "තේරූ:"

msgid "UNLOCK_CONDITION_PLAYER_DEATH_COUNT_ABOVE"
msgstr ""

msgid "UNLOCK_CONDITION_REPRODUCED_WITH"
msgstr ""

msgid "UNLOCK_CONDITION_REPRODUCED_WITH_IN_A_ROW"
msgstr ""

msgid "UNLOCK_CONDITION_REPRODUCE_IN_BIOME"
msgstr ""

#, fuzzy
msgid "UNLOCK_CONDITION_SPEED_BELOW"
msgstr "තේරූ:"

msgid "UNLOCK_WITH_ANY_OF_FOLLOWING"
msgstr ""

msgid "UNSAVED_CHANGE_WARNING"
msgstr ""

msgid "UNTITLED"
msgstr ""

msgid "UPGRADE_CILIA_PULL"
msgstr ""

#, fuzzy
msgid "UPGRADE_CILIA_PULL_DESCRIPTION"
msgstr "තේරූ:"

msgid "UPGRADE_COST"
msgstr ""

#, fuzzy
msgid "UPGRADE_DESCRIPTION_NONE"
msgstr "තේරූ:"

msgid "UPGRADE_NAME_NONE"
msgstr ""

#, fuzzy
msgid "UPGRADE_PILUS_INJECTISOME"
msgstr "තේරූ:"

#, fuzzy
msgid "UPGRADE_PILUS_INJECTISOME_DESCRIPTION"
msgstr "තේරූ:"

msgid "UPGRADE_SLIME_JET_MUCOCYST"
msgstr ""

#, fuzzy
msgid "UPGRADE_SLIME_JET_MUCOCYST_DESCRIPTION"
msgstr "තේරූ:"

msgid "UPLOAD"
msgstr ""

msgid "UPLOADING_DOT_DOT_DOT"
msgstr ""

msgid "UPLOAD_SUCCEEDED"
msgstr ""

msgid "UPSCALE_BILINEAR"
msgstr ""

msgid "UPSCALE_FSR_1"
msgstr ""

msgid "UPSCALE_FSR_22"
msgstr ""

msgid "UPSCALE_METHOD"
msgstr ""

msgid "UPSCALE_SHARPENING_FSR"
msgstr ""

msgid "USED_LIBRARIES_LICENSES"
msgstr ""

msgid "USED_RENDERER_NAME"
msgstr ""

msgid "USES_FEATURE"
msgstr ""

msgid "USE_AUTO_HARMONY"
msgstr ""

msgid "USE_AUTO_HARMONY_TOOLTIP"
msgstr ""

msgid "USE_A_CUSTOM_USERNAME"
msgstr ""

msgid "USE_DISK_CACHE"
msgstr ""

msgid "USE_MANUAL_THREAD_COUNT"
msgstr ""

msgid "USE_MANUAL_THREAD_COUNT_NATIVE"
msgstr ""

msgid "USE_VIRTUAL_WINDOW_SIZE"
msgstr ""

msgid "UV_PROTECTION"
msgstr ""

#, fuzzy
msgid "UV_TOLERANCE_TOOLTIP"
msgstr "තේරූ:"

msgid "VACUOLE"
msgstr ""

msgid "VACUOLE_DESCRIPTION"
msgstr ""

msgid "VACUOLE_IS_SPECIALIZED"
msgstr ""

#, fuzzy
msgid "VACUOLE_NOT_SPECIALIZED_DESCRIPTION"
msgstr "තේරූ:"

msgid "VACUOLE_PROCESSES_DESCRIPTION"
msgstr ""

#, fuzzy
msgid "VACUOLE_SPECIALIZED_DESCRIPTION"
msgstr "තේරූ:"

msgid "VALUE_WITH_UNIT"
msgstr ""

msgid "VERSION_COLON"
msgstr ""

#, fuzzy
msgid "VERTICAL_COLON"
msgstr "තේරූ:"

msgid "VERTICAL_WITH_AXIS_NAME_COLON"
msgstr ""

msgid "VIDEO_MEMORY"
msgstr ""

msgid "VIDEO_MEMORY_MIB"
msgstr ""

msgid "VIEWER"
msgstr ""

msgid "VIEW_ALL"
msgstr ""

#, fuzzy
msgid "VIEW_CELL_PROCESSES"
msgstr "තේරූ:"

msgid "VIEW_ONLINE"
msgstr ""

#, fuzzy
msgid "VIEW_PATCH_MICHES"
msgstr "තේරූ:"

msgid "VIEW_PATCH_NOTES"
msgstr ""

msgid "VIEW_PATCH_NOTES_TOOLTIP"
msgstr ""

msgid "VIEW_PENDING_ACTIONS"
msgstr ""

msgid "VIEW_SOURCE_CODE"
msgstr ""

msgid "VIEW_TEXT_REPORT"
msgstr ""

msgid "VIP_PATRONS"
msgstr ""

msgid "VISIBLE"
msgstr ""

msgid "VISIBLE_WHEN_CLOSE_TO_FULL"
msgstr ""

msgid "VISIBLE_WHEN_OVER_ZERO"
msgstr ""

msgid "VISIT_SUGGESTIONS_SITE"
msgstr ""

msgid "VOLCANIC_VENT"
msgstr ""

msgid "VOLUMEDOWN"
msgstr ""

msgid "VOLUMEMUTE"
msgstr ""

msgid "VOLUMEUP"
msgstr ""

msgid "VSYNC"
msgstr ""

msgid "WAITING_FOR_AUTO_EVO"
msgstr ""

msgid "WELCOME_TO_THRIVEOPEDIA"
msgstr ""

msgid "WENT_EXTINCT_FROM_PLANET"
msgstr ""

msgid "WENT_EXTINCT_IN"
msgstr ""

msgid "WHEEL_DOWN"
msgstr ""

msgid "WHEEL_LEFT"
msgstr ""

msgid "WHEEL_RIGHT"
msgstr ""

msgid "WHEEL_UP"
msgstr ""

msgid "WIKI"
msgstr ""

#, fuzzy
msgid "WIKI_2D"
msgstr "තේරූ:"

#, fuzzy
msgid "WIKI_3D"
msgstr "තේරූ:"

#, fuzzy
msgid "WIKI_3D_COMMA_SANDBOX"
msgstr "තේරූ:"

#, fuzzy
msgid "WIKI_3D_COMMA_STRATEGY"
msgstr "තේරූ:"

#, fuzzy
msgid "WIKI_3D_COMMA_STRATEGY_COMMA_SPACE"
msgstr "තේරූ:"

msgid "WIKI_8_BRACKET_16"
msgstr ""

#, fuzzy
msgid "WIKI_ASCENSION"
msgstr "තේරූ:"

#, fuzzy
msgid "WIKI_ASCENSION_CURRENT_DEVELOPMENT"
msgstr "තේරූ:"

#, fuzzy
msgid "WIKI_ASCENSION_FEATURES"
msgstr "තේරූ:"

#, fuzzy
msgid "WIKI_ASCENSION_INTRO"
msgstr "තේරූ:"

#, fuzzy
msgid "WIKI_ASCENSION_OVERVIEW"
msgstr "තේරූ:"

#, fuzzy
msgid "WIKI_ASCENSION_TRANSITIONS"
msgstr "තේරූ:"

#, fuzzy
msgid "WIKI_ASCENSION_UI"
msgstr "තේරූ:"

#, fuzzy
msgid "WIKI_AWAKENING_STAGE_CURRENT_DEVELOPMENT"
msgstr "තේරූ:"

#, fuzzy
msgid "WIKI_AWAKENING_STAGE_FEATURES"
msgstr "තේරූ:"

#, fuzzy
msgid "WIKI_AWAKENING_STAGE_INTRO"
msgstr "තේරූ:"

#, fuzzy
msgid "WIKI_AWAKENING_STAGE_OVERVIEW"
msgstr "තේරූ:"

#, fuzzy
msgid "WIKI_AWAKENING_STAGE_TRANSITIONS"
msgstr "තේරූ:"

#, fuzzy
msgid "WIKI_AWAKENING_STAGE_UI"
msgstr "තේරූ:"

#, fuzzy
msgid "WIKI_AWARE_STAGE_CURRENT_DEVELOPMENT"
msgstr "තේරූ:"

#, fuzzy
msgid "WIKI_AWARE_STAGE_FEATURES"
msgstr "තේරූ:"

#, fuzzy
msgid "WIKI_AWARE_STAGE_INTRO"
msgstr "තේරූ:"

#, fuzzy
msgid "WIKI_AWARE_STAGE_OVERVIEW"
msgstr "තේරූ:"

#, fuzzy
msgid "WIKI_AWARE_STAGE_TRANSITIONS"
msgstr "තේරූ:"

#, fuzzy
msgid "WIKI_AWARE_STAGE_UI"
msgstr "තේරූ:"

#, fuzzy
msgid "WIKI_AXON_EFFECTS"
msgstr "තේරූ:"

#, fuzzy
msgid "WIKI_AXON_INTRO"
msgstr "තේරූ:"

#, fuzzy
msgid "WIKI_AXON_MODIFICATIONS"
msgstr "තේරූ:"

#, fuzzy
msgid "WIKI_AXON_PROCESSES"
msgstr "තේරූ:"

#, fuzzy
msgid "WIKI_AXON_REQUIREMENTS"
msgstr "තේරූ:"

#, fuzzy
msgid "WIKI_AXON_SCIENTIFIC_BACKGROUND"
msgstr "තේරූ:"

#, fuzzy
msgid "WIKI_AXON_STRATEGY"
msgstr "තේරූ:"

#, fuzzy
msgid "WIKI_AXON_UPGRADES"
msgstr "තේරූ:"

#, fuzzy
msgid "WIKI_BACTERIAL_CHEMOSYNTHESIS_COMMA_GLYCOLYSIS"
msgstr "තේරූ:"

#, fuzzy
msgid "WIKI_BINDING_AGENT_EFFECTS"
msgstr "තේරූ:"

#, fuzzy
msgid "WIKI_BINDING_AGENT_INTRO"
msgstr "තේරූ:"

#, fuzzy
msgid "WIKI_BINDING_AGENT_MODIFICATIONS"
msgstr "තේරූ:"

#, fuzzy
msgid "WIKI_BINDING_AGENT_PROCESSES"
msgstr "තේරූ:"

#, fuzzy
msgid "WIKI_BINDING_AGENT_REQUIREMENTS"
msgstr "තේරූ:"

#, fuzzy
msgid "WIKI_BINDING_AGENT_SCIENTIFIC_BACKGROUND"
msgstr "තේරූ:"

#, fuzzy
msgid "WIKI_BINDING_AGENT_STRATEGY"
msgstr "තේරූ:"

#, fuzzy
msgid "WIKI_BINDING_AGENT_UPGRADES"
msgstr "තේරූ:"

#, fuzzy
msgid "WIKI_BIOLUMINESCENT_VACUOLE_EFFECTS"
msgstr "තේරූ:"

#, fuzzy
msgid "WIKI_BIOLUMINESCENT_VACUOLE_INTRO"
msgstr "තේරූ:"

#, fuzzy
msgid "WIKI_BIOLUMINESCENT_VACUOLE_MODIFICATIONS"
msgstr "තේරූ:"

#, fuzzy
msgid "WIKI_BIOLUMINESCENT_VACUOLE_PROCESSES"
msgstr "තේරූ:"

#, fuzzy
msgid "WIKI_BIOLUMINESCENT_VACUOLE_REQUIREMENTS"
msgstr "තේරූ:"

#, fuzzy
msgid "WIKI_BIOLUMINESCENT_VACUOLE_SCIENTIFIC_BACKGROUND"
msgstr "තේරූ:"

#, fuzzy
msgid "WIKI_BIOLUMINESCENT_VACUOLE_STRATEGY"
msgstr "තේරූ:"

#, fuzzy
msgid "WIKI_BIOLUMINESCENT_VACUOLE_UPGRADES"
msgstr "තේරූ:"

msgid "WIKI_BODY_PLAN_EDITOR_COMMA_CELL_EDITOR"
msgstr ""

#, fuzzy
msgid "WIKI_CHEMOPLAST_EFFECTS"
msgstr "තේරූ:"

#, fuzzy
msgid "WIKI_CHEMOPLAST_INTRO"
msgstr "තේරූ:"

#, fuzzy
msgid "WIKI_CHEMOPLAST_MODIFICATIONS"
msgstr "තේරූ:"

#, fuzzy
msgid "WIKI_CHEMOPLAST_PROCESSES"
msgstr "තේරූ:"

#, fuzzy
msgid "WIKI_CHEMOPLAST_REQUIREMENTS"
msgstr "තේරූ:"

#, fuzzy
msgid "WIKI_CHEMOPLAST_SCIENTIFIC_BACKGROUND"
msgstr "තේරූ:"

#, fuzzy
msgid "WIKI_CHEMOPLAST_STRATEGY"
msgstr "තේරූ:"

#, fuzzy
msgid "WIKI_CHEMOPLAST_UPGRADES"
msgstr "තේරූ:"

#, fuzzy
msgid "WIKI_CHEMORECEPTOR_EFFECTS"
msgstr "තේරූ:"

#, fuzzy
msgid "WIKI_CHEMORECEPTOR_INTRO"
msgstr "තේරූ:"

#, fuzzy
msgid "WIKI_CHEMORECEPTOR_MODIFICATIONS"
msgstr "තේරූ:"

#, fuzzy
msgid "WIKI_CHEMORECEPTOR_PROCESSES"
msgstr "තේරූ:"

#, fuzzy
msgid "WIKI_CHEMORECEPTOR_REQUIREMENTS"
msgstr "තේරූ:"

#, fuzzy
msgid "WIKI_CHEMORECEPTOR_SCIENTIFIC_BACKGROUND"
msgstr "තේරූ:"

#, fuzzy
msgid "WIKI_CHEMORECEPTOR_STRATEGY"
msgstr "තේරූ:"

#, fuzzy
msgid "WIKI_CHEMORECEPTOR_UPGRADES"
msgstr "තේරූ:"

#, fuzzy
msgid "WIKI_CHEMOSYNTHESIZING_PROTEINS_EFFECTS"
msgstr "තේරූ:"

#, fuzzy
msgid "WIKI_CHEMOSYNTHESIZING_PROTEINS_INTRO"
msgstr "තේරූ:"

#, fuzzy
msgid "WIKI_CHEMOSYNTHESIZING_PROTEINS_MODIFICATIONS"
msgstr "තේරූ:"

#, fuzzy
msgid "WIKI_CHEMOSYNTHESIZING_PROTEINS_PROCESSES"
msgstr "තේරූ:"

#, fuzzy
msgid "WIKI_CHEMOSYNTHESIZING_PROTEINS_REQUIREMENTS"
msgstr "තේරූ:"

#, fuzzy
msgid "WIKI_CHEMOSYNTHESIZING_PROTEINS_SCIENTIFIC_BACKGROUND"
msgstr "තේරූ:"

#, fuzzy
msgid "WIKI_CHEMOSYNTHESIZING_PROTEINS_STRATEGY"
msgstr "තේරූ:"

#, fuzzy
msgid "WIKI_CHEMOSYNTHESIZING_PROTEINS_UPGRADES"
msgstr "තේරූ:"

#, fuzzy
msgid "WIKI_CHLOROPLAST_EFFECTS"
msgstr "තේරූ:"

#, fuzzy
msgid "WIKI_CHLOROPLAST_INTRO"
msgstr "තේරූ:"

#, fuzzy
msgid "WIKI_CHLOROPLAST_MODIFICATIONS"
msgstr "තේරූ:"

#, fuzzy
msgid "WIKI_CHLOROPLAST_PROCESSES"
msgstr "තේරූ:"

#, fuzzy
msgid "WIKI_CHLOROPLAST_REQUIREMENTS"
msgstr "තේරූ:"

#, fuzzy
msgid "WIKI_CHLOROPLAST_SCIENTIFIC_BACKGROUND"
msgstr "තේරූ:"

#, fuzzy
msgid "WIKI_CHLOROPLAST_STRATEGY"
msgstr "තේරූ:"

#, fuzzy
msgid "WIKI_CHLOROPLAST_UPGRADES"
msgstr "තේරූ:"

#, fuzzy
msgid "WIKI_CHROMATOPHORE_PHOTOSYNTHESIS_COMMA_GLYCOLYSIS"
msgstr "තේරූ:"

#, fuzzy
msgid "WIKI_CILIA_EFFECTS"
msgstr "තේරූ:"

#, fuzzy
msgid "WIKI_CILIA_INTRO"
msgstr "තේරූ:"

#, fuzzy
msgid "WIKI_CILIA_MODIFICATIONS"
msgstr "තේරූ:"

#, fuzzy
msgid "WIKI_CILIA_PROCESSES"
msgstr "තේරූ:"

#, fuzzy
msgid "WIKI_CILIA_REQUIREMENTS"
msgstr "තේරූ:"

#, fuzzy
msgid "WIKI_CILIA_SCIENTIFIC_BACKGROUND"
msgstr "තේරූ:"

#, fuzzy
msgid "WIKI_CILIA_STRATEGY"
msgstr "තේරූ:"

#, fuzzy
msgid "WIKI_CILIA_UPGRADES"
msgstr "තේරූ:"

#, fuzzy
msgid "WIKI_COMPOUNDS_BUTTON"
msgstr "තේරූ:"

#, fuzzy
msgid "WIKI_COMPOUNDS_DEVELOPMENT"
msgstr "සංචලනය"

#, fuzzy
msgid "WIKI_COMPOUNDS_INTRO"
msgstr "තේරූ:"

#, fuzzy
msgid "WIKI_COMPOUNDS_TYPES_OF_COMPOUNDS"
msgstr "තේරූ:"

msgid "WIKI_COMPOUND_SYSTEM_DEVELOPMENT_COMPOUNDS_LIST"
msgstr ""

#, fuzzy
msgid "WIKI_COMPOUND_SYSTEM_DEVELOPMENT_INTRO"
msgstr "තේරූ:"

msgid "WIKI_COMPOUND_SYSTEM_DEVELOPMENT_MICROBE_STAGE"
msgstr ""

msgid "WIKI_COMPOUND_SYSTEM_DEVELOPMENT_OVERVIEW"
msgstr ""

#, fuzzy
msgid "WIKI_CREATURE_EDITOR_COMMA_TECH_EDITOR"
msgstr "තේරූ:"

#, fuzzy
msgid "WIKI_CYTOPLASM_EFFECTS"
msgstr "තේරූ:"

#, fuzzy
msgid "WIKI_CYTOPLASM_INTRO"
msgstr "තේරූ:"

#, fuzzy
msgid "WIKI_CYTOPLASM_MODIFICATIONS"
msgstr "තේරූ:"

#, fuzzy
msgid "WIKI_CYTOPLASM_PROCESSES"
msgstr "තේරූ:"

#, fuzzy
msgid "WIKI_CYTOPLASM_REQUIREMENTS"
msgstr "තේරූ:"

#, fuzzy
msgid "WIKI_CYTOPLASM_SCIENTIFIC_BACKGROUND"
msgstr "තේරූ:"

#, fuzzy
msgid "WIKI_CYTOPLASM_STRATEGY"
msgstr "තේරූ:"

#, fuzzy
msgid "WIKI_CYTOPLASM_UPGRADES"
msgstr "තේරූ:"

#, fuzzy
msgid "WIKI_DEVELOPMENT"
msgstr "සංචලනය"

#, fuzzy
msgid "WIKI_DEVELOPMENT_INFO_BUTTON"
msgstr "තේරූ:"

#, fuzzy
msgid "WIKI_DEVELOPMENT_ROOT_INTRO"
msgstr "තේරූ:"

#, fuzzy
msgid "WIKI_EDITORS_AND_MUTATIONS_GENERATIONS_AND_EDITOR_SESSIONS"
msgstr "තේරූ:"

#, fuzzy
msgid "WIKI_EDITORS_AND_MUTATIONS_INTRO"
msgstr "තේරූ:"

#, fuzzy
msgid "WIKI_EDITORS_AND_MUTATIONS_MUTATIONS_AND_MUTATION_POINTS"
msgstr "තේරූ:"

#, fuzzy
msgid "WIKI_ENVIRONMENTAL_CONDITIONS_ENVIRONMENTAL_GASSES"
msgstr "තේරූ:"

#, fuzzy
msgid "WIKI_ENVIRONMENTAL_CONDITIONS_INTRO"
msgstr "තේරූ:"

#, fuzzy
msgid "WIKI_ENVIRONMENTAL_CONDITIONS_PHYSICAL_CONDITIONS"
msgstr "තේරූ:"

#, fuzzy
msgid "WIKI_ENVIRONMENTAL_CONDITIONS_THE_DAY/NIGHT_CYCLE"
msgstr "තේරූ:"

#, fuzzy
msgid "WIKI_FERROPLAST_EFFECTS"
msgstr "තේරූ:"

#, fuzzy
msgid "WIKI_FERROPLAST_INTRO"
msgstr "තේරූ:"

#, fuzzy
msgid "WIKI_FERROPLAST_MODIFICATIONS"
msgstr "තේරූ:"

#, fuzzy
msgid "WIKI_FERROPLAST_PROCESSES"
msgstr "තේරූ:"

#, fuzzy
msgid "WIKI_FERROPLAST_REQUIREMENTS"
msgstr "තේරූ:"

#, fuzzy
msgid "WIKI_FERROPLAST_SCIENTIFIC_BACKGROUND"
msgstr "තේරූ:"

#, fuzzy
msgid "WIKI_FERROPLAST_STRATEGY"
msgstr "තේරූ:"

#, fuzzy
msgid "WIKI_FERROPLAST_UPGRADES"
msgstr "තේරූ:"

#, fuzzy
msgid "WIKI_FLAGELLUM_EFFECTS"
msgstr "තේරූ:"

#, fuzzy
msgid "WIKI_FLAGELLUM_INTRO"
msgstr "තේරූ:"

#, fuzzy
msgid "WIKI_FLAGELLUM_MODIFICATIONS"
msgstr "තේරූ:"

#, fuzzy
msgid "WIKI_FLAGELLUM_PROCESSES"
msgstr "තේරූ:"

#, fuzzy
msgid "WIKI_FLAGELLUM_REQUIREMENTS"
msgstr "තේරූ:"

#, fuzzy
msgid "WIKI_FLAGELLUM_SCIENTIFIC_BACKGROUND"
msgstr "තේරූ:"

#, fuzzy
msgid "WIKI_FLAGELLUM_STRATEGY"
msgstr "තේරූ:"

#, fuzzy
msgid "WIKI_FLAGELLUM_UPGRADES"
msgstr "තේරූ:"

#, fuzzy
msgid "WIKI_GLYCOLYSIS_COMMA_ANAEROBIC_NITROGEN_FIXATION"
msgstr "තේරූ:"

msgid "WIKI_HEADING_APPENDICES"
msgstr ""

#, fuzzy
msgid "WIKI_HEADING_BASIC_GAME_MECHANICS"
msgstr "තේරූ:"

#, fuzzy
msgid "WIKI_HEADING_COMPOUNDS_LIST"
msgstr "තේරූ:"

#, fuzzy
msgid "WIKI_HEADING_COMPOUND_CLOUDS"
msgstr "තේරූ:"

msgid "WIKI_HEADING_CONCEPT_ART"
msgstr ""

msgid "WIKI_HEADING_CURRENT_DEVELOPMENT"
msgstr ""

#, fuzzy
msgid "WIKI_HEADING_DEVELOPMENT"
msgstr "සංචලනය"

#, fuzzy
msgid "WIKI_HEADING_EDITOR"
msgstr "තේරූ:"

#, fuzzy
msgid "WIKI_HEADING_EFFECTS"
msgstr "තේරූ:"

msgid "WIKI_HEADING_ENVIRONMENTAL_GASSES"
msgstr ""

msgid "WIKI_HEADING_FEATURES"
msgstr ""

msgid "WIKI_HEADING_FOG_OF_WAR"
msgstr ""

msgid "WIKI_HEADING_GAMEPLAY"
msgstr ""

#, fuzzy
msgid "WIKI_HEADING_GDD"
msgstr "තේරූ:"

#, fuzzy
msgid "WIKI_HEADING_GENERAL_TIPS"
msgstr "තේරූ:"

msgid "WIKI_HEADING_GENERATIONS_AND_EDITOR_SESSIONS"
msgstr ""

#, fuzzy
msgid "WIKI_HEADING_MICROBE_PARTS"
msgstr "තේරූ:"

#, fuzzy
msgid "WIKI_HEADING_MICROBE_STAGE"
msgstr "තේරූ:"

#, fuzzy
msgid "WIKI_HEADING_MICROBE_STAGE_TIPS"
msgstr "තේරූ:"

#, fuzzy
msgid "WIKI_HEADING_MODIFICATIONS"
msgstr "තේරූ:"

#, fuzzy
msgid "WIKI_HEADING_MORE_GAME_INFO"
msgstr "තේරූ:"

#, fuzzy
msgid "WIKI_HEADING_MUTATIONS_AND_MUTATION_POINTS"
msgstr "තේරූ:"

msgid "WIKI_HEADING_OVERVIEW"
msgstr ""

#, fuzzy
msgid "WIKI_HEADING_PATCHES"
msgstr "තේරූ:"

#, fuzzy
msgid "WIKI_HEADING_PHYSICAL_CONDITIONS"
msgstr "තේරූ:"

#, fuzzy
msgid "WIKI_HEADING_PROCESSES"
msgstr "තේරූ:"

#, fuzzy
msgid "WIKI_HEADING_REPRODUCTION_IN_THE_MICROBE_STAGE"
msgstr "තේරූ:"

#, fuzzy
msgid "WIKI_HEADING_REQUIREMENTS"
msgstr "තේරූ:"

#, fuzzy
msgid "WIKI_HEADING_SCIENTIFIC_BACKGROUND"
msgstr "තේරූ:"

#, fuzzy
msgid "WIKI_HEADING_STRATEGY"
msgstr "තේරූ:"

msgid "WIKI_HEADING_THE_DAY/NIGHT_CYCLE"
msgstr ""

#, fuzzy
msgid "WIKI_HEADING_THE_PATCH_MAP"
msgstr "තේරූ:"

msgid "WIKI_HEADING_TRANSITIONS"
msgstr ""

msgid "WIKI_HEADING_TYPES_OF_COMPOUNDS"
msgstr ""

msgid "WIKI_HEADING_UI"
msgstr ""

#, fuzzy
msgid "WIKI_HEADING_UPGRADES"
msgstr "තේරූ:"

#, fuzzy
msgid "WIKI_HELP_AND_TIPS_BASIC_GAME_MECHANICS"
msgstr "තේරූ:"

#, fuzzy
msgid "WIKI_HELP_AND_TIPS_BUTTON"
msgstr "තේරූ:"

#, fuzzy
msgid "WIKI_HELP_AND_TIPS_COMPOUND_CLOUDS"
msgstr "තේරූ:"

#, fuzzy
msgid "WIKI_HELP_AND_TIPS_GENERAL_TIPS"
msgstr "තේරූ:"

#, fuzzy
msgid "WIKI_HELP_AND_TIPS_INTRO"
msgstr "තේරූ:"

#, fuzzy
msgid "WIKI_HELP_AND_TIPS_MICROBE_PARTS"
msgstr "තේරූ:"

#, fuzzy
msgid "WIKI_HELP_AND_TIPS_MICROBE_STAGE_TIPS"
msgstr "තේරූ:"

#, fuzzy
msgid "WIKI_HELP_AND_TIPS_MORE_GAME_INFO"
msgstr "තේරූ:"

#, fuzzy
msgid "WIKI_HYDROGENASE_EFFECTS"
msgstr "තේරූ:"

#, fuzzy
msgid "WIKI_HYDROGENASE_INTRO"
msgstr "තේරූ:"

#, fuzzy
msgid "WIKI_HYDROGENASE_MODIFICATIONS"
msgstr "තේරූ:"

#, fuzzy
msgid "WIKI_HYDROGENASE_PROCESSES"
msgstr "තේරූ:"

#, fuzzy
msgid "WIKI_HYDROGENASE_REQUIREMENTS"
msgstr "තේරූ:"

#, fuzzy
msgid "WIKI_HYDROGENASE_SCIENTIFIC_BACKGROUND"
msgstr "තේරූ:"

#, fuzzy
msgid "WIKI_HYDROGENASE_STRATEGY"
msgstr "තේරූ:"

#, fuzzy
msgid "WIKI_HYDROGENASE_UPGRADES"
msgstr "තේරූ:"

#, fuzzy
msgid "WIKI_HYDROGENOSOME_EFFECTS"
msgstr "තේරූ:"

#, fuzzy
msgid "WIKI_HYDROGENOSOME_INTRO"
msgstr "තේරූ:"

#, fuzzy
msgid "WIKI_HYDROGENOSOME_MODIFICATIONS"
msgstr "තේරූ:"

#, fuzzy
msgid "WIKI_HYDROGENOSOME_PROCESSES"
msgstr "තේරූ:"

#, fuzzy
msgid "WIKI_HYDROGENOSOME_REQUIREMENTS"
msgstr "තේරූ:"

#, fuzzy
msgid "WIKI_HYDROGENOSOME_SCIENTIFIC_BACKGROUND"
msgstr "තේරූ:"

#, fuzzy
msgid "WIKI_HYDROGENOSOME_STRATEGY"
msgstr "තේරූ:"

#, fuzzy
msgid "WIKI_HYDROGENOSOME_UPGRADES"
msgstr "තේරූ:"

#, fuzzy
msgid "WIKI_INDUSTRIAL_STAGE_CURRENT_DEVELOPMENT"
msgstr "තේරූ:"

#, fuzzy
msgid "WIKI_INDUSTRIAL_STAGE_FEATURES"
msgstr "තේරූ:"

#, fuzzy
msgid "WIKI_INDUSTRIAL_STAGE_INTRO"
msgstr "තේරූ:"

#, fuzzy
msgid "WIKI_INDUSTRIAL_STAGE_OVERVIEW"
msgstr "තේරූ:"

#, fuzzy
msgid "WIKI_INDUSTRIAL_STAGE_TRANSITIONS"
msgstr "තේරූ:"

#, fuzzy
msgid "WIKI_INDUSTRIAL_STAGE_UI"
msgstr "තේරූ:"

msgid "WIKI_INJECTISOME_PILUS"
msgstr ""

#, fuzzy
msgid "WIKI_LYSOSOME_EFFECTS"
msgstr "තේරූ:"

#, fuzzy
msgid "WIKI_LYSOSOME_INTRO"
msgstr "තේරූ:"

#, fuzzy
msgid "WIKI_LYSOSOME_MODIFICATIONS"
msgstr "තේරූ:"

#, fuzzy
msgid "WIKI_LYSOSOME_PROCESSES"
msgstr "තේරූ:"

#, fuzzy
msgid "WIKI_LYSOSOME_REQUIREMENTS"
msgstr "තේරූ:"

#, fuzzy
msgid "WIKI_LYSOSOME_SCIENTIFIC_BACKGROUND"
msgstr "තේරූ:"

#, fuzzy
msgid "WIKI_LYSOSOME_STRATEGY"
msgstr "තේරූ:"

#, fuzzy
msgid "WIKI_LYSOSOME_UPGRADES"
msgstr "තේරූ:"

#, fuzzy
msgid "WIKI_MACROSCOPIC_STAGE_CONCEPT_ART"
msgstr "තේරූ:"

#, fuzzy
msgid "WIKI_MACROSCOPIC_STAGE_CURRENT_DEVELOPMENT"
msgstr "තේරූ:"

#, fuzzy
msgid "WIKI_MACROSCOPIC_STAGE_FEATURES"
msgstr "තේරූ:"

#, fuzzy
msgid "WIKI_MACROSCOPIC_STAGE_INTRO"
msgstr "තේරූ:"

#, fuzzy
msgid "WIKI_MACROSCOPIC_STAGE_OVERVIEW"
msgstr "තේරූ:"

#, fuzzy
msgid "WIKI_MACROSCOPIC_STAGE_TRANSITIONS"
msgstr "තේරූ:"

#, fuzzy
msgid "WIKI_MACROSCOPIC_STAGE_UI"
msgstr "තේරූ:"

#, fuzzy
msgid "WIKI_MECHANICS"
msgstr "තේරූ:"

#, fuzzy
msgid "WIKI_MECHANICS_ROOT_INTRO"
msgstr "තේරූ:"

#, fuzzy
msgid "WIKI_MELANOSOME_EFFECTS"
msgstr "තේරූ:"

#, fuzzy
msgid "WIKI_MELANOSOME_INTRO"
msgstr "තේරූ:"

#, fuzzy
msgid "WIKI_MELANOSOME_MODIFICATIONS"
msgstr "තේරූ:"

#, fuzzy
msgid "WIKI_MELANOSOME_PROCESSES"
msgstr "තේරූ:"

#, fuzzy
msgid "WIKI_MELANOSOME_REQUIREMENTS"
msgstr "තේරූ:"

#, fuzzy
msgid "WIKI_MELANOSOME_SCIENTIFIC_BACKGROUND"
msgstr "තේරූ:"

#, fuzzy
msgid "WIKI_MELANOSOME_STRATEGY"
msgstr "තේරූ:"

#, fuzzy
msgid "WIKI_MELANOSOME_UPGRADES"
msgstr "තේරූ:"

#, fuzzy
msgid "WIKI_METABOLOSOMES_EFFECTS"
msgstr "තේරූ:"

#, fuzzy
msgid "WIKI_METABOLOSOMES_INTRO"
msgstr "තේරූ:"

#, fuzzy
msgid "WIKI_METABOLOSOMES_MODIFICATIONS"
msgstr "තේරූ:"

#, fuzzy
msgid "WIKI_METABOLOSOMES_PROCESSES"
msgstr "තේරූ:"

#, fuzzy
msgid "WIKI_METABOLOSOMES_REQUIREMENTS"
msgstr "තේරූ:"

#, fuzzy
msgid "WIKI_METABOLOSOMES_SCIENTIFIC_BACKGROUND"
msgstr "තේරූ:"

#, fuzzy
msgid "WIKI_METABOLOSOMES_STRATEGY"
msgstr "තේරූ:"

#, fuzzy
msgid "WIKI_METABOLOSOMES_UPGRADES"
msgstr "තේරූ:"

#, fuzzy
msgid "WIKI_MICROBE_STAGE_APPENDICES"
msgstr "තේරූ:"

#, fuzzy
msgid "WIKI_MICROBE_STAGE_BUTTON"
msgstr "තේරූ:"

#, fuzzy
msgid "WIKI_MICROBE_STAGE_EDITOR"
msgstr "තේරූ:"

#, fuzzy
msgid "WIKI_MICROBE_STAGE_GAMEPLAY"
msgstr "තේරූ:"

#, fuzzy
msgid "WIKI_MICROBE_STAGE_GDD"
msgstr "තේරූ:"

#, fuzzy
msgid "WIKI_MICROBE_STAGE_INTRO"
msgstr "තේරූ:"

#, fuzzy
msgid "WIKI_MITOCHONDRION_EFFECTS"
msgstr "තේරූ:"

#, fuzzy
msgid "WIKI_MITOCHONDRION_INTRO"
msgstr "තේරූ:"

#, fuzzy
msgid "WIKI_MITOCHONDRION_MODIFICATIONS"
msgstr "තේරූ:"

#, fuzzy
msgid "WIKI_MITOCHONDRION_PROCESSES"
msgstr "තේරූ:"

#, fuzzy
msgid "WIKI_MITOCHONDRION_REQUIREMENTS"
msgstr "තේරූ:"

#, fuzzy
msgid "WIKI_MITOCHONDRION_SCIENTIFIC_BACKGROUND"
msgstr "තේරූ:"

#, fuzzy
msgid "WIKI_MITOCHONDRION_STRATEGY"
msgstr "තේරූ:"

#, fuzzy
msgid "WIKI_MITOCHONDRION_UPGRADES"
msgstr "තේරූ:"

msgid "WIKI_MULTICELLULAR_STAGE_CONCEPT_ART"
msgstr ""

msgid "WIKI_MULTICELLULAR_STAGE_CURRENT_DEVELOPMENT"
msgstr ""

msgid "WIKI_MULTICELLULAR_STAGE_FEATURES"
msgstr ""

#, fuzzy
msgid "WIKI_MULTICELLULAR_STAGE_INTRO"
msgstr "තේරූ:"

msgid "WIKI_MULTICELLULAR_STAGE_OVERVIEW"
msgstr ""

msgid "WIKI_MULTICELLULAR_STAGE_TRANSITIONS"
msgstr ""

msgid "WIKI_MULTICELLULAR_STAGE_UI"
msgstr ""

#, fuzzy
msgid "WIKI_MYOFIBRIL_EFFECTS"
msgstr "තේරූ:"

#, fuzzy
msgid "WIKI_MYOFIBRIL_INTRO"
msgstr "තේරූ:"

#, fuzzy
msgid "WIKI_MYOFIBRIL_MODIFICATIONS"
msgstr "තේරූ:"

#, fuzzy
msgid "WIKI_MYOFIBRIL_PROCESSES"
msgstr "තේරූ:"

#, fuzzy
msgid "WIKI_MYOFIBRIL_REQUIREMENTS"
msgstr "තේරූ:"

#, fuzzy
msgid "WIKI_MYOFIBRIL_SCIENTIFIC_BACKGROUND"
msgstr "තේරූ:"

#, fuzzy
msgid "WIKI_MYOFIBRIL_STRATEGY"
msgstr "තේරූ:"

#, fuzzy
msgid "WIKI_MYOFIBRIL_UPGRADES"
msgstr "තේරූ:"

#, fuzzy
msgid "WIKI_NATION_EDITOR"
msgstr "තේරූ:"

#, fuzzy
msgid "WIKI_NITROGENASE_EFFECTS"
msgstr "තේරූ:"

#, fuzzy
msgid "WIKI_NITROGENASE_INTRO"
msgstr "තේරූ:"

#, fuzzy
msgid "WIKI_NITROGENASE_MODIFICATIONS"
msgstr "තේරූ:"

#, fuzzy
msgid "WIKI_NITROGENASE_PROCESSES"
msgstr "තේරූ:"

#, fuzzy
msgid "WIKI_NITROGENASE_REQUIREMENTS"
msgstr "තේරූ:"

#, fuzzy
msgid "WIKI_NITROGENASE_SCIENTIFIC_BACKGROUND"
msgstr "තේරූ:"

#, fuzzy
msgid "WIKI_NITROGENASE_STRATEGY"
msgstr "තේරූ:"

#, fuzzy
msgid "WIKI_NITROGENASE_UPGRADES"
msgstr "තේරූ:"

#, fuzzy
msgid "WIKI_NITROPLAST_EFFECTS"
msgstr "තේරූ:"

#, fuzzy
msgid "WIKI_NITROPLAST_INTRO"
msgstr "තේරූ:"

#, fuzzy
msgid "WIKI_NITROPLAST_MODIFICATIONS"
msgstr "තේරූ:"

#, fuzzy
msgid "WIKI_NITROPLAST_PROCESSES"
msgstr "තේරූ:"

#, fuzzy
msgid "WIKI_NITROPLAST_REQUIREMENTS"
msgstr "තේරූ:"

#, fuzzy
msgid "WIKI_NITROPLAST_SCIENTIFIC_BACKGROUND"
msgstr "තේරූ:"

#, fuzzy
msgid "WIKI_NITROPLAST_STRATEGY"
msgstr "තේරූ:"

#, fuzzy
msgid "WIKI_NITROPLAST_UPGRADES"
msgstr "තේරූ:"

#, fuzzy
msgid "WIKI_NO"
msgstr "තේරූ:"

msgid "WIKI_NONE_COMMA_THIS_IS_THE_LAST_STAGE"
msgstr ""

#, fuzzy
msgid "WIKI_NUCLEUS_EFFECTS"
msgstr "තේරූ:"

#, fuzzy
msgid "WIKI_NUCLEUS_INTRO"
msgstr "තේරූ:"

#, fuzzy
msgid "WIKI_NUCLEUS_MODIFICATIONS"
msgstr "තේරූ:"

#, fuzzy
msgid "WIKI_NUCLEUS_PROCESSES"
msgstr "තේරූ:"

#, fuzzy
msgid "WIKI_NUCLEUS_REQUIREMENTS"
msgstr "තේරූ:"

#, fuzzy
msgid "WIKI_NUCLEUS_SCIENTIFIC_BACKGROUND"
msgstr "තේරූ:"

#, fuzzy
msgid "WIKI_NUCLEUS_STRATEGY"
msgstr "තේරූ:"

#, fuzzy
msgid "WIKI_NUCLEUS_UPGRADES"
msgstr "තේරූ:"

msgid "WIKI_ORGANELLES_ROOT_INTRO"
msgstr ""

#, fuzzy
msgid "WIKI_OXYTOXISOME_EFFECTS"
msgstr "තේරූ:"

#, fuzzy
msgid "WIKI_OXYTOXISOME_INTRO"
msgstr "තේරූ:"

#, fuzzy
msgid "WIKI_OXYTOXISOME_MODIFICATIONS"
msgstr "තේරූ:"

#, fuzzy
msgid "WIKI_OXYTOXISOME_PROCESSES"
msgstr "තේරූ:"

#, fuzzy
msgid "WIKI_OXYTOXISOME_REQUIREMENTS"
msgstr "තේරූ:"

#, fuzzy
msgid "WIKI_OXYTOXISOME_SCIENTIFIC_BACKGROUND"
msgstr "තේරූ:"

#, fuzzy
msgid "WIKI_OXYTOXISOME_STRATEGY"
msgstr "තේරූ:"

#, fuzzy
msgid "WIKI_OXYTOXISOME_UPGRADES"
msgstr "තේරූ:"

#, fuzzy
msgid "WIKI_OXYTOXY_SYNTHESIS_COMMA_GLYCOLYSIS"
msgstr "තේරූ:"

#, fuzzy
msgid "WIKI_PAGE_ASCENSION"
msgstr "තේරූ:"

#, fuzzy
msgid "WIKI_PAGE_AWAKENING_STAGE"
msgstr "තේරූ:"

#, fuzzy
msgid "WIKI_PAGE_AWARE_STAGE"
msgstr "තේරූ:"

#, fuzzy
msgid "WIKI_PAGE_AXON"
msgstr "තේරූ:"

#, fuzzy
msgid "WIKI_PAGE_BINDING_AGENT"
msgstr "තේරූ:"

msgid "WIKI_PAGE_BIOLUMINESCENT_VACUOLE"
msgstr ""

#, fuzzy
msgid "WIKI_PAGE_CHEMOPLAST"
msgstr "තේරූ:"

#, fuzzy
msgid "WIKI_PAGE_CHEMORECEPTOR"
msgstr "තේරූ:"

#, fuzzy
msgid "WIKI_PAGE_CHEMOSYNTHESIZING_PROTEINS"
msgstr "තේරූ:"

#, fuzzy
msgid "WIKI_PAGE_CHLOROPLAST"
msgstr "තේරූ:"

#, fuzzy
msgid "WIKI_PAGE_CILIA"
msgstr "තේරූ:"

#, fuzzy
msgid "WIKI_PAGE_COMPOUNDS"
msgstr "තේරූ:"

#, fuzzy
msgid "WIKI_PAGE_COMPOUND_SYSTEM_DEVELOPMENT"
msgstr "සංචලනය"

#, fuzzy
msgid "WIKI_PAGE_CYTOPLASM"
msgstr "තේරූ:"

msgid "WIKI_PAGE_DEVELOPMENT_ROOT"
msgstr ""

#, fuzzy
msgid "WIKI_PAGE_EDITORS_AND_MUTATIONS"
msgstr "තේරූ:"

#, fuzzy
msgid "WIKI_PAGE_ENVIRONMENTAL_CONDITIONS"
msgstr "තේරූ:"

#, fuzzy
msgid "WIKI_PAGE_FERROPLAST"
msgstr "තේරූ:"

#, fuzzy
msgid "WIKI_PAGE_FLAGELLUM"
msgstr "තේරූ:"

#, fuzzy
msgid "WIKI_PAGE_HELP_AND_TIPS"
msgstr "තේරූ:"

#, fuzzy
msgid "WIKI_PAGE_HYDROGENASE"
msgstr "තේරූ:"

#, fuzzy
msgid "WIKI_PAGE_HYDROGENOSOME"
msgstr "තේරූ:"

#, fuzzy
msgid "WIKI_PAGE_INDUSTRIAL_STAGE"
msgstr "තේරූ:"

#, fuzzy
msgid "WIKI_PAGE_LYSOSOME"
msgstr "තේරූ:"

#, fuzzy
msgid "WIKI_PAGE_MACROSCOPIC_STAGE"
msgstr "තේරූ:"

msgid "WIKI_PAGE_MECHANICS_ROOT"
msgstr ""

#, fuzzy
msgid "WIKI_PAGE_MELANOSOME"
msgstr "තේරූ:"

#, fuzzy
msgid "WIKI_PAGE_METABOLOSOMES"
msgstr "තේරූ:"

#, fuzzy
msgid "WIKI_PAGE_MICROBE_STAGE"
msgstr "තේරූ:"

#, fuzzy
msgid "WIKI_PAGE_MITOCHONDRION"
msgstr "තේරූ:"

msgid "WIKI_PAGE_MULTICELLULAR_STAGE"
msgstr ""

msgid "WIKI_PAGE_MYOFIBRIL"
msgstr ""

#, fuzzy
msgid "WIKI_PAGE_NITROGENASE"
msgstr "තේරූ:"

msgid "WIKI_PAGE_NITROPLAST"
msgstr ""

#, fuzzy
msgid "WIKI_PAGE_NUCLEUS"
msgstr "තේරූ:"

msgid "WIKI_PAGE_ORGANELLES_ROOT"
msgstr ""

#, fuzzy
msgid "WIKI_PAGE_OXYTOXISOME"
msgstr "තේරූ:"

#, fuzzy
msgid "WIKI_PAGE_PERFORATOR_PILUS"
msgstr "තේරූ:"

#, fuzzy
msgid "WIKI_PAGE_PROTOPLASM"
msgstr "තේරූ:"

#, fuzzy
msgid "WIKI_PAGE_REPRODUCTION"
msgstr "තේරූ:"

#, fuzzy
msgid "WIKI_PAGE_RUSTICYANIN"
msgstr "තේරූ:"

#, fuzzy
msgid "WIKI_PAGE_SIGNALING_AGENT"
msgstr "තේරූ:"

#, fuzzy
msgid "WIKI_PAGE_SLIME_JET"
msgstr "තේරූ:"

#, fuzzy
msgid "WIKI_PAGE_SOCIETY_STAGE"
msgstr "තේරූ:"

#, fuzzy
msgid "WIKI_PAGE_SPACE_STAGE"
msgstr "තේරූ:"

msgid "WIKI_PAGE_STAGES_ROOT"
msgstr ""

#, fuzzy
msgid "WIKI_PAGE_THERMOPLAST"
msgstr "තේරූ:"

#, fuzzy
msgid "WIKI_PAGE_THERMOSYNTHASE"
msgstr "තේරූ:"

#, fuzzy
msgid "WIKI_PAGE_THE_PATCH_MAP"
msgstr "තේරූ:"

#, fuzzy
msgid "WIKI_PAGE_THYLAKOIDS"
msgstr "තේරූ:"

#, fuzzy
msgid "WIKI_PAGE_TOXIN_VACUOLE"
msgstr "තේරූ:"

#, fuzzy
msgid "WIKI_PAGE_VACUOLE"
msgstr "තේරූ:"

#, fuzzy
msgid "WIKI_PERFORATOR_PILUS_EFFECTS"
msgstr "තේරූ:"

#, fuzzy
msgid "WIKI_PERFORATOR_PILUS_INTRO"
msgstr "තේරූ:"

#, fuzzy
msgid "WIKI_PERFORATOR_PILUS_MODIFICATIONS"
msgstr "තේරූ:"

#, fuzzy
msgid "WIKI_PERFORATOR_PILUS_PROCESSES"
msgstr "තේරූ:"

#, fuzzy
msgid "WIKI_PERFORATOR_PILUS_REQUIREMENTS"
msgstr "තේරූ:"

#, fuzzy
msgid "WIKI_PERFORATOR_PILUS_SCIENTIFIC_BACKGROUND"
msgstr "තේරූ:"

#, fuzzy
msgid "WIKI_PERFORATOR_PILUS_STRATEGY"
msgstr "තේරූ:"

#, fuzzy
msgid "WIKI_PERFORATOR_PILUS_UPGRADES"
msgstr "තේරූ:"

#, fuzzy
msgid "WIKI_PROTEIN_RESPIRATION"
msgstr "තේරූ:"

#, fuzzy
msgid "WIKI_PROTOPLASM_EFFECTS"
msgstr "තේරූ:"

#, fuzzy
msgid "WIKI_PROTOPLASM_INTRO"
msgstr "තේරූ:"

#, fuzzy
msgid "WIKI_PROTOPLASM_MODIFICATIONS"
msgstr "තේරූ:"

#, fuzzy
msgid "WIKI_PROTOPLASM_PROCESSES"
msgstr "තේරූ:"

#, fuzzy
msgid "WIKI_PROTOPLASM_REQUIREMENTS"
msgstr "තේරූ:"

#, fuzzy
msgid "WIKI_PROTOPLASM_SCIENTIFIC_BACKGROUND"
msgstr "තේරූ:"

#, fuzzy
msgid "WIKI_PROTOPLASM_STRATEGY"
msgstr "තේරූ:"

#, fuzzy
msgid "WIKI_PROTOPLASM_UPGRADES"
msgstr "තේරූ:"

msgid "WIKI_PULLING_CILIA"
msgstr ""

#, fuzzy
msgid "WIKI_REPRODUCTION_BUTTON"
msgstr "තේරූ:"

#, fuzzy
msgid "WIKI_REPRODUCTION_INTRO"
msgstr "තේරූ:"

#, fuzzy
msgid "WIKI_REPRODUCTION_REPRODUCTION_IN_THE_MICROBE_STAGE"
msgstr "තේරූ:"

msgid "WIKI_ROOT_BODY"
msgstr ""

msgid "WIKI_ROOT_HEADING"
msgstr ""

#, fuzzy
msgid "WIKI_RUSTICYANIN_EFFECTS"
msgstr "තේරූ:"

#, fuzzy
msgid "WIKI_RUSTICYANIN_INTRO"
msgstr "තේරූ:"

#, fuzzy
msgid "WIKI_RUSTICYANIN_MODIFICATIONS"
msgstr "තේරූ:"

#, fuzzy
msgid "WIKI_RUSTICYANIN_PROCESSES"
msgstr "තේරූ:"

#, fuzzy
msgid "WIKI_RUSTICYANIN_REQUIREMENTS"
msgstr "තේරූ:"

#, fuzzy
msgid "WIKI_RUSTICYANIN_SCIENTIFIC_BACKGROUND"
msgstr "තේරූ:"

#, fuzzy
msgid "WIKI_RUSTICYANIN_STRATEGY"
msgstr "තේරූ:"

#, fuzzy
msgid "WIKI_RUSTICYANIN_UPGRADES"
msgstr "තේරූ:"

#, fuzzy
msgid "WIKI_SIGNALING_AGENT_EFFECTS"
msgstr "තේරූ:"

#, fuzzy
msgid "WIKI_SIGNALING_AGENT_INTRO"
msgstr "තේරූ:"

#, fuzzy
msgid "WIKI_SIGNALING_AGENT_MODIFICATIONS"
msgstr "තේරූ:"

#, fuzzy
msgid "WIKI_SIGNALING_AGENT_PROCESSES"
msgstr "තේරූ:"

#, fuzzy
msgid "WIKI_SIGNALING_AGENT_REQUIREMENTS"
msgstr "තේරූ:"

#, fuzzy
msgid "WIKI_SIGNALING_AGENT_SCIENTIFIC_BACKGROUND"
msgstr "තේරූ:"

#, fuzzy
msgid "WIKI_SIGNALING_AGENT_STRATEGY"
msgstr "තේරූ:"

#, fuzzy
msgid "WIKI_SIGNALING_AGENT_UPGRADES"
msgstr "තේරූ:"

#, fuzzy
msgid "WIKI_SLIME_JET_EFFECTS"
msgstr "තේරූ:"

#, fuzzy
msgid "WIKI_SLIME_JET_INTRO"
msgstr "තේරූ:"

#, fuzzy
msgid "WIKI_SLIME_JET_MODIFICATIONS"
msgstr "තේරූ:"

#, fuzzy
msgid "WIKI_SLIME_JET_PROCESSES"
msgstr "තේරූ:"

#, fuzzy
msgid "WIKI_SLIME_JET_REQUIREMENTS"
msgstr "තේරූ:"

#, fuzzy
msgid "WIKI_SLIME_JET_SCIENTIFIC_BACKGROUND"
msgstr "තේරූ:"

#, fuzzy
msgid "WIKI_SLIME_JET_STRATEGY"
msgstr "තේරූ:"

#, fuzzy
msgid "WIKI_SLIME_JET_UPGRADES"
msgstr "තේරූ:"

#, fuzzy
msgid "WIKI_SOCIETY_STAGE_CURRENT_DEVELOPMENT"
msgstr "තේරූ:"

#, fuzzy
msgid "WIKI_SOCIETY_STAGE_FEATURES"
msgstr "තේරූ:"

#, fuzzy
msgid "WIKI_SOCIETY_STAGE_INTRO"
msgstr "තේරූ:"

#, fuzzy
msgid "WIKI_SOCIETY_STAGE_OVERVIEW"
msgstr "තේරූ:"

#, fuzzy
msgid "WIKI_SOCIETY_STAGE_TRANSITIONS"
msgstr "තේරූ:"

#, fuzzy
msgid "WIKI_SOCIETY_STAGE_UI"
msgstr "තේරූ:"

#, fuzzy
msgid "WIKI_SPACE_STAGE_CURRENT_DEVELOPMENT"
msgstr "තේරූ:"

#, fuzzy
msgid "WIKI_SPACE_STAGE_FEATURES"
msgstr "තේරූ:"

#, fuzzy
msgid "WIKI_SPACE_STAGE_INTRO"
msgstr "තේරූ:"

#, fuzzy
msgid "WIKI_SPACE_STAGE_OVERVIEW"
msgstr "තේරූ:"

#, fuzzy
msgid "WIKI_SPACE_STAGE_TRANSITIONS"
msgstr "තේරූ:"

#, fuzzy
msgid "WIKI_SPACE_STAGE_UI"
msgstr "තේරූ:"

#, fuzzy
msgid "WIKI_STAGES_ROOT_INTRO"
msgstr "තේරූ:"

#, fuzzy
msgid "WIKI_TBA"
msgstr "තේරූ:"

msgid "WIKI_TECH_EDITOR_COMMA_NATION_EDITOR_COMMA_SQUAD_EDITOR"
msgstr ""

#, fuzzy
msgid "WIKI_THERMOPLAST_EFFECTS"
msgstr "තේරූ:"

#, fuzzy
msgid "WIKI_THERMOPLAST_INTRO"
msgstr "තේරූ:"

#, fuzzy
msgid "WIKI_THERMOPLAST_MODIFICATIONS"
msgstr "තේරූ:"

#, fuzzy
msgid "WIKI_THERMOPLAST_PROCESSES"
msgstr "තේරූ:"

#, fuzzy
msgid "WIKI_THERMOPLAST_REQUIREMENTS"
msgstr "තේරූ:"

#, fuzzy
msgid "WIKI_THERMOPLAST_SCIENTIFIC_BACKGROUND"
msgstr "තේරූ:"

#, fuzzy
msgid "WIKI_THERMOPLAST_STRATEGY"
msgstr "තේරූ:"

#, fuzzy
msgid "WIKI_THERMOPLAST_UPGRADES"
msgstr "තේරූ:"

#, fuzzy
msgid "WIKI_THERMOSYNTHASE_EFFECTS"
msgstr "තේරූ:"

#, fuzzy
msgid "WIKI_THERMOSYNTHASE_INTRO"
msgstr "තේරූ:"

#, fuzzy
msgid "WIKI_THERMOSYNTHASE_MODIFICATIONS"
msgstr "තේරූ:"

#, fuzzy
msgid "WIKI_THERMOSYNTHASE_PROCESSES"
msgstr "තේරූ:"

#, fuzzy
msgid "WIKI_THERMOSYNTHASE_REQUIREMENTS"
msgstr "තේරූ:"

#, fuzzy
msgid "WIKI_THERMOSYNTHASE_SCIENTIFIC_BACKGROUND"
msgstr "තේරූ:"

#, fuzzy
msgid "WIKI_THERMOSYNTHASE_STRATEGY"
msgstr "තේරූ:"

#, fuzzy
msgid "WIKI_THERMOSYNTHASE_UPGRADES"
msgstr "තේරූ:"

#, fuzzy
msgid "WIKI_THE_PATCH_MAP_FOG_OF_WAR"
msgstr "තේරූ:"

#, fuzzy
msgid "WIKI_THE_PATCH_MAP_INTRO"
msgstr "තේරූ:"

#, fuzzy
msgid "WIKI_THE_PATCH_MAP_PATCHES"
msgstr "තේරූ:"

#, fuzzy
msgid "WIKI_THE_PATCH_MAP_THE_PATCH_MAP"
msgstr "තේරූ:"

#, fuzzy
msgid "WIKI_THYLAKOIDS_EFFECTS"
msgstr "තේරූ:"

#, fuzzy
msgid "WIKI_THYLAKOIDS_INTRO"
msgstr "තේරූ:"

#, fuzzy
msgid "WIKI_THYLAKOIDS_MODIFICATIONS"
msgstr "තේරූ:"

#, fuzzy
msgid "WIKI_THYLAKOIDS_PROCESSES"
msgstr "තේරූ:"

#, fuzzy
msgid "WIKI_THYLAKOIDS_REQUIREMENTS"
msgstr "තේරූ:"

#, fuzzy
msgid "WIKI_THYLAKOIDS_SCIENTIFIC_BACKGROUND"
msgstr "තේරූ:"

#, fuzzy
msgid "WIKI_THYLAKOIDS_STRATEGY"
msgstr "තේරූ:"

#, fuzzy
msgid "WIKI_THYLAKOIDS_UPGRADES"
msgstr "තේරූ:"

#, fuzzy
msgid "WIKI_TOXIN_VACUOLE_EFFECTS"
msgstr "තේරූ:"

#, fuzzy
msgid "WIKI_TOXIN_VACUOLE_INTRO"
msgstr "තේරූ:"

#, fuzzy
msgid "WIKI_TOXIN_VACUOLE_MODIFICATIONS"
msgstr "තේරූ:"

#, fuzzy
msgid "WIKI_TOXIN_VACUOLE_PROCESSES"
msgstr "තේරූ:"

#, fuzzy
msgid "WIKI_TOXIN_VACUOLE_REQUIREMENTS"
msgstr "තේරූ:"

#, fuzzy
msgid "WIKI_TOXIN_VACUOLE_SCIENTIFIC_BACKGROUND"
msgstr "තේරූ:"

#, fuzzy
msgid "WIKI_TOXIN_VACUOLE_STRATEGY"
msgstr "තේරූ:"

#, fuzzy
msgid "WIKI_TOXIN_VACUOLE_UPGRADES"
msgstr "තේරූ:"

#, fuzzy
msgid "WIKI_VACUOLE_EFFECTS"
msgstr "තේරූ:"

#, fuzzy
msgid "WIKI_VACUOLE_INTRO"
msgstr "තේරූ:"

#, fuzzy
msgid "WIKI_VACUOLE_MODIFICATIONS"
msgstr "තේරූ:"

#, fuzzy
msgid "WIKI_VACUOLE_PROCESSES"
msgstr "තේරූ:"

#, fuzzy
msgid "WIKI_VACUOLE_REQUIREMENTS"
msgstr "තේරූ:"

#, fuzzy
msgid "WIKI_VACUOLE_SCIENTIFIC_BACKGROUND"
msgstr "තේරූ:"

#, fuzzy
msgid "WIKI_VACUOLE_STRATEGY"
msgstr "තේරූ:"

#, fuzzy
msgid "WIKI_VACUOLE_UPGRADES"
msgstr "තේරූ:"

#, fuzzy
msgid "WIKI_YES"
msgstr "තේරූ:"

msgid "WILL_YOU_THRIVE"
msgstr ""

msgid "WINDOWED"
msgstr ""

msgid "WIN_BOX_TITLE"
msgstr ""

msgid "WIN_TEXT"
msgstr ""

msgid "WORKSHOP_ITEM_CHANGE_NOTES"
msgstr ""

msgid "WORKSHOP_ITEM_CHANGE_NOTES_TOOLTIP"
msgstr ""

msgid "WORKSHOP_ITEM_DESCRIPTION"
msgstr ""

msgid "WORKSHOP_ITEM_PREVIEW"
msgstr ""

msgid "WORKSHOP_ITEM_TAGS"
msgstr ""

msgid "WORKSHOP_ITEM_TITLE"
msgstr ""

msgid "WORKSHOP_ITEM_UPLOAD_SUCCEEDED"
msgstr ""

msgid "WORKSHOP_ITEM_UPLOAD_SUCCEEDED_TOS_REQUIRED"
msgstr ""

msgid "WORKSHOP_TERMS_OF_SERVICE_NOTICE"
msgstr ""

msgid "WORKSHOP_VISIBILITY_TOOLTIP"
msgstr ""

msgid "WORLD"
msgstr ""

msgid "WORLD_EXPORT_SUCCESS_MESSAGE"
msgstr ""

msgid "WORLD_GENERAL_STATISTICS"
msgstr ""

msgid "WORLD_MISC_DETAILS_STRING"
msgstr ""

msgid "WORLD_RELATIVE_MOVEMENT"
msgstr ""

msgid "WORLD_SIZE"
msgstr ""

#, fuzzy
msgid "WORLD_SIZE_EXPLANATION"
msgstr "තේරූ:"

msgid "WORLD_SIZE_LARGE"
msgstr ""

msgid "WORLD_SIZE_MEDIUM"
msgstr ""

msgid "WORLD_SIZE_SMALL"
msgstr ""

#, fuzzy
msgid "WORLD_SIZE_TOOLTIP"
msgstr "තේරූ:"

msgid "WORST_PATCH_COLON"
msgstr ""

msgid "XBOX360"
msgstr ""

msgid "XBOX_ONE"
msgstr ""

msgid "XBOX_SERIES"
msgstr ""

msgid "X_TWITTER_TOOLTIP"
msgstr ""

msgid "YEARS"
msgstr ""

msgid "YET_TO_BE_IMPLEMENTED_NOTICE"
msgstr ""

msgid "YOUTUBE_TOOLTIP"
msgstr ""

msgid "YOU_CAN_MAKE_PULL_REQUEST"
msgstr ""

msgid "YOU_CAN_SUPPORT_THRIVE_ON_PATREON"
msgstr ""

msgid "ZOOM_IN"
msgstr ""

msgid "ZOOM_OUT"
msgstr ""

#, fuzzy
#~ msgid "AUTO_EVO_TOOL_BUTTON"
#~ msgstr "තේරූ:"

#, fuzzy
#~ msgid "CLIMATE_INSTABILITY_EXPLANATION"
#~ msgstr "තේරූ:"

#, fuzzy
#~ msgid "CLIMATE_STABILITY_AVERAGE"
#~ msgstr "තේරූ:"

#, fuzzy
#~ msgid "CLIMATE_STABILITY_STABLE"
#~ msgstr "තේරූ:"

#, fuzzy
#~ msgid "CLIMATE_STABILITY_UNSTABLE"
#~ msgstr "තේරූ:"

#, fuzzy
#~ msgid "GENERATE_BUTTON"
#~ msgstr "තේරූ:"

#, fuzzy
#~ msgid "GEOLOGICAL_ACTIVITY_EXPLANATION"
#~ msgstr "තේරූ:"

#, fuzzy
#~ msgid "REGENERATE_BUTTON"
#~ msgstr "තේරූ:"

#, fuzzy
#~ msgid "WORLD_SEA_LEVEL"
#~ msgstr "තේරූ:"

#, fuzzy
#~ msgid "WORLD_SEA_LEVEL_EXPLANATION"
#~ msgstr "තේරූ:"

#, fuzzy
#~ msgid "WORLD_TEMPERATURE_EXPLANATION"
#~ msgstr "තේරූ:"

#, fuzzy
#~ msgid "WORLD_TEMPERATURE_TEMPERATE"
#~ msgstr "තේරූ:"

#, fuzzy
#~ msgid "WIKI_RADIOSYNTHESIS"
#~ msgstr "තේරූ:"

#, fuzzy
#~ msgid "WIKI_MACROSCOPIC_STAGE"
#~ msgstr "තේරූ:"

#, fuzzy
#~ msgid "WIKI_PHOTOSYNTHESIS"
#~ msgstr "තේරූ:"

#, fuzzy
#~ msgid "TARGET_TIME"
#~ msgstr "තේරූ:"<|MERGE_RESOLUTION|>--- conflicted
+++ resolved
@@ -7,11 +7,7 @@
 msgstr ""
 "Project-Id-Version: PROJECT VERSION\n"
 "Report-Msgid-Bugs-To: EMAIL@ADDRESS\n"
-<<<<<<< HEAD
-"POT-Creation-Date: 2025-07-11 18:06+0200\n"
-=======
 "POT-Creation-Date: 2025-06-05 21:10+0100\n"
->>>>>>> c10e08e0
 "PO-Revision-Date: 2022-03-22 18:22+0000\n"
 "Last-Translator: Henri Hyyryläinen <hhyyrylainen@revolutionarygamesstudio.com>\n"
 "Language-Team: Sinhala <https://translate.revolutionarygamesstudio.com/projects/thrive/thrive-game/si/>\n"
@@ -1526,9 +1522,8 @@
 msgid "DISCORD_TOOLTIP"
 msgstr ""
 
-#, fuzzy
 msgid "DISK_CACHE_TOOLTIP"
-msgstr "තේරූ:"
+msgstr ""
 
 #, fuzzy
 msgid "DISMISSED_POPUPS_COLON"
@@ -3806,9 +3801,8 @@
 msgid "NAME_LABEL_STRUCTURE_UNFINISHED"
 msgstr ""
 
-#, fuzzy
 msgid "NATIVE_THREAD_ADVICE_TOOLTIP"
-msgstr "තේරූ:"
+msgstr ""
 
 msgid "NEGATIVE_ATP_BALANCE"
 msgstr ""
@@ -4360,9 +4354,8 @@
 msgid "PLANET_DETAILS_STRING"
 msgstr ""
 
-#, fuzzy
 msgid "PLANET_GENERATION_TEASER"
-msgstr "තේරූ:"
+msgstr ""
 
 msgid "PLANET_RANDOM_SEED"
 msgstr ""
@@ -4982,9 +4975,8 @@
 msgid "SHOW_NEW_PATCH_NOTES"
 msgstr ""
 
-#, fuzzy
 msgid "SHOW_NEW_PATCH_NOTES_TOOLTIP"
-msgstr "නිබන්ධන පෙන්වන්න"
+msgstr ""
 
 msgid "SHOW_TUTORIALS_IN_NEW_CURRENT_OPTION"
 msgstr ""
@@ -5044,10 +5036,6 @@
 msgid "SILICA_MEMBRANE_DESCRIPTION"
 msgstr ""
 
-#, fuzzy
-msgid "SIMULATION_CONFIG"
-msgstr "තේරූ:"
-
 msgid "SIXTEEN_TIMES"
 msgstr ""
 
@@ -6102,9 +6090,6 @@
 msgstr ""
 
 msgid "UPSCALE_FSR_22"
-msgstr ""
-
-msgid "UPSCALE_METHOD"
 msgstr ""
 
 msgid "UPSCALE_SHARPENING_FSR"
@@ -8194,54 +8179,6 @@
 msgstr ""
 
 #, fuzzy
-#~ msgid "AUTO_EVO_TOOL_BUTTON"
-#~ msgstr "තේරූ:"
-
-#, fuzzy
-#~ msgid "CLIMATE_INSTABILITY_EXPLANATION"
-#~ msgstr "තේරූ:"
-
-#, fuzzy
-#~ msgid "CLIMATE_STABILITY_AVERAGE"
-#~ msgstr "තේරූ:"
-
-#, fuzzy
-#~ msgid "CLIMATE_STABILITY_STABLE"
-#~ msgstr "තේරූ:"
-
-#, fuzzy
-#~ msgid "CLIMATE_STABILITY_UNSTABLE"
-#~ msgstr "තේරූ:"
-
-#, fuzzy
-#~ msgid "GENERATE_BUTTON"
-#~ msgstr "තේරූ:"
-
-#, fuzzy
-#~ msgid "GEOLOGICAL_ACTIVITY_EXPLANATION"
-#~ msgstr "තේරූ:"
-
-#, fuzzy
-#~ msgid "REGENERATE_BUTTON"
-#~ msgstr "තේරූ:"
-
-#, fuzzy
-#~ msgid "WORLD_SEA_LEVEL"
-#~ msgstr "තේරූ:"
-
-#, fuzzy
-#~ msgid "WORLD_SEA_LEVEL_EXPLANATION"
-#~ msgstr "තේරූ:"
-
-#, fuzzy
-#~ msgid "WORLD_TEMPERATURE_EXPLANATION"
-#~ msgstr "තේරූ:"
-
-#, fuzzy
-#~ msgid "WORLD_TEMPERATURE_TEMPERATE"
-#~ msgstr "තේරූ:"
-
-#, fuzzy
 #~ msgid "WIKI_RADIOSYNTHESIS"
 #~ msgstr "තේරූ:"
 
