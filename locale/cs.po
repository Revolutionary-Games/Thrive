# Translations template for PROJECT.
# Copyright (C) 2020 ORGANIZATION
# This file is distributed under the same license as the PROJECT project.
# FIRST AUTHOR <EMAIL@ADDRESS>, 2020.
#
msgid ""
msgstr ""
"Project-Id-Version: PROJECT VERSION\n"
"Report-Msgid-Bugs-To: EMAIL@ADDRESS\n"
<<<<<<< HEAD
"POT-Creation-Date: 2025-03-02 06:12-0300\n"
"PO-Revision-Date: 2025-02-06 13:29+0000\n"
=======
"POT-Creation-Date: 2025-03-07 11:33+0200\n"
"PO-Revision-Date: 2025-03-07 10:46+0000\n"
>>>>>>> 125b0f74
"Last-Translator: Anonymous <noreply@weblate.org>\n"
"Language-Team: Czech <https://translate.revolutionarygamesstudio.com/projects/thrive/thrive-game/cs/>\n"
"Language: cs\n"
"MIME-Version: 1.0\n"
"Content-Type: text/plain; charset=UTF-8\n"
"Content-Transfer-Encoding: 8bit\n"
"Plural-Forms: nplurals=3; plural=(n==1) ? 0 : (n>=2 && n<=4) ? 1 : 2;\n"
"X-Generator: Weblate 5.7.2\n"
"Generated-By: Babel 2.8.0\n"

msgid "2D_MOVEMENT_TYPE_SELECTION"
msgstr "Styl pohybu 2D:"

msgid "3D_EDITOR"
msgstr "3D Editor"

msgid "3D_MOVEMENT"
msgstr "3D Pohyb"

msgid "3D_MOVEMENT_TYPE_SELECTION"
msgstr "Styl pohybu 3D:"

msgid "ABILITIES"
msgstr "Schopnosti"

msgid "ABORT"
msgstr "Přerušit"

msgid "ABORTED_DOT"
msgstr "Přerušeno."

#, fuzzy
msgid "ABSORBERS_COUNT"
msgstr "Mikrobiální Období"

msgid "ABYSSOPELAGIC"
msgstr "Abysopelagiál (hloubka oceánu do 6000m)"

msgid "ACCEPT"
msgstr "Přijmout"

msgid "ACTION_AWAKEN"
msgstr "Probudit se ({0:F1}/{1:F1})"

msgid "ACTION_AWAKEN_TOOLTIP"
msgstr "Přejděte do fáze Probuzení. Dostupné, jakmile máte dostatečnou sílu mozku (typ tkáně s axony)."

msgid "ACTION_BLOCKED_WHILE_ANOTHER_IN_PROGRESS"
msgstr "Akce je zablokována zatímco probíhá jiná akce"

msgid "ACTION_DELETE"
msgstr "Odstranit"

msgid "ACTION_DOUBLE_POPULATION"
msgstr "Dvojnásobná populace"

msgid "ACTION_DUPLICATE_UNITS"
msgstr "Duplicitní jednotky"

msgid "ACTION_HALF_POPULATION"
msgstr "Snížení počtu obyvatel na polovinu"

msgid "ACTION_TELEPORT"
msgstr "Teleportovat"

msgid "ACTIVE"
msgstr "Aktivní"

msgid "ACTIVE_THREAD_COUNT"
msgstr "Současná vlákna:"

msgid "ACTIVITY_EXPLANATION"
msgstr ""
"Aktivní mikrobi se rozběhnou, když se nic zajímavého neděje.\n"
"Přisedlé mikroby jsou nehybné a čekají na změnu prostředí, než začnou jednat."

msgid "ADDITIONAL_VALIDATION_FAILED"
msgstr "Při dodatečných validacích byl zjištěn problém: {0}"

msgid "ADD_INPUT_BUTTON_TOOLTIP"
msgstr "Přidat nové tlačítko"

msgid "ADVANCED_VIEW"
msgstr "Pokročilé"

msgid "ADVANCED_VIEW_BUTTON_TOOLTIP"
msgstr "Otevřít náhled pokročilého nastavení"

#, fuzzy
msgid "AEROBIC_NITROGEN_FIXATION"
msgstr "Anaerobní fixace dusíku"

msgid "AEROBIC_NITROGEN_FIXING"
msgstr "Aerobní fixace dusíku"

#, fuzzy
msgid "AEROBIC_RESPIRATION"
msgstr "Aerobní dýchání"

msgid "AGENTS"
msgstr "Činidlo"

#, fuzzy
msgid "AGENTS_COLON"
msgstr "Status:"

msgid "AGENT_NAME"
msgstr "{0} Agentka"

msgid "AGGRESSION_EXPLANATION"
msgstr ""
"Agresivní mikrobi budou pronásledovat kořist na větší vzdálenosti\n"
"a při napadení predátory jsou náchylnější k boji.\n"
"Mírumilovní mikrobi se na větší vzdálenosti nezapojují do boje s ostatními\n"
"a je méně pravděpodobné, že budou používat toxiny proti predátorům."

msgid "AGGRESSIVE"
msgstr "Agresivnost"

msgid "AI_MUTATION_RATE"
msgstr "Rychlost mutace AI"

msgid "AI_MUTATION_RATE_EXPLANATION"
msgstr "(rychlost mutací AI druhů)"

msgid "ALL"
msgstr "Vše"

#, fuzzy
msgid "ALLOW_SPECIES_SWITCH_ON_EXTINCTION"
msgstr "Dovolit druhu aby neprocházel mutací (pokud není nalezena žádná dobrá mutace)"

#, fuzzy
msgid "ALLOW_SPECIES_SWITCH_ON_EXTINCTION_EXPLANATION"
msgstr ""
"Agresivní mikrobi budou pronásledovat kořist na větší vzdálenosti\n"
"a při napadení predátory jsou náchylnější k boji.\n"
"Mírumilovní mikrobi se na větší vzdálenosti nezapojují do boje s ostatními\n"
"a je méně pravděpodobné, že budou používat toxiny proti predátorům."

msgid "ALL_WORLDS_GENERAL_STATISTICS"
msgstr "Obecné statistiky všech světů"

#, fuzzy
msgid "ALL_WORLDS_STATISTICS"
msgstr "Statistika organizmu"

msgid "ALREADY_ASCENDED"
msgstr "Jste již povzneseni"

msgid "ALT"
msgstr "Alt"

#, fuzzy
msgid "ALWAYS_VISIBLE"
msgstr "Viditelné"

msgid "AMBIANCE_VOLUME"
msgstr "Hlasitost prostředí"

msgid "AMMONIA"
msgstr "Amoniak"

#, fuzzy
msgid "AMMONIA_COST"
msgstr "Amoniak"

msgid "AMOUNT_OF_AUTOSAVE_TO_KEEP"
msgstr "Počet automatických záloh k zachování:"

msgid "AMOUNT_OF_QUICKSAVE_TO_KEEP"
msgstr "Počet rychlo záloh k zachování:"

msgid "ANAEROBIC_NITROGEN_FIXATION"
msgstr "Anaerobní fixace dusíku"

#, fuzzy
msgid "AND_UNLOCK_CONDITION"
msgstr "Fyzické podmínky"

msgid "APPEARANCE"
msgstr "Vzhled"

msgid "APPLY"
msgstr "Použití"

msgid "APPLY_CHANGES"
msgstr "Použít změny"

msgid "APRIL"
msgstr "Duben"

msgid "ARE_YOU_SURE_TO_RESET_ALL_SETTINGS"
msgstr "Opravdu chceš resetovat VŠECHNA nastavení ?"

msgid "ARE_YOU_SURE_TO_RESET_INPUT_SETTINGS"
msgstr "Jsi si jistý/á, že chceš resetovat ovládání ?"

msgid "ARTIST_COLON"
msgstr "Umělec:"

msgid "ARTWORK_TITLE"
msgstr "\"{0}\" - {1}"

msgid "ART_BY"
msgstr "Ilustraci vytvořil(a) {0}"

msgid "ART_GALLERY"
msgstr "Galerie"

#, fuzzy
msgid "ASCENSION_CONGRATULATIONS"
msgstr "Populace druhů"

msgid "ASCENSION_CONGRATULATIONS_CONTENT"
msgstr ""
"Vystoupili jste a dokončili hru. Gratulujeme k dosažení konce hry!\n"
"\n"
"Můžete pokračovat ve hře ve vesmírné fázi s odemčenými božskými nástroji a dovádět na pískovišti.\n"
"\n"
"Je také možné sestoupit a vrátit se do Fáze Microby v tomto uložení a znovu si zahrát všechny fáze s extra výhodami.\n"
"\n"
"Celkový počet vystoupání v tomto uložení: {0}"

#, fuzzy
msgid "ASCENSION_STAGE"
msgstr "Verze:"

msgid "ASSEMBLY_CLASS_REQUIRED"
msgstr "Třída sestavy modu je potřebná když je soustava specifikovaná"

msgid "ASSEMBLY_REQUIRED_WITH_HARMONY"
msgstr "Sestava modu je potřebná když je povoleno auto Harmonie"

msgid "ASSUME_HYPERTHREADING"
msgstr "Předpokládat, že CPU má povolený hyperthreading"

msgid "ASSUME_HYPERTHREADING_TOOLTIP"
msgstr ""
"Není možné automaticky detekovat, jestli je hyperthreading povolen nebo ne.\n"
"To ovlivňuje výchozí počet vláken, protože hyperthreading vlákna nejsou tak rychlá jako skutečná jádra CPU."

msgid "ATMOSPHERIC_GASSES"
msgstr "Atmosférické plyny"

msgid "ATP"
msgstr "ATP"

msgid "ATP_BALANCE"
msgstr "Zůstatek ATP"

#, fuzzy
msgid "ATP_BALANCE_TOOLTIP"
msgstr "Zobrazit / skrýt sloučeniny"

#, fuzzy
msgid "ATP_BALANCE_TOOLTIP_MULTICELLULAR"
msgstr "Zobrazit / skrýt sloučeniny"

msgid "ATP_BALANCE_WITHOUT_EXTERNAL_RESOURCES"
msgstr "Bez externích zdrojů"

msgid "ATP_BALANCE_WITHOUT_GLUCOSE"
msgstr "Bez glukózy"

#, fuzzy
msgid "ATP_BALANCE_WITHOUT_HYDROGEN_SULFIDE"
msgstr "Sirovodík"

#, fuzzy
msgid "ATP_BALANCE_WITHOUT_IRON"
msgstr "Zůstatek ATP"

msgid "ATP_BALANCE_WITH_ALL_COMPOUNDS"
msgstr "Se všemi potřebnými sloučeninami"

msgid "ATP_PRODUCTION"
msgstr "Produkce ATP"

msgid "ATP_PRODUCTION_TOO_LOW"
msgstr "VÝROBA ATP JE PŘÍLIŠ NÍZKÁ!"

msgid "ATTEMPT_TO_WRITE_SAVE_FAILED"
msgstr "Pokus o zapsání úložného souboru selhalo. Jméno uložené hry může byt příliš dlouhé, nebo nemáte zapisovací povolení do dané složky."

msgid "AT_CURSOR"
msgstr "Na kurzoru:"

msgid "AUDIO_OUTPUT_DEVICE"
msgstr "Výstupní audio zařízení:"

msgid "AUGUST"
msgstr "Srpen"

msgid "AUTO"
msgstr "Automaticky"

msgid "AUTO-EVO_EXPLANATION_EXPLANATION"
msgstr "Na tomto panelu jsou zobrazena čísla, na jejichž základě funguje predikce auto-evo. Celková energie, kterou je druh schopen zachytit, a náklady na jednoho jedince druhu určují konečnou populaci. Auto-evo používá zjednodušený model reality k výpočtu toho, jak dobře si druhy vedou na základě energie, kterou jsou schopny nasbírat. U každého zdroje potravy je zobrazeno, kolik energie z něj druh získá. Kromě toho je zobrazena celková energie, která je z daného zdroje k dispozici. Podíl, který druh získá z celkové energie, je založen na tom, jak velká je jeho Biologická zdatnost v porovnání s celkovou Biologickou zdatností. Biologická zdatnost je měřítkem toho, jak dobře dokáže druh daný zdroj potravy využít."

msgid "AUTO-EVO_POPULATION_CHANGED_2"
msgstr "Populace {0} se změnila o {1} za {2} z důvodu: {3}"

msgid "AUTO-EVO_PREDICTION"
msgstr "Auto-Evo předpověď"

msgid "AUTO-EVO_PREDICTION_BOX_DESCRIPTION"
msgstr ""
"Tento panel ukazuje očekávané počty populací z auto-evo pro editované druhy.\n"
"Auto-evo provádí simulaci populace, což je další část (kromě vašeho vlastního výkonu), která ovlivňuje vaši populaci."

msgid "AUTO-EVO_STEPS_DONE"
msgstr "{0:F1}% splněno. {1:n0}/{2:n0} kroků."

#, fuzzy
msgid "AUTO-EVO_STRENGHT_MULTIPLIER"
msgstr "Násobení ceny mutace"

#, fuzzy
msgid "AUTO-EVO_STRENGHT_MULTIPLIER_EXPLANATION"
msgstr "(cena organel, membrán a jiných věcí v editoru)"

msgid "AUTOSAVE_DURING_THE_GAME"
msgstr "Automatické ukládání během hry"

msgid "AUTO_EVO"
msgstr "Automatická Evoluce"

msgid "AUTO_EVO_EXPLORING_TOOL"
msgstr "Nástroj Průzkumu Auto-Evo"

msgid "AUTO_EVO_FAILED"
msgstr "Nezdařilo se spustit Auto-evo"

#, fuzzy
msgid "AUTO_EVO_MISSING_RESULT_DATA_OBJECT"
msgstr "Chybí výsledky Auto-evo. Pokud jste načetli starší uloženou hru (save), očekává se, že bude chybět. Pokud jste nenačetli starší uloženou hru (save), nahlaste nám to jako chybu a pošlete nám svůj soubor protokolu hry."

msgid "AUTO_EVO_RESULTS"
msgstr "Výsledky Auto-evo:"

#, fuzzy
msgid "AUTO_EVO_RESULTS_GLOBAL_TITLE"
msgstr "Výsledky Auto-evo:"

#, fuzzy
msgid "AUTO_EVO_RESULTS_PATCH_TITLE"
msgstr "Výsledky Auto-evo:"

msgid "AUTO_EVO_RUN_STATUS"
msgstr "status spuštění:"

#, fuzzy
msgid "AUTO_EVO_STATUS_COLON"
msgstr "status spuštění:"

msgid "AUTO_MOVE_FORWARDS"
msgstr "Automatický pohyb kupředu"

msgid "AUTO_RESOLUTION"
msgstr "Automatické ({0}x{1})"

msgid "AVAILABLE_CONSTRUCTION_PROJECTS"
msgstr "Dostupné Stavební Projekty"

msgid "AVAILABLE_MODS"
msgstr "Dostupné mody"

msgid "AWAKENING_STAGE"
msgstr "Fáze Probuzení"

#, fuzzy
msgid "AWARE_STAGE"
msgstr "Mikrobiální Období"

msgid "BACK"
msgstr "Zpět"

msgid "BACKGROUND_BLUR"
msgstr ""

msgid "BACKSLASH"
msgstr "Lomítko"

msgid "BACKSPACE"
msgstr "Backspace"

#, fuzzy
msgid "BACTERIAL_THERMOSYNTHESIS"
msgstr "Termosyntéza"

#, fuzzy
msgid "BALANCE_DISPLAY_AT_DAY_ALWAYS"
msgstr "Počítat jako by byl den"

#, fuzzy
msgid "BALANCE_DISPLAY_AT_DAY_ALWAYS_TOOLTIP"
msgstr "Při zaškrtnutí se čísla vypočítaná v tomto panelu počítají, jako by byl vždy den"

msgid "BALANCE_DISPLAY_WHILE_MOVING"
msgstr "Zahrnout náklady na pohyb"

#, fuzzy
msgid "BALANCE_DISPLAY_WHILE_MOVING_TOOLTIP"
msgstr "Otevřít náhled pokročilého nastavení"

msgid "BASE_MOBILITY"
msgstr "Základní pohyblivost"

msgid "BASE_MOVEMENT"
msgstr "Základní pohyb"

msgid "BASIC_VIEW"
msgstr "Základní"

msgid "BASIC_VIEW_BUTTON_TOOLTIP"
msgstr "Návrat k náhledu základního nastavení"

msgid "BATHYPELAGIC"
msgstr "Batypelagiál (hloubka oceánu do 4000m)"

msgid "BECOME_MACROSCOPIC"
msgstr "Stát se makroskopickým ({0}/{1})"

msgid "BECOME_MULTICELLULAR"
msgstr "Stát se mnohobuněčným ({0}/{1})"

msgid "BEGIN_THRIVING"
msgstr "Začít prosperovat"

msgid "BEHAVIOUR"
msgstr "Chování"

msgid "BEHAVIOUR_ACTIVITY"
msgstr "Aktivita"

msgid "BEHAVIOUR_AGGRESSION"
msgstr "Agrese"

msgid "BEHAVIOUR_FEAR"
msgstr "Strach"

msgid "BEHAVIOUR_FOCUS"
msgstr "Soustředění"

msgid "BEHAVIOUR_OPPORTUNISM"
msgstr "Oportunismus"

msgid "BELOW_SEA_LEVEL"
msgstr "{0}-{1}m pod mořskou hladinou"

msgid "BENCHMARKS"
msgstr "Referenční hodnoty"

#, fuzzy
msgid "BENCHMARK_FINISHED"
msgstr "Načítání dokončeno"

msgid "BENCHMARK_PHASE"
msgstr "Referenční fáze:"

msgid "BENCHMARK_RESULTS_COLON"
msgstr "Výsledky:"

msgid "BEST_PATCH_COLON"
msgstr "Nejlepší oblast:"

msgid "BIG_IRON_CHUNK"
msgstr "Velký kus železa"

#, fuzzy
msgid "BIG_PHOSPHATE_CHUNK"
msgstr "Velký kus železa"

msgid "BILLION_ABBREVIATION"
msgstr "{0} mld"

msgid "BINDING_AGENT"
msgstr "Pojící médium"

msgid "BINDING_AGENT_DESCRIPTION"
msgstr "Umožňuje spojení s ostatními buňkami. Toto je první krůček k mnohobuněčnému organismu. Když je vaše buňka součástí kolonie, sloučeniny jsou sdíleny mezi členy. Když jste součástí kolonie, nemůžete vstoupit do editoru a musíte se po nasbírání dostatečného množství od kolonie oddělit."

msgid "BINDING_AGENT_PROCESSES_DESCRIPTION"
msgstr "Stiskněte [thrive:input]g_toggle_binding[/thrive:input] pro zapnutí spojovacího režimu. Ve spojovacím režimu můžete spojit svou buňku s jinými buňkami stejného druhu tím, že do nich narazíte. Pro opuštění kolonie stiskněte [thrive:input]g_unbind_all[/thrive:input]. Nemůže vstoupit do editoru, když jste součástí kolonie."

msgid "BIND_AXES_SENSITIVITY"
msgstr "Svázat osy k sobě"

msgid "BIOLUMINESCENT_VACUOLE"
msgstr "Bioluminiscenční vakuola"

msgid "BIOME_LABEL"
msgstr "Biom: {0}"

#, fuzzy
msgid "BLOOM_RENDER_EFFECT"
msgstr "Vedlejší účinky:"

#, fuzzy
msgid "BLUESKY_TOOLTIP"
msgstr "Pozastavit hru"

#, fuzzy
msgid "BRAIN_CELL_NAME_DEFAULT"
msgstr "Neurony"

msgid "BRAVE"
msgstr "Odvážnost"

msgid "BROWSE"
msgstr "Procházet"

msgid "BROWSE_WORKSHOP"
msgstr "Procházet Workshop"

msgid "BUILD_CITY"
msgstr "Postavit město"

msgid "BUILD_QUEUE"
msgstr "Sestavení fronty"

msgid "BUILD_STRUCTURE"
msgstr "Vybudování struktury"

msgid "BY"
msgstr "Podle:"

msgid "BY_REVOLUTIONARY_GAMES"
msgstr "Vytvořeno týmem Revolutionary Games Studio"

msgid "CACHE_DISK_MAX_TIME"
msgstr "maximální čas pro uchování věcí na disku před smazáním"

msgid "CACHE_MEMORY_MAX_ITEMS"
msgstr ""

#, fuzzy
msgid "CACHE_TIME_MEMORY"
msgstr "Právě využitá video paměť:"

#, fuzzy
msgid "CACHE_TIME_MEMORY_ONLY"
msgstr "Právě využitá video paměť:"

#, fuzzy
msgid "CACHING_TITLE"
msgstr "Chybí název"

msgid "CALCIUM_CARBONATE"
msgstr "Uhličitan vápenatý"

msgid "CALCIUM_CARBONATE_MEMBRANE_DESCRIPTION"
msgstr "Tato membrána má silnou skořápku vyrobenou z uhličitanu vápenatého. Může snadno odolat poškození a vyžaduje méně energie, aby se nedeformovalo. Nevýhody takové těžké skořápky spočívají v tom, že buňka je mnohem pomalejší a chvíli trvá, než absorbuje zdroje."

msgid "CAMERA"
msgstr "Kamera"

msgid "CANCEL"
msgstr "Zrušit"

msgid "CANCEL_ACTION_CAPITAL"
msgstr "ZRUŠIT AKCI"

msgid "CANCEL_CURRENT_ACTION"
msgstr "Zrušit akci"

msgid "CANNOT_DELETE_USED_CELL_TYPE"
msgstr "Typ buňky, který je právě používán ve vašem tělesném plánu, nelze smazat"

msgid "CANNOT_DELETE_USED_CELL_TYPE_TITLE"
msgstr "Nelze smazat používaný typ buňky"

msgid "CANNOT_ENGULF"
msgstr "Nedokáže pohlcovat"

msgid "CANNOT_MOVE_METABALL_TO_DESCENDANT_TREE"
msgstr "Nelze umístit masovou kouli do jeho stromu potomků"

msgid "CANNOT_REDUCE_BRAIN_POWER_STAGE"
msgstr "mozková kapacita je nyní příliš nízká na to, abyste se udrželi v současné fázi. Vracení zpět ve fázích není v současné době povoleno, pro pokračování prosím zvyšte mozkovou kapacitu."

msgid "CANNOT_REDUCE_BRAIN_POWER_STAGE_TITLE"
msgstr "Nelze snížit mozkovou kapacitu, abyste se vrátili zpět do fáze"

msgid "CANNOT_WRITE_SAVE"
msgstr "Nelze Zapsat zálohu"

msgid "CANT_LOAD_MOD_INFO"
msgstr "Nelze načíst informace o módu pro {0}"

msgid "CAPSLOCK"
msgstr "Caps Lock"

msgid "CARBON_DIOXIDE"
msgstr "Oxid uhličitý"

msgid "CATEGORY_AN_ABUNDANCE"
msgstr "hojnost"

msgid "CATEGORY_A_FAIR_AMOUNT"
msgstr "dostatečné množství"

msgid "CATEGORY_LITTLE"
msgstr "málo"

msgid "CATEGORY_QUITE_A_BIT"
msgstr "docela dost"

msgid "CATEGORY_SOME"
msgstr "něco"

msgid "CATEGORY_VERY_LITTLE"
msgstr "velmi málo"

msgid "CAUTIOUS"
msgstr "Obezřetnost"

msgid "CELL"
msgstr "Buňka"

msgid "CELLS"
msgstr "Buňky"

msgid "CELLULASE"
msgstr "Celuláza"

msgid "CELLULASE_DESCRIPTION"
msgstr "Celuláza umožnuje buňce rozkládat celulózovou membránu. Každá další celuláza zvyšuje její efektivitu."

msgid "CELLULOSE"
msgstr "Celulóza"

msgid "CELLULOSE_MEMBRANE_DESCRIPTION"
msgstr "Tato membrána má stěnu, což způsobuje lepší ochranu proti poškození, a obzvláště fyzickému poškození. Také potřebuje méně energie k zachování své formy, ale je pomalejší jak v pohybu tak v absorbování živin. [b]Celuláza může tuto stěnu strávit[/b], což ji dělá bezbrannou vůči vstřebání predátorem."

#, fuzzy
msgid "CELL_STAT_ROTATION_TOOLTIP"
msgstr "Hodnota použita pro generování světa, která musí být pozitivní celé číslo"

#, fuzzy
msgid "CELL_STAT_SPEED_TOOLTIP"
msgstr "Hodnota použita pro generování světa, která musí být pozitivní celé číslo"

#, fuzzy
msgid "CELL_TYPE_BUTTON_ATP_CONSUMPTION"
msgstr "Mrtvá zóna:"

#, fuzzy
msgid "CELL_TYPE_BUTTON_ATP_PRODUCTION"
msgstr "Mrtvá zóna:"

msgid "CELL_TYPE_NAME"
msgstr "Název typu buňky"

msgid "CHANGE_DESCRIPTION_IS_TOO_LONG"
msgstr "Poznámky ke změnám jsou příliš dlouhé"

msgid "CHANGE_THE_SYMMETRY"
msgstr "Změnit symetrii"

#, fuzzy
msgid "CHANNEL_INHIBITOR_TOXIN_SYNTHESIS"
msgstr "Toxinová vakuola je vakuola, která byla upravena pro specifickou produkci, skladování a sekreci oxytoxytoxinů. Více toxinových vakuol zvýší rychlost uvolňování toxinů."

msgid "CHEATS"
msgstr "Cheaty"

msgid "CHEAT_KEYS_ENABLED"
msgstr "Cheatovací klávesy povoleny"

msgid "CHEAT_MENU"
msgstr "Cheatovací menu"

msgid "CHEMICAL_BUTTON_MICROBE_TOOLTIP"
msgstr "Zobrazit / skrýt procesy buňky"

msgid "CHEMOPLAST"
msgstr "Chemoplast"

msgid "CHEMOPLAST_DESCRIPTION"
msgstr "Chemoplast je struktura dvou membrán obsahující proteiny, které jsou schopné konvertovat [thrive:compound type=\"hydrogensulfide\"][/thrive:compound], plynný [thrive:compound type=\"carbondioxide\"][/thrive:compound] a vodu na [thrive:compound type=\"glucose\"][/thrive:compound], v procesu známém jako [b]chemosyntéza sirovodíku[/b]. Rychlost produkce [thrive:compound type=\"glucose\"][/thrive:compound] je úměrná koncentrace [thrive:compound type=\"carbondioxide\"][/thrive:compound]."

msgid "CHEMOPLAST_PROCESSES_DESCRIPTION"
msgstr "Přeměňuje [thrive:compound type=\"hydrogensulfide\"][/thrive:compound] na [thrive:compound type=\"glucose\"][/thrive:compound]. Rychlost je úměrná koncentraci [thrive:compound type=\"carbondioxide\"][/thrive:compound]."

msgid "CHEMORECEPTOR"
msgstr "Chemoreceptor"

msgid "CHEMORECEPTOR_DESCRIPTION"
msgstr "Všechny buňky \"vidí\" pouze prostřednictvím chemorecepce. Tímto způsobem buňky získávají informace o svém okolí. Přidání této organely představuje vývoj jemnější chemorecepce. Protože hráč získá zrak i ve fázi buněk, je to znázorněno čárou směřující mimo viditelnou oblast obrazovky a ukazující blízké sloučeniny, které hráč ještě nemohl vidět."

#, fuzzy
msgid "CHEMORECEPTOR_MINIMUM_AMOUNT_TOOLTIP"
msgstr "Minimální množství k detekci:"

msgid "CHEMORECEPTOR_PROCESSES_DESCRIPTION"
msgstr "Chemoreceptor umožňuje detekovat sloučeniny z větší vzdálenosti. Po umístění upravte výběr typu sloučeniny a barvu naváděcí čáry."

#, fuzzy
msgid "CHEMORECEPTOR_SEARCH_RADIUS_TOOLTIP"
msgstr "Všechny buňky \"vidí\" pouze prostřednictvím chemorecepce. Tímto způsobem buňky získávají informace o svém okolí. Přidání této organely představuje vývoj jemnější chemorecepce. Protože hráč získá zrak i ve fázi buněk, je to znázorněno čárou směřující mimo viditelnou oblast obrazovky a ukazující blízké sloučeniny, které hráč ještě nemohl vidět."

#, fuzzy
msgid "CHEMOSYNTHESIS"
msgstr "Chemosyntéza"

msgid "CHEMOSYNTHESIZING_PROTEINS"
msgstr "Chemosyntetizující proteiny"

msgid "CHEMOSYNTHESIZING_PROTEINS_DESCRIPTION"
msgstr "Chemosyntetizující proteiny jsou malé shluky proteinů v cytoplazmě, které jsou schopné konvertovat [thrive:compound type=\"hydrogensulfide\"][/thrive:compound], plynný [thrive:compound type=\"carbondioxide\"][/thrive:compound] a vodu na [thrive:compound type=\"glucose\"][/thrive:compound] v procesu zvaném [b]chemosyntéza sirovodíku[/b]. Rychlost produkce [thrive:compound type=\"glucose\"][/thrive:compound] je úměrná koncentrace [thrive:compound type=\"carbondioxide\"][/thrive:compound]. Jelikož jsou chemosyntetizující proteiny obaleny cytoplazmou, tato okolní tekutina stále provádí nějakou [b]glykolýzu[/b]."

msgid "CHEMOSYNTHESIZING_PROTEINS_PROCESSES_DESCRIPTION"
msgstr "Přeměňuje [thrive:compound type=\"hydrogensulfide\"][/thrive:compound] na [thrive:compound type=\"glucose\"][/thrive:compound]. Rychlost je úměrná koncentraci [thrive:compound type=\"carbondioxide\"][/thrive:compound]. Také přeměňuje [thrive:compound type=\"glucose\"][/thrive:compound] na [thrive:compound type=\"atp\"][/thrive:compound]."

msgid "CHEMO_SYNTHESIS"
msgstr "Chemosyntéza"

msgid "CHITIN"
msgstr "Chitin"

msgid "CHITINASE"
msgstr "Chitináza"

msgid "CHITINASE_DESCRIPTION"
msgstr "Chitináza umožnuje buňce rozkládat chitinovou membránu. Každá přidaná chitináza zvyšuje její efektivitu."

msgid "CHITIN_MEMBRANE_DESCRIPTION"
msgstr "Tato membrána má stěnu, což způsobuje lepší ochranu proti poškození, a obzvláště poškození toxiny. Také potřebuje méně energie k zachování své formy, ale je pomalejší jak v pohybu tak v absorbování živin. [b]Chitináza může tuto stěnu strávit[/b], což ji dělá bezbrannou vůči vstřebání predátorem."

msgid "CHLOROPLAST"
msgstr "Chloroplast"

msgid "CHLOROPLAST_DESCRIPTION"
msgstr "Chloroplast je struktura dvou membrán, která obsahuje fotosenzitivní pigmenty složené dohromady v membránových vacích. Jedná se o prokaryotu, která byla asimilována pro využití jejím eukaryotickým hostitelem. Pigmenty v chloroplastu jsou schopny využít světelnou energii k produkci [thrive:compound type=\"glucose\"][/thrive:compound] z plynného [thrive:compound type=\"carbondioxide\"][/thrive:compound] a vody, v procesu známém jako [b]fotosyntéza[/b]. Tyto pigmenty jsou také co mu dává jeho typickou barvu. Rychlost produkce [thrive:compound type=\"glucose\"][/thrive:compound] je úměrná koncentraci [thrive:compound type=\"carbondioxide\"][/thrive:compound] a intenzity [thrive:compound type=\"sunlight\"][/thrive:compound]."

msgid "CHLOROPLAST_PROCESSES_DESCRIPTION"
msgstr "Produkuje [thrive:compound type=\"glucose\"][/thrive:compound]. Rychlost je úměrná koncentraci [thrive:compound type=\"carbondioxide\"][/thrive:compound] a intenzitě [thrive:compound type=\"sunlight\"][/thrive:compound]."

msgid "CHOSEN_FILENAME_ALREADY_EXISTS"
msgstr "Soubor se jménem ({0}) již existuje. Přejete si jej nahradit?"

msgid "CHROMATIC_ABERRATION"
msgstr "Chromatická aberace:"

msgid "CHROMATOPHORE_PROCESSES_DESCRIPTION"
msgstr "Produkuje [thrive:compound type=\"glucose\"][/thrive:compound]. Rychlost je úměrná koncentraci [thrive:compound type=\"carbondioxide\"][/thrive:compound] a intenzitě [thrive:compound type=\"sunlight\"][/thrive:compound]."

msgid "CHUNK_CELL_CORPSE_PART"
msgstr "část mrtvé buňky"

msgid "CHUNK_FOOD_SOURCE"
msgstr "Spotřeba {0}"

msgid "CILIA"
msgstr "Řasinky"

msgid "CILIA_DESCRIPTION"
msgstr "Řasy jsou podobné bičíkům, ale místo poskytování tlačící síly poskytují sílu rotační, která pomáhá buňkám se otáčet."

msgid "CILIA_PROCESSES_DESCRIPTION"
msgstr "Zvyšuje rychlost otáčení velkých buněk."

#, fuzzy
msgid "CITY_SHORT_STATISTICS"
msgstr "Statistika organizmu"

msgid "CLEAN_UP_OLD_SAVES"
msgstr "Vyčistit staré zálohy"

msgid "CLEAR_CACHE"
msgstr "vymazat cache"

msgid "CLOSE"
msgstr "Zavřít"

msgid "CLOSE_OPTIONS"
msgstr "Zavřít možnosti?"

#, fuzzy
msgid "CLOSTRIDIAL_FERMENTATION"
msgstr "Klostridiová fermentace"

#, fuzzy
msgid "CLOUD_BENCHMARK"
msgstr "Mikrobiální Editor"

msgid "CLOUD_RESOLUTION_DIVISOR"
msgstr "Oddělovač rozlišení mraků:"

msgid "CLOUD_SIMULATION_MINIMUM_INTERVAL"
msgstr "Minimální interval simulace mraků:"

#, fuzzy
msgid "CLOUD_SIMULATION_MULTIPLIER"
msgstr "Násobitel ceny osmoregulace"

msgid "COASTAL"
msgstr "Pobřežní"

msgid "COLLISION_SHAPE"
msgstr "ukázat ladící tvary pro fyziku"

msgid "COLOUR"
msgstr "Barva"

msgid "COLOURBLIND_CORRECTION"
msgstr "Korekce barev pro barvoslepé:"

msgid "COLOUR_PICKER_ADD_PRESET"
msgstr "Přidat současnou barvu jako předvolbu"

msgid "COLOUR_PICKER_A_TOOLTIP"
msgstr "Hodnota alfa kanálu barvy"

msgid "COLOUR_PICKER_B_TOOLTIP"
msgstr "Hodnota modrého kanálu barvy"

msgid "COLOUR_PICKER_G_TOOLTIP"
msgstr "Hodnota zeleného kanálu barvy"

msgid "COLOUR_PICKER_HSV_BUTTON_TOOLTIP"
msgstr ""
"Přepnout režim HSV (Odstín, Saturace, Jas) zapnuto nebo vypnuto.\n"
"Nemůže být zapnuto v režimu RAW."

msgid "COLOUR_PICKER_H_TOOLTIP"
msgstr "Odstín"

msgid "COLOUR_PICKER_PICK_COLOUR"
msgstr "Zvolte barvu z herního okna"

msgid "COLOUR_PICKER_PRESET_TOOLTIP"
msgstr ""
"Barva: {0}\n"
"Levé tlačítko myši: Použít tuto předvolbu\n"
"Pravé tlačítko myši: Smazat tuto předvolbu"

msgid "COLOUR_PICKER_RAW_BUTTON_TOOLTIP"
msgstr ""
"Přepnout režim RAW.\n"
"V režimu RAW můžete hodnoty R, G, B\n"
"nastavit nad úroveň 1.0.\n"
"Nelze spustit v režimu HSV."

msgid "COLOUR_PICKER_R_TOOLTIP"
msgstr "Hodnota červeného kanálu barvy"

msgid "COLOUR_PICKER_S_TOOLTIP"
msgstr "Saturace, množství šedé v barvě"

msgid "COLOUR_PICKER_V_TOOLTIP"
msgstr "Jas (intenzita barvy)"

msgid "COMMON_ABILITIES"
msgstr "Společné schopnosti"

msgid "COMMON_EDITING_AND_STRATEGY"
msgstr "Společné fáze editoru a strategie"

msgid "COMMUNITY_FORUM"
msgstr "Fórum komunity"

msgid "COMMUNITY_FORUM_BUTTON_TOOLTIP"
msgstr "Připojte se ke komunitě Thrive na našem komunitním fóru"

msgid "COMMUNITY_WIKI"
msgstr "Komunitní Wiki"

msgid "COMMUNITY_WIKI_BUTTON_TOOLTIP"
msgstr "Navštivte naši komunitní wiki"

msgid "COMPILED_AT_COLON"
msgstr "Postaveno v:"

#, fuzzy
msgid "COMPLETE_ACTION"
msgstr "Postaveno v:"

msgid "COMPOUNDS"
msgstr "Sloučeniny"

#, fuzzy
msgid "COMPOUNDS_AT_EQUILIBRIUM"
msgstr "Sloučenina k nalezení:"

#, fuzzy
msgid "COMPOUNDS_AT_MAX_SPEED"
msgstr "Sloučenina k nalezení:"

msgid "COMPOUNDS_BUTTON_MICROBE_TOOLTIP"
msgstr "Zobrazit / skrýt sloučeniny"

msgid "COMPOUNDS_COLON"
msgstr "Sloučeniny:"

#, fuzzy
msgid "COMPOUND_BALANCE_FILL_TIME"
msgstr "Balanc sloučenin"

#, fuzzy
msgid "COMPOUND_BALANCE_FILL_TIME_TOO_LONG"
msgstr "Balanc sloučenin"

#, fuzzy
msgid "COMPOUND_BALANCE_MODE_TOOLTIP"
msgstr "Zobrazit / skrýt sloučeniny"

msgid "COMPOUND_BALANCE_TITLE"
msgstr "Balanc sloučenin"

#, fuzzy
msgid "COMPOUND_BALANCE_TOOLTIP"
msgstr "Zobrazit / skrýt sloučeniny"

msgid "COMPOUND_CLOUDS"
msgstr "Mračna sloučenin"

#, fuzzy
msgid "COMPOUND_CLOUD_BENCHMARK"
msgstr "Hustota oblaků sloučenin"

msgid "COMPOUND_CLOUD_DENSITY"
msgstr "Hustota oblaků sloučenin"

msgid "COMPOUND_CLOUD_DENSITY_EXPLANATION"
msgstr "(hustota oblak sloučenin v prostředí)"

msgid "COMPOUND_CONCENTRATIONS_DECREASED"
msgstr "{0} koncentrace se snížily o {1}"

msgid "COMPOUND_FOOD_SOURCE"
msgstr "Spotřeba {0}"

#, fuzzy
msgid "COMPOUND_HANDLE_KEEP"
msgstr "Balanc sloučenin"

#, fuzzy
msgid "COMPOUND_HANDLE_SPLIT_SISTER"
msgstr "Balanc sloučenin"

#, fuzzy
msgid "COMPOUND_HANDLE_TOP_UP"
msgstr "Zobrazit / skrýt sloučeniny"

#, fuzzy
msgid "COMPOUND_HANDLE_TOP_UP_ON_CHANGE"
msgstr "Hustota oblaků sloučenin"

#, fuzzy
msgid "COMPOUND_STORAGE_AMOUNT_DOES_NOT_LAST_NIGHT"
msgstr "Balanc sloučenin"

msgid "COMPOUND_STORAGE_NOT_ENOUGH_GENERATED_DURING_DAY"
msgstr "Během dne lze generovat pouze {1} [thrive:compound type=\"{0}\"][/thrive:compound], ale k přežití noci je vyžadována {2}."

#, fuzzy
msgid "COMPOUND_STORAGE_NOT_ENOUGH_SPACE"
msgstr "Spotřeba {0}"

#, fuzzy
msgid "COMPOUND_STORAGE_STATS_TITLE"
msgstr "Balanc sloučenin"

#, fuzzy
msgid "COMPOUND_STORAGE_STATS_TOOLTIP"
msgstr "Balanc sloučenin"

msgid "COMPOUND_TO_FIND"
msgstr "Sloučenina k nalezení:"

msgid "CONCEPT_ART"
msgstr "Koncepční umění"

msgid "CONFIG"
msgstr "Konfigurace"

msgid "CONFIRM_CAPITAL"
msgstr "POTVRDIT"

msgid "CONFIRM_DELETE"
msgstr "Potvrdit Odstranění"

msgid "CONFIRM_EXIT"
msgstr "Potvrdit ukončení"

msgid "CONFIRM_FOSSILISATION_OVERWRITE"
msgstr "Potvrzení přepsání"

msgid "CONFIRM_MOVE_TO_ASCENSION_STAGE"
msgstr "Přechod do fáze vzestupu?"

msgid "CONFIRM_MOVE_TO_ASCENSION_STAGE_EXPLANATION"
msgstr ""
"Nyní můžete vystoupit a dosáhnout stupně Vzestupu aktivací Brány vzestupu.\n"
"\n"
"Tím se vám odemkne neomezená moc v podobě některých nových božských nástrojů, které můžete v této hře používat.\n"
"\n"
"Vzestup bude také znamenat, že jste hru porazili, ale budete moci pokračovat ve hře. Vzestupit?"

msgid "CONFIRM_MOVE_TO_INDUSTRIAL_STAGE"
msgstr "Přesun do průmyslové fáze?"

msgid "CONFIRM_MOVE_TO_INDUSTRIAL_STAGE_EXPLANATION"
msgstr "Umístěním továrny postoupíte do průmyslové fáze. Pokračovat do další fáze?"

msgid "CONFIRM_MOVE_TO_SPACE_STAGE"
msgstr "postoupit do vesmírné fáze?"

msgid "CONFIRM_MOVE_TO_SPACE_STAGE_EXPLANATION"
msgstr ""
"Nyní můžete postoupit do vesmírné fáze tím, že vypustíte svou první vesmírnou loď.\n"
"\n"
"V prototypech se zatím nemůžete vrátit na svou planetu, ale v plánu je umožnit plynulé přibližování a oddalování planet ve vesmírné fázi.\n"
"\n"
"Zrušením startu zničíte jednotku kosmické lodi. Vypustit kosmickou loď?"

msgid "CONFIRM_NEW_GAME_BUTTON_TOOLTIP"
msgstr "Začít hru s těmito nastaveními"

msgid "CONFIRM_NEW_GAME_BUTTON_TOOLTIP_DISABLED"
msgstr "Některá nastavení jsou neplatná"

msgid "CONSTRUCTION_UNIT_NAME"
msgstr "Jednotka: {0}"

msgid "CONTENT_UPLOADED_FROM"
msgstr "Workshop obsah bude nahrán ze složky: {0}"

#, fuzzy
msgid "CONTINUE"
msgstr "Pokračuj v prosperitě"

#, fuzzy
msgid "CONTINUE_AS_SPECIES"
msgstr "Vyberte druh"

msgid "CONTINUE_THRIVING"
msgstr "Pokračovat v prosperování"

msgid "CONTINUE_TO_PROTOTYPES"
msgstr ""
"Dostali jste se ke konci \"dokončené\" části Thrive.\n"
"Pokud chcete, můžete pokračovat k prototypům následujících období. Mohou být nedokončené, používat dočasnou grafiku, a být obecně velmi neuhlazené. Jsou zahrnuty jako součástí hry pro ukázání možného budoucího směru hry a naší obecné vize pro to, jak jsou období propojené.\n"
"\n"
"Ve většině prototypů nebudete mít možnost uložit hru nebo se vrátit pokud budete pokračovat. Pokud se budete chtít někdy vrátit do tohoto období, prosím uložte si hru teď před tím, než budete pokračovat.\n"
"\n"
"Podpora kontroleru také mnohem méně dokončená v prototypech. Pokud se rozhodnete pokračovat, prosím pochopte, že pozdější období jsou prototypy a prosím nechoďte si za námi stěžovat, že jsou nedokončené."

msgid "CONTINUE_TO_PROTOTYPES_PROMPT"
msgstr "Pokračovat k prototypům fází?"

#, fuzzy
msgid "CONTROLLER_ANY_DEVICE"
msgstr "Dezónové zóny ovladače"

#, fuzzy
msgid "CONTROLLER_AXIS_L2"
msgstr "Vizualizéry osy ovladače:"

#, fuzzy
msgid "CONTROLLER_AXIS_LEFT_TRIGGER"
msgstr "Vizualizéry osy ovladače:"

#, fuzzy
msgid "CONTROLLER_AXIS_LEFT_X"
msgstr "Vizualizéry osy ovladače:"

#, fuzzy
msgid "CONTROLLER_AXIS_LEFT_Y"
msgstr "Vizualizéry osy ovladače:"

#, fuzzy
msgid "CONTROLLER_AXIS_NEGATIVE_DIRECTION"
msgstr "Vizualizéry osy ovladače:"

#, fuzzy
msgid "CONTROLLER_AXIS_POSITIVE_DIRECTION"
msgstr "Citlivost ovladače"

#, fuzzy
msgid "CONTROLLER_AXIS_R2"
msgstr "Vizualizéry osy ovladače:"

#, fuzzy
msgid "CONTROLLER_AXIS_RIGHT_TRIGGER"
msgstr "Vizualizéry osy ovladače:"

#, fuzzy
msgid "CONTROLLER_AXIS_RIGHT_X"
msgstr "Vizualizéry osy ovladače:"

#, fuzzy
msgid "CONTROLLER_AXIS_RIGHT_Y"
msgstr "Vizualizéry osy ovladače:"

msgid "CONTROLLER_AXIS_VISUALIZERS"
msgstr "Vizualizéry os ovladače:"

#, fuzzy
msgid "CONTROLLER_BUTTON_DPAD_DOWN"
msgstr "Dezónové zóny ovladače"

#, fuzzy
msgid "CONTROLLER_BUTTON_DPAD_LEFT"
msgstr "Dezónové zóny ovladače"

msgid "CONTROLLER_BUTTON_DPAD_RIGHT"
msgstr "D-pad vpravo"

#, fuzzy
msgid "CONTROLLER_BUTTON_DPAD_UP"
msgstr "Dezónové zóny ovladače"

#, fuzzy
msgid "CONTROLLER_BUTTON_LEFT_SHOULDER"
msgstr "Mrtvá zóna:"

#, fuzzy
msgid "CONTROLLER_BUTTON_LEFT_STICK"
msgstr "Dezónové zóny ovladače"

#, fuzzy
msgid "CONTROLLER_BUTTON_MISC1"
msgstr "Dezónové zóny ovladače"

#, fuzzy
msgid "CONTROLLER_BUTTON_PADDLE1"
msgstr "Dezónové zóny ovladače"

#, fuzzy
msgid "CONTROLLER_BUTTON_PADDLE2"
msgstr "Dezónové zóny ovladače"

#, fuzzy
msgid "CONTROLLER_BUTTON_PADDLE3"
msgstr "Dezónové zóny ovladače"

#, fuzzy
msgid "CONTROLLER_BUTTON_PADDLE4"
msgstr "Dezónové zóny ovladače"

#, fuzzy
msgid "CONTROLLER_BUTTON_PS3_SELECT"
msgstr "Tlačítko Controller zobrazí výzvu typu:"

#, fuzzy
msgid "CONTROLLER_BUTTON_PS3_START"
msgstr "Tlačítko Controller zobrazí výzvu typu:"

#, fuzzy
msgid "CONTROLLER_BUTTON_PS_CIRCLE"
msgstr "Mrtvá zóna:"

#, fuzzy
msgid "CONTROLLER_BUTTON_PS_CROSS"
msgstr "Mrtvá zóna:"

#, fuzzy
msgid "CONTROLLER_BUTTON_PS_L1"
msgstr "Dezónové zóny ovladače"

#, fuzzy
msgid "CONTROLLER_BUTTON_PS_L3"
msgstr "Dezónové zóny ovladače"

#, fuzzy
msgid "CONTROLLER_BUTTON_PS_OPTIONS"
msgstr "Mrtvá zóna:"

#, fuzzy
msgid "CONTROLLER_BUTTON_PS_R1"
msgstr "Dezónové zóny ovladače"

#, fuzzy
msgid "CONTROLLER_BUTTON_PS_R3"
msgstr "Dezónové zóny ovladače"

#, fuzzy
msgid "CONTROLLER_BUTTON_PS_SHARE"
msgstr "Dezónové zóny ovladače"

#, fuzzy
msgid "CONTROLLER_BUTTON_PS_SONY_BUTTON"
msgstr "Tlačítko Controller zobrazí výzvu typu:"

#, fuzzy
msgid "CONTROLLER_BUTTON_PS_SQUARE"
msgstr "Vizualizéry osy ovladače:"

#, fuzzy
msgid "CONTROLLER_BUTTON_PS_TRIANGLE"
msgstr "Tlačítko Controller zobrazí výzvu typu:"

#, fuzzy
msgid "CONTROLLER_BUTTON_RIGHT_SHOULDER"
msgstr "Vizualizéry osy ovladače:"

#, fuzzy
msgid "CONTROLLER_BUTTON_RIGHT_STICK"
msgstr "Tlačítko Controller zobrazí výzvu typu:"

#, fuzzy
msgid "CONTROLLER_BUTTON_TOUCH_PAD"
msgstr "Dotyková destička"

#, fuzzy
msgid "CONTROLLER_BUTTON_UNKNOWN"
msgstr "Mrtvá zóna:"

#, fuzzy
msgid "CONTROLLER_BUTTON_XBOX_A"
msgstr "Mrtvá zóna:"

#, fuzzy
msgid "CONTROLLER_BUTTON_XBOX_B"
msgstr "Mrtvá zóna:"

msgid "CONTROLLER_BUTTON_XBOX_BACK"
msgstr "Zpět"

msgid "CONTROLLER_BUTTON_XBOX_GUIDE"
msgstr "Návod"

#, fuzzy
msgid "CONTROLLER_BUTTON_XBOX_START"
msgstr "Citlivost ovladače"

#, fuzzy
msgid "CONTROLLER_BUTTON_XBOX_X"
msgstr "Mrtvá zóna:"

#, fuzzy
msgid "CONTROLLER_BUTTON_XBOX_Y"
msgstr "Mrtvá zóna:"

msgid "CONTROLLER_DEADZONES"
msgstr "mrtvé zóny ovladače"

msgid "CONTROLLER_DEADZONE_CALIBRATION_EXPLANATION"
msgstr ""
"Tenhle nástroj umožňuje konfigurovat mrtvý úhel ovladače. Velikost mrtvého úhlu určuje jak moc se páčka (či analogové tlačítko) musí pohnout předtím než se zaznamená její pohyb.\n"
"Před startováním kalibrace prosím pohybujte všemi páčkami na ovladači a poté je pusťte, také stiskněte každé analogové tlačítko (na př. spouště) na ovladači."

msgid "CONTROLLER_DEADZONE_COLON"
msgstr "Mrtvá zóna:"

msgid "CONTROLLER_PROMPT_TYPE_SETTING"
msgstr "Tlačítko ovladače zobrazí výzvu typu:"

msgid "CONTROLLER_SENSITIVITY"
msgstr "Citlivost ovladače"

#, fuzzy
msgid "CONTROLLER_UNKNOWN_AXIS"
msgstr "Dezónové zóny ovladače"

msgid "COPY_ERROR_TO_CLIPBOARD"
msgstr "Kopírovat chybu do schránky"

#, fuzzy
msgid "COPY_RESULTS"
msgstr "Výsledky Auto-evo:"

msgid "CORRECTION_PROTANOPE"
msgstr "Protanopie (Červená-Zelená)"

msgid "CORRECTION_TRITANOPE"
msgstr "Tritanopie (Modrá-Žlutá)"

#, fuzzy
msgid "CPU_THREADS"
msgstr "Vlákna:"

msgid "CRAFTING_CLEAR_INPUTS"
msgstr "Vymazání vybraných vstupů"

msgid "CRAFTING_ERROR_INTERNAL_CONSUME_PROBLEM"
msgstr "Chyba: interní chyba při spotřebovávání předmětu pro výrobu"

#, fuzzy
msgid "CRAFTING_ERROR_TAKING_ITEMS"
msgstr "Chybí název"

msgid "CRAFTING_FILTER_INPUTS"
msgstr "Vstupy"

msgid "CRAFTING_KNOWN_ITEMS"
msgstr "Známé recepty"

msgid "CRAFTING_NOT_ENOUGH_MATERIAL"
msgstr "Nedostatek {0} pro výrobu"

msgid "CRAFTING_NO_RECIPE_SELECTED"
msgstr "Nejprve si prosím vyberte recept, který chcete vyrobit"

msgid "CRAFTING_NO_ROOM_TO_TAKE_CRAFTING_RESULTS"
msgstr "Žádný prostor pro všechny výsledky výroby"

#, fuzzy
msgid "CRAFTING_RECIPE_DISPLAY"
msgstr "Výsledky Auto-evo:"

msgid "CRAFTING_RECIPE_HAND_AXE"
msgstr "Kamenná ruční sekera"

#, fuzzy
msgid "CRAFTING_RESULTS"
msgstr "Výsledky Auto-evo:"

msgid "CRAFTING_SELECT_RECIPE_OR_ITEMS_TO_FILTER"
msgstr "Vyberte recept na výrobu nebo přidejte položky k filtrování"

msgid "CRAFTING_TAKE_ALL"
msgstr "Vezměte si vše"

#, fuzzy
msgid "CRAFTING_TITLE"
msgstr "Chybí název"

msgid "CREATE"
msgstr "Vytvořit"

msgid "CREATED_AT"
msgstr "Vytvořeno v:"

msgid "CREATED_ON_PLATFORM"
msgstr "Vytvořeno na platformě:"

msgid "CREATE_A_NEW_MICROBE"
msgstr "Vytvořit nový mikrob"

msgid "CREATE_NEW"
msgstr "Vytvořit nový"

msgid "CREATE_NEW_CELL_TYPE"
msgstr "Vytvořit nový typ buňky"

msgid "CREATE_NEW_CELL_TYPE_DESCRIPTION"
msgstr "Můžete vytvořit nové typy buněk duplikací existujících buněk a daním nového jména. Typy buněk mohou být upraveny pro specializaci v jiných rolích. Při upravování typu buňky budou aktualizovány všechny již umístěné buňky tohoto typu."

msgid "CREATE_NEW_MOD"
msgstr "Vytvořit nový mod"

msgid "CREATE_NEW_SAVE"
msgstr "Uložit hru jako"

msgid "CREATE_NEW_TISSUE_TYPE"
msgstr "Vytvořit nový typ tkáně"

msgid "CREATE_NEW_TISSUE_TYPE_DESCRIPTION"
msgstr "Můžete vytvořit nové typy tkáně tím, že duplikujete již existující tkáň a dáte této duplikaci jméno. Typy tkání mohou být modifikovány editorem buněk, aby mohli být upraveny pro jiné účely."

msgid "CREATING_DOT_DOT_DOT"
msgstr "Vytváření..."

msgid "CREATING_OBJECTS_FROM_SAVE"
msgstr "Vytváření objektů z uložené pozice"

msgid "CREDITS"
msgstr "Poděkování"

msgid "CTRL"
msgstr "CTRL"

#, fuzzy
msgid "CURRENT_CACHE_SIZE"
msgstr "Zobrazit panel schopností"

#, fuzzy
msgid "CURRENT_CACHE_SIZE_TOOLTIP"
msgstr "Vyměšuj sliz"

msgid "CURRENT_DEVELOPERS"
msgstr "Současní vývojáři"

msgid "CURRENT_LOCATION_CAPITAL"
msgstr "AKTUÁLNÍ POZICE"

#, fuzzy
msgid "CURRENT_RESEARCH_NONE"
msgstr "Zobrazit panel schopností"

#, fuzzy
msgid "CURRENT_RESEARCH_PROGRESS"
msgstr "Otevřít nápovědu"

#, fuzzy
msgid "CURRENT_WORLD"
msgstr "Současní vývojáři"

#, fuzzy
msgid "CURRENT_WORLD_STATISTICS"
msgstr ""
"[b]Generace:[/b]\n"
"     {0}\n"
"[b]Celkový počet záplat:[/b]\n"
"     {1}\n"
"[b]Celkový čas automatického vyvolávání:[/b]\n"
"     {2}\n"
"[b]Celkem druhů:[/b]\n"
"     {3}\n"
"[b]Stále žijící druhy:[/b]\n"
"     {4}\n"
"[b]Počet druhů na políčko:[/b]\n"
"     Průměr {5}; Směrodatná odchylka {6}\n"
"[b]Celková populace:[/b]\n"
"     {7}\n"
"[b]Nejpočetnější druh:[/b]\n"
"     {8}\n"
"[b]Základní údaje o druzích mikrobů:[/b]\n"
"     Průměrná velikost hexu: {9}\n"
"[b]Základní údaje o organelách:[/b]"

msgid "CUSTOM_USERNAME"
msgstr "Vlastní uživatelské jméno:"

msgid "CYTOPLASM"
msgstr "Cytoplazma"

msgid "CYTOPLASM_DESCRIPTION"
msgstr "Mazlavé vnitřnosti buňky. Cytoplasma je základní směsice ionů, proteinů, a jiných látek rozpuštěných ve vodě, které vyplňují vnitřek buňky. Jedna z funkcí kterou provádí je [b]glykolýza[/b], konverze [thrive:compound type=\"glucose\"][/thrive:compound] na [thrive:compound type=\"atp\"][/thrive:compound]. Spoléhají se na ni buňky, kterým chybí organely pro více pokročilý metabolismus, jako příjem energie. Je také používána pro růst velikosti a uschovávání molekul v buňce."

msgid "CYTOPLASM_GLYCOLYSIS"
msgstr "Cytoplazmatická Glykolýza"

msgid "CYTOPLASM_PROCESSES_DESCRIPTION"
msgstr "Přeměňuje [thrive:compound type=\"glucose\"]glukózu[/thrive:compound] na [thrive:compound type=\"atp\"]ATP[/thrive:compound]."

#, fuzzy
msgid "CYTOTOXIN_SYNTHESIS"
msgstr "Syntéza OxyToxynů"

#, fuzzy
msgid "DAMAGE_SOURCE_RADIATION"
msgstr "(cena organel, membrán a jiných věcí v editoru)"

msgid "DAY_LENGTH"
msgstr "Délka dne"

#, fuzzy
msgid "DAY_LENGTH_EXPLANATION"
msgstr "(náhodně spawnuté překvapení ve hře)"

msgid "DAY_NIGHT_CYCLE_ENABLED"
msgstr "Povolení cyklu den/noc"

#, fuzzy
msgid "DAY_NIGHT_CYCLE_ENABLED_EXPLANATION_2"
msgstr "(POZOR: fotosyntéza se stává mnohem méně životaschopnou)"

#, fuzzy
msgid "DEADZONE_CALIBRATION_FINISHED"
msgstr "Při dodatečných validacích byl zjištěn problém: {0}"

msgid "DEADZONE_CALIBRATION_INPROGRESS"
msgstr "Kalibrace mrtvé zóny právě probíhá. Prosím nedotýkejte se žádného tlačítka nebo páčky na vašem ovladači a počkejte pár sekund."

msgid "DEADZONE_CALIBRATION_IS_RESET"
msgstr "Kalibrace mrtvé zóny byla vyresetována"

msgid "DEADZONE_CONFIGURATION"
msgstr "Konfigurace Mrtvého Úhlu"

msgid "DEATH"
msgstr "smrt"

msgid "DEBUG_COORDINATES"
msgstr ""
"Souřadnice polohy: {0}\n"
"Při pohledu na souřadnice: {1}"

#, fuzzy
msgid "DEBUG_DRAW_NOT_AVAILABLE"
msgstr "Vykreslování ladění fyziky není v tomto typu sestavení k dispozici"

#, fuzzy
msgid "DEBUG_HEAT_AT_CURSOR"
msgstr "Na kurzoru:"

msgid "DEBUG_PANEL"
msgstr "Debugovací Panel"

msgid "DECEMBER"
msgstr "Prosinec"

#, fuzzy
msgid "DECREASE_ITEM_SIZE"
msgstr "Vyměšuj sliz"

msgid "DEFAULT_AUDIO_OUTPUT_DEVICE"
msgstr "Výchozí výstupní zařízení"

msgid "DELETE"
msgstr "Smazat"

msgid "DELETE_ALL_OLD_SAVE_WARNING_2"
msgstr ""
"Smazání všech starých Automaticky a Rychle uložených her nelze vrátit, jste si jisti že permanentně chcete smazat následující?\n"
" - {0} Automaticky uložené hry\n"
" - {1} Rychle uložené hry\n"
" - {2} Záložní uložené hry"

#, fuzzy
msgid "DELETE_FOSSIL_CONFIRMATION"
msgstr "Smazání tohoto uložení nelze vrátit zpět. Opravdu ho chceš trvale smazat?"

msgid "DELETE_OLD_SAVES_PROMPT"
msgstr "Smazat staré uložené hry?"

msgid "DELETE_ORGANELLE"
msgstr "Smazat organelu"

msgid "DELETE_SAVE_CONFIRMATION"
msgstr "Smazání tohoto uložení nelze vrátit zpět. Opravdu ho chceš trvale smazat?"

msgid "DELETE_SELECTED"
msgstr "Smazat vybrané"

msgid "DELETE_SELECTED_SAVES_PROMPT"
msgstr "Smazat vybrané uložené hry?"

msgid "DELETE_SELECTED_SAVE_WARNING"
msgstr "Smazání vybraných uložení nelze vrátit zpět. Opravdu chceš trvale smazat {0} ?"

msgid "DELETE_THIS_SAVE_PROMPT"
msgstr "Smazat tuto uloženou hru?"

#, fuzzy
msgid "DESCEND_BUTTON"
msgstr "Smazání tohoto uložení nelze vrátit zpět. Opravdu ho chceš trvale smazat?"

#, fuzzy
msgid "DESCEND_CONFIRMATION"
msgstr "Smazání tohoto uložení nelze vrátit zpět. Opravdu ho chceš trvale smazat?"

#, fuzzy
msgid "DESCEND_CONFIRMATION_EXPLANATION"
msgstr ""
"Agresivní mikrobi budou pronásledovat kořist na větší vzdálenosti\n"
"a při napadení predátory jsou náchylnější k boji.\n"
"Mírumilovní mikrobi se na větší vzdálenosti nezapojují do boje s ostatními\n"
"a je méně pravděpodobné, že budou používat toxiny proti predátorům."

msgid "DESCRIPTION"
msgstr "Popis:"

msgid "DESCRIPTION_COLON"
msgstr "Popis:"

msgid "DESCRIPTION_TOO_LONG"
msgstr "Popis je příliš dlouhý"

msgid "DESPAWN_ENTITIES"
msgstr "Zlikvidovat všechny věci"

msgid "DETECTED_CPU_COUNT"
msgstr "Detekovaný počet CPU:"

#, fuzzy
msgid "DEVBUILD_VERSION_INFO"
msgstr "Sponzoři Devbuild"

msgid "DEVELOPERS"
msgstr "Vývojáři"

#, fuzzy
msgid "DEVELOPMENT_FORUM"
msgstr "Vývoj podpořen týmem Revolutionary Games Studio"

#, fuzzy
msgid "DEVELOPMENT_FORUM_BUTTON_TOOLTIP"
msgstr "Vstupte do editoru a upravte svůj druh"

msgid "DEVELOPMENT_SUPPORTED_BY"
msgstr "Vývoj podpořen týmem Revolutionary Games Studio"

#, fuzzy
msgid "DEVELOPMENT_WIKI"
msgstr "Vývojáři"

#, fuzzy
msgid "DEVELOPMENT_WIKI_BUTTON_TOOLTIP"
msgstr "Nápověda"

msgid "DEVOURED"
msgstr "Sežrán"

msgid "DEV_BUILD_PATRONS"
msgstr "Sponzoři Devbuild"

msgid "DIFFICULTY"
msgstr "Obtížnost"

#, fuzzy
msgid "DIFFICULTY_DETAILS_STRING"
msgstr ""
"Přednastavená obtížnost: {0}\n"
"Násobič ceny mutace: {1}\n"
"Rychlost mutace AI: {2}\n"
"Hustota mraku sloučenin: {3}\n"
"Trest za smrt hráče na populaci: {4}\n"
"Retence glukózy v prostředí: {5}\n"
"Násobič nákladů na osmoregulaci: {6}\n"
"Glukózový mrak při opuštění editoru: {7}\n"
"Pasivní příjem reprodukčního postupu: {8}\n"
"Omezit použití růstové sloučeniny: {9}"

msgid "DIFFICULTY_PRESET"
msgstr "Přednastavení obtížnosti"

msgid "DIFFICULTY_PRESET_CUSTOM"
msgstr "Vlastní"

msgid "DIFFICULTY_PRESET_EASY"
msgstr "Lehká"

msgid "DIFFICULTY_PRESET_HARD"
msgstr "Obtížná"

msgid "DIFFICULTY_PRESET_NORMAL"
msgstr "Normální"

msgid "DIGESTION_EFFICIENCY"
msgstr "Efektivita trávení"

msgid "DIGESTION_EFFICIENCY_COLON"
msgstr "Efektivita trávení:"

msgid "DIGESTION_SPEED"
msgstr "Rychlost trávení"

msgid "DIGESTION_SPEED_COLON"
msgstr "Rychlost trávení:"

msgid "DIGESTION_SPEED_VALUE"
msgstr "{0}/s"

msgid "DISABLED"
msgstr "Vypnuto"

msgid "DISABLE_ALL"
msgstr "Zakázat vše"

msgid "DISCARD_AND_CONTINUE"
msgstr "Zahodit a pokračovat"

msgid "DISCARD_CHANGES"
msgstr "Zahodit změny"

#, fuzzy
msgid "DISCARD_MIGRATION"
msgstr "Zahodit a pokračovat"

msgid "DISCONNECTED_CELLS"
msgstr "Odpojené buňky"

msgid "DISCONNECTED_CELLS_TEXT"
msgstr ""
"Jedna nebo více buněk není připojeno.\n"
"Prosím spojte k sobe všechny umístěné buňky abyste mohli pokračovat."

msgid "DISCONNECTED_METABALLS"
msgstr "Odpojené metabally"

msgid "DISCONNECTED_METABALLS_TEXT"
msgstr ""
"Jsou umístěny metabally, ktere nejsou připojené k ostatním.\n"
"Prosím přemístěte všechny umístěné metabally vedle dalších, abyste mohli pokračovat."

msgid "DISCONNECTED_ORGANELLES"
msgstr "Odpojené organely"

msgid "DISCONNECTED_ORGANELLES_TEXT"
msgstr ""
"Jsou zde umístěny organely, které nejsou spojeny se zbytkem.\n"
"Propoj všechny umístěné organely navzájem nebo zruš změny."

msgid "DISCORD_TOOLTIP"
msgstr "Připoj se na náš komunitní Discord server"

#, fuzzy
msgid "DISK_CACHE_TOOLTIP"
msgstr "Opustit hru"

#, fuzzy
msgid "DISMISSED_POPUPS_COLON"
msgstr "Rychlost trávení:"

#, fuzzy
msgid "DISMISSED_POPUPS_EXPLANATION"
msgstr ""
"Soustředění mikrobi budou hledat kousky nebo kořist na větší vzdálenosti \n"
"a mohou být mnohem náročnější na kusy.\n"
"Reagující mikroby se dříve přepnou na nové cíle."

msgid "DISMISS_INFORMATION_PERMANENTLY"
msgstr "Už to neukazujte"

msgid "DISMISS_WARNING_PERMANENTLY"
msgstr "Už na to nevarovat"

#, fuzzy
msgid "DISPLAY_3D_MENU_BACKGROUNDS"
msgstr "Zobrazení částic v pozadí"

msgid "DISPLAY_ABILITIES_BAR"
msgstr "Zobrazit panel schopností"

#, fuzzy
msgid "DISPLAY_BACKGROUND_DISTORTION_EFFECT"
msgstr "Zobrazení částic v pozadí"

msgid "DISPLAY_BACKGROUND_PARTICLES"
msgstr "Zobrazení částic v pozadí"

#, fuzzy
msgid "DISPLAY_DRIVER_OPENGL"
msgstr "Zobrazit panel schopností"

#, fuzzy
msgid "DISPLAY_DRIVER_VULKAN"
msgstr "Zobrazit panel schopností"

#, fuzzy
msgid "DISPLAY_MODE"
msgstr "Zobrazit jména tlačítek výběru částí"

msgid "DISPLAY_PART_NAMES"
msgstr "Zobrazit jména tlačítek výběru částí"

msgid "DISSOLVED_COMPOUND_FOOD_SOURCE"
msgstr "Rovnoměrně rozložený environmentální zdroj potravy {0}"

msgid "DOES_NOT_USE_FEATURE"
msgstr "Ne"

msgid "DONATIONS"
msgstr "Příspěvky"

msgid "DOT_DOT_DOT"
msgstr "..."

msgid "DOUBLE"
msgstr "Dvojitá"

msgid "DOUBLE_CLICK_TO_VIEW_IN_FULLSCREEN"
msgstr "Dvojklikem zobrazíte v celé obrazovce"

msgid "DOUBLE_MEMBRANE_DESCRIPTION"
msgstr "Membrána se dvěma vrstvami má lepší ochranu proti poškození a potřebuje méně energie k zabránění deformace. Avšak zpomaluje buňku a snižuje rychlost, kterou může absorbovat zdroje."

#, fuzzy
msgid "DOUBLE_SPEED_TOGGLE_TOOLTIP"
msgstr "Hodnota použita pro generování světa, která musí být pozitivní celé číslo"

msgid "DRAG_TO_REORDER_ITEMS_WITH_MOUSE"
msgstr ""

msgid "DUMP_SCENE_TREE"
msgstr "Vyhoď SceneTree"

msgid "DUPLICATE_TYPE"
msgstr "Duplikovat typ"

msgid "EASTEREGG_MESSAGE_1"
msgstr "Vpíjenka (Didinium) a Trepka (Paramecium) jsou učebnicovým příkladem vztahu predátora a kořisti, který byl studován po celá desetiletí. A co ty, jsi Didinium nebo Paramecium? Predátor nebo kořist?"

msgid "EASTEREGG_MESSAGE_10"
msgstr "VRTÍCÍ SE VĚCI!!"

msgid "EASTEREGG_MESSAGE_11"
msgstr "Želízko k vypečení."

msgid "EASTEREGG_MESSAGE_12"
msgstr "Mrkejte na ty modrý buňky."

msgid "EASTEREGG_MESSAGE_13"
msgstr "Tip - Biomy jsou více než různé barvy pozadí, sloučeniny se v různých biomech objevují s různou četností."

msgid "EASTEREGG_MESSAGE_14"
msgstr "Tip - Čím více bičíků máš, tím rychleji jedeš, vroom vroom, ovšem stojí to taky víc ATP"

msgid "EASTEREGG_MESSAGE_15"
msgstr "Tip - Můžeš spolknout kousky železa i jiné poživatiny."

msgid "EASTEREGG_MESSAGE_16"
msgstr "Tip - Pořádně se před přidáním jádra připravte. Tyhle věci jsou hodně drahé! A to jak při nákupu, tak na údržbu."

msgid "EASTEREGG_MESSAGE_17"
msgstr "Víte, že nálevníků (Ciliata) je na Zemi víc než 8000 druhů?"

msgid "EASTEREGG_MESSAGE_18"
msgstr "Víte, že Mrskavka (Stentor) je nálevník, který se dokáže natáhnout a chytit kořist do úst podobné jakési trubce, která kořist přitahuje generováním vodních proudů pomocí řasinek?"

msgid "EASTEREGG_MESSAGE_2"
msgstr "Tip - Toxiny mohou být použity k odražení jiných toxinů letících na tebe, tedy pokud jsi dostatečně rychlý(á)."

msgid "EASTEREGG_MESSAGE_3"
msgstr "Tip - Osmoregulace stojí 1 ATP/sek/Hex tvé buňky, každý prázdný Hex cytoplazmy generuje 5 ATP/sek, což znamená, že pokud ztrácíš ATP kvůli osmoregulaci, stačí přidat pár prázdných Hex cytoplazem nebo odstranit některé organely."

msgid "EASTEREGG_MESSAGE_4"
msgstr "Víte, že prokaryoty mají v reálném světě něco, co se nazývá biokomponenty? Ty fungují jako organely a ve skutečnosti se nazývají polyhedrální organely."

msgid "EASTEREGG_MESSAGE_5"
msgstr "Víte, že metabolosom je to, co se nazývá Polyhedrální organela?"

msgid "EASTEREGG_MESSAGE_6"
msgstr "Tip - Někdy je zkrátka lepší utéct od ostatních buněk."

msgid "EASTEREGG_MESSAGE_7"
msgstr "Tip - Pokud je buňka zhruba poloviční velikosti, můžete ji pohltit."

msgid "EASTEREGG_MESSAGE_8"
msgstr "Tip - Bakterie můžou být silnější než se zdá, velikostně sice nevynikají, ale některé se do tebe dovedou zabořit a zabít tě!"

msgid "EASTEREGG_MESSAGE_9"
msgstr "Tip - Můžeš lovit ostatní druhy až do jejich vyhynutí, ale pokud nejsi dost opatrný(á), mohou zahubit oni tebe."

msgid "EASTER_EGGS"
msgstr "Zahrnout Easter Eggy"

msgid "EASTER_EGGS_EXPLANATION"
msgstr "(náhodně spawnuté překvapení ve hře)"

#, fuzzy
msgid "EASTER_EGG_BANANA_BIOME"
msgstr "(náhodně spawnuté překvapení ve hře)"

#, fuzzy
msgid "EDGE_PAN_SPEED"
msgstr "Rychlost trávení"

#, fuzzy
msgid "EDITING_TITLE"
msgstr "Chybí název"

msgid "EDITOR"
msgstr "Editor"

#, fuzzy
msgid "EDITORS_AND_MUTATIONS_BUTTON"
msgstr "zmutoval se"

msgid "EDITOR_BUTTON_TOOLTIP"
msgstr "Vstupte do editoru a upravte svůj druh"

#, fuzzy
msgid "EDITOR_TUTORIAL_EARLY_GOAL"
msgstr ""
"Toto je editor buněk, kde můžeš přidávat nebo odebírat organely z tvého druhu utracením bodů mutace (MP).\n"
"\n"
"Další vlastnosti tvého druhu můžeš změnit na dalších kartách editoru buněk.\n"
"\n"
"Pokračuj výběrem organely z panelu vlevo (cytoplazma je dobrá volba). Potom klikni levým tlačítkem vedle zobrazeného šestiúhelníku (Hexu) uprostřed obrazovky a přidej tuto organelu ke svému druhu."

msgid "EDITOR_TUTORIAL_EDITOR_TEXT"
msgstr ""
"Vítejte v editoru mikrobů.\n"
"\n"
"Můžete se zde podívat, co se stalo v minulých generacích, a pak provést změny na vašem druhu.\n"
"\n"
"Tato záložka pro vás má změny, které se udály v prostředí, ve kterém právě jste. Zkuste využít všechny nástroje, které máte k dispozici, abyste se naučili více o událostech ve vašem světě!\n"
"\n"
"Až budete chtít pokračovat, zmáčkněte tlačítko \"Další\" v pravém dolním rohu."

#, fuzzy
<<<<<<< HEAD
msgid "EDITOR_TUTORIAL_MICROBE_EDITOR_NUCLEUS"
msgstr ""
"Toto je editor buněk, kde můžete vyvinout svůj druh utrácením mutačních bodů (MP). Při každé nové generaci vždy začínáte se 100 MP na utracení, takže nemá cenu šetřit!\n"
"\n"
"Hex uprostřed obrazovky je vaše buňka, která se skládá z jedné cytoplazmy.\n"
"\n"
"Abyste pokračovali, vyberte jednu s částí v levém panelu. Poté ho umístíte vedle hexu kliknutím levého tlačítka myši. Můžete s částmi otáčet pomocí [thrive:input]e_rotate_left[/thrive:input] a [thrive:input]e_rotate_right[/thrive:input]."
=======
msgid "EFFECTIVE_VALUE"
msgstr "{0}%"
>>>>>>> 125b0f74

msgid "EIGHT_TIMES"
msgstr "8x"

#, fuzzy
msgid "EJECT_ENGULFED"
msgstr "Nedokáže pohlcovat"

#, fuzzy
msgid "EJECT_ENGULFED_TOOLTIP"
msgstr "Nedokáže pohlcovat"

#, fuzzy
msgid "EMITTERS_COUNT"
msgstr "Mikrobiální Období"

msgid "ENABLED_MODS"
msgstr "Povolené mody"

msgid "ENABLE_ALL_COMPATIBLE"
msgstr "Povolit všechny kompatibilní mody"

msgid "ENABLE_EDITOR"
msgstr "Zapnout editor"

msgid "ENABLE_GUI_LIGHT_EFFECTS"
msgstr "Povolit světelné efekty rozhraní"

#, fuzzy
msgid "ENDOSYMBIONT_ENGULFED_ALREADY_DONE"
msgstr "Proces endosymbiózy je již dokončen, dokončete jej v editoru"

#, fuzzy
msgid "ENDOSYMBIONT_ENGULFED_PROGRESS"
msgstr "Cíl endosymbiózy se změnil na dočasnou organelu, pokud se dostanete do editoru, bude endosymbióza pokračovat"

#, fuzzy
msgid "ENDOSYMBIONT_TYPE_ALREADY_PRESENT"
msgstr "Typ endosymbionta je již přítomen, vstupte do editoru a pokračujte v procesu endosymbiózy"

#, fuzzy
msgid "ENDOSYMBIOSIS_AVAILABLE_ORGANELLES"
msgstr "Více organel"

msgid "ENDOSYMBIOSIS_BUTTON"
msgstr "Endosymbióza"

#, fuzzy
msgid "ENDOSYMBIOSIS_CANCEL_TOOLTIP"
msgstr "Rozpojit všechny"

#, fuzzy
msgid "ENDOSYMBIOSIS_COMPLETE_TOOLTIP"
msgstr "Hodnota použita pro generování světa, která musí být pozitivní celé číslo"

#, fuzzy
msgid "ENDOSYMBIOSIS_EXPLANATION"
msgstr ""
"Agresivní mikrobi budou pronásledovat kořist na větší vzdálenosti\n"
"a při napadení predátory jsou náchylnější k boji.\n"
"Mírumilovní mikrobi se na větší vzdálenosti nezapojují do boje s ostatními\n"
"a je méně pravděpodobné, že budou používat toxiny proti predátorům."

#, fuzzy
msgid "ENDOSYMBIOSIS_NOTHING_ENGULFED"
msgstr "Dosud nebyly pohlceny žádné vhodné druhy k přeměně v endosymbionty"

#, fuzzy
msgid "ENDOSYMBIOSIS_NO_CANDIDATE_ORGANELLES"
msgstr "Odpojené organely"

#, fuzzy
msgid "ENDOSYMBIOSIS_PROGRESSING_EXPLANATION"
msgstr ""
"Soustředění mikrobi budou hledat kousky nebo kořist na větší vzdálenosti \n"
"a mohou být mnohem náročnější na kusy.\n"
"Reagující mikroby se dříve přepnou na nové cíle."

#, fuzzy
msgid "ENDOSYMBIOSIS_PROKARYOTIC_LIMIT_EXPLANATION"
msgstr "Prokaryota mohou mít nejvýše jednoho endosymbionta"

#, fuzzy
msgid "ENDOSYMBIOSIS_SINGLE_SPECIES_PROGRESS_DESCRIPTION"
msgstr "Přeměňuje [thrive:compound type=\"hydrogensulfide\"][/thrive:compound] na [thrive:compound type=\"glucose\"][/thrive:compound]. Rychlost je úměrná koncentraci [thrive:compound type=\"carbondioxide\"][/thrive:compound]. Také přeměňuje [thrive:compound type=\"glucose\"][/thrive:compound] na [thrive:compound type=\"atp\"][/thrive:compound]."

#, fuzzy
msgid "ENDOSYMBIOSIS_START_TOOLTIP"
msgstr "Vstupte do editoru a upravte svůj druh"

#, fuzzy
msgid "ENDOSYMBIOSIS_TITLE"
msgstr "Chybí název"

#, fuzzy
msgid "ENERGY_BALANCE_REQUIRED_COMPOUND_LINE"
msgstr "{0}: -{1} ATP"

msgid "ENERGY_BALANCE_TOOLTIP_CONSUMPTION"
msgstr "{0}: -{1} ATP"

msgid "ENERGY_BALANCE_TOOLTIP_PRODUCTION"
msgstr "{0}: +{1} ATP"

#, fuzzy
msgid "ENERGY_BALANCE_TOOLTIP_PRODUCTION_WITH_REQUIREMENT"
msgstr "{0}: +{1} ATP"

msgid "ENERGY_IN_PATCH_FOR"
msgstr "Energie v {0} pro {1}"

#, fuzzy
msgid "ENERGY_IN_PATCH_SHORT"
msgstr "Energie v {0} pro {1}"

msgid "ENERGY_SOURCES"
msgstr "Zdroje energie:"

msgid "ENERGY_SUMMARY_LINE"
msgstr "Celková získaná energie je {0} s individuálními náklady {1}, což vede k nekorigované populaci {2}"

#, fuzzy
msgid "ENGULF_NO_ATP_DAMAGE_MESSAGE"
msgstr "Poškozen vstupem do režimu pohlcení bez ATP"

msgid "ENTER_EXISTING_ID"
msgstr "Zadejte existující ID"

msgid "ENTER_EXISTING_WORKSHOP_ID"
msgstr "Zadejte existující Workshop ID"

msgid "ENTITY_LABEL"
msgstr "Štítek entity"

msgid "ENVIRONMENT"
msgstr "Životní prostředí"

#, fuzzy
msgid "ENVIRONMENTAL_CONDITIONS_BUTTON"
msgstr "Retence glukózy v prostředí"

msgid "ENVIRONMENTAL_GLUCOSE_RETENTION"
msgstr "Retence glukózy v prostředí"

msgid "ENVIRONMENTAL_GLUCOSE_RETENTION_EXPLANATION"
msgstr "(poměr glukózy ponecháno v prostředí za každou generaci)"

#, fuzzy
msgid "ENVIRONMENT_BUTTON_MICROBE_TOOLTIP"
msgstr "Zobrazit / skrýt prostředí a sloučeniny"

#, fuzzy
msgid "ENVIRONMENT_TOLERANCE"
msgstr "Životní prostředí"

msgid "EPIPELAGIC"
msgstr "Epipelagický"

msgid "EQUIPMENT_TYPE_AXE"
msgstr "Sekera"

msgid "ERROR"
msgstr "Chyba"

msgid "ERROR_CREATING_FOLDER"
msgstr "Chyba při vytváření složky pro mod"

msgid "ERROR_CREATING_INFO_FILE"
msgstr "Chyba při vytváření souboru mod info"

msgid "ERROR_FAILED_TO_SAVE_NEW_SETTINGS"
msgstr "Chyba: Nepodařilo se uložit nové nastavení."

#, fuzzy
msgid "ERROR_FETCHING_EXPLANATION"
msgstr "(náhodně spawnuté překvapení ve hře)"

msgid "ERROR_FETCHING_NEWS"
msgstr "Chyba při načítání zpráv"

msgid "ERROR_LOADING"
msgstr "Chyba v načítání"

msgid "ERROR_SAVING"
msgstr "Chyba při ukládání"

#, fuzzy
msgid "ERROR_UPLOADING_EXCEPTION"
msgstr "Chyba v načítání"

msgid "ESCAPE"
msgstr "Esc"

msgid "ESCAPE_ENGULFING"
msgstr "uniknout pohlcení"

msgid "ESTUARY"
msgstr "Ústí"

#, fuzzy
msgid "EVENT_ERUPTION_TOOLTIP"
msgstr "Automaticky načítat Harmony patche ze sestavy (nepotřebuje specifikování třídy modu)"

msgid "EVOLUTIONARY_TREE"
msgstr "Evoluční strom"

#, fuzzy
msgid "EVOLUTIONARY_TREE_BUILD_FAILED"
msgstr "Evoluční strom"

#, fuzzy
msgid "EXACT_VERSION_COLON"
msgstr "Verze:"

#, fuzzy
msgid "EXACT_VERSION_TOOLTIP"
msgstr "Automaticky načítat Harmony patche ze sestavy (nepotřebuje specifikování třídy modu)"

msgid "EXCEPTION_HAPPENED_PROCESSING_SAVE"
msgstr "Při zpracování načtených objektů došlo k výjimce"

msgid "EXCEPTION_HAPPENED_WHILE_LOADING"
msgstr "Při načítání uložených dat došlo k výjimce"

#, fuzzy
msgid "EXCLUSIVE_FULLSCREEN"
msgstr "Přepínání na celou obrazovku"

#, fuzzy
msgid "EXISTING_BUILDINGS"
msgstr "Zadejte existující ID"

msgid "EXIT"
msgstr "Odejít"

#, fuzzy
msgid "EXIT_EDITOR"
msgstr "Přejít do následující záložky editoru"

#, fuzzy
msgid "EXIT_TO_LAUNCHER"
msgstr "Spustit E"

msgid "EXPERIMENTAL_FEATURES"
msgstr "Experimentální funkce"

#, fuzzy
msgid "EXPERIMENTAL_FEATURES_EXPLANATION"
msgstr "(rychlost mutací AI druhů)"

#, fuzzy
msgid "EXPERIMENTAL_FEATURES_WARNING"
msgstr "(rychlost mutací AI druhů)"

msgid "EXPORT_ALL_WORLDS"
msgstr "Exportovat všechny světy"

#, fuzzy
msgid "EXPORT_ALL_WORLDS_TOOLTIP"
msgstr "Připoj se na náš komunitní Discord server"

#, fuzzy
msgid "EXPORT_SUCCESS"
msgstr "Predace {0}"

msgid "EXTERNAL"
msgstr "Povrchové"

msgid "EXTERNAL_EFFECTS"
msgstr "Vedlejší účinky:"

msgid "EXTINCTION_BOX_TEXT"
msgstr "Stejně jako 99% všech ostatních druhů co kdy existovaly, váš druh vyhynul. Ostatní budou pokračovat a prosperovat, ale vy to nebudete. Budete zapomenuti, zkrátka chybný experiment v evoluci."

msgid "EXTINCTION_CAPITAL"
msgstr "VYHYNUTÍ"

msgid "EXTINCT_FROM_PATCH"
msgstr "Vyhynul v této oblasti"

msgid "EXTINCT_FROM_THE_PLANET"
msgstr "Vyhynul na této planetě"

msgid "EXTINCT_IN_PATCH"
msgstr "vyhynulý v tomto prostředí"

msgid "EXTINCT_SPECIES"
msgstr "Vyhynulé druhy"

msgid "EXTRAS"
msgstr "Ostatní"

msgid "EXTRA_OPTIONS"
msgstr "Extra nastavení"

msgid "FACEBOOK_TOOLTIP"
msgstr "Navštiv naší Facebook stránku"

msgid "FAILED"
msgstr "Neúspěšné"

#, fuzzy
msgid "FAILED_ONE_OR_MORE_SAVE_DELETION_DESCRIPTION"
msgstr "Můj úžasný mod"

#, fuzzy
msgid "FAILED_SAVE_DELETION"
msgstr "Chyba: Nepodařilo se uložit nové nastavení."

#, fuzzy
msgid "FAILED_SAVE_DELETION_DESCRIPTION"
msgstr "Převod vybrané uložené hry na novější verzi selhal kvůli následující chybě:"

msgid "FEARFUL"
msgstr "Bojácnost"

msgid "FEAR_EXPLANATION"
msgstr ""
"Bojácní mikrobi prchají na větší vzdálenosti\n"
"a obecně častěji prchají před predátory.\n"
"Odvážní mikrobi se nenechají zastrašit blízkými predátory \n"
"a spíše zaútočí zpět."

#, fuzzy
msgid "FEATURE_DISABLED"
msgstr "Vypnuto"

#, fuzzy
msgid "FEATURE_ENABLED"
msgstr "Povolit podvádění (cheaty)"

msgid "FEBRUARY"
msgstr "Únor"

#, fuzzy
msgid "FEED_ITEM_CONTENT_PARSING_FAILED"
msgstr "Inicializace knihovny klienta služby Steam se nezdařila"

#, fuzzy
msgid "FEED_ITEM_MISSING_CONTENT"
msgstr ""
"Čas procesu: {0} s\n"
"Čas fyzyky: {1} s\n"
"Entity: {2} Jiné: {3}\n"
"Spawnuto: {4} Despawnuto: {5}\n"
"Použito uzlů: {6}\n"
"Použito paměti: {7}\n"
"Paměť GPU: {8}\n"
"Vyrenderované objekty: {9}\n"
"Zavolání vykreslení: {10} 2D: {11}\n"
"Vyrenderovaných vertices: {12}\n"
"Změny materiálů: {13}\n"
"Změny shaderů: {14}\n"
"Opuštěné uzly: {15}\n"
"Latence audia: {16} ms\n"
"Totální počet vláken: {17}\n"
"Totalální čas CPU:\n"
"{18}"

msgid "FEED_ITEM_PUBLISHED_AT"
msgstr "Zveřejněno na {0}"

msgid "FEED_ITEM_TRUNCATED_NOTICE"
msgstr "Tato položka byla zkrácena z důvodu přílišné délky, celý obsah si prosím přečtěte v originále. {0}"

#, fuzzy
msgid "FERROPLAST"
msgstr "Termoplast"

#, fuzzy
msgid "FERROPLAST_DESCRIPTION"
msgstr "Termoplast je struktura dvou membrán, která obsahuje termosenzitivní pigmenty složené dohromady v membránových vacích. Jedná se o prokaryotu, která byla asimilována pro použití svým eukaryotickým hostitelem. Pigmenty v termoplastu jsou schopny využít energii rozdílných teplot v prostředí k produkci [thrive:compound type=\"atp\"][/thrive:compound] ve vodě v procesu známem jako [b]termosyntéza[/b]. Rychlost produkce [thrive:compound type=\"atp\"][/thrive:compound] je úměrná [thrive:compound type=\"temperature\"][/thrive:compound]."

#, fuzzy
msgid "FERROPLAST_PROCESSES_DESCRIPTION"
msgstr "Produkuje [thrive:compound type=\"glucose\"][/thrive:compound]. Rychlost je úměrná koncentraci [thrive:compound type=\"carbondioxide\"][/thrive:compound] a teplotě."

msgid "FILTER_ITEMS_BY_CATEGORY_COLON"
msgstr "Filtrovat věci podle kategorie:"

msgid "FIND_CURRENT_PATCH"
msgstr "Nalézt nynější prostředí"

msgid "FINISHED_DOT"
msgstr "Dokončeno."

msgid "FINISH_EDITING_AND_RETURN_TO_ENVIRONMENT"
msgstr "Dokončit úpravy a vrátit se do prostředí"

msgid "FINISH_ONE_GENERATION"
msgstr "Dokončit jednu generaci"

msgid "FINISH_X_GENERATIONS"
msgstr "Dokončení {0} Generací"

msgid "FIRE_TOXIN"
msgstr "Ohnivé toxiny"

#, fuzzy
msgid "FIRE_TOXIN_TOOLTIP"
msgstr "Některé možnosti mohou být nedostupné pokud je zapnut realistický režim"

msgid "FLAGELLUM"
msgstr "Bičík"

msgid "FLAGELLUM_DESCRIPTION"
msgstr "Bičík (množné číslo bičíky) je svazek proteinových vláken, který vychází z buněčné membrány a může se pomocí ATP vlnit a pohánět buňku v určitém směru. Pozice bičíku určuje směr, ve kterém je rychlost buňky ovlivněna. Například bičík umístěný na levé straně buňky zvýší její rychlost pohybu doprava."

#, fuzzy
msgid "FLAGELLUM_LENGTH_DESCRIPTION"
msgstr "Bičík (množné číslo bičíky) je svazek proteinových vláken, který vychází z buněčné membrány a může se pomocí ATP vlnit a pohánět buňku v určitém směru. Pozice bičíku určuje směr, ve kterém je rychlost buňky ovlivněna. Například bičík umístěný na levé straně buňky zvýší její rychlost pohybu doprava."

msgid "FLAGELLUM_PROCESSES_DESCRIPTION"
msgstr "Využívá [thrive:compound type=\"atp\"][/thrive:compound] ke zvýšení rychlosti pohybu buňky."

#, fuzzy
msgid "FLEET_NAME_FROM_PLACE"
msgstr "vyhynul na této planetě"

#, fuzzy
msgid "FLEET_UNITS"
msgstr "{0} {1}"

#, fuzzy
msgid "FLOATING_CHUNKS_COLON"
msgstr "Rotace:"

msgid "FLOATING_HAZARD"
msgstr "Plovoucí nebezpečí"

msgid "FLUID"
msgstr "Tekutina"

msgid "FLUIDITY_RIGIDITY"
msgstr "Tekutost / Tuhost"

msgid "FOCUSED"
msgstr "Soustředěnost"

msgid "FOCUS_EXPLANATION"
msgstr ""
"Soustředění mikrobi budou hledat kousky nebo kořist na větší vzdálenosti \n"
"a mohou být mnohem náročnější na kusy.\n"
"Reagující mikroby se dříve přepnou na nové cíle."

#, fuzzy
msgid "FOG_OF_WAR_DISABLED"
msgstr "Vypnuto"

#, fuzzy
msgid "FOG_OF_WAR_DISABLED_DESCRIPTION"
msgstr "Převod vybrané uložené hry na novější verzi selhal kvůli následující chybě:"

msgid "FOG_OF_WAR_INTENSE"
msgstr "Intensita mlhy války"

#, fuzzy
msgid "FOG_OF_WAR_INTENSE_DESCRIPTION"
msgstr "Nitrogenáza je protein schopný využít plynný [thrive:compound type=\"nitrogen\"][/thrive:compound] a buněčnou energii ve formě [thrive:compound type=\"atp\"][/thrive:compound] k produkci [thrive:compound type=\"ammonia\"][/thrive:compound], klíčové růstové živiny pro buňky. Tento proces se nazíva [b]anaerobní fixace dusíku[/b]. Jelikož jsou nitrogenázy obaleny cytoplazmou, tato okolní tekutina stále provádí nějakou [b]glykolýzu[/b]."

#, fuzzy
msgid "FOG_OF_WAR_MODE"
msgstr "Režim Mlhy Války"

msgid "FOG_OF_WAR_REGULAR"
msgstr "Pravidelná mlha války"

#, fuzzy
msgid "FOG_OF_WAR_REGULAR_DESCRIPTION"
msgstr "Pily (v jednotném čísle: pilus) se nacházejí na povrchu mnoha mikroorganismů a připomínají jemné chloupky. Na povrchu mikroorganismu se mohou nacházet desítky až stovky pilusů, které slouží k několika účelům, včetně predátorské role. Patogenní mikroorganismy využívají pili k virulenci buď k přichycení a vazbě na tkáně hostitele, nebo k proniknutí přes vnější membránu a získání přístupu do cytoplazmy. Existuje mnoho podobných pili, které však nejsou evolučně příbuzné a vznikly konvergentní evolucí. Jeden organismus může mít schopnost exprimovat několik typů pili a ty, které jsou přítomny na povrchu, se neustále mění a nahrazují."

msgid "FOOD_CHAIN"
msgstr "Potravní řetězec"

msgid "FOOD_SOURCE_ENERGY_INFO"
msgstr "{0} energie: {1} (fitness: {2}) celková dostupná energie: {3} (celková zdatnost: {4})"

msgid "FORGET_MOD_DETAILS"
msgstr "Odstranit místní data"

msgid "FORGET_MOD_DETAILS_TOOLTIP"
msgstr "Odstranění místních dat týkajících se této položky. Užitečné, pokud jste zadali špatné ID nebo chcete nahrát novou verzi k jiné položce."

msgid "FORM_ERROR_MESSAGE"
msgstr "Chyba: {0}"

#, fuzzy
msgid "FOSSILISATION"
msgstr "populace:"

#, fuzzy
msgid "FOSSILISATION_EXPLANATION"
msgstr ""
"Agresivní mikrobi budou pronásledovat kořist na větší vzdálenosti\n"
"a při napadení predátory jsou náchylnější k boji.\n"
"Mírumilovní mikrobi se na větší vzdálenosti nezapojují do boje s ostatními\n"
"a je méně pravděpodobné, že budou používat toxiny proti predátorům."

#, fuzzy
msgid "FOSSILISATION_FAILED"
msgstr "populace:"

#, fuzzy
msgid "FOSSILISATION_FAILED_DESCRIPTION"
msgstr "Převod vybrané uložené hry na novější verzi selhal kvůli následující chybě:"

msgid "FOSSILISATION_HINT"
msgstr "Zkamenění tohoto druhu"

#, fuzzy
msgid "FOSSILISATION_HINT_ALREADY_FOSSILISED"
msgstr "Fosilizovat tento druh (již zkamenělý)"

#, fuzzy
msgid "FOSSILISE"
msgstr "Přisedlost"

#, fuzzy
msgid "FOSSIL_DELETION_FAILED"
msgstr "Vytvoření módu se nezdařilo"

#, fuzzy
msgid "FOSSIL_DELETION_FAILED_DESCRIPTION"
msgstr "Převod vybrané uložené hry na novější verzi selhal kvůli následující chybě:"

msgid "FOUR_TIMES"
msgstr "4x"

msgid "FPS"
msgstr "FPS: {0}"

msgid "FPS_DISPLAY"
msgstr "Ukazatel FPS"

msgid "FRAME_DURATION"
msgstr "Delta: {0}"

msgid "FREEBUILDING"
msgstr "Volné stavění"

msgid "FREE_GLUCOSE_CLOUD"
msgstr "Bonusový oblak glukózy při opuštění editoru"

msgid "FREE_GLUCOSE_CLOUD_EXPLANATION"
msgstr "(začnete s bonusovým oblakem glukózy poblíž každé generace)"

msgid "FULLSCREEN"
msgstr "Celá obrazovka"

msgid "FULL_MOD_INFO"
msgstr "Úplné informace o módu"

msgid "GALLERY_VIEWER"
msgstr "Prohlížeč galerie"

#, fuzzy
msgid "GAMEPLAY_BASICS_TITLE"
msgstr "Herní design"

msgid "GAME_DESIGN_TEAM"
msgstr "Herní design"

#, fuzzy
msgid "GAME_SYSTEMS_TITLE"
msgstr "Herní design"

#, fuzzy
msgid "GATHERED_ENERGY_TOOLTIP"
msgstr "Navštivte náš Patreon"

msgid "GENERAL"
msgstr "Obecné"

#, fuzzy
msgid "GENERAL_LOADING_TIP_1"
msgstr "Chybu opravíš stisknutím tlačítka Zpět v editoru"

#, fuzzy
msgid "GENERAL_LOADING_TIP_2"
msgstr "Chybu opravíš stisknutím tlačítka Zpět v editoru"

#, fuzzy
msgid "GENERAL_LOADING_TIP_3"
msgstr "Chybu opravíš stisknutím tlačítka Zpět v editoru"

#, fuzzy
msgid "GENERAL_LOADING_TIP_4"
msgstr "Chybu opravíš stisknutím tlačítka Zpět v editoru"

#, fuzzy
msgid "GENERAL_LOADING_TIP_5"
msgstr "Chybu opravíš stisknutím tlačítka Zpět v editoru"

#, fuzzy
msgid "GENERAL_LOADING_TIP_6"
msgstr "Chybu opravíš stisknutím tlačítka Zpět v editoru"

#, fuzzy
msgid "GENERAL_LOADING_TIP_7"
msgstr "Chybu opravíš stisknutím tlačítka Zpět v editoru"

msgid "GENERATIONS"
msgstr "Generace"

msgid "GENERATION_COLON"
msgstr "Generace:"

msgid "GITHUB_TOOLTIP"
msgstr "Navštiv náš GitHub repozitář"

msgid "GLES3"
msgstr "GLES3"

msgid "GLOBAL_INITIAL_LETTER"
msgstr "G"

#, fuzzy
msgid "GLOBAL_POPULATION_COLON"
msgstr "Celková populace:"

msgid "GLOBAL_TIMELINE_SPECIES_MIGRATED_TO"
msgstr "Část populace [b][u]{0}[/u][/b] migrovala z {2} do {1}"

msgid "GLUCOSE"
msgstr "Glukóza"

msgid "GLUCOSE_CONCENTRATIONS_DRASTICALLY_DROPPED"
msgstr "Koncentrace glukózy drasticky klesla!"

msgid "GLYCOLYSIS"
msgstr "Glykolýza"

msgid "GODMODE"
msgstr "Nesmrtelnost"

#, fuzzy
msgid "GOD_TOOLS_TITLE"
msgstr "Připoj se na náš komunitní Discord server"

msgid "GOOGLY_EYE_CELL"
msgstr "Buňka s oteklými oči"

msgid "GOT_IT"
msgstr "Rozumím"

msgid "GPL_LICENSE_HEADING"
msgstr "Následuje text GPL licence:"

msgid "GPU_NAME"
msgstr "GPU:"

msgid "GRAPHICS"
msgstr "Grafika"

msgid "GRAPHICS_TEAM"
msgstr "Grafici"

#, fuzzy
msgid "GROWTH_ORDER"
msgstr "Limit využití růstových sloučenin"

msgid "GUI"
msgstr "GUI"

msgid "GUI_LIGHT_EFFECTS_OPTION_DESCRIPTION"
msgstr ""
"Povolí blikající efekty na uživatelském rozhraní (např. blikání tlačítka editoru)\n"
"\n"
"Pokud se objeví problém, kdy část tlačítka editoru mizí,\n"
"zkuste tuto možnost vypnout."

#, fuzzy
msgid "GUI_TAB_NAVIGATION"
msgstr "{0} k"

msgid "GUI_VOLUME"
msgstr "Hlasitost GUI"

msgid "HEALTH"
msgstr "Zdraví"

msgid "HEALTH_MODIFIER"
msgstr ""

#, fuzzy
msgid "HEAT_ACCUMULATION_BAR_TOOLTIP"
msgstr "Automaticky načítat Harmony patche ze sestavy (nepotřebuje specifikování třídy modu)"

msgid "HELP"
msgstr "Nápověda"

msgid "HELP_BUTTON_TOOLTIP"
msgstr "Nápověda"

msgid "HIGHER_VALUES_INCREASE_PERFORMANCE"
msgstr "(vyšší hodnoty zvyšují výkon)"

msgid "HIGHER_VALUES_WORSEN_PERFORMANCE"
msgstr "(Vyšší hodnota může zhoršit výkon)"

msgid "HOLD_FOR_PAN_OR_ROTATE_MODE"
msgstr "Podržte pro změnu mezi módem panorama a rotace"

#, fuzzy
msgid "HOLD_FOR_PAN_WITH_MOUSE"
msgstr "Podržte pro změnu mezi módem panorama a rotace"

msgid "HOLD_PACK_COMMANDS_MENU"
msgstr "Podržte na zobrazení menu se skupinovými rozkazy"

msgid "HOLD_TO_SHOW_CURSOR"
msgstr "Podržte [thrive:input]g_free_cursor[/thrive:input] pro kurzor"

#, fuzzy
msgid "HOLD_TO_SHOW_CURSOR_ADVICE_TEXT"
msgstr "Podržte [thrive:input]g_free_cursor[/thrive:input] pro kurzor"

#, fuzzy
msgid "HOLD_TO_SKIP_CREDITS"
msgstr "Podržte [thrive:input]g_free_cursor[/thrive:input] pro kurzor"

#, fuzzy
msgid "HOME"
msgstr "Home"

#, fuzzy
msgid "HORIZONTAL_COLON"
msgstr "Verze:"

msgid "HORIZONTAL_WITH_AXIS_NAME_COLON"
msgstr "Horizontální (Osa: {0})"

msgid "HP_COLON"
msgstr "HP:"

msgid "HSV"
msgstr "Barva - Saturace - Hodnota"

msgid "HUD_MESSAGE_MULTIPLE"
msgstr "{0} (x{1})"

#, fuzzy
msgid "HYDROGENASE"
msgstr "Sirovodík"

#, fuzzy
msgid "HYDROGENASE_DESCRIPTION"
msgstr "Nitrogenáza je protein schopný využít plynný [thrive:compound type=\"nitrogen\"][/thrive:compound] a buněčnou energii ve formě [thrive:compound type=\"atp\"][/thrive:compound] k produkci [thrive:compound type=\"ammonia\"][/thrive:compound], klíčové růstové živiny pro buňky. Tento proces se nazíva [b]anaerobní fixace dusíku[/b]. Jelikož jsou nitrogenázy obaleny cytoplazmou, tato okolní tekutina stále provádí nějakou [b]glykolýzu[/b]."

#, fuzzy
msgid "HYDROGENASE_PROCESSES_DESCRIPTION"
msgstr "Přeměňuje [thrive:compound type=\"atp\"][/thrive:compound] na [thrive:compound type=\"ammonia\"][/thrive:compound]. Rychlost je úměrná koncentraci [thrive:compound type=\"nitrogen\"][/thrive:compound]."

msgid "HYDROGEN_SULFIDE"
msgstr "Sirovodík"

#, fuzzy
msgid "ICESHARD"
msgstr "Ledový střep"

msgid "ICESHELF"
msgstr "Šelfový ledovec"

msgid "ICE_CHUNK_BIG"
msgstr "Velý kus ledu"

msgid "ICE_CHUNK_SMALL"
msgstr "Malý kus ledu"

msgid "ID_IS_NOT_A_NUMBER"
msgstr "ID není platné číslo"

msgid "ID_NUMBER"
msgstr "ID číslo"

#, fuzzy
msgid "IMAGE_FILE_TYPES"
msgstr "Typy membrán"

msgid "INCLUDE_MULTICELLULAR_PROTOTYPE"
msgstr "Zahrnout prototypy pozdějších období"

msgid "INCLUDE_MULTICELLULAR_PROTOTYPE_EXPLANATION"
msgstr "(některé funkce možná nebudou přístupné jakmile se dostanete do dalších období)"

#, fuzzy
msgid "INCREASE_ITEM_SIZE"
msgstr "Vytvořit nový"

#, fuzzy
msgid "INDICATOR_SPECIES_IS_NEW"
msgstr "Vyhynulé druhy"

#, fuzzy
msgid "INDICATOR_SPECIES_MUTATED"
msgstr "Dovolit druhu aby neprocházel mutací (pokud není nalezena žádná dobrá mutace)"

msgid "INDUSTRIAL_STAGE"
msgstr "Průmyslová etapa"

msgid "INFINITE_COMPOUNDS"
msgstr "Nekonečné sloučeniny"

msgid "INFINITE_MP"
msgstr "Nekonečné MP"

#, fuzzy
msgid "INFO_BOX_COST"
msgstr "PROSPERUJEŠ!"

#, fuzzy
msgid "INFO_BOX_EDITORS"
msgstr "PROSPERUJEŠ!"

#, fuzzy
msgid "INFO_BOX_ENZYMES"
msgstr "Enzymy"

#, fuzzy
msgid "INFO_BOX_GAMEPLAY_TYPE"
msgstr "Náklady na osmoregulaci"

#, fuzzy
msgid "INFO_BOX_INTERNAL_NAME"
msgstr "Interní název (složky):"

msgid "INFO_BOX_MASS"
msgstr "hmotnost"

#, fuzzy
msgid "INFO_BOX_NEXT_STAGE"
msgstr "PROSPERUJEŠ!"

#, fuzzy
msgid "INFO_BOX_OSMOREGULATION_COST"
msgstr "Náklady na osmoregulaci"

#, fuzzy
msgid "INFO_BOX_PREVIOUS_STAGE"
msgstr "Neprobíhají žádné procesy"

#, fuzzy
msgid "INFO_BOX_PROCESSES"
msgstr "Neprobíhají žádné procesy"

#, fuzzy
msgid "INFO_BOX_REQUIRES_NUCLEUS"
msgstr "Potřebuje jádro"

#, fuzzy
msgid "INFO_BOX_SIZE"
msgstr "PROSPERUJEŠ!"

#, fuzzy
msgid "INFO_BOX_STORAGE"
msgstr "PROSPERUJEŠ!"

#, fuzzy
msgid "INFO_BOX_UNIQUE"
msgstr "PROSPERUJEŠ!"

msgid "INFO_BOX_UPGRADES"
msgstr "Vylepšení"

msgid "INGESTED_MATTER"
msgstr "Strávená hmota"

#, fuzzy
msgid "INIT_NEW_WORLD_TOOLTIP"
msgstr "Připoj se na náš komunitní Discord server"

msgid "INPUTS"
msgstr "Ovládání"

#, fuzzy
msgid "INPUT_NAME_BUILD_STRUCTURE"
msgstr "Dokončit jednu generaci"

#, fuzzy
msgid "INPUT_NAME_INTERACTION"
msgstr "Dokončit jednu generaci"

#, fuzzy
msgid "INPUT_NAME_OPEN_INVENTORY"
msgstr "Dokončit jednu generaci"

msgid "INSPECT"
msgstr "Prohlédnout"

#, fuzzy
msgid "INSPECTOR"
msgstr "Prohlédnout"

#, fuzzy
msgid "INSTAGRAM_TOOLTIP"
msgstr "Pozastavit hru"

#, fuzzy
msgid "INTERACTION_ACTIVATE_ASCENSION"
msgstr "Rychlost mutace AI"

#, fuzzy
msgid "INTERACTION_ACTIVATE_ASCENSION_MISSING_ENERGY"
msgstr "Rychlost mutace AI"

#, fuzzy
msgid "INTERACTION_CONSTRUCT"
msgstr "Rychlost mutace AI"

msgid "INTERACTION_CONSTRUCT_MISSING_DEPOSITED_MATERIALS"
msgstr "Dokončit stavbu (chybí požadované materiály)"

#, fuzzy
msgid "INTERACTION_CRAFT"
msgstr "Rychlost mutace AI"

#, fuzzy
msgid "INTERACTION_DEPOSIT_RESOURCES"
msgstr "Rychlost mutace AI"

msgid "INTERACTION_DEPOSIT_RESOURCES_NO_SUITABLE_RESOURCES"
msgstr "Vložit materiály (žádné vhodné přepravované předměty)"

#, fuzzy
msgid "INTERACTION_DESTROY"
msgstr "Rychlost mutace AI"

#, fuzzy
msgid "INTERACTION_FOUND_SETTLEMENT"
msgstr "Rychlost mutace AI"

#, fuzzy
msgid "INTERACTION_HARVEST"
msgstr "Rychlost mutace AI"

msgid "INTERACTION_HARVEST_CANNOT_MISSING_TOOL"
msgstr "Sklidit (CHYBĚJÍCÍ VYBAVENÍ: {0})"

msgid "INTERACTION_PICK_UP"
msgstr "Vzít"

msgid "INTERACTION_PICK_UP_CANNOT_FULL"
msgstr "Vzít (PLNÉ)"

msgid "INTERNALS"
msgstr "Vnitřnosti"

msgid "INTERNAL_NAME_IN_USE"
msgstr "Již existuje mod se zadaným interním názvem"

msgid "INTERNAL_NAME_REQUIRED"
msgstr "Je vyžadován interní název"

msgid "INTERNAL_NAME_REQUIRES_CAPITAL"
msgstr "Interní název by měl začínat velkým písmenem"

msgid "INVALID_DATA_TO_PLOT"
msgstr "Neplatná data k vykreslení"

msgid "INVALID_ICON_PATH"
msgstr "Neplatná cesta ikony modu"

msgid "INVALID_SAVE_NAME_POPUP"
msgstr "Název uložené hry nesmí obsahovat speciální znaky (<>:\"/\\|?*)"

msgid "INVALID_SPECIES_NAME_POPUP"
msgstr "Název druhu musí odpovídat binomickému systému pojmenování (rod a epiteton)!"

msgid "INVALID_TAG"
msgstr "Zadán neplatný tag \"{0}\""

msgid "INVALID_URL_FORMAT"
msgstr "Neplatný formát URL"

msgid "INVALID_URL_SCHEME"
msgstr "Neplatné schéma adresy URL"

msgid "INVENTORY_ITEMS_ON_GROUND"
msgstr "Předměty na zemi"

#, fuzzy
msgid "INVENTORY_TITLE"
msgstr "\"{0}\" - {1}"

msgid "INVENTORY_TOGGLE_CRAFTING"
msgstr "Výroba"

msgid "INVENTORY_TOGGLE_GROUND"
msgstr "Země"

msgid "INVERTED"
msgstr "Převrácené"

msgid "IN_PROTOTYPE"
msgstr ""
"Hrajete prototypy pozdějších období, které jsou zahrnuty se hrou.\n"
"Mohou být nedokončené, používat dočasnou grafiku, a být obecně velmi neuhlazené,\n"
"a ne vždy velmi hratelné. Z těchto důvodů není ukládání v tento moment možné.\n"
"Některé části prototypů mohou umožňovat limitované ukládání."

msgid "IRON"
msgstr "Železo"

msgid "IRON_CHEMOLITHOAUTOTROPHY"
msgstr "Chemolithoautotrofie železa"

#, fuzzy
msgid "ITCH_TOOLTIP"
msgstr "Opustit hru"

#, fuzzy
msgid "ITEM_AT_2D_COORDINATES"
msgstr ""
"Souřadnice polohy: {0}\n"
"Při pohledu na souřadnice: {1}"

#, fuzzy
msgid "ITEM_NAME_SEPARATOR"
msgstr "Dokončit jednu generaci"

msgid "JANUARY"
msgstr "Leden"

msgid "JSON_DEBUG_MODE"
msgstr "JSON debug mod:"

msgid "JSON_DEBUG_MODE_ALWAYS"
msgstr "Vždy"

msgid "JSON_DEBUG_MODE_AUTO"
msgstr "Automaticky"

msgid "JSON_DEBUG_MODE_NEVER"
msgstr "Nikdy"

msgid "JULY"
msgstr "Červenec"

msgid "JUNE"
msgstr "Červen"

#, fuzzy
msgid "KEEP_CURRENT_SHORT"
msgstr "Současní vývojáři"

#, fuzzy
msgid "KEEP_CURRENT_TOLERANCE_FLEXIBILITY_TOOLTIP"
msgstr "Navštivte náš Patreon"

#, fuzzy
msgid "KEEP_MIGRATION"
msgstr "Aerobní dýchání"

msgid "KEY_BACK"
msgstr "Zpět"

#, fuzzy
msgid "KEY_BACKTAB"
msgstr "Zpět"

msgid "KEY_BINDING_CHANGE_CONFLICT"
msgstr ""
"Nalezen konflikt s {0}.\n"
"Chcete odstranit vstup z {1}?"

msgid "KEY_BRING_UP_KEYBOARD"
msgstr "Otevřít klávesnici"

msgid "KEY_CLEAR"
msgstr "Clear (smazat)"

msgid "KEY_DELETE"
msgstr "Delete"

msgid "KEY_DOWN"
msgstr "Dolů"

msgid "KEY_END"
msgstr "End"

msgid "KEY_ENTER"
msgstr "Enter"

msgid "KEY_FAVORITES"
msgstr "Oblíbené"

msgid "KEY_FORWARD"
msgstr "Dopředu"

#, fuzzy
msgid "KEY_GLOBE"
msgstr "Home"

msgid "KEY_HELP"
msgstr "Help"

msgid "KEY_HOME"
msgstr "Home"

msgid "KEY_HOMEPAGE"
msgstr "Domovská stránka"

#, fuzzy
msgid "KEY_HYPER"
msgstr "Help"

msgid "KEY_INSERT"
msgstr "Insert"

#, fuzzy
msgid "KEY_JIS_EISU"
msgstr "Insert"

#, fuzzy
msgid "KEY_JIS_KANA"
msgstr "Provoz"

msgid "KEY_LEFT"
msgstr "Vlevo"

msgid "KEY_MENU"
msgstr "Menu"

#, fuzzy
msgid "KEY_META"
msgstr "Tabulátor"

msgid "KEY_OPENURL"
msgstr "Otevřít URL"

msgid "KEY_PAUSE"
msgstr "Pauza"

msgid "KEY_PRINT"
msgstr "PrntScr"

msgid "KEY_REFRESH"
msgstr "Obnova"

msgid "KEY_RIGHT"
msgstr "Vpravo"

msgid "KEY_SEARCH"
msgstr "Hledat"

msgid "KEY_STANDBY"
msgstr "Provoz"

msgid "KEY_STOP"
msgstr "Zastavit"

msgid "KEY_TAB"
msgstr "Tabulátor"

msgid "KEY_UP"
msgstr "Nahoru"

msgid "KILO_ABBREVIATION"
msgstr "{0} k"

msgid "KP0"
msgstr "Num 0"

msgid "KP1"
msgstr "Num 1"

msgid "KP2"
msgstr "Num 2"

msgid "KP3"
msgstr "Num 3"

msgid "KP4"
msgstr "Num 4"

msgid "KP5"
msgstr "Num 5"

msgid "KP6"
msgstr "Num 6"

msgid "KP7"
msgstr "Num 7"

msgid "KP8"
msgstr "Num 8"

msgid "KP9"
msgstr "Num 9"

msgid "KPADD"
msgstr "Num +"

msgid "KPDIVIDE"
msgstr "Num /"

msgid "KPENTER"
msgstr "Numerický Enter"

msgid "KPMULTIPLY"
msgstr "Num *"

msgid "KPPERIOD"
msgstr "Num ."

msgid "KPSUBTRACT"
msgstr "Num -"

msgid "LANGUAGE"
msgstr "Jazyk:"

msgid "LANGUAGE_TRANSLATION_PROGRESS"
msgstr "Tento jazyk je přeložen z {0}%"

msgid "LANGUAGE_TRANSLATION_PROGRESS_LOW"
msgstr "Na překladu do tohoto jazyku se ještě pracuje ({0} hotovo)"

msgid "LANGUAGE_TRANSLATION_PROGRESS_REALLY_LOW"
msgstr "Tento překlad není kompletní ({0}% dokončeno) prosím, pomozte nám s ním!"

msgid "LAST_ORGANELLE_DELETE_OPTION_DISABLED_TOOLTIP"
msgstr "Nelze smazat poslední organelu"

msgid "LAUNCH0"
msgstr "Spustit 0"

msgid "LAUNCH1"
msgstr "Spustit 1"

msgid "LAUNCH2"
msgstr "Spustit 2"

msgid "LAUNCH3"
msgstr "Spustit 3"

msgid "LAUNCH4"
msgstr "Spustit 4"

msgid "LAUNCH5"
msgstr "Spustit 5"

msgid "LAUNCH6"
msgstr "Spustit 6"

msgid "LAUNCH7"
msgstr "Spustit 7"

msgid "LAUNCH8"
msgstr "Spustit 8"

msgid "LAUNCH9"
msgstr "Spustit 9"

msgid "LAUNCHA"
msgstr "Spustit A"

msgid "LAUNCHB"
msgstr "Spustit B"

msgid "LAUNCHC"
msgstr "Spustit C"

msgid "LAUNCHD"
msgstr "Spustit D"

msgid "LAUNCHE"
msgstr "Spustit E"

msgid "LAUNCHF"
msgstr "Spustit F"

msgid "LAUNCHMAIL"
msgstr "Mail"

msgid "LAUNCHMEDIA"
msgstr "Média"

msgid "LAWK_ONLY"
msgstr "Realistický režim"

msgid "LAWK_ONLY_EXPLANATION"
msgstr "(limituje části a schopnosti pouze na život jak ho známe)"

msgid "LEAD_ARTIST"
msgstr "Vedoucí umělec"

msgid "LEAD_ARTISTS"
msgstr "Vedoucí umělci"

msgid "LEAD_DEVELOPERS"
msgstr "Hlavní vývojář"

msgid "LEAD_GAME_DESIGNER"
msgstr "Vedoucí herní designér"

msgid "LEAD_GAME_DESIGNERS"
msgstr "Vedoucí herní designéři"

msgid "LEAD_OUTREACH_PEOPLE"
msgstr "Vedoucí kontaktu s komunitou"

msgid "LEAD_OUTREACH_PERSON"
msgstr "Vedoucí kontaktu s komunitou"

msgid "LEAD_PROGRAMMER"
msgstr "Hlavní programátor"

msgid "LEAD_PROGRAMMERS"
msgstr "Hlavní programátoři"

msgid "LEAD_PROJECT_MANAGER"
msgstr "Vedoucí projektový manažer"

msgid "LEAD_PROJECT_MANAGERS"
msgstr "Vedoucí projektoví manažeři"

msgid "LEAD_TESTER"
msgstr "Vedoucí tester"

msgid "LEAD_TESTERS"
msgstr "Vedoucí testeři"

msgid "LEAD_THEORIST"
msgstr "Hlavní teoretik"

msgid "LEAD_THEORISTS"
msgstr "Hlavní teoretici"

msgid "LEFT_ARROW"
msgstr "←"

msgid "LEFT_MOUSE"
msgstr "Levé tlačítko myši"

msgid "LICENSES"
msgstr "Licence"

msgid "LICENSES_COVERING_THRIVE"
msgstr "Licence pokrývající části systému Thrive jsou uvedeny zde"

msgid "LIFE_ORIGIN"
msgstr "Původ života"

msgid "LIFE_ORIGIN_EXPLANATION"
msgstr "(počáteční lokace)"

msgid "LIFE_ORIGIN_PANSPERMIA"
msgstr "Panspermie (náhodné)"

msgid "LIFE_ORIGIN_POND"
msgstr "Malé teplé jezírko"

msgid "LIFE_ORIGIN_TOOLTIP"
msgstr "Některé možnosti mohou být nedostupné pokud je zapnut realistický režim"

msgid "LIFE_ORIGIN_VENTS"
msgstr "Hydrotermální průduch"

msgid "LIGHT"
msgstr "Světlo"

msgid "LIGHT_LEVEL_AVERAGE"
msgstr "Průměr"

#, fuzzy
msgid "LIGHT_LEVEL_CURRENT"
msgstr "Kolečkem vpravo"

msgid "LIGHT_LEVEL_DAY"
msgstr "Den"

msgid "LIGHT_LEVEL_LABEL_AT_NOON"
msgstr "{0} v poledne"

#, fuzzy
msgid "LIGHT_LEVEL_NIGHT"
msgstr "Kolečkem vpravo"

#, fuzzy
msgid "LIGHT_MAX"
msgstr "Světlo"

msgid "LIMIT_EXTREME"
msgstr "Extrémní"

msgid "LIMIT_GROWTH_RATE"
msgstr "Limit využití růstových sloučenin"

msgid "LIMIT_GROWTH_RATE_EXPLANATION"
msgstr "(zapnutí limituje rychlost růstu, při vypnutí na rychlost růstu mají efekt pouze dostupné sloučeniny)"

msgid "LIMIT_HUGE"
msgstr "Obří"

msgid "LIMIT_LARGE"
msgstr "Velký"

msgid "LIMIT_NORMAL"
msgstr "Normální"

msgid "LIMIT_SMALL"
msgstr "Malý"

msgid "LIMIT_TINY"
msgstr "Drobný"

msgid "LIMIT_VERY_LARGE"
msgstr "Obrovský"

msgid "LIMIT_VERY_SMALL"
msgstr "Maličký"

msgid "LINE_COLOUR"
msgstr "Barva čáry:"

#, fuzzy
msgid "LINKS_TITLE"
msgstr "Chybí název"

msgid "LIPASE"
msgstr "Lipáza"

msgid "LIPASE_DESCRIPTION"
msgstr "Lipáza umožňuje buňce rozkládat většinu typů membrán. Vaše buňka již produkuje nějaké množství tohoto enzymu bez lysozomu, ale vybráním tohoto typu zvýšíte efektivitu."

msgid "LOAD"
msgstr "Načíst"

msgid "LOADING"
msgstr "Načítání"

msgid "LOADING_DOT_DOT_DOT"
msgstr "Nahrávání..."

msgid "LOADING_GAME"
msgstr "Načítání hry"

#, fuzzy
msgid "LOADING_MACROSCOPIC_EDITOR"
msgstr "Načítání editoru mikrobů"

msgid "LOADING_MICROBE_EDITOR"
msgstr "Načítání editoru mikrobů"

msgid "LOADING_MULTICELLULAR_EDITOR"
msgstr "Načítání mnohobuněčného editoru"

msgid "LOAD_FINISHED"
msgstr "Načítání dokončeno"

msgid "LOAD_GAME"
msgstr "Nahrát hru"

msgid "LOAD_GAME_BUTTON_TOOLTIP"
msgstr "Načíst předešlé uložené hry"

msgid "LOAD_INCOMPATIBLE_PROTOTYPE_WARNING"
msgstr ""
"Uložená hra vybraná k načtení byla vytvořena v prototypu jiné verze Thrive.\n"
"Kvůli tomu tato uložená hra nelze načíst, jelikož uložené hry prototypů nelze vylepšit na novější verzi.\n"
"Udržování kompatibility uložených her z prototypů by bylo obrovské břemeno, jelikož věci jsou často přepsány, a psaní vylepšování pro prototypní uložené hry by velmi zpomalilo vývoj prototypů samotných."

msgid "LOAD_INCOMPATIBLE_SAVE_PROMPT"
msgstr "Načíst nekompatibilní uloženou hru?"

msgid "LOAD_INCOMPATIBLE_SAVE_WARNING"
msgstr ""
"Vybraná uložená pozice nemůže být načtena z důvodu nekompatibility s touto verzí Thrive.\n"
"Bohužel pro tuto verzi neexistuje převodník.\n"
"Jelikož je Thrive v ranné fázi vývoje, není kompatibilita uložených pozic prioritou, a proto převodníky nefungují pro všechny verze."

msgid "LOAD_INVALID_SAVE_PROMPT"
msgstr "Načíst neplatnou uloženou hru?"

msgid "LOAD_INVALID_SAVE_WARNING"
msgstr ""
"Z tohoto souboru nelze načíst informace o uložení.\n"
"Toto uložení je pravděpodobně poškozené nebo má novější formát, kterému tato verze nerozumí.\n"
"Chceš přesto zkusit načíst uložení?"

msgid "LOCAL_INITIAL_LETTER"
msgstr "L"

#, fuzzy
msgid "LOCK_DAY_NIGHT_CYCLE"
msgstr "Povolení cyklu den/noc"

#, fuzzy
msgid "LOW_MENU_PERFORMANCE"
msgstr "Výkon"

#, fuzzy
msgid "LOW_MENU_PERFORMANCE_DESCRIPTION"
msgstr "Obsahuje trávící enzymy. Může být modifikován pro změnu typu enzymu, který obsahuje. Lysozomy jsou schopny obsahovat pouze jeden typ enzymu najednou. Enzymy zrychlují a zvyšují efektivitu trávení."

msgid "LOW_QUALITY_BACKGROUND_BLUR"
msgstr ""

msgid "LOW_QUALITY_BACKGROUND_BLUR_TOOLTIP"
msgstr ""

msgid "LYSOSOME"
msgstr "Lysozom"

msgid "LYSOSOME_DESCRIPTION"
msgstr "Lysozom je organela připojena na membránu, která obsahuje hydrolytické enzymy, které mohou rozkládat různé biomolekuly. Lysozomy umožnují buňce strávit materiály vstřebány skrze endocytózu a čistit odpadní látky buňky skrze proces zvaný [b]autofagie[/b]."

msgid "LYSOSOME_PROCESSES_DESCRIPTION"
msgstr "Obsahuje trávící enzymy. Může být modifikován pro změnu typu enzymu, který obsahuje. Lysozomy jsou schopny obsahovat pouze jeden typ enzymu najednou. Enzymy zrychlují a zvyšují efektivitu trávení."

#, fuzzy
msgid "MACROLIDE_SYNTHESIS"
msgstr "Syntéza slizů"

#, fuzzy
msgid "MACROSCOPIC"
msgstr "Stát se makroskopickým ({0}/{1})"

#, fuzzy
msgid "MACROSCOPIC_STAGE"
msgstr "Mikrobiální Období"

msgid "MANUALLY_SET_TIME"
msgstr "ručně nastavený čas dne"

msgid "MAP"
msgstr "Mapa"

msgid "MARCH"
msgstr "Březen"

msgid "MARINE_SNOW"
msgstr "Mořský sníh"

msgid "MASTER_VOLUME"
msgstr "Celková hlasitost"

#, fuzzy
msgid "MASTODON_TOOLTIP"
msgstr "Navštivte náš Patreon"

#, fuzzy
msgid "MAX_CACHE_SIZE_TOOLTIP"
msgstr "Vyměšuj sliz"

msgid "MAX_FPS"
msgstr "Maximální FPS:"

msgid "MAX_FPS_NO_LIMIT"
msgstr "Neomezené"

#, fuzzy
msgid "MAX_SIZE_COLON"
msgstr "Velikost:"

msgid "MAX_SPAWNED_ENTITIES"
msgstr "Maximální počet entit:"

msgid "MAX_VISIBLE_DATASET_WARNING"
msgstr "Není povoleno zobrazit více než {0} datových sad!"

msgid "MAY"
msgstr "Květen"

#, fuzzy
msgid "MECHANICS_BUTTON"
msgstr "Smazání tohoto uložení nelze vrátit zpět. Opravdu ho chceš trvale smazat?"

msgid "MEDIANEXT"
msgstr "Další"

msgid "MEDIAPLAY"
msgstr "Přehrát"

msgid "MEDIAPREVIOUS"
msgstr "Předchozí"

msgid "MEDIARECORD"
msgstr "Nahrát"

msgid "MEDIASTOP"
msgstr "Zastavit"

msgid "MEDIUM_SULFUR_CHUNK"
msgstr "střední kus síry"

msgid "MEGA_YEARS"
msgstr "Myry"

#, fuzzy
msgid "MELANOSOME"
msgstr "Metabolozomy"

#, fuzzy
msgid "MELANOSOME_DESCRIPTION"
msgstr "Lysozom je organela připojena na membránu, která obsahuje hydrolytické enzymy, které mohou rozkládat různé biomolekuly. Lysozomy umožnují buňce strávit materiály vstřebány skrze endocytózu a čistit odpadní látky buňky skrze proces zvaný [b]autofagie[/b]."

#, fuzzy
msgid "MELANOSOME_PROCESSES_DESCRIPTION"
msgstr "Obsahuje trávící enzymy. Může být modifikován pro změnu typu enzymu, který obsahuje. Lysozomy jsou schopny obsahovat pouze jeden typ enzymu najednou. Enzymy zrychlují a zvyšují efektivitu trávení."

msgid "MEMBRANE"
msgstr "Membrána"

msgid "MEMBRANE_RIGIDITY"
msgstr "Tuhost membrány"

msgid "MEMBRANE_TYPES"
msgstr "Typy membrán"

msgid "MENU"
msgstr "Menu"

msgid "MESOPELAGIC"
msgstr "Mezopelagiál (hloubka oceánu do 1000m)"

msgid "METABOLOSOMES"
msgstr "Metabolozomy"

msgid "METABOLOSOMES_DESCRIPTION"
msgstr "Metabolosomy jsou shluky proteinů zabalené v proteinovém plášti. Mají schopnost změnit [thrive:compound type=\"glucose\"][/thrive:compound] na [thrive:compound type=\"atp\"][/thrive:compound] daleko rychleji než cytoplasma skrze proces nazývaný [b]Buněčné dýchání[/b]. Potřebuje na to ale [thrive:compound type=\"oxygen\"][/thrive:compound] aby fungovalo, a nízký objem [thrive:compound type=\"oxygen\"][/thrive:compound] v prostředí zpomalí schopnost produkovat [thrive:compound type=\"atp\"][/thrive:compound]. Jelikož jsou metabolosomy obaleny cytoplazmou, tato okolní tekutina stále provádí nějakou [b]glykolýzu[/b]."

msgid "METABOLOSOMES_PROCESSES_DESCRIPTION"
msgstr "Přeměňuje [thrive:compound type=\"glucose\"]glukózu[/thrive:compound] na [thrive:compound type=\"atp\"]ATP[/thrive:compound]. Rychlost je úměrná koncentraci [thrive:compound type=\"oxygen\"]kyslíku[/thrive:compound]."

#, fuzzy
msgid "META_THREADS_TOOLTIP"
msgstr ""
"Není možné automaticky detekovat, jestli je hyperthreading povolen nebo ne.\n"
"To ovlivňuje výchozí počet vláken, protože hyperthreading vlákna nejsou tak rychlá jako skutečná jádra CPU."

msgid "METRICS"
msgstr "Metriky výkonu"

#, fuzzy
msgid "METRICS_CONTENT"
msgstr ""
"Čas procesu: {0} s\n"
"Čas fyzyky: {1} s\n"
"Entity: {2} Jiné: {3}\n"
"Spawnuto: {4} Despawnuto: {5}\n"
"Použito uzlů: {6}\n"
"Použito paměti: {7}\n"
"Paměť GPU: {8}\n"
"Vyrenderované objekty: {9}\n"
"Zavolání vykreslení: {10} 2D: {11}\n"
"Vyrenderovaných vertices: {12}\n"
"Změny materiálů: {13}\n"
"Změny shaderů: {14}\n"
"Opuštěné uzly: {15}\n"
"Latence audia: {16} ms\n"
"Totální počet vláken: {17}\n"
"Totalální čas CPU:\n"
"{18}"

msgid "MIB_VALUE"
msgstr "{0} MiB"

msgid "MICHE"
msgstr ""

#, fuzzy
msgid "MICHES_FOR_PATCH"
msgstr "Vyhynul v této oblasti"

#, fuzzy
msgid "MICHE_AVOID_PREDATION_SELECTION_PRESSURE"
msgstr "[b][u]{0}[/u][/b] se oddělil od [b][u]{1}[/u][/b] jako nový druh kvůli jiných selekčních tlaků"

msgid "MICHE_CHUNK_PRESSURE"
msgstr ""

#, fuzzy
msgid "MICHE_COMPOUND_CLOUD_PRESSURE"
msgstr "Mračna sloučenin"

msgid "MICHE_COMPOUND_EFFICIENCY_PRESSURE"
msgstr ""

#, fuzzy
msgid "MICHE_DETAIL_TEXT"
msgstr ""
"[b]Živočich[/b]\n"
"{0}:{1}\n"
"[b]Generace[/b]\n"
"{2}\n"
"[b]Populace[/b]\n"
"{3}\n"
"[b]Barva[/b]\n"
"#{4}\n"
"[b]Chování[/b]\n"
"{5}"

msgid "MICHE_ENVIRONMENTAL_COMPOUND_PRESSURE"
msgstr ""

#, fuzzy
msgid "MICHE_ENVIRONMENTAL_TOLERANCE"
msgstr "Životní prostředí"

msgid "MICHE_MAINTAIN_COMPOUND_PRESSURE"
msgstr ""

msgid "MICHE_METABOLIC_STABILITY_PRESSURE"
msgstr ""

msgid "MICHE_NO_OP_PRESSURE"
msgstr ""

msgid "MICHE_PREDATION_EFFECTIVENESS_PRESSURE"
msgstr ""

#, fuzzy
msgid "MICHE_PREDATOR_ROOT_PRESSURE"
msgstr "Predace {0}"

msgid "MICHE_ROOT_PRESSURE"
msgstr ""

#, fuzzy
msgid "MICHE_TREE"
msgstr "Vyhoď SceneTree"

#, fuzzy
msgid "MICROBE"
msgstr "Mikrobiální Období"

#, fuzzy
msgid "MICROBES_COUNT"
msgstr "Mikrobiální Období"

#, fuzzy
msgid "MICROBE_BENCHMARK"
msgstr "Mikrobiální Editor"

msgid "MICROBE_EDITOR"
msgstr "Mikrobiální Editor"

#, fuzzy
msgid "MICROBE_ENZYME_STATISTICS"
msgstr "Statistika organizmu"

msgid "MICROBE_FREEBUILD_EDITOR"
msgstr "Editor mikrobů"

#, fuzzy
msgid "MICROBE_LOADING_TIP_1"
msgstr "Chybu opravíš stisknutím tlačítka Zpět v editoru"

#, fuzzy
msgid "MICROBE_LOADING_TIP_10"
msgstr "Chybu opravíš stisknutím tlačítka Zpět v editoru"

#, fuzzy
msgid "MICROBE_LOADING_TIP_11"
msgstr "Chybu opravíš stisknutím tlačítka Zpět v editoru"

#, fuzzy
msgid "MICROBE_LOADING_TIP_12"
msgstr "Chybu opravíš stisknutím tlačítka Zpět v editoru"

#, fuzzy
msgid "MICROBE_LOADING_TIP_13"
msgstr "Chybu opravíš stisknutím tlačítka Zpět v editoru"

#, fuzzy
msgid "MICROBE_LOADING_TIP_14"
msgstr "Chybu opravíš stisknutím tlačítka Zpět v editoru"

#, fuzzy
msgid "MICROBE_LOADING_TIP_15"
msgstr "Chybu opravíš stisknutím tlačítka Zpět v editoru"

#, fuzzy
msgid "MICROBE_LOADING_TIP_16"
msgstr "Chybu opravíš stisknutím tlačítka Zpět v editoru"

#, fuzzy
msgid "MICROBE_LOADING_TIP_17"
msgstr "Chybu opravíš stisknutím tlačítka Zpět v editoru"

#, fuzzy
msgid "MICROBE_LOADING_TIP_18"
msgstr "Chybu opravíš stisknutím tlačítka Zpět v editoru"

#, fuzzy
msgid "MICROBE_LOADING_TIP_19"
msgstr "Chybu opravíš stisknutím tlačítka Zpět v editoru"

#, fuzzy
msgid "MICROBE_LOADING_TIP_2"
msgstr "Chybu opravíš stisknutím tlačítka Zpět v editoru"

#, fuzzy
msgid "MICROBE_LOADING_TIP_20"
msgstr "Chybu opravíš stisknutím tlačítka Zpět v editoru"

#, fuzzy
msgid "MICROBE_LOADING_TIP_21"
msgstr "Chybu opravíš stisknutím tlačítka Zpět v editoru"

#, fuzzy
msgid "MICROBE_LOADING_TIP_22"
msgstr "Chybu opravíš stisknutím tlačítka Zpět v editoru"

#, fuzzy
msgid "MICROBE_LOADING_TIP_3"
msgstr "Chybu opravíš stisknutím tlačítka Zpět v editoru"

#, fuzzy
msgid "MICROBE_LOADING_TIP_4"
msgstr "Chybu opravíš stisknutím tlačítka Zpět v editoru"

#, fuzzy
msgid "MICROBE_LOADING_TIP_5"
msgstr "Chybu opravíš stisknutím tlačítka Zpět v editoru"

#, fuzzy
msgid "MICROBE_LOADING_TIP_6"
msgstr "Chybu opravíš stisknutím tlačítka Zpět v editoru"

#, fuzzy
msgid "MICROBE_LOADING_TIP_7"
msgstr "Chybu opravíš stisknutím tlačítka Zpět v editoru"

#, fuzzy
msgid "MICROBE_LOADING_TIP_8"
msgstr "Chybu opravíš stisknutím tlačítka Zpět v editoru"

#, fuzzy
msgid "MICROBE_LOADING_TIP_9"
msgstr "Chybu opravíš stisknutím tlačítka Zpět v editoru"

#, fuzzy
msgid "MICROBE_MEMBRANE_PERCENTAGE_STATISTICS"
msgstr "Statistika organizmu"

#, fuzzy
msgid "MICROBE_MEMBRANE_STATISTICS"
msgstr "Statistika organizmu"

#, fuzzy
msgid "MICROBE_ORGANELLE_STATISTICS"
msgstr "Statistika organizmu"

#, fuzzy
msgid "MICROBE_ORGANELLE_UPGRADES_STATISTICS"
msgstr "Statistika organizmu"

msgid "MICROBE_SPECIES_DETAIL_TEXT"
msgstr ""
"[b]Období[/b]\n"
"Mikrobiální\n"
"[b]Typ Membrány[/b]\n"
"{0}\n"
"[b]Pevnost Membrány[/b]\n"
"{1}\n"
"[b]Základní Rychlost[/b]\n"
"{2}\n"
"[b]Základní Rychlost Rotace[/b]\n"
"{3}\n"
"[b]Základní Velikost Hexu[/b]\n"
"{4}"

msgid "MICROBE_STAGE"
msgstr "Mikrobiální Období"

#, fuzzy
msgid "MICROBE_STAGE_BECOME_MULTICELLULAR_TEXT"
msgstr ""
"Pohybem skrze glukózu (bílé oblaky) ji lze posbírat.\n"
"\n"
"Vaše buňka potřebuje glukózu, aby mohla vyrábět energii a zůstat naživu.\n"
"\n"
"Následujte čáru vedoucí z vaší buňky k blízké glukóze."

msgid "MICROBE_STAGE_COLLECT_TEXT"
msgstr ""
"Pohybem skrze glukózu (bílé oblaky) ji lze posbírat.\n"
"\n"
"Vaše buňka potřebuje glukózu, aby mohla vyrábět energii a zůstat naživu.\n"
"\n"
"Následujte čáru vedoucí z vaší buňky k blízké glukóze."

msgid "MICROBE_STAGE_CONTROL_TEXT"
msgstr ""
"Chceš-li ovládat buňku, použij klávesy zobrazené v blízkosti buňky (střed obrazovky) a myš pro ovládání orientace buňky.\n"
"\n"
"Chceš-li pokračovat, vyzkoušejte na několik sekund všechny klávesy."

#, fuzzy
msgid "MICROBE_STAGE_CONTROL_TEXT_CONTROLLER"
msgstr ""
"Chceš-li ovládat buňku, použij klávesy zobrazené v blízkosti buňky (střed obrazovky) a myš pro ovládání orientace buňky.\n"
"\n"
"Chceš-li pokračovat, vyzkoušejte na několik sekund všechny klávesy."

#, fuzzy
msgid "MICROBE_STAGE_DAY_NIGHT_TEXT"
msgstr ""
"Dávej pozor na svou zdravotní lištu vedle lišty ATP (vpravo dole).\n"
"Tvá buňka zemře, pokud jí dojde zdraví.\n"
"Regenerace zdraví probíhá za předpokladu, že máš dostatek ATP.\n"
"Nezapomeň shromáždit dostatek glukózy k produkci ATP."

msgid "MICROBE_STAGE_HEALTH_TEXT"
msgstr ""
"Dávej pozor na svou zdravotní lištu vedle lišty ATP (vpravo dole).\n"
"Tvá buňka zemře, pokud jí dojde zdraví.\n"
"Regenerace zdraví probíhá za předpokladu, že máš dostatek ATP.\n"
"Nezapomeň shromáždit dostatek glukózy k produkci ATP."

msgid "MICROBE_STAGE_INITIAL"
msgstr ""
"Na vzdálené cizí planetě probíhaly vulkanické činnosti a dopady meteorů, což vedlo k vývoji nového fenoménu ve vesmíru.\n"
"\n"
"Života.\n"
"\n"
"Jednoduché mikroby se nacházejí v hlubokých oblastech oceánu. Jsi poslední univerzální společný předek (LUCA) na této planetě.\n"
"\n"
"Abys v tomto nepřátelském světě přežil/a, budeš muset shromáždit všechny možné sloučeniny, které najdeš a rozvinout další generace, aby konkurovaly ostatním druhům mikrobů."

#, fuzzy
msgid "MICROBE_STAGE_INITIAL_PANSPERMIA"
msgstr ""
"Na vzdálené cizí planetě probíhaly vulkanické činnosti a dopady meteorů, což vedlo k vývoji nového fenoménu ve vesmíru.\n"
"\n"
"Života.\n"
"\n"
"Jednoduché mikroby se nacházejí v hlubokých oblastech oceánu. Jsi poslední univerzální společný předek (LUCA) na této planetě.\n"
"\n"
"Abys v tomto nepřátelském světě přežil/a, budeš muset shromáždit všechny možné sloučeniny, které najdeš a rozvinout další generace, aby konkurovaly ostatním druhům mikrobů."

#, fuzzy
msgid "MICROBE_STAGE_INITIAL_POND"
msgstr ""
"Na vzdálené cizí planetě probíhaly vulkanické činnosti a dopady meteorů, což vedlo k vývoji nového fenoménu ve vesmíru.\n"
"\n"
"Života.\n"
"\n"
"Jednoduché mikroby se nacházejí v hlubokých oblastech oceánu. Jsi poslední univerzální společný předek (LUCA) na této planetě.\n"
"\n"
"Abys v tomto nepřátelském světě přežil/a, budeš muset shromáždit všechny možné sloučeniny, které najdeš a rozvinout další generace, aby konkurovaly ostatním druhům mikrobů."

#, fuzzy
msgid "MICROBE_STAGE_ORGANELLE_DIVISION"
msgstr "Statistika organizmu"

msgid "MIDDLE_MOUSE"
msgstr "Tlačítko kolečka myši"

#, fuzzy
msgid "MIGRATION_FAILED_TO_ADD"
msgstr "Vytvoření módu se nezdařilo"

#, fuzzy
msgid "MIGRATION_MANAGER"
msgstr ""
"Dávej pozor na svou zdravotní lištu vedle lišty ATP (vpravo dole).\n"
"Tvá buňka zemře, pokud jí dojde zdraví.\n"
"Regenerace zdraví probíhá za předpokladu, že máš dostatek ATP.\n"
"Nezapomeň shromáždit dostatek glukózy k produkci ATP."

msgid "MIGRATION_STATUS_DESTINATION_NOT_SELECTED"
msgstr "migrovat populaci z {0} do ..."

#, fuzzy
msgid "MIGRATION_STATUS_TEXT"
msgstr ""
"Dávej pozor na svou zdravotní lištu vedle lišty ATP (vpravo dole).\n"
"Tvá buňka zemře, pokud jí dojde zdraví.\n"
"Regenerace zdraví probíhá za předpokladu, že máš dostatek ATP.\n"
"Nezapomeň shromáždit dostatek glukózy k produkci ATP."

#, fuzzy
msgid "MIGRATION_STEP_DESTINATION_EXPLANATION"
msgstr ""
"Agresivní mikrobi budou pronásledovat kořist na větší vzdálenosti\n"
"a při napadení predátory jsou náchylnější k boji.\n"
"Mírumilovní mikrobi se na větší vzdálenosti nezapojují do boje s ostatními\n"
"a je méně pravděpodobné, že budou používat toxiny proti predátorům."

msgid "MIGRATION_STEP_ONLY_ONE_ALLOWED"
msgstr "pouze jedna migrace může být provedena za jednu návštěvu editoru. Můžete si dole prohlédnout migrace ve frontě a ponechat jí nebo zrušit, abyste vytvořili různé migrace"

#, fuzzy
msgid "MIGRATION_STEP_POPULATION_EXPLANATION"
msgstr "(cena organel, membrán a jiných věcí v editoru)"

#, fuzzy
msgid "MIGRATION_STEP_SOURCE_EXPLANATION"
msgstr "(cena organel, membrán a jiných věcí v editoru)"

#, fuzzy
msgid "MIGRATION_TOOLTIP"
msgstr "Navštivte náš Patreon"

msgid "MILLION_ABBREVIATION"
msgstr "{0} M"

msgid "MINIMUM_AMOUNT_TO_FIND"
msgstr "Minimální množství k detekci:"

msgid "MINIMUM_VERSION"
msgstr "Minimum:"

msgid "MIN_VISIBLE_DATASET_WARNING"
msgstr "Není povoleno zobrazit méně než {0} datových sad!"

msgid "MISC"
msgstr "Ostatní"

msgid "MISCELLANEOUS"
msgstr "Různé"

msgid "MISCELLANEOUS_3D_STAGE"
msgstr "Různé 3D Fáze"

#, fuzzy
msgid "MISC_FUN"
msgstr "Ostatní"

msgid "MISSING_DESCRIPTION"
msgstr "Chybí popis"

msgid "MISSING_OR_INVALID_REQUIRED_FIELD"
msgstr "Chybějící nebo nesprávný formát povinného pole: {0}"

msgid "MISSING_TITLE"
msgstr "Chybí název"

msgid "MITOCHONDRION"
msgstr "Mitochondrie"

msgid "MITOCHONDRION_DESCRIPTION"
msgstr "Elektrárna buňky. Mitochondie je struktura dvou membrán vyplněná proteiny a enzymy. Jedná se o prokaryotu, která byla asimilována pro využití svým eukaryotickým hostitelem. Je schopná konvertovat [thrive:compound type=\"glucose\"][/thrive:compound] na [thrive:compound type=\"atp\"][/thrive:compound] s daleko vyšší účinností než je možno v cytoplazmě, v procesu známém jako [b]buněčné dýchání[/b]. Potřebuje k tomu ale [thrive:compound type=\"oxygen\"][/thrive:compound], a nizké množství [thrive:compound type=\"oxygen\"][/thrive:compound] v prostředí zpomaluje její schopnost produkovat [thrive:compound type=\"atp\"][/thrive:compound]."

msgid "MITOCHONDRION_PROCESSES_DESCRIPTION"
msgstr "Přeměňuje [thrive:compound type=\"glucose\"][/thrive:compound] na [thrive:compound type=\"atp\"][/thrive:compound]. Rychlost je úměrná koncentraci [thrive:compound type=\"oxygen\"][/thrive:compound]."

#, fuzzy
msgid "MIXED_DOT_DOT_DOT"
msgstr "..."

msgid "MODDING_INSTRUCTIONS_ON"
msgstr "Modding instrukce jsou dostupné na"

msgid "MODELS"
msgstr "Modely"

msgid "MODIFY"
msgstr "Upravit"

msgid "MODIFY_ORGANELLE"
msgstr "Modifikovat organelu"

msgid "MODIFY_TYPE"
msgstr "Upravit typ"

msgid "MODS"
msgstr "Mody"

#, fuzzy
msgid "MODS_INSTALLED_BUT_NOT_ENABLED"
msgstr ""
"Nainstalované mody byly nalezeny, ale žádné nejsou aktivovány.\n"
"\n"
"Mody musí aktivovány po instalaci. Navštivte správce modů tlačítkem mody v menu extra."

msgid "MOD_ASSEMBLY"
msgstr "Sestava modu:"

msgid "MOD_ASSEMBLY_CLASS"
msgstr "Hlavní třída sestavy modu:"

#, fuzzy
msgid "MOD_ASSEMBLY_CLASS_CREATION_FAILED"
msgstr "{0}: zavolání unload metody sestavení modu selhalo"

msgid "MOD_ASSEMBLY_CLASS_NOT_FOUND"
msgstr "{0}: specifikovaná třída modu \"{1}\" nebyla nalezena v sestavení modu"

msgid "MOD_ASSEMBLY_INIT_CALL_FAILED"
msgstr "{0}: selhalo zavolání inicializace sestavení modu"

msgid "MOD_ASSEMBLY_LOAD_CALL_FAILED_EXCEPTION"
msgstr "{0}: zavolání inicializující metody sestavení modu selhalo s výjimkou: {1}"

msgid "MOD_ASSEMBLY_LOAD_EXCEPTION"
msgstr "{0}: načítání sestavy selhalo s výjimkou: {1}"

msgid "MOD_ASSEMBLY_UNLOAD_CALL_FAILED"
msgstr "{0}: zavolání unload metody sestavení modu selhalo"

msgid "MOD_ASSEMBLY_UNLOAD_CALL_FAILED_EXCEPTION"
msgstr "{0}: zavolání unload metody sestavení modu selhalo s výjimkou: {1}"

msgid "MOD_AUTHOR"
msgstr "Autor modu:"

msgid "MOD_AUTO_HARMONY"
msgstr "Používá auto Harmony:"

msgid "MOD_CREATION_FAILED"
msgstr "Vytvoření módu se nezdařilo"

msgid "MOD_DESCRIPTION"
msgstr "Popis módu:"

msgid "MOD_EXTENDED_DESCRIPTION"
msgstr "Dlouhý popis módu:"

msgid "MOD_HARMONY_LOAD_FAILED_EXCEPTION"
msgstr "{0}: načítání Harmony modu selhalo s výjimkou: {1}"

msgid "MOD_HARMONY_UNLOAD_FAILED_EXCEPTION"
msgstr "{0}: unload Harmony modu selhal s výjimkou: {1}"

msgid "MOD_HAS_NO_LOADABLE_RESOURCES"
msgstr "{0}: nemá žádné načitatelné prostředky"

msgid "MOD_ICON_FILE"
msgstr "Soubor s ikonou:"

msgid "MOD_INFO_URL"
msgstr "Mod info URL:"

msgid "MOD_INTERNAL_NAME"
msgstr "Interní název (složky):"

msgid "MOD_LICENSE"
msgstr "Licence módu:"

msgid "MOD_LOAD_ERRORS"
msgstr "Chyby načítání módu"

msgid "MOD_LOAD_ERRORS_OCCURRED"
msgstr "Při načítání jednoho nebo více módů došlo k chybám. Protokoly mohou obsahovat další informace."

msgid "MOD_LOAD_OR_UNLOAD_ERRORS_OCCURRED"
msgstr "Při načítání nebo vykládání jednoho nebo více módů došlo k chybám. Protokoly mohou obsahovat další informace."

msgid "MOD_LOAD_UNLOAD_CAVEATS"
msgstr "Poznámka: mnoho módů vyžaduje restart pro správné načtení nebo nahrání. Načítejte pouze ty mody, kterým důvěřujete, protože mohou obsahovat spustitelný kód."

msgid "MOD_LOAD_UNLOAD_RESTART"
msgstr "Jeden nebo více módů vyžaduje restart pro správné načtení nebo vyložení"

msgid "MOD_MAXIMUM_THRIVE"
msgstr "Maximální podporovaná verze Thrive:"

msgid "MOD_MINIMUM_THRIVE"
msgstr "Požadované minimum verze Thrive:"

msgid "MOD_NAME"
msgstr "Název módu:"

msgid "MOD_PCK_NAME"
msgstr "Mod .pck soubor:"

msgid "MOD_RECOMMENDED_THRIVE"
msgstr "Doporučená verze Thrive:"

msgid "MOD_TO_UPLOAD"
msgstr "Mod k nahrání:"

msgid "MOD_UPLOADER"
msgstr "Nahrávač módů"

msgid "MOD_VERSION"
msgstr "Verze modu:"

msgid "MORE_INFO"
msgstr "Zobrazit více info"

#, fuzzy
msgid "MORE_INFO_PROMPT"
msgstr "Zobrazit více info"

msgid "MOUSE_EDGE_PANNING_OPTION"
msgstr ""

#, fuzzy
msgid "MOUSE_LOOK_SENSITIVITY"
msgstr "Citlivost myši pro rozhlížení"

msgid "MOUSE_SENSITIVITY_WINDOW_SIZE_ADJUSTMENT"
msgstr ""

msgid "MOVE"
msgstr "Pohyb"

msgid "MOVEMENT"
msgstr "Pohyb"

msgid "MOVE_ATTEMPTS_PER_SPECIES"
msgstr "Počet pokusů o pohyb každého druhu"

msgid "MOVE_BACKWARDS"
msgstr "Pohyb dozadu"

msgid "MOVE_DOWN_OR_CROUCH"
msgstr "Pohyb dolů nebo skrčení"

msgid "MOVE_FORWARD"
msgstr "Pohyb dopředu"

#, fuzzy
msgid "MOVE_ITEM_DOWN"
msgstr "Mod k nahrání:"

#, fuzzy
msgid "MOVE_ITEM_UP"
msgstr "Pohyb vpravo"

msgid "MOVE_LEFT"
msgstr "Pohyb vlevo"

msgid "MOVE_ORGANELLE"
msgstr "Přemístit organelu"

msgid "MOVE_RIGHT"
msgstr "Pohyb vpravo"

msgid "MOVE_TO_ANY_PATCH"
msgstr "Přesunout na jakékoliv místo"

#, fuzzy
msgid "MOVE_TO_LAND"
msgstr "Mod k nahrání:"

#, fuzzy
msgid "MOVE_TO_MACROSCOPIC_TOOLTIP"
msgstr "Přejití k dalšímu období (mnohobuněčné). Je k dispozici jakmile máte dostatečně velkou buněčnou kolonii."

msgid "MOVE_TO_MULTICELLULAR_STAGE_TOOLTIP"
msgstr "Přejití k dalšímu období (mnohobuněčné). Je k dispozici jakmile máte dostatečně velkou buněčnou kolonii."

msgid "MOVE_TO_THIS_PATCH"
msgstr "Přesunout na toto místo"

msgid "MOVE_UP_OR_JUMP"
msgstr "Pohyb nahoru nebo skok"

#, fuzzy
msgid "MOVING_TO_AWAKENING_PROTOTYPE"
msgstr ""
"Dostali jste se k \"dokončené\" části Thrive.\n"
"Pokud chcete, můžete pokračovat k prototypům následujících období. Mohou být nedokončené, používat dočasnou grafiku, a být obecně velmi neuhlazené. Jsou zahrnuty jako součástí hry pro ukázání možného budoucího směru hry a naší obecné vize pro to, jak jsou období propojené.\n"
"\n"
"Ve většině prototypů nebudete mít možnost uložit hru nebo se vrátit pokud budete pokračovat. Pokud se budete chtít někdy vrátit do tohoto období, prosím uložte si hru teď před tím, než budete pokračovat.\n"
"\n"
"Pokud se rozhodnete pokračovat, prosím pochopte, že pozdější období jsou prototypy a prosím nechoďte si za námi stěžovat, že jsou nedokončené."

#, fuzzy
msgid "MOVING_TO_AWAKENING_PROTOTYPE_TITLE"
msgstr ""
"Dostali jste se k \"dokončené\" části Thrive.\n"
"Pokud chcete, můžete pokračovat k prototypům následujících období. Mohou být nedokončené, používat dočasnou grafiku, a být obecně velmi neuhlazené. Jsou zahrnuty jako součástí hry pro ukázání možného budoucího směru hry a naší obecné vize pro to, jak jsou období propojené.\n"
"\n"
"Ve většině prototypů nebudete mít možnost uložit hru nebo se vrátit pokud budete pokračovat. Pokud se budete chtít někdy vrátit do tohoto období, prosím uložte si hru teď před tím, než budete pokračovat.\n"
"\n"
"Pokud se rozhodnete pokračovat, prosím pochopte, že pozdější období jsou prototypy a prosím nechoďte si za námi stěžovat, že jsou nedokončené."

#, fuzzy
msgid "MOVING_TO_LAND_PROTOTYPE"
msgstr ""
"Dostali jste se k \"dokončené\" části Thrive.\n"
"Pokud chcete, můžete pokračovat k prototypům následujících období. Mohou být nedokončené, používat dočasnou grafiku, a být obecně velmi neuhlazené. Jsou zahrnuty jako součástí hry pro ukázání možného budoucího směru hry a naší obecné vize pro to, jak jsou období propojené.\n"
"\n"
"Ve většině prototypů nebudete mít možnost uložit hru nebo se vrátit pokud budete pokračovat. Pokud se budete chtít někdy vrátit do tohoto období, prosím uložte si hru teď před tím, než budete pokračovat.\n"
"\n"
"Pokud se rozhodnete pokračovat, prosím pochopte, že pozdější období jsou prototypy a prosím nechoďte si za námi stěžovat, že jsou nedokončené."

#, fuzzy
msgid "MOVING_TO_LAND_PROTOTYPE_TITLE"
msgstr ""
"Dostali jste se k \"dokončené\" části Thrive.\n"
"Pokud chcete, můžete pokračovat k prototypům následujících období. Mohou být nedokončené, používat dočasnou grafiku, a být obecně velmi neuhlazené. Jsou zahrnuty jako součástí hry pro ukázání možného budoucího směru hry a naší obecné vize pro to, jak jsou období propojené.\n"
"\n"
"Ve většině prototypů nebudete mít možnost uložit hru nebo se vrátit pokud budete pokračovat. Pokud se budete chtít někdy vrátit do tohoto období, prosím uložte si hru teď před tím, než budete pokračovat.\n"
"\n"
"Pokud se rozhodnete pokračovat, prosím pochopte, že pozdější období jsou prototypy a prosím nechoďte si za námi stěžovat, že jsou nedokončené."

#, fuzzy
msgid "MOVING_TO_SOCIETY_STAGE"
msgstr ""
"Dostali jste se k \"dokončené\" části Thrive.\n"
"Pokud chcete, můžete pokračovat k prototypům následujících období. Mohou být nedokončené, používat dočasnou grafiku, a být obecně velmi neuhlazené. Jsou zahrnuty jako součástí hry pro ukázání možného budoucího směru hry a naší obecné vize pro to, jak jsou období propojené.\n"
"\n"
"Ve většině prototypů nebudete mít možnost uložit hru nebo se vrátit pokud budete pokračovat. Pokud se budete chtít někdy vrátit do tohoto období, prosím uložte si hru teď před tím, než budete pokračovat.\n"
"\n"
"Pokud se rozhodnete pokračovat, prosím pochopte, že pozdější období jsou prototypy a prosím nechoďte si za námi stěžovat, že jsou nedokončené."

msgid "MP_COST"
msgstr "{0} MP"

msgid "MUCILAGE"
msgstr "Sliz"

#, fuzzy
msgid "MUCILAGE_SYNTHESIS"
msgstr "Syntéza slizů"

#, fuzzy
msgid "MUCOCYST_ACTION_TOOLTIP"
msgstr "Navštivte náš Patreon"

#, fuzzy
msgid "MULTICELLULAR"
msgstr "Umístit organelu"

msgid "MULTICELLULAR_EDITOR"
msgstr "Mnohobuněčný Editor"

#, fuzzy
msgid "MULTICELLULAR_FREEBUILD_EDITOR"
msgstr "Mnohobuněčný Editor"

#, fuzzy
msgid "MULTICELLULAR_LOADING_TIP_1"
msgstr "Mnohobuněčný Editor"

msgid "MULTICELLULAR_STAGE"
msgstr "Mnohobuněčné Období"

msgid "MULTIPLE_CELLS"
msgstr "Více buněk"

msgid "MULTIPLE_METABALLS"
msgstr "Více metaballů"

msgid "MULTIPLE_ORGANELLES"
msgstr "Více organel"

msgid "MULTISAMPLE_ANTI_ALIASING"
msgstr "Vícevzorové vyhlazování:"

msgid "MULTITHREADED_SIMULATION_ENABLED"
msgstr ""

#, fuzzy
msgid "MULTITHREADED_SIMULATION_EXPLANATION"
msgstr ""
"Agresivní mikrobi budou pronásledovat kořist na větší vzdálenosti\n"
"a při napadení predátory jsou náchylnější k boji.\n"
"Mírumilovní mikrobi se na větší vzdálenosti nezapojují do boje s ostatními\n"
"a je méně pravděpodobné, že budou používat toxiny proti predátorům."

#, fuzzy
msgid "MUSEUM_WELCOME_TEXT"
msgstr "Výtejte v muzeu! Zde si můžete prohlédnout spoustu druhů které z fosiliozovaly mezi všemi vašemi hramy."

msgid "MUSIC"
msgstr "Hudba"

msgid "MUSIC_VOLUME"
msgstr "Hlasitost hudby"

msgid "MUTATIONS_PER_SPECIES"
msgstr "Počet pokusů o mutaci každého druhu"

msgid "MUTATION_COST_MULTIPLIER"
msgstr "Násobení ceny mutace"

msgid "MUTATION_COST_MULTIPLIER_EXPLANATION"
msgstr "(cena organel, membrán a jiných věcí v editoru)"

msgid "MUTATION_POINTS"
msgstr "Body mutace"

msgid "MUTE"
msgstr "Ztišit"

msgid "NAME"
msgstr "Jméno:"

#, fuzzy
msgid "NAME_LABEL_CITY"
msgstr "Biom: {0}"

#, fuzzy
msgid "NAME_LABEL_FLEET"
msgstr "Biom: {0}"

msgid "NAME_LABEL_STRUCTURE_UNFINISHED"
msgstr ""

#, fuzzy
msgid "NATIVE_THREAD_ADVICE_TOOLTIP"
msgstr "Současná vlákna:"

msgid "NEGATIVE_ATP_BALANCE"
msgstr "Záporný balanc ATP"

msgid "NEGATIVE_ATP_BALANCE_TEXT"
msgstr ""
"Tvůj mikrob NEPRODUKUJE dostatek ATP, aby přežil!\n"
"Chceš pokračovat?"

msgid "NEW"
msgstr "Nový"

msgid "NEWER_VERSION_LOADING_WARNING"
msgstr ""
"Tato uložená hra pochází z novější verze Thrive a je velmi pravděpodobně nekompatibilní.\n"
"Chceš přesto zkusit načíst hru?"

msgid "NEWS"
msgstr "NOVINKY"

msgid "NEW_GAME"
msgstr "Nová hra"

msgid "NEW_GAME_BUTTON_TOOLTIP"
msgstr "Začít novou hru"

msgid "NEW_GAME_SETTINGS_PERFORMANCE_OPTIONS_INFO"
msgstr ""

msgid "NEW_MOD_DEFAULT_DESCRIPTION"
msgstr "Můj úžasný mod"

msgid "NEW_NAME"
msgstr "Nové jméno"

msgid "NEW_NAME_COLON"
msgstr "Nové jméno:"

msgid "NEXT_CAPITAL"
msgstr "DALŠÍ"

msgid "NEXT_EDITOR_TAB"
msgstr "Přejít do následující záložky editoru"

msgid "NITROGEN"
msgstr "Dusík"

msgid "NITROGENASE"
msgstr "Nitrogenáza"

msgid "NITROGENASE_DESCRIPTION"
msgstr "Nitrogenáza je protein schopný využít plynný [thrive:compound type=\"nitrogen\"][/thrive:compound] a buněčnou energii ve formě [thrive:compound type=\"atp\"][/thrive:compound] k produkci [thrive:compound type=\"ammonia\"][/thrive:compound], klíčové růstové živiny pro buňky. Tento proces se nazíva [b]anaerobní fixace dusíku[/b]. Jelikož jsou nitrogenázy obaleny cytoplazmou, tato okolní tekutina stále provádí nějakou [b]glykolýzu[/b]."

msgid "NITROGENASE_PROCESSES_DESCRIPTION"
msgstr "Přeměňuje [thrive:compound type=\"atp\"][/thrive:compound] na [thrive:compound type=\"ammonia\"][/thrive:compound]. Rychlost je úměrná koncentraci [thrive:compound type=\"nitrogen\"][/thrive:compound]."

msgid "NITROPLAST"
msgstr "Plastid fixující dusík"

msgid "NITROPLAST_DESCRIPTION"
msgstr "Dusík fixující plastid je protein schopný využít plynný [thrive:compound type=\"nitrogen\"][/thrive:compound], [thrive:compound type=\"oxygen\"][/thrive:compound] a [thrive:compound type=\"atp\"][/thrive:compound] k produkci [thrive:compound type=\"ammonia\"][/thrive:compound], klíčová živina pro růst buněk. Tento proces se nazývá [b]biologická fixace dusíku[/b]."

msgid "NITROPLAST_PROCESSES_DESCRIPTION"
msgstr "Přeměňuje [thrive:compound type=\"atp\"][/thrive:compound] na [thrive:compound type=\"ammonia\"][/thrive:compound]. Rychlost je úměrná koncentraci [thrive:compound type=\"nitrogen\"][/thrive:compound] a [thrive:compound type=\"oxygen\"][/thrive:compound]."

msgid "NONE"
msgstr "Žádná"

msgid "NORMAL"
msgstr "Normální"

msgid "NORMAL_MEMBRANE_DESCRIPTION"
msgstr "Nejzákladnější forma membrány, má malou ochranu proti poškození. Potřebuje také více energie, aby se nedeformovala. Výhodou je, že umožňuje buňce pohybovat se a rychle absorbovat živiny."

msgid "NOTHING_HERE"
msgstr "Nic zde není"

msgid "NOTHING_TO_INTERACT_WITH"
msgstr ""

msgid "NOTICE_DAMAGED_BY_NO_ATP"
msgstr "Poškozeno, kvůli nedostatku ATP"

#, fuzzy
msgid "NOTICE_ENGULF_DAMAGE_FROM_TOXIN"
msgstr "Poškozeno toxiny z potravy"

msgid "NOTICE_ENGULF_MISSING_ENZYME"
msgstr "chybí {0} na pohlcení cíle"

msgid "NOTICE_ENGULF_SIZE_TOO_SMALL"
msgstr "Velikost buňky je moc malá pro pohlcení cíle"

msgid "NOTICE_ENGULF_STORAGE_FULL"
msgstr "Nedostatek úložného místa pro pohlcení cíle"

msgid "NOTICE_HIT_BY_ATP_TOXIN"
msgstr "produkce ATP zastavena toxinem"

#, fuzzy
msgid "NOTICE_HIT_BY_BASE_MOVEMENT_TOXIN"
msgstr "Základní pohyb"

#, fuzzy
msgid "NOTICE_RADIATION_DAMAGE"
msgstr "Editor je připraven pro vstup"

msgid "NOTICE_READY_TO_EDIT"
msgstr "Editor je připraven pro vstup"

#, fuzzy
msgid "NOT_ADAPTED_TO_CURRENT_PATCH"
msgstr "Nalézt nynější prostředí"

msgid "NOT_STARTED_DOT"
msgstr "Nebylo začato."

msgid "NOVEMBER"
msgstr "Listopad"

msgid "NO_AI"
msgstr "Žádné AI"

msgid "NO_DATA_TO_SHOW"
msgstr "Žádná data k zobrazení"

msgid "NO_EVENTS_RECORDED"
msgstr "Žádné zaznamenané události"

#, fuzzy
msgid "NO_FOSSIL_DIRECTORY"
msgstr "Složka uložených pozic nebyla nalezena"

#, fuzzy
msgid "NO_MODS_ENABLED"
msgstr "Vypnuto"

msgid "NO_ORGANELLE_PROCESSES"
msgstr "Neprobíhají žádné procesy"

msgid "NO_SAVEGAMES_FOUND"
msgstr "Nebyly nalezeny žádné uložené hry"

msgid "NO_SAVE_DIRECTORY"
msgstr "Složka uložených pozic nebyla nalezena"

msgid "NO_SCREENSHOT_DIRECTORY"
msgstr "Složka se snímky obrazovky nebyla nalezena"

msgid "NO_SELECTED_MOD"
msgstr "Žádný vybraný mod"

#, fuzzy
msgid "NO_SUGGESTION"
msgstr "Rozlišení:"

msgid "NUCLEUS"
msgstr "Jádro"

msgid "NUCLEUS_DELETE_OPTION_DISABLED_TOOLTIP"
msgstr ""
"Nelze vymazat jádro, jelikož toto je nevratná evoluce.\n"
"Pokud byl ale umístěn během této editace, stále je možné použít Vrátit a Navrátit."

msgid "NUCLEUS_DESCRIPTION"
msgstr "Definující rys eukaryotických buněk. Jádro také zahrnuje endoplazmatické retikulum a golgiho aparát. Jde o evoluci prokaryotických buněk, které vyvinuly systém vnitřních membrán, a to provedením asimilace dalšího prokaryota uvnitř sebe. To jim umožňuje rozdělit nebo odvrátit různé procesy probíhající uvnitř buňky a zabránit jim v překrývání. To umožňuje, aby jejich nové organely vázané na membránu byly mnohem složitější, účinnější a specializovanější, než kdyby volně plovaly v cytoplazmě. To však přichází za cenu toho, že se buňka zvětší a vyžaduje mnoho energie, aby se udržovala."

msgid "NUCLEUS_SMALL_DESCRIPTION"
msgstr "Umožňuje vývoj složitějších, membránově vázaných organel. Stojí hodně ATP k údržbě. Tento proces je nevratný."

msgid "NUMLOCK"
msgstr "Num Lock"

#, fuzzy
msgid "NUTRIENT_COST_TOOLTIP"
msgstr "Navštivte náš Patreon"

msgid "N_A"
msgstr "N/A"

msgid "N_A_MP"
msgstr "N/A MP"

#, fuzzy
msgid "N_TIMES"
msgstr "2x"

msgid "OCTOBER"
msgstr "Říjen"

msgid "OFF"
msgstr "vypnuto"

msgid "OFFICIAL_WEBSITE"
msgstr "Oficiální stránka"

#, fuzzy
msgid "OFFICIAL_WEBSITE_BUTTON_TOOLTIP"
msgstr "Spáchat sebevraždu"

msgid "OK"
msgstr "OK"

msgid "OLDER_VERSION_LOADING_WARNING"
msgstr ""
"Toto uložení pochází ze staré verze a může být nekompatibilní.\n"
"Protože Thrive je v současné době na počátku vývoje, kompatibilita ukládání není prioritou.\n"
"Můžeš nahlásit jakékoli problémy, se kterými se setkáš, ale právě teď nemají nejvyšší prioritu.\n"
"Chceš přesto zkusit načíst uložení?"

#, fuzzy
msgid "OPENGL_MODE_WARNING"
msgstr "Varování režimu GLES2"

#, fuzzy
msgid "OPENGL_MODE_WARNING_EXPLANATION"
msgstr "Spouštíte Thrive pomocí OpenGLES2. Tato možnost není otestovaná a může způsobovat problémy. Zkuste aktualizovat grafické ovladače nebo vynutit použití AMD nebo Nvidia grafiky pro spuštění Thrive."

msgid "OPEN_FOLDER"
msgstr "Otevřít složku"

#, fuzzy
msgid "OPEN_FOSSIL_FOLDER"
msgstr "Otevřít složku protokolů"

msgid "OPEN_FOSSIL_IN_FREEBUILD_WARNING"
msgstr ""

#, fuzzy
msgid "OPEN_GOD_TOOLS"
msgstr "Otevřít URL Info"

msgid "OPEN_HELP_SCREEN"
msgstr "Otevřít nápovědu"

#, fuzzy
msgid "OPEN_IN_FREEBUILD"
msgstr "Volné stavění"

msgid "OPEN_LOGS_FOLDER"
msgstr "Otevřít složku protokolů"

msgid "OPEN_MOD_URL"
msgstr "Otevřít URL Info"

#, fuzzy
msgid "OPEN_ORGANELLES_PAGE"
msgstr "Otevřít nabídku organel"

msgid "OPEN_ORGANELLE_MENU"
msgstr "Otevřít nabídku organel"

#, fuzzy
msgid "OPEN_RESEARCH_SCREEN"
msgstr "Otevřít nápovědu"

msgid "OPEN_SAVE_DIRECTORY"
msgstr "Otevřít složku uložení"

#, fuzzy
msgid "OPEN_SCIENCE_MENU"
msgstr "Otevřít menu"

msgid "OPEN_SCREENSHOT_FOLDER"
msgstr "Otevřít screenshoty"

msgid "OPEN_THE_MENU"
msgstr "Otevřít menu"

msgid "OPEN_TRANSLATION_SITE"
msgstr "Pomozte přeložit hru"

msgid "OPERATION_PAUSED_DOT"
msgstr "Pozastaveno."

msgid "OPPORTUNISM_EXPLANATION"
msgstr ""
"Oportunističtí mikrobi budou soupeřit s konkurenty o kousky\n"
"a pokud se jim nepodaří kořist pohltit, pokusí se ji ulovit pomocí toxinů.\n"
"Opatrní mikrobi by se nemuseli vystavovat nebezpečí kvůli kouskům."

msgid "OPPORTUNISTIC"
msgstr "Oportunismus"

msgid "OPTIONS"
msgstr "Nastavení"

msgid "OPTIONS_BUTTON_TOOLTIP"
msgstr "Změna nastavení"

msgid "ORGANELLES"
msgstr "Organely"

#, fuzzy
msgid "ORGANELLES_BUTTON"
msgstr "Organely"

#, fuzzy
msgid "ORGANELLES_WILL_BE_UNLOCKED_NEXT_GENERATION"
msgstr "(POZOR: fotosyntéza se stává mnohem méně životaschopnou)"

#, fuzzy
msgid "ORGANELLE_AXON"
msgstr "Organely"

#, fuzzy
msgid "ORGANELLE_AXON_DESCRIPTION"
msgstr "Pily (v jednotném čísle: pilus) se nacházejí na povrchu mnoha mikroorganismů a připomínají jemné chloupky. Na povrchu mikroorganismu se mohou nacházet desítky až stovky pilusů, které slouží k několika účelům, včetně predátorské role. Patogenní mikroorganismy využívají pili k virulenci buď k přichycení a vazbě na tkáně hostitele, nebo k proniknutí přes vnější membránu a získání přístupu do cytoplazmy. Existuje mnoho podobných pili, které však nejsou evolučně příbuzné a vznikly konvergentní evolucí. Jeden organismus může mít schopnost exprimovat několik typů pili a ty, které jsou přítomny na povrchu, se neustále mění a nahrazují."

#, fuzzy
msgid "ORGANELLE_CATEGORY_MACROSCOPIC"
msgstr "Umístit organelu"

#, fuzzy
msgid "ORGANELLE_CATEGORY_MULTICELLULAR"
msgstr "Umístit organelu"

#, fuzzy
msgid "ORGANELLE_GROWTH_ORDER_EXPLANATION"
msgstr "(zapnutí limituje rychlost růstu, při vypnutí na rychlost růstu mají efekt pouze dostupné sloučeniny)"

#, fuzzy
msgid "ORGANELLE_MYOFIBRIL"
msgstr "Dravý/útočný Pilus"

#, fuzzy
msgid "ORGANELLE_MYOFIBRIL_DESCRIPTION"
msgstr "Pily (v jednotném čísle: pilus) se nacházejí na povrchu mnoha mikroorganismů a připomínají jemné chloupky. Na povrchu mikroorganismu se mohou nacházet desítky až stovky pilusů, které slouží k několika účelům, včetně predátorské role. Patogenní mikroorganismy využívají pili k virulenci buď k přichycení a vazbě na tkáně hostitele, nebo k proniknutí přes vnější membránu a získání přístupu do cytoplazmy. Existuje mnoho podobných pili, které však nejsou evolučně příbuzné a vznikly konvergentní evolucí. Jeden organismus může mít schopnost exprimovat několik typů pili a ty, které jsou přítomny na povrchu, se neustále mění a nahrazují."

msgid "ORGANELLE_PILUS"
msgstr "Dravý/útočný Pilus"

msgid "ORGANELLE_PILUS_DESCRIPTION"
msgstr "Pily (v jednotném čísle: pilus) se nacházejí na povrchu mnoha mikroorganismů a připomínají jemné chloupky. Na povrchu mikroorganismu se mohou nacházet desítky až stovky pilusů, které slouží k několika účelům, včetně predátorské role. Patogenní mikroorganismy využívají pili k virulenci buď k přichycení a vazbě na tkáně hostitele, nebo k proniknutí přes vnější membránu a získání přístupu do cytoplazmy. Existuje mnoho podobných pili, které však nejsou evolučně příbuzné a vznikly konvergentní evolucí. Jeden organismus může mít schopnost exprimovat několik typů pili a ty, které jsou přítomny na povrchu, se neustále mění a nahrazují."

msgid "ORGANELLE_PILUS_PROCESSES_DESCRIPTION"
msgstr "Tímto bodneš ostatní buňky."

#, fuzzy
msgid "ORGANELLE_PLURAL"
msgstr "Dravý/útočný Pilus"

#, fuzzy
msgid "ORGANELLE_SINGULAR"
msgstr "Dravý/útočný Pilus"

#, fuzzy
msgid "ORGANELLE_SUGGESTION_COLON"
msgstr "Organely"

#, fuzzy
msgid "ORGANELLE_SUGGESTION_TOOLTIP"
msgstr "Načíst předešlé uložené hry"

#, fuzzy
msgid "ORGANELLE_UNLOCKS_ENABLED"
msgstr "Organely"

#, fuzzy
msgid "ORGANELLE_UNLOCKS_ENABLED_EXPLANATION"
msgstr "(POZOR: fotosyntéza se stává mnohem méně životaschopnou)"

msgid "ORGANISM_STATISTICS"
msgstr "Statistika organizmu"

msgid "OR_UNLOCK_CONDITION"
msgstr ""

msgid "OSMOREGULATION"
msgstr "Osmoregulace"

msgid "OSMOREGULATION_COST"
msgstr "Náklady na osmoregulaci"

msgid "OSMOREGULATION_COST_MULTIPLIER"
msgstr "Násobitel ceny osmoregulace"

msgid "OSMOREGULATION_COST_MULTIPLIER_EXPLANATION"
msgstr "(cena osmoregulace hráčova druhu)"

#, fuzzy
msgid "OTHER_COMPOUNDS"
msgstr "Sloučeniny"

msgid "OUR_WIKI"
msgstr "naše Wiki"

#, fuzzy
msgid "OUTDATED_NOTICE"
msgstr "Nebylo začato."

msgid "OUTREACH_TEAM"
msgstr "Kontakt s komunitou"

msgid "OUTSIDE_CONTRIBUTORS"
msgstr "Externí přispěvatelé"

msgid "OVERWRITE_EXISTING_SAVE"
msgstr "Nahradit existující uloženou pozici:"

msgid "OVERWRITE_EXISTING_SAVE_PROMPT"
msgstr "Přejete si přepsat uloženou hru?"

#, fuzzy
msgid "OVERWRITE_SPECIES_NAME_CONFIRMATION"
msgstr "Smazání tohoto uložení nelze vrátit zpět. Opravdu ho chceš trvale smazat?"

msgid "OXYGEN"
msgstr "Kyslík"

#, fuzzy
msgid "OXYGEN_INHIBITOR_SYNTHESIS"
msgstr "Syntéza OxyToxynů"

#, fuzzy
msgid "OXYGEN_RESISTANCE"
msgstr "Rezistence vůči toxinům"

#, fuzzy
msgid "OXYGEN_TOLERANCE_TOOLTIP"
msgstr "Zobrazit / skrýt sloučeniny"

msgid "OXYTOXISOME_PROCESSES_DESCRIPTION"
msgstr "Přeměňuje [thrive:compound type=\"atp\"][/thrive:compound] na [thrive:compound type=\"oxytoxy\"][/thrive:compound]. Rychlost je úměrná koncentraci [thrive:compound type=\"oxygen\"][/thrive:compound]. Toxiny mohou být uvolněny stisknutím [thrive:input]g_fire_toxin[/thrive:input]. Pokud je množství [thrive:compound type=\"oxytoxy\"][/thrive:compound] nízké, střelba je stále možná, ale bude mít snížené poškození."

msgid "OXYTOXY_NT"
msgstr "OxyToxyn NT"

#, fuzzy
msgid "OXYTOXY_SYNTHESIS"
msgstr "Syntéza OxyToxynů"

msgid "PAGEDOWN"
msgstr "PgDown"

msgid "PAGEUP"
msgstr "PgUp"

#, fuzzy
msgid "PAGE_BACK"
msgstr "Zpět"

#, fuzzy
msgid "PAGE_FORWARD"
msgstr "Dopředu"

#, fuzzy
msgid "PAGE_TITLE"
msgstr "Odstranit místní data"

msgid "PAN_CAMERA_DOWN"
msgstr "Posuň se dolů"

msgid "PAN_CAMERA_LEFT"
msgstr "Posuň se doleva"

msgid "PAN_CAMERA_RESET"
msgstr "Resetovat kameru"

msgid "PAN_CAMERA_RIGHT"
msgstr "Posuň se doprava"

msgid "PAN_CAMERA_UP"
msgstr "Posuň se nahoru"

msgid "PASSIVE_REPRODUCTION_PROGRESS_EXPLANATION"
msgstr "(pasivní příjem reprodukčních sloučenin z prostředí bez toho aniž byste něco museli dělat)"

msgid "PAST_DEVELOPERS"
msgstr "Bývalí vývojáři"

#, fuzzy
msgid "PATCH_COLON"
msgstr "Nejlepší oblast:"

msgid "PATCH_EXTINCTION_BOX_TEXT"
msgstr ""
"Váš druh v tomto prostředí vymřel.\n"
"Ale není všemu konec, stále můžete vybrat jiné prostředí, ve kterém můžete hrát!"

msgid "PATCH_EXTINCTION_CAPITAL"
msgstr "VYHYNUTÍ V PROSTŘEDÍ"

msgid "PATCH_MAP"
msgstr "Mapa lokací"

msgid "PATCH_MAP_NAVIGATION_TOOLTIP"
msgstr "Klikejte, tahejte, přibližujte a oddalujte kameru pro pohyb"

msgid "PATCH_NAME"
msgstr "{0} {1}"

#, fuzzy
msgid "PATCH_NOTES_LAST_PLAYED_INFO"
msgstr "Odstranit místní data"

msgid "PATCH_NOTES_LAST_PLAYED_INFO_PLURAL"
msgstr ""

#, fuzzy
msgid "PATCH_NOTES_TITLE"
msgstr "Odstranit místní data"

msgid "PATCH_NOTE_BULLET_POINT"
msgstr ""

msgid "PATCH_NOTE_CHANGES_HEADING"
msgstr ""

#, fuzzy
msgid "PATCH_NOTE_LINK_VISIT_TEXT"
msgstr ""
"Váš druh v tomto prostředí vymřel.\n"
"Ale není všemu konec, stále můžete vybrat jiné prostředí, ve kterém můžete hrát!"

msgid "PATREON_TOOLTIP"
msgstr "Navštivte náš Patreon"

msgid "PATRONS"
msgstr "Sponzoři"

msgid "PAUSED"
msgstr "POZASTAVENO"

msgid "PAUSE_MENU_RESUME_TOOLTIP"
msgstr "Návrat do hry"

msgid "PAUSE_PROMPT"
msgstr "[center]Zmáčkněte [thrive:input]g_pause[/thrive:input] pro obnovení hry[/center]"

msgid "PAUSE_TOOLTIP"
msgstr "Pozastavit hru"

msgid "PCK_LOAD_FAILED"
msgstr "Načítání souboru pck ({0}) se nezdařilo"

msgid "PCK_LOAD_FAILED_DOES_NOT_EXIST"
msgstr "Načítání souboru pck ({0}) se nezdařilo protože soubor neexistuje"

msgid "PEACEFUL"
msgstr "Mírumilovnost"

#, fuzzy
msgid "PENDING_ENDOSYMBIOSIS_EXPLANATION"
msgstr "Spouštíte Thrive pomocí OpenGLES2. Tato možnost není otestovaná a může způsobovat problémy. Zkuste aktualizovat grafické ovladače nebo vynutit použití AMD nebo Nvidia grafiky pro spuštění Thrive."

msgid "PENDING_ENDOSYMBIOSIS_TITLE"
msgstr ""

msgid "PERCENTAGE_VALUE"
msgstr "{0}%"

#, fuzzy
msgid "PERFECT_ADAPTATION_DESCRIPTION"
msgstr ""
"Povolí blikající efekty na uživatelském rozhraní (např. blikání tlačítka editoru)\n"
"\n"
"Pokud se objeví problém, kdy část tlačítka editoru mizí,\n"
"zkuste tuto možnost vypnout."

msgid "PERFORMANCE"
msgstr "Výkon"

msgid "PERFORM_UNBINDING"
msgstr "Rozpojit"

#, fuzzy
msgid "PER_SECOND_ABBREVIATION"
msgstr "{0} k"

msgid "PER_SECOND_SLASH"
msgstr "/sekund"

msgid "PHOSPHATE"
msgstr "Fosfát"

#, fuzzy
msgid "PHOSPHATES_COST"
msgstr "Fosfát"

msgid "PHOTOSYNTHESIS"
msgstr "Fotosyntéza"

msgid "PHYSICAL_CONDITIONS"
msgstr "Fyzické podmínky"

msgid "PHYSICAL_RESISTANCE"
msgstr "Fyzická odolnost"

msgid "PLACE_ORGANELLE"
msgstr "Umístit organelu"

msgid "PLANET"
msgstr "Planeta"

#, fuzzy
msgid "PLANET_DETAILS_STRING"
msgstr "Otevřít složku záznamů"

msgid "PLANET_GENERATION_TEASER"
msgstr "Generováni planet již brzy!"

msgid "PLANET_RANDOM_SEED"
msgstr "Náhodný seed planety"

#, fuzzy
msgid "PLAYER"
msgstr "Hráčská buňka"

msgid "PLAYER_DEATH_POPULATION_PENALTY"
msgstr "Populační penalta za smrt hráče"

msgid "PLAYER_DEATH_POPULATION_PENALTY_EXPLANATION"
msgstr "(součinitel snížení populace hráčova druhu za každou smrt hráče)"

msgid "PLAYER_DIED"
msgstr "hráč zemřel"

msgid "PLAYER_DUPLICATE"
msgstr "Duplicitní hráč"

msgid "PLAYER_EXTINCT"
msgstr "Hráč vyhynul"

#, fuzzy
msgid "PLAYER_RELATIVE_MOVEMENT"
msgstr "Hráč vyhynul"

msgid "PLAYER_REPRODUCED"
msgstr "hráč se rozmnožil"

msgid "PLAYER_SPEED"
msgstr ""
"Hráč\n"
"Rychlost"

msgid "PLAYSTATION_3"
msgstr ""

msgid "PLAYSTATION_4"
msgstr ""

msgid "PLAYSTATION_5"
msgstr ""

msgid "PLAY_INTRO_VIDEO"
msgstr "Přehrát úvodní video"

msgid "PLAY_MICROBE_INTRO_ON_NEW_GAME"
msgstr "Spustit úvod do mikrobů v nové hře"

msgid "PLAY_WITH_CURRENT_SETTING"
msgstr "Hrát s vybraným nastavením"

msgid "POPULATION_CAPITAL"
msgstr "POPULACE:"

msgid "POPULATION_COLON"
msgstr "populace:"

msgid "POPULATION_IN_PATCHES"
msgstr "populace v prostředích:"

msgid "POPULATION_IN_PATCH_SHORT"
msgstr "{0} ({1})"

#, fuzzy
msgid "POSITION_NUMBER"
msgstr "ID číslo"

msgid "PREDATION_FOOD_SOURCE"
msgstr "Predace {0}"

msgid "PREDICTION_DETAILS_OPEN_TOOLTIP"
msgstr "Zobrazit podrobné informace o předpovědi"

msgid "PRESSURE"
msgstr "Tlak"

msgid "PRESSURE_SHORT"
msgstr "Tlak"

#, fuzzy
msgid "PRESSURE_TOLERANCE_TOOLTIP"
msgstr "Návrat do hlavního menu"

msgid "PRESS_KEY_DOT_DOT_DOT"
msgstr "Stiskněte klávesu..."

msgid "PREVIEW_IMAGE_DOES_NOT_EXIST"
msgstr "Náhled obrázku neexistuje"

msgid "PREVIEW_IMAGE_IS_TOO_LARGE"
msgstr "Soubor náhledu obrázku je příliš velký"

msgid "PREVIOUS_COLON"
msgstr "předchozí:"

msgid "PROCESSING_LOADED_OBJECTS"
msgstr "Zpracování načtených objektů"

msgid "PROCESS_ENVIRONMENT_SEPARATOR"
msgstr "@"

msgid "PROCESS_PANEL_TITLE"
msgstr "Proces buňky"

#, fuzzy
msgid "PROCESS_SPEED_MODIFIER"
msgstr "Proces buňky"

msgid "PROGRAMMING_TEAM"
msgstr "Programátoři"

msgid "PROJECT_MANAGEMENT_TEAM"
msgstr "Projektoví manažeři"

msgid "PROTEINS"
msgstr "Bílkoviny"

msgid "PROTOPLASM"
msgstr "Protoplazma"

msgid "PULL_REQUESTS_PROGRAMMING"
msgstr "Externí programátoři"

msgid "QUICK_LOAD"
msgstr "Rychlé načtení"

msgid "QUICK_SAVE"
msgstr "Rychlé uložení"

msgid "QUIT"
msgstr "Ukončit"

msgid "QUIT_BUTTON_TOOLTIP"
msgstr "Opustit hru"

msgid "QUIT_GAME_WARNING"
msgstr ""
"Jste si jistý, že chcete ukončit hru?\n"
"Ztratíte veškerý neuložený postup."

#, fuzzy
msgid "RADIATION"
msgstr "Aerobní dýchání"

#, fuzzy
msgid "RADIOACTIVE_CHUNK"
msgstr "Velký kus železa"

#, fuzzy
msgid "RADIOSYNTHESIS"
msgstr "Termosyntéza"

msgid "RANDOMIZE_SPECIES_NAME"
msgstr "Náhodné jméno druhu"

msgid "RANDOM_SEED_TOOLTIP"
msgstr "Hodnota použita pro generování světa, která musí být pozitivní celé číslo"

msgid "RAW"
msgstr "RAW"

msgid "RAW_VALUE_COLON"
msgstr "Suroví:"

msgid "READING_SAVE_DATA"
msgstr "Načítám uložená data"

msgid "READY"
msgstr "Připraveno"

msgid "RECOMMENDED_THRIVE_VERSION"
msgstr "Doporučené Thrive:"

msgid "REDDIT_TOOLTIP"
msgstr "Navštiv náš subreddit"

msgid "REDO"
msgstr "Navrátit"

msgid "REDO_THE_LAST_ACTION"
msgstr "Zopakovat poslední akci zpět"

msgid "REFRESH"
msgstr "Obnovit"

msgid "REPORT"
msgstr "Zpráva"

#, fuzzy
msgid "REPORT_BUG"
msgstr "Zpráva"

msgid "REPRODUCED"
msgstr "reprodukováno"

msgid "REPRODUCTION"
msgstr "Reprodukce"

msgid "REPRODUCTION_ASEXUAL"
msgstr "Asexuální"

msgid "REPRODUCTION_BUDDING"
msgstr "Pučení"

#, fuzzy
msgid "REPRODUCTION_COMPOUNDS_MODE"
msgstr "Reprodukce:"

#, fuzzy
msgid "REPRODUCTION_COMPOUNDS_MODE_EXPLANATION"
msgstr "(pasivní příjem reprodukčních sloučenin z prostředí bez toho aniž byste něco museli dělat)"

#, fuzzy
msgid "REPRODUCTION_COMPOUND_HANDLING_TOOLTIP"
msgstr "Reprodukce:"

msgid "REPRODUCTION_METHOD"
msgstr "Reprodukce:"

msgid "REQUIRES_NUCLEUS"
msgstr "Potřebuje jádro"

#, fuzzy
msgid "RESEARCH"
msgstr "Hledat"

msgid "RESET"
msgstr "Resetovat"

msgid "RESET_DEADZONES"
msgstr "Resetovat Mrtvý Úhel"

msgid "RESET_DISMISSED_POPUPS"
msgstr ""

msgid "RESET_INPUTS_TO_DEFAULTS"
msgstr "Resetovat ovládání ?"

#, fuzzy
msgid "RESET_ITEM_ORDER_TO_DEFAULT"
msgstr "Resetovat ovládání ?"

#, fuzzy
msgid "RESET_KEYBINDINGS"
msgstr "Resetovat ovládání"

msgid "RESET_SETTINGS_TO_DEFAULTS"
msgstr "Výchozí"

msgid "RESET_TO_DEFAULTS"
msgstr "Obnovit výchozí nastavení?"

msgid "RESISTANT_TO_BASIC_ENGULFMENT"
msgstr ""

#, fuzzy
msgid "RESIZE_METABALL_TOOLTIP"
msgstr "Pokračovat"

msgid "RESOLUTION"
msgstr "Rozlišení:"

msgid "RESOURCE_ABSORBTION_SPEED"
msgstr "Rychlost absorpce zdrojů"

#, fuzzy
msgid "RESOURCE_AMOUNT_SHORT"
msgstr "Tlak"

#, fuzzy
msgid "RESOURCE_ENERGY"
msgstr "Zdrojový kód"

#, fuzzy
msgid "RESOURCE_FOOD"
msgstr "Zdrojový kód"

#, fuzzy
msgid "RESOURCE_ROCK"
msgstr "Zdrojový kód"

#, fuzzy
msgid "RESOURCE_WOOD"
msgstr "Zdrojový kód"

msgid "RESPIRATION"
msgstr "Aerobní dýchání"

msgid "RESPONSIVE"
msgstr "Reagující"

msgid "RESTART_REQUIRED"
msgstr "Požadovaný restart"

msgid "RESUME"
msgstr "Pokračovat"

msgid "RESUME_TOOLTIP"
msgstr "Pokračovat"

msgid "RETURN_TO_MENU"
msgstr "Návrat do menu"

msgid "RETURN_TO_MENU_TOOLTIP"
msgstr "Návrat do hlavního menu"

msgid "RETURN_TO_MENU_WARNING"
msgstr ""
"Jste si jistý, že chcete odejít do hlavního menu?\n"
"Ztratíte veškerý neuložený postup."

#, fuzzy
msgid "REVEAL_ALL_PATCHES"
msgstr "rozšířen do prostředí:"

#, fuzzy
msgid "REVOLUTIONARY_GAMES_SOCIAL_TOOLTIP"
msgstr "Vytvořeno týmem Revolutionary Games Studio"

msgid "RIGHT_ARROW"
msgstr "→"

msgid "RIGHT_MOUSE"
msgstr "Pravé tlačítko myši"

msgid "RIGID"
msgstr "Tuhé"

msgid "RIGIDITY_MEMBRANE_DESCRIPTION"
msgstr "Pevnější membrána je odolnější vůči poškození, ale ztěžuje pohyb buňky."

msgid "ROTATE_LEFT"
msgstr "Otočit doleva"

msgid "ROTATE_RIGHT"
msgstr "Otočit doprava"

msgid "ROTATION_COLON"
msgstr "Rotace:"

msgid "RUN_AUTO_EVO_DURING_GAMEPLAY"
msgstr "Spustit automatickou evoluci běhen hry"

msgid "RUN_ONE_STEP"
msgstr "Spustit jeden krok"

msgid "RUN_RESULT_BY_SENDING_POPULATION"
msgstr "{0} posláním: {1} populace z prostředí: {2}"

msgid "RUN_RESULT_GENE_CODE"
msgstr "genový kód:"

msgid "RUN_RESULT_NICHE_FILL"
msgstr "vznikl, aby zaplnil mezeru"

msgid "RUN_RESULT_SELECTION_PRESSURE_SPLIT"
msgstr "vznikly v důsledku rozdílných selekčních tlaků"

msgid "RUN_RESULT_SPLIT_FROM"
msgstr "oddělen od {0}"

msgid "RUN_RESULT_SPLIT_OFF_TO"
msgstr "populace se v některých oblastech oddělila a vytvořila nové druhy {0}:"

msgid "RUN_X_WORLDS"
msgstr ""

#, fuzzy
msgid "RUN_X_WORLDS_TOOLTIP"
msgstr "Připoj se na náš komunitní Discord server"

msgid "RUSTICYANIN"
msgstr "Rusticyanin (protein mědi)"

#, fuzzy
msgid "RUSTICYANIN_DESCRIPTION"
msgstr "Rusticyanin je protein schopný využít plynný [thrive:compound type=\"carbondioxide\"][/thrive:compound] a [thrive:compound type=\"oxygen\"][/thrive:compound] k oxidaci železa z jednoho chemického stavu na jiný. Tento proces, nazývaný [b]respirace železa[/b], uvolňuje energii, kterou je pak buňka schopna sklidit."

#, fuzzy
msgid "RUSTICYANIN_PROCESSES_DESCRIPTION"
msgstr "Přeměňuje [thrive:compound type=\"iron\"][/thrive:compound] na [thrive:compound type=\"atp\"][/thrive:compound]. Rychlost je úměrná koncentraci [thrive:compound type=\"carbondioxide\"][/thrive:compound] a [thrive:compound type=\"oxygen\"][/thrive:compound]."

#, fuzzy
msgid "SAFE_MODE_EXPLANATION"
msgstr ""
"Bojácní mikrobi prchají na větší vzdálenosti\n"
"a obecně častěji prchají před predátory.\n"
"Odvážní mikrobi se nenechají zastrašit blízkými predátory \n"
"a spíše zaútočí zpět."

#, fuzzy
msgid "SAFE_MODE_TITLE"
msgstr "Odstranit místní data"

msgid "SAVE"
msgstr "Uložit"

msgid "SAVE_AND_CONTINUE"
msgstr "Uložit a pokračovat"

msgid "SAVE_AUTOSAVE"
msgstr "Automatické ukládání"

msgid "SAVE_DELETE_WARNING"
msgstr "Smazání této uložené pozice nemůže být navráceno, jsi si jistý/á že chceš navždy smazat {0}?"

msgid "SAVE_ERROR_INCLUDE_JSON_DEBUG_NOTE"
msgstr ""

#, fuzzy
msgid "SAVE_ERROR_TURN_ON_JSON_DEBUG_MODE"
msgstr "JSON debug mod:"

msgid "SAVE_FAILED"
msgstr "Chyba ukládání"

msgid "SAVE_GAME"
msgstr "Uložit hru"

msgid "SAVE_GAME_BUTTON_TOOLTIP"
msgstr "Otevřete menu pro uložení na uložení hry"

msgid "SAVE_HAS_DIFFERENT_VERSION"
msgstr "Uložená hra má jinou verzi"

msgid "SAVE_HAS_DIFFERENT_VERSION_TEXT"
msgstr ""
"Uložená verze, kterou se pokoušíte načíst, neodpovídá verzi hry.\n"
"Načti ji ručně přes menu."

msgid "SAVE_HAS_INVALID_GAME_STATE"
msgstr "Uložená hra má neplatný stav herní scény"

msgid "SAVE_INVALID"
msgstr "Uložená pozice je neplatná"

msgid "SAVE_IS_INVALID"
msgstr "Uložená pozice je neplatná"

msgid "SAVE_IS_UPGRADEABLE_DESCRIPTION"
msgstr ""
"Vybraná uložená pozice je ze starší verze Thrive, ale může být převedena na novější verzi.\n"
"Pokud není soubor zálohován, bude záloha vytvořena při převodu.\n"
"Pokud převod přeskočíte, hra se pokusí načíst uloženou pozici normálně.\n"
"Chcete se pokusit o převod na novou verzi?"

msgid "SAVE_LOAD_ALREADY_LOADED_FREE_FAILURE"
msgstr "Nepodařilo se uvolnit již načtené prostředky: {0}"

msgid "SAVE_MANUAL"
msgstr "Manuální uložení"

msgid "SAVE_QUICKSAVE"
msgstr "Rychlé uložení"

msgid "SAVE_SPACE_USED"
msgstr "Využitý prostor:"

msgid "SAVE_UPGRADE_FAILED"
msgstr "Převod na novou verzi se nezdařil"

msgid "SAVE_UPGRADE_FAILED_DESCRIPTION"
msgstr "Převod vybrané uložené hry na novější verzi selhal kvůli následující chybě:"

msgid "SAVING_DATA_FAILED_DUE_TO"
msgstr "Uložení informací se nezdařilo kvůli výjimce: {0}"

msgid "SAVING_DOT_DOT_DOT"
msgstr "Ukládání..."

msgid "SAVING_FAILED_WITH_EXCEPTION"
msgstr "Uložení selhalo! Došlo k výjimce"

msgid "SAVING_NOT_POSSIBLE"
msgstr "Uložení není momentálně k dispozici z důvodu:"

msgid "SAVING_SUCCEEDED"
msgstr "Ukládání provedeno"

msgid "SCALING_NONE"
msgstr ""

#, fuzzy
msgid "SCALING_ON"
msgstr "Signalizující Prvek"

msgid "SCALING_ON_INVERSE"
msgstr ""

#, fuzzy
msgid "SCREEN_EFFECT"
msgstr "Vedlejší účinky:"

#, fuzzy
msgid "SCREEN_EFFECT_GAMEBOY"
msgstr "Vedlejší účinky:"

#, fuzzy
msgid "SCREEN_EFFECT_GAMEBOY_COLOR"
msgstr "Vedlejší účinky:"

msgid "SCREEN_EFFECT_GREYSCALE"
msgstr ""

#, fuzzy
msgid "SCREEN_EFFECT_NONE"
msgstr "Zobrazit panel schopností"

#, fuzzy
msgid "SCREEN_RELATIVE_MOVEMENT"
msgstr "ke zvýšení pohyblivosti"

msgid "SCROLLLOCK"
msgstr "Scroll Lock"

msgid "SEARCH_DOT_DOT_DOT"
msgstr "Vyhledat..."

msgid "SEARCH_PLACEHOLDER"
msgstr ""

msgid "SEARCH_RADIUS"
msgstr "Vyhledávací rádius:"

msgid "SEA_FLOOR"
msgstr "Mořské dno"

msgid "SECRETE_SLIME"
msgstr "Vyměšuj sliz"

#, fuzzy
msgid "SECRETE_SLIME_TOOLTIP"
msgstr "Vyměšuj sliz"

msgid "SEED_LABEL"
msgstr "Seed planety: {0}"

msgid "SELECTED_COLON"
msgstr "Vybráno:"

msgid "SELECTED_MOD"
msgstr "Vybraný mod:"

msgid "SELECTED_SAVE_IS_INCOMPATIBLE_PROMPT"
msgstr "Vybraná uložená hra není kompatibilní"

msgid "SELECTED_SAVE_IS_INCOMPATIBLE_PROTOTYPE_PROMPT"
msgstr "Vybrané uložení je nekompatibilní prototyp"

msgid "SELECTED_SAVE_IS_UPGRADEABLE_PROMPT"
msgstr "Vybranou uloženou hru lze převést na novější verzi"

msgid "SELECT_A_GENERATION"
msgstr "Vyberte generaci"

msgid "SELECT_A_PATCH"
msgstr "Vyberte prostředí, abyste zde o něm zobrazili detaily"

msgid "SELECT_A_SPECIES"
msgstr "Vyberte druh"

#, fuzzy
msgid "SELECT_A_TECHNOLOGY"
msgstr "Vyberte prostředí, abyste zde o něm zobrazili detaily"

msgid "SELECT_CELL_TYPE_FROM_EDITOR"
msgstr "V záložce editoru vyberte typ buňky pro úpravu"

msgid "SELECT_ENZYME"
msgstr "Vyberte enzym:"

msgid "SELECT_OPTION"
msgstr "Vyberte možnost"

msgid "SELECT_PREVIEW_IMAGE"
msgstr "Vybrat náhled obrázku"

#, fuzzy
msgid "SELECT_SPACE_STRUCTURE_TITLE"
msgstr "Struktura"

msgid "SELECT_STRUCTURE_POPUP_TITLE"
msgstr ""

msgid "SELECT_TISSUE_TYPE_FROM_EDITOR"
msgstr "V záložce editoru vyberte typ tkáně, který byste zde chtěli upravit"

#, fuzzy
msgid "SELECT_VACUOLE_COMPOUND_COLON"
msgstr "Vybráno:"

msgid "SEPTEMBER"
msgstr "Září"

msgid "SESSILE"
msgstr "Přisedlost"

msgid "SETTING_ONLY_APPLIES_TO_NEW_GAMES"
msgstr "Tato hodnota se aplikuje pouze na nové hry započaté až po změně"

msgid "SFX_VOLUME"
msgstr "Hlasitost SFX"

msgid "SHIFT"
msgstr "Shift"

#, fuzzy
msgid "SHOW_DAMAGE_EFFECT"
msgstr "Bičík (množné číslo bičíky) je svazek proteinových vláken, který vychází z buněčné membrány a může se pomocí ATP vlnit a pohánět buňku v určitém směru. Pozice bičíku určuje směr, ve kterém je rychlost buňky ovlivněna. Například bičík umístěný na levé straně buňky zvýší její rychlost pohybu doprava."

msgid "SHOW_HELP"
msgstr "Zobrazit nápovědu"

#, fuzzy
msgid "SHOW_ITEM_COORDINATES"
msgstr ""
"Souřadnice polohy: {0}\n"
"Při pohledu na souřadnice: {1}"

#, fuzzy
msgid "SHOW_NEW_PATCH_NOTES"
msgstr "{0} {1}"

#, fuzzy
msgid "SHOW_NEW_PATCH_NOTES_TOOLTIP"
msgstr "{0} {1}"

msgid "SHOW_TUTORIALS"
msgstr "Zobrazit tutoriál"

msgid "SHOW_TUTORIALS_IN_NEW_CURRENT_OPTION"
msgstr "Zobrazit tutoriály (v aktuální hře)"

msgid "SHOW_TUTORIALS_IN_NEW_GAMES_OPTION"
msgstr "Zobrazit tutoriály (v nových hrách)"

msgid "SHOW_UNSAVED_PROGRESS_WARNING"
msgstr "Zobrazení upozornění na neuložený postup"

msgid "SHOW_UNSAVED_PROGRESS_WARNING_TOOLTIP"
msgstr "Povoluje / zakazuje vyskakovací okno s upozorněním na neuložený postup, když se hráč pokusí ukončit hru."

msgid "SHOW_WEB_NEWS_FEED"
msgstr ""

#, fuzzy
msgid "SIDEROPHORE_ACTION_TOOLTIP"
msgstr "Navštivte náš Patreon"

msgid "SIGNALING_AGENT"
msgstr "Signalizující Prvek"

#, fuzzy
msgid "SIGNALING_AGENTS_ACTION_TOOLTIP"
msgstr "Signalizující látky umožnují buňkám vytvářet chemikálie na které mohou ostatní buňky reagovat. Tyto signalizující chemikálie mohou být využity na přivolání ostatních buněk, nebo na varování před nebezpečím, což jim signalizuje únik."

msgid "SIGNALING_AGENT_DESCRIPTION"
msgstr "Signalizující látky umožnují buňkám vytvářet chemikálie na které mohou ostatní buňky reagovat. Tyto signalizující chemikálie mohou být využity na přivolání ostatních buněk, nebo na varování před nebezpečím, což jim signalizuje únik."

msgid "SIGNALING_AGENT_PROCESSES_DESCRIPTION"
msgstr "Podržte [thrive:input]g_pack_commands[/thrive:input] k otevření menu na udávání pokynů ostatním členům vašeho druhu."

msgid "SIGNAL_COMMAND_AGGRESSION"
msgstr "Staňte se agresivní"

msgid "SIGNAL_COMMAND_FLEE"
msgstr "Utíkejte"

msgid "SIGNAL_COMMAND_FOLLOW"
msgstr "Následujte mě"

msgid "SIGNAL_COMMAND_NONE"
msgstr "Žádný příkaz"

msgid "SIGNAL_COMMAND_TO_ME"
msgstr "Přesuňte se ke mně"

msgid "SIGNAL_TO_EMIT"
msgstr "Signál k vyslání"

msgid "SILICA"
msgstr "Oxid křemičitý"

msgid "SILICA_MEMBRANE_DESCRIPTION"
msgstr "Tato membrána má silnou křemičitou stěnu. Dokáže dobře odolat celkovému poškození a je velmi odolný proti fyzickému poškození. Pro udržení své formy vyžaduje také méně energie. Avšak velice zpomaluje buňku a buňka absorbuje zdroje sníženou rychlostí."

msgid "SIZE_COLON"
msgstr "Velikost:"

msgid "SLIDESHOW"
msgstr "Prezentace"

msgid "SLIME_JET"
msgstr "Slizová tryska"

#, fuzzy
msgid "SLIME_JET_DESCRIPTION"
msgstr "Lipáza umožňuje buňce rozkládat většinu typů membrán. Vaše buňka již produkuje nějaké množství tohoto enzymu bez lysozomu, ale vybráním tohoto typu zvýšíte efektivitu."

#, fuzzy
msgid "SLIME_JET_PROCESSES_DESCRIPTION"
msgstr "Zvyšuje rychlost otáčení velkých buněk."

msgid "SMALL_IRON_CHUNK"
msgstr "Malý kus železa"

#, fuzzy
msgid "SMALL_PHOSPHATE_CHUNK"
msgstr "Malý kus železa"

#, fuzzy
msgid "SMALL_SULFUR_CHUNK"
msgstr "Malý kus železa"

msgid "SNOWFLAKE"
msgstr ""

#, fuzzy
msgid "SOCIETY_STAGE"
msgstr "Mikrobiální Období"

msgid "SOUND"
msgstr "Zvuky"

msgid "SOUND_TEAM"
msgstr "Zvukaři"

msgid "SOUND_TEAM_LEAD"
msgstr "Vedoucí zvukař"

msgid "SOUND_TEAM_LEADS"
msgstr "Vedoucí zvukaři"

msgid "SPACE"
msgstr "Mezerník"

#, fuzzy
msgid "SPACE_STAGE"
msgstr "Mikrobiální Období"

#, fuzzy
msgid "SPACE_STRUCTURE_HAS_RESOURCES"
msgstr "Struktura"

#, fuzzy
msgid "SPACE_STRUCTURE_NO_EXTRA_DESCRIPTION"
msgstr "Struktura"

msgid "SPACE_STRUCTURE_WAITING_CONSTRUCTION"
msgstr ""

msgid "SPAWN_AMMONIA"
msgstr "Spawnout Amoniak"

msgid "SPAWN_ENEMY"
msgstr "Spawni nepřítele"

msgid "SPAWN_ENEMY_CHEAT_FAIL"
msgstr "Nelze využít cheat ke spawnutí nepřítele, jelikož v tomto prostředí se nenachází žádné nepřátelské druhy"

msgid "SPAWN_GLUCOSE"
msgstr "Spawnout Glukózu"

msgid "SPAWN_PHOSPHATES"
msgstr "Spawnout Fosfát"

msgid "SPECIAL_MOUSE_1"
msgstr "Myš Speciál 1"

msgid "SPECIAL_MOUSE_2"
msgstr "Myš Speciál 2"

msgid "SPECIES"
msgstr "Druhy"

msgid "SPECIES_COLON"
msgstr "Druh:"

msgid "SPECIES_DETAIL_TEXT"
msgstr ""
"[b]Živočich[/b]\n"
"{0}:{1}\n"
"[b]Generace[/b]\n"
"{2}\n"
"[b]Populace[/b]\n"
"{3}\n"
"[b]Barva[/b]\n"
"#{4}\n"
"[b]Chování[/b]\n"
"{5}"

msgid "SPECIES_HAS_A_MUTATION"
msgstr "zmutoval se"

msgid "SPECIES_LIST"
msgstr "Přítomné druhy"

msgid "SPECIES_NAME_DOT_DOT_DOT"
msgstr "Jméno druhu..."

#, fuzzy
msgid "SPECIES_NAME_TOO_LONG_POPUP"
msgstr "Jméno druhu..."

msgid "SPECIES_POPULATION"
msgstr "Populace druhů"

msgid "SPECIES_PRESENT"
msgstr "Přítomné druhy"

#, fuzzy
msgid "SPECIES_TO_FIND"
msgstr "Druh:"

msgid "SPECIES_WITH_POPULATION"
msgstr "{0} s populací: {1}"

msgid "SPEED"
msgstr "Rychlost"

msgid "SPEED_COLON"
msgstr "Rychlost:"

msgid "SPREAD_TO_PATCHES"
msgstr "rozšířen do prostředí:"

#, fuzzy
msgid "SPRINT"
msgstr "PrntScr"

#, fuzzy
msgid "SPRINT_ACTION_TOOLTIP"
msgstr "Navštivte náš Patreon"

msgid "STAGE_MENU_BUTTON_TOOLTIP"
msgstr "Menu pozastavení"

#, fuzzy
msgid "START"
msgstr "Začínání"

msgid "STARTING"
msgstr "Začínání"

msgid "START_CALIBRATION"
msgstr "Spusť Kalibraci"

#, fuzzy
msgid "START_GAME"
msgstr "Uložit hru"

#, fuzzy
msgid "START_RESEARCH"
msgstr "Požadovaný restart"

msgid "STATISTICS"
msgstr "Statistiky"

#, fuzzy
msgid "STAT_ATP_PRODUCTION_REDUCTION"
msgstr "VÝROBA ATP JE PŘÍLIŠ NÍZKÁ!"

#, fuzzy
msgid "STAT_BASE_MOVEMENT_REDUCTION"
msgstr "Základní pohyb"

msgid "STAT_DAMAGE"
msgstr ""

msgid "STAT_DAMAGE_PER_OXYGEN"
msgstr ""

msgid "STEAM_CLIENT_INIT_FAILED"
msgstr "Inicializace knihovny klienta služby Steam se nezdařila"

msgid "STEAM_ERROR_ACCOUNT_DOES_NOT_OWN_PRODUCT"
msgstr "Váš Steam účet nevlastní licenci pro Thrive"

msgid "STEAM_ERROR_ACCOUNT_READ_ONLY"
msgstr "Váš účet služby Steam je v současné době v režimu pouze pro čtení z důvodu nedávné změny účtu"

msgid "STEAM_ERROR_ALREADY_UPLOADED"
msgstr "Služba Steam nahlásila soubor již jako nahraný, prosím obnovte"

msgid "STEAM_ERROR_BANNED"
msgstr "Váš účet služby Steam má zakázáno nahrávat obsah"

msgid "STEAM_ERROR_CLOUD_LIMIT_EXCEEDED"
msgstr "Překročení kvóty cloudového úložiště služby Steam nebo limitu velikosti souboru"

msgid "STEAM_ERROR_DUPLICATE_NAME"
msgstr "Služba Steam nahlásila chybu duplicitního názvu"

msgid "STEAM_ERROR_FILE_NOT_FOUND"
msgstr "Soubor nebyl nalezen"

msgid "STEAM_ERROR_INSUFFICIENT_PRIVILEGE"
msgstr "Váš účet služby Steam je momentálně omezený v nahrávání obsahu. Prosím kontaktujte Steam support."

msgid "STEAM_ERROR_INVALID_PARAMETER"
msgstr "Neplatný parametr předaný službě Steam"

msgid "STEAM_ERROR_LOCKING_FAILED"
msgstr "Službě Steam se nepodařilo získat UGC lock"

msgid "STEAM_ERROR_NOT_LOGGED_IN"
msgstr "Nepřihlášený do služby Steam"

msgid "STEAM_ERROR_TIMEOUT"
msgstr "Provoz služby Steam vypršel, zkuste to prosím znovu"

msgid "STEAM_ERROR_UNAVAILABLE"
msgstr "Steam je momentálně nedostupný, prosím zkuste znovu"

msgid "STEAM_ERROR_UNKNOWN"
msgstr "Nastala neznámá chyba služby Steam"

#, fuzzy
msgid "STEAM_INIT_FAILED"
msgstr "Inicializace knihovny klienta služby Steam se nezdařila"

#, fuzzy
msgid "STEAM_INIT_FAILED_DESCRIPTION"
msgstr "Převod vybrané uložené hry na novější verzi selhal kvůli následující chybě:"

#, fuzzy
msgid "STEAM_TOOLTIP"
msgstr "Pozastavit hru"

msgid "STEM_CELL_NAME"
msgstr "Kmenová buňka"

msgid "STOP"
msgstr "Stop"

msgid "STORAGE"
msgstr "Úložný prostor"

msgid "STORAGE_COLON"
msgstr "Úložný prostor:"

msgid "STORAGE_STATISTICS_SECONDS_OF_COMPOUND"
msgstr ""

msgid "STORE_LOGGED_IN_AS"
msgstr "Přihlášen jako: {0}"

msgid "STRAIN_BAR_VISIBILITY"
msgstr ""

#, fuzzy
msgid "STRATEGY_STAGES"
msgstr "Mikrobiální Období"

msgid "STRICT_NICHE_COMPETITION"
msgstr "Přísné soupeření ve specializacích (rozdíly ve vhodnosti jsou přehnány)"

msgid "STRUCTURAL"
msgstr "Strukturální"

msgid "STRUCTURE"
msgstr "Struktura"

msgid "STRUCTURE_ASCENSION_GATE"
msgstr ""

#, fuzzy
msgid "STRUCTURE_DYSON_SWARM"
msgstr "Struktura"

msgid "STRUCTURE_HAS_REQUIRED_RESOURCES_TO_BUILD"
msgstr ""

msgid "STRUCTURE_HUNTER_GATHERER_LODGE"
msgstr ""

msgid "STRUCTURE_IN_PROGRESS_CONSTRUCTION"
msgstr ""

msgid "STRUCTURE_REQUIRED_RESOURCES_TO_FINISH"
msgstr ""

msgid "STRUCTURE_SELECTION_MENU_ENTRY"
msgstr ""

msgid "STRUCTURE_SELECTION_MENU_ENTRY_NOT_ENOUGH_RESOURCES"
msgstr ""

msgid "STRUCTURE_SOCIETY_CENTER"
msgstr ""

msgid "STRUCTURE_STEAM_POWERED_FACTORY"
msgstr ""

msgid "SUCCESSFUL_KILL"
msgstr "úspěšné zabití"

msgid "SUCCESSFUL_SCAVENGE"
msgstr "úspěšné prohledání"

msgid "SUCCESS_BUT_MISSING_ID"
msgstr "Výsledek indikovat úspěch, ale nebylo vráceno žádné ID"

msgid "SUICIDE_BUTTON_TOOLTIP"
msgstr "Spáchat sebevraždu"

msgid "SUNLIGHT"
msgstr "Sluneční svit"

msgid "SUPPORTER_PATRONS"
msgstr "Podporovatelé"

msgid "SURVIVAL_TITLE"
msgstr ""

msgid "SWITCH_TO_FRONT_CAMERA"
msgstr "Přepnout na pohled z přední kamery"

msgid "SWITCH_TO_RIGHT_CAMERA"
msgstr "Přepnout na pohled z pravé kamery"

msgid "SWITCH_TO_TOP_CAMERA"
msgstr "Přepnout na pohled z horní kamery"

msgid "SYSREQ"
msgstr "SysRq"

msgid "TAB_SECONDARY_SWITCH_LEFT"
msgstr ""

msgid "TAB_SECONDARY_SWITCH_RIGHT"
msgstr ""

#, fuzzy
msgid "TAB_SWITCH_LEFT"
msgstr "Otočit doleva"

#, fuzzy
msgid "TAB_SWITCH_RIGHT"
msgstr "Otočit doprava"

msgid "TAGS_IS_WHITESPACE"
msgstr "Štítky pouze obsahují whitespace"

msgid "TAKE_SCREENSHOT"
msgstr "Udělat screenshot"

#, fuzzy
msgid "TARGET_TYPE_COLON"
msgstr "Typ:"

msgid "TECHNOLOGY_ASCENSION"
msgstr ""

msgid "TECHNOLOGY_HUNTER_GATHERING"
msgstr ""

msgid "TECHNOLOGY_LEVEL_ADVANCED_SPACE"
msgstr ""

msgid "TECHNOLOGY_LEVEL_INDUSTRIAL"
msgstr ""

msgid "TECHNOLOGY_LEVEL_PRE_SOCIETY"
msgstr ""

msgid "TECHNOLOGY_LEVEL_PRIMITIVE"
msgstr ""

msgid "TECHNOLOGY_LEVEL_SCIFI"
msgstr ""

msgid "TECHNOLOGY_LEVEL_SPACE_AGE"
msgstr ""

msgid "TECHNOLOGY_REQUIRED_LEVEL"
msgstr ""

msgid "TECHNOLOGY_ROCKETRY"
msgstr ""

msgid "TECHNOLOGY_SIMPLE_STONE_TOOLS"
msgstr ""

msgid "TECHNOLOGY_SOCIETY_CENTER"
msgstr ""

msgid "TECHNOLOGY_STEAM_POWER"
msgstr ""

msgid "TECHNOLOGY_UNLOCKED_NOTICE"
msgstr ""

msgid "TEMPERATURE"
msgstr "Teplota"

msgid "TEMPERATURE_SHORT"
msgstr "Teplota."

#, fuzzy
msgid "TEMPERATURE_TOLERANCE_TOOLTIP"
msgstr "Navštivte náš Patreon"

msgid "TESTING_TEAM"
msgstr "Teststeři"

#, fuzzy
msgid "THANKS_FOR_BUYING_THRIVE_2"
msgstr ""
"Děkujeme, že hrajete naší hru!\n"
"\n"
"Pokud se vám líbí, řekněte o nás i Vašim přátelům, prosím."

msgid "THANKS_FOR_PLAYING"
msgstr ""
"Děkujeme, že hrajete naší hru!\n"
"\n"
"Pokud se vám líbí, řekněte o nás i Vašim přátelům, prosím."

#, fuzzy
msgid "THANK_YOU_TITLE"
msgstr "PROSPERUJEŠ!"

msgid "THEORY_TEAM"
msgstr "Teoretici"

msgid "THERMOPLAST"
msgstr "Termoplast"

#, fuzzy
msgid "THERMOPLAST_DESCRIPTION"
msgstr "Termoplast je struktura dvou membrán, která obsahuje termosenzitivní pigmenty složené dohromady v membránových vacích. Jedná se o prokaryotu, která byla asimilována pro použití svým eukaryotickým hostitelem. Pigmenty v termoplastu jsou schopny využít energii rozdílných teplot v prostředí k produkci [thrive:compound type=\"atp\"][/thrive:compound] ve vodě v procesu známem jako [b]termosyntéza[/b]. Rychlost produkce [thrive:compound type=\"atp\"][/thrive:compound] je úměrná [thrive:compound type=\"temperature\"][/thrive:compound]."

#, fuzzy
msgid "THERMOPLAST_PROCESSES_DESCRIPTION"
msgstr "Produkuje [thrive:compound type=\"glucose\"][/thrive:compound]. Rychlost je úměrná koncentraci [thrive:compound type=\"carbondioxide\"][/thrive:compound] a teplotě."

msgid "THERMOSYNTHASE"
msgstr "Termosyntáza"

#, fuzzy
msgid "THERMOSYNTHASE_DESCRIPTION"
msgstr "Termosyntáza je protein který využívá teplotní konvekci ke změně svého tvaru, což mu umožnuje složit a navázat se na ADP když je vystaven teplu, pak jej rozložit a recyklovat na [thrive:compound type=\"atp\"][/thrive:compound] když je vystaven chlazení v procesu známém jako [b]termosyntéza[/b]. Rychlost produkce [thrive:compound type=\"atp\"][/thrive:compound] je úměrná [thrive:compound type=\"temperature\"][/thrive:compound]."

#, fuzzy
msgid "THERMOSYNTHASE_PROCESSES_DESCRIPTION"
msgstr "Produkuje [thrive:compound type=\"atp\"][/thrive:compound] skrze teplotní gradienty. Rychlost je úměrná [thrive:compound type=\"temperature\"][/thrive:compound]."

msgid "THERMOSYNTHESIS"
msgstr "Termosyntéza"

msgid "THE_DISTURBANCE"
msgstr ""

#, fuzzy
msgid "THE_PATCH_MAP_BUTTON"
msgstr "Mapa lokací"

#, fuzzy
msgid "THE_WORLD_TITLE"
msgstr "Současní vývojáři"

msgid "THIS_IS_LOCAL_MOD"
msgstr "Jedná se o lokálně nainstalovaný mod"

msgid "THIS_IS_WORKSHOP_MOD"
msgstr "Tento mod si můžete stáhnout ze služby Steam Workshop"

msgid "THREADS"
msgstr "Vlákna:"

msgid "THRIVEOPEDIA"
msgstr "Thriveopedie"

msgid "THRIVEOPEDIA_CURRENT_WORLD_PAGE_TITLE"
msgstr ""

msgid "THRIVEOPEDIA_EVOLUTIONARY_TREE_PAGE_TITLE"
msgstr ""

msgid "THRIVEOPEDIA_HINT_IN_GAME"
msgstr ""

msgid "THRIVEOPEDIA_HOME_INFO"
msgstr ""

msgid "THRIVEOPEDIA_HOME_PAGE_TITLE"
msgstr ""

msgid "THRIVEOPEDIA_MUSEUM_PAGE_TITLE"
msgstr ""

msgid "THRIVEOPEDIA_PATCH_MAP_PAGE_TITLE"
msgstr ""

msgid "THRIVE_LICENSES"
msgstr "Thrive Licence"

msgid "THYLAKOIDS"
msgstr "Thylakoidy"

msgid "THYLAKOIDS_DESCRIPTION"
msgstr "Thylakoidy jsou shluky proteinů a fotosensitivních pigmentů. Tyto pigmenty jsou schopna využít energii [thrive:compound type=\"sunlight\"][/thrive:compound] k produkci [thrive:compound type=\"glucose\"][/thrive:compound] z vody a plynného [thrive:compound type=\"carbondioxide\"][/thrive:compound] v procesu známem jako [b]fotosyntéza[/b]. Tyto pigmenty jsou také to, co dává Thylakoidům jejich osobité zbarvení. Rychlost produkce [thrive:compound type=\"glucose\"][/thrive:compound] je úměrná koncentraci [thrive:compound type=\"carbondioxide\"][/thrive:compound] a intenzity [thrive:compound type=\"sunlight\"][/thrive:compound]. Jelikož jsou thylakoidy obaleny cytoplazmou, tato okolní tekutina stále provádí nějakou [b]glykolýzu[/b]."

msgid "TIDEPOOL"
msgstr "Přílivové jezírko"

msgid "TIMELINE"
msgstr "Časová osa"

msgid "TIMELINE_GLOBAL_FILTER_TOOLTIP"
msgstr "Zobrazit globální události"

msgid "TIMELINE_LOCAL_FILTER_TOOLTIP"
msgstr "Zobrazit lokální události"

msgid "TIMELINE_NICHE_FILL"
msgstr "[b][u]{0}[/u][/b] se oddělil od [b][u]{1}[/u][/b] jako nový druh, aby zaplnil mezeru"

msgid "TIMELINE_SELECTION_PRESSURE_SPLIT"
msgstr "[b][u]{0}[/u][/b] se oddělil od [b][u]{1}[/u][/b] jako nový druh kvůli jiných selekčních tlaků"

#, fuzzy
msgid "TIMELINE_SPECIES_BECAME_MULTICELLULAR"
msgstr ""
"Pohybem skrze glukózu (bílé oblaky) ji lze posbírat.\n"
"\n"
"Vaše buňka potřebuje glukózu, aby mohla vyrábět energii a zůstat naživu.\n"
"\n"
"Následujte čáru vedoucí z vaší buňky k blízké glukóze."

msgid "TIMELINE_SPECIES_EXTINCT"
msgstr "[b][u]{0}[/u][/b] vyhynul!"

msgid "TIMELINE_SPECIES_EXTINCT_LOCAL"
msgstr "[b][u]{0}[/u][/b] zmizel z tohoto prostředí"

msgid "TIMELINE_SPECIES_MIGRATED_FROM"
msgstr "Část populace [b][u]{0}[/u][/b] migrovala do tohoto prostředí z {1}"

msgid "TIMELINE_SPECIES_MIGRATED_TO"
msgstr "Část populace [b][u]{0}[/u][/b] migrovala do {1}"

msgid "TIMELINE_SPECIES_POPULATION_DECREASE"
msgstr "[b][u]{0}[/u][/b] populace se snížila na {1}"

msgid "TIMELINE_SPECIES_POPULATION_INCREASE"
msgstr "[b][u]{0}[/u][/b] populace se zvýšila na {1}"

msgid "TIME_INDICATOR_TOOLTIP"
msgstr "Uplynutý čas: {0:#,#} let"

msgid "TIME_OF_DAY"
msgstr ""

msgid "TITLE_COLON"
msgstr "Název:"

msgid "TOGGLE_BINDING"
msgstr "Přepnout spojování"

#, fuzzy
msgid "TOGGLE_BINDING_TOOLTIP"
msgstr "Přepnout spojování"

msgid "TOGGLE_DEBUG_PANEL"
msgstr "Přepnutí debugovacího panelu"

msgid "TOGGLE_ENGULF"
msgstr "Přepnout pohlcování"

#, fuzzy
msgid "TOGGLE_ENGULF_TOOLTIP"
msgstr "Přepnout pohlcování"

#, fuzzy
msgid "TOGGLE_FAST_MODE"
msgstr "Pozastavit"

msgid "TOGGLE_FPS"
msgstr "Přepnout ukazatel FPS"

msgid "TOGGLE_FULLSCREEN"
msgstr "Přepínání na celou obrazovku"

#, fuzzy
msgid "TOGGLE_HEAT_VIEW_TOOLTIP"
msgstr "Přepnout pohlcování"

msgid "TOGGLE_HUD_HIDE"
msgstr "Přepínání HUD"

#, fuzzy
msgid "TOGGLE_INVENTORY"
msgstr "Přepnout spojování"

msgid "TOGGLE_METRICS"
msgstr "Přepnutí displaye metrik"

#, fuzzy
msgid "TOGGLE_MUCOCYST_DEFENCE"
msgstr "Přepínání na celou obrazovku"

msgid "TOGGLE_NAVIGATION_TREE"
msgstr ""

msgid "TOGGLE_PAUSE"
msgstr "Pozastavit"

msgid "TOGGLE_UNBINDING"
msgstr "Přepnout rozpojování"

msgid "TOLERANCES_TOO_HIGH_PRESSURE"
msgstr ""

msgid "TOLERANCES_TOO_HIGH_TEMPERATURE"
msgstr ""

msgid "TOLERANCES_TOO_LOW_OXYGEN_PROTECTION"
msgstr ""

#, fuzzy
msgid "TOLERANCES_TOO_LOW_PRESSURE"
msgstr "Mračna sloučenin"

msgid "TOLERANCES_TOO_LOW_TEMPERATURE"
msgstr ""

#, fuzzy
msgid "TOLERANCES_TOO_LOW_UV_PROTECTION"
msgstr "{0}: +{1} ATP"

msgid "TOLERANCES_UNSUITABLE_DEBUFFS"
msgstr ""

#, fuzzy
msgid "TOLERANCE_FROM_ORGANELLES_TOOLTIP"
msgstr "Zobrazit / skrýt sloučeniny"

msgid "TOLERANCE_RANGE_LABEL"
msgstr ""

msgid "TOOLS"
msgstr "Nástroje"

msgid "TOOL_HAND_AXE"
msgstr ""

msgid "TOO_LARGE_PRESSURE_RANGE"
msgstr ""

msgid "TOO_MANY_RECENT_VERSIONS_TO_SHOW"
msgstr ""

#, fuzzy
msgid "TOTAL_GATHERED_ENERGY_COLON"
msgstr "Status:"

msgid "TOTAL_SAVES"
msgstr "Celkem uloženo:"

msgid "TOXIN_CHANNEL_INHIBITOR"
msgstr ""

#, fuzzy
msgid "TOXIN_CHANNEL_INHIBITOR_DESCRIPTION"
msgstr "Toxinová vakuola je vakuola, která byla upravena pro specifickou produkci, skladování a sekreci oxytoxytoxinů. Více toxinových vakuol zvýší rychlost uvolňování toxinů."

#, fuzzy
msgid "TOXIN_COMPOUND"
msgstr "Sloučeniny"

#, fuzzy
msgid "TOXIN_CYTOTOXIN"
msgstr "Některé možnosti mohou být nedostupné pokud je zapnut realistický režim"

#, fuzzy
msgid "TOXIN_CYTOTOXIN_DESCRIPTION"
msgstr "Toxinová vakuola je vakuola, která byla upravena pro specifickou produkci, skladování a sekreci oxytoxytoxinů. Více toxinových vakuol zvýší rychlost uvolňování toxinů."

msgid "TOXIN_FIRE_RATE_TOXICITY_COLON"
msgstr ""

#, fuzzy
msgid "TOXIN_MACROLIDE"
msgstr ""
"Toxinová\n"
"Vakuola"

#, fuzzy
msgid "TOXIN_MACROLIDE_DESCRIPTION"
msgstr "Toxinová vakuola je vakuola, která byla upravena pro specifickou produkci, skladování a sekreci oxytoxytoxinů. Více toxinových vakuol zvýší rychlost uvolňování toxinů."

msgid "TOXIN_OXYGEN_METABOLISM_INHIBITOR"
msgstr ""

#, fuzzy
msgid "TOXIN_OXYGEN_METABOLISM_INHIBITOR_DESCRIPTION"
msgstr "Metabolosomy jsou shluky proteinů zabalené v proteinovém plášti. Mají schopnost změnit [thrive:compound type=\"glucose\"][/thrive:compound] na [thrive:compound type=\"atp\"][/thrive:compound] daleko rychleji než cytoplasma skrze proces nazývaný [b]Buněčné dýchání[/b]. Potřebuje na to ale [thrive:compound type=\"oxygen\"][/thrive:compound] aby fungovalo, a nízký objem [thrive:compound type=\"oxygen\"][/thrive:compound] v prostředí zpomalí schopnost produkovat [thrive:compound type=\"atp\"][/thrive:compound]. Jelikož jsou metabolosomy obaleny cytoplazmou, tato okolní tekutina stále provádí nějakou [b]glykolýzu[/b]."

#, fuzzy
msgid "TOXIN_OXYTOXY_DESCRIPTION"
msgstr "Toxinová vakuola je vakuola, která byla upravena pro specifickou produkci, skladování a sekreci oxytoxytoxinů. Více toxinových vakuol zvýší rychlost uvolňování toxinů."

msgid "TOXIN_PREFER_FIRE_RATE"
msgstr ""

msgid "TOXIN_PREFER_TOXICITY"
msgstr ""

#, fuzzy
msgid "TOXIN_PROPERTIES_HEADING"
msgstr "Rezistence vůči toxinům"

msgid "TOXIN_RESISTANCE"
msgstr "Rezistence vůči toxinům"

#, fuzzy
msgid "TOXIN_TOXICITY_CUSTOMIZATION_TOOLTIP"
msgstr ""
"Agresivní mikrobi budou pronásledovat kořist na větší vzdálenosti\n"
"a při napadení predátory jsou náchylnější k boji.\n"
"Mírumilovní mikrobi se na větší vzdálenosti nezapojují do boje s ostatními\n"
"a je méně pravděpodobné, že budou používat toxiny proti predátorům."

#, fuzzy
msgid "TOXIN_TYPE_COLON"
msgstr "Typ:"

#, fuzzy
msgid "TOXIN_TYPE_CUSTOMIZATION_EXPLANATION"
msgstr ""
"Agresivní mikrobi budou pronásledovat kořist na větší vzdálenosti\n"
"a při napadení predátory jsou náchylnější k boji.\n"
"Mírumilovní mikrobi se na větší vzdálenosti nezapojují do boje s ostatními\n"
"a je méně pravděpodobné, že budou používat toxiny proti predátorům."

#, fuzzy
msgid "TOXIN_VACUOLE"
msgstr ""
"Toxinová\n"
"Vakuola"

#, fuzzy
msgid "TOXIN_VACUOLE_DESCRIPTION"
msgstr "Toxinová vakuola je vakuola, která byla upravena pro specifickou produkci, skladování a sekreci oxytoxytoxinů. Více toxinových vakuol zvýší rychlost uvolňování toxinů."

msgid "TOXIN_VACUOLE_PROCESSES_DESCRIPTION"
msgstr "Přeměňuje [thrive:compound type=\"atp\"][/thrive:compound] na [thrive:compound type=\"oxytoxy\"][/thrive:compound]. Rychlost je úměrná koncentraci [thrive:compound type=\"oxygen\"][/thrive:compound]. Toxiny můžete vypustit stisknutím [thrive:input]g_fire_toxin[/thrive:input]. Pokud je množství [thrive:compound type=\"oxytoxy\"][/thrive:compound] nízké, střelba je stále možná, ale bude mít snížené poškození."

#, fuzzy
msgid "TOXISOME"
msgstr "Oxytoxizom"

#, fuzzy
msgid "TOXISOME_DESCRIPTION"
msgstr "Lysozom je organela připojena na membránu, která obsahuje hydrolytické enzymy, které mohou rozkládat různé biomolekuly. Lysozomy umožnují buňce strávit materiály vstřebány skrze endocytózu a čistit odpadní látky buňky skrze proces zvaný [b]autofagie[/b]."

msgid "TO_BE_IMPLEMENTED"
msgstr "K implementaci."

msgid "TRANSLATORS"
msgstr "Překladatelé"

msgid "TRANSPARENCY"
msgstr "Průhlednost"

#, fuzzy
msgid "TRY_FOSSILISING_SOME_SPECIES"
msgstr "Zkuste udělat snímek obrazovky!"

msgid "TRY_MAKING_A_SAVE"
msgstr "Zkus vytvořit uloženou pozici!"

msgid "TRY_TAKING_SOME_SCREENSHOTS"
msgstr "Zkuste udělat snímek obrazovky!"

msgid "TUTORIAL"
msgstr "Tutoriál"

#, fuzzy
msgid "TUTORIAL_MICROBE_EDITOR_ATP_BALANCE_INTRO"
msgstr ""
"Toto je mapa prostředí.\n"
"\n"
"Každá ikona reprezentuje unikátní prostředí ve kterém můžete žít. Panel napravo popisuje kondice v právě vybraném prostředí.\n"
"\n"
"Pokud vyberete prostředí které je spojené s tím ve kterém právě jste, které je ohraničené blikající zelenou, můžete zmáčknout tlačítko \"Přesunout se do tohoto prostředí\" napravo, abyste do něj migrovali.\n"
"\n"
"Pro pokračování, zkuste vybrat některé z prostředí."

msgid "TUTORIAL_MICROBE_EDITOR_AUTO-EVO_PREDICTION"
msgstr ""
"Tento panel zobrazuje předpověď budoucího počtu obyvatel. Tato čísla pocházejí ze simulace populace z Automatické-evoluce.\n"
"\n"
"Nezohledňují vaši individuální výkonnost. Takže ve vaší současné oblasti budete mít lepší výkon, když vstoupíte do editoru.\n"
"\n"
"Měli byste se však snažit udržovat populaci na vyšší úrovni, i když se jí přímo neúčastníte.\n"
"\n"
"Podrobnější informace za předpovědí si můžete zobrazit stisknutím tlačítka s otazníkem na panelu. Chcete-li pokračovat, stiskněte jej."

msgid "TUTORIAL_MICROBE_EDITOR_CELL_TEXT"
msgstr ""
"Toto je editor buněk, kde můžete vyvinout svůj druh utrácením mutačních bodů (MP). Při každé nové generaci vždy začínáte se 100 MP na utracení, takže nemá cenu šetřit!\n"
"\n"
"Hex uprostřed obrazovky je vaše buňka, která se skládá z jedné cytoplazmy.\n"
"\n"
"Abyste pokračovali, vyberte jednu s částí v levém panelu. Poté ho umístíte vedle hexu kliknutím levého tlačítka myši. Můžete s částmi otáčet pomocí [thrive:input]e_rotate_left[/thrive:input] a [thrive:input]e_rotate_right[/thrive:input]."

#, fuzzy
msgid "TUTORIAL_MICROBE_EDITOR_CHEMORECEPTOR"
msgstr ""
"Toto je editor buněk, kde můžete vyvinout svůj druh utrácením mutačních bodů (MP). Při každé nové generaci vždy začínáte se 100 MP na utracení, takže nemá cenu šetřit!\n"
"\n"
"Hex uprostřed obrazovky je vaše buňka, která se skládá z jedné cytoplazmy.\n"
"\n"
"Abyste pokračovali, vyberte jednu s částí v levém panelu. Poté ho umístíte vedle hexu kliknutím levého tlačítka myši. Můžete s částmi otáčet pomocí [thrive:input]e_rotate_left[/thrive:input] a [thrive:input]e_rotate_right[/thrive:input]."

msgid "TUTORIAL_MICROBE_EDITOR_ENDING_TEXT"
msgstr ""
"To jsou základní úpravy tvého druhu. Další možnosti můžeš zhlédnout na ostatních kartách editoru buněk.\n"
"\n"
"Svůj druh můžeš přejmenovat kliknutím na název aktuálního druhu a upravením textu.\n"
"\n"
"Abys přežil v tomu drsnému světu si musíš najít spolehliví zdroj energie poněvadž přírodní množství glukózy bude rychle klesat. Zpočátku bys měl/a mít svoji buňku malou a směřovat k povrchovým skvrnám.\n"
"\n"
"Hodně štěstí!"

#, fuzzy
msgid "TUTORIAL_MICROBE_EDITOR_FLAGELLUM"
msgstr ""
"Toto je editor buněk, kde můžete vyvinout svůj druh utrácením mutačních bodů (MP). Při každé nové generaci vždy začínáte se 100 MP na utracení, takže nemá cenu šetřit!\n"
"\n"
"Hex uprostřed obrazovky je vaše buňka, která se skládá z jedné cytoplazmy.\n"
"\n"
"Abyste pokračovali, vyberte jednu s částí v levém panelu. Poté ho umístíte vedle hexu kliknutím levého tlačítka myši. Můžete s částmi otáčet pomocí [thrive:input]e_rotate_left[/thrive:input] a [thrive:input]e_rotate_right[/thrive:input]."

#, fuzzy
msgid "TUTORIAL_MICROBE_EDITOR_MODIFY_ORGANELLE"
msgstr ""
"Odstranění organel taky stojí MP jelikož je to mutace, ovšem to pouze v případě, že se nejedná o aktuální relaci editace.\n"
"\n"
"Kliknutím pravým tlačítkem na organely zobrazíš nabídku organel a výběrem možnosti odstranění je odebereš.\n"
"\n"
"Pokud uděláš jeden nebo vícero \"přehmatů\", můžeš je všechny vrátit zpět.\n"
"\n"
"Pokračuj kliknutím na tlačítko Zpět."

#, fuzzy
msgid "TUTORIAL_MICROBE_EDITOR_NEGATIVE_ATP_BALANCE"
msgstr ""
"Toto je mapa prostředí.\n"
"\n"
"Každá ikona reprezentuje unikátní prostředí ve kterém můžete žít. Panel napravo popisuje kondice v právě vybraném prostředí.\n"
"\n"
"Pokud vyberete prostředí které je spojené s tím ve kterém právě jste, které je ohraničené blikající zelenou, můžete zmáčknout tlačítko \"Přesunout se do tohoto prostředí\" napravo, abyste do něj migrovali.\n"
"\n"
"Pro pokračování, zkuste vybrat některé z prostředí."

#, fuzzy
msgid "TUTORIAL_MICROBE_EDITOR_NO_CHANGES_MADE"
msgstr ""
"To jsou základní úpravy tvého druhu. Další možnosti můžeš zhlédnout na ostatních kartách editoru buněk.\n"
"\n"
"Svůj druh můžeš přejmenovat kliknutím na název aktuálního druhu a upravením textu.\n"
"\n"
"Abys přežil v tomu drsnému světu si musíš najít spolehliví zdroj energie poněvadž přírodní množství glukózy bude rychle klesat. Zpočátku bys měl/a mít svoji buňku malou a směřovat k povrchovým skvrnám.\n"
"\n"
"Hodně štěstí!"

#, fuzzy
msgid "TUTORIAL_MICROBE_EDITOR_OPEN_TOLERANCES"
msgstr ""
"Toto je mapa prostředí.\n"
"\n"
"Každá ikona reprezentuje unikátní prostředí ve kterém můžete žít. Panel napravo popisuje kondice v právě vybraném prostředí.\n"
"\n"
"Pokud vyberete prostředí které je spojené s tím ve kterém právě jste, které je ohraničené blikající zelenou, můžete zmáčknout tlačítko \"Přesunout se do tohoto prostředí\" napravo, abyste do něj migrovali.\n"
"\n"
"Pro pokračování, zkuste vybrat některé z prostředí."

msgid "TUTORIAL_MICROBE_EDITOR_PATCH_TEXT"
msgstr ""
"Toto je mapa prostředí.\n"
"\n"
"Každá ikona reprezentuje unikátní prostředí ve kterém můžete žít. Panel napravo popisuje kondice v právě vybraném prostředí.\n"
"\n"
"Pokud vyberete prostředí které je spojené s tím ve kterém právě jste, které je ohraničené blikající zelenou, můžete zmáčknout tlačítko \"Přesunout se do tohoto prostředí\" napravo, abyste do něj migrovali.\n"
"\n"
"Pro pokračování, zkuste vybrat některé z prostředí."

msgid "TUTORIAL_MICROBE_EDITOR_REMOVE_ORGANELLE_TEXT"
msgstr ""
"Odstranění organel taky stojí MP jelikož je to mutace, ovšem to pouze v případě, že se nejedná o aktuální relaci editace.\n"
"\n"
"Kliknutím pravým tlačítkem na organely zobrazíš nabídku organel a výběrem možnosti odstranění je odebereš.\n"
"\n"
"Pokud uděláš jeden nebo vícero \"přehmatů\", můžeš je všechny vrátit zpět.\n"
"\n"
"Pokračuj kliknutím na tlačítko Zpět."

msgid "TUTORIAL_MICROBE_EDITOR_SELECT_ORGANELLE_TEXT"
msgstr ""
"Když vybíráš, které organely přidat, věnuj pozornost tipům pro organely, na kterých procesech se podílejí a jaké sloučeniny používají a vyrábějí.\n"
"\n"
"Věnuj také pozornost vyrovnávací liště ATP vpravo nahoře, abys zajistil/a, kolik energie tvoje buňka vyrábí a kolik je potřeba aby přežila. Když horní lišta je kratší než spodní lišta nevyrabuješ dost energií.\n"
"\n"
"Před umístěním můžeš organely otočit pomocí A a D (výchozí klávesy).\n"
"\n"
"Pokračuj stisknutím tlačítka vrátit (poblíž tlačítka Zpět)."

msgid "TUTORIAL_MICROBE_EDITOR_STAY_SMALL"
msgstr ""
"Měli byste se soustředit na jeden nebo dva zdroje energie, abyste nemuseli mít všechny zdroje k vytvoření dostatečného množství ATP pro přežití.\n"
"\n"
"Také pečlivě zvažte, zda je přidání organely prospěšné, často je dobrou volbou neprovádět žádné změny, protože každá část stojí ATP na udržení a vyžaduje více zdrojů na rozdělení.\n"
"\n"
"Jednou z možných strategií je zůstat jedním šestiúhelníkem z cytoplazma a před pořízením organel pro fotosyntézu zamířit jen k povrchovým oblastem."

#, fuzzy
msgid "TUTORIAL_MICROBE_EDITOR_TOLERANCES_TAB"
msgstr ""
"Toto je mapa prostředí.\n"
"\n"
"Každá ikona reprezentuje unikátní prostředí ve kterém můžete žít. Panel napravo popisuje kondice v právě vybraném prostředí.\n"
"\n"
"Pokud vyberete prostředí které je spojené s tím ve kterém právě jste, které je ohraničené blikající zelenou, můžete zmáčknout tlačítko \"Přesunout se do tohoto prostředí\" napravo, abyste do něj migrovali.\n"
"\n"
"Pro pokračování, zkuste vybrat některé z prostředí."

msgid "TUTORIAL_MICROBE_STAGE_EDITOR_BUTTON_TUTORIAL"
msgstr ""
"Nasbíral/a jsi dostatek surovin pro dělení buňky.\n"
"\n"
"Nyní jsi připraven/a na úpravu svého druhu.\n"
"\n"
"Pro spuštění editoru stiskni blikající tlačítko editoru vpravo dole."

#, fuzzy
msgid "TUTORIAL_MICROBE_STAGE_ENGULFED_TEXT"
msgstr ""
"Vstoupil(a) jsi do odpojovacího módu. V tomto módu můžeš kliknout na členy kolonie, čímž je odpojíš.\n"
"\n"
"K rozpuštění kolonie klikni na svou buňku nebo stiskni klávesu pro odpojení všech."

msgid "TUTORIAL_MICROBE_STAGE_ENGULFMENT_FULL_TEXT"
msgstr ""
"Tvoje buňka ma omezenou kapacitu na předměty které může sníst najednou. Tento limit ze založen na velikosti buňky; menší buňky mají menší kapacitu.\n"
"\n"
"Buňka, když plna, nic víc nemůže jíst. Abys mohl/a jist dál, musíš počkat až jeden nebo dvě předměty jsou úplně strávený."

msgid "TUTORIAL_MICROBE_STAGE_ENGULFMENT_TEXT"
msgstr ""
"Můžeš sníst předměty když se přes ně pohybuješ a jsi během toho v pohlcovacího módu. Abys zapnul pohlcovací mód zmáčkni [thrive:input]g_toggle_engulf[/thrive:input]\n"
"\n"
"Přestaň pohlcovat až se ten předmět vtáhne dovnitř do buňky.\n"
"\n"
"Jeď po čáře od tvé buňky k nedalekému jedlému předmětu."

msgid "TUTORIAL_MICROBE_STAGE_HELP_MENU_AND_ZOOM"
msgstr ""
"Pokud si stále nevíte rady s herními mechanismy, podívejte se do nápovědy. Otevřete ji tlačítkem s otazníkem v levém dolním rohu.\n"
"\n"
"Ještě jedna rada: pohled můžete zvětšit pomocí kolečka myši."

#, fuzzy
msgid "TUTORIAL_MICROBE_STAGE_LEAVE_COLONY_TEXT"
msgstr ""
"Vstoupil(a) jsi do odpojovacího módu. V tomto módu můžeš kliknout na členy kolonie, čímž je odpojíš.\n"
"\n"
"K rozpuštění kolonie klikni na svou buňku nebo stiskni klávesu pro odpojení všech."

msgid "TUTORIAL_MICROBE_STAGE_REPRODUCE_TEXT"
msgstr ""
"Aby ses mohl/a rozmnožovat, musíš duplikovat všechny své organely shromážděním dostatečného množství amoniaku a fosfátů.\n"
"\n"
"Podívej se na indikátor v pravém dolním rohu a uvidíš, kolik toho ještě potřebuješ. Pruhy, když dokončeno, zbělali."

msgid "TUTORIAL_MICROBE_STAGE_UNBIND_TEXT"
msgstr ""
"Vstoupil/a jsi do odpojovacího módu. V tomto módu můžeš kliknout na členy kolonie, čímž je odpojíš.\n"
"\n"
"Na odpuštění kolonie klikni na svou buňku nebo stiskni klávesu [thrive:input]g_unbind_all[/thrive:input]pro odpojení všech."

#, fuzzy
msgid "TUTORIAL_MULTICELLULAR_STAGE_WELCOME"
msgstr "Načítání editoru mikrobů"

msgid "TUTORIAL_VIEW_NOW"
msgstr "Podívat se na tutoriál"

msgid "TWO_TIMES"
msgstr "2x"

msgid "TYPE_COLON"
msgstr "Typ:"

msgid "UNAPPLIED_MOD_CHANGES"
msgstr "Existují neaplikované změny"

msgid "UNAPPLIED_MOD_CHANGES_DESCRIPTION"
msgstr "Pro načtení nebo vyjmutí modifikací je třeba provést změny."

msgid "UNBIND_ALL"
msgstr "Rozpojit všechny"

#, fuzzy
msgid "UNBIND_ALL_TOOLTIP"
msgstr "Rozpojit všechny"

msgid "UNBIND_HELP_TEXT"
msgstr "Rozpojovací mód"

#, fuzzy
msgid "UNCERTAIN_VERSION_WARNING"
msgstr ""
"Tato uložená hra pochází z novější verze Thrive a je velmi pravděpodobně nekompatibilní.\n"
"Chceš přesto zkusit načíst hru?"

msgid "UNDERWATERCAVE"
msgstr "Podvodní jeskyně"

#, fuzzy
msgid "UNDERWATER_VENT_ERUPTION"
msgstr "Podvodní jeskyně"

#, fuzzy
msgid "UNDERWATER_VENT_ERUPTION_IN"
msgstr "Podvodní jeskyně"

#, fuzzy
msgid "UNDISCOVERED_ORGANELLES"
msgstr "Odpojené organely"

#, fuzzy
msgid "UNDISCOVERED_PATCH"
msgstr "Nalézt nynější prostředí"

msgid "UNDO"
msgstr "Vrátit"

msgid "UNDO_THE_LAST_ACTION"
msgstr "Vrátit zpět poslední akci"

#, fuzzy
msgid "UNIT_ACTION_CONSTRUCT"
msgstr "Rychlost mutace AI"

#, fuzzy
msgid "UNIT_ACTION_MOVE"
msgstr "Rychlost mutace AI"

msgid "UNIT_ADVANCED_SPACESHIP"
msgstr ""

msgid "UNIT_SIMPLE_ROCKET"
msgstr ""

msgid "UNKNOWN"
msgstr "Neznámý"

msgid "UNKNOWN_DISPLAY_DRIVER"
msgstr "Neznámý"

msgid "UNKNOWN_MOUSE"
msgstr "Neznámá myš"

#, fuzzy
msgid "UNKNOWN_ORGANELLE_SYMBOL"
msgstr "Umístit organelu"

#, fuzzy
msgid "UNKNOWN_PATCH"
msgstr "Neznámý"

#, fuzzy
msgid "UNKNOWN_SHORT"
msgstr "Neznámý"

#, fuzzy
msgid "UNKNOWN_VERSION"
msgstr "Verze modu:"

msgid "UNKNOWN_WORKSHOP_ID"
msgstr "Neznámé Workshop ID pro tento mod"

#, fuzzy
msgid "UNLIMIT_GROWTH_SPEED"
msgstr "Limit využití růstových sloučenin"

#, fuzzy
msgid "UNLOCKED_NEW_ORGANELLE"
msgstr "Umístit organelu"

#, fuzzy
msgid "UNLOCK_ALL_ORGANELLES"
msgstr "Více organel"

msgid "UNLOCK_CONDITION_ATP_PRODUCTION_ABOVE"
msgstr ""

msgid "UNLOCK_CONDITION_COMPOUND_IS_ABOVE"
msgstr ""

msgid "UNLOCK_CONDITION_COMPOUND_IS_BELOW"
msgstr ""

msgid "UNLOCK_CONDITION_COMPOUND_IS_BETWEEN"
msgstr ""

msgid "UNLOCK_CONDITION_DIGESTED_MICROBES_ABOVE"
msgstr ""

msgid "UNLOCK_CONDITION_ENGULFED_MICROBES_ABOVE"
msgstr ""

msgid "UNLOCK_CONDITION_EXCESS_ATP_ABOVE"
msgstr ""

#, fuzzy
msgid "UNLOCK_CONDITION_PLAYER_DAMAGE_RECEIVED"
msgstr "Rychlost trávení:"

#, fuzzy
msgid "UNLOCK_CONDITION_PLAYER_DAMAGE_RECEIVED_SOURCE"
msgstr "Rychlost trávení:"

msgid "UNLOCK_CONDITION_PLAYER_DEATH_COUNT_ABOVE"
msgstr ""

msgid "UNLOCK_CONDITION_REPRODUCED_WITH"
msgstr ""

msgid "UNLOCK_CONDITION_REPRODUCED_WITH_IN_A_ROW"
msgstr ""

msgid "UNLOCK_CONDITION_REPRODUCE_IN_BIOME"
msgstr ""

#, fuzzy
msgid "UNLOCK_CONDITION_SPEED_BELOW"
msgstr "Rychlost trávení:"

msgid "UNLOCK_WITH_ANY_OF_FOLLOWING"
msgstr ""

msgid "UNSAVED_CHANGE_WARNING"
msgstr ""
"Máš neuložené změny, které budou zahozeny.\n"
"Mám pokračovat?"

msgid "UNTITLED"
msgstr "Bez názvu"

msgid "UPGRADE_CILIA_PULL"
msgstr ""

#, fuzzy
msgid "UPGRADE_CILIA_PULL_DESCRIPTION"
msgstr "Řasy jsou podobné bičíkům, ale místo poskytování tlačící síly poskytují sílu rotační, která pomáhá buňkám se otáčet."

#, fuzzy
msgid "UPGRADE_COST"
msgstr "{0} MP"

#, fuzzy
msgid "UPGRADE_DESCRIPTION_NONE"
msgstr "Lipáza umožňuje buňce rozkládat většinu typů membrán. Vaše buňka již produkuje nějaké množství tohoto enzymu bez lysozomu, ale vybráním tohoto typu zvýšíte efektivitu."

msgid "UPGRADE_NAME_NONE"
msgstr ""

#, fuzzy
msgid "UPGRADE_PILUS_INJECTISOME"
msgstr "Řasy jsou podobné bičíkům, ale místo poskytování tlačící síly poskytují sílu rotační, která pomáhá buňkám se otáčet."

#, fuzzy
msgid "UPGRADE_PILUS_INJECTISOME_DESCRIPTION"
msgstr "Řasy jsou podobné bičíkům, ale místo poskytování tlačící síly poskytují sílu rotační, která pomáhá buňkám se otáčet."

#, fuzzy
msgid "UPGRADE_SLIME_JET_MUCOCYST"
msgstr "{0} MP"

#, fuzzy
msgid "UPGRADE_SLIME_JET_MUCOCYST_DESCRIPTION"
msgstr "Zvyšuje rychlost otáčení velkých buněk."

msgid "UPLOAD"
msgstr "Nahrát"

msgid "UPLOADING_DOT_DOT_DOT"
msgstr "Nahrávání..."

msgid "UPLOAD_SUCCEEDED"
msgstr "Nahrání bylo úspěšné"

msgid "USED_LIBRARIES_LICENSES"
msgstr "Licence a použité knihovny"

msgid "USED_RENDERER_NAME"
msgstr "Použitý renderer:"

msgid "USES_FEATURE"
msgstr "Ano"

msgid "USE_AUTO_HARMONY"
msgstr "Použít Auto Harmony Loading"

msgid "USE_AUTO_HARMONY_TOOLTIP"
msgstr "Automaticky načítat Harmony patche ze sestavy (nepotřebuje specifikování třídy modu)"

msgid "USE_A_CUSTOM_USERNAME"
msgstr "Použij vlastní jméno"

msgid "USE_DISK_CACHE"
msgstr ""

msgid "USE_MANUAL_THREAD_COUNT"
msgstr "Manuálně nastavit počet vláken procesoru na pozadí"

#, fuzzy
msgid "USE_MANUAL_THREAD_COUNT_NATIVE"
msgstr "Manuálně nastavit počet vláken procesoru na pozadí"

msgid "USE_VIRTUAL_WINDOW_SIZE"
msgstr ""

#, fuzzy
msgid "UV_PROTECTION"
msgstr "Auto-Evo předpověď"

#, fuzzy
msgid "UV_TOLERANCE_TOOLTIP"
msgstr "Zobrazit / skrýt sloučeniny"

msgid "VACUOLE"
msgstr "Vakuola"

msgid "VACUOLE_DESCRIPTION"
msgstr "Vakuola je vnitřní membránová organela používaná pro skladování v buňce. Skládají se z několika vezikul, menších membránových struktur široce používaných v buňkách pro skladování, které se spojily. Je naplněna vodou, která obsahuje molekuly, enzymy, pevné látky a další látky. Jejich tvar je tekutý a může se mezi buňkami lišit."

msgid "VACUOLE_IS_SPECIALIZED"
msgstr ""

#, fuzzy
msgid "VACUOLE_NOT_SPECIALIZED_DESCRIPTION"
msgstr "Zvyšuje úložný prostor buňky."

msgid "VACUOLE_PROCESSES_DESCRIPTION"
msgstr "Zvyšuje úložný prostor buňky."

#, fuzzy
msgid "VACUOLE_SPECIALIZED_DESCRIPTION"
msgstr "Zvyšuje úložný prostor buňky."

msgid "VALUE_WITH_UNIT"
msgstr "{0} {1}"

msgid "VERSION_COLON"
msgstr "Verze:"

#, fuzzy
msgid "VERTICAL_COLON"
msgstr "Verze:"

msgid "VERTICAL_WITH_AXIS_NAME_COLON"
msgstr "Vertikální (Osa: {0})"

msgid "VIDEO_MEMORY"
msgstr "Právě využitá video paměť:"

msgid "VIDEO_MEMORY_MIB"
msgstr "{0} MiB"

msgid "VIEWER"
msgstr "Prohlížeč"

#, fuzzy
msgid "VIEW_ALL"
msgstr "Zakázat vše"

#, fuzzy
msgid "VIEW_CELL_PROCESSES"
msgstr "Zvyšuje rychlost otáčení velkých buněk."

#, fuzzy
msgid "VIEW_ONLINE"
msgstr "Zakázat vše"

#, fuzzy
msgid "VIEW_PATCH_MICHES"
msgstr "{0} {1}"

#, fuzzy
msgid "VIEW_PATCH_NOTES"
msgstr "{0} {1}"

#, fuzzy
msgid "VIEW_PATCH_NOTES_TOOLTIP"
msgstr "{0} {1}"

msgid "VIEW_PENDING_ACTIONS"
msgstr ""

msgid "VIEW_SOURCE_CODE"
msgstr "Zdrojový kód"

msgid "VIP_PATRONS"
msgstr "VIP Podporovatelé"

msgid "VISIBLE"
msgstr "Viditelné"

msgid "VISIBLE_WHEN_CLOSE_TO_FULL"
msgstr ""

msgid "VISIBLE_WHEN_OVER_ZERO"
msgstr ""

msgid "VISIT_SUGGESTIONS_SITE"
msgstr ""

msgid "VOLCANIC_VENT"
msgstr "Vulkanický průduch"

msgid "VOLUMEDOWN"
msgstr "Ztlumit"

msgid "VOLUMEMUTE"
msgstr "Ztlumit"

msgid "VOLUMEUP"
msgstr "Zhlasit"

msgid "VSYNC"
msgstr "VSync"

msgid "WAITING_FOR_AUTO_EVO"
msgstr "Čekání na automatickou evoluci:"

msgid "WELCOME_TO_THRIVEOPEDIA"
msgstr ""

msgid "WENT_EXTINCT_FROM_PLANET"
msgstr "vyhynul na této planetě"

msgid "WENT_EXTINCT_IN"
msgstr "vyhynul v {0}"

msgid "WHEEL_DOWN"
msgstr "Kolečkem dolů"

msgid "WHEEL_LEFT"
msgstr "Kolečkem vlevo"

msgid "WHEEL_RIGHT"
msgstr "Kolečkem vpravo"

msgid "WHEEL_UP"
msgstr "Kolečkem nahoru"

#, fuzzy
msgid "WIKI"
msgstr "naše Wiki"

#, fuzzy
msgid "WIKI_2D"
msgstr "naše Wiki"

#, fuzzy
msgid "WIKI_3D"
msgstr "naše Wiki"

msgid "WIKI_3D_COMMA_SANDBOX"
msgstr ""

#, fuzzy
msgid "WIKI_3D_COMMA_STRATEGY"
msgstr "Společné fáze editoru a strategie"

#, fuzzy
msgid "WIKI_3D_COMMA_STRATEGY_COMMA_SPACE"
msgstr "Společné fáze editoru a strategie"

#, fuzzy
msgid "WIKI_8_BRACKET_16"
msgstr "Otočit se doleva"

#, fuzzy
msgid "WIKI_ASCENSION"
msgstr "Rusticyanin je protein schopný využít plynný [thrive:compound type=\"carbondioxide\"][/thrive:compound] a [thrive:compound type=\"oxygen\"][/thrive:compound] k oxidaci železa z jednoho chemického stavu na jiný. Tento proces, nazývaný [b]respirace železa[/b], uvolňuje energii, kterou je pak buňka schopna sklidit."

#, fuzzy
msgid "WIKI_ASCENSION_CURRENT_DEVELOPMENT"
msgstr "Současní vývojáři"

#, fuzzy
msgid "WIKI_ASCENSION_FEATURES"
msgstr "Vedlejší účinky:"

#, fuzzy
msgid "WIKI_ASCENSION_INTRO"
msgstr "Rusticyanin je protein schopný využít plynný [thrive:compound type=\"carbondioxide\"][/thrive:compound] a [thrive:compound type=\"oxygen\"][/thrive:compound] k oxidaci železa z jednoho chemického stavu na jiný. Tento proces, nazývaný [b]respirace železa[/b], uvolňuje energii, kterou je pak buňka schopna sklidit."

msgid "WIKI_ASCENSION_OVERVIEW"
msgstr ""

#, fuzzy
msgid "WIKI_ASCENSION_TRANSITIONS"
msgstr "Populace druhů"

#, fuzzy
msgid "WIKI_ASCENSION_UI"
msgstr "Rusticyanin je protein schopný využít plynný [thrive:compound type=\"carbondioxide\"][/thrive:compound] a [thrive:compound type=\"oxygen\"][/thrive:compound] k oxidaci železa z jednoho chemického stavu na jiný. Tento proces, nazývaný [b]respirace železa[/b], uvolňuje energii, kterou je pak buňka schopna sklidit."

#, fuzzy
msgid "WIKI_AWAKENING_STAGE_CURRENT_DEVELOPMENT"
msgstr "Umožňuje spojení s ostatními buňkami. Toto je první krůček k mnohobuněčnému organismu. Když je vaše buňka součástí kolonie, sloučeniny jsou sdíleny mezi členy. Když jste součástí kolonie, nemůžete vstoupit do editoru a musíte se po nasbírání dostatečného množství od kolonie oddělit."

#, fuzzy
msgid "WIKI_AWAKENING_STAGE_FEATURES"
msgstr "Fáze Probuzení"

#, fuzzy
msgid "WIKI_AWAKENING_STAGE_INTRO"
msgstr "Pojící médium"

#, fuzzy
msgid "WIKI_AWAKENING_STAGE_OVERVIEW"
msgstr "Fáze Probuzení"

#, fuzzy
msgid "WIKI_AWAKENING_STAGE_TRANSITIONS"
msgstr "Fáze Probuzení"

#, fuzzy
msgid "WIKI_AWAKENING_STAGE_UI"
msgstr "Fáze Probuzení"

msgid "WIKI_AWARE_STAGE_CURRENT_DEVELOPMENT"
msgstr ""

#, fuzzy
msgid "WIKI_AWARE_STAGE_FEATURES"
msgstr "Mikrobiální Období"

#, fuzzy
msgid "WIKI_AWARE_STAGE_INTRO"
msgstr "Nitrogenáza je protein schopný využít plynný [thrive:compound type=\"nitrogen\"][/thrive:compound] a buněčnou energii ve formě [thrive:compound type=\"atp\"][/thrive:compound] k produkci [thrive:compound type=\"ammonia\"][/thrive:compound], klíčové růstové živiny pro buňky. Tento proces se nazíva [b]anaerobní fixace dusíku[/b]. Jelikož jsou nitrogenázy obaleny cytoplazmou, tato okolní tekutina stále provádí nějakou [b]glykolýzu[/b]."

#, fuzzy
msgid "WIKI_AWARE_STAGE_OVERVIEW"
msgstr "Mikrobiální Období"

#, fuzzy
msgid "WIKI_AWARE_STAGE_TRANSITIONS"
msgstr "Nitrogenáza"

#, fuzzy
msgid "WIKI_AWARE_STAGE_UI"
msgstr "Mikrobiální Období"

#, fuzzy
msgid "WIKI_AXON_EFFECTS"
msgstr "Vedlejší účinky:"

msgid "WIKI_AXON_INTRO"
msgstr ""

msgid "WIKI_AXON_MODIFICATIONS"
msgstr ""

#, fuzzy
msgid "WIKI_AXON_PROCESSES"
msgstr "Neprobíhají žádné procesy"

msgid "WIKI_AXON_REQUIREMENTS"
msgstr ""

msgid "WIKI_AXON_SCIENTIFIC_BACKGROUND"
msgstr ""

#, fuzzy
msgid "WIKI_AXON_STRATEGY"
msgstr "Společné fáze editoru a strategie"

msgid "WIKI_AXON_UPGRADES"
msgstr ""

#, fuzzy
msgid "WIKI_BACTERIAL_CHEMOSYNTHESIS_COMMA_GLYCOLYSIS"
msgstr "Syntéza OxyToxynů"

#, fuzzy
msgid "WIKI_BINDING_AGENT_EFFECTS"
msgstr "Umožňuje spojení s ostatními buňkami. Toto je první krůček k mnohobuněčnému organismu. Když je vaše buňka součástí kolonie, sloučeniny jsou sdíleny mezi členy. Když jste součástí kolonie, nemůžete vstoupit do editoru a musíte se po nasbírání dostatečného množství od kolonie oddělit."

#, fuzzy
msgid "WIKI_BINDING_AGENT_INTRO"
msgstr "Pojící médium"

#, fuzzy
msgid "WIKI_BINDING_AGENT_MODIFICATIONS"
msgstr "Umožňuje spojení s ostatními buňkami. Toto je první krůček k mnohobuněčnému organismu. Když je vaše buňka součástí kolonie, sloučeniny jsou sdíleny mezi členy. Když jste součástí kolonie, nemůžete vstoupit do editoru a musíte se po nasbírání dostatečného množství od kolonie oddělit."

#, fuzzy
msgid "WIKI_BINDING_AGENT_PROCESSES"
msgstr "Stiskněte [thrive:input]g_toggle_binding[/thrive:input] pro zapnutí spojovacího režimu. Ve spojovacím režimu můžete spojit svou buňku s jinými buňkami stejného druhu tím, že do nich narazíte. Pro opuštění kolonie stiskněte [thrive:input]g_unbind_all[/thrive:input]."

#, fuzzy
msgid "WIKI_BINDING_AGENT_REQUIREMENTS"
msgstr "Umožňuje spojení s ostatními buňkami. Toto je první krůček k mnohobuněčnému organismu. Když je vaše buňka součástí kolonie, sloučeniny jsou sdíleny mezi členy. Když jste součástí kolonie, nemůžete vstoupit do editoru a musíte se po nasbírání dostatečného množství od kolonie oddělit."

#, fuzzy
msgid "WIKI_BINDING_AGENT_SCIENTIFIC_BACKGROUND"
msgstr "Umožňuje spojení s ostatními buňkami. Toto je první krůček k mnohobuněčnému organismu. Když je vaše buňka součástí kolonie, sloučeniny jsou sdíleny mezi členy. Když jste součástí kolonie, nemůžete vstoupit do editoru a musíte se po nasbírání dostatečného množství od kolonie oddělit."

#, fuzzy
msgid "WIKI_BINDING_AGENT_STRATEGY"
msgstr "Umožňuje spojení s ostatními buňkami. Toto je první krůček k mnohobuněčnému organismu. Když je vaše buňka součástí kolonie, sloučeniny jsou sdíleny mezi členy. Když jste součástí kolonie, nemůžete vstoupit do editoru a musíte se po nasbírání dostatečného množství od kolonie oddělit."

#, fuzzy
msgid "WIKI_BINDING_AGENT_UPGRADES"
msgstr "Umožňuje spojení s ostatními buňkami. Toto je první krůček k mnohobuněčnému organismu. Když je vaše buňka součástí kolonie, sloučeniny jsou sdíleny mezi členy. Když jste součástí kolonie, nemůžete vstoupit do editoru a musíte se po nasbírání dostatečného množství od kolonie oddělit."

#, fuzzy
msgid "WIKI_BIOLUMINESCENT_VACUOLE_EFFECTS"
msgstr "Bioluminiscenční vakuola"

#, fuzzy
msgid "WIKI_BIOLUMINESCENT_VACUOLE_INTRO"
msgstr "Bioluminiscenční vakuola"

#, fuzzy
msgid "WIKI_BIOLUMINESCENT_VACUOLE_MODIFICATIONS"
msgstr "Bioluminiscenční vakuola"

#, fuzzy
msgid "WIKI_BIOLUMINESCENT_VACUOLE_PROCESSES"
msgstr "Bioluminiscenční vakuola"

#, fuzzy
msgid "WIKI_BIOLUMINESCENT_VACUOLE_REQUIREMENTS"
msgstr "Bioluminiscenční vakuola"

#, fuzzy
msgid "WIKI_BIOLUMINESCENT_VACUOLE_SCIENTIFIC_BACKGROUND"
msgstr "Bioluminiscenční vakuola"

#, fuzzy
msgid "WIKI_BIOLUMINESCENT_VACUOLE_STRATEGY"
msgstr "Bioluminiscenční vakuola"

#, fuzzy
msgid "WIKI_BIOLUMINESCENT_VACUOLE_UPGRADES"
msgstr "Bioluminiscenční vakuola"

msgid "WIKI_BODY_PLAN_EDITOR_COMMA_CELL_EDITOR"
msgstr ""

#, fuzzy
msgid "WIKI_CHEMOPLAST_EFFECTS"
msgstr "Chemoplast je struktura dvou membrán obsahující proteiny, které jsou schopné konvertovat [thrive:compound type=\"hydrogensulfide\"][/thrive:compound], plynný [thrive:compound type=\"carbondioxide\"][/thrive:compound] a vodu na [thrive:compound type=\"glucose\"][/thrive:compound], v procesu známém jako [b]chemosyntéza sirovodíku[/b]. Rychlost produkce [thrive:compound type=\"glucose\"][/thrive:compound] je úměrná koncentrace [thrive:compound type=\"carbondioxide\"][/thrive:compound]."

#, fuzzy
msgid "WIKI_CHEMOPLAST_INTRO"
msgstr "Chemoplast je struktura dvou membrán obsahující proteiny, které jsou schopné konvertovat [thrive:compound type=\"hydrogensulfide\"][/thrive:compound], plynný [thrive:compound type=\"carbondioxide\"][/thrive:compound] a vodu na [thrive:compound type=\"glucose\"][/thrive:compound], v procesu známém jako [b]chemosyntéza sirovodíku[/b]. Rychlost produkce [thrive:compound type=\"glucose\"][/thrive:compound] je úměrná koncentrace [thrive:compound type=\"carbondioxide\"][/thrive:compound]."

#, fuzzy
msgid "WIKI_CHEMOPLAST_MODIFICATIONS"
msgstr "Chemoplast je struktura dvou membrán obsahující proteiny, které jsou schopné konvertovat [thrive:compound type=\"hydrogensulfide\"][/thrive:compound], plynný [thrive:compound type=\"carbondioxide\"][/thrive:compound] a vodu na [thrive:compound type=\"glucose\"][/thrive:compound], v procesu známém jako [b]chemosyntéza sirovodíku[/b]. Rychlost produkce [thrive:compound type=\"glucose\"][/thrive:compound] je úměrná koncentrace [thrive:compound type=\"carbondioxide\"][/thrive:compound]."

#, fuzzy
msgid "WIKI_CHEMOPLAST_PROCESSES"
msgstr "Přeměňuje [thrive:compound type=\"hydrogensulfide\"][/thrive:compound] na [thrive:compound type=\"glucose\"][/thrive:compound]. Rychlost je úměrná koncentraci [thrive:compound type=\"carbondioxide\"][/thrive:compound]."

msgid "WIKI_CHEMOPLAST_REQUIREMENTS"
msgstr ""

#, fuzzy
msgid "WIKI_CHEMOPLAST_SCIENTIFIC_BACKGROUND"
msgstr "Chemoplast je struktura dvou membrán obsahující proteiny, které jsou schopné konvertovat [thrive:compound type=\"hydrogensulfide\"][/thrive:compound], plynný [thrive:compound type=\"carbondioxide\"][/thrive:compound] a vodu na [thrive:compound type=\"glucose\"][/thrive:compound], v procesu známém jako [b]chemosyntéza sirovodíku[/b]. Rychlost produkce [thrive:compound type=\"glucose\"][/thrive:compound] je úměrná koncentrace [thrive:compound type=\"carbondioxide\"][/thrive:compound]."

#, fuzzy
msgid "WIKI_CHEMOPLAST_STRATEGY"
msgstr "Chemoplast je struktura dvou membrán obsahující proteiny, které jsou schopné konvertovat [thrive:compound type=\"hydrogensulfide\"][/thrive:compound], plynný [thrive:compound type=\"carbondioxide\"][/thrive:compound] a vodu na [thrive:compound type=\"glucose\"][/thrive:compound], v procesu známém jako [b]chemosyntéza sirovodíku[/b]. Rychlost produkce [thrive:compound type=\"glucose\"][/thrive:compound] je úměrná koncentrace [thrive:compound type=\"carbondioxide\"][/thrive:compound]."

#, fuzzy
msgid "WIKI_CHEMOPLAST_UPGRADES"
msgstr "Chemoplast je struktura dvou membrán obsahující proteiny, které jsou schopné konvertovat [thrive:compound type=\"hydrogensulfide\"][/thrive:compound], plynný [thrive:compound type=\"carbondioxide\"][/thrive:compound] a vodu na [thrive:compound type=\"glucose\"][/thrive:compound], v procesu známém jako [b]chemosyntéza sirovodíku[/b]. Rychlost produkce [thrive:compound type=\"glucose\"][/thrive:compound] je úměrná koncentrace [thrive:compound type=\"carbondioxide\"][/thrive:compound]."

#, fuzzy
msgid "WIKI_CHEMORECEPTOR_EFFECTS"
msgstr "Všechny buňky \"vidí\" pouze prostřednictvím chemorecepce. Tímto způsobem buňky získávají informace o svém okolí. Přidání této organely představuje vývoj jemnější chemorecepce. Protože hráč získá zrak i ve fázi buněk, je to znázorněno čárou směřující mimo viditelnou oblast obrazovky a ukazující blízké sloučeniny, které hráč ještě nemohl vidět."

#, fuzzy
msgid "WIKI_CHEMORECEPTOR_INTRO"
msgstr "Chemoreceptor"

#, fuzzy
msgid "WIKI_CHEMORECEPTOR_MODIFICATIONS"
msgstr "Všechny buňky \"vidí\" pouze prostřednictvím chemorecepce. Tímto způsobem buňky získávají informace o svém okolí. Přidání této organely představuje vývoj jemnější chemorecepce. Protože hráč získá zrak i ve fázi buněk, je to znázorněno čárou směřující mimo viditelnou oblast obrazovky a ukazující blízké sloučeniny, které hráč ještě nemohl vidět."

#, fuzzy
msgid "WIKI_CHEMORECEPTOR_PROCESSES"
msgstr "Chemoreceptor umožňuje detekovat sloučeniny z větší vzdálenosti. Po umístění upravte výběr typu sloučeniny a barvu naváděcí čáry."

#, fuzzy
msgid "WIKI_CHEMORECEPTOR_REQUIREMENTS"
msgstr "Všechny buňky \"vidí\" pouze prostřednictvím chemorecepce. Tímto způsobem buňky získávají informace o svém okolí. Přidání této organely představuje vývoj jemnější chemorecepce. Protože hráč získá zrak i ve fázi buněk, je to znázorněno čárou směřující mimo viditelnou oblast obrazovky a ukazující blízké sloučeniny, které hráč ještě nemohl vidět."

#, fuzzy
msgid "WIKI_CHEMORECEPTOR_SCIENTIFIC_BACKGROUND"
msgstr "Všechny buňky \"vidí\" pouze prostřednictvím chemorecepce. Tímto způsobem buňky získávají informace o svém okolí. Přidání této organely představuje vývoj jemnější chemorecepce. Protože hráč získá zrak i ve fázi buněk, je to znázorněno čárou směřující mimo viditelnou oblast obrazovky a ukazující blízké sloučeniny, které hráč ještě nemohl vidět."

#, fuzzy
msgid "WIKI_CHEMORECEPTOR_STRATEGY"
msgstr "Všechny buňky \"vidí\" pouze prostřednictvím chemorecepce. Tímto způsobem buňky získávají informace o svém okolí. Přidání této organely představuje vývoj jemnější chemorecepce. Protože hráč získá zrak i ve fázi buněk, je to znázorněno čárou směřující mimo viditelnou oblast obrazovky a ukazující blízké sloučeniny, které hráč ještě nemohl vidět."

#, fuzzy
msgid "WIKI_CHEMORECEPTOR_UPGRADES"
msgstr "Všechny buňky \"vidí\" pouze prostřednictvím chemorecepce. Tímto způsobem buňky získávají informace o svém okolí. Přidání této organely představuje vývoj jemnější chemorecepce. Protože hráč získá zrak i ve fázi buněk, je to znázorněno čárou směřující mimo viditelnou oblast obrazovky a ukazující blízké sloučeniny, které hráč ještě nemohl vidět."

#, fuzzy
msgid "WIKI_CHEMOSYNTHESIZING_PROTEINS_EFFECTS"
msgstr "Chemosyntetizující proteiny"

#, fuzzy
msgid "WIKI_CHEMOSYNTHESIZING_PROTEINS_INTRO"
msgstr "Chemosyntetizující proteiny"

#, fuzzy
msgid "WIKI_CHEMOSYNTHESIZING_PROTEINS_MODIFICATIONS"
msgstr "Chemosyntetizující proteiny jsou malé shluky proteinů v cytoplazmě, které jsou schopné konvertovat [thrive:compound type=\"hydrogensulfide\"][/thrive:compound], plynný [thrive:compound type=\"carbondioxide\"][/thrive:compound] a vodu na [thrive:compound type=\"glucose\"][/thrive:compound] v procesu zvaném [b]chemosyntéza sirovodíku[/b]. Rychlost produkce [thrive:compound type=\"glucose\"][/thrive:compound] je úměrná koncentrace [thrive:compound type=\"carbondioxide\"][/thrive:compound]. Jelikož jsou chemosyntetizující proteiny obaleny cytoplazmou, tato okolní tekutina stále provádí nějakou [b]glykolýzu[/b]."

#, fuzzy
msgid "WIKI_CHEMOSYNTHESIZING_PROTEINS_PROCESSES"
msgstr "Přeměňuje [thrive:compound type=\"hydrogensulfide\"][/thrive:compound] na [thrive:compound type=\"glucose\"][/thrive:compound]. Rychlost je úměrná koncentraci [thrive:compound type=\"carbondioxide\"][/thrive:compound]. Také přeměňuje [thrive:compound type=\"glucose\"][/thrive:compound] na [thrive:compound type=\"atp\"][/thrive:compound]."

#, fuzzy
msgid "WIKI_CHEMOSYNTHESIZING_PROTEINS_REQUIREMENTS"
msgstr ""
"Chemosynt\n"
"-etizující proteiny"

#, fuzzy
msgid "WIKI_CHEMOSYNTHESIZING_PROTEINS_SCIENTIFIC_BACKGROUND"
msgstr "Chemosyntetizující proteiny jsou malé shluky proteinů v cytoplazmě, které jsou schopné konvertovat [thrive:compound type=\"hydrogensulfide\"][/thrive:compound], plynný [thrive:compound type=\"carbondioxide\"][/thrive:compound] a vodu na [thrive:compound type=\"glucose\"][/thrive:compound] v procesu zvaném [b]chemosyntéza sirovodíku[/b]. Rychlost produkce [thrive:compound type=\"glucose\"][/thrive:compound] je úměrná koncentrace [thrive:compound type=\"carbondioxide\"][/thrive:compound]. Jelikož jsou chemosyntetizující proteiny obaleny cytoplazmou, tato okolní tekutina stále provádí nějakou [b]glykolýzu[/b]."

#, fuzzy
msgid "WIKI_CHEMOSYNTHESIZING_PROTEINS_STRATEGY"
msgstr "Chemosyntetizující proteiny"

#, fuzzy
msgid "WIKI_CHEMOSYNTHESIZING_PROTEINS_UPGRADES"
msgstr "Chemosyntetizující proteiny"

#, fuzzy
msgid "WIKI_CHLOROPLAST_EFFECTS"
msgstr "Chloroplast je struktura dvou membrán, která obsahuje fotosenzitivní pigmenty složené dohromady v membránových vacích. Jedná se o prokaryotu, který byla asimilována pro využití jejím eukaryotickým hostitelem. Pigmenty v chloroplastu jsou schopny využít světelnou energii k produkci [thrive:compound type=\"glucose\"][/thrive:compound] z plynného [thrive:compound type=\"carbondioxide\"][/thrive:compound] a vody, v procesu známém jako [b]fotosyntéza[/b]. Tyto pigmenty jsou také co mu dává jeho typickou barvu. Rychlost produkce [thrive:compound type=\"glucose\"][/thrive:compound] je úměrná koncentraci [thrive:compound type=\"carbondioxide\"][/thrive:compound] a intenzity [thrive:compound type=\"sunlight\"][/thrive:compound]."

#, fuzzy
msgid "WIKI_CHLOROPLAST_INTRO"
msgstr "Chloroplast je struktura dvou membrán, která obsahuje fotosenzitivní pigmenty složené dohromady v membránových vacích. Jedná se o prokaryotu, který byla asimilována pro využití jejím eukaryotickým hostitelem. Pigmenty v chloroplastu jsou schopny využít světelnou energii k produkci [thrive:compound type=\"glucose\"][/thrive:compound] z plynného [thrive:compound type=\"carbondioxide\"][/thrive:compound] a vody, v procesu známém jako [b]fotosyntéza[/b]. Tyto pigmenty jsou také co mu dává jeho typickou barvu. Rychlost produkce [thrive:compound type=\"glucose\"][/thrive:compound] je úměrná koncentraci [thrive:compound type=\"carbondioxide\"][/thrive:compound] a intenzity [thrive:compound type=\"sunlight\"][/thrive:compound]."

#, fuzzy
msgid "WIKI_CHLOROPLAST_MODIFICATIONS"
msgstr "Chloroplast je struktura dvou membrán, která obsahuje fotosenzitivní pigmenty složené dohromady v membránových vacích. Jedná se o prokaryotu, který byla asimilována pro využití jejím eukaryotickým hostitelem. Pigmenty v chloroplastu jsou schopny využít světelnou energii k produkci [thrive:compound type=\"glucose\"][/thrive:compound] z plynného [thrive:compound type=\"carbondioxide\"][/thrive:compound] a vody, v procesu známém jako [b]fotosyntéza[/b]. Tyto pigmenty jsou také co mu dává jeho typickou barvu. Rychlost produkce [thrive:compound type=\"glucose\"][/thrive:compound] je úměrná koncentraci [thrive:compound type=\"carbondioxide\"][/thrive:compound] a intenzity [thrive:compound type=\"sunlight\"][/thrive:compound]."

#, fuzzy
msgid "WIKI_CHLOROPLAST_PROCESSES"
msgstr "Produkuje [thrive:compound type=\"glucose\"][/thrive:compound]. Rychlost je úměrná koncentraci [thrive:compound type=\"carbondioxide\"][/thrive:compound] a intenzitě [thrive:compound type=\"sunlight\"][/thrive:compound]."

msgid "WIKI_CHLOROPLAST_REQUIREMENTS"
msgstr ""

#, fuzzy
msgid "WIKI_CHLOROPLAST_SCIENTIFIC_BACKGROUND"
msgstr "Chloroplast je struktura dvou membrán, která obsahuje fotosenzitivní pigmenty složené dohromady v membránových vacích. Jedná se o prokaryotu, který byla asimilována pro využití jejím eukaryotickým hostitelem. Pigmenty v chloroplastu jsou schopny využít světelnou energii k produkci [thrive:compound type=\"glucose\"][/thrive:compound] z plynného [thrive:compound type=\"carbondioxide\"][/thrive:compound] a vody, v procesu známém jako [b]fotosyntéza[/b]. Tyto pigmenty jsou také co mu dává jeho typickou barvu. Rychlost produkce [thrive:compound type=\"glucose\"][/thrive:compound] je úměrná koncentraci [thrive:compound type=\"carbondioxide\"][/thrive:compound] a intenzity [thrive:compound type=\"sunlight\"][/thrive:compound]."

#, fuzzy
msgid "WIKI_CHLOROPLAST_STRATEGY"
msgstr "Chloroplast je struktura dvou membrán, která obsahuje fotosenzitivní pigmenty složené dohromady v membránových vacích. Jedná se o prokaryotu, který byla asimilována pro využití jejím eukaryotickým hostitelem. Pigmenty v chloroplastu jsou schopny využít světelnou energii k produkci [thrive:compound type=\"glucose\"][/thrive:compound] z plynného [thrive:compound type=\"carbondioxide\"][/thrive:compound] a vody, v procesu známém jako [b]fotosyntéza[/b]. Tyto pigmenty jsou také co mu dává jeho typickou barvu. Rychlost produkce [thrive:compound type=\"glucose\"][/thrive:compound] je úměrná koncentraci [thrive:compound type=\"carbondioxide\"][/thrive:compound] a intenzity [thrive:compound type=\"sunlight\"][/thrive:compound]."

#, fuzzy
msgid "WIKI_CHLOROPLAST_UPGRADES"
msgstr "Chloroplast je struktura dvou membrán, která obsahuje fotosenzitivní pigmenty složené dohromady v membránových vacích. Jedná se o prokaryotu, který byla asimilována pro využití jejím eukaryotickým hostitelem. Pigmenty v chloroplastu jsou schopny využít světelnou energii k produkci [thrive:compound type=\"glucose\"][/thrive:compound] z plynného [thrive:compound type=\"carbondioxide\"][/thrive:compound] a vody, v procesu známém jako [b]fotosyntéza[/b]. Tyto pigmenty jsou také co mu dává jeho typickou barvu. Rychlost produkce [thrive:compound type=\"glucose\"][/thrive:compound] je úměrná koncentraci [thrive:compound type=\"carbondioxide\"][/thrive:compound] a intenzity [thrive:compound type=\"sunlight\"][/thrive:compound]."

#, fuzzy
msgid "WIKI_CHROMATOPHORE_PHOTOSYNTHESIS_COMMA_GLYCOLYSIS"
msgstr "Syntéza OxyToxynů"

msgid "WIKI_CILIA_EFFECTS"
msgstr ""

msgid "WIKI_CILIA_INTRO"
msgstr ""

msgid "WIKI_CILIA_MODIFICATIONS"
msgstr ""

#, fuzzy
msgid "WIKI_CILIA_PROCESSES"
msgstr "Zvyšuje rychlost otáčení velkých buněk."

msgid "WIKI_CILIA_REQUIREMENTS"
msgstr ""

msgid "WIKI_CILIA_SCIENTIFIC_BACKGROUND"
msgstr ""

msgid "WIKI_CILIA_STRATEGY"
msgstr ""

msgid "WIKI_CILIA_UPGRADES"
msgstr ""

#, fuzzy
msgid "WIKI_COMPOUNDS_BUTTON"
msgstr "Mazlavé vnitřnosti buňky. Cytoplasma je základní směsice ionů, proteinů, a jiných látek rozpuštěných ve vodě, které vyplňují vnitřek buňky. Jedna z funkcí kterou provádí je [b]glykolýza[/b], konverze [thrive:compound type=\"glucose\"][/thrive:compound] na [thrive:compound type=\"atp\"][/thrive:compound]. Spoléhají se na ni buňky, kterým chybí organely pro více pokročilý metabolismus, jako příjem energie. Je také používána pro růst velikosti a uschovávání molekul v buňce."

#, fuzzy
msgid "WIKI_COMPOUNDS_DEVELOPMENT"
msgstr "Sloučeniny:"

#, fuzzy
msgid "WIKI_COMPOUNDS_INTRO"
msgstr "Mazlavé vnitřnosti buňky. Cytoplasma je základní směsice ionů, proteinů, a jiných látek rozpuštěných ve vodě, které vyplňují vnitřek buňky. Jedna z funkcí kterou provádí je [b]glykolýza[/b], konverze [thrive:compound type=\"glucose\"][/thrive:compound] na [thrive:compound type=\"atp\"][/thrive:compound]. Spoléhají se na ni buňky, kterým chybí organely pro více pokročilý metabolismus, jako příjem energie. Je také používána pro růst velikosti a uschovávání molekul v buňce."

msgid "WIKI_COMPOUNDS_TYPES_OF_COMPOUNDS"
msgstr ""

msgid "WIKI_COMPOUND_SYSTEM_DEVELOPMENT_COMPOUNDS_LIST"
msgstr ""

msgid "WIKI_COMPOUND_SYSTEM_DEVELOPMENT_INTRO"
msgstr ""

msgid "WIKI_COMPOUND_SYSTEM_DEVELOPMENT_MICROBE_STAGE"
msgstr ""

msgid "WIKI_COMPOUND_SYSTEM_DEVELOPMENT_OVERVIEW"
msgstr ""

#, fuzzy
msgid "WIKI_CYTOPLASM_EFFECTS"
msgstr "Mazlavé vnitřnosti buňky. Cytoplasma je základní směsice ionů, proteinů, a jiných látek rozpuštěných ve vodě, které vyplňují vnitřek buňky. Jedna z funkcí kterou provádí je [b]glykolýza[/b], konverze [thrive:compound type=\"glucose\"][/thrive:compound] na [thrive:compound type=\"atp\"][/thrive:compound]. Spoléhají se na ni buňky, kterým chybí organely pro více pokročilý metabolismus, jako příjem energie. Je také používána pro růst velikosti a uschovávání molekul v buňce."

#, fuzzy
msgid "WIKI_CYTOPLASM_INTRO"
msgstr "Mazlavé vnitřnosti buňky. Cytoplasma je základní směsice ionů, proteinů, a jiných látek rozpuštěných ve vodě, které vyplňují vnitřek buňky. Jedna z funkcí kterou provádí je [b]glykolýza[/b], konverze [thrive:compound type=\"glucose\"][/thrive:compound] na [thrive:compound type=\"atp\"][/thrive:compound]. Spoléhají se na ni buňky, kterým chybí organely pro více pokročilý metabolismus, jako příjem energie. Je také používána pro růst velikosti a uschovávání molekul v buňce."

#, fuzzy
msgid "WIKI_CYTOPLASM_MODIFICATIONS"
msgstr "Mazlavé vnitřnosti buňky. Cytoplasma je základní směsice ionů, proteinů, a jiných látek rozpuštěných ve vodě, které vyplňují vnitřek buňky. Jedna z funkcí kterou provádí je [b]glykolýza[/b], konverze [thrive:compound type=\"glucose\"][/thrive:compound] na [thrive:compound type=\"atp\"][/thrive:compound]. Spoléhají se na ni buňky, kterým chybí organely pro více pokročilý metabolismus, jako příjem energie. Je také používána pro růst velikosti a uschovávání molekul v buňce."

#, fuzzy
msgid "WIKI_CYTOPLASM_PROCESSES"
msgstr "Přeměňuje [thrive:compound type=\"glucose\"]glukózu[/thrive:compound] na [thrive:compound type=\"atp\"]ATP[/thrive:compound]."

msgid "WIKI_CYTOPLASM_REQUIREMENTS"
msgstr ""

msgid "WIKI_CYTOPLASM_SCIENTIFIC_BACKGROUND"
msgstr ""

msgid "WIKI_CYTOPLASM_STRATEGY"
msgstr ""

msgid "WIKI_CYTOPLASM_UPGRADES"
msgstr ""

#, fuzzy
msgid "WIKI_DEVELOPMENT"
msgstr "Vývojáři"

#, fuzzy
msgid "WIKI_DEVELOPMENT_INFO_BUTTON"
msgstr "Organely"

#, fuzzy
msgid "WIKI_DEVELOPMENT_ROOT_INTRO"
msgstr "Organely"

msgid "WIKI_EDITORS_AND_MUTATIONS_GENERATIONS_AND_EDITOR_SESSIONS"
msgstr ""

#, fuzzy
msgid "WIKI_EDITORS_AND_MUTATIONS_INTRO"
msgstr "Mitochondrie"

msgid "WIKI_EDITORS_AND_MUTATIONS_MUTATIONS_AND_MUTATION_POINTS"
msgstr ""

msgid "WIKI_ENVIRONMENTAL_CONDITIONS_ENVIRONMENTAL_GASSES"
msgstr ""

#, fuzzy
msgid "WIKI_ENVIRONMENTAL_CONDITIONS_INTRO"
msgstr "Mitochondrie"

#, fuzzy
msgid "WIKI_ENVIRONMENTAL_CONDITIONS_PHYSICAL_CONDITIONS"
msgstr "(poměr glukózy ponecháno v prostředí za každou generaci)"

msgid "WIKI_ENVIRONMENTAL_CONDITIONS_THE_DAY/NIGHT_CYCLE"
msgstr ""

#, fuzzy
msgid "WIKI_FERROPLAST_EFFECTS"
msgstr "Termoplast je struktura dvou membrán, která obsahuje termosenzitivní pigmenty složené dohromady v membránových vacích. Jedná se o prokaryotu, která byla asimilována pro použití svým eukaryotickým hostitelem. Pigmenty v termoplastu jsou schopny využít energii rozdílných teplot v prostředí k produkci [thrive:compound type=\"atp\"][/thrive:compound] ve vodě v procesu známem jako [b]termosyntéza[/b]. Rychlost produkce [thrive:compound type=\"atp\"][/thrive:compound] je úměrná [thrive:compound type=\"temperature\"][/thrive:compound]."

#, fuzzy
msgid "WIKI_FERROPLAST_INTRO"
msgstr "Termoplast je struktura dvou membrán, která obsahuje termosenzitivní pigmenty složené dohromady v membránových vacích. Jedná se o prokaryotu, která byla asimilována pro použití svým eukaryotickým hostitelem. Pigmenty v termoplastu jsou schopny využít energii rozdílných teplot v prostředí k produkci [thrive:compound type=\"atp\"][/thrive:compound] ve vodě v procesu známem jako [b]termosyntéza[/b]. Rychlost produkce [thrive:compound type=\"atp\"][/thrive:compound] je úměrná [thrive:compound type=\"temperature\"][/thrive:compound]."

#, fuzzy
msgid "WIKI_FERROPLAST_MODIFICATIONS"
msgstr "Termoplast je struktura dvou membrán, která obsahuje termosenzitivní pigmenty složené dohromady v membránových vacích. Jedná se o prokaryotu, která byla asimilována pro použití svým eukaryotickým hostitelem. Pigmenty v termoplastu jsou schopny využít energii rozdílných teplot v prostředí k produkci [thrive:compound type=\"atp\"][/thrive:compound] ve vodě v procesu známem jako [b]termosyntéza[/b]. Rychlost produkce [thrive:compound type=\"atp\"][/thrive:compound] je úměrná [thrive:compound type=\"temperature\"][/thrive:compound]."

#, fuzzy
msgid "WIKI_FERROPLAST_PROCESSES"
msgstr "Produkuje [thrive:compound type=\"glucose\"][/thrive:compound]. Rychlost je úměrná koncentraci [thrive:compound type=\"carbondioxide\"][/thrive:compound] a teplotě."

#, fuzzy
msgid "WIKI_FERROPLAST_REQUIREMENTS"
msgstr "Plastid fixující dusík"

#, fuzzy
msgid "WIKI_FERROPLAST_SCIENTIFIC_BACKGROUND"
msgstr "Termoplast je struktura dvou membrán, která obsahuje termosenzitivní pigmenty složené dohromady v membránových vacích. Jedná se o prokaryotu, která byla asimilována pro použití svým eukaryotickým hostitelem. Pigmenty v termoplastu jsou schopny využít energii rozdílných teplot v prostředí k produkci [thrive:compound type=\"atp\"][/thrive:compound] ve vodě v procesu známem jako [b]termosyntéza[/b]. Rychlost produkce [thrive:compound type=\"atp\"][/thrive:compound] je úměrná [thrive:compound type=\"temperature\"][/thrive:compound]."

#, fuzzy
msgid "WIKI_FERROPLAST_STRATEGY"
msgstr "Termoplast je struktura dvou membrán, která obsahuje termosenzitivní pigmenty složené dohromady v membránových vacích. Jedná se o prokaryotu, která byla asimilována pro použití svým eukaryotickým hostitelem. Pigmenty v termoplastu jsou schopny využít energii rozdílných teplot v prostředí k produkci [thrive:compound type=\"atp\"][/thrive:compound] ve vodě v procesu známem jako [b]termosyntéza[/b]. Rychlost produkce [thrive:compound type=\"atp\"][/thrive:compound] je úměrná [thrive:compound type=\"temperature\"][/thrive:compound]."

#, fuzzy
msgid "WIKI_FERROPLAST_UPGRADES"
msgstr "Termoplast je struktura dvou membrán, která obsahuje termosenzitivní pigmenty složené dohromady v membránových vacích. Jedná se o prokaryotu, která byla asimilována pro použití svým eukaryotickým hostitelem. Pigmenty v termoplastu jsou schopny využít energii rozdílných teplot v prostředí k produkci [thrive:compound type=\"atp\"][/thrive:compound] ve vodě v procesu známem jako [b]termosyntéza[/b]. Rychlost produkce [thrive:compound type=\"atp\"][/thrive:compound] je úměrná [thrive:compound type=\"temperature\"][/thrive:compound]."

#, fuzzy
msgid "WIKI_FLAGELLUM_EFFECTS"
msgstr "Bičík (množné číslo bičíky) je svazek proteinových vláken, který vychází z buněčné membrány a může se pomocí ATP vlnit a pohánět buňku v určitém směru. Pozice bičíku určuje směr, ve kterém je rychlost buňky ovlivněna. Například bičík umístěný na levé straně buňky zvýší její rychlost pohybu doprava."

#, fuzzy
msgid "WIKI_FLAGELLUM_INTRO"
msgstr "Bičík (množné číslo bičíky) je svazek proteinových vláken, který vychází z buněčné membrány a může se pomocí ATP vlnit a pohánět buňku v určitém směru. Pozice bičíku určuje směr, ve kterém je rychlost buňky ovlivněna. Například bičík umístěný na levé straně buňky zvýší její rychlost pohybu doprava."

#, fuzzy
msgid "WIKI_FLAGELLUM_MODIFICATIONS"
msgstr "Bičík (množné číslo bičíky) je svazek proteinových vláken, který vychází z buněčné membrány a může se pomocí ATP vlnit a pohánět buňku v určitém směru. Pozice bičíku určuje směr, ve kterém je rychlost buňky ovlivněna. Například bičík umístěný na levé straně buňky zvýší její rychlost pohybu doprava."

#, fuzzy
msgid "WIKI_FLAGELLUM_PROCESSES"
msgstr "Využívá [thrive:compound type=\"atp\"][/thrive:compound] ke zvýšení rychlosti pohybu buňky."

msgid "WIKI_FLAGELLUM_REQUIREMENTS"
msgstr ""

msgid "WIKI_FLAGELLUM_SCIENTIFIC_BACKGROUND"
msgstr ""

msgid "WIKI_FLAGELLUM_STRATEGY"
msgstr ""

msgid "WIKI_FLAGELLUM_UPGRADES"
msgstr ""

#, fuzzy
msgid "WIKI_GLYCOLYSIS_COMMA_ANAEROBIC_NITROGEN_FIXATION"
msgstr "Anaerobní fixace dusíku"

#, fuzzy
msgid "WIKI_HEADING_APPENDICES"
msgstr "Společné fáze editoru a strategie"

#, fuzzy
msgid "WIKI_HEADING_BASIC_GAME_MECHANICS"
msgstr "Společné fáze editoru a strategie"

#, fuzzy
msgid "WIKI_HEADING_COMPOUNDS_LIST"
msgstr "Společné fáze editoru a strategie"

#, fuzzy
msgid "WIKI_HEADING_COMPOUND_CLOUDS"
msgstr "Společné fáze editoru a strategie"

#, fuzzy
msgid "WIKI_HEADING_CONCEPT_ART"
msgstr "Společné fáze editoru a strategie"

#, fuzzy
msgid "WIKI_HEADING_CURRENT_DEVELOPMENT"
msgstr "Současní vývojáři"

#, fuzzy
msgid "WIKI_HEADING_DEVELOPMENT"
msgstr "Společné fáze editoru a strategie"

#, fuzzy
msgid "WIKI_HEADING_EDITOR"
msgstr "Společné fáze editoru a strategie"

msgid "WIKI_HEADING_EFFECTS"
msgstr ""

#, fuzzy
msgid "WIKI_HEADING_ENVIRONMENTAL_GASSES"
msgstr "Nitrogenáza"

#, fuzzy
msgid "WIKI_HEADING_FEATURES"
msgstr "Společné fáze editoru a strategie"

#, fuzzy
msgid "WIKI_HEADING_FOG_OF_WAR"
msgstr "Společné fáze editoru a strategie"

#, fuzzy
msgid "WIKI_HEADING_GAMEPLAY"
msgstr "Společné fáze editoru a strategie"

#, fuzzy
msgid "WIKI_HEADING_GDD"
msgstr "Společné fáze editoru a strategie"

#, fuzzy
msgid "WIKI_HEADING_GENERAL_TIPS"
msgstr "Společné fáze editoru a strategie"

msgid "WIKI_HEADING_GENERATIONS_AND_EDITOR_SESSIONS"
msgstr ""

#, fuzzy
msgid "WIKI_HEADING_MICROBE_PARTS"
msgstr "Společné fáze editoru a strategie"

#, fuzzy
msgid "WIKI_HEADING_MICROBE_STAGE"
msgstr "Společné fáze editoru a strategie"

#, fuzzy
msgid "WIKI_HEADING_MICROBE_STAGE_TIPS"
msgstr "Společné fáze editoru a strategie"

msgid "WIKI_HEADING_MODIFICATIONS"
msgstr ""

#, fuzzy
msgid "WIKI_HEADING_MORE_GAME_INFO"
msgstr "Společné fáze editoru a strategie"

msgid "WIKI_HEADING_MUTATIONS_AND_MUTATION_POINTS"
msgstr ""

#, fuzzy
msgid "WIKI_HEADING_OVERVIEW"
msgstr "Společné fáze editoru a strategie"

#, fuzzy
msgid "WIKI_HEADING_PATCHES"
msgstr "Společné fáze editoru a strategie"

#, fuzzy
msgid "WIKI_HEADING_PHYSICAL_CONDITIONS"
msgstr "Fyzické podmínky"

msgid "WIKI_HEADING_PROCESSES"
msgstr ""

msgid "WIKI_HEADING_REPRODUCTION_IN_THE_MICROBE_STAGE"
msgstr ""

msgid "WIKI_HEADING_REQUIREMENTS"
msgstr ""

msgid "WIKI_HEADING_SCIENTIFIC_BACKGROUND"
msgstr ""

#, fuzzy
msgid "WIKI_HEADING_STRATEGY"
msgstr "Společné fáze editoru a strategie"

#, fuzzy
msgid "WIKI_HEADING_THE_DAY/NIGHT_CYCLE"
msgstr "Společné fáze editoru a strategie"

#, fuzzy
msgid "WIKI_HEADING_THE_PATCH_MAP"
msgstr "Společné fáze editoru a strategie"

#, fuzzy
msgid "WIKI_HEADING_TRANSITIONS"
msgstr "Společné fáze editoru a strategie"

#, fuzzy
msgid "WIKI_HEADING_TYPES_OF_COMPOUNDS"
msgstr "Nekonečné sloučeniny"

#, fuzzy
msgid "WIKI_HEADING_UI"
msgstr "Společné fáze editoru a strategie"

msgid "WIKI_HEADING_UPGRADES"
msgstr ""

#, fuzzy
msgid "WIKI_HELP_AND_TIPS_BASIC_GAME_MECHANICS"
msgstr "Umístit organelu"

#, fuzzy
msgid "WIKI_HELP_AND_TIPS_BUTTON"
msgstr "Mazlavé vnitřnosti buňky. Cytoplasma je základní směsice ionů, proteinů, a jiných látek rozpuštěných ve vodě, které vyplňují vnitřek buňky. Jedna z funkcí kterou provádí je [b]glykolýza[/b], konverze [thrive:compound type=\"glucose\"][/thrive:compound] na [thrive:compound type=\"atp\"][/thrive:compound]. Spoléhají se na ni buňky, kterým chybí organely pro více pokročilý metabolismus, jako příjem energie. Je také používána pro růst velikosti a uschovávání molekul v buňce."

#, fuzzy
msgid "WIKI_HELP_AND_TIPS_COMPOUND_CLOUDS"
msgstr "Společné fáze editoru a strategie"

msgid "WIKI_HELP_AND_TIPS_GENERAL_TIPS"
msgstr ""

#, fuzzy
msgid "WIKI_HELP_AND_TIPS_INTRO"
msgstr "Mitochondrie"

#, fuzzy
msgid "WIKI_HELP_AND_TIPS_MICROBE_PARTS"
msgstr "Společné fáze editoru a strategie"

#, fuzzy
msgid "WIKI_HELP_AND_TIPS_MICROBE_STAGE_TIPS"
msgstr "Společné fáze editoru a strategie"

msgid "WIKI_HELP_AND_TIPS_MORE_GAME_INFO"
msgstr ""

#, fuzzy
msgid "WIKI_HYDROGENASE_EFFECTS"
msgstr "Nitrogenáza je protein schopný využít plynný [thrive:compound type=\"nitrogen\"][/thrive:compound] a buněčnou energii ve formě [thrive:compound type=\"atp\"][/thrive:compound] k produkci [thrive:compound type=\"ammonia\"][/thrive:compound], klíčové růstové živiny pro buňky. Tento proces se nazíva [b]anaerobní fixace dusíku[/b]. Jelikož jsou nitrogenázy obaleny cytoplazmou, tato okolní tekutina stále provádí nějakou [b]glykolýzu[/b]."

#, fuzzy
msgid "WIKI_HYDROGENASE_INTRO"
msgstr "Nitrogenáza je protein schopný využít plynný [thrive:compound type=\"nitrogen\"][/thrive:compound] a buněčnou energii ve formě [thrive:compound type=\"atp\"][/thrive:compound] k produkci [thrive:compound type=\"ammonia\"][/thrive:compound], klíčové růstové živiny pro buňky. Tento proces se nazíva [b]anaerobní fixace dusíku[/b]. Jelikož jsou nitrogenázy obaleny cytoplazmou, tato okolní tekutina stále provádí nějakou [b]glykolýzu[/b]."

#, fuzzy
msgid "WIKI_HYDROGENASE_MODIFICATIONS"
msgstr "Nitrogenáza je protein schopný využít plynný [thrive:compound type=\"nitrogen\"][/thrive:compound] a buněčnou energii ve formě [thrive:compound type=\"atp\"][/thrive:compound] k produkci [thrive:compound type=\"ammonia\"][/thrive:compound], klíčové růstové živiny pro buňky. Tento proces se nazíva [b]anaerobní fixace dusíku[/b]. Jelikož jsou nitrogenázy obaleny cytoplazmou, tato okolní tekutina stále provádí nějakou [b]glykolýzu[/b]."

#, fuzzy
msgid "WIKI_HYDROGENASE_PROCESSES"
msgstr "Přeměňuje [thrive:compound type=\"atp\"][/thrive:compound] na [thrive:compound type=\"ammonia\"][/thrive:compound]. Rychlost je úměrná koncentraci [thrive:compound type=\"nitrogen\"][/thrive:compound]."

#, fuzzy
msgid "WIKI_HYDROGENASE_REQUIREMENTS"
msgstr "Termosyntáza je protein který využívá teplotní konvekci ke změně svého tvaru, což mu umožnuje složit a navázat se na ADP když je vystaven teplu, pak jej rozložit a recyklovat na [thrive:compound type=\"atp\"][/thrive:compound] když je vystaven chlazení v procesu známém jako [b]termosyntéza[/b]. Rychlost produkce [thrive:compound type=\"atp\"][/thrive:compound] je úměrná [thrive:compound type=\"temperature\"][/thrive:compound]."

#, fuzzy
msgid "WIKI_HYDROGENASE_SCIENTIFIC_BACKGROUND"
msgstr "Nitrogenáza je protein schopný využít plynný [thrive:compound type=\"nitrogen\"][/thrive:compound] a buněčnou energii ve formě [thrive:compound type=\"atp\"][/thrive:compound] k produkci [thrive:compound type=\"ammonia\"][/thrive:compound], klíčové růstové živiny pro buňky. Tento proces se nazíva [b]anaerobní fixace dusíku[/b]. Jelikož jsou nitrogenázy obaleny cytoplazmou, tato okolní tekutina stále provádí nějakou [b]glykolýzu[/b]."

#, fuzzy
msgid "WIKI_HYDROGENASE_STRATEGY"
msgstr "Nitrogenáza je protein schopný využít plynný [thrive:compound type=\"nitrogen\"][/thrive:compound] a buněčnou energii ve formě [thrive:compound type=\"atp\"][/thrive:compound] k produkci [thrive:compound type=\"ammonia\"][/thrive:compound], klíčové růstové živiny pro buňky. Tento proces se nazíva [b]anaerobní fixace dusíku[/b]. Jelikož jsou nitrogenázy obaleny cytoplazmou, tato okolní tekutina stále provádí nějakou [b]glykolýzu[/b]."

#, fuzzy
msgid "WIKI_HYDROGENASE_UPGRADES"
msgstr "Nitrogenáza je protein schopný využít plynný [thrive:compound type=\"nitrogen\"][/thrive:compound] a buněčnou energii ve formě [thrive:compound type=\"atp\"][/thrive:compound] k produkci [thrive:compound type=\"ammonia\"][/thrive:compound], klíčové růstové živiny pro buňky. Tento proces se nazíva [b]anaerobní fixace dusíku[/b]. Jelikož jsou nitrogenázy obaleny cytoplazmou, tato okolní tekutina stále provádí nějakou [b]glykolýzu[/b]."

#, fuzzy
msgid "WIKI_INDUSTRIAL_STAGE_CURRENT_DEVELOPMENT"
msgstr "Umožňuje spojení s ostatními buňkami. Toto je první krůček k mnohobuněčnému organismu. Když je vaše buňka součástí kolonie, sloučeniny jsou sdíleny mezi členy. Když jste součástí kolonie, nemůžete vstoupit do editoru a musíte se po nasbírání dostatečného množství od kolonie oddělit."

#, fuzzy
msgid "WIKI_INDUSTRIAL_STAGE_FEATURES"
msgstr "Umožňuje spojení s ostatními buňkami. Toto je první krůček k mnohobuněčnému organismu. Když je vaše buňka součástí kolonie, sloučeniny jsou sdíleny mezi členy. Když jste součástí kolonie, nemůžete vstoupit do editoru a musíte se po nasbírání dostatečného množství od kolonie oddělit."

#, fuzzy
msgid "WIKI_INDUSTRIAL_STAGE_INTRO"
msgstr "Pojící médium"

msgid "WIKI_INDUSTRIAL_STAGE_OVERVIEW"
msgstr ""

#, fuzzy
msgid "WIKI_INDUSTRIAL_STAGE_TRANSITIONS"
msgstr "Umístěním továrny postoupíte do průmyslové fáze. Pokračovat do další fáze?"

#, fuzzy
msgid "WIKI_INDUSTRIAL_STAGE_UI"
msgstr "Přesun do průmyslové fáze?"

msgid "WIKI_INJECTISOME_PILUS"
msgstr ""

msgid "WIKI_LYSOSOME_EFFECTS"
msgstr ""

#, fuzzy
msgid "WIKI_LYSOSOME_INTRO"
msgstr "Lysozom je organela připojena na membránu, která obsahuje hydrolytické enzymy, které mohou rozkládat různé biomolekuly. Lysozomy umožnují buňce strávit materiály vstřebány skrze endocytózu a čistit odpadní látky buňky skrze proces zvaný [b]autofagie[/b]."

#, fuzzy
msgid "WIKI_LYSOSOME_MODIFICATIONS"
msgstr "Lysozom je organela připojena na membránu, která obsahuje hydrolytické enzymy, které mohou rozkládat různé biomolekuly. Lysozomy umožnují buňce strávit materiály vstřebány skrze endocytózu a čistit odpadní látky buňky skrze proces zvaný [b]autofagie[/b]."

#, fuzzy
msgid "WIKI_LYSOSOME_PROCESSES"
msgstr "Obsahuje trávící enzymy. Může být modifikován pro změnu typu enzymu, který obsahuje. Lysozomy jsou schopny obsahovat pouze jeden typ enzymu najednou. Enzymy zrychlují a zvyšují efektivitu trávení."

msgid "WIKI_LYSOSOME_REQUIREMENTS"
msgstr ""

msgid "WIKI_LYSOSOME_SCIENTIFIC_BACKGROUND"
msgstr ""

msgid "WIKI_LYSOSOME_STRATEGY"
msgstr ""

msgid "WIKI_LYSOSOME_UPGRADES"
msgstr ""

#, fuzzy
msgid "WIKI_MACROSCOPIC_STAGE_CONCEPT_ART"
msgstr "Mnohobuněčné Období"

#, fuzzy
msgid "WIKI_MACROSCOPIC_STAGE_CURRENT_DEVELOPMENT"
msgstr "Umožňuje spojení s ostatními buňkami. Toto je první krůček k mnohobuněčnému organismu. Když je vaše buňka součástí kolonie, sloučeniny jsou sdíleny mezi členy. Když jste součástí kolonie, nemůžete vstoupit do editoru a musíte se po nasbírání dostatečného množství od kolonie oddělit."

#, fuzzy
msgid "WIKI_MACROSCOPIC_STAGE_FEATURES"
msgstr "Slizová tryska"

#, fuzzy
msgid "WIKI_MACROSCOPIC_STAGE_INTRO"
msgstr ""
"Na vzdálené cizí planetě probíhaly vulkanické činnosti a dopady meteorů, což vedlo k vývoji nového fenoménu ve vesmíru.\n"
"\n"
"Života.\n"
"\n"
"Jednoduché mikroby se nacházejí v hlubokých oblastech oceánu. Jsi poslední univerzální společný předek (LUCA) na této planetě.\n"
"\n"
"Abys v tomto nepřátelském světě přežil/a, budeš muset shromáždit všechny možné sloučeniny, které najdeš a rozvinout další generace, aby konkurovaly ostatním druhům mikrobů."

#, fuzzy
msgid "WIKI_MACROSCOPIC_STAGE_OVERVIEW"
msgstr "Mikrobiální Období"

#, fuzzy
msgid "WIKI_MACROSCOPIC_STAGE_TRANSITIONS"
msgstr "Nitrogenáza"

#, fuzzy
msgid "WIKI_MACROSCOPIC_STAGE_UI"
msgstr "Mikrobiální Období"

#, fuzzy
msgid "WIKI_MECHANICS"
msgstr "Umístit organelu"

#, fuzzy
msgid "WIKI_MECHANICS_ROOT_INTRO"
msgstr "Organely"

#, fuzzy
msgid "WIKI_MELANOSOME_EFFECTS"
msgstr "Metabolosomy jsou shluky proteinů zabalené v proteinovém plášti. Mají schopnost změnit [thrive:compound type=\"glucose\"][/thrive:compound] na [thrive:compound type=\"atp\"][/thrive:compound] daleko rychleji než cytoplasma skrze proces nazývaný [b]Buněčné dýchání[/b]. Potřebuje na to ale [thrive:compound type=\"oxygen\"][/thrive:compound] aby fungovalo, a nízký objem [thrive:compound type=\"oxygen\"][/thrive:compound] v prostředí zpomalí schopnost produkovat [thrive:compound type=\"atp\"][/thrive:compound]. Jelikož jsou metabolosomy obaleny cytoplazmou, tato okolní tekutina stále provádí nějakou [b]glykolýzu[/b]."

#, fuzzy
msgid "WIKI_MELANOSOME_INTRO"
msgstr "Lysozom je organela připojena na membránu, která obsahuje hydrolytické enzymy, které mohou rozkládat různé biomolekuly. Lysozomy umožnují buňce strávit materiály vstřebány skrze endocytózu a čistit odpadní látky buňky skrze proces zvaný [b]autofagie[/b]."

#, fuzzy
msgid "WIKI_MELANOSOME_MODIFICATIONS"
msgstr "Lysozom je organela připojena na membránu, která obsahuje hydrolytické enzymy, které mohou rozkládat různé biomolekuly. Lysozomy umožnují buňce strávit materiály vstřebány skrze endocytózu a čistit odpadní látky buňky skrze proces zvaný [b]autofagie[/b]."

#, fuzzy
msgid "WIKI_MELANOSOME_PROCESSES"
msgstr "Obsahuje trávící enzymy. Může být modifikován pro změnu typu enzymu, který obsahuje. Lysozomy jsou schopny obsahovat pouze jeden typ enzymu najednou. Enzymy zrychlují a zvyšují efektivitu trávení."

#, fuzzy
msgid "WIKI_MELANOSOME_REQUIREMENTS"
msgstr "Metabolosomy jsou shluky proteinů zabalené v proteinovém plášti. Mají schopnost změnit [thrive:compound type=\"glucose\"][/thrive:compound] na [thrive:compound type=\"atp\"][/thrive:compound] daleko rychleji než cytoplasma skrze proces nazývaný [b]Buněčné dýchání[/b]. Potřebuje na to ale [thrive:compound type=\"oxygen\"][/thrive:compound] aby fungovalo, a nízký objem [thrive:compound type=\"oxygen\"][/thrive:compound] v prostředí zpomalí schopnost produkovat [thrive:compound type=\"atp\"][/thrive:compound]. Jelikož jsou metabolosomy obaleny cytoplazmou, tato okolní tekutina stále provádí nějakou [b]glykolýzu[/b]."

#, fuzzy
msgid "WIKI_MELANOSOME_SCIENTIFIC_BACKGROUND"
msgstr "Metabolosomy jsou shluky proteinů zabalené v proteinovém plášti. Mají schopnost změnit [thrive:compound type=\"glucose\"][/thrive:compound] na [thrive:compound type=\"atp\"][/thrive:compound] daleko rychleji než cytoplasma skrze proces nazývaný [b]Buněčné dýchání[/b]. Potřebuje na to ale [thrive:compound type=\"oxygen\"][/thrive:compound] aby fungovalo, a nízký objem [thrive:compound type=\"oxygen\"][/thrive:compound] v prostředí zpomalí schopnost produkovat [thrive:compound type=\"atp\"][/thrive:compound]. Jelikož jsou metabolosomy obaleny cytoplazmou, tato okolní tekutina stále provádí nějakou [b]glykolýzu[/b]."

#, fuzzy
msgid "WIKI_MELANOSOME_STRATEGY"
msgstr "Metabolosomy jsou shluky proteinů zabalené v proteinovém plášti. Mají schopnost změnit [thrive:compound type=\"glucose\"][/thrive:compound] na [thrive:compound type=\"atp\"][/thrive:compound] daleko rychleji než cytoplasma skrze proces nazývaný [b]Buněčné dýchání[/b]. Potřebuje na to ale [thrive:compound type=\"oxygen\"][/thrive:compound] aby fungovalo, a nízký objem [thrive:compound type=\"oxygen\"][/thrive:compound] v prostředí zpomalí schopnost produkovat [thrive:compound type=\"atp\"][/thrive:compound]. Jelikož jsou metabolosomy obaleny cytoplazmou, tato okolní tekutina stále provádí nějakou [b]glykolýzu[/b]."

#, fuzzy
msgid "WIKI_MELANOSOME_UPGRADES"
msgstr "Metabolosomy jsou shluky proteinů zabalené v proteinovém plášti. Mají schopnost změnit [thrive:compound type=\"glucose\"][/thrive:compound] na [thrive:compound type=\"atp\"][/thrive:compound] daleko rychleji než cytoplasma skrze proces nazývaný [b]Buněčné dýchání[/b]. Potřebuje na to ale [thrive:compound type=\"oxygen\"][/thrive:compound] aby fungovalo, a nízký objem [thrive:compound type=\"oxygen\"][/thrive:compound] v prostředí zpomalí schopnost produkovat [thrive:compound type=\"atp\"][/thrive:compound]. Jelikož jsou metabolosomy obaleny cytoplazmou, tato okolní tekutina stále provádí nějakou [b]glykolýzu[/b]."

#, fuzzy
msgid "WIKI_METABOLOSOMES_EFFECTS"
msgstr "Metabolosomy jsou shluky proteinů zabalené v proteinovém plášti. Mají schopnost změnit [thrive:compound type=\"glucose\"][/thrive:compound] na [thrive:compound type=\"atp\"][/thrive:compound] daleko rychleji než cytoplasma skrze proces nazývaný [b]Buněčné dýchání[/b]. Potřebuje na to ale [thrive:compound type=\"oxygen\"][/thrive:compound] aby fungovalo, a nízký objem [thrive:compound type=\"oxygen\"][/thrive:compound] v prostředí zpomalí schopnost produkovat [thrive:compound type=\"atp\"][/thrive:compound]. Jelikož jsou metabolosomy obaleny cytoplazmou, tato okolní tekutina stále provádí nějakou [b]glykolýzu[/b]."

#, fuzzy
msgid "WIKI_METABOLOSOMES_INTRO"
msgstr "Metabolozomy"

#, fuzzy
msgid "WIKI_METABOLOSOMES_MODIFICATIONS"
msgstr "Metabolosomy jsou shluky proteinů zabalené v proteinovém plášti. Mají schopnost změnit [thrive:compound type=\"glucose\"][/thrive:compound] na [thrive:compound type=\"atp\"][/thrive:compound] daleko rychleji než cytoplasma skrze proces nazývaný [b]Buněčné dýchání[/b]. Potřebuje na to ale [thrive:compound type=\"oxygen\"][/thrive:compound] aby fungovalo, a nízký objem [thrive:compound type=\"oxygen\"][/thrive:compound] v prostředí zpomalí schopnost produkovat [thrive:compound type=\"atp\"][/thrive:compound]. Jelikož jsou metabolosomy obaleny cytoplazmou, tato okolní tekutina stále provádí nějakou [b]glykolýzu[/b]."

#, fuzzy
msgid "WIKI_METABOLOSOMES_PROCESSES"
msgstr "Přeměňuje [thrive:compound type=\"glucose\"]glukózu[/thrive:compound] na [thrive:compound type=\"atp\"]ATP[/thrive:compound]. Rychlost je úměrná koncentraci [thrive:compound type=\"oxygen\"]kyslíku[/thrive:compound]."

#, fuzzy
msgid "WIKI_METABOLOSOMES_REQUIREMENTS"
msgstr "Metabolosomy jsou shluky proteinů zabalené v proteinovém plášti. Mají schopnost změnit [thrive:compound type=\"glucose\"][/thrive:compound] na [thrive:compound type=\"atp\"][/thrive:compound] daleko rychleji než cytoplasma skrze proces nazývaný [b]Buněčné dýchání[/b]. Potřebuje na to ale [thrive:compound type=\"oxygen\"][/thrive:compound] aby fungovalo, a nízký objem [thrive:compound type=\"oxygen\"][/thrive:compound] v prostředí zpomalí schopnost produkovat [thrive:compound type=\"atp\"][/thrive:compound]. Jelikož jsou metabolosomy obaleny cytoplazmou, tato okolní tekutina stále provádí nějakou [b]glykolýzu[/b]."

#, fuzzy
msgid "WIKI_METABOLOSOMES_SCIENTIFIC_BACKGROUND"
msgstr "Metabolosomy jsou shluky proteinů zabalené v proteinovém plášti. Mají schopnost změnit [thrive:compound type=\"glucose\"][/thrive:compound] na [thrive:compound type=\"atp\"][/thrive:compound] daleko rychleji než cytoplasma skrze proces nazývaný [b]Buněčné dýchání[/b]. Potřebuje na to ale [thrive:compound type=\"oxygen\"][/thrive:compound] aby fungovalo, a nízký objem [thrive:compound type=\"oxygen\"][/thrive:compound] v prostředí zpomalí schopnost produkovat [thrive:compound type=\"atp\"][/thrive:compound]. Jelikož jsou metabolosomy obaleny cytoplazmou, tato okolní tekutina stále provádí nějakou [b]glykolýzu[/b]."

#, fuzzy
msgid "WIKI_METABOLOSOMES_STRATEGY"
msgstr "Metabolosomy jsou shluky proteinů zabalené v proteinovém plášti. Mají schopnost změnit [thrive:compound type=\"glucose\"][/thrive:compound] na [thrive:compound type=\"atp\"][/thrive:compound] daleko rychleji než cytoplasma skrze proces nazývaný [b]Buněčné dýchání[/b]. Potřebuje na to ale [thrive:compound type=\"oxygen\"][/thrive:compound] aby fungovalo, a nízký objem [thrive:compound type=\"oxygen\"][/thrive:compound] v prostředí zpomalí schopnost produkovat [thrive:compound type=\"atp\"][/thrive:compound]. Jelikož jsou metabolosomy obaleny cytoplazmou, tato okolní tekutina stále provádí nějakou [b]glykolýzu[/b]."

#, fuzzy
msgid "WIKI_METABOLOSOMES_UPGRADES"
msgstr "Metabolosomy jsou shluky proteinů zabalené v proteinovém plášti. Mají schopnost změnit [thrive:compound type=\"glucose\"][/thrive:compound] na [thrive:compound type=\"atp\"][/thrive:compound] daleko rychleji než cytoplasma skrze proces nazývaný [b]Buněčné dýchání[/b]. Potřebuje na to ale [thrive:compound type=\"oxygen\"][/thrive:compound] aby fungovalo, a nízký objem [thrive:compound type=\"oxygen\"][/thrive:compound] v prostředí zpomalí schopnost produkovat [thrive:compound type=\"atp\"][/thrive:compound]. Jelikož jsou metabolosomy obaleny cytoplazmou, tato okolní tekutina stále provádí nějakou [b]glykolýzu[/b]."

#, fuzzy
msgid "WIKI_MICROBE_STAGE_APPENDICES"
msgstr ""
"Na vzdálené cizí planetě probíhaly vulkanické činnosti a dopady meteorů, což vedlo k vývoji nového fenoménu ve vesmíru.\n"
"\n"
"Života.\n"
"\n"
"Jednoduché mikroby se nacházejí v hlubokých oblastech oceánu. Jsi poslední univerzální společný předek (LUCA) na této planetě.\n"
"\n"
"Abys v tomto nepřátelském světě přežil/a, budeš muset shromáždit všechny možné sloučeniny, které najdeš a rozvinout další generace, aby konkurovaly ostatním druhům mikrobů."

#, fuzzy
msgid "WIKI_MICROBE_STAGE_BUTTON"
msgstr ""
"Na vzdálené cizí planetě probíhaly vulkanické činnosti a dopady meteorů, což vedlo k vývoji nového fenoménu ve vesmíru.\n"
"\n"
"Života.\n"
"\n"
"Jednoduché mikroby se nacházejí v hlubokých oblastech oceánu. Jsi poslední univerzální společný předek (LUCA) na této planetě.\n"
"\n"
"Abys v tomto nepřátelském světě přežil/a, budeš muset shromáždit všechny možné sloučeniny, které najdeš a rozvinout další generace, aby konkurovaly ostatním druhům mikrobů."

#, fuzzy
msgid "WIKI_MICROBE_STAGE_EDITOR"
msgstr "Mikrobiální Editor"

#, fuzzy
msgid "WIKI_MICROBE_STAGE_GAMEPLAY"
msgstr ""
"Na vzdálené cizí planetě probíhaly vulkanické činnosti a dopady meteorů, což vedlo k vývoji nového fenoménu ve vesmíru.\n"
"\n"
"Života.\n"
"\n"
"Jednoduché mikroby se nacházejí v hlubokých oblastech oceánu. Jsi poslední univerzální společný předek (LUCA) na této planetě.\n"
"\n"
"Abys v tomto nepřátelském světě přežil/a, budeš muset shromáždit všechny možné sloučeniny, které najdeš a rozvinout další generace, aby konkurovaly ostatním druhům mikrobů."

#, fuzzy
msgid "WIKI_MICROBE_STAGE_GDD"
msgstr "Mikrobiální Období"

#, fuzzy
msgid "WIKI_MICROBE_STAGE_INTRO"
msgstr ""
"Na vzdálené cizí planetě probíhaly vulkanické činnosti a dopady meteorů, což vedlo k vývoji nového fenoménu ve vesmíru.\n"
"\n"
"Života.\n"
"\n"
"Jednoduché mikroby se nacházejí v hlubokých oblastech oceánu. Jsi poslední univerzální společný předek (LUCA) na této planetě.\n"
"\n"
"Abys v tomto nepřátelském světě přežil/a, budeš muset shromáždit všechny možné sloučeniny, které najdeš a rozvinout další generace, aby konkurovaly ostatním druhům mikrobů."

#, fuzzy
msgid "WIKI_MITOCHONDRION_EFFECTS"
msgstr "Elektrárna buňky. Mitochondie je struktura dvou membrán vyplněná proteiny a enzymy. Jedná se o prokaryotu, která byla asimilována pro využití svým eukaryotickým hostitelem. Je schopná konvertovat [thrive:compound type=\"glucose\"][/thrive:compound] na [thrive:compound type=\"atp\"][/thrive:compound] s daleko vyšší účinností než je možno v cytoplazmě, v procesu známém jako [b]buněčné dýchání[/b]. Potřebuje k tomu ale [thrive:compound type=\"oxygen\"][/thrive:compound], a nizké množství [thrive:compound type=\"oxygen\"][/thrive:compound] v prostředí zpomaluje její schopnost produkovat [thrive:compound type=\"atp\"][/thrive:compound]."

#, fuzzy
msgid "WIKI_MITOCHONDRION_INTRO"
msgstr "Mitochondrie"

#, fuzzy
msgid "WIKI_MITOCHONDRION_MODIFICATIONS"
msgstr "Elektrárna buňky. Mitochondie je struktura dvou membrán vyplněná proteiny a enzymy. Jedná se o prokaryotu, která byla asimilována pro využití svým eukaryotickým hostitelem. Je schopná konvertovat [thrive:compound type=\"glucose\"][/thrive:compound] na [thrive:compound type=\"atp\"][/thrive:compound] s daleko vyšší účinností než je možno v cytoplazmě, v procesu známém jako [b]buněčné dýchání[/b]. Potřebuje k tomu ale [thrive:compound type=\"oxygen\"][/thrive:compound], a nizké množství [thrive:compound type=\"oxygen\"][/thrive:compound] v prostředí zpomaluje její schopnost produkovat [thrive:compound type=\"atp\"][/thrive:compound]."

#, fuzzy
msgid "WIKI_MITOCHONDRION_PROCESSES"
msgstr "Přeměňuje [thrive:compound type=\"glucose\"][/thrive:compound] na [thrive:compound type=\"atp\"][/thrive:compound]. Rychlost je úměrná koncentraci [thrive:compound type=\"oxygen\"][/thrive:compound]."

#, fuzzy
msgid "WIKI_MITOCHONDRION_REQUIREMENTS"
msgstr "Elektrárna buňky. Mitochondie je struktura dvou membrán vyplněná proteiny a enzymy. Jedná se o prokaryotu, která byla asimilována pro využití svým eukaryotickým hostitelem. Je schopná konvertovat [thrive:compound type=\"glucose\"][/thrive:compound] na [thrive:compound type=\"atp\"][/thrive:compound] s daleko vyšší účinností než je možno v cytoplazmě, v procesu známém jako [b]buněčné dýchání[/b]. Potřebuje k tomu ale [thrive:compound type=\"oxygen\"][/thrive:compound], a nizké množství [thrive:compound type=\"oxygen\"][/thrive:compound] v prostředí zpomaluje její schopnost produkovat [thrive:compound type=\"atp\"][/thrive:compound]."

#, fuzzy
msgid "WIKI_MITOCHONDRION_SCIENTIFIC_BACKGROUND"
msgstr "Elektrárna buňky. Mitochondie je struktura dvou membrán vyplněná proteiny a enzymy. Jedná se o prokaryotu, která byla asimilována pro využití svým eukaryotickým hostitelem. Je schopná konvertovat [thrive:compound type=\"glucose\"][/thrive:compound] na [thrive:compound type=\"atp\"][/thrive:compound] s daleko vyšší účinností než je možno v cytoplazmě, v procesu známém jako [b]buněčné dýchání[/b]. Potřebuje k tomu ale [thrive:compound type=\"oxygen\"][/thrive:compound], a nizké množství [thrive:compound type=\"oxygen\"][/thrive:compound] v prostředí zpomaluje její schopnost produkovat [thrive:compound type=\"atp\"][/thrive:compound]."

#, fuzzy
msgid "WIKI_MITOCHONDRION_STRATEGY"
msgstr "Elektrárna buňky. Mitochondie je struktura dvou membrán vyplněná proteiny a enzymy. Jedná se o prokaryotu, která byla asimilována pro využití svým eukaryotickým hostitelem. Je schopná konvertovat [thrive:compound type=\"glucose\"][/thrive:compound] na [thrive:compound type=\"atp\"][/thrive:compound] s daleko vyšší účinností než je možno v cytoplazmě, v procesu známém jako [b]buněčné dýchání[/b]. Potřebuje k tomu ale [thrive:compound type=\"oxygen\"][/thrive:compound], a nizké množství [thrive:compound type=\"oxygen\"][/thrive:compound] v prostředí zpomaluje její schopnost produkovat [thrive:compound type=\"atp\"][/thrive:compound]."

#, fuzzy
msgid "WIKI_MITOCHONDRION_UPGRADES"
msgstr "Elektrárna buňky. Mitochondie je struktura dvou membrán vyplněná proteiny a enzymy. Jedná se o prokaryotu, která byla asimilována pro využití svým eukaryotickým hostitelem. Je schopná konvertovat [thrive:compound type=\"glucose\"][/thrive:compound] na [thrive:compound type=\"atp\"][/thrive:compound] s daleko vyšší účinností než je možno v cytoplazmě, v procesu známém jako [b]buněčné dýchání[/b]. Potřebuje k tomu ale [thrive:compound type=\"oxygen\"][/thrive:compound], a nizké množství [thrive:compound type=\"oxygen\"][/thrive:compound] v prostředí zpomaluje její schopnost produkovat [thrive:compound type=\"atp\"][/thrive:compound]."

#, fuzzy
msgid "WIKI_MULTICELLULAR_STAGE_CONCEPT_ART"
msgstr "Mnohobuněčné Období"

#, fuzzy
msgid "WIKI_MULTICELLULAR_STAGE_CURRENT_DEVELOPMENT"
msgstr "Načítání editoru mikrobů"

#, fuzzy
msgid "WIKI_MULTICELLULAR_STAGE_FEATURES"
msgstr "Mnohobuněčné Období"

#, fuzzy
msgid "WIKI_MULTICELLULAR_STAGE_INTRO"
msgstr "Mnohobuněčné Období"

#, fuzzy
msgid "WIKI_MULTICELLULAR_STAGE_OVERVIEW"
msgstr "Mnohobuněčné Období"

#, fuzzy
msgid "WIKI_MULTICELLULAR_STAGE_TRANSITIONS"
msgstr "Mnohobuněčné Období"

#, fuzzy
msgid "WIKI_MULTICELLULAR_STAGE_UI"
msgstr "Mnohobuněčné Období"

msgid "WIKI_MYOFIBRIL_EFFECTS"
msgstr ""

msgid "WIKI_MYOFIBRIL_INTRO"
msgstr ""

msgid "WIKI_MYOFIBRIL_MODIFICATIONS"
msgstr ""

#, fuzzy
msgid "WIKI_MYOFIBRIL_PROCESSES"
msgstr "Neprobíhají žádné procesy"

msgid "WIKI_MYOFIBRIL_REQUIREMENTS"
msgstr ""

msgid "WIKI_MYOFIBRIL_SCIENTIFIC_BACKGROUND"
msgstr ""

msgid "WIKI_MYOFIBRIL_STRATEGY"
msgstr ""

msgid "WIKI_MYOFIBRIL_UPGRADES"
msgstr ""

#, fuzzy
msgid "WIKI_NATION_EDITOR"
msgstr "Zapnout editor"

#, fuzzy
msgid "WIKI_NITROGENASE_EFFECTS"
msgstr "Nitrogenáza je protein schopný využít plynný [thrive:compound type=\"nitrogen\"][/thrive:compound] a buněčnou energii ve formě [thrive:compound type=\"atp\"][/thrive:compound] k produkci [thrive:compound type=\"ammonia\"][/thrive:compound], klíčové růstové živiny pro buňky. Tento proces se nazíva [b]anaerobní fixace dusíku[/b]. Jelikož jsou nitrogenázy obaleny cytoplazmou, tato okolní tekutina stále provádí nějakou [b]glykolýzu[/b]."

#, fuzzy
msgid "WIKI_NITROGENASE_INTRO"
msgstr "Nitrogenáza je protein schopný využít plynný [thrive:compound type=\"nitrogen\"][/thrive:compound] a buněčnou energii ve formě [thrive:compound type=\"atp\"][/thrive:compound] k produkci [thrive:compound type=\"ammonia\"][/thrive:compound], klíčové růstové živiny pro buňky. Tento proces se nazíva [b]anaerobní fixace dusíku[/b]. Jelikož jsou nitrogenázy obaleny cytoplazmou, tato okolní tekutina stále provádí nějakou [b]glykolýzu[/b]."

#, fuzzy
msgid "WIKI_NITROGENASE_MODIFICATIONS"
msgstr "Nitrogenáza je protein schopný využít plynný [thrive:compound type=\"nitrogen\"][/thrive:compound] a buněčnou energii ve formě [thrive:compound type=\"atp\"][/thrive:compound] k produkci [thrive:compound type=\"ammonia\"][/thrive:compound], klíčové růstové živiny pro buňky. Tento proces se nazíva [b]anaerobní fixace dusíku[/b]. Jelikož jsou nitrogenázy obaleny cytoplazmou, tato okolní tekutina stále provádí nějakou [b]glykolýzu[/b]."

#, fuzzy
msgid "WIKI_NITROGENASE_PROCESSES"
msgstr "Přeměňuje [thrive:compound type=\"atp\"][/thrive:compound] na [thrive:compound type=\"ammonia\"][/thrive:compound]. Rychlost je úměrná koncentraci [thrive:compound type=\"nitrogen\"][/thrive:compound]."

msgid "WIKI_NITROGENASE_REQUIREMENTS"
msgstr ""

#, fuzzy
msgid "WIKI_NITROGENASE_SCIENTIFIC_BACKGROUND"
msgstr "Nitrogenáza je protein schopný využít plynný [thrive:compound type=\"nitrogen\"][/thrive:compound] a buněčnou energii ve formě [thrive:compound type=\"atp\"][/thrive:compound] k produkci [thrive:compound type=\"ammonia\"][/thrive:compound], klíčové růstové živiny pro buňky. Tento proces se nazíva [b]anaerobní fixace dusíku[/b]. Jelikož jsou nitrogenázy obaleny cytoplazmou, tato okolní tekutina stále provádí nějakou [b]glykolýzu[/b]."

#, fuzzy
msgid "WIKI_NITROGENASE_STRATEGY"
msgstr "Nitrogenáza je protein schopný využít plynný [thrive:compound type=\"nitrogen\"][/thrive:compound] a buněčnou energii ve formě [thrive:compound type=\"atp\"][/thrive:compound] k produkci [thrive:compound type=\"ammonia\"][/thrive:compound], klíčové růstové živiny pro buňky. Tento proces se nazíva [b]anaerobní fixace dusíku[/b]. Jelikož jsou nitrogenázy obaleny cytoplazmou, tato okolní tekutina stále provádí nějakou [b]glykolýzu[/b]."

#, fuzzy
msgid "WIKI_NITROGENASE_UPGRADES"
msgstr "Nitrogenáza je protein schopný využít plynný [thrive:compound type=\"nitrogen\"][/thrive:compound] a buněčnou energii ve formě [thrive:compound type=\"atp\"][/thrive:compound] k produkci [thrive:compound type=\"ammonia\"][/thrive:compound], klíčové růstové živiny pro buňky. Tento proces se nazíva [b]anaerobní fixace dusíku[/b]. Jelikož jsou nitrogenázy obaleny cytoplazmou, tato okolní tekutina stále provádí nějakou [b]glykolýzu[/b]."

#, fuzzy
msgid "WIKI_NITROPLAST_EFFECTS"
msgstr "Plastid fixující dusík"

#, fuzzy
msgid "WIKI_NITROPLAST_INTRO"
msgstr "Plastid fixující dusík"

#, fuzzy
msgid "WIKI_NITROPLAST_MODIFICATIONS"
msgstr "Dusík fixující plastid je protein schopný využít plynný [thrive:compound type=\"nitrogen\"][/thrive:compound], [thrive:compound type=\"oxygen\"][/thrive:compound] a [thrive:compound type=\"atp\"][/thrive:compound] k produkci [thrive:compound type=\"ammonia\"][/thrive:compound], klíčová živina pro růst buněk. Tento proces se nazývá [b]biologická fixace dusíku[/b]."

#, fuzzy
msgid "WIKI_NITROPLAST_PROCESSES"
msgstr "Přeměňuje [thrive:compound type=\"atp\"][/thrive:compound] na [thrive:compound type=\"ammonia\"][/thrive:compound]. Rychlost je úměrná koncentraci [thrive:compound type=\"nitrogen\"][/thrive:compound] a [thrive:compound type=\"oxygen\"][/thrive:compound]."

#, fuzzy
msgid "WIKI_NITROPLAST_REQUIREMENTS"
msgstr "Plastid fixující dusík"

#, fuzzy
msgid "WIKI_NITROPLAST_SCIENTIFIC_BACKGROUND"
msgstr "Dusík fixující plastid je protein schopný využít plynný [thrive:compound type=\"nitrogen\"][/thrive:compound], [thrive:compound type=\"oxygen\"][/thrive:compound] a [thrive:compound type=\"atp\"][/thrive:compound] k produkci [thrive:compound type=\"ammonia\"][/thrive:compound], klíčová živina pro růst buněk. Tento proces se nazývá [b]biologická fixace dusíku[/b]."

#, fuzzy
msgid "WIKI_NITROPLAST_STRATEGY"
msgstr "Plastid fixující dusík"

#, fuzzy
msgid "WIKI_NITROPLAST_UPGRADES"
msgstr "Plastid fixující dusík"

#, fuzzy
msgid "WIKI_NO"
msgstr "naše Wiki"

msgid "WIKI_NONE_COMMA_THIS_IS_THE_LAST_STAGE"
msgstr ""

msgid "WIKI_NUCLEUS_EFFECTS"
msgstr ""

msgid "WIKI_NUCLEUS_INTRO"
msgstr ""

#, fuzzy
msgid "WIKI_NUCLEUS_MODIFICATIONS"
msgstr "Definující rys eukaryotických buněk. Jádro také zahrnuje endoplazmatické retikulum a golgiho aparát. Jde o evoluci prokaryotických buněk, které vyvinuly systém vnitřních membrán, a to provedením asimilace dalšího prokaryota uvnitř sebe. To jim umožňuje rozdělit nebo odvrátit různé procesy probíhající uvnitř buňky a zabránit jim v překrývání. To umožňuje, aby jejich nové organely vázané na membránu byly mnohem složitější, účinnější a specializovanější, než kdyby volně plovaly v cytoplazmě. To však přichází za cenu toho, že se buňka zvětší a vyžaduje mnoho energie, aby se udržovala."

#, fuzzy
msgid "WIKI_NUCLEUS_PROCESSES"
msgstr "Neprobíhají žádné procesy"

msgid "WIKI_NUCLEUS_REQUIREMENTS"
msgstr ""

msgid "WIKI_NUCLEUS_SCIENTIFIC_BACKGROUND"
msgstr ""

msgid "WIKI_NUCLEUS_STRATEGY"
msgstr ""

msgid "WIKI_NUCLEUS_UPGRADES"
msgstr ""

#, fuzzy
msgid "WIKI_ORGANELLES_ROOT_INTRO"
msgstr "Organely"

#, fuzzy
msgid "WIKI_OXYTOXISOME_EFFECTS"
msgstr "Modifikovaný metabolozom je zodpovědný za produkci primitivní formy toxického činidla OxyToxy NT."

#, fuzzy
msgid "WIKI_OXYTOXISOME_INTRO"
msgstr "Oxytoxizom"

#, fuzzy
msgid "WIKI_OXYTOXISOME_MODIFICATIONS"
msgstr "Modifikovaný metabolozom je zodpovědný za produkci primitivní formy toxického činidla OxyToxy NT."

#, fuzzy
msgid "WIKI_OXYTOXISOME_PROCESSES"
msgstr "Přeměňuje [thrive:compound type=\"atp\"][/thrive:compound] na [thrive:compound type=\"oxytoxy\"][/thrive:compound]. Rychlost je úměrná koncentraci [thrive:compound type=\"oxygen\"][/thrive:compound]. Toxiny mohou být uvolněny stisknutím [thrive:input]g_fire_toxin[/thrive:input]. Pokud je množství [thrive:compound type=\"oxytoxy\"][/thrive:compound] nízké, střelba je stále možná, ale bude mít snížené poškození."

#, fuzzy
msgid "WIKI_OXYTOXISOME_REQUIREMENTS"
msgstr "Modifikovaný metabolozom je zodpovědný za produkci primitivní formy toxického činidla OxyToxy NT."

msgid "WIKI_OXYTOXISOME_SCIENTIFIC_BACKGROUND"
msgstr ""

#, fuzzy
msgid "WIKI_OXYTOXISOME_STRATEGY"
msgstr "Modifikovaný metabolozom je zodpovědný za produkci primitivní formy toxického činidla OxyToxy NT."

#, fuzzy
msgid "WIKI_OXYTOXISOME_UPGRADES"
msgstr "Modifikovaný metabolozom je zodpovědný za produkci primitivní formy toxického činidla OxyToxy NT."

#, fuzzy
msgid "WIKI_OXYTOXY_SYNTHESIS_COMMA_GLYCOLYSIS"
msgstr "Syntéza OxyToxynů"

#, fuzzy
msgid "WIKI_PAGE_ASCENSION"
msgstr "Rusticyanin (protein mědi)"

#, fuzzy
msgid "WIKI_PAGE_AWAKENING_STAGE"
msgstr "Fáze Probuzení"

#, fuzzy
msgid "WIKI_PAGE_AWARE_STAGE"
msgstr "Mikrobiální Období"

msgid "WIKI_PAGE_AXON"
msgstr ""

#, fuzzy
msgid "WIKI_PAGE_BINDING_AGENT"
msgstr "Pojící médium"

#, fuzzy
msgid "WIKI_PAGE_BIOLUMINESCENT_VACUOLE"
msgstr "Bioluminiscenční vakuola"

#, fuzzy
msgid "WIKI_PAGE_CHEMOPLAST"
msgstr "Chemoplasty"

#, fuzzy
msgid "WIKI_PAGE_CHEMORECEPTOR"
msgstr "Chemoreceptor"

#, fuzzy
msgid "WIKI_PAGE_CHEMOSYNTHESIZING_PROTEINS"
msgstr "Chemosyntetizující proteiny"

#, fuzzy
msgid "WIKI_PAGE_CHLOROPLAST"
msgstr "Chloroplasty"

msgid "WIKI_PAGE_CILIA"
msgstr ""

#, fuzzy
msgid "WIKI_PAGE_COMPOUNDS"
msgstr "Cytoplazma"

msgid "WIKI_PAGE_COMPOUND_SYSTEM_DEVELOPMENT"
msgstr ""

#, fuzzy
msgid "WIKI_PAGE_CYTOPLASM"
msgstr "Cytoplazma"

#, fuzzy
msgid "WIKI_PAGE_DEVELOPMENT_ROOT"
msgstr "Umístit organelu"

#, fuzzy
msgid "WIKI_PAGE_EDITORS_AND_MUTATIONS"
msgstr "Mitochondrie"

#, fuzzy
msgid "WIKI_PAGE_ENVIRONMENTAL_CONDITIONS"
msgstr "Mitochondrie"

#, fuzzy
msgid "WIKI_PAGE_FERROPLAST"
msgstr "Termoplast"

#, fuzzy
msgid "WIKI_PAGE_FLAGELLUM"
msgstr "Bičík"

#, fuzzy
msgid "WIKI_PAGE_HELP_AND_TIPS"
msgstr "Mitochondrie"

#, fuzzy
msgid "WIKI_PAGE_HYDROGENASE"
msgstr "Nitrogenáza"

#, fuzzy
msgid "WIKI_PAGE_INDUSTRIAL_STAGE"
msgstr "Pojící médium"

#, fuzzy
msgid "WIKI_PAGE_LYSOSOME"
msgstr "Lysozom"

#, fuzzy
msgid "WIKI_PAGE_MACROSCOPIC_STAGE"
msgstr "Nitrogenáza"

#, fuzzy
msgid "WIKI_PAGE_MECHANICS_ROOT"
msgstr "Umístit organelu"

#, fuzzy
msgid "WIKI_PAGE_MELANOSOME"
msgstr "Lysozom"

#, fuzzy
msgid "WIKI_PAGE_METABOLOSOMES"
msgstr "Metabolozomy"

#, fuzzy
msgid "WIKI_PAGE_MICROBE_STAGE"
msgstr "Nitrogenáza"

#, fuzzy
msgid "WIKI_PAGE_MITOCHONDRION"
msgstr "Mitochondrie"

#, fuzzy
msgid "WIKI_PAGE_MULTICELLULAR_STAGE"
msgstr "Mnohobuněčné Období"

#, fuzzy
msgid "WIKI_PAGE_MYOFIBRIL"
msgstr "Dravý/útočný Pilus"

#, fuzzy
msgid "WIKI_PAGE_NITROGENASE"
msgstr "Nitrogenáza"

#, fuzzy
msgid "WIKI_PAGE_NITROPLAST"
msgstr "Plastid fixující dusík"

#, fuzzy
msgid "WIKI_PAGE_NUCLEUS"
msgstr "Potřebuje jádro"

#, fuzzy
msgid "WIKI_PAGE_ORGANELLES_ROOT"
msgstr "Umístit organelu"

#, fuzzy
msgid "WIKI_PAGE_OXYTOXISOME"
msgstr "Oxytoxizom"

msgid "WIKI_PAGE_PERFORATOR_PILUS"
msgstr ""

#, fuzzy
msgid "WIKI_PAGE_PROTOPLASM"
msgstr "Protoplazma"

#, fuzzy
msgid "WIKI_PAGE_REPRODUCTION"
msgstr "Protoplazma"

#, fuzzy
msgid "WIKI_PAGE_RUSTICYANIN"
msgstr "Rusticyanin (protein mědi)"

#, fuzzy
msgid "WIKI_PAGE_SIGNALING_AGENT"
msgstr "Signalizující Prvek"

#, fuzzy
msgid "WIKI_PAGE_SLIME_JET"
msgstr "Slizová tryska"

#, fuzzy
msgid "WIKI_PAGE_SOCIETY_STAGE"
msgstr "Mikrobiální Období"

#, fuzzy
msgid "WIKI_PAGE_SPACE_STAGE"
msgstr "Slizová tryska"

#, fuzzy
msgid "WIKI_PAGE_STAGES_ROOT"
msgstr "Umístit organelu"

#, fuzzy
msgid "WIKI_PAGE_THERMOPLAST"
msgstr "Termoplast"

#, fuzzy
msgid "WIKI_PAGE_THERMOSYNTHASE"
msgstr "Termosyntáza"

#, fuzzy
msgid "WIKI_PAGE_THE_PATCH_MAP"
msgstr "Termoplast"

#, fuzzy
msgid "WIKI_PAGE_THYLAKOIDS"
msgstr "Thylakoidy"

#, fuzzy
msgid "WIKI_PAGE_TOXIN_VACUOLE"
msgstr ""
"Toxinová\n"
"Vakuola"

#, fuzzy
msgid "WIKI_PAGE_VACUOLE"
msgstr ""
"Toxinová\n"
"Vakuola"

msgid "WIKI_PERFORATOR_PILUS_EFFECTS"
msgstr ""

msgid "WIKI_PERFORATOR_PILUS_INTRO"
msgstr ""

msgid "WIKI_PERFORATOR_PILUS_MODIFICATIONS"
msgstr ""

msgid "WIKI_PERFORATOR_PILUS_PROCESSES"
msgstr ""

msgid "WIKI_PERFORATOR_PILUS_REQUIREMENTS"
msgstr ""

msgid "WIKI_PERFORATOR_PILUS_SCIENTIFIC_BACKGROUND"
msgstr ""

msgid "WIKI_PERFORATOR_PILUS_STRATEGY"
msgstr ""

msgid "WIKI_PERFORATOR_PILUS_UPGRADES"
msgstr ""

#, fuzzy
msgid "WIKI_PROTEIN_RESPIRATION"
msgstr "Aerobní dýchání"

#, fuzzy
msgid "WIKI_PROTOPLASM_EFFECTS"
msgstr "Protoplazma"

#, fuzzy
msgid "WIKI_PROTOPLASM_INTRO"
msgstr "Protoplazma"

msgid "WIKI_PROTOPLASM_MODIFICATIONS"
msgstr ""

#, fuzzy
msgid "WIKI_PROTOPLASM_PROCESSES"
msgstr "Přeměňuje [thrive:compound type=\"glucose\"]glukózu[/thrive:compound] na [thrive:compound type=\"atp\"]ATP[/thrive:compound]."

msgid "WIKI_PROTOPLASM_REQUIREMENTS"
msgstr ""

msgid "WIKI_PROTOPLASM_SCIENTIFIC_BACKGROUND"
msgstr ""

msgid "WIKI_PROTOPLASM_STRATEGY"
msgstr ""

msgid "WIKI_PROTOPLASM_UPGRADES"
msgstr ""

#, fuzzy
msgid "WIKI_PULLING_CILIA"
msgstr "Společné fáze editoru a strategie"

#, fuzzy
msgid "WIKI_REPRODUCTION_BUTTON"
msgstr "Protoplazma"

#, fuzzy
msgid "WIKI_REPRODUCTION_INTRO"
msgstr "Protoplazma"

msgid "WIKI_REPRODUCTION_REPRODUCTION_IN_THE_MICROBE_STAGE"
msgstr ""

msgid "WIKI_ROOT_BODY"
msgstr ""

msgid "WIKI_ROOT_HEADING"
msgstr ""

#, fuzzy
msgid "WIKI_RUSTICYANIN_EFFECTS"
msgstr "Rusticyanin je protein schopný využít plynný [thrive:compound type=\"carbondioxide\"][/thrive:compound] a [thrive:compound type=\"oxygen\"][/thrive:compound] k oxidaci železa z jednoho chemického stavu na jiný. Tento proces, nazývaný [b]respirace železa[/b], uvolňuje energii, kterou je pak buňka schopna sklidit."

#, fuzzy
msgid "WIKI_RUSTICYANIN_INTRO"
msgstr "Rusticyanin je protein schopný využít plynný [thrive:compound type=\"carbondioxide\"][/thrive:compound] a [thrive:compound type=\"oxygen\"][/thrive:compound] k oxidaci železa z jednoho chemického stavu na jiný. Tento proces, nazývaný [b]respirace železa[/b], uvolňuje energii, kterou je pak buňka schopna sklidit."

#, fuzzy
msgid "WIKI_RUSTICYANIN_MODIFICATIONS"
msgstr "Rusticyanin je protein schopný využít plynný [thrive:compound type=\"carbondioxide\"][/thrive:compound] a [thrive:compound type=\"oxygen\"][/thrive:compound] k oxidaci železa z jednoho chemického stavu na jiný. Tento proces, nazývaný [b]respirace železa[/b], uvolňuje energii, kterou je pak buňka schopna sklidit."

#, fuzzy
msgid "WIKI_RUSTICYANIN_PROCESSES"
msgstr "Přeměňuje [thrive:compound type=\"iron\"][/thrive:compound] na [thrive:compound type=\"atp\"][/thrive:compound]. Rychlost je úměrná koncentraci [thrive:compound type=\"carbondioxide\"][/thrive:compound] a [thrive:compound type=\"oxygen\"][/thrive:compound]."

msgid "WIKI_RUSTICYANIN_REQUIREMENTS"
msgstr ""

#, fuzzy
msgid "WIKI_RUSTICYANIN_SCIENTIFIC_BACKGROUND"
msgstr "Rusticyanin je protein schopný využít plynný [thrive:compound type=\"carbondioxide\"][/thrive:compound] a [thrive:compound type=\"oxygen\"][/thrive:compound] k oxidaci železa z jednoho chemického stavu na jiný. Tento proces, nazývaný [b]respirace železa[/b], uvolňuje energii, kterou je pak buňka schopna sklidit."

#, fuzzy
msgid "WIKI_RUSTICYANIN_STRATEGY"
msgstr "Rusticyanin je protein schopný využít plynný [thrive:compound type=\"carbondioxide\"][/thrive:compound] a [thrive:compound type=\"oxygen\"][/thrive:compound] k oxidaci železa z jednoho chemického stavu na jiný. Tento proces, nazývaný [b]respirace železa[/b], uvolňuje energii, kterou je pak buňka schopna sklidit."

#, fuzzy
msgid "WIKI_RUSTICYANIN_UPGRADES"
msgstr "Rusticyanin je protein schopný využít plynný [thrive:compound type=\"carbondioxide\"][/thrive:compound] a [thrive:compound type=\"oxygen\"][/thrive:compound] k oxidaci železa z jednoho chemického stavu na jiný. Tento proces, nazývaný [b]respirace železa[/b], uvolňuje energii, kterou je pak buňka schopna sklidit."

#, fuzzy
msgid "WIKI_SIGNALING_AGENT_EFFECTS"
msgstr "Signalizující Prvek"

#, fuzzy
msgid "WIKI_SIGNALING_AGENT_INTRO"
msgstr "Signalizující Prvek"

#, fuzzy
msgid "WIKI_SIGNALING_AGENT_MODIFICATIONS"
msgstr "Signalizující látky umožnují buňkám vytvářet chemikálie na které mohou ostatní buňky reagovat. Tyto signalizující chemikálie mohou být využity na přivolání ostatních buněk, nebo na varování před nebezpečím, což jim signalizuje únik."

#, fuzzy
msgid "WIKI_SIGNALING_AGENT_PROCESSES"
msgstr "Podržte [thrive:input]g_pack_commands[/thrive:input] k otevření menu na udávání pokynů ostatním členům vašeho druhu."

#, fuzzy
msgid "WIKI_SIGNALING_AGENT_REQUIREMENTS"
msgstr "Signalizující látky umožnují buňkám vytvářet chemikálie na které mohou ostatní buňky reagovat. Tyto signalizující chemikálie mohou být využity na přivolání ostatních buněk, nebo na varování před nebezpečím, což jim signalizuje únik."

#, fuzzy
msgid "WIKI_SIGNALING_AGENT_SCIENTIFIC_BACKGROUND"
msgstr "Signalizující látky umožnují buňkám vytvářet chemikálie na které mohou ostatní buňky reagovat. Tyto signalizující chemikálie mohou být využity na přivolání ostatních buněk, nebo na varování před nebezpečím, což jim signalizuje únik."

#, fuzzy
msgid "WIKI_SIGNALING_AGENT_STRATEGY"
msgstr "Signalizující Prvek"

#, fuzzy
msgid "WIKI_SIGNALING_AGENT_UPGRADES"
msgstr "Signalizující Prvek"

#, fuzzy
msgid "WIKI_SLIME_JET_EFFECTS"
msgstr "Lipáza umožňuje buňce rozkládat většinu typů membrán. Vaše buňka již produkuje nějaké množství tohoto enzymu bez lysozomu, ale vybráním tohoto typu zvýšíte efektivitu."

#, fuzzy
msgid "WIKI_SLIME_JET_INTRO"
msgstr "Lipáza umožňuje buňce rozkládat většinu typů membrán. Vaše buňka již produkuje nějaké množství tohoto enzymu bez lysozomu, ale vybráním tohoto typu zvýšíte efektivitu."

#, fuzzy
msgid "WIKI_SLIME_JET_MODIFICATIONS"
msgstr "Lipáza umožňuje buňce rozkládat většinu typů membrán. Vaše buňka již produkuje nějaké množství tohoto enzymu bez lysozomu, ale vybráním tohoto typu zvýšíte efektivitu."

#, fuzzy
msgid "WIKI_SLIME_JET_PROCESSES"
msgstr "Zvyšuje rychlost otáčení velkých buněk."

msgid "WIKI_SLIME_JET_REQUIREMENTS"
msgstr ""

msgid "WIKI_SLIME_JET_SCIENTIFIC_BACKGROUND"
msgstr ""

msgid "WIKI_SLIME_JET_STRATEGY"
msgstr ""

msgid "WIKI_SLIME_JET_UPGRADES"
msgstr ""

msgid "WIKI_SOCIETY_STAGE_CURRENT_DEVELOPMENT"
msgstr ""

#, fuzzy
msgid "WIKI_SOCIETY_STAGE_FEATURES"
msgstr "Mikrobiální Období"

#, fuzzy
msgid "WIKI_SOCIETY_STAGE_INTRO"
msgstr "Lipáza umožňuje buňce rozkládat většinu typů membrán. Vaše buňka již produkuje nějaké množství tohoto enzymu bez lysozomu, ale vybráním tohoto typu zvýšíte efektivitu."

#, fuzzy
msgid "WIKI_SOCIETY_STAGE_OVERVIEW"
msgstr "Mikrobiální Období"

#, fuzzy
msgid "WIKI_SOCIETY_STAGE_TRANSITIONS"
msgstr "Mikrobiální Období"

#, fuzzy
msgid "WIKI_SOCIETY_STAGE_UI"
msgstr "Mikrobiální Období"

msgid "WIKI_SPACE_STAGE_CURRENT_DEVELOPMENT"
msgstr ""

#, fuzzy
msgid "WIKI_SPACE_STAGE_FEATURES"
msgstr "Slizová tryska"

#, fuzzy
msgid "WIKI_SPACE_STAGE_INTRO"
msgstr "Lipáza umožňuje buňce rozkládat většinu typů membrán. Vaše buňka již produkuje nějaké množství tohoto enzymu bez lysozomu, ale vybráním tohoto typu zvýšíte efektivitu."

#, fuzzy
msgid "WIKI_SPACE_STAGE_OVERVIEW"
msgstr "Mikrobiální Období"

#, fuzzy
msgid "WIKI_SPACE_STAGE_TRANSITIONS"
msgstr "Nitrogenáza"

#, fuzzy
msgid "WIKI_SPACE_STAGE_UI"
msgstr "Mikrobiální Období"

#, fuzzy
msgid "WIKI_STAGES_ROOT_INTRO"
msgstr "Organely"

#, fuzzy
msgid "WIKI_TBA"
msgstr "naše Wiki"

#, fuzzy
msgid "WIKI_THERMOPLAST_EFFECTS"
msgstr "Termoplast je struktura dvou membrán, která obsahuje termosenzitivní pigmenty složené dohromady v membránových vacích. Jedná se o prokaryotu, která byla asimilována pro použití svým eukaryotickým hostitelem. Pigmenty v termoplastu jsou schopny využít energii rozdílných teplot v prostředí k produkci [thrive:compound type=\"atp\"][/thrive:compound] ve vodě v procesu známem jako [b]termosyntéza[/b]. Rychlost produkce [thrive:compound type=\"atp\"][/thrive:compound] je úměrná [thrive:compound type=\"temperature\"][/thrive:compound]."

#, fuzzy
msgid "WIKI_THERMOPLAST_INTRO"
msgstr "Termoplast je struktura dvou membrán, která obsahuje termosenzitivní pigmenty složené dohromady v membránových vacích. Jedná se o prokaryotu, která byla asimilována pro použití svým eukaryotickým hostitelem. Pigmenty v termoplastu jsou schopny využít energii rozdílných teplot v prostředí k produkci [thrive:compound type=\"atp\"][/thrive:compound] ve vodě v procesu známem jako [b]termosyntéza[/b]. Rychlost produkce [thrive:compound type=\"atp\"][/thrive:compound] je úměrná [thrive:compound type=\"temperature\"][/thrive:compound]."

#, fuzzy
msgid "WIKI_THERMOPLAST_MODIFICATIONS"
msgstr "Termoplast je struktura dvou membrán, která obsahuje termosenzitivní pigmenty složené dohromady v membránových vacích. Jedná se o prokaryotu, která byla asimilována pro použití svým eukaryotickým hostitelem. Pigmenty v termoplastu jsou schopny využít energii rozdílných teplot v prostředí k produkci [thrive:compound type=\"atp\"][/thrive:compound] ve vodě v procesu známem jako [b]termosyntéza[/b]. Rychlost produkce [thrive:compound type=\"atp\"][/thrive:compound] je úměrná [thrive:compound type=\"temperature\"][/thrive:compound]."

#, fuzzy
msgid "WIKI_THERMOPLAST_PROCESSES"
msgstr "Produkuje [thrive:compound type=\"glucose\"][/thrive:compound]. Rychlost je úměrná koncentraci [thrive:compound type=\"carbondioxide\"][/thrive:compound] a teplotě."

msgid "WIKI_THERMOPLAST_REQUIREMENTS"
msgstr ""

#, fuzzy
msgid "WIKI_THERMOPLAST_SCIENTIFIC_BACKGROUND"
msgstr "Termoplast je struktura dvou membrán, která obsahuje termosenzitivní pigmenty složené dohromady v membránových vacích. Jedná se o prokaryotu, která byla asimilována pro použití svým eukaryotickým hostitelem. Pigmenty v termoplastu jsou schopny využít energii rozdílných teplot v prostředí k produkci [thrive:compound type=\"atp\"][/thrive:compound] ve vodě v procesu známem jako [b]termosyntéza[/b]. Rychlost produkce [thrive:compound type=\"atp\"][/thrive:compound] je úměrná [thrive:compound type=\"temperature\"][/thrive:compound]."

#, fuzzy
msgid "WIKI_THERMOPLAST_STRATEGY"
msgstr "Termoplast je struktura dvou membrán, která obsahuje termosenzitivní pigmenty složené dohromady v membránových vacích. Jedná se o prokaryotu, která byla asimilována pro použití svým eukaryotickým hostitelem. Pigmenty v termoplastu jsou schopny využít energii rozdílných teplot v prostředí k produkci [thrive:compound type=\"atp\"][/thrive:compound] ve vodě v procesu známem jako [b]termosyntéza[/b]. Rychlost produkce [thrive:compound type=\"atp\"][/thrive:compound] je úměrná [thrive:compound type=\"temperature\"][/thrive:compound]."

#, fuzzy
msgid "WIKI_THERMOPLAST_UPGRADES"
msgstr "Termoplast je struktura dvou membrán, která obsahuje termosenzitivní pigmenty složené dohromady v membránových vacích. Jedná se o prokaryotu, která byla asimilována pro použití svým eukaryotickým hostitelem. Pigmenty v termoplastu jsou schopny využít energii rozdílných teplot v prostředí k produkci [thrive:compound type=\"atp\"][/thrive:compound] ve vodě v procesu známem jako [b]termosyntéza[/b]. Rychlost produkce [thrive:compound type=\"atp\"][/thrive:compound] je úměrná [thrive:compound type=\"temperature\"][/thrive:compound]."

#, fuzzy
msgid "WIKI_THERMOSYNTHASE_EFFECTS"
msgstr "Termosyntáza"

#, fuzzy
msgid "WIKI_THERMOSYNTHASE_INTRO"
msgstr "Termosyntáza"

#, fuzzy
msgid "WIKI_THERMOSYNTHASE_MODIFICATIONS"
msgstr "Termosyntáza je protein který využívá teplotní konvekci ke změně svého tvaru, což mu umožnuje složit a navázat se na ADP když je vystaven teplu, pak jej rozložit a recyklovat na [thrive:compound type=\"atp\"][/thrive:compound] když je vystaven chlazení v procesu známém jako [b]termosyntéza[/b]. Rychlost produkce [thrive:compound type=\"atp\"][/thrive:compound] je úměrná [thrive:compound type=\"temperature\"][/thrive:compound]."

#, fuzzy
msgid "WIKI_THERMOSYNTHASE_PROCESSES"
msgstr "Produkuje [thrive:compound type=\"atp\"][/thrive:compound] skrze teplotní gradienty. Rychlost je úměrná [thrive:compound type=\"temperature\"][/thrive:compound]."

#, fuzzy
msgid "WIKI_THERMOSYNTHASE_REQUIREMENTS"
msgstr "Termosyntáza je protein který využívá teplotní konvekci ke změně svého tvaru, což mu umožnuje složit a navázat se na ADP když je vystaven teplu, pak jej rozložit a recyklovat na [thrive:compound type=\"atp\"][/thrive:compound] když je vystaven chlazení v procesu známém jako [b]termosyntéza[/b]. Rychlost produkce [thrive:compound type=\"atp\"][/thrive:compound] je úměrná [thrive:compound type=\"temperature\"][/thrive:compound]."

#, fuzzy
msgid "WIKI_THERMOSYNTHASE_SCIENTIFIC_BACKGROUND"
msgstr "Termosyntáza je protein který využívá teplotní konvekci ke změně svého tvaru, což mu umožnuje složit a navázat se na ADP když je vystaven teplu, pak jej rozložit a recyklovat na [thrive:compound type=\"atp\"][/thrive:compound] když je vystaven chlazení v procesu známém jako [b]termosyntéza[/b]. Rychlost produkce [thrive:compound type=\"atp\"][/thrive:compound] je úměrná [thrive:compound type=\"temperature\"][/thrive:compound]."

#, fuzzy
msgid "WIKI_THERMOSYNTHASE_STRATEGY"
msgstr "Termosyntáza je protein který využívá teplotní konvekci ke změně svého tvaru, což mu umožnuje složit a navázat se na ADP když je vystaven teplu, pak jej rozložit a recyklovat na [thrive:compound type=\"atp\"][/thrive:compound] když je vystaven chlazení v procesu známém jako [b]termosyntéza[/b]. Rychlost produkce [thrive:compound type=\"atp\"][/thrive:compound] je úměrná [thrive:compound type=\"temperature\"][/thrive:compound]."

#, fuzzy
msgid "WIKI_THERMOSYNTHASE_UPGRADES"
msgstr "Termosyntáza je protein který využívá teplotní konvekci ke změně svého tvaru, což mu umožnuje složit a navázat se na ADP když je vystaven teplu, pak jej rozložit a recyklovat na [thrive:compound type=\"atp\"][/thrive:compound] když je vystaven chlazení v procesu známém jako [b]termosyntéza[/b]. Rychlost produkce [thrive:compound type=\"atp\"][/thrive:compound] je úměrná [thrive:compound type=\"temperature\"][/thrive:compound]."

msgid "WIKI_THE_PATCH_MAP_FOG_OF_WAR"
msgstr ""

#, fuzzy
msgid "WIKI_THE_PATCH_MAP_INTRO"
msgstr "Termoplast je struktura dvou membrán, která obsahuje termosenzitivní pigmenty složené dohromady v membránových vacích. Jedná se o prokaryotu, která byla asimilována pro použití svým eukaryotickým hostitelem. Pigmenty v termoplastu jsou schopny využít energii rozdílných teplot v prostředí k produkci [thrive:compound type=\"atp\"][/thrive:compound] ve vodě v procesu známem jako [b]termosyntéza[/b]. Rychlost produkce [thrive:compound type=\"atp\"][/thrive:compound] je úměrná [thrive:compound type=\"temperature\"][/thrive:compound]."

#, fuzzy
msgid "WIKI_THE_PATCH_MAP_PATCHES"
msgstr "Termoplast je struktura dvou membrán, která obsahuje termosenzitivní pigmenty složené dohromady v membránových vacích. Jedná se o prokaryotu, která byla asimilována pro použití svým eukaryotickým hostitelem. Pigmenty v termoplastu jsou schopny využít energii rozdílných teplot v prostředí k produkci [thrive:compound type=\"atp\"][/thrive:compound] ve vodě v procesu známem jako [b]termosyntéza[/b]. Rychlost produkce [thrive:compound type=\"atp\"][/thrive:compound] je úměrná [thrive:compound type=\"temperature\"][/thrive:compound]."

msgid "WIKI_THE_PATCH_MAP_THE_PATCH_MAP"
msgstr ""

#, fuzzy
msgid "WIKI_THYLAKOIDS_EFFECTS"
msgstr "Thylakoidy jsou shluky proteinů a fotosensitivních pigmentů. Tyto pigmenty jsou schopna využít energii [thrive:compound type=\"sunlight\"][/thrive:compound] k produkci [thrive:compound type=\"glucose\"][/thrive:compound] z vody a plynného [thrive:compound type=\"carbondioxide\"][/thrive:compound] v procesu známem jako [b]fotosyntéza[/b]. Tyto pigmenty jsou také to, co dává Thylakoidům jejich osobité zbarvení. Rychlost produkce [thrive:compound type=\"glucose\"][/thrive:compound] je úměrná koncentraci [thrive:compound type=\"carbondioxide\"][/thrive:compound] a intenzity [thrive:compound type=\"sunlight\"][/thrive:compound]. Jelikož jsou thylakoidy obaleny cytoplazmou, tato okolní tekutina stále provádí nějakou [b]glykolýzu[/b]."

#, fuzzy
msgid "WIKI_THYLAKOIDS_INTRO"
msgstr "Thylakoidy jsou shluky proteinů a fotosensitivních pigmentů. Tyto pigmenty jsou schopna využít energii [thrive:compound type=\"sunlight\"][/thrive:compound] k produkci [thrive:compound type=\"glucose\"][/thrive:compound] z vody a plynného [thrive:compound type=\"carbondioxide\"][/thrive:compound] v procesu známem jako [b]fotosyntéza[/b]. Tyto pigmenty jsou také to, co dává Thylakoidům jejich osobité zbarvení. Rychlost produkce [thrive:compound type=\"glucose\"][/thrive:compound] je úměrná koncentraci [thrive:compound type=\"carbondioxide\"][/thrive:compound] a intenzity [thrive:compound type=\"sunlight\"][/thrive:compound]. Jelikož jsou thylakoidy obaleny cytoplazmou, tato okolní tekutina stále provádí nějakou [b]glykolýzu[/b]."

#, fuzzy
msgid "WIKI_THYLAKOIDS_MODIFICATIONS"
msgstr "Thylakoidy jsou shluky proteinů a fotosensitivních pigmentů. Tyto pigmenty jsou schopna využít energii [thrive:compound type=\"sunlight\"][/thrive:compound] k produkci [thrive:compound type=\"glucose\"][/thrive:compound] z vody a plynného [thrive:compound type=\"carbondioxide\"][/thrive:compound] v procesu známem jako [b]fotosyntéza[/b]. Tyto pigmenty jsou také to, co dává Thylakoidům jejich osobité zbarvení. Rychlost produkce [thrive:compound type=\"glucose\"][/thrive:compound] je úměrná koncentraci [thrive:compound type=\"carbondioxide\"][/thrive:compound] a intenzity [thrive:compound type=\"sunlight\"][/thrive:compound]. Jelikož jsou thylakoidy obaleny cytoplazmou, tato okolní tekutina stále provádí nějakou [b]glykolýzu[/b]."

msgid "WIKI_THYLAKOIDS_PROCESSES"
msgstr ""

msgid "WIKI_THYLAKOIDS_REQUIREMENTS"
msgstr ""

#, fuzzy
msgid "WIKI_THYLAKOIDS_SCIENTIFIC_BACKGROUND"
msgstr "Thylakoidy jsou shluky proteinů a fotosensitivních pigmentů. Tyto pigmenty jsou schopna využít energii [thrive:compound type=\"sunlight\"][/thrive:compound] k produkci [thrive:compound type=\"glucose\"][/thrive:compound] z vody a plynného [thrive:compound type=\"carbondioxide\"][/thrive:compound] v procesu známem jako [b]fotosyntéza[/b]. Tyto pigmenty jsou také to, co dává Thylakoidům jejich osobité zbarvení. Rychlost produkce [thrive:compound type=\"glucose\"][/thrive:compound] je úměrná koncentraci [thrive:compound type=\"carbondioxide\"][/thrive:compound] a intenzity [thrive:compound type=\"sunlight\"][/thrive:compound]. Jelikož jsou thylakoidy obaleny cytoplazmou, tato okolní tekutina stále provádí nějakou [b]glykolýzu[/b]."

#, fuzzy
msgid "WIKI_THYLAKOIDS_STRATEGY"
msgstr "Thylakoidy jsou shluky proteinů a fotosensitivních pigmentů. Tyto pigmenty jsou schopna využít energii [thrive:compound type=\"sunlight\"][/thrive:compound] k produkci [thrive:compound type=\"glucose\"][/thrive:compound] z vody a plynného [thrive:compound type=\"carbondioxide\"][/thrive:compound] v procesu známem jako [b]fotosyntéza[/b]. Tyto pigmenty jsou také to, co dává Thylakoidům jejich osobité zbarvení. Rychlost produkce [thrive:compound type=\"glucose\"][/thrive:compound] je úměrná koncentraci [thrive:compound type=\"carbondioxide\"][/thrive:compound] a intenzity [thrive:compound type=\"sunlight\"][/thrive:compound]. Jelikož jsou thylakoidy obaleny cytoplazmou, tato okolní tekutina stále provádí nějakou [b]glykolýzu[/b]."

#, fuzzy
msgid "WIKI_THYLAKOIDS_UPGRADES"
msgstr "Thylakoidy jsou shluky proteinů a fotosensitivních pigmentů. Tyto pigmenty jsou schopna využít energii [thrive:compound type=\"sunlight\"][/thrive:compound] k produkci [thrive:compound type=\"glucose\"][/thrive:compound] z vody a plynného [thrive:compound type=\"carbondioxide\"][/thrive:compound] v procesu známem jako [b]fotosyntéza[/b]. Tyto pigmenty jsou také to, co dává Thylakoidům jejich osobité zbarvení. Rychlost produkce [thrive:compound type=\"glucose\"][/thrive:compound] je úměrná koncentraci [thrive:compound type=\"carbondioxide\"][/thrive:compound] a intenzity [thrive:compound type=\"sunlight\"][/thrive:compound]. Jelikož jsou thylakoidy obaleny cytoplazmou, tato okolní tekutina stále provádí nějakou [b]glykolýzu[/b]."

#, fuzzy
msgid "WIKI_TOXIN_VACUOLE_EFFECTS"
msgstr "Toxinová vakuola je vakuola, která byla upravena pro specifickou produkci, skladování a sekreci oxytoxytoxinů. Více toxinových vakuol zvýší rychlost uvolňování toxinů."

#, fuzzy
msgid "WIKI_TOXIN_VACUOLE_INTRO"
msgstr ""
"Toxinová\n"
"Vakuola"

#, fuzzy
msgid "WIKI_TOXIN_VACUOLE_MODIFICATIONS"
msgstr "Toxinová vakuola je vakuola, která byla upravena pro specifickou produkci, skladování a sekreci oxytoxytoxinů. Více toxinových vakuol zvýší rychlost uvolňování toxinů."

#, fuzzy
msgid "WIKI_TOXIN_VACUOLE_PROCESSES"
msgstr "Přeměňuje [thrive:compound type=\"atp\"][/thrive:compound] na [thrive:compound type=\"oxytoxy\"][/thrive:compound]. Rychlost je úměrná koncentraci [thrive:compound type=\"oxygen\"][/thrive:compound]. Toxiny můžete vypustit stisknutím [thrive:input]g_fire_toxin[/thrive:input]. Pokud je množství [thrive:compound type=\"oxytoxy\"][/thrive:compound] nízké, střelba je stále možná, ale bude mít snížené poškození."

#, fuzzy
msgid "WIKI_TOXIN_VACUOLE_REQUIREMENTS"
msgstr "Toxinová vakuola je vakuola, která byla upravena pro specifickou produkci, skladování a sekreci oxytoxytoxinů. Více toxinových vakuol zvýší rychlost uvolňování toxinů."

#, fuzzy
msgid "WIKI_TOXIN_VACUOLE_SCIENTIFIC_BACKGROUND"
msgstr "Toxinová vakuola je vakuola, která byla upravena pro specifickou produkci, skladování a sekreci oxytoxytoxinů. Více toxinových vakuol zvýší rychlost uvolňování toxinů."

#, fuzzy
msgid "WIKI_TOXIN_VACUOLE_STRATEGY"
msgstr "Toxinová vakuola je vakuola, která byla upravena pro specifickou produkci, skladování a sekreci oxytoxytoxinů. Více toxinových vakuol zvýší rychlost uvolňování toxinů."

#, fuzzy
msgid "WIKI_TOXIN_VACUOLE_UPGRADES"
msgstr "Toxinová vakuola je vakuola, která byla upravena pro specifickou produkci, skladování a sekreci oxytoxytoxinů. Více toxinových vakuol zvýší rychlost uvolňování toxinů."

msgid "WIKI_VACUOLE_EFFECTS"
msgstr ""

#, fuzzy
msgid "WIKI_VACUOLE_INTRO"
msgstr "Toxinová vakuola je vakuola, která byla upravena pro specifickou produkci, skladování a sekreci oxytoxytoxinů. Více toxinových vakuol zvýší rychlost uvolňování toxinů."

#, fuzzy
msgid "WIKI_VACUOLE_MODIFICATIONS"
msgstr "Toxinová vakuola je vakuola, která byla upravena pro specifickou produkci, skladování a sekreci oxytoxytoxinů. Více toxinových vakuol zvýší rychlost uvolňování toxinů."

#, fuzzy
msgid "WIKI_VACUOLE_PROCESSES"
msgstr "Přeměňuje [thrive:compound type=\"atp\"][/thrive:compound] na [thrive:compound type=\"oxytoxy\"][/thrive:compound]. Rychlost je úměrná koncentraci [thrive:compound type=\"oxygen\"][/thrive:compound]. Toxiny můžete vypustit stisknutím [thrive:input]g_fire_toxin[/thrive:input]. Pokud je množství [thrive:compound type=\"oxytoxy\"][/thrive:compound] nízké, střelba je stále možná, ale bude mít snížené poškození."

msgid "WIKI_VACUOLE_REQUIREMENTS"
msgstr ""

msgid "WIKI_VACUOLE_SCIENTIFIC_BACKGROUND"
msgstr ""

msgid "WIKI_VACUOLE_STRATEGY"
msgstr ""

msgid "WIKI_VACUOLE_UPGRADES"
msgstr ""

#, fuzzy
msgid "WIKI_YES"
msgstr "naše Wiki"

msgid "WILL_YOU_THRIVE"
msgstr "Budete prosperovat?"

msgid "WINDOWED"
msgstr ""

msgid "WIN_BOX_TITLE"
msgstr "PROSPERUJEŠ!"

msgid "WIN_TEXT"
msgstr "Gratulace, vyhráli jste tuto verzi Thrive! Po zavření této zprávy můžete pokračovat ve volném hraní, nebo začít novou hru."

msgid "WORKSHOP_ITEM_CHANGE_NOTES"
msgstr "Poznámky ke změnám položky"

msgid "WORKSHOP_ITEM_CHANGE_NOTES_TOOLTIP"
msgstr "Změnit poznámky, které se zobrazí ve službě Steam Workshop pro tuto verzi této položky (volitelné)"

msgid "WORKSHOP_ITEM_DESCRIPTION"
msgstr "Popis položky:"

msgid "WORKSHOP_ITEM_PREVIEW"
msgstr "Náhled obrázku položky:"

msgid "WORKSHOP_ITEM_TAGS"
msgstr "Značky položek (oddělené \",\" čárkou):"

msgid "WORKSHOP_ITEM_TITLE"
msgstr "Název položky:"

msgid "WORKSHOP_ITEM_UPLOAD_SUCCEEDED"
msgstr "Nahrání položky do služby Steam Workshop se podařilo"

#, fuzzy
msgid "WORKSHOP_ITEM_UPLOAD_SUCCEEDED_TOS_REQUIRED"
msgstr "Nahrání předmětu do služby Steam Workshop se podařilo, ale je nutné přijmout Workshop [color=#3796e1][url=https://steamcommunity.com/sharedfiles/workshoplegalagreement]podmínky služby[/url][/color] předtím, než je viditelný"

msgid "WORKSHOP_TERMS_OF_SERVICE_NOTICE"
msgstr "Odesláním této položky souhlasíte s [color=#3796e1][url=https://steamcommunity.com/sharedfiles/workshoplegalagreement]podmínkami služby Steam Workshop[/url][/color]"

msgid "WORKSHOP_VISIBILITY_TOOLTIP"
msgstr "Jakmile je položka zviditelněna, je viditelná pro všechny"

msgid "WORLD"
msgstr ""

#, fuzzy
msgid "WORLD_EXPORT_SUCCESS_MESSAGE"
msgstr "Chyba: {0}"

#, fuzzy
msgid "WORLD_GENERAL_STATISTICS"
msgstr "Statistika organizmu"

msgid "WORLD_MISC_DETAILS_STRING"
msgstr ""

#, fuzzy
msgid "WORLD_RELATIVE_MOVEMENT"
msgstr "ke zvýšení pohyblivosti"

#, fuzzy
msgid "WORLD_SIZE"
msgstr "Současní vývojáři"

#, fuzzy
msgid "WORLD_SIZE_EXPLANATION"
msgstr ""
"Soustředění mikrobi budou hledat kousky nebo kořist na větší vzdálenosti \n"
"a mohou být mnohem náročnější na kusy.\n"
"Reagující mikroby se dříve přepnou na nové cíle."

msgid "WORLD_SIZE_LARGE"
msgstr ""

#, fuzzy
msgid "WORLD_SIZE_MEDIUM"
msgstr "ke zvýšení pohyblivosti"

msgid "WORLD_SIZE_SMALL"
msgstr ""

#, fuzzy
msgid "WORLD_SIZE_TOOLTIP"
msgstr "Připoj se na náš komunitní Discord server"

msgid "WORST_PATCH_COLON"
msgstr "Nejhorší oblast:"

msgid "XBOX360"
msgstr ""

msgid "XBOX_ONE"
msgstr ""

msgid "XBOX_SERIES"
msgstr ""

#, fuzzy
msgid "X_TWITTER_TOOLTIP"
msgstr "Navštiv náš Twitter"

msgid "YEARS"
msgstr "roky"

#, fuzzy
msgid "YET_TO_BE_IMPLEMENTED_NOTICE"
msgstr "K implementaci."

msgid "YOUTUBE_TOOLTIP"
msgstr "Navštivte náš YouTube kanál"

msgid "YOU_CAN_MAKE_PULL_REQUEST"
msgstr ""
"Thrive je open source projekt.\n"
"Můžete přispět i pokud nejste součástí týmu (formou pull request)."

msgid "YOU_CAN_SUPPORT_THRIVE_ON_PATREON"
msgstr "Budoucí vývoj Thrive můžete podpořit na Patreonu."

msgid "ZOOM_IN"
msgstr "Přiblížit"

msgid "ZOOM_OUT"
msgstr "Oddálit"

#~ msgid "PASSIVE_REPRODUCTION_PROGRESS"
#~ msgstr "Pasivní příjem pokroku reprodukce"

#, fuzzy
#~ msgid "MIGRATE"
#~ msgstr "Tempo"

#, fuzzy
#~ msgid "THANKS_FOR_BUYING_THRIVE"
#~ msgstr ""
#~ "Děkujeme, že hrajete naší hru!\n"
#~ "\n"
#~ "Pokud se vám líbí, řekněte o nás i Vašim přátelům, prosím."

#, fuzzy
#~ msgid "WIKI_RADIOSYNTHESIS"
#~ msgstr "Termosyntéza"

#~ msgid "EASTEREGG_MESSAGE_19"
#~ msgstr "Víte, že Vpíjenka (Didinum) je lovcem Trepek (Paramecia)?"

#~ msgid "EASTEREGG_MESSAGE_20"
#~ msgstr "Víte, že Měnavka (Amoeba) loví a chytá kořist pomocí „nohou“, vytvořených z cytoplazmy, zvaných pseudopody? Eventuálně je chceme do Thrive přidat."

#~ msgid "EASTEREGG_MESSAGE_21"
#~ msgstr "Tip: Dávej pozor na větší buňky a velké bakterie, není příliš zábavné být \"vdechnut\" a stráven."

#~ msgid "EASTEREGG_MESSAGE_22"
#~ msgstr "Vedoucí zvukového oddělení Thrive vytvořil spousty skladeb, které ještě nebyly přidány do hry. Můžete si je poslechnout, nebo se podívat na videa o jejich tvorbě na jeho Youtube kanálu Oliver Lugg."

#~ msgid "EASTEREGG_MESSAGE_23"
#~ msgstr "Tip - Pokud je tvoje buňka velká 150 Hexů, můžeš pohltit velké železné kusy."

#~ msgid "EASTEREGG_MESSAGE_24"
#~ msgstr "Thrive je zamýšlen jako simulátor mimozemské planety, proto má smysl, že většina tvorů, které najdete, bude příbuzná jednomu nebo dvěma dalším druhům kvůli vývoji, který se děje kolem vás. Zkuste zjistit, jestli je můžete identifikovat!"

#~ msgid "EASTEREGG_MESSAGE_25"
#~ msgstr "Tým Thrive dělá občas podcasty, měl bys je tu a tam zkouknout!"

#~ msgid "EASTEREGG_MESSAGE_26"
#~ msgstr "Hra Thrive je zamýšlena jako simulátor mimozemské planety, proto většina organizmů, které najdeš, bude podobná jednomu nebo dvěma dalším druhům ve vývoji, který se děje kolem tebe. Zjisti, jestli je dovedeš identifikovat!"

#~ msgid "EASTEREGG_MESSAGE_27"
#~ msgstr "Jeden z prvních hratelných prototypů hry vytvořil náš úžasný programátor, samotný untrustedlife!"

#~ msgid "MICROBE_EDITOR_HELP_MESSAGE_1"
#~ msgstr ""
#~ "Prokaryotické struktury\n"
#~ "\n"
#~ "Metabolosomy: Produkují [thrive:compound type=\"atp\"][/thrive:compound] z [thrive:compound type=\"glucose\"][/thrive:compound]\n"
#~ "\n"
#~ "Chemosyntetizující proteiny: Produkují polovinu [thrive:compound type=\"glucose\"][/thrive:compound] ze [thrive:compound type=\"hydrogensulfide\"][/thrive:compound] co chemoplast, ale také provádí glykolýzu, zabírají 1 Hex\n"
#~ "\n"
#~ "Thylakoidy: Produkují 1/3 množství [thrive:compound type=\"glucose\"][/thrive:compound] jako normální chloroplast, ale také provádí glykolýzu, zabírají 1 Hex\n"
#~ "\n"
#~ "Rusticyanin: Převádí [thrive:compound type=\"iron\"][/thrive:compound] na [thrive:compound type=\"atp\"][/thrive:compound]\n"
#~ "\n"
#~ "Nitrogenáza: Anaerobně převádí atmosférický dusík a [thrive:compound type=\"atp\"][/thrive:compound] na [thrive:compound type=\"ammonia\"][/thrive:compound]\n"
#~ "\n"
#~ "Cytoplazma: Má úložný prostor a provádí glykolýzu (Produkuje malé množství [thrive:compound type=\"atp\"][/thrive:compound])"

#~ msgid "MICROBE_EDITOR_HELP_MESSAGE_14"
#~ msgstr "Jakmile pohlcování skončí, jakékoliv pohlcené předměty budou ponechány v membráně k trávení. Jakékoliv nestravitelné předměty vždy budou vyvrženy, takže se ujistěte, že máte mutace potřebné k jejich zpracování. Enzymy pomohou s trávením; vyviňte si organelu lysozom, která je produkuje, abyste si ulehčili trávení."

#~ msgid "MICROBE_EDITOR_HELP_MESSAGE_2"
#~ msgstr ""
#~ "Vnější organely\n"
#~ "\n"
#~ "Bičík: Umožní rychlejší pohyb buňky spotřebováváním [thrive:compound type=\"atp\"][/thrive:compound]\n"
#~ "\n"
#~ "Pilus: Může být použit k bodnutí ostatních buněk\n"
#~ "\n"
#~ "Chemoreceptor: Umožňuje detekci sloučenin z větší vzdálenosti"

#~ msgid "MICROBE_EDITOR_HELP_MESSAGE_3"
#~ msgstr ""
#~ "Membránově vázané organely\n"
#~ "\n"
#~ "Jádro: Zabírá 11 Hexů a umožňuje vývoj organel vázaných na membránu. Zdvojnásobuje velikost vaší buňky. (Může se vyvinout pouze jednou)\n"
#~ "\n"
#~ "Pojivové médium: Umožňuje spojení s dalšími buňkami\n"
#~ "\n"
#~ "Mitochondrie: Produkují ATP z glukózy a atmosférického kyslíku (O2). Mnohem efektivněji než cytoplazma\n"
#~ "\n"
#~ "Chloroplast: Vytváří glukózu ze slunečního záření a atmosférického oxidu uhličitého (CO2)\n"
#~ "\n"
#~ "Chemoplast: Vytváří glukózu ze sirovodíku\n"
#~ "\n"
#~ "Plastid fixující dusík: Vytváří amoniak z ATP a atmosférického dusíku a kyslíku\n"
#~ "\n"
#~ "Vakuola: Uchovává 8 nashromážděných sloučenin\n"
#~ "\n"
#~ "Vakuola s toxiny: Produkuje toxiny (nazývané [thrive:compound type=\"oxytoxy\"][/thrive:compound]) a umožňuje jejich uvolnění, které způsobuje poškození v závislosti na množství dostupných oxytoxinů"

#~ msgid "MICROBE_EDITOR_HELP_MESSAGE_4"
#~ msgstr "Každou generaci máte k dispozici 100 bodů mutace (MP) a každá změna (nebo mutace) bude stát určitou částku MP. Přidání a odebrání organel stojí MP, avšak odebrání organel, které byly umístěny v aktuální relaci mutace, vrátí MP za tuto organelu. Organelu můžete přesunout nebo úplně odebrat tak, že na ni kliknete pravým tlačítkem a v rozbalovací nabídce vyberete příslušnou akci. Při umístění organel můžete k jejich natočení použít [thrive:input]e_rotate_left[/thrive:input] a [thrive:input]e_rotate_right[/thrive:input]."

#~ msgid "MICROBE_EDITOR_HELP_MESSAGE_5"
#~ msgstr "Vždy, když zahájíš reprodukci, vstoupíš do editoru mikrobů, kde můžeš provádět změny tvého druhu (přidáním, přesunutím nebo odstraněním organel) ke zvýšení úspěšnosti. Každá návštěva editoru v mikrobiální fázi představuje [thrive:constant]EDITOR_TIME_JUMP_MILLION_YEARS[/thrive:constant] milionů let evoluce."

#~ msgid "MICROBE_STAGE_HELP_MESSAGE_1"
#~ msgstr "Pro pohyb použij myš a klávesy [thrive:input]g_move_forward[/thrive:input],[thrive:input]g_move_left[/thrive:input],[thrive:input]g_move_backwards[/thrive:input],[thrive:input]g_move_right[/thrive:input]. Klávesa [thrive:input]g_fire_toxin[/thrive:input] k vystřelení [thrive:compound type=\"oxytoxy\"]toxinu[/thrive:compound], pokud máš toxinovou vakuolu. Klávesa [thrive:input]g_toggle_engulf[/thrive:input] k zapnutí režimu pohlcení. Pomocí kolečka myši můžete přibližovat a oddalovat obraz."

#~ msgid "MICROBE_STAGE_HELP_MESSAGE_10"
#~ msgstr "K rozmnožení potřebujete rozdvojit všechny své organely. Organely potřebují [thrive:compound type=\"ammonia\"][/thrive:compound], [thrive:compound type=\"phosphates\"][/thrive:compound] a čas na rozdvojení."

#~ msgid "MICROBE_STAGE_HELP_MESSAGE_11"
#~ msgstr "Pokud přežiješ dvacet generací s populací 300, vyhraješ hru. Po výhře ti vyskočí okénko, kde můžeš zvolit pokračování ve hře dle libosti."

#~ msgid "MICROBE_STAGE_HELP_MESSAGE_12"
#~ msgstr "Buď opatrný(á), protože tví konkurenti se vyvíjejí společně s tebou. Pokaždé, když vstoupíš do editoru, tak se vyvinou taktéž."

#~ msgid "MICROBE_STAGE_HELP_MESSAGE_13"
#~ msgstr "Spojením s ostatními buňkami můžeš vytvořit kolonii, ve které buňky sdílejí sloučeniny, které absorbují a vytvářejí. Pro spojení s jinou buňkou musí vaše buňka obsahovat pojící organelu, kterou se dotknete po zapnutí spojovacího módu, do toho vstoupíte skrz zmáčknutím [thrive:input]g_toggle_binding[/thrive:input]. Spojit se můžete pouze s buňkami vašeho druhu. Když jste v kolonii, nemůžete svou buňku dělit ani s ní vstoupit do editoru (prozatím).Pro vstup do editoru po nasbírání dostatku sloučenin nejdřív opusťte kolonii, nato zmáčknete [thrive:input]g_unbind_all[/thrive:input]. Velké kolonie buněk jsou cestou k mnohobuněčným organismům (zatím nejsou ve hře)."

#~ msgid "MICROBE_STAGE_HELP_MESSAGE_15"
#~ msgstr "Celulóza a chitinové buněčné stěny nelze strávit bez enzymů, které je nejdříve pomohou rozložit."

#~ msgid "MICROBE_STAGE_HELP_MESSAGE_16"
#~ msgstr "Ale, lysozomy jsou vyhrazené pro eukaryoty. Prokaryoty tyto organely nemají a tráví své jídlo poměrně neefektivně. Pro malé buňky to není problém, ale pro vetší je absence lysozomů velmi nezvýhodňující."

#~ msgid "MICROBE_STAGE_HELP_MESSAGE_2"
#~ msgstr "Tvá buňka používá [thrive:compound type=\"atp\"][/thrive:compound] jako zdroj energie, pokud ti dojde, zemřeš."

#~ msgid "MICROBE_STAGE_HELP_MESSAGE_3"
#~ msgstr "K odemknutí editoru a rozmnožování musíš přežít dostatečně dlouho. Sbírání [thrive:compound type=\"ammonia\"]čpavku[/thrive:compound] (oranžový mrak) a [thrive:compound type=\"phosphates\"]fosfátů[/thrive:compound] (fialový mrak) zrychluje růst."

#~ msgid "MICROBE_STAGE_HELP_MESSAGE_4"
#~ msgstr "Stisknutím [thrive:input]g_toggle_engulf[/thrive:input] můžeš pohltit buňky, bakterie, a kusy železa a buněk, které jsou menší než ty. Tento proces tě však zpomaluje a stojí dodatečné [thrive:compound type=\"atp\"][/thrive:compound]. Nezapomeň stisknout [thrive:input]g_toggle_engulf[/thrive:input] znovu abys přestal."

#~ msgid "MICROBE_STAGE_HELP_MESSAGE_5"
#~ msgstr "Osmoregulace stojí [thrive:compound type=\"atp\"][/thrive:compound], což znamená, že čím větší bude tvoje buňka, tím víc bude potřebovat Mitochondrií, Metabolomů nebo Rusticyaninu (nebo cytoplasmy, která provádí Glykolýzu), abys neztrácel(a) [thrive:compound type=\"atp\"][/thrive:compound] v době kdy stojíš."

#~ msgid "MICROBE_STAGE_HELP_MESSAGE_6"
#~ msgstr "V editoru je spousta Organel, které můžete vyvíjet. Dík tomu máte k dispozici obrovský počet herních stylů."

#~ msgid "MICROBE_STAGE_HELP_MESSAGE_7"
#~ msgstr "Pokud tvá populace spadne na 0, tak vyhyneš."

#~ msgid "MICROBE_STAGE_HELP_MESSAGE_8"
#~ msgstr ""
#~ "Různé barvy mračen jsou:\n"
#~ "\n"
#~ "Bílá - [thrive:compound type=\"glucose\"]Glukóza[/thrive:compound]\n"
#~ "Žlutá - [thrive:compound type=\"hydrogensulfide\"]Sirovodík[/thrive:compound]\n"
#~ "Oranžová - [thrive:compound type=\"ammonia\"]Amoniak[/thrive:compound]\n"
#~ "Fialová - [thrive:compound type=\"phosphates\"]Fosfáty[/thrive:compound]\n"
#~ "Rezavě hnědá - [thrive:compound type=\"iron\"]Železo[/thrive:compound]\n"
#~ "\n"
#~ "[thrive:compound type=\"glucose\"]Glukóza[/thrive:compound] tvoří [thrive:compound type=\"atp\"]ATP[/thrive:compound]."

#~ msgid "MICROBE_STAGE_HELP_MESSAGE_9"
#~ msgstr "[thrive:compound type=\"hydrogensulfide\"]Sirovodík[/thrive:compound] lze přeměnit na [thrive:compound type=\"glucose\"]glukózu[/thrive:compound]pomocí chemoplastů a chemicky syntetizujících proteinů. [thrive:compound type=\"iron\"]Železo[/thrive:compound]lze přeměnit pomocí rusticyaninu na [thrive:compound type=\"atp\"]ATP[/thrive:compound]."

#, fuzzy
#~ msgid "WIKI_MACROSCOPIC_STAGE"
#~ msgstr "Mikrobiální Období"

#, fuzzy
#~ msgid "EARLY_MULTICELLULAR"
#~ msgstr "Umístit organelu"

#~ msgid "LOADING_EARLY_MULTICELLULAR_EDITOR"
#~ msgstr "Načítání editoru brzkých mnohobuněčných živočichů"

#, fuzzy
#~ msgid "ERUPTION_IN"
#~ msgstr "Pučení"

#, fuzzy
#~ msgid "EVENT_TOOLTIP_ERUPTION"
#~ msgstr "{0}: +{1} ATP"

#~ msgid "THE_AMOUNT_OF_GLUCOSE_HAS_BEEN_REDUCED"
#~ msgstr "Množství glukózy bylo sníženo na {0} z předchozího množství."

#, fuzzy
#~ msgid "OXYTOXISOME_DESC"
#~ msgstr "Modifikovaný metabolozom je zodpovědný za produkci primitivní formy toxického činidla OxyToxy NT."

#~ msgid "THYLAKOID"
#~ msgstr "Thylakoid"

#, fuzzy
#~ msgid "WIKI_CYTOPLASM_GLYCOLYSIS"
#~ msgstr "Cytoplazmatická Glykolýza"

#, fuzzy
#~ msgid "WIKI_AEROBIC_NITROGEN_FIXATION"
#~ msgstr "Anaerobní fixace dusíku"

#, fuzzy
#~ msgid "WIKI_AWAKENING_STAGE"
#~ msgstr "Fáze Probuzení"

#, fuzzy
#~ msgid "WIKI_AWARE_STAGE"
#~ msgstr "Mikrobiální Období"

#, fuzzy
#~ msgid "WIKI_CHEMOSYNTHESIS"
#~ msgstr "Chemosyntéza"

#, fuzzy
#~ msgid "WIKI_GLYCOLYSIS"
#~ msgstr "Glykolýza"

#, fuzzy
#~ msgid "WIKI_INDUSTRIAL_STAGE"
#~ msgstr "Přesun do průmyslové fáze?"

#, fuzzy
#~ msgid "WIKI_IRON_CHEMOLITHOAUTOTROPHY"
#~ msgstr "Chemolithoautotrofie železa"

#, fuzzy
#~ msgid "WIKI_LIPASE"
#~ msgstr "Lipáza"

#, fuzzy
#~ msgid "WIKI_MICROBE_EDITOR"
#~ msgstr "Mikrobiální Editor"

#, fuzzy
#~ msgid "WIKI_MUCILAGE_SYNTHESIS"
#~ msgstr "Syntéza slizů"

#, fuzzy
#~ msgid "WIKI_MULTICELLULAR_STAGE"
#~ msgstr "Mnohobuněčné Období"

#, fuzzy
#~ msgid "WIKI_NONE"
#~ msgstr "Rusticyanin je protein schopný využít plynný [thrive:compound type=\"carbondioxide\"][/thrive:compound] a [thrive:compound type=\"oxygen\"][/thrive:compound] k oxidaci železa z jednoho chemického stavu na jiný. Tento proces, nazývaný [b]respirace železa[/b], uvolňuje energii, kterou je pak buňka schopna sklidit."

#, fuzzy
#~ msgid "WIKI_OXYTOXY_SYNTHESIS"
#~ msgstr "Syntéza OxyToxynů"

#, fuzzy
#~ msgid "WIKI_PHOTOSYNTHESIS"
#~ msgstr "Fotosyntéza"

#, fuzzy
#~ msgid "WIKI_RUSTICYANIN"
#~ msgstr "Rusticyanin (protein mědi)"

#, fuzzy
#~ msgid "WIKI_SOCIETY_STAGE"
#~ msgstr "Mikrobiální Období"

#, fuzzy
#~ msgid "WIKI_SPACE_STAGE"
#~ msgstr "Mikrobiální Období"

#, fuzzy
#~ msgid "NO"
#~ msgstr "Žádná"

#, fuzzy
#~ msgid "YES"
#~ msgstr "roky"

#, fuzzy
#~ msgid "STAGES_BUTTON"
#~ msgstr "Smazání tohoto uložení nelze vrátit zpět. Opravdu ho chceš trvale smazat?"

#, fuzzy
#~ msgid "EDITING"
#~ msgstr "Chitiny"

#~ msgid "ALLOW_SPECIES_TO_NOT_MIGRATE"
#~ msgstr "Dovolit druhům aby nemigroval (pokud není nalezena žádná dobrá migrace)"

#~ msgid "BIODIVERSITY_ATTEMPT_FILL_CHANCE"
#~ msgstr "Šance v každém prostředí s nízkým počtem druhů (nízká biodiverzita) k vytvoření nového živočicha"

#~ msgid "BIODIVERSITY_FROM_NEIGHBOUR_PATCH_CHANCE"
#~ msgstr "Šance vytvoření nového druhu ke zvýšení biodiverzity ze sousedícího prostředí"

#~ msgid "BIODIVERSITY_NEARBY_PATCH_IS_FREE_POPULATION"
#~ msgstr "Druhy zvyšující biodiverzitu ze sousedícího prostředí dostávají bonusovou populaci"

#~ msgid "BIODIVERSITY_SPLIT_IS_MUTATED"
#~ msgstr "Druhy zvyšující biodiverzitu se mutují při vytvoření"

#~ msgid "LOW_BIODIVERSITY_LIMIT"
#~ msgstr "Prostředí s tolikato druhy mají nízkou biodiverzitu"

#~ msgid "MAXIMUM_SPECIES_IN_PATCH"
#~ msgstr "Maximální počet druhů v daném prostředí před nuceným vyhynutím"

#~ msgid "NEW_BIODIVERSITY_INCREASING_SPECIES_POPULATION"
#~ msgstr "Počáteční populace pro druhy zvyšující biodiverzitu"

#~ msgid "PROTECT_MIGRATIONS_FROM_SPECIES_CAP"
#~ msgstr "Ochrana limitu počtu druhů pro druhy, které právě migrovaly"

#~ msgid "PROTECT_NEW_CELLS_FROM_SPECIES_CAP"
#~ msgstr "Ochrana limitu počtu druhů pro druhy, které byly právě vytvořeny"

#~ msgid "REFUND_MIGRATIONS_IN_EXTINCTIONS"
#~ msgstr "Náhrada migrací v případě vyhynutí v cíleném prostředí"

#~ msgid "SPECIES_SPLIT_BY_MUTATION_THRESHOLD_POPULATION_AMOUNT"
#~ msgstr "Minimální populace druhu pro rozdělení skrze nalezení několika dobrých mutací"

#~ msgid "SPECIES_SPLIT_BY_MUTATION_THRESHOLD_POPULATION_FRACTION"
#~ msgstr "Minimální podíl populace druhu pro dovolení rozdělení skrze mutace"

#~ msgid "USE_BIODIVERSITY_FORCE_SPLIT"
#~ msgstr "Druhy zvyšující biodiverzitu kradou populaci existujícím druhům"

#~ msgid "NOT_FOUND_CHUNK"
#~ msgstr "Chyby: kus nebyl nalezen"

#~ msgid "BASSBOOST"
#~ msgstr "Bassboost"

#~ msgid "BASSDOWN"
#~ msgstr "Ubrat basy"

#~ msgid "BASSUP"
#~ msgstr "Přidat basy"

#~ msgid "DIRECTIONL"
#~ msgstr "Vlevo"

#~ msgid "DIRECTIONR"
#~ msgstr "Vpravo"

#~ msgid "HYPERL"
#~ msgstr "Levý Hyper"

#~ msgid "HYPERR"
#~ msgstr "Pravý Hyper"

#~ msgid "SUPERL"
#~ msgstr "Levá klávesa Windows/Command"

#~ msgid "SUPERR"
#~ msgstr "Pravá klávesa Windows/Command"

#~ msgid "TREBLEDOWN"
#~ msgstr "Ubrat výšky"

#~ msgid "TREBLEUP"
#~ msgstr "Přidat výšky"

#~ msgid "UNKNOWN_ON_WINDOWS"
#~ msgstr "Neznáme na Windows"

#~ msgid "GLES2"
#~ msgstr "GLES2"

#~ msgid "SIXTEEN_TIMES"
#~ msgstr "16x"

#, fuzzy
#~ msgid "TARGET_TIME"
#~ msgstr "Typ:"

#, fuzzy
#~ msgid "ENABLED"
#~ msgstr "Povolené mody"

#~ msgid "PANGONIAN_REGION_NAME"
#~ msgstr "Pangonský"

#~ msgid "PATCH_MAP_TYPE"
#~ msgstr "Typ mapy prostředí"

#~ msgid "PATCH_MAP_TYPE_CLASSIC"
#~ msgstr "Klasické"

#~ msgid "PATCH_MAP_TYPE_EXPLANATION"
#~ msgstr "(vygeneruje mapu prostředí buď procedurálně nebo použitím klasického rozložení)"

#~ msgid "PATCH_MAP_TYPE_PROCEDURAL"
#~ msgstr "Procedurální"

#~ msgid "LOOKING_AT"
#~ msgstr "Pohled na:"

#~ msgid "SPECIES_N_TIMES"
#~ msgstr "{0} (x{1})"

#~ msgid "BECOME_AWARE"
#~ msgstr "Zpozornit"

#~ msgid "CONFIRM_NORMAL"
#~ msgstr "Potvrdit"

#~ msgid "STUFF_AT"
#~ msgstr "Věci na {0: F1}, {1: F1}:"

#~ msgid "SPECIES_DETAILS"
#~ msgstr "Podrobnosti druhu"

#~ msgid "CURRENT_GENERATION_COLON"
#~ msgstr "Nynější generace:"

#~ msgid "STATISTICS_BUTTON_TOOLTIP"
#~ msgstr "Obohacující statistiky o nynější hře"

#~ msgid "MACROSCOPIC_PROTOTYPE_INFO"
#~ msgstr "Makroskopický prototyp"

#~ msgid "MACROSCOPIC_PROTOYPE_WARNING"
#~ msgstr ""
#~ "Blahopřejeme, že jste se dostali k prototypu makroskopické části mnohobuněčného období!\n"
#~ "\n"
#~ "Kvůli vývojovým omezením jsme neměli možnost přidat 3D makroskopickou hratelnost v tomto vydání. Můžete se ale stále vrátit do editoru a pokračovat ve vývoji vašeho organismu."

#~ msgid "INVULNERABLE_TO_ENGULFMENT"
#~ msgstr "Imunní vůči vstřebání"

#, fuzzy
#~ msgid "AUTO_GPU_NAME"
#~ msgstr "Vlastní uživatelské jméno:"

#, fuzzy
#~ msgid "NOT_RUNNING_DOT"
#~ msgstr "Neběží."

#~ msgid "PATCH_PANGONIAN_VENTS"
#~ msgstr "Pangoniánské hydrotermální průduchy"

#~ msgid "PATCH_PANGONIAN_MESOPELAGIC"
#~ msgstr "Pangoniánský Mezopelagiál"

#~ msgid "PATCH_PANGONIAN_EPIPELAGIC"
#~ msgstr "Pangoniánský Epipelagiál"

#~ msgid "PATCH_PANGONIAN_TIDEPOOL"
#~ msgstr "Pangoniánská přílivová jezírka"

#~ msgid "PATHCH_PANGONIAN_ABYSSOPELAGIC"
#~ msgstr "Pangoniánský Abysopelagiál"

#~ msgid "PATCH_PANGONIAN_COAST"
#~ msgstr "Pangoniánské pobřeží"

#~ msgid "PATCH_PANGONIAN_ESTUARY"
#~ msgstr "Pangoniánské ústí"

#~ msgid "PATCH_CAVE"
#~ msgstr "Jeskyně"

#~ msgid "PATCH_ICE_SHELF"
#~ msgstr "Šelfový ledovec"

#~ msgid "PATCH_PANGONIAN_SEAFLOOR"
#~ msgstr "Pangoniánské mořské dno"

#~ msgid "LOADING_DOT"
#~ msgstr "Načítání..."

#~ msgid "PREVIOUS"
#~ msgstr "předchozí:"

#~ msgid "RUN_RESULT_POP_IN_PATCHES"
#~ msgstr "populace v místě:"

#~ msgid "SAVING"
#~ msgstr "Ukládání..."

#~ msgid "OVERWRITE_EXISTING_SAVE_TITLE"
#~ msgstr "Nahradit existující uloženou pozici?"

#~ msgid "SAVING_FAILED"
#~ msgstr "Uložení se nezdařilo! Nastala výjimka"

#~ msgid "TYPE"
#~ msgstr "Typ:"

#~ msgid "EDITOR_TUTORIAL_PATCH_TEXT"
#~ msgstr ""
#~ "Toto je mapa lokalit.\n"
#~ "Zde vidíš různé lokality, ve kterých mohou mikroby žít.\n"
#~ "Tvoje aktuální lokalita je zvýrazněna.\n"
#~ "Klepnutím na lokality myší je můžeš vybrat a zobrazit jejich podrobnosti na pravé straně.\n"
#~ "\n"
#~ "Pokud vybereš lokalitu, vedle které se právě nacházíš, můžeš se tam přesunout stisknutím tlačítka vpravo. To umožňuje, aby se tvá populace rozšířila na nové lokace.\n"
#~ "\n"
#~ "Pokračuj výběrem lokace."

#~ msgid "VIEW_NOW"
#~ msgstr "Zobrazit"

#, fuzzy
#~ msgid "TOTAL_EXTINCTION"
#~ msgstr "vyhynul v {0}"

#, fuzzy
#~ msgid "LOCAL_EXTINCTION"
#~ msgstr "Hráč vyhynul"

#, fuzzy
#~ msgid "MARINE_SNOW_FOOD_SOURCE"
#~ msgstr "Mořský sníh"

#~ msgid "Cancel"
#~ msgstr "Ukončit"

#~ msgid "SAVING_ERROR"
#~ msgstr "Chyba ukládání"

#~ msgid "REMOVE_ORGANELLE"
#~ msgstr "Odstranit organelu"

#, fuzzy
#~ msgid "TRY_NEW_GAME"
#~ msgstr "Nová hra"

#~ msgid "MICROBE_PATCH_LABEL"
#~ msgstr "Místo: {0}"

#, fuzzy
#~ msgid "COLOR"
#~ msgstr "Barva"

#~ msgid "TURNS"
#~ msgstr "Obraty"

#~ msgid "INTO"
#~ msgstr "do"

#~ msgid "OXYTOXY"
#~ msgstr "OxyToxyn"

#~ msgid "DOT_CAN_RELEASE"
#~ msgstr ". Může uvolnit"

#~ msgid "TOXINS_BY_PRESSING_E"
#~ msgstr "střílení toxinů klávesou E. Míra se zvětšuje s"

#~ msgid "CONCENTRATION_OF"
#~ msgstr "koncentrace"

#~ msgid "USES"
#~ msgstr "Používá"

#~ msgid "DOT_RATE"
#~ msgstr ". Tempo"

#~ msgid "SCALES_WITH_CONCENTRATION_OF"
#~ msgstr "stupeň koncentrace"

#~ msgid "PRODUCES"
#~ msgstr "Produkuje"

#~ msgid "DOT_RATE_SCALES_WITH"
#~ msgstr ". Stupnice hodnocení s"

#~ msgid "AND"
#~ msgstr "a"

#~ msgid "INTENSITY_OF"
#~ msgstr "intenzita"

#~ msgid "DOT_RATE_SCALES"
#~ msgstr ". Stupnice hodnocení"

#~ msgid "OXYGEN_DOT"
#~ msgstr "Kyslík."

#~ msgid "DOT_RATE_SCALES_WITH_CONCENTRATION_OF"
#~ msgstr ". Stupnice hodnocení koncentrace"

#~ msgid "ALSO_TURNS"
#~ msgstr "Taktéž zapíná"

#~ msgid "INREASE_STORAGE_SPACE"
#~ msgstr "Zvyšuje úložný prostor buňky."

#~ msgid "DOT_CAN"
#~ msgstr ". Může"

#~ msgid "RELEASE_TOXINS_BY_PRESSING"
#~ msgstr "vypustí toxiny stisknutím"

#~ msgid "E_DOT"
#~ msgstr "E."

#~ msgid "BIOLUMESCENT_VACUOLE"
#~ msgstr ""
#~ "Bioluminiscenční\n"
#~ "Vakuola"

#, fuzzy
#~ msgid "END"
#~ msgstr "a"

#, fuzzy
#~ msgid "LEFT"
#~ msgstr "Pohnout se doleva"

#, fuzzy
#~ msgid "RIGHT"
#~ msgstr "Světlo"

#, fuzzy
#~ msgid "FORWARD"
#~ msgstr "Jít dopředu"

#, fuzzy
#~ msgid "PARENLEFT"
#~ msgstr "Otočit se doleva"

#, fuzzy
#~ msgid "PARENRIGHT"
#~ msgstr "Otočit se doprava"

#, fuzzy
#~ msgid "COLON"
#~ msgstr "HP:"

#, fuzzy
#~ msgid "SEMICOLON"
#~ msgstr "Velikost:"

#, fuzzy
#~ msgid "AT"
#~ msgstr "ATP"

#, fuzzy
#~ msgid "BRACKETRIGHT"
#~ msgstr "Otočit se doprava"

#, fuzzy
#~ msgid "QUOTELEFT"
#~ msgstr "Otočit se doleva"

#, fuzzy
#~ msgid "BRACELEFT"
#~ msgstr "Otočit se doleva"

#, fuzzy
#~ msgid "BRACERIGHT"
#~ msgstr "Otočit se doprava"

#, fuzzy
#~ msgid "EXCLAMDOWN"
#~ msgstr "Kolečkem dolu"

#, fuzzy
#~ msgid "YEN"
#~ msgstr "Kyslík"

#, fuzzy
#~ msgid "SECTION"
#~ msgstr "Popis:"

#, fuzzy
#~ msgid "COPYRIGHT"
#~ msgstr "Pohnout se doprava"

#, fuzzy
#~ msgid "MU"
#~ msgstr "Ztišit"

#, fuzzy
#~ msgid "AE"
#~ msgstr "Uložit"

#, fuzzy
#~ msgid "ETH"
#~ msgstr "Zdraví"

#, fuzzy
#~ msgid "DIVISION"
#~ msgstr "Verze:"

#, fuzzy
#~ msgid "BACKTAB"
#~ msgstr "Zpět"

#~ msgid "EDITOR_TUTORIAL_CELL_TEXT"
#~ msgstr ""
#~ "Toto je editor buněk, kde můžeš přidávat nebo odebírat organely z tvého druhu utracením bodů mutace (MP).\n"
#~ "\n"
#~ "Další vlastnosti tvého druhu můžeš změnit na dalších kartách editoru buněk.\n"
#~ "\n"
#~ "Pokračuj výběrem organely z panelu vlevo (cytoplazma je dobrá volba). Potom klikni levým tlačítkem vedle zobrazeného šestiúhelníku (Hexu) uprostřed obrazovky a přidej tuto organelu ke svému druhu."<|MERGE_RESOLUTION|>--- conflicted
+++ resolved
@@ -7,13 +7,8 @@
 msgstr ""
 "Project-Id-Version: PROJECT VERSION\n"
 "Report-Msgid-Bugs-To: EMAIL@ADDRESS\n"
-<<<<<<< HEAD
-"POT-Creation-Date: 2025-03-02 06:12-0300\n"
-"PO-Revision-Date: 2025-02-06 13:29+0000\n"
-=======
 "POT-Creation-Date: 2025-03-07 11:33+0200\n"
 "PO-Revision-Date: 2025-03-07 10:46+0000\n"
->>>>>>> 125b0f74
 "Last-Translator: Anonymous <noreply@weblate.org>\n"
 "Language-Team: Czech <https://translate.revolutionarygamesstudio.com/projects/thrive/thrive-game/cs/>\n"
 "Language: cs\n"
@@ -1883,18 +1878,8 @@
 "Až budete chtít pokračovat, zmáčkněte tlačítko \"Další\" v pravém dolním rohu."
 
 #, fuzzy
-<<<<<<< HEAD
-msgid "EDITOR_TUTORIAL_MICROBE_EDITOR_NUCLEUS"
-msgstr ""
-"Toto je editor buněk, kde můžete vyvinout svůj druh utrácením mutačních bodů (MP). Při každé nové generaci vždy začínáte se 100 MP na utracení, takže nemá cenu šetřit!\n"
-"\n"
-"Hex uprostřed obrazovky je vaše buňka, která se skládá z jedné cytoplazmy.\n"
-"\n"
-"Abyste pokračovali, vyberte jednu s částí v levém panelu. Poté ho umístíte vedle hexu kliknutím levého tlačítka myši. Můžete s částmi otáčet pomocí [thrive:input]e_rotate_left[/thrive:input] a [thrive:input]e_rotate_right[/thrive:input]."
-=======
 msgid "EFFECTIVE_VALUE"
 msgstr "{0}%"
->>>>>>> 125b0f74
 
 msgid "EIGHT_TIMES"
 msgstr "8x"
