--- conflicted
+++ resolved
@@ -7,11 +7,7 @@
 msgstr ""
 "Project-Id-Version: PROJECT VERSION\n"
 "Report-Msgid-Bugs-To: EMAIL@ADDRESS\n"
-<<<<<<< HEAD
-"POT-Creation-Date: 2025-07-11 18:06+0200\n"
-=======
 "POT-Creation-Date: 2025-06-05 21:10+0100\n"
->>>>>>> c10e08e0
 "PO-Revision-Date: 2025-05-27 06:43+0000\n"
 "Last-Translator: Anonymous <noreply@weblate.org>\n"
 "Language-Team: Czech <https://translate.revolutionarygamesstudio.com/projects/thrive/thrive-game/cs/>\n"
@@ -5785,10 +5781,6 @@
 msgid "SILICA_MEMBRANE_DESCRIPTION"
 msgstr "Tato membrána má silnou křemičitou stěnu. Dokáže dobře odolat celkovému poškození a je velmi odolný proti fyzickému poškození. Pro udržení své formy vyžaduje také méně energie. Avšak velice zpomaluje buňku a buňka absorbuje zdroje sníženou rychlostí."
 
-#, fuzzy
-msgid "SIMULATION_CONFIG"
-msgstr "Osmoregulace"
-
 msgid "SIXTEEN_TIMES"
 msgstr "16x"
 
@@ -7138,9 +7130,6 @@
 msgid "UPSCALE_FSR_22"
 msgstr ""
 
-msgid "UPSCALE_METHOD"
-msgstr ""
-
 msgid "UPSCALE_SHARPENING_FSR"
 msgstr ""
 
@@ -9221,94 +9210,6 @@
 
 msgid "ZOOM_OUT"
 msgstr "Oddálit"
-
-#, fuzzy
-#~ msgid "AUTO_EVO_TOOL_BUTTON"
-#~ msgstr "Automatické ({0}x{1})"
-
-#, fuzzy
-#~ msgid "CLIMATE_INSTABILITY_EXPLANATION"
-#~ msgstr ""
-#~ "Aktivní mikrobi se rozběhnou, když se nic zajímavého neděje.\n"
-#~ "Přisedlé mikroby jsou nehybné a čekají na změnu prostředí, než začnou jednat."
-
-#, fuzzy
-#~ msgid "CLIMATE_STABILITY_AVERAGE"
-#~ msgstr ""
-#~ "Aktivní mikrobi se rozběhnou, když se nic zajímavého neděje.\n"
-#~ "Přisedlé mikroby jsou nehybné a čekají na změnu prostředí, než začnou jednat."
-
-#, fuzzy
-#~ msgid "CLIMATE_STABILITY_STABLE"
-#~ msgstr ""
-#~ "Aktivní mikrobi se rozběhnou, když se nic zajímavého neděje.\n"
-#~ "Přisedlé mikroby jsou nehybné a čekají na změnu prostředí, než začnou jednat."
-
-#, fuzzy
-#~ msgid "CLIMATE_STABILITY_UNSTABLE"
-#~ msgstr ""
-#~ "Aktivní mikrobi se rozběhnou, když se nic zajímavého neděje.\n"
-#~ "Přisedlé mikroby jsou nehybné a čekají na změnu prostředí, než začnou jednat."
-
-#, fuzzy
-#~ msgid "GENERATE_BUTTON"
-#~ msgstr "Generace"
-
-#, fuzzy
-#~ msgid "GEOLOGICAL_ACTIVITY_EXPLANATION"
-#~ msgstr ""
-#~ "Aktivní mikrobi se rozběhnou, když se nic zajímavého neděje.\n"
-#~ "Přisedlé mikroby jsou nehybné a čekají na změnu prostředí, než začnou jednat."
-
-#, fuzzy
-#~ msgid "PLANET_CUSTOMIZER"
-#~ msgstr "Na kurzoru:"
-
-#, fuzzy
-#~ msgid "REGENERATE_BUTTON"
-#~ msgstr "Organely"
-
-#, fuzzy
-#~ msgid "WORLD_SEA_LEVEL"
-#~ msgstr "{0}-{1}m pod mořskou hladinou"
-
-#, fuzzy
-#~ msgid "WORLD_SEA_LEVEL_DEEP"
-#~ msgstr "{0}-{1}m pod mořskou hladinou"
-
-#, fuzzy
-#~ msgid "WORLD_SEA_LEVEL_EXPLANATION"
-#~ msgstr ""
-#~ "Soustředění mikrobi budou hledat kousky nebo kořist na větší vzdálenosti \n"
-#~ "a mohou být mnohem náročnější na kusy.\n"
-#~ "Reagující mikroby se dříve přepnou na nové cíle."
-
-#, fuzzy
-#~ msgid "WORLD_SEA_LEVEL_MODERATE"
-#~ msgstr "ke zvýšení pohyblivosti"
-
-#, fuzzy
-#~ msgid "WORLD_TEMPERATURE"
-#~ msgstr "Teplota"
-
-#, fuzzy
-#~ msgid "WORLD_TEMPERATURE_COLD"
-#~ msgstr "Teplota."
-
-#, fuzzy
-#~ msgid "WORLD_TEMPERATURE_EXPLANATION"
-#~ msgstr ""
-#~ "Soustředění mikrobi budou hledat kousky nebo kořist na větší vzdálenosti \n"
-#~ "a mohou být mnohem náročnější na kusy.\n"
-#~ "Reagující mikroby se dříve přepnou na nové cíle."
-
-#, fuzzy
-#~ msgid "WORLD_TEMPERATURE_TEMPERATE"
-#~ msgstr "Teplota."
-
-#, fuzzy
-#~ msgid "WORLD_TEMPERATURE_WARM"
-#~ msgstr "Teplota."
 
 #~ msgid "PASSIVE_REPRODUCTION_PROGRESS_EXPLANATION"
 #~ msgstr "(pasivní příjem reprodukčních sloučenin z prostředí bez toho aniž byste něco museli dělat)"
