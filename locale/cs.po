--- conflicted
+++ resolved
@@ -7,13 +7,8 @@
 msgstr ""
 "Project-Id-Version: PROJECT VERSION\n"
 "Report-Msgid-Bugs-To: EMAIL@ADDRESS\n"
-<<<<<<< HEAD
-"POT-Creation-Date: 2025-03-18 21:56+0100\n"
-"PO-Revision-Date: 2025-03-07 10:46+0000\n"
-=======
 "POT-Creation-Date: 2025-03-27 09:59+0200\n"
 "PO-Revision-Date: 2025-03-20 20:10+0000\n"
->>>>>>> 4c6b8478
 "Last-Translator: Anonymous <noreply@weblate.org>\n"
 "Language-Team: Czech <https://translate.revolutionarygamesstudio.com/projects/thrive/thrive-game/cs/>\n"
 "Language: cs\n"
@@ -2112,27 +2107,6 @@
 msgid "EVENT_ERUPTION_TOOLTIP"
 msgstr "Automaticky načítat Harmony patche ze sestavy (nepotřebuje specifikování třídy modu)"
 
-msgid "EVENT_METEOR_GLUCOSE"
-msgstr ""
-
-#, fuzzy
-msgid "EVENT_METEOR_IRON"
-msgstr "{0}: +{1} ATP"
-
-#, fuzzy
-msgid "EVENT_METEOR_PHOSPHATES"
-msgstr "Spawnout Fosfát"
-
-#, fuzzy
-msgid "EVENT_METEOR_PLAIN"
-msgstr "Automaticky načítat Harmony patche ze sestavy (nepotřebuje specifikování třídy modu)"
-
-msgid "EVENT_METEOR_RADIOACTIVE"
-msgstr ""
-
-msgid "EVENT_METEOR_SULFUR"
-msgstr ""
-
 msgid "EVOLUTIONARY_TREE"
 msgstr "Evoluční strom"
 
@@ -2551,27 +2525,14 @@
 msgstr "Celková populace:"
 
 #, fuzzy
-<<<<<<< HEAD
-msgid "GLOBAL_GLACIATION_EVENT_LOG"
-msgstr "Celková populace:"
-
-#, fuzzy
 msgid "GLOBAL_GLACIATION_EVENT_TOOLTIP"
 msgstr "Přejděte do fáze Probuzení. Dostupné, jakmile máte dostatečnou sílu mozku (typ tkáně s axony)."
 
-#, fuzzy
-msgid "GLOBAL_GLACIATION_EVENT_WARNING_LOG"
-msgstr "Celková populace:"
-=======
-msgid "GLOBAL_GLACIATION_EVENT_TOOLTIP"
-msgstr "Přejděte do fáze Probuzení. Dostupné, jakmile máte dostatečnou sílu mozku (typ tkáně s axony)."
-
 msgid "GLOBAL_GLACIATION_EVENT_WARNING_LOG_PLURAL"
 msgstr ""
 
 msgid "GLOBAL_GLACIATION_EVENT_WARNING_LOG_SINGULAR"
 msgstr ""
->>>>>>> 4c6b8478
 
 msgid "GLOBAL_GLACIATION_START_EVENT_LOG"
 msgstr ""
@@ -3598,16 +3559,6 @@
 msgstr ""
 "Není možné automaticky detekovat, jestli je hyperthreading povolen nebo ne.\n"
 "To ovlivňuje výchozí počet vláken, protože hyperthreading vlákna nejsou tak rychlá jako skutečná jádra CPU."
-
-msgid "METEOR_IMPACT_EVENT"
-msgstr ""
-
-#, fuzzy
-msgid "METEOR_IMPACT_EVENT_LOG"
-msgstr "Celková populace:"
-
-msgid "METEOR_STRIKE_START_EVENT_LOG"
-msgstr ""
 
 msgid "METRICS"
 msgstr "Metriky výkonu"
@@ -9053,22 +9004,6 @@
 msgstr "Oddálit"
 
 #, fuzzy
-<<<<<<< HEAD
-#~ msgid "GLUCOSE_METEOR"
-#~ msgstr "Glukóza"
-
-#, fuzzy
-#~ msgid "IRON_METEOR"
-#~ msgstr "Životní prostředí"
-
-#, fuzzy
-#~ msgid "PHOSPHATE_METEOR"
-#~ msgstr "Fosfát"
-
-#, fuzzy
-#~ msgid "RADIOACTIVE_METEOR"
-#~ msgstr "Velký kus železa"
-=======
 #~ msgid "MICROBE_STAGE_DAY_NIGHT_TEXT"
 #~ msgstr ""
 #~ "Dávej pozor na svou zdravotní lištu vedle lišty ATP (vpravo dole).\n"
@@ -9079,7 +9014,6 @@
 #, fuzzy
 #~ msgid "GLOBAL_GLACIATION_EVENT_LOG"
 #~ msgstr "Celková populace:"
->>>>>>> 4c6b8478
 
 #~ msgid "IRON_CHEMOLITHOAUTOTROPHY"
 #~ msgstr "Chemolithoautotrofie železa"
@@ -9253,6 +9187,10 @@
 #~ msgid "ERUPTION_IN"
 #~ msgstr "Pučení"
 
+#, fuzzy
+#~ msgid "EVENT_TOOLTIP_ERUPTION"
+#~ msgstr "{0}: +{1} ATP"
+
 #~ msgid "THE_AMOUNT_OF_GLUCOSE_HAS_BEEN_REDUCED"
 #~ msgstr "Množství glukózy bylo sníženo na {0} z předchozího množství."
 
