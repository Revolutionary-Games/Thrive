--- conflicted
+++ resolved
@@ -7,11 +7,7 @@
 msgstr ""
 "Project-Id-Version: Thrive VERSION\n"
 "Report-Msgid-Bugs-To: EMAIL@ADDRESS\n"
-<<<<<<< HEAD
-"POT-Creation-Date: 2025-09-20 23:04+0200\n"
-=======
 "POT-Creation-Date: 2025-10-30 12:31+0200\n"
->>>>>>> cc787194
 "PO-Revision-Date: 2023-02-06 07:13+0000\n"
 "Last-Translator: jan-sopi <jansopi303@genocide.fun>\n"
 "Language-Team: Toki Pona <https://translate.revolutionarygamesstudio.com/projects/thrive/thrive-game/tok/>\n"
@@ -1428,10 +1424,6 @@
 msgid "CURRENT_DEVELOPERS"
 msgstr ""
 
-#, fuzzy
-msgid "CURRENT_DILUTION_TOOLTIP"
-msgstr "open e lipu pi ante lili"
-
 msgid "CURRENT_LOCATION_CAPITAL"
 msgstr ""
 
@@ -2049,14 +2041,6 @@
 
 msgid "EVENT_METEOR_SULFUR"
 msgstr ""
-
-#, fuzzy
-msgid "EVENT_RUNOFF_TOOLTIP"
-msgstr "open e lipu pi ante lili"
-
-#, fuzzy
-msgid "EVENT_UPWELLING_TOOLTIP"
-msgstr "open e lipu pi ante lili"
 
 msgid "EVOLUTIONARY_TREE"
 msgstr ""
