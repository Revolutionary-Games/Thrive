--- conflicted
+++ resolved
@@ -7,11 +7,7 @@
 msgstr ""
 "Project-Id-Version: Thrive VERSION\n"
 "Report-Msgid-Bugs-To: EMAIL@ADDRESS\n"
-<<<<<<< HEAD
-"POT-Creation-Date: 2025-09-12 13:18+0200\n"
-=======
 "POT-Creation-Date: 2025-09-12 09:19+0300\n"
->>>>>>> 3ee457ab
 "PO-Revision-Date: 2023-02-06 07:13+0000\n"
 "Last-Translator: jan-sopi <jansopi303@genocide.fun>\n"
 "Language-Team: Toki Pona <https://translate.revolutionarygamesstudio.com/projects/thrive/thrive-game/tok/>\n"
@@ -3490,14 +3486,6 @@
 msgid "MICHE_DETAIL_TEXT"
 msgstr ""
 
-#, fuzzy
-msgid "MICHE_ENDOSYMBIOSIS_SELECTION_PRESSURE"
-msgstr ""
-"sike utala li wile tawa wawa pi sike moku lon ma weka\n"
-"ona li wile utala e sike ike\n"
-"sike utala ala li wile tawa ala sike ante lon ma weka\n"
-"ona li wile ala kepeken kon utala tawa sike ike"
-
 msgid "MICHE_ENVIRONMENTAL_COMPOUND_PRESSURE"
 msgstr ""
 
