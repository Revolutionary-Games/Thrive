--- conflicted
+++ resolved
@@ -7,11 +7,7 @@
 msgstr ""
 "Project-Id-Version: Thrive VERSION\n"
 "Report-Msgid-Bugs-To: EMAIL@ADDRESS\n"
-<<<<<<< HEAD
-"POT-Creation-Date: 2025-03-09 10:33+0100\n"
-=======
 "POT-Creation-Date: 2025-03-07 12:58+0000\n"
->>>>>>> cbe11d5e
 "PO-Revision-Date: 2023-02-06 07:13+0000\n"
 "Last-Translator: jan-sopi <jansopi303@genocide.fun>\n"
 "Language-Team: Toki Pona <https://translate.revolutionarygamesstudio.com/projects/thrive/thrive-game/tok/>\n"
@@ -2224,26 +2220,6 @@
 msgid "GLES3"
 msgstr ""
 
-#, fuzzy
-msgid "GLOBAL_GLACIATION_END_EVENT_LOG"
-msgstr "(nanpa ni: sike ante li kama ante kepeken tenpo seme)"
-
-#, fuzzy
-msgid "GLOBAL_GLACIATION_EVENT"
-msgstr "(nanpa ni: sike ante li kama ante kepeken tenpo seme)"
-
-#, fuzzy
-msgid "GLOBAL_GLACIATION_EVENT_LOG"
-msgstr "(nanpa ni: sike ante li kama ante kepeken tenpo seme)"
-
-#, fuzzy
-msgid "GLOBAL_GLACIATION_EVENT_TOOLTIP"
-msgstr "kama lon tenpo pi kama sona. open la sina jo e sona mute."
-
-#, fuzzy
-msgid "GLOBAL_GLACIATION_START_EVENT_LOG"
-msgstr "(nanpa ni: sike ante li kama ante kepeken tenpo seme)"
-
 msgid "GLOBAL_INITIAL_LETTER"
 msgstr ""
 
