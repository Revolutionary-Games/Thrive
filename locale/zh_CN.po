--- conflicted
+++ resolved
@@ -7,13 +7,8 @@
 msgstr ""
 "Project-Id-Version: PROJECT VERSION\n"
 "Report-Msgid-Bugs-To: EMAIL@ADDRESS\n"
-<<<<<<< HEAD
-"POT-Creation-Date: 2025-03-18 21:56+0100\n"
-"PO-Revision-Date: 2025-03-12 14:39+0000\n"
-=======
 "POT-Creation-Date: 2025-03-27 09:59+0200\n"
 "PO-Revision-Date: 2025-03-20 20:10+0000\n"
->>>>>>> 4c6b8478
 "Last-Translator: Anonymous <noreply@weblate.org>\n"
 "Language-Team: Chinese (Simplified Han script) <https://translate.revolutionarygamesstudio.com/projects/thrive/thrive-game/zh_Hans/>\n"
 "Language: zh_CN\n"
@@ -1998,29 +1993,6 @@
 "地区事件：喷发\n"
 "产生额外的硫化氢与二氧化碳"
 
-msgid "EVENT_METEOR_GLUCOSE"
-msgstr ""
-
-#, fuzzy
-msgid "EVENT_METEOR_IRON"
-msgstr "{0}： +{1} ATP"
-
-#, fuzzy
-msgid "EVENT_METEOR_PHOSPHATES"
-msgstr "生成磷酸盐"
-
-#, fuzzy
-msgid "EVENT_METEOR_PLAIN"
-msgstr ""
-"地区事件：喷发\n"
-"产生额外的硫化氢与二氧化碳"
-
-msgid "EVENT_METEOR_RADIOACTIVE"
-msgstr ""
-
-msgid "EVENT_METEOR_SULFUR"
-msgstr ""
-
 msgid "EVOLUTIONARY_TREE"
 msgstr "进化树"
 
@@ -2388,27 +2360,14 @@
 msgstr "种群数量总数："
 
 #, fuzzy
-<<<<<<< HEAD
-msgid "GLOBAL_GLACIATION_EVENT_LOG"
-msgstr "种群数量总数："
-
-#, fuzzy
 msgid "GLOBAL_GLACIATION_EVENT_TOOLTIP"
 msgstr "进入启蒙阶段。一旦你有足够的脑力就可以使用（需要带轴突的组织）。"
 
-#, fuzzy
-msgid "GLOBAL_GLACIATION_EVENT_WARNING_LOG"
-msgstr "种群数量总数："
-=======
-msgid "GLOBAL_GLACIATION_EVENT_TOOLTIP"
-msgstr "进入启蒙阶段。一旦你有足够的脑力就可以使用（需要带轴突的组织）。"
-
 msgid "GLOBAL_GLACIATION_EVENT_WARNING_LOG_PLURAL"
 msgstr ""
 
 msgid "GLOBAL_GLACIATION_EVENT_WARNING_LOG_SINGULAR"
 msgstr ""
->>>>>>> 4c6b8478
 
 msgid "GLOBAL_GLACIATION_START_EVENT_LOG"
 msgstr ""
@@ -3382,16 +3341,6 @@
 msgstr ""
 "游戏无法自动检测是否启用了超线程。\n"
 "这个选项会影响默认线程数，因为超线程的速度不如真正的CPU内核快。"
-
-msgid "METEOR_IMPACT_EVENT"
-msgstr ""
-
-#, fuzzy
-msgid "METEOR_IMPACT_EVENT_LOG"
-msgstr "种群数量总数："
-
-msgid "METEOR_STRIKE_START_EVENT_LOG"
-msgstr ""
 
 msgid "METRICS"
 msgstr "性能参数"
@@ -8897,22 +8846,6 @@
 msgstr "缩小"
 
 #, fuzzy
-<<<<<<< HEAD
-#~ msgid "GLUCOSE_METEOR"
-#~ msgstr "葡萄糖"
-
-#, fuzzy
-#~ msgid "IRON_METEOR"
-#~ msgstr "环境"
-
-#, fuzzy
-#~ msgid "PHOSPHATE_METEOR"
-#~ msgstr "磷酸盐"
-
-#, fuzzy
-#~ msgid "RADIOACTIVE_METEOR"
-#~ msgstr "大磷酸盐块"
-=======
 #~ msgid "MICROBE_STAGE_DAY_NIGHT_TEXT"
 #~ msgstr ""
 #~ "注意环境面板上的[b]光强变化[/b]。\n"
@@ -8924,7 +8857,6 @@
 #, fuzzy
 #~ msgid "GLOBAL_GLACIATION_EVENT_LOG"
 #~ msgstr "种群数量总数："
->>>>>>> 4c6b8478
 
 #~ msgid "IRON_CHEMOLITHOAUTOTROPHY"
 #~ msgstr "铁化能无机自养"
@@ -9113,6 +9045,10 @@
 #~ msgid "ERUPTION_IN"
 #~ msgstr "出芽"
 
+#, fuzzy
+#~ msgid "EVENT_TOOLTIP_ERUPTION"
+#~ msgstr "{0}： +{1} ATP"
+
 #~ msgid "THE_AMOUNT_OF_GLUCOSE_HAS_BEEN_REDUCED"
 #~ msgstr "环境中的葡萄糖已减少到原先量的{0}。"
 
