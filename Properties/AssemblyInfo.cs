﻿using System.Reflection;

// Information about this assembly is defined by the following attributes.
// Change them to the values specific to your project.

[assembly: AssemblyTitle("Thrive")]
[assembly: AssemblyDescription("")]
[assembly: AssemblyConfiguration("")]
[assembly: AssemblyCompany("Revolutionary Games Studio")]
[assembly: AssemblyProduct("Thrive")]
[assembly: AssemblyCopyright("")]
[assembly: AssemblyTrademark("")]
[assembly: AssemblyCulture("")]

// The assembly version has the format "{Major}.{Minor}.{Build}.{Revision}".
// The form "{Major}.{Minor}.*" will automatically update the build and revision,
// and "{Major}.{Minor}.{Build}.*" will update just the revision.

// NOTE: the version info is read by a regex in a script so don't add complicated things to this file
// NOTE: When changing the version number you need to also change "export_presets.cfg"

[assembly: AssemblyVersion("0.5.7.0")]

<<<<<<< HEAD
[assembly: AssemblyInformationalVersion("-alpha")]
=======
[assembly: AssemblyInformationalVersion("-rc1")]
>>>>>>> 046753ff

// The following attributes are used to specify the signing key for the assembly,
// if desired. See the Mono documentation for more information about signing.

// [assembly: AssemblyDelaySign(false)]
// [assembly: AssemblyKeyFile("")]<|MERGE_RESOLUTION|>--- conflicted
+++ resolved
@@ -21,11 +21,7 @@
 
 [assembly: AssemblyVersion("0.5.7.0")]
 
-<<<<<<< HEAD
-[assembly: AssemblyInformationalVersion("-alpha")]
-=======
 [assembly: AssemblyInformationalVersion("-rc1")]
->>>>>>> 046753ff
 
 // The following attributes are used to specify the signing key for the assembly,
 // if desired. See the Mono documentation for more information about signing.
