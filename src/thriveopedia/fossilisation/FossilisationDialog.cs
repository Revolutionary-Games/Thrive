﻿using System;
using System.Text.RegularExpressions;
using Godot;

/// <summary>
///   Dialog for fossilising (saving) a given species.
/// </summary>
public class FossilisationDialog : CustomDialog
{
    [Export]
    public NodePath? NameEditPath;

    [Export]
    public NodePath SpeciesDetailsPanelPath = null!;

    [Export]
    public NodePath FossiliseButtonPath = null!;

    [Export]
    public NodePath OverwriteNameConfirmationDialogPath = null!;

#pragma warning disable CA2213
    private LineEdit speciesNameEdit = null!;
    private SpeciesDetailsPanel speciesDetailsPanel = null!;
    private Button fossiliseButton = null!;
    private CustomConfirmationDialog overwriteNameConfirmationDialog = null!;
<<<<<<< HEAD
    private SpeciesPreview speciesPreview = null!;
=======
#pragma warning restore CA2213
>>>>>>> 28de2e8f

    /// <summary>
    ///   The species currently open in the dialog.
    /// </summary>
    private Species selectedSpecies = null!;

    /// <summary>
    ///   Name of the fossilised species. Separate to the species itself as the player can change it in the dialog.
    /// </summary>
    private string speciesName = null!;

    private bool saveQueued;

    /// <summary>
    ///   The species currently open in the dialog.
    /// </summary>
    public Species SelectedSpecies
    {
        get => selectedSpecies;
        set
        {
            selectedSpecies = value;
            speciesDetailsPanel.PreviewSpecies = value;

            SetNewName(selectedSpecies.FormattedName);
        }
    }

    public override void _Ready()
    {
        base._Ready();

        speciesNameEdit = GetNode<LineEdit>(NameEditPath);
        speciesDetailsPanel = GetNode<SpeciesDetailsPanel>(SpeciesDetailsPanelPath);
        fossiliseButton = GetNode<Button>(FossiliseButtonPath);
        overwriteNameConfirmationDialog = GetNode<CustomConfirmationDialog>(OverwriteNameConfirmationDialogPath);
        speciesPreview = speciesDetailsPanel.GetNode<SpeciesPreview>(speciesDetailsPanel.SpeciesPreviewPath);

        // For saving a preview image of the species we need this preview object to keep hold of the raw rendered image
        speciesPreview.KeepPlainImageInMemory = true;
    }

    public override void _Process(float delta)
    {
        base._Process(delta);

        if (!Visible)
            return;

        // Trigger queued save if we didn't have the species image yet
        if (saveQueued)
            FossiliseSpecies();
    }

    /// <summary>
    ///   Updates the name of the species to be fossilised.
    /// </summary>
    /// <param name="name">The species' new name</param>
    public void SetNewName(string name)
    {
        speciesNameEdit.Text = name;

        // Call the callback manually because the function isn't called automatically here
        OnNameTextChanged(name);
    }

    public void ReportValidityOfName(bool valid)
    {
        if (valid)
        {
            GUICommon.MarkInputAsValid(speciesNameEdit);
            fossiliseButton.Disabled = false;

            speciesName = speciesNameEdit.Text;
        }
        else
        {
            GUICommon.MarkInputAsInvalid(speciesNameEdit);
            fossiliseButton.Disabled = true;
        }
    }

    protected override void Dispose(bool disposing)
    {
        if (disposing)
        {
            if (NameEditPath != null)
            {
                NameEditPath.Dispose();
                SpeciesPreviewPath.Dispose();
                HexPreviewPath.Dispose();
                FossiliseButtonPath.Dispose();
                SpeciesDetailsLabelPath.Dispose();
                OverwriteNameConfirmationDialogPath.Dispose();
            }
        }

        base.Dispose(disposing);
    }

    private void OnNameTextChanged(string newText)
    {
        ReportValidityOfName(Regex.IsMatch(newText, Constants.SPECIES_NAME_REGEX));
    }

    private void OnNameTextEntered(string newText)
    {
        PerformValidation(newText);
    }

    private void PerformValidation(string text)
    {
        // Only defocus if the name is valid to indicate invalid namings to the player
        if (Regex.IsMatch(text, Constants.SPECIES_NAME_REGEX))
        {
            speciesNameEdit.ReleaseFocus();
        }
        else
        {
            // Prevents user from doing other actions with an invalid name
            GetTree().SetInputAsHandled();

            // TODO: Make the popup appear at the top of the line edit instead of at the last mouse position
            ToolTipManager.Instance.ShowPopup(TranslationServer.Translate("INVALID_SPECIES_NAME_POPUP"), 2.5f);

            speciesNameEdit.GetNode<AnimationPlayer>("AnimationPlayer").Play("invalidSpeciesNameFlash");
        }
    }

    private void OnRandomizeNamePressed()
    {
        GUICommon.Instance.PlayButtonPressSound();

        var nameGenerator = SimulationParameters.Instance.NameGenerator;
        var randomizedName = nameGenerator.GenerateNameSection() + " " +
            nameGenerator.GenerateNameSection(null, true);

        speciesNameEdit.Text = randomizedName;
        OnNameTextChanged(randomizedName);
    }

    private void OnCancelPressed()
    {
        Hide();
    }

    private void OnFossilisePressed()
    {
        GD.Print("Saving species " + SelectedSpecies.FormattedName);

        if (FossilisedSpecies.IsSpeciesAlreadyFossilised(speciesName))
        {
            overwriteNameConfirmationDialog.DialogText =
                TranslationServer.Translate("OVERWRITE_SPECIES_NAME_CONFIRMATION");
            overwriteNameConfirmationDialog.PopupCenteredShrink();
            return;
        }

        FossiliseSpecies();
    }

    /// <summary>
    ///   Creates a new file containing the currently selected species and closes the dialog.
    /// </summary>
    private void FossiliseSpecies()
    {
        // We can't save before the species image is generated
        var previewImage = speciesPreview.GetFinishedImageIfReady();

        if (previewImage == null)
        {
            saveQueued = true;
            return;
        }

        saveQueued = false;

        // Resize the preview image if it is too large
        if (previewImage.GetHeight() > Constants.FOSSILISED_PREVIEW_IMAGE_HEIGHT ||
            previewImage.GetWidth() > 2 * Constants.FOSSILISED_PREVIEW_IMAGE_HEIGHT)
        {
            float aspectRatio = previewImage.GetWidth() / (float)previewImage.GetHeight();
            previewImage.Resize((int)(Constants.FOSSILISED_PREVIEW_IMAGE_HEIGHT * aspectRatio),
                Constants.FOSSILISED_PREVIEW_IMAGE_HEIGHT);
        }

        // Clone the species in case the player added a new name, as we don't want to rename the species in-game
        var species = (Species)selectedSpecies.Clone();
        species.UpdateNameIfValid(speciesName);

        FossilisedSpecies savedSpecies;
        switch (species)
        {
            case MicrobeSpecies microbeSpecies:
                savedSpecies = new FossilisedSpecies(
                    new FossilisedSpeciesInformation(FossilisedSpeciesInformation.SpeciesType.Microbe),
                    microbeSpecies,
                    speciesName);
                break;
            default:
                throw new InvalidOperationException($"Unable to fossilise type {species.GetType()}");
        }

        savedSpecies.PreviewImage = previewImage;

        savedSpecies.FossiliseToFile();
        Hide();
    }
}<|MERGE_RESOLUTION|>--- conflicted
+++ resolved
@@ -24,11 +24,8 @@
     private SpeciesDetailsPanel speciesDetailsPanel = null!;
     private Button fossiliseButton = null!;
     private CustomConfirmationDialog overwriteNameConfirmationDialog = null!;
-<<<<<<< HEAD
     private SpeciesPreview speciesPreview = null!;
-=======
 #pragma warning restore CA2213
->>>>>>> 28de2e8f
 
     /// <summary>
     ///   The species currently open in the dialog.
@@ -118,10 +115,8 @@
             if (NameEditPath != null)
             {
                 NameEditPath.Dispose();
-                SpeciesPreviewPath.Dispose();
-                HexPreviewPath.Dispose();
+                SpeciesDetailsPanelPath.Dispose();
                 FossiliseButtonPath.Dispose();
-                SpeciesDetailsLabelPath.Dispose();
                 OverwriteNameConfirmationDialogPath.Dispose();
             }
         }
