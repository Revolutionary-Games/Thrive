﻿using System;
using System.Text.RegularExpressions;
using Godot;

/// <summary>
///   Dialog for fossilising (saving) a given species.
/// </summary>
public class FossilisationDialog : CustomDialog
{
    [Export]
    public NodePath? NameEditPath;

    [Export]
    public NodePath SpeciesDetailsPanelPath = null!;

    [Export]
    public NodePath FossiliseButtonPath = null!;

    [Export]
    public NodePath OverwriteNameConfirmationDialogPath = null!;

<<<<<<< HEAD
    [Export]
    public NodePath FossilisationFailedDialogPath = null!;

=======
#pragma warning disable CA2213
>>>>>>> b0ae85a2
    private LineEdit speciesNameEdit = null!;
    private SpeciesDetailsPanel speciesDetailsPanel = null!;
    private Button fossiliseButton = null!;
    private CustomConfirmationDialog overwriteNameConfirmationDialog = null!;
<<<<<<< HEAD
    private CustomConfirmationDialog fossilisationFailedDialog = null!;
=======
    private SpeciesPreview speciesPreview = null!;
#pragma warning restore CA2213
>>>>>>> b0ae85a2

    /// <summary>
    ///   The species currently open in the dialog.
    /// </summary>
    private Species selectedSpecies = null!;

    /// <summary>
    ///   Name of the fossilised species. Separate to the species itself as the player can change it in the dialog.
    /// </summary>
    private string speciesName = null!;

    private bool saveQueued;

    /// <summary>
    ///   The species currently open in the dialog.
    /// </summary>
    public Species SelectedSpecies
    {
        get => selectedSpecies;
        set
        {
            selectedSpecies = value;
            speciesDetailsPanel.PreviewSpecies = value;

            SetNewName(selectedSpecies.FormattedName);
        }
    }

    public override void _Ready()
    {
        base._Ready();

        speciesNameEdit = GetNode<LineEdit>(NameEditPath);
        speciesDetailsPanel = GetNode<SpeciesDetailsPanel>(SpeciesDetailsPanelPath);
        fossiliseButton = GetNode<Button>(FossiliseButtonPath);
        overwriteNameConfirmationDialog = GetNode<CustomConfirmationDialog>(OverwriteNameConfirmationDialogPath);
<<<<<<< HEAD
        fossilisationFailedDialog = GetNode<CustomConfirmationDialog>(FossilisationFailedDialogPath);
=======
        speciesPreview = speciesDetailsPanel.GetNode<SpeciesPreview>(speciesDetailsPanel.SpeciesPreviewPath);
>>>>>>> b0ae85a2

        // For saving a preview image of the species we need this preview object to keep hold of the raw rendered image
        speciesPreview.KeepPlainImageInMemory = true;
    }

    public override void _Process(float delta)
    {
        base._Process(delta);

        if (!Visible)
            return;

        // Trigger queued save if we didn't have the species image yet
        if (saveQueued)
            FossiliseSpecies();
    }

    /// <summary>
    ///   Updates the name of the species to be fossilised.
    /// </summary>
    /// <param name="name">The species' new name</param>
    public void SetNewName(string name)
    {
        speciesNameEdit.Text = name;

        // Call the callback manually because the function isn't called automatically here
        OnNameTextChanged(name);
    }

    public void ReportValidityOfName(bool valid)
    {
        if (valid)
        {
            GUICommon.MarkInputAsValid(speciesNameEdit);
            fossiliseButton.Disabled = false;

            speciesName = speciesNameEdit.Text;
        }
        else
        {
            GUICommon.MarkInputAsInvalid(speciesNameEdit);
            fossiliseButton.Disabled = true;
        }
    }

    protected override void Dispose(bool disposing)
    {
        if (disposing)
        {
            if (NameEditPath != null)
            {
                NameEditPath.Dispose();
                SpeciesDetailsPanelPath.Dispose();
                FossiliseButtonPath.Dispose();
                OverwriteNameConfirmationDialogPath.Dispose();
            }
        }

        base.Dispose(disposing);
    }

    private void OnNameTextChanged(string newText)
    {
        ReportValidityOfName(Regex.IsMatch(newText, Constants.SPECIES_NAME_REGEX));
    }

    private void OnNameTextEntered(string newText)
    {
        PerformValidation(newText);
    }

    private void PerformValidation(string text)
    {
        // Only defocus if the name is valid to indicate invalid namings to the player
        if (Regex.IsMatch(text, Constants.SPECIES_NAME_REGEX))
        {
            speciesNameEdit.ReleaseFocus();
        }
        else
        {
            // Prevents user from doing other actions with an invalid name
            GetTree().SetInputAsHandled();

            // TODO: Make the popup appear at the top of the line edit instead of at the last mouse position
            ToolTipManager.Instance.ShowPopup(TranslationServer.Translate("INVALID_SPECIES_NAME_POPUP"), 2.5f);

            speciesNameEdit.GetNode<AnimationPlayer>("AnimationPlayer").Play("invalidSpeciesNameFlash");
        }
    }

    private void OnRandomizeNamePressed()
    {
        GUICommon.Instance.PlayButtonPressSound();

        var nameGenerator = SimulationParameters.Instance.NameGenerator;
        var randomizedName = nameGenerator.GenerateNameSection() + " " +
            nameGenerator.GenerateNameSection(null, true);

        speciesNameEdit.Text = randomizedName;
        OnNameTextChanged(randomizedName);
    }

    private void OnCancelPressed()
    {
        Hide();
    }

    private void OnFossilisePressed()
    {
        GD.Print("Saving species " + SelectedSpecies.FormattedName);

        if (FossilisedSpecies.IsSpeciesAlreadyFossilised(speciesName))
        {
            overwriteNameConfirmationDialog.DialogText =
                TranslationServer.Translate("OVERWRITE_SPECIES_NAME_CONFIRMATION");
            overwriteNameConfirmationDialog.PopupCenteredShrink();
            return;
        }

        FossiliseSpecies();
    }

    /// <summary>
    ///   Creates a new file containing the currently selected species and closes the dialog.
    /// </summary>
    private void FossiliseSpecies()
    {
        // We can't save before the species image is generated
        var previewImage = speciesPreview.GetFinishedImageIfReady();

        if (previewImage == null)
        {
            saveQueued = true;
            return;
        }

        saveQueued = false;

        // Resize the preview image if it is too large
        if (previewImage.GetHeight() > Constants.FOSSILISED_PREVIEW_IMAGE_HEIGHT ||
            previewImage.GetWidth() > 2 * Constants.FOSSILISED_PREVIEW_IMAGE_HEIGHT)
        {
            float aspectRatio = previewImage.GetWidth() / (float)previewImage.GetHeight();
            previewImage.Resize((int)(Constants.FOSSILISED_PREVIEW_IMAGE_HEIGHT * aspectRatio),
                Constants.FOSSILISED_PREVIEW_IMAGE_HEIGHT);
        }

        // Clone the species in case the player added a new name, as we don't want to rename the species in-game
        var species = (Species)selectedSpecies.Clone();
        species.UpdateNameIfValid(speciesName);

        FossilisedSpecies savedSpecies;
        switch (species)
        {
            case MicrobeSpecies microbeSpecies:
                savedSpecies = new FossilisedSpecies(
                    new FossilisedSpeciesInformation(FossilisedSpeciesInformation.SpeciesType.Microbe),
                    microbeSpecies,
                    speciesName);
                break;
            default:
                throw new InvalidOperationException($"Unable to fossilise type {species.GetType()}");
        }

        savedSpecies.PreviewImage = previewImage;

        try
        {
            savedSpecies.FossiliseToFile();
        }
        catch (Exception e)
        {
            fossilisationFailedDialog.PopupCenteredShrink();

            GD.PrintErr("Failed to save fossil file: ", e);
            return;
        }

        Hide();
    }
}<|MERGE_RESOLUTION|>--- conflicted
+++ resolved
@@ -19,23 +19,17 @@
     [Export]
     public NodePath OverwriteNameConfirmationDialogPath = null!;
 
-<<<<<<< HEAD
     [Export]
     public NodePath FossilisationFailedDialogPath = null!;
 
-=======
 #pragma warning disable CA2213
->>>>>>> b0ae85a2
     private LineEdit speciesNameEdit = null!;
     private SpeciesDetailsPanel speciesDetailsPanel = null!;
     private Button fossiliseButton = null!;
     private CustomConfirmationDialog overwriteNameConfirmationDialog = null!;
-<<<<<<< HEAD
     private CustomConfirmationDialog fossilisationFailedDialog = null!;
-=======
     private SpeciesPreview speciesPreview = null!;
 #pragma warning restore CA2213
->>>>>>> b0ae85a2
 
     /// <summary>
     ///   The species currently open in the dialog.
@@ -72,11 +66,8 @@
         speciesDetailsPanel = GetNode<SpeciesDetailsPanel>(SpeciesDetailsPanelPath);
         fossiliseButton = GetNode<Button>(FossiliseButtonPath);
         overwriteNameConfirmationDialog = GetNode<CustomConfirmationDialog>(OverwriteNameConfirmationDialogPath);
-<<<<<<< HEAD
         fossilisationFailedDialog = GetNode<CustomConfirmationDialog>(FossilisationFailedDialogPath);
-=======
         speciesPreview = speciesDetailsPanel.GetNode<SpeciesPreview>(speciesDetailsPanel.SpeciesPreviewPath);
->>>>>>> b0ae85a2
 
         // For saving a preview image of the species we need this preview object to keep hold of the raw rendered image
         speciesPreview.KeepPlainImageInMemory = true;
@@ -132,6 +123,7 @@
                 SpeciesDetailsPanelPath.Dispose();
                 FossiliseButtonPath.Dispose();
                 OverwriteNameConfirmationDialogPath.Dispose();
+                FossilisationFailedDialogPath.Dispose();
             }
         }
 
