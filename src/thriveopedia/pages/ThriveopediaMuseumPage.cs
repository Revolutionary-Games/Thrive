﻿using System;
using Godot;

/// <summary>
///   Thriveopedia page displaying fossilised (saved) organisms.
/// </summary>
public class ThriveopediaMuseumPage : ThriveopediaPage
{
    [Export]
    public NodePath? CardContainerPath;

    [Export]
    public NodePath WelcomeLabelPath = null!;

    [Export]
    public NodePath SpeciesPreviewContainerPath = null!;

    [Export]
    public NodePath SpeciesPreviewPanelPath = null!;

    [Export]
    public NodePath LeaveGameConfirmationDialogPath = null!;

    [Export]
    public NodePath FossilDirectoryWarningBoxPath = null!;

<<<<<<< HEAD
    [Export]
    public NodePath DeleteConfirmationDialogPath = null!;

    [Export]
    public NodePath DeletionFailedDialogPath = null!;

=======
#pragma warning disable CA2213
>>>>>>> b0ae85a2
    private HFlowContainer cardContainer = null!;
    private Control welcomeLabel = null!;
    private VBoxContainer speciesPreviewContainer = null!;
    private SpeciesDetailsPanel speciesPreviewPanel = null!;
    private CustomConfirmationDialog leaveGameConfirmationDialog = null!;
<<<<<<< HEAD
    private CustomConfirmationDialog deleteConfirmationDialog = null!;
    private CustomConfirmationDialog deletionFailedDialog = null!;
    private PackedScene museumCardScene = null!;
    private MuseumCard? cardToBeDeleted;
=======
    private CustomConfirmationDialog fossilDirectoryWarningBox = null!;
    private PackedScene museumCardScene = null!;
#pragma warning restore CA2213
>>>>>>> b0ae85a2

    public override string PageName => "Museum";
    public override string TranslatedPageName => TranslationServer.Translate("THRIVEOPEDIA_MUSEUM_PAGE_TITLE");

    public override void _Ready()
    {
        base._Ready();

        cardContainer = GetNode<HFlowContainer>(CardContainerPath);
        welcomeLabel = GetNode<Control>(WelcomeLabelPath);
        speciesPreviewContainer = GetNode<VBoxContainer>(SpeciesPreviewContainerPath);
        speciesPreviewPanel = GetNode<SpeciesDetailsPanel>(SpeciesPreviewPanelPath);
        leaveGameConfirmationDialog = GetNode<CustomConfirmationDialog>(LeaveGameConfirmationDialogPath);
<<<<<<< HEAD
        deleteConfirmationDialog = GetNode<CustomConfirmationDialog>(DeleteConfirmationDialogPath);
        deletionFailedDialog = GetNode<CustomConfirmationDialog>(DeletionFailedDialogPath);
=======
        fossilDirectoryWarningBox = GetNode<CustomConfirmationDialog>(FossilDirectoryWarningBoxPath);
>>>>>>> b0ae85a2

        museumCardScene = GD.Load<PackedScene>("res://src/thriveopedia/fossilisation/MuseumCard.tscn");
    }

    public override void OnThriveopediaOpened()
    {
        cardContainer.QueueFreeChildren();

        foreach (var speciesName in FossilisedSpecies.CreateListOfFossils(true))
        {
            var savedSpecies = FossilisedSpecies.LoadSpeciesFromFile(speciesName);

<<<<<<< HEAD
            card.FossilName = savedSpecies.Name;
=======
            // Don't add cards for corrupt fossils
            if (savedSpecies == null)
                continue;

            var card = (MuseumCard)museumCardScene.Instance();
>>>>>>> b0ae85a2
            card.SavedSpecies = savedSpecies.Species;
            card.FossilPreviewImage = savedSpecies.PreviewImage;
            card.Connect(nameof(MuseumCard.OnSpeciesSelected), this, nameof(UpdateSpeciesPreview));
            card.Connect(nameof(MuseumCard.OnSpeciesDeleted), this, nameof(DeleteSpecies));
            cardContainer.AddChild(card);
        }
    }

    public override void UpdateCurrentWorldDetails()
    {
    }

    protected override void Dispose(bool disposing)
    {
        if (disposing)
        {
            if (CardContainerPath != null)
            {
                CardContainerPath.Dispose();
                WelcomeLabelPath.Dispose();
                SpeciesPreviewContainerPath.Dispose();
                SpeciesPreviewPanelPath.Dispose();
                LeaveGameConfirmationDialogPath.Dispose();
                FossilDirectoryWarningBoxPath.Dispose();
            }
        }

        base.Dispose(disposing);
    }

    private void UpdateSpeciesPreview(MuseumCard card)
    {
        if (!speciesPreviewContainer.Visible)
        {
            welcomeLabel.Visible = false;
            speciesPreviewContainer.Visible = true;
        }

        // Deselect all other cards to prevent highlights hanging around.
        foreach (MuseumCard otherCard in cardContainer.GetChildren())
        {
            if (otherCard != card)
                otherCard.Pressed = false;
        }

        var species = card.SavedSpecies;

        speciesPreviewPanel.PreviewSpecies = species;
    }

    private void OnOpenInFreebuildPressed()
    {
        GUICommon.Instance.PlayButtonPressSound();

        if (speciesPreviewPanel.PreviewSpecies == null)
            return;

        // If we're opening from a game in progress, warn the player
        if (CurrentGame != null)
        {
            leaveGameConfirmationDialog.DialogText = TranslationServer.Translate("OPEN_FOSSIL_IN_FREEBUILD_WARNING");
            leaveGameConfirmationDialog.PopupCenteredShrink();
            return;
        }

        if (speciesPreviewPanel.PreviewSpecies is not MicrobeSpecies)
        {
            GD.PrintErr("Loading non-microbe species is not yet implemented");
            return;
        }

        TransitionToFreebuild(speciesPreviewPanel.PreviewSpecies);
    }

    private void OnOpenInFreebuildConfirmPressed()
    {
        if (speciesPreviewPanel.PreviewSpecies == null)
            return;

        TransitionToFreebuild(speciesPreviewPanel.PreviewSpecies);
    }

    private void TransitionToFreebuild(Species startingSpecies)
    {
        EmitSignal(nameof(OnSceneChanged));

        TransitionManager.Instance.AddSequence(ScreenFade.FadeType.FadeOut, 0.1f, () =>
        {
            MainMenu.OnEnteringGame();

            // Instantiate a new editor scene
            var editor = (MicrobeEditor)SceneManager.Instance.LoadScene(MainGameState.MicrobeEditor).Instance();

            // Start freebuild game with the selected species
            editor.CurrentGame = GameProperties.StartNewMicrobeGame(
                new WorldGenerationSettings(), true, (Species)startingSpecies.Clone());

            // Switch to the editor scene
            SceneManager.Instance.SwitchToScene(editor);
        }, false);
    }

<<<<<<< HEAD
    private void DeleteSpecies(MuseumCard card)
    {
        cardToBeDeleted = card;

        deleteConfirmationDialog.PopupCenteredShrink();
    }

    private void OnConfirmDelete()
    {
        if (cardToBeDeleted == null)
        {
            GD.PrintErr("Museum card to confirm delete is null");
            return;
        }

        var fossilName = cardToBeDeleted.FossilName;

        if (fossilName == null)
        {
            GD.PrintErr("Attempted to delete a fossil with a null file name");
            return;
        }

        try
        {
            FossilisedSpecies.DeleteFossilFile(fossilName + Constants.FOSSIL_EXTENSION_WITH_DOT);
        }
        catch (Exception e)
        {
            deletionFailedDialog.PopupCenteredShrink();

            GD.PrintErr("Failed to delete fossil file: ", e);
            return;
        }

        // If the species we just deleted was being displayed in the sidebar
        if (speciesPreview.PreviewSpecies == cardToBeDeleted.SavedSpecies)
        {
            // Revert back to the welcome message
            welcomeLabel.Visible = true;
            speciesPreviewContainer.Visible = false;
        }

        cardToBeDeleted.DetachAndQueueFree();
        cardToBeDeleted = null;
=======
    private void OnOpenFossilFolder()
    {
        GUICommon.Instance.PlayButtonPressSound();

        if (!FolderHelpers.OpenFolder(Constants.FOSSILISED_SPECIES_FOLDER))
            fossilDirectoryWarningBox.PopupCenteredShrink();
>>>>>>> b0ae85a2
    }
}<|MERGE_RESOLUTION|>--- conflicted
+++ resolved
@@ -24,31 +24,25 @@
     [Export]
     public NodePath FossilDirectoryWarningBoxPath = null!;
 
-<<<<<<< HEAD
     [Export]
     public NodePath DeleteConfirmationDialogPath = null!;
 
     [Export]
     public NodePath DeletionFailedDialogPath = null!;
 
-=======
 #pragma warning disable CA2213
->>>>>>> b0ae85a2
     private HFlowContainer cardContainer = null!;
     private Control welcomeLabel = null!;
     private VBoxContainer speciesPreviewContainer = null!;
     private SpeciesDetailsPanel speciesPreviewPanel = null!;
     private CustomConfirmationDialog leaveGameConfirmationDialog = null!;
-<<<<<<< HEAD
+    private CustomConfirmationDialog fossilDirectoryWarningBox = null!;
     private CustomConfirmationDialog deleteConfirmationDialog = null!;
     private CustomConfirmationDialog deletionFailedDialog = null!;
     private PackedScene museumCardScene = null!;
+#pragma warning restore CA2213
+
     private MuseumCard? cardToBeDeleted;
-=======
-    private CustomConfirmationDialog fossilDirectoryWarningBox = null!;
-    private PackedScene museumCardScene = null!;
-#pragma warning restore CA2213
->>>>>>> b0ae85a2
 
     public override string PageName => "Museum";
     public override string TranslatedPageName => TranslationServer.Translate("THRIVEOPEDIA_MUSEUM_PAGE_TITLE");
@@ -62,12 +56,9 @@
         speciesPreviewContainer = GetNode<VBoxContainer>(SpeciesPreviewContainerPath);
         speciesPreviewPanel = GetNode<SpeciesDetailsPanel>(SpeciesPreviewPanelPath);
         leaveGameConfirmationDialog = GetNode<CustomConfirmationDialog>(LeaveGameConfirmationDialogPath);
-<<<<<<< HEAD
+        fossilDirectoryWarningBox = GetNode<CustomConfirmationDialog>(FossilDirectoryWarningBoxPath);
         deleteConfirmationDialog = GetNode<CustomConfirmationDialog>(DeleteConfirmationDialogPath);
         deletionFailedDialog = GetNode<CustomConfirmationDialog>(DeletionFailedDialogPath);
-=======
-        fossilDirectoryWarningBox = GetNode<CustomConfirmationDialog>(FossilDirectoryWarningBoxPath);
->>>>>>> b0ae85a2
 
         museumCardScene = GD.Load<PackedScene>("res://src/thriveopedia/fossilisation/MuseumCard.tscn");
     }
@@ -80,15 +71,13 @@
         {
             var savedSpecies = FossilisedSpecies.LoadSpeciesFromFile(speciesName);
 
-<<<<<<< HEAD
-            card.FossilName = savedSpecies.Name;
-=======
             // Don't add cards for corrupt fossils
             if (savedSpecies == null)
                 continue;
 
             var card = (MuseumCard)museumCardScene.Instance();
->>>>>>> b0ae85a2
+
+            card.FossilName = savedSpecies.Name;
             card.SavedSpecies = savedSpecies.Species;
             card.FossilPreviewImage = savedSpecies.PreviewImage;
             card.Connect(nameof(MuseumCard.OnSpeciesSelected), this, nameof(UpdateSpeciesPreview));
@@ -113,6 +102,8 @@
                 SpeciesPreviewPanelPath.Dispose();
                 LeaveGameConfirmationDialogPath.Dispose();
                 FossilDirectoryWarningBoxPath.Dispose();
+                DeleteConfirmationDialogPath.Dispose();
+                DeletionFailedDialogPath.Dispose();
             }
         }
 
@@ -191,7 +182,14 @@
         }, false);
     }
 
-<<<<<<< HEAD
+    private void OnOpenFossilFolder()
+    {
+        GUICommon.Instance.PlayButtonPressSound();
+
+        if (!FolderHelpers.OpenFolder(Constants.FOSSILISED_SPECIES_FOLDER))
+            fossilDirectoryWarningBox.PopupCenteredShrink();
+    }
+
     private void DeleteSpecies(MuseumCard card)
     {
         cardToBeDeleted = card;
@@ -228,7 +226,7 @@
         }
 
         // If the species we just deleted was being displayed in the sidebar
-        if (speciesPreview.PreviewSpecies == cardToBeDeleted.SavedSpecies)
+        if (speciesPreviewPanel.PreviewSpecies == cardToBeDeleted.SavedSpecies)
         {
             // Revert back to the welcome message
             welcomeLabel.Visible = true;
@@ -237,13 +235,5 @@
 
         cardToBeDeleted.DetachAndQueueFree();
         cardToBeDeleted = null;
-=======
-    private void OnOpenFossilFolder()
-    {
-        GUICommon.Instance.PlayButtonPressSound();
-
-        if (!FolderHelpers.OpenFolder(Constants.FOSSILISED_SPECIES_FOLDER))
-            fossilDirectoryWarningBox.PopupCenteredShrink();
->>>>>>> b0ae85a2
     }
 }