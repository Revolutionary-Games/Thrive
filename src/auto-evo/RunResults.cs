--- conflicted
+++ resolved
@@ -94,12 +94,6 @@
     {
         MakeSureResultExistsForSpecies(species);
 
-<<<<<<< HEAD
-        public void AddNewSpecies(Species species, IEnumerable<KeyValuePair<Patch, long>> initialPopulationInPatches,
-            NewSpeciesType addType, Species parentSpecies)
-        {
-            MakeSureResultExistsForSpecies(species);
-=======
         results[species].SpreadToPatches.Add(migration);
     }
 
@@ -119,7 +113,6 @@
 
         if (result.SplitOffPatches == null)
             return;
->>>>>>> 66487621
 
         result.SpreadToPatches.RemoveAll(s =>
             result.SplitOffPatches.Contains(s.From) || result.SplitOffPatches.Contains(s.To));
@@ -558,22 +551,9 @@
         {
             foreach (var migration in resultEntry.Value.SpreadToPatches)
             {
-<<<<<<< HEAD
-                foreach (var migration in resultEntry.Value.SpreadToPatches)
-                {
-                    // Theoretically, nothing prevents migration from several patches, so no continue.
-                    // FIXME: Practically, adding the same key to a dictionary twice throws an error, so break.
-                    if (migration.To == patch)
-                    {
-                        migrationsToPatch.Add(resultEntry.Key, migration);
-                        break;
-                    }
-                }
-=======
                 // Theoretically, nothing prevents migration from several patches, so no continue.
                 if (migration.To == patch)
                     migrationsToPatch.Add(resultEntry.Key, migration);
->>>>>>> 66487621
             }
         }
 
