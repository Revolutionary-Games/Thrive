--- conflicted
+++ resolved
@@ -29,11 +29,7 @@
 
     public int TotalSteps => 1;
 
-<<<<<<< HEAD
-    public bool CanRunConcurrently { get; set; } = false;
-=======
     public bool CanRunConcurrently => false;
->>>>>>> d3c1b70b
 
     public bool RunStep(RunResults results)
     {
