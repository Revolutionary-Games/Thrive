﻿namespace AutoEvo;

using System;
using System.Collections.Generic;
using Godot;
using Systems;

/// <summary>
///   Caches some information in auto-evo runs to speed them up
/// </summary>
/// <remarks>
///   <para>
///     Some information will get outdated when data that the auto-evo relies on changes. If in the future
///     caching is moved to a higher level in the auto-evo, that needs to be considered.
///   </para>
/// </remarks>
/// <remarks>
///   <para>
///     TODO: would be better to reuse instances of this class after clearing them for next use (there's now a Clear
///     method for this future usecase)
///   </para>
/// </remarks>
public class SimulationCache
{
    private readonly CompoundDefinition oxytoxy = SimulationParameters.GetCompound(Compound.Oxytoxy);
    private readonly CompoundDefinition mucilage = SimulationParameters.GetCompound(Compound.Mucilage);

    private readonly WorldGenerationSettings worldSettings;

    private readonly Dictionary<(Species, SelectionPressure, Patch), float> cachedPressureScores = new();

    private readonly Dictionary<(MicrobeSpecies, IBiomeConditions), EnergyBalanceInfoSimple>
        cachedSimpleEnergyBalances = [];

    private readonly Dictionary<MicrobeSpecies, float> cachedBaseSpeeds = new();
    private readonly Dictionary<MicrobeSpecies, float> cachedBaseHexSizes = new();
    private readonly Dictionary<MicrobeSpecies, float> cachedBaseRotationSpeeds = new();

    private readonly Dictionary<(MicrobeSpecies, BiomeConditions, CompoundDefinition, CompoundDefinition), float>
        cachedCompoundScores = new();

    private readonly Dictionary<(MicrobeSpecies, BiomeConditions, CompoundDefinition, CompoundDefinition), float>
        cachedGeneratedCompound = new();

    private readonly Dictionary<(MicrobeSpecies, MicrobeSpecies, IBiomeConditions), float> predationScores = new();

    private readonly Dictionary<(MicrobeSpecies, CompoundDefinition, IBiomeConditions), float>
        chemoreceptorCloudScores = new();

    private readonly Dictionary<(MicrobeSpecies, ChunkConfiguration, CompoundDefinition, IBiomeConditions), float>
        chemoreceptorChunkScores = new();

    private readonly Dictionary<(TweakedProcess, float, IBiomeConditions), ProcessSpeedInformation>
        cachedProcessSpeeds = new();

    private readonly Dictionary<MicrobeSpecies, PredationToolsRawScores>
        cachedPredationToolsRawScores = new();

    private readonly Dictionary<MicrobeSpecies, List<TweakedProcess>> cachedProcessLists = new();

    private readonly Dictionary<(MicrobeSpecies, string), float> cachedEnzymeScores = new();

    private readonly Dictionary<(MicrobeSpecies, BiomeConditions), bool> cachedUsesVaryingCompounds = new();

    private readonly Dictionary<(MicrobeSpecies, BiomeConditions), float> cachedStorageScores = new();

    private readonly Dictionary<(MicrobeSpecies, BiomeConditions), ResolvedMicrobeTolerances> cachedResolvedTolerances =
        new();

    private readonly Dictionary<Enzyme, int> tempEnzymes = new();

    public SimulationCache(WorldGenerationSettings worldSettings)
    {
        this.worldSettings = worldSettings;
    }

    public float GetPressureScore(SelectionPressure pressure, Patch patch, Species species)
    {
        var key = (species, pressure, patch);

        if (cachedPressureScores.TryGetValue(key, out var cached))
        {
            return cached;
        }

        cached = pressure.Score(species, patch, this);

        cachedPressureScores.Add(key, cached);
        return cached;
    }

    public EnergyBalanceInfoSimple GetEnergyBalanceForSpecies(MicrobeSpecies species,
        BiomeConditions biomeConditions)
    {
        // TODO: this gets called an absolute ton with the new auto-evo so a more efficient caching method (to allow
        // different species but with same organelles to be able to use the same cache value) would be nice here
        var key = (species, biomeConditions);

        if (cachedSimpleEnergyBalances.TryGetValue(key, out var cached))
        {
            return cached;
        }

        var maximumMovementDirection = MicrobeInternalCalculations.MaximumSpeedDirection(species.Organelles);

        // TODO: check if caching instances of these objects would be better than always recreating
        cached = new EnergyBalanceInfoSimple();

        // Auto-evo uses the average values of compound during the course of a simulated day
        ProcessSystem.ComputeEnergyBalanceSimple(species.Organelles, biomeConditions,
            GetEnvironmentalTolerances(species, biomeConditions), species.MembraneType,
            maximumMovementDirection, true, species.PlayerSpecies, worldSettings, CompoundAmountType.Average, this,
            cached);

        cachedSimpleEnergyBalances.Add(key, cached);
        return cached;
    }

    // TODO: Both of these seem like something that could easily be stored on the species with OnEdited
    public float GetSpeedForSpecies(MicrobeSpecies species)
    {
        if (cachedBaseSpeeds.TryGetValue(species, out var cached))
        {
            return cached;
        }

        cached = MicrobeInternalCalculations.CalculateSpeed(species.Organelles.Organelles, species.MembraneType,
            species.MembraneRigidity, species.IsBacteria, true);

        cachedBaseSpeeds.Add(species, cached);
        return cached;
    }

    public float GetBaseHexSizeForSpecies(MicrobeSpecies species)
    {
        if (cachedBaseHexSizes.TryGetValue(species, out var cached))
        {
            return cached;
        }

        cached = species.BaseHexSize;

        cachedBaseHexSizes.Add(species, cached);
        return cached;
    }

    public float GetRotationSpeedForSpecies(MicrobeSpecies species)
    {
        if (cachedBaseRotationSpeeds.TryGetValue(species, out var cached))
        {
            return cached;
        }

        cached = MicrobeInternalCalculations.CalculateRotationSpeed(species.Organelles.Organelles);

        cachedBaseRotationSpeeds.Add(species, cached);
        return cached;
    }

    public float GetCompoundConversionScoreForSpecies(CompoundDefinition fromCompound, CompoundDefinition toCompound,
        MicrobeSpecies species, BiomeConditions biomeConditions)
    {
        var key = (species, biomeConditions, fromCompound, toCompound);

        if (cachedCompoundScores.TryGetValue(key, out var cached))
        {
            return cached;
        }

        var compoundIn = 0.0f;
        var compoundOut = 0.0f;
        var activeProcessList = GetActiveProcessList(species);

        // For maximum efficiency as this is called an absolute ton the following approach is used
        foreach (var process in activeProcessList)
        {
            if (process.Process.Inputs.TryGetValue(fromCompound, out var inputAmount))
            {
                if (process.Process.Outputs.TryGetValue(toCompound, out var outputAmount))
                {
                    // We don't multiply by speed here as it is about pure efficiency
                    compoundIn += inputAmount;
                    compoundOut += outputAmount;
                }
            }
        }

        if (compoundIn <= 0)
        {
            cached = 0;
        }
        else
        {
            cached = compoundOut / compoundIn;
        }

        cachedCompoundScores.Add(key, cached);
        return cached;
    }

    public float GetCompoundGeneratedFrom(CompoundDefinition fromCompound, CompoundDefinition toCompound,
        MicrobeSpecies species, BiomeConditions biomeConditions)
    {
        var key = (species, biomeConditions, fromCompound, toCompound);

        if (cachedGeneratedCompound.TryGetValue(key, out var cached))
        {
            return cached;
        }

        cached = 0.0f;

        var activeProcessList = GetActiveProcessList(species);

        var tolerances = GetEnvironmentalTolerances(species, biomeConditions);

        foreach (var process in activeProcessList)
        {
            if (process.Process.Inputs.ContainsKey(fromCompound))
            {
                if (process.Process.Outputs.TryGetValue(toCompound, out var outputAmount))
                {
                    var processSpeed =
                        GetProcessMaximumSpeed(process, tolerances.ProcessSpeedModifier, biomeConditions)
                            .CurrentSpeed;

                    cached += outputAmount * processSpeed;
                }
            }
        }

        cachedGeneratedCompound.Add(key, cached);
        return cached;
    }

    /// <summary>
    ///   Calculates a maximum speed for a process that can happen given the environmental. Environmental compounds
    ///   are always used at the average amount in auto-evo.
    /// </summary>
    /// <param name="process">The process to calculate the speed for</param>
    /// <param name="speedModifier">
    ///   Process speed modifier from <see cref="ResolvedMicrobeTolerances.ProcessSpeedModifier"/>
    /// </param>
    /// <param name="biomeConditions">The biome conditions to use</param>
    /// <returns>The speed information for the process</returns>
    /// <remarks>
    ///   <para>
    ///     TODO: check if this method's caching ability has been compromised with adding speedModifier
    ///   </para>
    /// </remarks>
    public ProcessSpeedInformation GetProcessMaximumSpeed(TweakedProcess process, float speedModifier,
        IBiomeConditions biomeConditions)
    {
        var key = (process, speedModifier, biomeConditions);

        if (cachedProcessSpeeds.TryGetValue(key, out var cached))
        {
            return cached;
        }

        cached = ProcessSystem.CalculateProcessMaximumSpeed(process, speedModifier, biomeConditions,
            CompoundAmountType.Average, true);

        cachedProcessSpeeds.Add(key, cached);
        return cached;
    }

    public float GetPredationScore(Species predatorSpecies, Species preySpecies, BiomeConditions biomeConditions)
    {
        if (predatorSpecies is not MicrobeSpecies predator)
            return 0;

        if (preySpecies is not MicrobeSpecies prey)
            return 0;

        // No cannibalism
        if (predator == prey)
        {
            return 0.0f;
        }

        var key = (microbeSpecies: predator, prey, biomeConditions);

        if (predationScores.TryGetValue(key, out var cached))
        {
            return cached;
        }

        var sprintMultiplier = Constants.SPRINTING_FORCE_MULTIPLIER;
        var sprintingStrain = Constants.SPRINTING_STRAIN_INCREASE_PER_SECOND / 5;
        var strainPerHex = Constants.SPRINTING_STRAIN_INCREASE_PER_HEX / 5;

        // TODO: If these two methods were combined it might result in better performance with needing just
        // one dictionary lookup
        var predatorHexSize = GetBaseHexSizeForSpecies(predator);
        var predatorSpeed = GetSpeedForSpecies(predator);
        var predatorRotationSpeed = GetRotationSpeedForSpecies(predator);
        var predatorEnergyBalance = GetEnergyBalanceForSpecies(predator, biomeConditions);

        var preyHexSize = GetBaseHexSizeForSpecies(prey);
        var preySpeed = GetSpeedForSpecies(prey);
        var preyRotationSpeed = GetRotationSpeedForSpecies(prey);
        var slowedPreySpeed = preySpeed;
        var preyIndividualCost = MichePopulation.CalculateMicrobeIndividualCost(prey, biomeConditions, this);
        var preyEnergyBalance = GetEnergyBalanceForSpecies(prey, biomeConditions);
        var preyOsmoregulationCost = preyEnergyBalance.Osmoregulation;
        var enzymesScore = GetEnzymesScore(predator, prey.MembraneType.DissolverEnzyme);

        var predatorToolScores = GetPredationToolsRawScores(predator);
        var preyToolScores = GetPredationToolsRawScores(prey);

        var pilusScore = predatorToolScores.PilusScore;
        var injectisomeScore = predatorToolScores.InjectisomeScore;
        var toxicity = predatorToolScores.AverageToxicity;
        var oxytoxyScore = predatorToolScores.OxytoxyScore;
        var cytotoxinScore = predatorToolScores.CytotoxinScore;
        var macrolideScore = predatorToolScores.MacrolideScore;
        var channelInhibitorScore = predatorToolScores.ChannelInhibitorScore;
        var oxygenMetabolismInhibitorScore = predatorToolScores.OxygenMetabolismInhibitorScore;
        var predatorSlimeJetScore = predatorToolScores.SlimeJetScore;
        var pullingCiliaModifier = predatorToolScores.PullingCiliaModifier;
        var strongPullingCiliaModifier = pullingCiliaModifier * pullingCiliaModifier;

        var preySlimeJetScore = preyToolScores.SlimeJetScore;
        var preyMucocystsScore = preyToolScores.MucocystsScore;

        var behaviourScore = predator.Behaviour.Aggression / Constants.MAX_SPECIES_AGGRESSION;

        // Sprinting calculations
        var predatorSprintSpeed = predatorSpeed * sprintMultiplier;
        var predatorSprintConsumption = sprintingStrain + predatorHexSize * strainPerHex;
        var predatorSprintTime = MathF.Max(predatorEnergyBalance.FinalBalance / predatorSprintConsumption, 0.0f);

        var preySprintSpeed = preySpeed * sprintMultiplier;
        var preySprintConsumption = sprintingStrain + preyHexSize * strainPerHex;
        var preySprintTime = MathF.Max(preyEnergyBalance.FinalBalance / preySprintConsumption, 0.0f);

        // This makes rotation "speed" not matter until the editor shows ~300,
        // which is where it also becomes noticeable in-game.
        // The mechanical microbe rotation speed value is reverse to intuitive: higher value means slower turning.
        // (The editor reverses this to make it intuitive to the player)
        var predatorRotationModifier = float.Min(1.0f, 1.5f - predatorRotationSpeed * 1.45f);
        var preyRotationModifier = float.Min(1.0f, 1.5f - preyRotationSpeed * 1.45f);

        // Simple estimation of slime jet propulsion.
        var predatorSlimeSpeed = predatorSpeed + predatorSlimeJetScore / (predatorHexSize * 11);
        var preySlimeSpeed = preySpeed + preySlimeJetScore / (preyHexSize * 11);

        var hasChemoreceptor = false;
        foreach (var organelle in predator.Organelles.Organelles)
        {
            if (organelle.Definition.HasChemoreceptorComponent && organelle.GetActiveTargetSpecies() == prey)
                hasChemoreceptor = true;
        }

        var hasSignallingAgent = false;
        foreach (var organelle in predator.Organelles.Organelles)
        {
            if (organelle.Definition.HasSignalingFeature)
            {
                hasSignallingAgent = true;
                break;
            }
        }

        var preyOxygenUsingOrganellesCount = 0;
        foreach (var organelle in prey.Organelles.Organelles)
        {
            if (organelle.Definition.IsOxygenMetabolism)
                preyOxygenUsingOrganellesCount += 1;
        }

        // Calculating "hit chance" modifier from prey size and predator toxicity
        var sizeHitFactor = Constants.AUTO_EVO_SIZE_AFFECTED_PROJECTILE_MISS_FACTOR / float.Sqrt(preyHexSize);
        var toxicityHitFactor = toxicity / Constants.AUTO_EVO_TOXICITY_HIT_MODIFIER;
        var hitProportion = 1 - sizeHitFactor - toxicityHitFactor;

        // Calculating prey energy production altered by channel inhbitor
        var inhibitedPreyEnergyProduction = preyEnergyBalance.TotalProduction *
            (1 - Constants.CHANNEL_INHIBITOR_ATP_DEBUFF *
                MicrobeEmissionSystem.ToxinAmountMultiplierFromToxicity(toxicity, ToxinType.ChannelInhibitor));

        // If inhibited energy production would affect movement, add (part of) the inhibitor score to macrolide score
        if (inhibitedPreyEnergyProduction < preyEnergyBalance.TotalConsumption)
        {
            var channelInhibitorSlowFactor = Math.Min(
                Math.Max(inhibitedPreyEnergyProduction - preyOsmoregulationCost, 0) /
                preyEnergyBalance.TotalMovement, 1);
            macrolideScore += channelInhibitorScore * channelInhibitorSlowFactor;
            slowedPreySpeed *= 1 - channelInhibitorSlowFactor;
        }

        // Calculating how much prey is slowed down by macrolide, and how frequently they are succesfully slowed down
        slowedPreySpeed *= 1 - Constants.MACROLIDE_BASE_MOVEMENT_DEBUFF *
            MicrobeEmissionSystem.ToxinAmountMultiplierFromToxicity(toxicity, ToxinType.Macrolide);
        var slowedProportion = 1.0f - MathF.Exp(-Constants.AUTO_EVO_TOXIN_AFFECTED_PROPORTION_SCALING *
            macrolideScore * hitProportion);

        // Catch scores grossly accounts for how many preys you catch in melee in a run;
        var catchScore = 0.0f;
        var accidentalCatchScore = 0.0f;

        // Only calculate catch score if one can actually engulf (and digest) or use pili
        var engulfmentScore = 0.0f;
        var canEngulf = predatorHexSize / preyHexSize > Constants.ENGULF_SIZE_RATIO_REQ && predator.CanEngulf &&
            enzymesScore > 0.0f;
        if (canEngulf || pilusScore > 0.0f || injectisomeScore > 0.0f)
        {
            // First, you may hunt individual preys, but only if you are fast enough...
            if (predatorSpeed > preySpeed)
            {
                // You catch more preys if you are fast, and if they are slow.
                // This incentivizes engulfment strategies in these cases.
                // Sigmoidal calculation to avoid divisions by zero
                catchScore += (predatorSpeed + 0.001f) / (preySpeed + 0.0001f) * (1 - slowedProportion);
            }

            // If you can slow the target, some proportion of prey are easier to catch
            if (predatorSpeed > slowedPreySpeed)
            {
                catchScore += (predatorSpeed + 0.001f) / (slowedPreySpeed + 0.0001f) * slowedProportion;
            }

            // Sprinting can help catch prey.
            if (predatorSprintSpeed > preySpeed)
            {
                catchScore += (predatorSprintSpeed + 0.001f) / (preySpeed + 0.0001f) * (1 - slowedProportion) *
                    predatorSprintTime;
            }

            if (predatorSprintSpeed > slowedPreySpeed)
            {
                catchScore += (predatorSprintSpeed + 0.001f) / (slowedPreySpeed + 0.0001f) * slowedProportion *
                    predatorSprintTime;
            }

            // Sprinting can also help prey escape.
            if (preySprintSpeed > predatorSpeed)
            {
                catchScore -= (preySprintSpeed + 0.001f) / (predatorSpeed + 0.0001f) * preySprintTime;
            }

            // If you have Slime Jets, this can help you catch targets.
            if (predatorSlimeSpeed > preySpeed)
            {
                catchScore += (predatorSlimeSpeed + 0.001f) / (preySpeed + 0.0001f) * (1 - slowedProportion);
            }

            if (predatorSlimeSpeed > slowedPreySpeed)
            {
                catchScore += (predatorSlimeSpeed + 0.001f) / (slowedPreySpeed + 0.0001f) * slowedProportion;
            }

            // Having Slime Jets can also help prey escape.
            if (preySlimeSpeed > predatorSpeed)
            {
                catchScore += (preySlimeSpeed + 0.001f) / (predatorSpeed + 0.0001f);
            }

            // prevent potential negative catchScore.
            catchScore = MathF.Max(catchScore, 0);

            // But prey may escape if they move away before you can turn to chase them
            catchScore *= predatorRotationModifier;

            // Pulling Cilia help with catching
            catchScore *= pullingCiliaModifier;

            // If you have a chemoreceptor, active hunting types are more effective
            if (hasChemoreceptor)
            {
                catchScore *= Constants.AUTO_EVO_CHEMORECEPTOR_PREDATION_BASE_MODIFIER;

                // Uses crude estimate of population density assuming same energy capture
                catchScore *= 1 + Constants.AUTO_EVO_CHEMORECEPTOR_PREDATION_VARIABLE_MODIFIER
                    * float.Sqrt(preyIndividualCost);
            }

            // ... but you may also catch them by luck (e.g. when they run into you),
            // Prey that can't turn away fast enough are more likely to get caught.
            accidentalCatchScore = Constants.AUTO_EVO_ENGULF_LUCKY_CATCH_PROBABILITY * predatorHexSize *
                strongPullingCiliaModifier * preyRotationModifier;
        }

        if (canEngulf)
        {
            // Final engulfment score calculation
            // Engulfing prey by luck is especially easy if you are huge.
            // This is also used to incentivize size in microbe species.
            engulfmentScore = (catchScore + accidentalCatchScore * predatorHexSize) *
                Constants.AUTO_EVO_ENGULF_PREDATION_SCORE;

            engulfmentScore *= enzymesScore;
        }

        // Prey that resist physical damage are of course less vulnerable to being hunted with it
        pilusScore /= prey.MembraneType.PhysicalResistance;

        // But prey that resist toxin damage are less vulnerable to the injectisome
        injectisomeScore /= prey.MembraneType.ToxinResistance;

        // Combine pili for further calculations
        pilusScore += injectisomeScore;

        // Use catch score for Pili
        pilusScore *= catchScore + accidentalCatchScore;

        // Damaging toxin section

        // Not an ideal solution, but accounts for the fact that the oxytoxy and cyanide processes require oxygen to run
        biomeConditions.Compounds.TryGetValue(Compound.Oxygen, out BiomeCompoundProperties oxygen);
        if (oxygen.Ambient == 0)
        {
            oxytoxyScore = 0;
            oxygenMetabolismInhibitorScore = 0;
        }

        oxytoxyScore *= 1 - Math.Min(preyOxygenUsingOrganellesCount * Constants.OXYTOXY_DAMAGE_DEBUFF_PER_ORGANELLE,
            Constants.OXYTOXY_DAMAGE_DEBUFF_MAX);
        oxygenMetabolismInhibitorScore *= 1 + Math.Min(
            preyOxygenUsingOrganellesCount * Constants.OXYGEN_INHIBITOR_DAMAGE_BUFF_PER_ORGANELLE,
            Constants.OXYGEN_INHIBITOR_DAMAGE_BUFF_MAX);
        var damagingToxinScore = oxytoxyScore + cytotoxinScore + oxygenMetabolismInhibitorScore;

        // If toxin-inhibited energy production is lower than osmoregulation cost, channel inhibitor is a damaging toxin
        if (inhibitedPreyEnergyProduction < preyOsmoregulationCost)
            damagingToxinScore += channelInhibitorScore;

        // Applying projectile hit chance to damaging toxins
        damagingToxinScore *= hitProportion;

        // Predators are less likely to use toxin against larger prey, unless they are opportunistic
        if (preyHexSize > predatorHexSize)
        {
            damagingToxinScore *= predator.Behaviour.Opportunism / Constants.MAX_SPECIES_OPPORTUNISM;
        }

        // If you can store enough to kill the prey, producing more isn't as important
        var storageToKillRatio = predator.StorageCapacities.Nominal * Constants.OXYTOXY_DAMAGE /
            prey.MembraneType.Hitpoints * prey.MembraneType.ToxinResistance;
        if (storageToKillRatio > 1)
        {
            damagingToxinScore = MathF.Pow(damagingToxinScore, 0.8f);
        }
        else
        {
            damagingToxinScore = MathF.Pow(damagingToxinScore, storageToKillRatio * 0.8f);
        }

        // Prey that resist toxin are of course less vulnerable to being hunted with it
        damagingToxinScore /= prey.MembraneType.ToxinResistance;

        // Toxins also require facing and tracking the target
        damagingToxinScore *= predatorRotationModifier;

        // If you have a chemoreceptor, active hunting types are more effective
        if (hasChemoreceptor)
        {
            damagingToxinScore *= Constants.AUTO_EVO_CHEMORECEPTOR_PREDATION_BASE_MODIFIER;
            damagingToxinScore *= 1 + Constants.AUTO_EVO_CHEMORECEPTOR_PREDATION_VARIABLE_MODIFIER
                * float.Sqrt(preyIndividualCost);
        }

        // Calling for allies helps with combative hunting.
        if (hasSignallingAgent)
        {
            pilusScore *= Constants.AUTO_EVO_SIGNALLING_BONUS;
            damagingToxinScore *= Constants.AUTO_EVO_SIGNALLING_BONUS;
        }

        var scoreMultiplier = 1.0f;

        if (!predator.CanEngulf)
        {
            // If you can't engulf, you just get energy from the chunks leaking.
            scoreMultiplier *= Constants.AUTO_EVO_CHUNK_LEAK_MULTIPLIER;
        }

<<<<<<< HEAD
        // modifier to fit current mechanics of the Binding Agent. This should probably be removed or adjusted if
        // being in a colony no longer reduces osmoregulation cost.
        var bindingModifier = 1.0f;

        var hasBindingAgent = false;
        foreach (var organelle in predator.Organelles.Organelles)
        {
            if (organelle.Definition.HasBindingFeature)
            {
                hasBindingAgent = true;
                break;
            }
        }

        if (hasBindingAgent)
        {
            if (hasSignallingAgent)
            {
                bindingModifier *= 1 -
                    Constants.AUTO_EVO_COLONY_OSMOREGULATION_BONUS * Constants.AUTO_EVO_SIGNALLING_BONUS;
            }
            else
            {
                bindingModifier *= 1 - Constants.AUTO_EVO_COLONY_OSMOREGULATION_BONUS;
            }
        }

        cached = (scoreMultiplier * behaviourScore *
                (pilusScore + engulfmentScore + damagingToxinScore + predatorSlimeJetScore) -
                (preySlimeJetScore + preyMucocystsScore)) /
            (GetEnergyBalanceForSpecies(predator, biomeConditions).TotalConsumption * bindingModifier);
=======
        // predators that have slime jets themselves ignore the immobilising effect of prey slimejets
        preySlimeJetScore = MathF.Sqrt(preySlimeJetScore);
        if (predatorSlimeJetScore > 0)
            preySlimeJetScore = 0;

        cached = (scoreMultiplier * behaviourScore *
                (pilusScore + engulfmentScore + damagingToxinScore) - (preySlimeJetScore + preyMucocystsScore)) /
            GetEnergyBalanceForSpecies(predator, biomeConditions).TotalConsumption;
>>>>>>> 6786e7c9

        predationScores.Add(key, cached);
        return cached;
    }

    public bool GetUsesVaryingCompoundsForSpecies(MicrobeSpecies species, BiomeConditions biomeConditions)
    {
        var key = (species, biomeConditions);

        if (cachedUsesVaryingCompounds.TryGetValue(key, out var cached))
        {
            return cached;
        }

        cached = MicrobeInternalCalculations.UsesDayVaryingCompounds(species.Organelles, biomeConditions, null);

        cachedUsesVaryingCompounds.Add(key, cached);
        return cached;
    }

    public float GetChemoreceptorCloudScore(MicrobeSpecies species, CompoundDefinition compound,
        BiomeConditions biomeConditions)
    {
        var key = (species, compound, biomeConditions);

        if (chemoreceptorCloudScores.TryGetValue(key, out var cached))
        {
            return cached;
        }

        cached = 0.0f;
        var hasChemoreceptor = false;
        foreach (var organelle in species.Organelles.Organelles)
        {
            var organelleTargetCompound = organelle.GetActiveTargetCompound();
            if (organelleTargetCompound == Compound.Invalid)
                continue;

            if (organelleTargetCompound == compound.ID)
                hasChemoreceptor = true;
        }

        if (hasChemoreceptor)
        {
            if (biomeConditions.AverageCompounds.TryGetValue(compound.ID, out var compoundData) &&
                compoundData.Density > 0)
            {
                cached = Constants.AUTO_EVO_CHEMORECEPTOR_BASE_SCORE
                    + Constants.AUTO_EVO_CHEMORECEPTOR_VARIABLE_CLOUD_SCORE
                    / (compoundData.Density * compoundData.Amount);
            }
        }

        chemoreceptorCloudScores.Add(key, cached);
        return cached;
    }

    public float GetChemoreceptorChunkScore(MicrobeSpecies species, ChunkConfiguration chunk,
        CompoundDefinition compound, BiomeConditions biomeConditions)
    {
        var key = (species, chunk, compound, biomeConditions);

        if (chemoreceptorChunkScores.TryGetValue(key, out var cached))
        {
            return cached;
        }

        // Need to have chemoreceptor to be able to "smell" chunks
        cached = 0.0f;
        var hasChemoreceptor = false;
        foreach (var organelle in species.Organelles.Organelles)
        {
            var organelleTargetCompound = organelle.GetActiveTargetCompound();
            if (organelleTargetCompound == Compound.Invalid)
                continue;

            if (organelleTargetCompound == compound.ID)
                hasChemoreceptor = true;
        }

        // If the chunk doesn't spawn, it doesn't give any of its compound
        if (hasChemoreceptor && chunk.Density > 0)
        {
            // We use null suppression here
            // as this method is only meant to be called on chunks that are known to contain the given compound
            if (!chunk.Compounds!.TryGetValue(compound.ID, out var compoundAmount))
                throw new ArgumentException("Chunk does not contain compound");

            cached = Constants.AUTO_EVO_CHEMORECEPTOR_BASE_SCORE
                + Constants.AUTO_EVO_CHEMORECEPTOR_VARIABLE_CHUNK_SCORE
                / (chunk.Density * MathF.Pow(compoundAmount.Amount, Constants.AUTO_EVO_CHUNK_AMOUNT_NERF));
        }

        chemoreceptorChunkScores.Add(key, cached);
        return cached;
    }

    public float GetStorageAndDayGenerationScore(MicrobeSpecies species, BiomeConditions biomeConditions,
        Compound compound)
    {
        var key = (species, biomeConditions);

        if (cachedStorageScores.TryGetValue(key, out var cached))
        {
            return cached;
        }

        cached = CalculateStorageScore(species, biomeConditions, compound);

        cachedStorageScores.Add(key, cached);
        return cached;
    }

    public bool MatchesSettings(WorldGenerationSettings checkAgainst)
    {
        return worldSettings.Equals(checkAgainst);
    }

    /// <summary>
    ///   Clears all data in this cache. Can be used to re-use a cache object *but should not be called* while anything
    ///   might still be using this cache currently!
    /// </summary>
    public void Clear()
    {
        cachedPressureScores.Clear();
        cachedSimpleEnergyBalances.Clear();
        cachedBaseSpeeds.Clear();
        cachedBaseHexSizes.Clear();
        cachedBaseRotationSpeeds.Clear();
        cachedCompoundScores.Clear();
        cachedGeneratedCompound.Clear();
        predationScores.Clear();
        chemoreceptorCloudScores.Clear();
        chemoreceptorChunkScores.Clear();
        cachedProcessSpeeds.Clear();
        cachedPredationToolsRawScores.Clear();
        cachedEnzymeScores.Clear();
        cachedUsesVaryingCompounds.Clear();
        cachedStorageScores.Clear();
        cachedResolvedTolerances.Clear();
        cachedProcessLists.Clear();
    }

    public List<TweakedProcess> GetActiveProcessList(MicrobeSpecies microbeSpecies)
    {
        if (cachedProcessLists.TryGetValue(microbeSpecies, out var cached))
        {
            return cached;
        }

        ProcessSystem.ComputeActiveProcessList(microbeSpecies.Organelles, ref cached);
        cachedProcessLists.Add(microbeSpecies, cached);

        return cached;
    }

    public PredationToolsRawScores GetPredationToolsRawScores(MicrobeSpecies microbeSpecies)
    {
        if (cachedPredationToolsRawScores.TryGetValue(microbeSpecies, out var cached))
            return cached;

        var averageToxicity = 0.0f;
        var totalToxicity = 0.0f;
        var totalToxinScore = 0.0f;
        var everyToxinScore = 0.0f;
        var oxytoxyScore = 0.0f;
        var cytotoxinScore = 0.0f;
        var macrolideScore = 0.0f;
        var channelInhibitorScore = 0.0f;
        var oxygenMetabolismInhibitorScore = 0.0f;
        var pilusScore = Constants.AUTO_EVO_PILUS_PREDATION_SCORE;
        var injectisomeScore = Constants.AUTO_EVO_PILUS_PREDATION_SCORE;
        var slimeJetScore = Constants.AUTO_EVO_SLIME_JET_SCORE;
        var mucocystsScore = Constants.AUTO_EVO_MUCOCYST_SCORE;
        var pullingCiliaModifier = 1.0f;

        var organelles = microbeSpecies.Organelles.Organelles;
        var organelleCount = organelles.Count;
        var totalToxinOrganellesCount = 0;
        var totalToxinTypesCount = 0;
        var pilusCount = 0;
        var injectisomeCount = 0;
        var slimeJetsCount = 0;
        var mucocystsCount = 0;
        var pullingCiliasCount = 0;
        var slimeJetsMultiplier = 1.0f;

        var hasOxytoxy = false;
        var hasCytoxin = false;
        var hasMacrolide = false;
        var hasChannelInhibitor = false;
        var hasOxygenMetabolismInhibitor = false;

        for (int i = 0; i < organelleCount; ++i)
        {
            var organelle = organelles[i];

            if (organelle.Definition.HasPilusComponent)
            {
                if (organelle.Upgrades.HasInjectisomeUpgrade())
                {
                    ++injectisomeCount;
                    continue;
                }

                ++pilusCount;
                continue;
            }

            if (organelle.Definition.HasSlimeJetComponent)
            {
                if (organelle.Upgrades?.UnlockedFeatures.Contains(SlimeJetComponent.MUCOCYST_UPGRADE_NAME) == true)
                {
                    ++mucocystsCount;
                    continue;
                }

                ++slimeJetsCount;

                // Make sure that slime jets are positioned at the back of the cell, because otherwise they will
                // push the cell backwards (into the predator or away from the prey) or to the side
                slimeJetsMultiplier *= CalculateAngleMultiplier(organelle.Position);
                continue;
            }

            if (organelle.Definition.HasCiliaComponent)
            {
                if (organelle.Upgrades != null &&
                    organelle.Upgrades.UnlockedFeatures.Contains(CiliaComponent.CILIA_PULL_UPGRADE_NAME))
                {
                    ++pullingCiliasCount;
                    continue;
                }
            }

            foreach (var process in organelle.Definition.RunnableProcesses)
            {
                // Big branch to calculate scores for each toxin type
                if (process.Process.Outputs.TryGetValue(oxytoxy, out var toxinAmount))
                {
                    var activeToxin = organelle.GetActiveToxin();
                    if (activeToxin == ToxinType.Oxytoxy && !hasOxytoxy)
                    {
                        totalToxinTypesCount += 1;
                        hasOxytoxy = true;
                    }

                    if (activeToxin == ToxinType.Cytotoxin && !hasCytoxin)
                    {
                        totalToxinTypesCount += 1;
                        hasCytoxin = true;
                    }

                    if (activeToxin == ToxinType.Macrolide && !hasMacrolide)
                    {
                        totalToxinTypesCount += 1;
                        hasMacrolide = true;
                    }

                    if (activeToxin == ToxinType.ChannelInhibitor && !hasChannelInhibitor)
                    {
                        totalToxinTypesCount += 1;
                        hasChannelInhibitor = true;
                    }

                    if (activeToxin == ToxinType.OxygenMetabolismInhibitor &&
                        !hasOxygenMetabolismInhibitor)
                    {
                        totalToxinTypesCount += 1;
                        hasOxygenMetabolismInhibitor = true;
                    }

                    totalToxicity += organelle.GetActiveToxicity();
                    totalToxinOrganellesCount += 1;
                    totalToxinScore += toxinAmount * Constants.AUTO_EVO_TOXIN_PREDATION_SCORE;
                }
            }
        }

        // Matching current gameplay mechanics of the toxin organelles:

        // Averaging out toxicity, as gameplay also does
        if (totalToxinOrganellesCount != 0)
            averageToxicity = totalToxicity / totalToxinOrganellesCount;

        // Pooled production of toxin compound, equally distributed among all available toxin types (firing in sequence)
        if (totalToxinTypesCount != 0)
        {
            everyToxinScore = totalToxinScore / totalToxinTypesCount;
        }

        if (hasOxytoxy)
        {
            oxytoxyScore = everyToxinScore * (Constants.OXYTOXY_DAMAGE / Constants.CYTOTOXIN_DAMAGE) *
                MicrobeEmissionSystem.ToxinAmountMultiplierFromToxicity(averageToxicity, ToxinType.Oxytoxy);
        }

        if (hasCytoxin)
        {
            cytotoxinScore = everyToxinScore *
                MicrobeEmissionSystem.ToxinAmountMultiplierFromToxicity(averageToxicity, ToxinType.Cytotoxin);
        }

        if (hasMacrolide)
            macrolideScore = everyToxinScore;
        if (hasChannelInhibitor)
            channelInhibitorScore = everyToxinScore;
        if (hasOxygenMetabolismInhibitor)
        {
            oxygenMetabolismInhibitorScore = everyToxinScore *
                (Constants.OXYGEN_INHIBITOR_DAMAGE / Constants.CYTOTOXIN_DAMAGE) *
                MicrobeEmissionSystem.ToxinAmountMultiplierFromToxicity(averageToxicity,
                    ToxinType.OxygenMetabolismInhibitor);
        }

        // Having lots of mucocysts and pulling cilias doesn't really help much
        mucocystsScore *= MathF.Sqrt(mucocystsCount);
        pullingCiliaModifier *= 1 + MathF.Sqrt(pullingCiliasCount) * Constants.AUTO_EVO_PULL_CILIA_MODIFIER;

        // Having lots of extra pili also does not help, even if they are two different types
        if (pilusCount != 0 || injectisomeCount != 0)
        {
            var pilusScale = MathF.Sqrt(pilusCount + injectisomeCount) / (pilusCount + injectisomeCount);
            pilusScore *= pilusCount * pilusScale;
            injectisomeScore *= injectisomeCount * pilusScale;
        }
        else
        {
            pilusScore *= pilusCount;
            injectisomeScore *= injectisomeCount;
        }

        slimeJetScore *= slimeJetsCount;
        slimeJetScore *= slimeJetsMultiplier;

        // bonus score for upgrades because auto-evo does not like adding them much
        injectisomeScore *= Constants.AUTO_EVO_ARTIFICIAL_UPGRADE_BONUS_SMALL;
        oxytoxyScore *= Constants.AUTO_EVO_ARTIFICIAL_UPGRADE_BONUS;
        macrolideScore *= Constants.AUTO_EVO_ARTIFICIAL_UPGRADE_BONUS;
        channelInhibitorScore *= Constants.AUTO_EVO_ARTIFICIAL_UPGRADE_BONUS;
        oxygenMetabolismInhibitorScore *= Constants.AUTO_EVO_ARTIFICIAL_UPGRADE_BONUS;

        var predationToolsRawScores = new PredationToolsRawScores(pilusScore, injectisomeScore, averageToxicity,
            oxytoxyScore, cytotoxinScore, macrolideScore, channelInhibitorScore, oxygenMetabolismInhibitorScore,
            slimeJetScore, mucocystsScore, pullingCiliaModifier);

        cachedPredationToolsRawScores.Add(microbeSpecies, predationToolsRawScores);
        return predationToolsRawScores;
    }

    public float GetEnzymesScore(MicrobeSpecies predator, string dissolverEnzyme)
    {
        var key = (predator, dissolverEnzyme);
        if (cachedEnzymeScores.TryGetValue(key, out var cached))
            return cached;

        var organelles = predator.Organelles.Organelles;
        var isMembraneDigestible = dissolverEnzyme == Constants.LIPASE_ENZYME;
        var enzymesScore = 0.0f;

        if (isMembraneDigestible)
        {
            // Add the base digestion score that works even without any organelles added
            enzymesScore += Constants.AUTO_EVO_BASE_DIGESTION_SCORE;
        }

        var count = organelles.Count;
        for (var i = 0; i < count; ++i)
        {
            var placedOrganelle = organelles[i];

            if (placedOrganelle.GetActiveEnzymes(tempEnzymes))
            {
                foreach (var enzyme in tempEnzymes)
                {
                    if (enzyme.Key.InternalName != dissolverEnzyme)
                        continue;

                    // No need to check the amount here as organelle data validates enzyme amounts are above 0

                    isMembraneDigestible = true;

                    // This doesn't use safety as it will be otherwise masking very subtle bugs with some enzyme not
                    // working in auto-evo
                    enzymesScore += Constants.AutoEvoLysosomeEnzymesScores[enzyme.Key.InternalName];
                }

                tempEnzymes.Clear();
            }
        }

        // If not digestible, mark that as a 0 score
        if (!isMembraneDigestible)
            enzymesScore = 0;

        cachedEnzymeScores.Add(key, enzymesScore);
        return enzymesScore;
    }

    public ResolvedMicrobeTolerances GetEnvironmentalTolerances(MicrobeSpecies species,
        BiomeConditions biomeConditions)
    {
        var key = (species, biomeConditions);
        if (cachedResolvedTolerances.TryGetValue(key, out var cached))
            return cached;

        var tolerances = MicrobeEnvironmentalToleranceCalculations.CalculateTolerances(species, biomeConditions);

        var result = MicrobeEnvironmentalToleranceCalculations.ResolveToleranceValues(tolerances);

        cachedResolvedTolerances.Add(key, result);
        return result;
    }

    private float CalculateStorageScore(MicrobeSpecies species, BiomeConditions biomeConditions, Compound compound)
    {
        // TODO: maybe a bit lower value to determine when moving kicks in (though optimally the calculation could
        // take in a float in range 0-1 to make much more gradual behaviour changes possible)
        var moving = species.Behaviour.Activity >= Constants.AI_ACTIVITY_TO_BE_FULLY_ACTIVE_DURING_NIGHT;

        float daySeconds = worldSettings.DayLength * worldSettings.DaytimeFraction;

        var cachedCapacities =
            MicrobeInternalCalculations.GetTotalSpecificCapacity(species.Organelles, out var cachedCapacity);

        Dictionary<Compound, CompoundBalance>? dayCompoundBalances = null;
        var (canSurvive, requiredAmounts) = MicrobeInternalCalculations.CalculateNightStorageRequirements(
            species.Organelles, species.MembraneType, moving, species.PlayerSpecies, biomeConditions,
            GetEnvironmentalTolerances(species, biomeConditions), worldSettings,
            ref dayCompoundBalances);

        if (dayCompoundBalances == null)
            throw new Exception("Day compound balance should have been calculated");

        var resultCompounds =
            MicrobeInternalCalculations.GetCompoundsProducedByProcessesTakingIn(compound, species.Organelles);

        float cacheScore = 0;
        int scoreCount = 0;

        foreach (var requiredAmount in requiredAmounts)
        {
            // Handle only the relevant compound type
            if (requiredAmount.Value <= 0 ||
                (!resultCompounds.Contains(requiredAmount.Key) && requiredAmount.Key != compound))
            {
                continue;
            }

            cacheScore += cachedCapacities.GetValueOrDefault(requiredAmount.Key, cachedCapacity) / requiredAmount.Value;
            ++scoreCount;
        }

        if (scoreCount == 0)
        {
            // No scores (maybe all production is negative or irrelevant compound type)
            return 1;
        }

        // Additionally penalize species that cannot generate enough compounds during the day to fill required
        // amount of storage
        foreach (var handledCompound in resultCompounds)
        {
            if (!dayCompoundBalances.TryGetValue(handledCompound, out var dayBalance) || !(dayBalance.Balance >= 0))
                continue;

            var dayGenerated = dayBalance.Balance * daySeconds;
            var required = requiredAmounts.GetValueOrDefault(handledCompound, 0);

            if (!(dayGenerated < required))
                continue;

            if (required <= 0)
                throw new Exception("Required compound amount should not be zero or negative");

            float insufficientProductionScore = dayGenerated / required;
            cacheScore *= insufficientProductionScore;
        }

        cacheScore /= scoreCount;

        // Extra penalty if cell cannot store enough stuff to survive to make that situation much more harsh
        if (!canSurvive)
        {
            cacheScore *= Constants.AUTO_EVO_NIGHT_STORAGE_NOT_ENOUGH_PENALTY;
        }

        return Math.Clamp(cacheScore, 0, Constants.AUTO_EVO_MAX_BONUS_FROM_ENVIRONMENTAL_STORAGE);
    }

    /// <summary>
    ///   Calculates cos of angle between the organelle and vertical axis
    /// </summary>
    private float CalculateAngleMultiplier(Hex pos)
    {
        // Slime jets are biased to go backwards at position (0,0)
        if (pos.R == 0 && pos.Q == 0)
            return 1;

        Vector3 organellePosition = Hex.AxialToCartesian(pos);
        Vector3 downVector = new Vector3(0, 0, 1);
        float angleCos = organellePosition.Normalized().Dot(downVector);

        // If degrees is higher than 40 then return 0
        return angleCos >= 0.75 ? angleCos : 0;
    }

    // helper for GetPredationToolsRawScores
    public readonly record struct PredationToolsRawScores(float PilusScore,
        float InjectisomeScore,
        float AverageToxicity,
        float OxytoxyScore,
        float CytotoxinScore,
        float MacrolideScore,
        float ChannelInhibitorScore,
        float OxygenMetabolismInhibitorScore,
        float SlimeJetScore,
        float MucocystsScore,
        float PullingCiliaModifier);
}<|MERGE_RESOLUTION|>--- conflicted
+++ resolved
@@ -576,7 +576,6 @@
             scoreMultiplier *= Constants.AUTO_EVO_CHUNK_LEAK_MULTIPLIER;
         }
 
-<<<<<<< HEAD
         // modifier to fit current mechanics of the Binding Agent. This should probably be removed or adjusted if
         // being in a colony no longer reduces osmoregulation cost.
         var bindingModifier = 1.0f;
@@ -608,7 +607,6 @@
                 (pilusScore + engulfmentScore + damagingToxinScore + predatorSlimeJetScore) -
                 (preySlimeJetScore + preyMucocystsScore)) /
             (GetEnergyBalanceForSpecies(predator, biomeConditions).TotalConsumption * bindingModifier);
-=======
         // predators that have slime jets themselves ignore the immobilising effect of prey slimejets
         preySlimeJetScore = MathF.Sqrt(preySlimeJetScore);
         if (predatorSlimeJetScore > 0)
@@ -617,7 +615,6 @@
         cached = (scoreMultiplier * behaviourScore *
                 (pilusScore + engulfmentScore + damagingToxinScore) - (preySlimeJetScore + preyMucocystsScore)) /
             GetEnergyBalanceForSpecies(predator, biomeConditions).TotalConsumption;
->>>>>>> 6786e7c9
 
         predationScores.Add(key, cached);
         return cached;
