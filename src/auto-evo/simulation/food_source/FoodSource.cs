﻿namespace AutoEvo
{
    using System;

    public abstract class FoodSource
    {
        private readonly Compound glucose = SimulationParameters.Instance.GetCompound("glucose");
        private readonly Compound atp = SimulationParameters.Instance.GetCompound("atp");

        public abstract float TotalEnergyAvailable();

        /// <summary>
        ///   Provides a fitness metric to determine population adjustments for species in a patch.
        /// </summary>
        /// <param name="microbe">The species to be evaluated.</param>
        /// <param name="simulationCache">
        ///   Cache that should be used to reduce amount of times expensive computations are run
        /// </param>
        /// <returns>
        ///   A float to represent score. Scores are only compared against other scores from the same FoodSource,
        ///   so different implementations do not need to worry about scale.
        /// </returns>
        public abstract float FitnessScore(Species microbe, SimulationCache simulationCache);

        /// <summary>
        ///   A description of this niche. Needs to support translations changing and be player readable
        /// </summary>
        /// <returns>A formattable that has the description in it</returns>
        public abstract IFormattable GetDescription();

        protected float EnergyGenerationScore(MicrobeSpecies species, Compound compound, Patch patch)
        {
            var energyCreationScore = 0.0f;

            foreach (var organelle in species.Organelles)
            {
                foreach (var process in organelle.Definition.RunnableProcesses)
                {
                    if (process.Process.Inputs.TryGetValue(compound, out var inputAmount))
                    {
                        var processEfficiency = ProcessSystem.CalculateProcessMaximumSpeed(
                            process, patch.Biome).Efficiency;

                        if (process.Process.Outputs.TryGetValue(glucose, out var glucoseAmount))
                        {
<<<<<<< HEAD
                            // Better ratio means that we transform stuff more efficiently and need less input
                            var compoundRatio = process.Process.Outputs[glucose] / process.Process.Inputs[compound];

                            // Better output is a proxy for more time dedicated to reproduction than energy production
                            var absoluteOutput = process.Process.Outputs[glucose] * processEfficiency;

                            energyCreationScore += (float)(
                                Math.Pow(compoundRatio, Constants.AUTO_EVO_COMPOUND_RATIO_POWER_BIAS)
                                * Math.Pow(absoluteOutput, Constants.AUTO_EVO_ABSOLUTE_PRODUCTION_POWER_BIAS)
                                * Constants.AUTO_EVO_GLUCOSE_USE_SCORE_MULTIPLIER);
=======
                            energyCreationScore += glucoseAmount / inputAmount
                                * processEfficiency * Constants.AUTO_EVO_GLUCOSE_USE_SCORE_MULTIPLIER;
>>>>>>> ece02517
                        }

                        if (process.Process.Outputs.TryGetValue(atp, out var atpAmount))
                        {
<<<<<<< HEAD
                            // Better ratio means that we transform stuff more efficiently and need less input
                            var compoundRatio = process.Process.Outputs[atp] / process.Process.Inputs[compound];

                            // Better output is a proxy for more time dedicated to reproduction than energy production
                            var absoluteOutput = process.Process.Outputs[atp] * processEfficiency;

                            energyCreationScore += (float)(
                                Math.Pow(compoundRatio, Constants.AUTO_EVO_COMPOUND_RATIO_POWER_BIAS)
                                * Math.Pow(absoluteOutput, Constants.AUTO_EVO_ABSOLUTE_PRODUCTION_POWER_BIAS)
                                * Constants.AUTO_EVO_ATP_USE_SCORE_MULTIPLIER);
=======
                            energyCreationScore += atpAmount / inputAmount
                                * processEfficiency * Constants.AUTO_EVO_ATP_USE_SCORE_MULTIPLIER;
>>>>>>> ece02517
                        }
                    }
                }
            }

            return energyCreationScore;
        }
    }
}<|MERGE_RESOLUTION|>--- conflicted
+++ resolved
@@ -43,7 +43,6 @@
 
                         if (process.Process.Outputs.TryGetValue(glucose, out var glucoseAmount))
                         {
-<<<<<<< HEAD
                             // Better ratio means that we transform stuff more efficiently and need less input
                             var compoundRatio = process.Process.Outputs[glucose] / process.Process.Inputs[compound];
 
@@ -54,15 +53,10 @@
                                 Math.Pow(compoundRatio, Constants.AUTO_EVO_COMPOUND_RATIO_POWER_BIAS)
                                 * Math.Pow(absoluteOutput, Constants.AUTO_EVO_ABSOLUTE_PRODUCTION_POWER_BIAS)
                                 * Constants.AUTO_EVO_GLUCOSE_USE_SCORE_MULTIPLIER);
-=======
-                            energyCreationScore += glucoseAmount / inputAmount
-                                * processEfficiency * Constants.AUTO_EVO_GLUCOSE_USE_SCORE_MULTIPLIER;
->>>>>>> ece02517
                         }
 
                         if (process.Process.Outputs.TryGetValue(atp, out var atpAmount))
                         {
-<<<<<<< HEAD
                             // Better ratio means that we transform stuff more efficiently and need less input
                             var compoundRatio = process.Process.Outputs[atp] / process.Process.Inputs[compound];
 
@@ -73,10 +67,6 @@
                                 Math.Pow(compoundRatio, Constants.AUTO_EVO_COMPOUND_RATIO_POWER_BIAS)
                                 * Math.Pow(absoluteOutput, Constants.AUTO_EVO_ABSOLUTE_PRODUCTION_POWER_BIAS)
                                 * Constants.AUTO_EVO_ATP_USE_SCORE_MULTIPLIER);
-=======
-                            energyCreationScore += atpAmount / inputAmount
-                                * processEfficiency * Constants.AUTO_EVO_ATP_USE_SCORE_MULTIPLIER;
->>>>>>> ece02517
                         }
                     }
                 }
