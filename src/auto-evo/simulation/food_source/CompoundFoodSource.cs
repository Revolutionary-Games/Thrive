﻿namespace AutoEvo
{
    using System;

    public class CompoundFoodSource : FoodSource
    {
        private readonly Patch patch;
        private readonly Compound compound;
        private readonly float totalCompound;

        public CompoundFoodSource(Patch patch, Compound compound)
        {
            this.patch = patch;
            this.compound = compound;
            if (patch.Biome.Compounds.TryGetValue(compound, out var compoundData))
            {
                totalCompound = compoundData.Density * compoundData.Amount;
            }
            else
            {
                totalCompound = 0.0f;
            }
        }

        public override float FitnessScore(Species species, SimulationCache simulationCache)
        {
            var microbeSpecies = (MicrobeSpecies)species;

<<<<<<< HEAD
            float compoundFindScore = 0.0f;
            if (patch.Biome.Compounds.TryGetValue(compound, out var compoundData))
            {
                if (microbeSpecies.ComputeChemoreceptedCompounds().Contains(compound))
                {
                    compoundFindScore = Constants.AUTO_EVO_CHEMORECEPTOR_FIND_SCORE;
                }
                else
                {
                    // Score if you have to find the compound by chance
                    // Scales with concentration (= density) but never outmatches chemoreceptor.
                    compoundFindScore = Math.Min(compoundData.Density, Constants.AUTO_EVO_CHEMORECEPTOR_FIND_SCORE);
                }
            }

            var compoundUseScore = EnergyGenerationScore(microbeSpecies, compound, patch);
=======
            var compoundUseScore = EnergyGenerationScore(microbeSpecies, compound, patch, simulationCache);
>>>>>>> 87d8f1f8

            var energyCost = simulationCache
                .GetEnergyBalanceForSpecies(microbeSpecies, patch.Biome)
                .TotalConsumptionStationary;

            return compoundFindScore * compoundUseScore / energyCost;
        }

        public override IFormattable GetDescription()
        {
            // TODO: somehow allow the compound name to translate properly. Maybe we need to use bbcode to refer to the
            // compounds?
            return new LocalizedString("COMPOUND_FOOD_SOURCE", compound.Name);
        }

        public override float TotalEnergyAvailable()
        {
            return totalCompound * Constants.AUTO_EVO_COMPOUND_ENERGY_AMOUNT;
        }
    }
}<|MERGE_RESOLUTION|>--- conflicted
+++ resolved
@@ -26,7 +26,6 @@
         {
             var microbeSpecies = (MicrobeSpecies)species;
 
-<<<<<<< HEAD
             float compoundFindScore = 0.0f;
             if (patch.Biome.Compounds.TryGetValue(compound, out var compoundData))
             {
@@ -42,10 +41,7 @@
                 }
             }
 
-            var compoundUseScore = EnergyGenerationScore(microbeSpecies, compound, patch);
-=======
             var compoundUseScore = EnergyGenerationScore(microbeSpecies, compound, patch, simulationCache);
->>>>>>> 87d8f1f8
 
             var energyCost = simulationCache
                 .GetEnergyBalanceForSpecies(microbeSpecies, patch.Biome)
