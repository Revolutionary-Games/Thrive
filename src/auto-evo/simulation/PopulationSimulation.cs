﻿namespace AutoEvo
{
    using System;
    using System.Collections.Generic;
    using System.Linq;

    /// <summary>
    ///   Main class for the population simulation part.
    ///   This contains the algorithm for determining how much population species gain or lose
    /// </summary>
    public static class PopulationSimulation
    {
        private static readonly Compound Sunlight = SimulationParameters.Instance.GetCompound("sunlight");
        private static readonly Compound Glucose = SimulationParameters.Instance.GetCompound("glucose");
        private static readonly Compound HydrogenSulfide = SimulationParameters.Instance.GetCompound("hydrogensulfide");
        private static readonly Compound ATP = SimulationParameters.Instance.GetCompound("atp");
        private static readonly Compound Iron = SimulationParameters.Instance.GetCompound("iron");

        public static void Simulate(SimulationConfiguration parameters)
        {
            var random = new Random();

            var speciesToSimulate = CopyInitialPopulationsToResults(parameters);

            while (parameters.StepsLeft > 0)
            {
                RunSimulationStep(parameters, speciesToSimulate, random);
                --parameters.StepsLeft;
            }
        }

        /// <summary>
        ///   Populates the initial population numbers taking config into account
        /// </summary>
        private static List<Species> CopyInitialPopulationsToResults(SimulationConfiguration parameters)
        {
            var species = new List<Species>();

            // Copy non excluded species
            foreach (var candidateSpecies in parameters.OriginalMap.FindAllSpeciesWithPopulation())
            {
                if (parameters.ExcludedSpecies.Contains(candidateSpecies))
                    continue;

                species.Add(candidateSpecies);
            }

            // Copy extra species
            species.AddRange(parameters.ExtraSpecies);

            // Prepare population numbers for each patch for each of the included species
            foreach (var entry in parameters.OriginalMap.Patches)
            {
                var patch = entry.Value;

                foreach (var currentSpecies in species)
                {
                    long currentPopulation = patch.GetSpeciesPopulation(currentSpecies);

                    // If this is an extra species, this first takes the
                    // population from excluded species that match its index, if that
                    // doesn't exist then the global population number (from Species) is used
                    if (currentPopulation == 0 && parameters.ExtraSpecies.Contains(currentSpecies))
                    {
                        bool useGlobal = true;

                        for (int i = 0; i < parameters.ExtraSpecies.Count; ++i)
                        {
                            if (parameters.ExtraSpecies[i] == currentSpecies)
                            {
                                if (parameters.ExcludedSpecies.Count > i)
                                {
                                    currentPopulation = patch.GetSpeciesPopulation(parameters.ExcludedSpecies[i]);
                                    useGlobal = false;
                                }

                                break;
                            }
                        }

                        if (useGlobal)
                            currentPopulation = currentSpecies.Population;
                    }

                    // Apply migrations
                    foreach (var migration in parameters.Migrations)
                    {
                        if (migration.Item1 == currentSpecies)
                        {
                            if (migration.Item2.From == patch)
                            {
                                currentPopulation -= migration.Item2.Population;
                            }
                            else if (migration.Item2.To == patch)
                            {
                                currentPopulation += migration.Item2.Population;
                            }
                        }
                    }

                    // All species even ones not in a patch need to have their population numbers added
                    // as the simulation expects to be able to get the populations
                    parameters.Results.AddPopulationResultForSpecies(currentSpecies, patch, currentPopulation);
                }
            }

            return species;
        }

        private static void RunSimulationStep(SimulationConfiguration parameters, List<Species> species, Random random)
        {
            foreach (var entry in parameters.OriginalMap.Patches)
            {
                // Simulate the species in each patch taking into account the already computed populations
                SimulatePatchStep(parameters.Results, entry.Value,
                    species.Where(item => parameters.Results.GetPopulationInPatch(item, entry.Value) > 0).ToList(),
                    random);
            }
        }

        /// <summary>
        ///   The heart of the simulation that handles the processed parameters and calculates future populations.
        /// </summary>
        private static void SimulatePatchStep(RunResults populations, Patch patch, List<Species> species, Random random)
        {
            _ = random;

            // Skip if there aren't any species in this patch
            if (species.Count < 1)
                return;

            var biome = patch.Biome;

            var sunlightInPatch = biome.Compounds[Sunlight].Dissolved * 3000;

            var hydrogenSulfideInPatch = biome.Compounds[HydrogenSulfide].Density
                * biome.Compounds[HydrogenSulfide].Amount * 300;

            var glucoseInPatch = (biome.Compounds[Glucose].Density
                * biome.Compounds[Glucose].Amount
                + patch.GetTotalChunkCompoundAmount(Glucose)) * 300;

            var ironInPatch = patch.GetTotalChunkCompoundAmount(Iron) * 300;

            // TODO: this is where the proper auto-evo algorithm goes

            var speciesEnergies = new Dictionary<MicrobeSpecies, float>(species.Count);

            var totalPhotosynthesisScore = 0.0f;
            var totalChemosynthesisScore = 0.0f;
            var totalChemolithautotrophyScore = 0.0f;
            var totalGlucoseScore = 0.0f;

            var totalPredationScore = 0.0f;

            // Calculate the total scores of each type in the current patch
            foreach (MicrobeSpecies currentSpecies in species)
            {
                totalPhotosynthesisScore += GetCompoundUseScore(currentSpecies, Sunlight);
                totalChemosynthesisScore += GetCompoundUseScore(currentSpecies, HydrogenSulfide);
                totalChemolithautotrophyScore += GetCompoundUseScore(currentSpecies, Iron);
                totalGlucoseScore += GetCompoundUseScore(currentSpecies, Glucose);
                totalPredationScore += GetPredationScore(currentSpecies);
            }

            // Avoid division by 0
            totalPhotosynthesisScore = Math.Max(MathUtils.EPSILON, totalPhotosynthesisScore);
            totalChemosynthesisScore = Math.Max(MathUtils.EPSILON, totalChemosynthesisScore);
            totalChemolithautotrophyScore = Math.Max(MathUtils.EPSILON, totalChemolithautotrophyScore);
            totalGlucoseScore = Math.Max(MathUtils.EPSILON, totalGlucoseScore);
            totalPredationScore = Math.Max(MathUtils.EPSILON, totalPredationScore);

            // Calculate the share of environmental energy captured by each species
            var energyAvailableForPredation = 0.0f;

            foreach (MicrobeSpecies currentSpecies in species)
            {
<<<<<<< HEAD
                var currentSpeciesEnergy = 0.0f;

                currentSpeciesEnergy += sunlightInPatch
                    * GetCompoundUseScore(currentSpecies, Sunlight) / totalPhotosynthesisScore;

                currentSpeciesEnergy += hydrogenSulfideInPatch
                    * GetCompoundUseScore(currentSpecies, HydrogenSulfide) / totalChemosynthesisScore;

                currentSpeciesEnergy += ironInPatch
                    * GetCompoundUseScore(currentSpecies, Iron) / totalChemolithautotrophyScore;

                currentSpeciesEnergy += glucoseInPatch
                    * GetCompoundUseScore(currentSpecies, Glucose) / totalGlucoseScore;

                energyAvailableForPredation += 0.5f * currentSpeciesEnergy;
                speciesEnergies.Add(currentSpecies, currentSpeciesEnergy);
            }

            // Calculate the share of predation done by each species
            // Then update populations
            foreach (MicrobeSpecies currentSpecies in species)
            {
                speciesEnergies[currentSpecies] += energyAvailableForPredation
                    * GetPredationScore(currentSpecies) / totalPredationScore;
                speciesEnergies[currentSpecies] -= energyAvailableForPredation / species.Count;

                var newPopulation = (int)(speciesEnergies[currentSpecies]
                    / Math.Pow(currentSpecies.Organelles.Count, 1.3f));
=======
                long currentPopulation = populations.GetPopulationInPatch(currentSpecies, patch);
                int populationChange = random.Next(
                    -Constants.AUTO_EVO_RANDOM_POPULATION_CHANGE, Constants.AUTO_EVO_RANDOM_POPULATION_CHANGE + 1);
>>>>>>> 585f77f5

                populations.AddPopulationResultForSpecies(currentSpecies, patch, newPopulation);
            }
        }

        private static float GetPredationScore(MicrobeSpecies species)
        {
            var predationScore = 0.0f;
            foreach (var organelle in species.Organelles)
            {
                if (organelle.Definition.HasComponentFactory<PilusComponentFactory>())
                {
                    predationScore += 1;
                }
            }

            return predationScore;
        }

        private static float GetCompoundUseScore(MicrobeSpecies species, Compound compound)
        {
            var compoundUseScore = 0.0f;

            foreach (var organelle in species.Organelles)
            {
                foreach (var process in organelle.Definition.RunnableProcesses)
                {
                    if (process.Process.Inputs.ContainsKey(compound))
                    {
                        if (process.Process.Outputs.ContainsKey(Glucose))
                        {
                            compoundUseScore += process.Process.Outputs[Glucose]
                                / process.Process.Inputs[compound];
                        }

                        if (process.Process.Outputs.ContainsKey(ATP))
                        {
                            compoundUseScore += process.Process.Outputs[ATP]
                                / process.Process.Inputs[compound] / 300;
                        }
                    }
                }
            }

            return compoundUseScore;
        }
    }
}<|MERGE_RESOLUTION|>--- conflicted
+++ resolved
@@ -175,7 +175,6 @@
 
             foreach (MicrobeSpecies currentSpecies in species)
             {
-<<<<<<< HEAD
                 var currentSpeciesEnergy = 0.0f;
 
                 currentSpeciesEnergy += sunlightInPatch
@@ -204,11 +203,6 @@
 
                 var newPopulation = (int)(speciesEnergies[currentSpecies]
                     / Math.Pow(currentSpecies.Organelles.Count, 1.3f));
-=======
-                long currentPopulation = populations.GetPopulationInPatch(currentSpecies, patch);
-                int populationChange = random.Next(
-                    -Constants.AUTO_EVO_RANDOM_POPULATION_CHANGE, Constants.AUTO_EVO_RANDOM_POPULATION_CHANGE + 1);
->>>>>>> 585f77f5
 
                 populations.AddPopulationResultForSpecies(currentSpecies, patch, newPopulation);
             }
