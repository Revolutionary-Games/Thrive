﻿namespace AutoEvo
{
    using System;
    using System.Collections.Generic;
    using System.Linq;
    using Godot;

    /// <summary>
    ///   Main class for the population simulation part.
    ///   This contains the algorithm for determining how much population species gain or lose
    /// </summary>
    public static class PopulationSimulation
    {
        private static readonly Compound Glucose = SimulationParameters.Instance.GetCompound("glucose");
        private static readonly Compound HydrogenSulfide = SimulationParameters.Instance.GetCompound("hydrogensulfide");
        private static readonly Compound Iron = SimulationParameters.Instance.GetCompound("iron");
        private static readonly Compound Sunlight = SimulationParameters.Instance.GetCompound("sunlight");

        public static void Simulate(SimulationConfiguration parameters)
        {
            var random = new Random();
            var cache = new SimulationCache();

            var speciesToSimulate = CopyInitialPopulationsToResults(parameters);

            IEnumerable<KeyValuePair<int, Patch>> patchesToSimulate = parameters.OriginalMap.Patches;

            // Skip patches not configured to be simulated in order to run faster
            if (parameters.PatchesToRun.Count > 0)
            {
                patchesToSimulate = patchesToSimulate.Where(p => parameters.PatchesToRun.Contains(p.Value));
            }

            var patchesList = patchesToSimulate.ToList();

            while (parameters.StepsLeft > 0)
            {
                RunSimulationStep(parameters, speciesToSimulate, patchesList, random, cache,
                    parameters.AutoEvoConfiguration);
                --parameters.StepsLeft;
            }
        }

        /// <summary>
        ///   Populates the initial population numbers taking config into account
        /// </summary>
        private static List<Species> CopyInitialPopulationsToResults(SimulationConfiguration parameters)
        {
            var species = new List<Species>();

            // Copy non excluded species
            foreach (var candidateSpecies in parameters.OriginalMap.FindAllSpeciesWithPopulation())
            {
                if (parameters.ExcludedSpecies.Contains(candidateSpecies))
                    continue;

                species.Add(candidateSpecies);
            }

            // Copy extra species
            species.AddRange(parameters.ExtraSpecies);

            // Prepare population numbers for each patch for each of the included species
            foreach (var entry in parameters.OriginalMap.Patches)
            {
                var patch = entry.Value;

                foreach (var currentSpecies in species)
                {
                    long currentPopulation = patch.GetSpeciesPopulation(currentSpecies);

                    // If this is an extra species, this first takes the
                    // population from excluded species that match its index, if that
                    // doesn't exist then the global population number (from Species) is used
                    if (currentPopulation == 0 && parameters.ExtraSpecies.Contains(currentSpecies))
                    {
                        bool useGlobal = true;

                        for (int i = 0; i < parameters.ExtraSpecies.Count; ++i)
                        {
                            if (parameters.ExtraSpecies[i] == currentSpecies)
                            {
                                if (parameters.ExcludedSpecies.Count > i)
                                {
                                    currentPopulation = patch.GetSpeciesPopulation(parameters.ExcludedSpecies[i]);
                                    useGlobal = false;
                                }

                                break;
                            }
                        }

                        if (useGlobal)
                            currentPopulation = currentSpecies.Population;
                    }

                    // Apply migrations
                    foreach (var migration in parameters.Migrations)
                    {
                        if (migration.Item1 == currentSpecies)
                        {
                            if (migration.Item2.From == patch)
                            {
                                currentPopulation -= migration.Item2.Population;
                            }
                            else if (migration.Item2.To == patch)
                            {
                                currentPopulation += migration.Item2.Population;
                            }
                        }
                    }

                    // All species even ones not in a patch need to have their population numbers added
                    // as the simulation expects to be able to get the populations
                    parameters.Results.AddPopulationResultForSpecies(currentSpecies, patch, currentPopulation);
                }
            }

            foreach (var entry in species)
            {
                // Trying to find where a null comes from https://github.com/Revolutionary-Games/Thrive/issues/3004
                if (entry == null)
                    throw new Exception("Species in a simulation run is null");
            }

            return species;
        }

        private static void RunSimulationStep(SimulationConfiguration parameters, List<Species> species,
            IEnumerable<KeyValuePair<int, Patch>> patchesToSimulate, Random random, SimulationCache cache,
            AutoEvoConfiguration autoEvoConfiguration)
        {
            foreach (var entry in patchesToSimulate)
            {
                // Simulate the species in each patch taking into account the already computed populations
                SimulatePatchStep(parameters, entry.Value,
                    species.Where(item => parameters.Results.GetPopulationInPatch(item, entry.Value) > 0),
                    random, cache, autoEvoConfiguration);
            }
        }

        /// <summary>
        ///   The heart of the simulation that handles the processed parameters and calculates future populations.
        /// </summary>
        private static void SimulatePatchStep(SimulationConfiguration simulationConfiguration, Patch patch,
            IEnumerable<Species> genericSpecies, Random random, SimulationCache cache,
            AutoEvoConfiguration autoEvoConfiguration)
        {
            _ = random;

            var populations = simulationConfiguration.Results;
            bool trackEnergy = simulationConfiguration.CollectEnergyInformation;

            // This algorithm version is for microbe species
            // TODO: add simulation for multicellular
            var species = genericSpecies.Select(s => s as MicrobeSpecies).Where(s => s != null).Select(s => s!)
                .ToList();

            // Skip if there aren't any species in this patch
            if (species.Count < 1)
                return;

            var energyBySpecies = new Dictionary<MicrobeSpecies, float>();
            foreach (var currentSpecies in species)
            {
                energyBySpecies[currentSpecies] = 0.0f;
            }

            bool strictCompetition = autoEvoConfiguration.StrictNicheCompetition;

            var niches = new List<FoodSource>
            {
                new EnvironmentalFoodSource(patch, Sunlight, Constants.AUTO_EVO_SUNLIGHT_ENERGY_AMOUNT),
                new CompoundFoodSource(patch, Glucose),
                new CompoundFoodSource(patch, HydrogenSulfide),
                new CompoundFoodSource(patch, Iron),
                new ChunkFoodSource(patch, "marineSnow"),
                new ChunkFoodSource(patch, "ironSmallChunk"),
                new ChunkFoodSource(patch, "ironBigChunk"),
            };

            foreach (var currentSpecies in species)
            {
                niches.Add(new HeterotrophicFoodSource(patch, currentSpecies));
            }

            foreach (var niche in niches)
            {
                // If there isn't a source of energy here, no need for more calculations
                if (niche.TotalEnergyAvailable() <= MathUtils.EPSILON)
                    continue;

                var fitnessBySpecies = new Dictionary<MicrobeSpecies, float>();
                var totalNicheFitness = 0.0f;
                foreach (var currentSpecies in species)
                {
                    float thisSpeciesFitness;

                    if (strictCompetition)
                    {
                        // Softly enforces https://en.wikipedia.org/wiki/Competitive_exclusion_principle
                        // by exaggerating fitness differences
                        thisSpeciesFitness =
                            Mathf.Max(Mathf.Pow(niche.FitnessScore(currentSpecies, cache), 2.5f), 0.0f);
                    }
                    else
                    {
                        thisSpeciesFitness = Mathf.Max(niche.FitnessScore(currentSpecies, cache), 0.0f);
                    }

                    fitnessBySpecies[currentSpecies] = thisSpeciesFitness;
                    totalNicheFitness += thisSpeciesFitness;
                }

                // If no species can get energy this way, no need for more calculations
                if (totalNicheFitness <= MathUtils.EPSILON)
                {
                    continue;
                }

                foreach (var currentSpecies in species)
                {
                    var energy = fitnessBySpecies[currentSpecies] * niche.TotalEnergyAvailable() / totalNicheFitness;

                    // If this species can't gain energy here, don't count it (this also prevents it from appearing
                    // in food sources (if that's not what we want), if the species doesn't use this food source
                    if (energy <= MathUtils.EPSILON)
                        continue;

                    energyBySpecies[currentSpecies] += energy;

                    if (trackEnergy)
                    {
                        populations.AddTrackedEnergyForSpecies(currentSpecies, patch, niche,
                            fitnessBySpecies[currentSpecies], energy, totalNicheFitness);
                    }
                }
            }

            foreach (var currentSpecies in species)
            {
                var energyBalanceInfo = cache.GetEnergyBalanceForSpecies(currentSpecies, patch);
<<<<<<< HEAD
                var individualCost = energyBalanceInfo.TotalConsumptionStationary + energyBalanceInfo.TotalMovement
                    * currentSpecies.Behaviour.Activity / Constants.MAX_SPECIES_ACTIVITY;
=======
                var individualCost = energyBalanceInfo.TotalConsumptionStationary;
>>>>>>> ece02517

                // Modify populations based on energy
                var newPopulation = (long)(energyBySpecies[currentSpecies]
                    / individualCost);

                if (trackEnergy)
                {
                    populations.AddTrackedEnergyConsumptionForSpecies(currentSpecies, patch, newPopulation,
                        energyBySpecies[currentSpecies], individualCost);
                }

                // TODO: this is a hack for now to make the player experience better, try to get the same rules working
                // for the player and AI species in the future.
                if (currentSpecies.PlayerSpecies)
                {
                    // Severely penalize a species that can't osmoregulate
                    if (energyBalanceInfo.FinalBalanceStationary < 0)
                    {
                        newPopulation /= 10;
                    }
                }
                else
                {
                    // Severely penalize a species that can't move indefinitely
                    if (energyBalanceInfo.FinalBalance < 0)
                    {
                        newPopulation /= 10;
                    }
                }

                // Can't survive without enough population
                if (newPopulation < Constants.AUTO_EVO_MINIMUM_VIABLE_POPULATION)
                    newPopulation = 0;

                populations.AddPopulationResultForSpecies(currentSpecies, patch, newPopulation);
            }
        }
    }
}<|MERGE_RESOLUTION|>--- conflicted
+++ resolved
@@ -240,12 +240,7 @@
             foreach (var currentSpecies in species)
             {
                 var energyBalanceInfo = cache.GetEnergyBalanceForSpecies(currentSpecies, patch);
-<<<<<<< HEAD
-                var individualCost = energyBalanceInfo.TotalConsumptionStationary + energyBalanceInfo.TotalMovement
-                    * currentSpecies.Behaviour.Activity / Constants.MAX_SPECIES_ACTIVITY;
-=======
                 var individualCost = energyBalanceInfo.TotalConsumptionStationary;
->>>>>>> ece02517
 
                 // Modify populations based on energy
                 var newPopulation = (long)(energyBySpecies[currentSpecies]
