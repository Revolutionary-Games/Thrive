﻿namespace AutoEvo
{
    using System;
    using System.Collections.Generic;
    using System.Linq;
    using Godot;

    /// <summary>
    ///   Main class for the population simulation part.
    ///   This contains the algorithm for determining how much population species gain or lose
    /// </summary>
    public static class PopulationSimulation
    {
        private static readonly Compound Glucose = SimulationParameters.Instance.GetCompound("glucose");
        private static readonly Compound HydrogenSulfide = SimulationParameters.Instance.GetCompound("hydrogensulfide");
        private static readonly Compound Iron = SimulationParameters.Instance.GetCompound("iron");
        private static readonly Compound Sunlight = SimulationParameters.Instance.GetCompound("sunlight");
        private static readonly Compound Temperature = SimulationParameters.Instance.GetCompound("temperature");

        public static void Simulate(SimulationConfiguration parameters, SimulationCache? existingCache)
        {
            if (existingCache?.MatchesSettings(parameters.WorldSettings) == false)
                throw new ArgumentException("Given cache doesn't match world settings");

            // This only seems to help a bit, so caching entirely in an auto-evo task by adding the cache parameter
            // to IRunStep.RunStep might not be worth the effort at all
            var cache = existingCache ?? new SimulationCache(parameters.WorldSettings);

            var random = new Random();

            var speciesToSimulate = CopyInitialPopulationsToResults(parameters);

            IEnumerable<KeyValuePair<int, Patch>> patchesToSimulate = parameters.OriginalMap.Patches;

            // Skip patches not configured to be simulated in order to run faster
            if (parameters.PatchesToRun.Count > 0)
            {
                patchesToSimulate = patchesToSimulate.Where(p => parameters.PatchesToRun.Contains(p.Value));
            }

            var patchesList = patchesToSimulate.ToList();

            while (parameters.StepsLeft > 0)
            {
                RunSimulationStep(parameters, speciesToSimulate, patchesList, random, cache,
                    parameters.AutoEvoConfiguration);
                --parameters.StepsLeft;
            }
        }

        /// <summary>
        ///   Populates the initial population numbers taking config into account
        /// </summary>
        private static List<Species> CopyInitialPopulationsToResults(SimulationConfiguration parameters)
        {
            var species = new List<Species>();

            // Copy non excluded species
            foreach (var candidateSpecies in parameters.OriginalMap.FindAllSpeciesWithPopulation())
            {
                if (parameters.ExcludedSpecies.Contains(candidateSpecies))
                    continue;

                species.Add(candidateSpecies);
            }

            // Copy extra species
            species.AddRange(parameters.ExtraSpecies);

            foreach (var entry in species)
            {
                // Trying to find where a null comes from https://github.com/Revolutionary-Games/Thrive/issues/3004
                if (entry == null)
                    throw new Exception("Species in a simulation run is null");
            }

            // Prepare population numbers for each patch for each of the included species
            var patches = parameters.OriginalMap.Patches.Values;

            var results = parameters.Results;

            foreach (var currentSpecies in species)
            {
                var currentResult = results.GetSpeciesResultForInternalUse(currentSpecies);

                foreach (var patch in patches)
                {
                    long currentPopulation = patch.GetSpeciesSimulationPopulation(currentSpecies);

                    // If this is an extra species, this first takes the
                    // population from excluded species that match its index, if that
                    // doesn't exist then the global population number (from Species) is used
                    if (currentPopulation == 0 && parameters.ExtraSpecies.Contains(currentSpecies))
                    {
                        bool useGlobal = true;

                        for (int i = 0; i < parameters.ExtraSpecies.Count; ++i)
                        {
                            if (parameters.ExtraSpecies[i] == currentSpecies)
                            {
                                if (parameters.ExcludedSpecies.Count > i)
                                {
                                    currentPopulation =
                                        patch.GetSpeciesSimulationPopulation(parameters.ExcludedSpecies[i]);
                                    useGlobal = false;
                                }

                                break;
                            }
                        }

                        if (useGlobal)
                            currentPopulation = currentSpecies.Population;
                    }

                    // Apply migrations
                    foreach (var migration in parameters.Migrations)
                    {
                        if (migration.Item1 == currentSpecies)
                        {
                            if (migration.Item2.From == patch)
                            {
                                currentPopulation -= migration.Item2.Population;
                            }
                            else if (migration.Item2.To == patch)
                            {
                                currentPopulation += migration.Item2.Population;
                            }
                        }
                    }

                    // All species even ones not in a patch need to have their population numbers added
                    // as the simulation expects to be able to get the populations
                    currentResult.NewPopulationInPatches[patch] = currentPopulation;
                }
            }

            return species;
        }

        private static void RunSimulationStep(SimulationConfiguration parameters, List<Species> species,
            IEnumerable<KeyValuePair<int, Patch>> patchesToSimulate, Random random, SimulationCache cache,
            AutoEvoConfiguration autoEvoConfiguration)
        {
            foreach (var entry in patchesToSimulate)
            {
                // Simulate the species in each patch taking into account the already computed populations
                SimulatePatchStep(parameters, entry.Value,
                    species.Where(item => parameters.Results.GetPopulationInPatch(item, entry.Value) > 0),
                    random, cache, autoEvoConfiguration);
            }
        }

        /// <summary>
        ///   The heart of the simulation that handles the processed parameters and calculates future populations.
        /// </summary>
        private static void SimulatePatchStep(SimulationConfiguration simulationConfiguration, Patch patch,
            IEnumerable<Species> genericSpecies, Random random, SimulationCache cache,
            AutoEvoConfiguration autoEvoConfiguration)
        {
            _ = random;

            var populations = simulationConfiguration.Results;
            bool trackEnergy = simulationConfiguration.CollectEnergyInformation;

            // This algorithm version is for microbe species
            // TODO: add simulation for multicellular
            var species = genericSpecies.Select(s => s as MicrobeSpecies).Where(s => s != null).Select(s => s!)
                .ToList();

            // Skip if there aren't any species in this patch
            if (species.Count < 1)
                return;

            var energyBySpecies = new Dictionary<MicrobeSpecies, float>();
            foreach (var currentSpecies in species)
            {
                energyBySpecies[currentSpecies] = 0.0f;
            }

            bool strictCompetition = autoEvoConfiguration.StrictNicheCompetition;

            var niches = new List<FoodSource>
            {
                new EnvironmentalFoodSource(patch, Sunlight, Constants.AUTO_EVO_SUNLIGHT_ENERGY_AMOUNT),
                new EnvironmentalFoodSource(patch, Temperature, Constants.AUTO_EVO_THERMOSYNTHESIS_ENERGY_AMOUNT),
                new CompoundFoodSource(patch, Glucose),
                new CompoundFoodSource(patch, HydrogenSulfide),
                new CompoundFoodSource(patch, Iron),
                new ChunkFoodSource(patch, "marineSnow"),
                new ChunkFoodSource(patch, "ironSmallChunk"),
                new ChunkFoodSource(patch, "ironBigChunk"),
            };

            foreach (var currentSpecies in species)
            {
                niches.Add(new HeterotrophicFoodSource(patch, currentSpecies, cache));
            }

            foreach (var niche in niches)
            {
                // If there isn't a source of energy here, no need for more calculations
                if (niche.TotalEnergyAvailable() <= MathUtils.EPSILON)
                    continue;

                var fitnessBySpecies = new Dictionary<MicrobeSpecies, float>();
                var totalNicheFitness = 0.0f;
                foreach (var currentSpecies in species)
                {
                    float thisSpeciesFitness;

                    if (strictCompetition)
                    {
                        // Softly enforces https://en.wikipedia.org/wiki/Competitive_exclusion_principle
                        // by exaggerating fitness differences
                        thisSpeciesFitness =
                            Mathf.Max(Mathf.Pow(niche.FitnessScore(currentSpecies, cache), 2.5f), 0.0f);
                    }
                    else
                    {
                        thisSpeciesFitness = Mathf.Max(niche.FitnessScore(currentSpecies, cache), 0.0f);
                    }

                    fitnessBySpecies[currentSpecies] = thisSpeciesFitness;
                    totalNicheFitness += thisSpeciesFitness;
                }

                // If no species can get energy this way, no need for more calculations
                if (totalNicheFitness <= MathUtils.EPSILON)
                {
                    continue;
                }

                foreach (var currentSpecies in species)
                {
                    var energy = fitnessBySpecies[currentSpecies] * niche.TotalEnergyAvailable() / totalNicheFitness;

                    // If this species can't gain energy here, don't count it (this also prevents it from appearing
                    // in food sources (if that's not what we want), if the species doesn't use this food source
                    if (energy <= MathUtils.EPSILON)
                        continue;

                    energyBySpecies[currentSpecies] += energy;

                    if (trackEnergy)
                    {
                        populations.AddTrackedEnergyForSpecies(currentSpecies, patch, niche,
                            fitnessBySpecies[currentSpecies], energy, totalNicheFitness);
                    }
                }
            }

            foreach (var currentSpecies in species)
            {
<<<<<<< HEAD
                var energyBalanceInfo = cache.GetEnergyBalanceForSpecies(currentSpecies, patch);
                var individualCost = energyBalanceInfo.TotalConsumptionStationary + energyBalanceInfo.TotalMovement
                    * currentSpecies.Behaviour.Activity / Constants.MAX_SPECIES_ACTIVITY;
=======
                var energyBalanceInfo = cache.GetEnergyBalanceForSpecies(currentSpecies, patch.Biome);
                var individualCost = energyBalanceInfo.TotalConsumptionStationary;
>>>>>>> a2c49627

                // Modify populations based on energy
                var newPopulation = (long)(energyBySpecies[currentSpecies]
                    / individualCost);

                if (trackEnergy)
                {
                    populations.AddTrackedEnergyConsumptionForSpecies(currentSpecies, patch, newPopulation,
                        energyBySpecies[currentSpecies], individualCost);
                }

                // TODO: this is a hack for now to make the player experience better, try to get the same rules working
                // for the player and AI species in the future.
                if (currentSpecies.PlayerSpecies)
                {
                    // Severely penalize a species that can't osmoregulate
                    if (energyBalanceInfo.FinalBalanceStationary < 0)
                    {
                        newPopulation /= 10;
                    }
                }
                else
                {
                    // Severely penalize a species that can't move indefinitely
                    if (energyBalanceInfo.FinalBalance < 0)
                    {
                        newPopulation /= 10;
                    }
                }

                // Can't survive without enough population
                if (newPopulation < Constants.AUTO_EVO_MINIMUM_VIABLE_POPULATION)
                    newPopulation = 0;

                populations.AddPopulationResultForSpecies(currentSpecies, patch, newPopulation);
            }
        }
    }
}<|MERGE_RESOLUTION|>--- conflicted
+++ resolved
@@ -252,14 +252,9 @@
 
             foreach (var currentSpecies in species)
             {
-<<<<<<< HEAD
-                var energyBalanceInfo = cache.GetEnergyBalanceForSpecies(currentSpecies, patch);
+                var energyBalanceInfo = cache.GetEnergyBalanceForSpecies(currentSpecies, patch.Biome);
                 var individualCost = energyBalanceInfo.TotalConsumptionStationary + energyBalanceInfo.TotalMovement
                     * currentSpecies.Behaviour.Activity / Constants.MAX_SPECIES_ACTIVITY;
-=======
-                var energyBalanceInfo = cache.GetEnergyBalanceForSpecies(currentSpecies, patch.Biome);
-                var individualCost = energyBalanceInfo.TotalConsumptionStationary;
->>>>>>> a2c49627
 
                 // Modify populations based on energy
                 var newPopulation = (long)(energyBySpecies[currentSpecies]
