﻿namespace AutoEvo
{
    using System;
    using System.Collections.Generic;
    using System.Linq;
    using Godot;

    /// <summary>
    ///   Main class for the population simulation part.
    ///   This contains the algorithm for determining how much population species gain or lose
    /// </summary>
    public static class PopulationSimulation
    {
        private static readonly Compound Glucose = SimulationParameters.Instance.GetCompound("glucose");
        private static readonly Compound HydrogenSulfide = SimulationParameters.Instance.GetCompound("hydrogensulfide");
        private static readonly Compound Iron = SimulationParameters.Instance.GetCompound("iron");
        private static readonly Compound Sunlight = SimulationParameters.Instance.GetCompound("sunlight");

        public static void Simulate(SimulationConfiguration parameters)
        {
            var random = new Random();
            var cache = new SimulationCache();

            var speciesToSimulate = CopyInitialPopulationsToResults(parameters);

            IEnumerable<KeyValuePair<int, Patch>> patchesToSimulate = parameters.OriginalMap.Patches;

            // Skip patches not configured to be simulated in order to run faster
            if (parameters.PatchesToRun.Count > 0)
            {
                patchesToSimulate = patchesToSimulate.Where(p => parameters.PatchesToRun.Contains(p.Value));
            }

            var patchesList = patchesToSimulate.ToList();

            while (parameters.StepsLeft > 0)
            {
<<<<<<< HEAD
                RunSimulationStep(parameters, speciesToSimulate, patchesList, random);
=======
                RunSimulationStep(parameters, speciesToSimulate, patchesToSimulate, random, cache);
>>>>>>> 81781c0a
                --parameters.StepsLeft;
            }
        }

        /// <summary>
        ///   Populates the initial population numbers taking config into account
        /// </summary>
        private static List<Species> CopyInitialPopulationsToResults(SimulationConfiguration parameters)
        {
            var species = new List<Species>();

            // Copy non excluded species
            foreach (var candidateSpecies in parameters.OriginalMap.FindAllSpeciesWithPopulation())
            {
                if (parameters.ExcludedSpecies.Contains(candidateSpecies))
                    continue;

                species.Add(candidateSpecies);
            }

            // Copy extra species
            species.AddRange(parameters.ExtraSpecies);

            // Prepare population numbers for each patch for each of the included species
            foreach (var entry in parameters.OriginalMap.Patches)
            {
                var patch = entry.Value;

                foreach (var currentSpecies in species)
                {
                    long currentPopulation = patch.GetSpeciesPopulation(currentSpecies);

                    // If this is an extra species, this first takes the
                    // population from excluded species that match its index, if that
                    // doesn't exist then the global population number (from Species) is used
                    if (currentPopulation == 0 && parameters.ExtraSpecies.Contains(currentSpecies))
                    {
                        bool useGlobal = true;

                        for (int i = 0; i < parameters.ExtraSpecies.Count; ++i)
                        {
                            if (parameters.ExtraSpecies[i] == currentSpecies)
                            {
                                if (parameters.ExcludedSpecies.Count > i)
                                {
                                    currentPopulation = patch.GetSpeciesPopulation(parameters.ExcludedSpecies[i]);
                                    useGlobal = false;
                                }

                                break;
                            }
                        }

                        if (useGlobal)
                            currentPopulation = currentSpecies.Population;
                    }

                    // Apply migrations
                    foreach (var migration in parameters.Migrations)
                    {
                        if (migration.Item1 == currentSpecies)
                        {
                            if (migration.Item2.From == patch)
                            {
                                currentPopulation -= migration.Item2.Population;
                            }
                            else if (migration.Item2.To == patch)
                            {
                                currentPopulation += migration.Item2.Population;
                            }
                        }
                    }

                    // All species even ones not in a patch need to have their population numbers added
                    // as the simulation expects to be able to get the populations
                    parameters.Results.AddPopulationResultForSpecies(currentSpecies, patch, currentPopulation);
                }
            }

            return species;
        }

        private static void RunSimulationStep(SimulationConfiguration parameters, List<Species> species,
            IEnumerable<KeyValuePair<int, Patch>> patchesToSimulate, Random random, SimulationCache cache)
        {
            foreach (var entry in patchesToSimulate)
            {
                // Simulate the species in each patch taking into account the already computed populations
                SimulatePatchStep(parameters.Results, entry.Value,
                    species.Where(item => parameters.Results.GetPopulationInPatch(item, entry.Value) > 0),
                    random, cache);
            }
        }

        /// <summary>
        ///   The heart of the simulation that handles the processed parameters and calculates future populations.
        /// </summary>
        private static void SimulatePatchStep(RunResults populations, Patch patch, IEnumerable<Species> genericSpecies,
            Random random, SimulationCache cache)
        {
            _ = random;

            // This algorithm version is for microbe species
            var species = genericSpecies.Select(s => (MicrobeSpecies)s).ToList();

            // Skip if there aren't any species in this patch
            if (species.Count < 1)
                return;

            var energyBySpecies = new Dictionary<MicrobeSpecies, float>();
            foreach (var currentSpecies in species)
            {
                energyBySpecies[currentSpecies] = 0.0f;
            }

            var niches = new List<FoodSource>
            {
                new EnvironmentalFoodSource(patch, Sunlight, Constants.AUTO_EVO_SUNLIGHT_ENERGY_AMOUNT),
                new CompoundFoodSource(patch, Glucose),
                new CompoundFoodSource(patch, HydrogenSulfide),
                new CompoundFoodSource(patch, Iron),
                new MarineSnowFoodSource(patch),
            };

            foreach (var currentSpecies in species)
            {
                niches.Add(new HeterotrophicFoodSource(patch, currentSpecies));
            }

            foreach (var niche in niches)
            {
                // If there isn't a source of energy here, no need for more calculations
                if (niche.TotalEnergyAvailable() <= MathUtils.EPSILON)
                {
                    continue;
                }

                var fitnessBySpecies = new Dictionary<MicrobeSpecies, float>();
                var totalNicheFitness = 0.0f;
                foreach (var currentSpecies in species)
                {
                    // Softly enforces https://en.wikipedia.org/wiki/Competitive_exclusion_principle
                    // by exaggerating fitness differences
                    var thisSpeciesFitness =
                        Mathf.Max(Mathf.Pow(niche.FitnessScore(currentSpecies, cache), 2.5f), 0.0f);
                    fitnessBySpecies[currentSpecies] = thisSpeciesFitness;
                    totalNicheFitness += thisSpeciesFitness;
                }

                // If no species can get energy this way, no need for more calculations
                if (totalNicheFitness <= MathUtils.EPSILON)
                {
                    continue;
                }

                foreach (var currentSpecies in species)
                {
                    energyBySpecies[currentSpecies] +=
                        fitnessBySpecies[currentSpecies] * niche.TotalEnergyAvailable() / totalNicheFitness;
                }
            }

            foreach (var currentSpecies in species)
            {
                var energyBalanceInfo = cache.GetEnergyBalanceForSpecies(currentSpecies, patch);

                // Modify populations based on energy
                var newPopulation = (long)(energyBySpecies[currentSpecies]
                    / energyBalanceInfo.FinalBalanceStationary);

                // Severely penalize a species that can't osmoregulate
                if (energyBalanceInfo.FinalBalance < 0)
                {
                    newPopulation /= 10;
                }

                // Can't survive without enough population
                if (newPopulation < Constants.AUTO_EVO_MINIMUM_VIABLE_POPULATION)
                    newPopulation = 0;

                populations.AddPopulationResultForSpecies(currentSpecies, patch, newPopulation);
            }
        }
    }
}<|MERGE_RESOLUTION|>--- conflicted
+++ resolved
@@ -35,11 +35,7 @@
 
             while (parameters.StepsLeft > 0)
             {
-<<<<<<< HEAD
-                RunSimulationStep(parameters, speciesToSimulate, patchesList, random);
-=======
-                RunSimulationStep(parameters, speciesToSimulate, patchesToSimulate, random, cache);
->>>>>>> 81781c0a
+                RunSimulationStep(parameters, speciesToSimulate, patchesList, random, cache);
                 --parameters.StepsLeft;
             }
         }
