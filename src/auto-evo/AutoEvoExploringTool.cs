﻿using System;
using System.Collections.Generic;
using System.Globalization;
using System.Linq;
using AutoEvo;
using Godot;

/// <summary>
///   Auto-evo exploring tool is a scene that contains numerous tools to debug, test, and explore auto-evo.
///   You can change the parameters to see how auto-evo responds, get a clearer view of how species evolves,
///   and start a game based on the simulation results.
///   Partial class: GUI, auto-evo, world control
/// </summary>
public partial class AutoEvoExploringTool : NodeWithInput
{
    // Tab paths

    [Export]
    public NodePath WorldEditorPath = null!;

    [Export]
    public NodePath ConfigEditorPath = null!;

    [Export]
    public NodePath HistoryReportSplitPath = null!;

    [Export]
    public NodePath SpeciesSelectPanelPath = null!;

    [Export]
    public NodePath MapPath = null!;

    [Export]
    public NodePath ReportPath = null!;

    [Export]
    public NodePath ViewerPath = null!;

    // World controls paths

    [Export]
    public NodePath AllWorldsStatisticsLabelPath = null!;

    [Export]
    public NodePath AllWorldsExportSettingsMenuPath = null!;

    [Export]
    public NodePath AllWorldsExportButtonPath = null!;

    [Export]
    public NodePath WorldsListMenuPath = null!;

    [Export]
    public NodePath CurrentWorldStatisticsLabelPath = null!;

    [Export]
    public NodePath CurrentWorldExportSettingsMenuPath = null!;

    [Export]
    public NodePath CurrentWorldExportButtonPath = null!;

    // Auto-evo parameters paths

    [Export]
    public NodePath AllowSpeciesToNotMutatePath = null!;

    [Export]
    public NodePath AllowSpeciesToNotMigratePath = null!;

    [Export]
    public NodePath BiodiversityAttemptFillChancePath = null!;

    [Export]
    public NodePath BiodiversityFromNeighbourPatchChancePath = null!;

    [Export]
    public NodePath BiodiversityNearbyPatchIsFreePopulationPath = null!;

    [Export]
    public NodePath BiodiversitySplitIsMutatedPath = null!;

    [Export]
    public NodePath LowBiodiversityLimitPath = null!;

    [Export]
    public NodePath MaximumSpeciesInPatchPath = null!;

    [Export]
    public NodePath MoveAttemptsPerSpeciesPath = null!;

    [Export]
    public NodePath MutationsPerSpeciesPath = null!;

    [Export]
    public NodePath NewBiodiversityIncreasingSpeciesPopulationPath = null!;

    [Export]
    public NodePath ProtectMigrationsFromSpeciesCapPath = null!;

    [Export]
    public NodePath ProtectNewCellsFromSpeciesCapPath = null!;

    [Export]
    public NodePath RefundMigrationsInExtinctionsPath = null!;

    [Export]
    public NodePath StrictNicheCompetitionPath = null!;

    [Export]
    public NodePath SpeciesSplitByMutationThresholdPopulationAmountPath = null!;

    [Export]
    public NodePath SpeciesSplitByMutationThresholdPopulationFractionPath = null!;

    [Export]
    public NodePath UseBiodiversityForceSplitPath = null!;

    // Status and control paths

    [Export]
    public NodePath CurrentGenerationLabelPath = null!;

    [Export]
    public NodePath TotalTimeUsedLabelPath = null!;

    [Export]
    public NodePath RunStatusLabelPath = null!;

    [Export]
    public NodePath FinishXGenerationsSpinBoxPath = null!;

    [Export]
    public NodePath FinishXGenerationsButtonPath = null!;

    [Export]
    public NodePath RunGenerationButtonPath = null!;

    [Export]
    public NodePath RunStepButtonPath = null!;

    [Export]
    public NodePath AbortButtonPath = null!;

    [Export]
    public NodePath PlayWithCurrentSettingPath = null!;

    // Map paths

    [Export]
    public NodePath PatchMapDrawerPath = null!;

    [Export]
    public NodePath PatchDetailsPanelPath = null!;

    // Report paths

    [Export]
    public NodePath HistoryListMenuPath = null!;

    [Export]
    public NodePath ResultsLabelPath = null!;

    // Viewer paths

    [Export]
    public NodePath SpeciesPreviewPath = null!;

    [Export]
    public NodePath HexPreviewPath = null!;

    [Export]
    public NodePath SpeciesListMenuPath = null!;

    [Export]
    public NodePath SpeciesDetailsLabelPath = null!;

    [Export]
    public NodePath EvolutionaryTreePath = null!;

    // Dialog paths

    [Export]
    public NodePath ExitConfirmationDialogPath = null!;

    [Export]
    public NodePath ExportSuccessNotificationDialogPath = null!;

    private readonly List<AutoEvoExploringToolWorld> worldsList = new();

    // Tabs
    private Control worldTab = null!;
    private Control configTab = null!;
    private Control historyReportSplit = null!;
    private Control speciesSelectPanel = null!;
    private Control mapTab = null!;
    private Control reportTab = null!;
    private Control viewerTab = null!;

    // World controls

    private CustomRichTextLabel allWorldsStatisticsLabel = null!;
    private CustomDropDown allWorldsExportSettingsMenu = null!;
    private Button allWorldsExportButton = null!;
    private CustomDropDown worldsListMenu = null!;
    private CustomRichTextLabel currentWorldStatisticsLabel = null!;
    private CustomDropDown currentWorldExportSettingsMenu = null!;
    private Button currentWorldExportButton = null!;

    // Auto-evo parameters controls.
    private CustomCheckBox allowSpeciesToNotMutateCheckBox = null!;
    private CustomCheckBox allowSpeciesToNotMigrateCheckBox = null!;
    private SpinBox biodiversityAttemptFillChanceSpinBox = null!;
    private SpinBox biodiversityFromNeighbourPatchChanceSpinBox = null!;
    private CustomCheckBox biodiversityNearbyPatchIsFreePopulationCheckBox = null!;
    private CustomCheckBox biodiversitySplitIsMutatedCheckBox = null!;
    private SpinBox lowBiodiversityLimitSpinBox = null!;
    private SpinBox maximumSpeciesInPatchSpinBox = null!;
    private SpinBox moveAttemptsPerSpeciesSpinBox = null!;
    private SpinBox mutationsPerSpeciesSpinBox = null!;
    private SpinBox newBiodiversityIncreasingSpeciesPopulationSpinBox = null!;
    private CustomCheckBox protectMigrationsFromSpeciesCapCheckBox = null!;
    private CustomCheckBox protectNewCellsFromSpeciesCapCheckBox = null!;
    private CustomCheckBox refundMigrationsInExtinctionsCheckBox = null!;
    private CustomCheckBox strictNicheCompetitionCheckBox = null!;
    private SpinBox speciesSplitByMutationThresholdPopulationAmountSpinBox = null!;
    private SpinBox speciesSplitByMutationThresholdPopulationFractionSpinBox = null!;
    private CustomCheckBox useBiodiversityForceSplitCheckBox = null!;

    // Status controls
    private Label currentGenerationLabel = null!;
    private Label totalTimeUsedLabel = null!;
    private Label runStatusLabel = null!;
    private SpinBox finishXGenerationsSpinBox = null!;
    private Button finishXGenerationsButton = null!;
    private Button finishOneGenerationButton = null!;
    private Button runOneStepButton = null!;
    private Button abortButton = null!;
    private Button playWithCurrentSettingButton = null!;

    // Report controls
    private CustomRichTextLabel autoEvoResultsLabel = null!;
    private CustomDropDown historyListMenu = null!;

    // Map controls
    private PatchMapDrawer patchMapDrawer = null!;
    private PatchDetailsPanel patchDetailsPanel = null!;

    // Viewer controls
    private SpeciesPreview speciesPreview = null!;
    private CellHexesPreview hexesPreview = null!;
    private CustomDropDown speciesListMenu = null!;
    private CustomRichTextLabel speciesDetailsLabel = null!;
    private EvolutionaryTree evolutionaryTree = null!;

    private CustomConfirmationDialog exitConfirmationDialog = null!;
    private CustomConfirmationDialog exportSuccessNotificationDialog = null!;

    private AutoEvoExploringToolWorld world = null!;

    private AutoEvoRun? autoEvoRun;

    private AllWorldsExportSettings allWorldsExportSettings;

    private CurrentWorldExportSettings currentWorldExportSettings;

    private TimeSpan totalTimeUsed;

    /// <summary>
    ///   The generation that report and viewer tab is displaying,
    ///   which equals to the selected popup item index of <see cref="historyListMenu"/>
    /// </summary>
    private int generationDisplayed;

    private int generationsPendingToRun;

    private bool ready;

    private enum TabIndex
    {
        World,
        Config,
        Map,
        Report,
        Viewer,
    }

    private enum RunControlState
    {
        Ready,
        Running,
        Paused,
    }

    [Flags]
    private enum AllWorldsExportSettings
    {
        A = 1,
        B = 2,
        C = 4,
        D = 8,
        E = 16,
    }

    [Flags]
    private enum CurrentWorldExportSettings
    {
        CurrentSpeciesDetails = 1,
        CurrentPatchDetails = 2,
        PerSpeciesDetailedHistory = 4,
        PerPatchHistory = 8,
    }

    public override void _Ready()
    {
        base._Ready();

        TransitionManager.Instance.AddSequence(ScreenFade.FadeType.FadeIn, 0.1f, null, false);

        // Retrieve all node paths

        worldTab = GetNode<Control>(WorldEditorPath);
        configTab = GetNode<Control>(ConfigEditorPath);
        historyReportSplit = GetNode<Control>(HistoryReportSplitPath);
        speciesSelectPanel = GetNode<Control>(SpeciesSelectPanelPath);
        mapTab = GetNode<Control>(MapPath);
        reportTab = GetNode<Control>(ReportPath);
        viewerTab = GetNode<Control>(ViewerPath);

        allWorldsStatisticsLabel = GetNode<CustomRichTextLabel>(AllWorldsStatisticsLabelPath);
        allWorldsExportSettingsMenu = GetNode<CustomDropDown>(AllWorldsExportSettingsMenuPath);
        allWorldsExportButton = GetNode<Button>(AllWorldsExportButtonPath);
        worldsListMenu = GetNode<CustomDropDown>(WorldsListMenuPath);
        currentWorldStatisticsLabel = GetNode<CustomRichTextLabel>(CurrentWorldStatisticsLabelPath);
        currentWorldExportSettingsMenu = GetNode<CustomDropDown>(CurrentWorldExportSettingsMenuPath);
        currentWorldExportButton = GetNode<Button>(CurrentWorldExportButtonPath);

        allowSpeciesToNotMutateCheckBox = GetNode<CustomCheckBox>(AllowSpeciesToNotMutatePath);
        allowSpeciesToNotMigrateCheckBox = GetNode<CustomCheckBox>(AllowSpeciesToNotMigratePath);
        biodiversityAttemptFillChanceSpinBox = GetNode<SpinBox>(BiodiversityAttemptFillChancePath);
        biodiversityFromNeighbourPatchChanceSpinBox = GetNode<SpinBox>(BiodiversityFromNeighbourPatchChancePath);
        biodiversitySplitIsMutatedCheckBox = GetNode<CustomCheckBox>(BiodiversitySplitIsMutatedPath);
        biodiversityNearbyPatchIsFreePopulationCheckBox =
            GetNode<CustomCheckBox>(BiodiversityNearbyPatchIsFreePopulationPath);
        lowBiodiversityLimitSpinBox = GetNode<SpinBox>(LowBiodiversityLimitPath);
        maximumSpeciesInPatchSpinBox = GetNode<SpinBox>(MaximumSpeciesInPatchPath);
        moveAttemptsPerSpeciesSpinBox = GetNode<SpinBox>(MoveAttemptsPerSpeciesPath);
        mutationsPerSpeciesSpinBox = GetNode<SpinBox>(MutationsPerSpeciesPath);
        newBiodiversityIncreasingSpeciesPopulationSpinBox =
            GetNode<SpinBox>(NewBiodiversityIncreasingSpeciesPopulationPath);
        protectMigrationsFromSpeciesCapCheckBox = GetNode<CustomCheckBox>(ProtectMigrationsFromSpeciesCapPath);
        protectNewCellsFromSpeciesCapCheckBox = GetNode<CustomCheckBox>(ProtectNewCellsFromSpeciesCapPath);
        refundMigrationsInExtinctionsCheckBox = GetNode<CustomCheckBox>(RefundMigrationsInExtinctionsPath);
        strictNicheCompetitionCheckBox = GetNode<CustomCheckBox>(StrictNicheCompetitionPath);
        speciesSplitByMutationThresholdPopulationAmountSpinBox =
            GetNode<SpinBox>(SpeciesSplitByMutationThresholdPopulationAmountPath);
        speciesSplitByMutationThresholdPopulationFractionSpinBox =
            GetNode<SpinBox>(SpeciesSplitByMutationThresholdPopulationFractionPath);
        useBiodiversityForceSplitCheckBox = GetNode<CustomCheckBox>(UseBiodiversityForceSplitPath);

        currentGenerationLabel = GetNode<Label>(CurrentGenerationLabelPath);
        totalTimeUsedLabel = GetNode<Label>(TotalTimeUsedLabelPath);
        runStatusLabel = GetNode<Label>(RunStatusLabelPath);
        finishXGenerationsSpinBox = GetNode<SpinBox>(FinishXGenerationsSpinBoxPath);
        finishXGenerationsButton = GetNode<Button>(FinishXGenerationsButtonPath);
        finishOneGenerationButton = GetNode<Button>(RunGenerationButtonPath);
        runOneStepButton = GetNode<Button>(RunStepButtonPath);
        abortButton = GetNode<Button>(AbortButtonPath);
        playWithCurrentSettingButton = GetNode<Button>(PlayWithCurrentSettingPath);

        patchMapDrawer = GetNode<PatchMapDrawer>(PatchMapDrawerPath);
        patchDetailsPanel = GetNode<PatchDetailsPanel>(PatchDetailsPanelPath);

        autoEvoResultsLabel = GetNode<CustomRichTextLabel>(ResultsLabelPath);
        historyListMenu = GetNode<CustomDropDown>(HistoryListMenuPath);

        speciesPreview = GetNode<SpeciesPreview>(SpeciesPreviewPath);
        hexesPreview = GetNode<CellHexesPreview>(HexPreviewPath);
        speciesListMenu = GetNode<CustomDropDown>(SpeciesListMenuPath);
        speciesDetailsLabel = GetNode<CustomRichTextLabel>(SpeciesDetailsLabelPath);
        evolutionaryTree = GetNode<EvolutionaryTree>(EvolutionaryTreePath);

        exitConfirmationDialog = GetNode<CustomConfirmationDialog>(ExitConfirmationDialogPath);
        exportSuccessNotificationDialog = GetNode<CustomConfirmationDialog>(ExportSuccessNotificationDialogPath);

        patchMapDrawer.OnSelectedPatchChanged += UpdatePatchDetailPanel;

        // Init button translation
        OnFinishXGenerationsSpinBoxValueChanged((float)finishXGenerationsSpinBox.Value);

        // Connect custom dropdown handler
        historyListMenu.Popup.Connect("index_pressed", this, nameof(HistoryListMenuIndexChanged));
        speciesListMenu.Popup.Connect("index_pressed", this, nameof(SpeciesListMenuIndexChanged));
        worldsListMenu.Popup.Connect("index_pressed", this, nameof(WorldsListMenuIndexChanged));

        InitAllWorldsExportSettingsMenu();
        InitCurrentWorldExportSettingsMenu();

        InitNewGame();
    }

    public override void _Process(float delta)
    {
        base._Process(delta);

        if (autoEvoRun != null)
        {
            runStatusLabel.Text = autoEvoRun.Status;

            if (autoEvoRun.WasSuccessful)
            {
                ApplyAutoEvoRun();

                // Clear autoEvoRun and enable buttons to allow the next run to start.
                autoEvoRun = null;
                SetControlButtonsState(RunControlState.Ready);
            }
            else if (autoEvoRun.Aborted)
            {
                autoEvoRun = null;
                SetControlButtonsState(RunControlState.Ready);
            }
        }

        if (autoEvoRun == null && generationsPendingToRun > 0)
        {
            FinishOneGeneration();
            --generationsPendingToRun;
        }
    }

    public override void _ExitTree()
    {
        base._ExitTree();

        // Abort the current run to avoid problems
        autoEvoRun?.Abort();
    }

    [RunOnKeyDown("ui_cancel")]
    public void AskExit()
    {
        exitConfirmationDialog.PopupCenteredShrink();
    }

    private static string GetSettingsTranslation(CurrentWorldExportSettings settings)
    {
        return settings switch
        {
            CurrentWorldExportSettings.CurrentSpeciesDetails =>
                TranslationServer.Translate("CURRENT_SPECIES_DETAILS"),
            CurrentWorldExportSettings.CurrentPatchDetails =>
                TranslationServer.Translate("CURRENT_PATCH_DETAILS"),
            CurrentWorldExportSettings.PerSpeciesDetailedHistory =>
                TranslationServer.Translate("PER_SPECIES_DETAILED_HISTORY"),
            CurrentWorldExportSettings.PerPatchHistory =>
                TranslationServer.Translate("PER_PATCH_HISTORY"),
            _ => throw new ArgumentException($"{settings} is not a valid {nameof(CurrentWorldExportSettings)} value."),
        };
    }

    private void InitNewGame()
    {
        worldsList.Add(new AutoEvoExploringToolWorld());
        WorldsListMenuIndexChanged(worldsList.Count - 1);

        worldsListMenu.AddItem((worldsList.Count - 1).ToString(), false, Colors.White);
        worldsListMenu.CreateElements();
    }

    private void InitAutoEvoConfigControls()
    {
        allowSpeciesToNotMutateCheckBox.Pressed = world.AutoEvoConfiguration.AllowSpeciesToNotMutate;
        allowSpeciesToNotMigrateCheckBox.Pressed = world.AutoEvoConfiguration.AllowSpeciesToNotMigrate;
        biodiversityAttemptFillChanceSpinBox.Value = world.AutoEvoConfiguration.BiodiversityAttemptFillChance;
        biodiversityFromNeighbourPatchChanceSpinBox.Value =
            world.AutoEvoConfiguration.BiodiversityFromNeighbourPatchChance;
        biodiversitySplitIsMutatedCheckBox.Pressed = world.AutoEvoConfiguration.BiodiversityNearbyPatchIsFreePopulation;
        biodiversityNearbyPatchIsFreePopulationCheckBox.Pressed = world.AutoEvoConfiguration.BiodiversitySplitIsMutated;
        lowBiodiversityLimitSpinBox.Value = world.AutoEvoConfiguration.LowBiodiversityLimit;
        maximumSpeciesInPatchSpinBox.Value = world.AutoEvoConfiguration.MaximumSpeciesInPatch;
        moveAttemptsPerSpeciesSpinBox.Value = world.AutoEvoConfiguration.MoveAttemptsPerSpecies;
        mutationsPerSpeciesSpinBox.Value = world.AutoEvoConfiguration.MutationsPerSpecies;
        newBiodiversityIncreasingSpeciesPopulationSpinBox.Value =
            world.AutoEvoConfiguration.NewBiodiversityIncreasingSpeciesPopulation;
        protectMigrationsFromSpeciesCapCheckBox.Pressed = world.AutoEvoConfiguration.ProtectMigrationsFromSpeciesCap;
        protectNewCellsFromSpeciesCapCheckBox.Pressed = world.AutoEvoConfiguration.ProtectNewCellsFromSpeciesCap;
        refundMigrationsInExtinctionsCheckBox.Pressed = world.AutoEvoConfiguration.RefundMigrationsInExtinctions;
        strictNicheCompetitionCheckBox.Pressed = world.AutoEvoConfiguration.StrictNicheCompetition;
        speciesSplitByMutationThresholdPopulationAmountSpinBox.Value =
            world.AutoEvoConfiguration.SpeciesSplitByMutationThresholdPopulationAmount;
        speciesSplitByMutationThresholdPopulationFractionSpinBox.Value =
            world.AutoEvoConfiguration.SpeciesSplitByMutationThresholdPopulationFraction;
        useBiodiversityForceSplitCheckBox.Pressed = world.AutoEvoConfiguration.UseBiodiversityForceSplit;
    }

    private void InitAllWorldsExportSettingsMenu()
    {
        allWorldsExportSettingsMenu.AddItem(TranslationServer.Translate("Dummy"), true, Colors.White);
        allWorldsExportSettingsMenu.AddItem(TranslationServer.Translate("."), true, Colors.White);
        allWorldsExportSettingsMenu.AddItem(TranslationServer.Translate("."), true, Colors.White);
        allWorldsExportSettingsMenu.AddItem(TranslationServer.Translate("."), true, Colors.White);
        allWorldsExportSettingsMenu.AddItem(TranslationServer.Translate("."), true, Colors.White);
        allWorldsExportSettingsMenu.CreateElements();

        allWorldsExportSettingsMenu.Popup.HideOnCheckableItemSelection = false;
        allWorldsExportSettingsMenu.Popup.Connect("index_pressed", this,
            nameof(AllWorldsExportSettingsMenuIndexPressed));
    }

    private void AllWorldsExportSettingsMenuIndexPressed(int index)
    {
        var bit = (AllWorldsExportSettings)(1 << index);
        if ((allWorldsExportSettings & bit) != 0)
        {
            allWorldsExportSettings &= ~bit;
        }
        else
        {
            allWorldsExportSettings |= bit;
        }

        allWorldsExportSettingsMenu.Popup.SetItemChecked(index, (allWorldsExportSettings & bit) != 0);
    }

    private void InitCurrentWorldExportSettingsMenu()
    {
        currentWorldExportSettingsMenu.AddItem(
            GetSettingsTranslation(CurrentWorldExportSettings.CurrentSpeciesDetails), true, Colors.White);
        currentWorldExportSettingsMenu.AddItem(
            GetSettingsTranslation(CurrentWorldExportSettings.CurrentPatchDetails), true, Colors.White);
        currentWorldExportSettingsMenu.AddItem(
            GetSettingsTranslation(CurrentWorldExportSettings.PerSpeciesDetailedHistory), true, Colors.White);
        currentWorldExportSettingsMenu.AddItem(
            GetSettingsTranslation(CurrentWorldExportSettings.PerPatchHistory), true, Colors.White);
        currentWorldExportSettingsMenu.CreateElements();

        currentWorldExportSettingsMenu.Popup.HideOnCheckableItemSelection = false;
        currentWorldExportSettingsMenu.Popup.Connect("index_pressed", this,
            nameof(CurrentWorldExportSettingsMenuIndexPressed));
    }

    private void CurrentWorldExportSettingsMenuIndexPressed(int index)
    {
        var bit = (CurrentWorldExportSettings)(1 << index);
        if ((currentWorldExportSettings & bit) != 0)
        {
            currentWorldExportSettings &= ~bit;
        }
        else
        {
            currentWorldExportSettings |= bit;
        }

        currentWorldExportSettingsMenu.Popup.SetItemChecked(index, (currentWorldExportSettings & bit) != 0);
    }

    private void SetControlButtonsState(RunControlState runControlState)
    {
        switch (runControlState)
        {
            case RunControlState.Ready:
            {
                finishXGenerationsSpinBox.Editable = true;
                finishXGenerationsButton.Disabled = false;
                finishOneGenerationButton.Disabled = false;
                runOneStepButton.Disabled = false;
                playWithCurrentSettingButton.Disabled = false;
                abortButton.Disabled = true;
                break;
            }

            case RunControlState.Running:
            {
                finishXGenerationsSpinBox.Editable = false;
                finishXGenerationsButton.Disabled = true;
                finishOneGenerationButton.Disabled = true;
                runOneStepButton.Disabled = true;
                playWithCurrentSettingButton.Disabled = true;
                abortButton.Disabled = false;
                break;
            }

            case RunControlState.Paused:
            {
                finishXGenerationsSpinBox.Editable = true;
                finishXGenerationsButton.Disabled = false;
                finishOneGenerationButton.Disabled = false;
                runOneStepButton.Disabled = false;
                playWithCurrentSettingButton.Disabled = false;
                abortButton.Disabled = false;
                break;
            }
        }
    }

    private void OnBackButtonPressed()
    {
        GUICommon.Instance.PlayButtonPressSound();
        AskExit();
    }

    private void ConfirmExit()
    {
        TransitionManager.Instance.AddSequence(ScreenFade.FadeType.FadeOut, 0.1f,
            SceneManager.Instance.ReturnToMenu, false);
    }

    private void ChangeTab(string tab)
    {
        GUICommon.Instance.PlayButtonPressSound();

        switch ((TabIndex)Enum.Parse(typeof(TabIndex), tab))
        {
            case TabIndex.World:
            {
                configTab.Visible = false;
                historyReportSplit.Visible = false;
                worldTab.Visible = true;
                break;
            }

            case TabIndex.Config:
            {
                worldTab.Visible = false;
                historyReportSplit.Visible = false;
                configTab.Visible = true;
                break;
            }

            case TabIndex.Map:
            {
                worldTab.Visible = false;
                configTab.Visible = false;
                reportTab.Visible = false;
                viewerTab.Visible = false;
                speciesSelectPanel.Visible = false;
                historyReportSplit.Visible = true;
                mapTab.Visible = true;
                break;
            }

            case TabIndex.Report:
            {
                worldTab.Visible = false;
                configTab.Visible = false;
                mapTab.Visible = false;
                viewerTab.Visible = false;
                speciesSelectPanel.Visible = false;
                historyReportSplit.Visible = true;
                reportTab.Visible = true;
                break;
            }

            case TabIndex.Viewer:
            {
                worldTab.Visible = false;
                reportTab.Visible = false;
                mapTab.Visible = false;
                configTab.Visible = false;
                speciesSelectPanel.Visible = true;
                historyReportSplit.Visible = true;
                viewerTab.Visible = true;
                break;
            }
        }
    }

    /// <summary>
    ///   This function updates all configurations in a row to avoid adding numerous separate callback functions.
    /// </summary>
    /// <param name="value">
    ///   Godot Signal parameter, 'state' from Button::toggled or 'value' from SpinBox::value_changed.
    /// </param>
    private void UpdateAutoEvoConfiguration(object? value = null)
    {
        _ = value;

        if (!ready)
            return;

        world.AutoEvoConfiguration.AllowSpeciesToNotMutate = allowSpeciesToNotMutateCheckBox.Pressed;
        world.AutoEvoConfiguration.AllowSpeciesToNotMigrate = allowSpeciesToNotMigrateCheckBox.Pressed;
        world.AutoEvoConfiguration.BiodiversityAttemptFillChance = (int)biodiversityAttemptFillChanceSpinBox.Value;
        world.AutoEvoConfiguration.BiodiversityFromNeighbourPatchChance =
            (float)biodiversityFromNeighbourPatchChanceSpinBox.Value;
        world.AutoEvoConfiguration.BiodiversityNearbyPatchIsFreePopulation = biodiversitySplitIsMutatedCheckBox.Pressed;
        world.AutoEvoConfiguration.BiodiversitySplitIsMutated = biodiversityNearbyPatchIsFreePopulationCheckBox.Pressed;
        world.AutoEvoConfiguration.LowBiodiversityLimit = (int)lowBiodiversityLimitSpinBox.Value;
        world.AutoEvoConfiguration.MaximumSpeciesInPatch = (int)maximumSpeciesInPatchSpinBox.Value;
        world.AutoEvoConfiguration.MoveAttemptsPerSpecies = (int)moveAttemptsPerSpeciesSpinBox.Value;
        world.AutoEvoConfiguration.MutationsPerSpecies = (int)mutationsPerSpeciesSpinBox.Value;
        world.AutoEvoConfiguration.NewBiodiversityIncreasingSpeciesPopulation =
            (int)newBiodiversityIncreasingSpeciesPopulationSpinBox.Value;
        world.AutoEvoConfiguration.ProtectMigrationsFromSpeciesCap = protectMigrationsFromSpeciesCapCheckBox.Pressed;
        world.AutoEvoConfiguration.ProtectNewCellsFromSpeciesCap = protectNewCellsFromSpeciesCapCheckBox.Pressed;
        world.AutoEvoConfiguration.RefundMigrationsInExtinctions = refundMigrationsInExtinctionsCheckBox.Pressed;
        world.AutoEvoConfiguration.StrictNicheCompetition = strictNicheCompetitionCheckBox.Pressed;
        world.AutoEvoConfiguration.SpeciesSplitByMutationThresholdPopulationAmount =
            (int)speciesSplitByMutationThresholdPopulationAmountSpinBox.Value;
        world.AutoEvoConfiguration.SpeciesSplitByMutationThresholdPopulationFraction =
            (float)speciesSplitByMutationThresholdPopulationFractionSpinBox.Value;
        world.AutoEvoConfiguration.UseBiodiversityForceSplit = useBiodiversityForceSplitCheckBox.Pressed;
    }

    private void OnFinishXGenerationsSpinBoxValueChanged(float value)
    {
        finishXGenerationsButton.Text =
            TranslationServer.Translate("FINISH_X_GENERATIONS").FormatSafe(Math.Round(value));
    }

    /// <summary>
    ///   Sequentially finish X generations
    /// </summary>
    private void OnFinishXGenerationsButtonPressed()
    {
        GUICommon.Instance.PlayButtonPressSound();
        generationsPendingToRun = (int)Math.Round(finishXGenerationsSpinBox.Value) - 1;

        FinishOneGeneration();
    }

    /// <summary>
    ///   Run a new generation or finish the current generation async
    /// </summary>
    private void OnFinishOneGenerationButtonPressed()
    {
        GUICommon.Instance.PlayButtonPressSound();
        FinishOneGeneration();
    }

    private void FinishOneGeneration()
    {
        if (autoEvoRun?.Aborted != false || autoEvoRun.Finished)
        {
            // If the previous one has finished / failed
            autoEvoRun = new AutoEvoRun(world.GameProperties.GameWorld) { FullSpeed = true };
            autoEvoRun.Start();
        }
        else
        {
            // If the previous one is paused
            autoEvoRun.FullSpeed = true;
            autoEvoRun.Continue();
        }

        SetControlButtonsState(RunControlState.Running);
    }

    /// <summary>
    ///   Apply auto-evo effects and set up related controls
    /// </summary>
    private void ApplyAutoEvoRun()
    {
        var results = autoEvoRun!.Results!;
        var gameWorld = world.GameProperties.GameWorld;

        // Make summary, this must be called before results are applied so that summary is correct
        world.RunResultsList.Add(results.MakeSummary(gameWorld.Map, true));

        // Apply the results
        gameWorld.OnTimePassed(1);
        autoEvoRun.ApplyAllResultsAndEffects(true);
        ++gameWorld.PlayerSpecies.Generation;
        ++world.CurrentGeneration;

        // Add run results, this must be called after results are applied to generate unique species ID
        gameWorld.GenerationHistory.Add(gameWorld.PlayerSpecies.Generation - 1,
            new GenerationRecord(gameWorld.TotalPassedTime, results.GetSpeciesRecords()));
        gameWorld.BuildEvolutionaryTree(evolutionaryTree);
        world.SpeciesHistoryList.Add(gameWorld.Species.ToDictionary(pair => pair.Key,
            pair => (Species)pair.Value.Clone()));
        world.PatchHistoryList.Add(gameWorld.Map.Patches.ToDictionary(pair => pair.Key,
            pair => (PatchSnapshot)pair.Value.CurrentSnapshot.Clone()));

        // Add checkbox to history container
        historyListMenu.AddItem(world.CurrentGeneration.ToString(), false, Colors.White);
        historyListMenu.CreateElements();

        // Select the current generation
        HistoryListMenuIndexChanged(world.CurrentGeneration);

<<<<<<< HEAD
        currentGenerationLabel.Text = world.CurrentGeneration.ToString();
=======
        currentGenerationLabel.Text = currentGeneration.ToString();

        totalTimeUsed += autoEvoRun.RunDuration;
        totalTimeUsedLabel.Text = totalTimeUsed.ToString("g", CultureInfo.CurrentCulture);
>>>>>>> ed31d236
    }

    /// <summary>
    ///   Run one step synchronously
    /// </summary>
    private void OnRunOneStepButtonPressed()
    {
        GUICommon.Instance.PlayButtonPressSound();

        if (autoEvoRun?.Aborted != false || autoEvoRun.Finished)
        {
            autoEvoRun = new AutoEvoRun(world.GameProperties.GameWorld);
        }

        // To avoid concurrent steps
        autoEvoRun.FullSpeed = false;
        autoEvoRun.OneStep();
        SetControlButtonsState(RunControlState.Paused);
    }

    /// <summary>
    ///   Abort the current run
    /// </summary>
    private void OnAbortButtonPressed()
    {
        GUICommon.Instance.PlayButtonPressSound();

        if (autoEvoRun?.WasSuccessful == false)
            autoEvoRun.Abort();

        generationsPendingToRun = 0;

        SetControlButtonsState(RunControlState.Ready);
    }

    private void WorldsListMenuIndexChanged(int index)
    {
        if (world == worldsList[index])
            return;

        autoEvoRun?.Abort();
        autoEvoRun = null;
        generationsPendingToRun = 0;
        SetControlButtonsState(RunControlState.Ready);
        runStatusLabel.Text = TranslationServer.Translate("READY");

        worldsListMenu.Text = index.ToString();

        world = worldsList[index];

        generationDisplayed = world.CurrentGeneration;
        currentGenerationLabel.Text = world.CurrentGeneration.ToString();

        // Rebuild history list
        historyListMenu.ClearAllItems();
        for (int i = 0; i <= world.CurrentGeneration; ++i)
        {
            historyListMenu.AddItem(i.ToString(), false, Colors.White);
        }

        historyListMenu.CreateElements();
        HistoryListMenuIndexChanged(world.CurrentGeneration);

        UpdateSpeciesList();
        SpeciesListMenuIndexChanged(0);

        patchMapDrawer.Map = world.GameProperties.GameWorld.Map;
        patchDetailsPanel.SelectedPatch = patchMapDrawer.PlayerPatch;

        world.GameProperties.GameWorld.BuildEvolutionaryTree(evolutionaryTree);

        ready = false;
        InitAutoEvoConfigControls();
        ready = true;
    }

    private void HistoryListMenuIndexChanged(int index)
    {
        if (generationDisplayed == index && speciesListMenu.Popup.GetItemCount() > 0)
            return;

        historyListMenu.Text = index.ToString();

        generationDisplayed = index;
        UpdateAutoEvoReport();
        UpdateSpeciesList();
        UpdatePatchDetailPanel(patchMapDrawer);
    }

    private void UpdateAutoEvoReport()
    {
        if (generationDisplayed < world.RunResultsList.Count && generationDisplayed > -1)
        {
            autoEvoResultsLabel.ExtendedBbcode = world.RunResultsList[generationDisplayed].ToString();
        }
    }

    private void UpdateSpeciesList()
    {
        speciesListMenu.ClearAllItems();

        foreach (var pair in world.SpeciesHistoryList[generationDisplayed].OrderBy(p => p.Value.FormattedName))
        {
            speciesListMenu.AddItem(pair.Value.FormattedName, false, Colors.White);
        }

        speciesListMenu.CreateElements();
    }

    private void SpeciesListMenuIndexChanged(int index)
    {
        var speciesName = speciesListMenu.Popup.GetItemText(index);
        var species = world.SpeciesHistoryList[generationDisplayed].Values.First(p => p.FormattedName == speciesName);

        if (species == speciesPreview.PreviewSpecies)
            return;

        UpdateSpeciesPreview(species);
    }

    private void UpdateSpeciesPreview(Species species)
    {
        speciesListMenu.Text = species.FormattedName;
        speciesPreview.PreviewSpecies = species;

        if (species is MicrobeSpecies microbeSpecies)
        {
            hexesPreview.PreviewSpecies = microbeSpecies;
        }
        else
        {
            GD.PrintErr("Unknown species type to preview: ", species);
        }

        UpdateSpeciesDetail(species);
    }

    private void EvolutionaryTreeNodeSelected(int generation, uint id)
    {
        HistoryListMenuIndexChanged(generation);
        UpdateSpeciesPreview(world.SpeciesHistoryList[generation][id]);
    }

    private void UpdateSpeciesDetail(Species species)
    {
        speciesDetailsLabel.ExtendedBbcode = species.GetDetailString();
    }

    private void UpdatePatchDetailPanel(PatchMapDrawer drawer)
    {
        var selectedPatch = drawer.SelectedPatch;

        if (selectedPatch == null)
            return;

        // Get current snapshot
        var patch = new Patch(selectedPatch.Name, 0, selectedPatch.BiomeTemplate, selectedPatch.BiomeType,
            world.PatchHistoryList[generationDisplayed][selectedPatch.ID])
        {
            TimePeriod = selectedPatch.TimePeriod,
            Depth = { [0] = selectedPatch.Depth[0], [1] = selectedPatch.Depth[1] },
        };

        patchDetailsPanel.SelectedPatch = patch;
    }

    private void PlayWithCurrentSettingPressed()
    {
        GUICommon.Instance.PlayButtonPressSound();

        // Disable the button to prevent it being executed again.
        playWithCurrentSettingButton.Disabled = true;

        TransitionManager.Instance.AddSequence(ScreenFade.FadeType.FadeOut, 0.1f, () =>
        {
            // Instantiate a new editor scene
            var editor = (MicrobeEditor)SceneManager.Instance.LoadScene(MainGameState.MicrobeEditor).Instance();

            world.GameProperties.EnterFreeBuild();
            world.GameProperties.TutorialState.Enabled = false;

            // Copy our currently setup game to the editor
            editor.CurrentGame = world.GameProperties;

            // Switch to the editor scene
            SceneManager.Instance.SwitchToScene(editor);
        }, false);
    }

    /// <summary>
    ///   Stores all data auto-evo exploring tool needs to present a world.
    /// </summary>
    private class AutoEvoExploringToolWorld
    {
        /// <summary>
        ///   Local copy of auto-evo configuration. Used to avoid modifying the global one
        /// </summary>
        public readonly AutoEvoConfiguration AutoEvoConfiguration;

        /// <summary>
        ///   The game itself
        /// </summary>
        public readonly GameProperties GameProperties;

        /// <summary>
        ///   This list stores copy of species in every generation.
        /// </summary>
        public readonly List<Dictionary<uint, Species>> SpeciesHistoryList;

        public readonly List<Dictionary<int, PatchSnapshot>> PatchHistoryList;

        /// <summary>
        ///   This list stores all auto-evo results.
        /// </summary>
        public readonly List<LocalizedStringBuilder> RunResultsList;

        /// <summary>
        ///   The current generation auto-evo has evolved
        /// </summary>
        public int CurrentGeneration;

        public AutoEvoExploringToolWorld(AutoEvoConfiguration? configuration = null)
        {
            AutoEvoConfiguration = configuration ?? SimulationParameters.Instance.AutoEvoConfiguration.Clone();
            GameProperties = GameProperties.StartNewMicrobeGame(new WorldGenerationSettings
                { AutoEvoConfiguration = AutoEvoConfiguration });
            SpeciesHistoryList = new List<Dictionary<uint, Species>>();
            PatchHistoryList = new List<Dictionary<int, PatchSnapshot>>();
            RunResultsList = new List<LocalizedStringBuilder>();
            CurrentGeneration = 0;

            RunResultsList.Add(new LocalizedStringBuilder());
            SpeciesHistoryList.Add(new Dictionary<uint, Species>
            {
                {
                    GameProperties.GameWorld.PlayerSpecies.ID,
                    (Species)GameProperties.GameWorld.PlayerSpecies.Clone()
                },
            });

            PatchHistoryList.Add(GameProperties.GameWorld.Map.Patches.ToDictionary(pair => pair.Key,
                pair => (PatchSnapshot)pair.Value.CurrentSnapshot.Clone()));
        }
    }
}<|MERGE_RESOLUTION|>--- conflicted
+++ resolved
@@ -779,14 +779,10 @@
         // Select the current generation
         HistoryListMenuIndexChanged(world.CurrentGeneration);
 
-<<<<<<< HEAD
         currentGenerationLabel.Text = world.CurrentGeneration.ToString();
-=======
-        currentGenerationLabel.Text = currentGeneration.ToString();
 
         totalTimeUsed += autoEvoRun.RunDuration;
         totalTimeUsedLabel.Text = totalTimeUsed.ToString("g", CultureInfo.CurrentCulture);
->>>>>>> ed31d236
     }
 
     /// <summary>
