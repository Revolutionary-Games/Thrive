--- conflicted
+++ resolved
@@ -1,8 +1,5 @@
-<<<<<<< HEAD
-﻿using Newtonsoft.Json;
+using Newtonsoft.Json;
 
-=======
->>>>>>> e68c922c
 /// <summary>
 ///   Population effect external to the auto-evo simulation
 /// </summary>
