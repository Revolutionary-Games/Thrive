--- conflicted
+++ resolved
@@ -283,27 +283,19 @@
 
         foreach (var entry in combinedExternalEffects)
         {
-<<<<<<< HEAD
             if (entry.Key.Patch == null)
             {
-                builder.Append(string.Format(CultureInfo.CurrentCulture,
-                    TranslationServer.Translate("AUTO-EVO_POPULATION_CHANGED_EVERYWHERE"),
+                builder.Append(new LocalizedString("AUTO-EVO_POPULATION_CHANGED_EVERYWHERE",
                     entry.Key.Species.FormattedName, entry.Value, entry.Key.Event));
             }
             else
             {
                 var patchName = TranslationServer.Translate(entry.Key.Patch.Name);
 
-                builder.Append(string.Format(CultureInfo.CurrentCulture,
-                    TranslationServer.Translate("AUTO-EVO_POPULATION_CHANGED"),
+                builder.Append(new LocalizedString("AUTO-EVO_POPULATION_CHANGED",
                     entry.Key.Species.FormattedName, entry.Value, patchName, entry.Key.Event));
             }
 
-=======
-            // entry.Value is the amount, Item2 is the reason string
-            builder.Append(new LocalizedString("AUTO-EVO_POPULATION_CHANGED",
-                entry.Key.Item1.FormattedName, entry.Value, entry.Key.Item2));
->>>>>>> 0161a4d2
             builder.Append('\n');
         }
 
