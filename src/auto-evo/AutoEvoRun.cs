--- conflicted
+++ resolved
@@ -238,17 +238,10 @@
                         continue;
                     }
 
-<<<<<<< HEAD
-                    long currentPopulation = results.GetPopulationInPatchIfExists(entry.Species, currentPatch) ?? 0;
+                    long currentPopulation = results.GetPopulationInPatchIfExists(entry.Species, entry.Patch) ?? 0;
 
                     results.AddPopulationResultForSpecies(
-                        entry.Species, currentPatch, currentPopulation + entry.Constant);
-=======
-                    long currentPop = results.GetPopulationInPatchIfExists(entry.Species, entry.Patch) ?? 0;
-
-                    results.AddPopulationResultForSpecies(
-                        entry.Species, entry.Patch, (long)(currentPop * entry.Coefficient) + entry.Constant);
->>>>>>> da941972
+                        entry.Species, entry.Patch, currentPopulation + entry.Constant);
                 }
                 catch (Exception e)
                 {
