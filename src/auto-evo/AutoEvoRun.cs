﻿using System;
using System.Collections.Generic;
using System.Diagnostics;
using System.Globalization;
using System.Linq;
using System.Threading;
using System.Threading.Tasks;
using AutoEvo;
using Godot;
using Thread = System.Threading.Thread;

/// <summary>
///   A single run of the auto-evo system happening in a background thread
/// </summary>
public class AutoEvoRun
{
    /// <summary>
    ///   Results are stored here until the simulation is complete and then applied
    /// </summary>
    private readonly RunResults results = new();

    /// <summary>
    ///   Generated steps are stored here until they are executed
    /// </summary>
    private readonly Queue<IRunStep> runSteps = new();

    private readonly List<Task> concurrentStepTasks = new();

    private volatile RunStage state = RunStage.GatheringInfo;

    private bool started;
    private volatile bool running;
    private volatile bool finished;
    private volatile bool aborted;

    /// <summary>
    ///   -1 means not yet computed
    /// </summary>
    private volatile int totalSteps = -1;

    private int completeSteps;

    public AutoEvoRun(GameWorld world)
    {
        Parameters = new RunParameters(world);
    }

    private enum RunStage
    {
        /// <summary>
        ///   On the first step(s) all the data is loaded (if there is a lot then it is split into multiple steps) and
        ///   the total number of steps is calculated
        /// </summary>
        GatheringInfo,

        /// <summary>
        ///   Steps are being executed
        /// </summary>
        Stepping,

        /// <summary>
        ///   All the steps are done and the result is written
        /// </summary>
        Ended,
    }

    /// <summary>
    ///   The Species may not be messed with while running. These are queued changes that will be applied after a run
    /// </summary>
    public List<ExternalEffect> ExternalEffects { get; } = new();

    /// <summary>
    ///   True while running
    /// </summary>
    /// <remarks>
    ///   <para>
    ///     While auto-evo is running the patch conditions or species properties (that this run uses) MAY NOT be
    ///     changed!
    ///   </para>
    /// </remarks>
    public bool Running { get => running; private set => running = value; }

    public bool Finished { get => finished; private set => finished = value; }

    public bool Aborted { get => aborted; set => aborted = value; }

    /// <summary>
    ///   The total duration auto-evo processing took
    /// </summary>
    public TimeSpan? RunDuration { get; private set; }

    public float CompletionFraction
    {
        get
        {
            int total = totalSteps;

            if (total <= 0)
                return 0;

            return (float)CompleteSteps / total;
        }
    }

    public int CompleteSteps => Thread.VolatileRead(ref completeSteps);

    public bool WasSuccessful => Finished && !Aborted;

    /// <summary>
    ///   If true the auto evo uses all available executor threads by running more concurrent concurrentStepTasks
    /// </summary>
    public bool FullSpeed { get; set; }

    /// <summary>
    ///   a string describing the status of the simulation For example "21% done. 21/100 steps."
    /// </summary>
    public string Status
    {
        get
        {
            if (Aborted)
                return TranslationServer.Translate("ABORTED_DOT");

            if (Finished)
                return TranslationServer.Translate("FINISHED_DOT");

            if (!Running)
                return TranslationServer.Translate("NOT_RUNNING_DOT");

            int total = totalSteps;

            if (total > 0)
            {
                var percentage = CompletionFraction * 100;

                // {0:F1}% done. {1:n0}/{2:n0} steps.
                return string.Format(CultureInfo.CurrentCulture,
                    TranslationServer.Translate("AUTO-EVO_STEPS_DONE"),
                    percentage, CompleteSteps, total);
            }

            return TranslationServer.Translate("STARTING");
        }
    }

    /// <summary>
    ///   Run results after this is finished
    /// </summary>
    public RunResults? Results
    {
        get
        {
            if (!Finished)
                throw new InvalidOperationException("Can't get run results before finishing");

            // Aborted run gives no results
            if (Aborted)
                return null;

            return results;
        }
    }

    protected RunParameters Parameters { get; }

    /// <summary>
    ///   Starts this run if not started already
    /// </summary>
    public void Start()
    {
        if (started)
            return;

        var task = new Task(Run);

        TaskExecutor.Instance.AddTask(task);
        started = true;
    }

    public void Abort()
    {
        Aborted = true;
    }

    /// <summary>
    ///   Returns true when this run is finished
    /// </summary>
    /// <param name="autoStart">If set to <c>true</c> start the run if not already.</param>
    /// <returns>True when the run is complete or aborted</returns>
    public bool IsFinished(bool autoStart = true)
    {
        if (autoStart && !started)
            Start();

        return Finished;
    }

    public void ApplyResults()
    {
        if (!Finished || Running)
        {
            throw new InvalidOperationException("Can't apply run results before it is done");
        }

        results.ApplyResults(Parameters.World, false);
    }

    /// <summary>
    ///   Applies things added by addExternalPopulationEffect
    /// </summary>
    /// <remarks>
    ///   <para>
    ///     This has to be called after this run is finished. This also applies the results so ApplyResults shouldn't be
    ///     called when using external effects.
    ///   </para>
    /// </remarks>
    public void ApplyExternalEffects()
    {
        if (ExternalEffects.Count > 0)
        {
            // Effects are applied in the current patch
            var currentPatch = Parameters.World.Map.CurrentPatch ??
                throw new InvalidOperationException("Cannot apply external effects without current map patch");

            foreach (var entry in ExternalEffects)
            {
                try
                {
                    // It's possible for external effects to be added for extinct species (either completely extinct
                    // or extinct in the current patch)
                    if (!results.SpeciesHasResults(entry.Species))
                    {
                        GD.Print("Extinct species ", entry.Species.FormattedIdentifier,
                            " had an external effect, ignoring the effect");
                        continue;
                    }

                    long currentPop = results.GetPopulationInPatchIfExists(entry.Species, currentPatch) ?? 0;

                    results.AddPopulationResultForSpecies(
                        entry.Species, currentPatch, (int)(currentPop * entry.Coefficient) + entry.Constant);
                }
                catch (Exception e)
                {
                    GD.PrintErr("External effect can't be applied: ", e);
                }
            }
        }

        results.ApplyResults(Parameters.World, false);
    }

    /// <summary>
    ///   Adds an external population affecting event (player dying, reproduction, darwinian evo actions)
    /// </summary>
    /// <param name="species">The affected Species.</param>
    /// <param name="constant">The population change amount (constant part).</param>
    /// <param name="coefficient">The population change amount (coefficient part).</param>
    /// <param name="eventType">The external event type.</param>
    /// <param name="patch">The patch this effect affects or null for a global event.</param>
    public void AddExternalPopulationEffect(Species species, int constant, float coefficient, string eventType,
        Patch? patch)
    {
        ExternalEffects.Add(new ExternalEffect(species, constant, coefficient, eventType, patch));
    }

    /// <summary>
    ///   Makes a summary of external effects
    /// </summary>
    /// <returns>The summary of external effects.</returns>
    public LocalizedStringBuilder MakeSummaryOfExternalEffects()
    {
        var combinedExternalEffects = new Dictionary<(Species Species, string Event, Patch? Patch), long>();

        foreach (var entry in ExternalEffects)
        {
            var key = (entry.Species, entry.EventType, entry.Patch);
            var speciesPopulation = entry.Species.Population;

<<<<<<< HEAD
            if (combinedExternalEffects.ContainsKey(key))
            {
                combinedExternalEffects[key] +=
                    entry.Constant + (long)(speciesPopulation * entry.Coefficient) - speciesPopulation;
            }
            else
            {
                combinedExternalEffects[key] =
                    entry.Constant + (int)(speciesPopulation * entry.Coefficient) - speciesPopulation;
            }
=======
            combinedExternalEffects.TryGetValue(key, out var existingEffectAmount);

            combinedExternalEffects[key] = existingEffectAmount +
                entry.Constant + (long)(entry.Species.Population * entry.Coefficient) - entry.Species.Population;
>>>>>>> 3132986c
        }

        var builder = new LocalizedStringBuilder(300);

        foreach (var entry in combinedExternalEffects)
        {
            if (entry.Key.Patch == null)
            {
                builder.Append(new LocalizedString("AUTO-EVO_POPULATION_CHANGED_EVERYWHERE",
                    entry.Key.Species.FormattedName, entry.Value, entry.Key.Event));
            }
            else
            {
                var patchName = TranslationServer.Translate(entry.Key.Patch.Name);

                builder.Append(new LocalizedString("AUTO-EVO_POPULATION_CHANGED",
                    entry.Key.Species.FormattedName, entry.Value, patchName, entry.Key.Event));
            }

            builder.Append('\n');
        }

        return builder;
    }

    /// <summary>
    ///   The info gather phase
    /// </summary>
    protected virtual void GatherInfo(Queue<IRunStep> steps)
    {
        var random = new Random();

        var alreadyHandledSpecies = new HashSet<Species>();

        var map = Parameters.World.Map;

        var autoEvoConfiguration = SimulationParameters.Instance.AutoEvoConfiguration;

        foreach (var entry in map.Patches)
        {
            // TODO: No one should be allowed to update the SpeciesInPatch.
            // If this happens, the root cause must be addressed.

            // Iterate over a copy to be secure from changes to the dictionary.
            var speciesInPatchCopy = entry.Value.SpeciesInPatch.ToList();
            foreach (var speciesEntry in speciesInPatchCopy)
            {
                // Trying to find where a null comes from https://github.com/Revolutionary-Games/Thrive/issues/3004
                if (speciesEntry.Key == null)
                    throw new Exception("Species key in a patch is null");

                if (alreadyHandledSpecies.Contains(speciesEntry.Key))
                    continue;

                alreadyHandledSpecies.Add(speciesEntry.Key);

                // The player species doesn't get random mutations. And also doesn't spread automatically
                if (speciesEntry.Key.PlayerSpecies)
                {
                }
                else
                {
                    steps.Enqueue(new FindBestMutation(autoEvoConfiguration, map, speciesEntry.Key,
                        autoEvoConfiguration.MutationsPerSpecies,
                        autoEvoConfiguration.AllowNoMigration,
                        autoEvoConfiguration.SpeciesSplitByMutationThresholdPopulationFraction,
                        autoEvoConfiguration.SpeciesSplitByMutationThresholdPopulationAmount));

                    steps.Enqueue(new FindBestMigration(autoEvoConfiguration, map, speciesEntry.Key, random,
                        autoEvoConfiguration.MoveAttemptsPerSpecies,
                        autoEvoConfiguration.AllowNoMigration));
                }
            }

            // Verify the length.
            if (speciesInPatchCopy.Count != entry.Value.SpeciesInPatch.Count)
            {
                GD.PrintErr("Auto-evo: Issue #1880 occured (Collection was modified).");
            }
            else
            {
                // Check that each entry is still the same.
                foreach (var speciesEntry in speciesInPatchCopy)
                {
                    if (!entry.Value.SpeciesInPatch.TryGetValue(speciesEntry.Key, out long value)
                        || speciesEntry.Value != value)
                    {
                        GD.PrintErr("Auto-evo: Issue #1880 occured (Collection was modified).");
                        break;
                    }
                }
            }

            if (entry.Value.SpeciesInPatch.Count < autoEvoConfiguration.LowBiodiversityLimit &&
                random.NextDouble() < autoEvoConfiguration.BiodiversityAttemptFillChance)
            {
                steps.Enqueue(new IncreaseBiodiversity(autoEvoConfiguration, map, entry.Value, random));
            }
        }

        // The new populations don't depend on the mutations, this is so that when
        // the player edits their species the other species they are competing
        // against are the same (so we can show some performance predictions in the
        // editor and suggested changes)
        // Concurrent run is false here just to be safe, and as this is a single step this doesn't matter much
        steps.Enqueue(new CalculatePopulation(autoEvoConfiguration, map) { CanRunConcurrently = false });

        // Due to species splitting migrations may end up being invalid
        // TODO: should this also adjust / remove migrations that are no longer possible due to updated population
        // numbers
        steps.Enqueue(new RemoveInvalidMigrations(alreadyHandledSpecies));

        AddPlayerSpeciesPopulationChangeClampStep(steps, map, Parameters.World.PlayerSpecies);

        steps.Enqueue(new ForceExtinction(map.Patches.Values.ToList(), autoEvoConfiguration));
    }

    /// <summary>
    ///   Adds a step that adjusts the player species population results
    /// </summary>
    /// <param name="steps">The list of steps to add the adjust step to</param>
    /// <param name="map">Used to get list of patches to act on</param>
    /// <param name="playerSpecies">The species the player adjustment is performed on, if null, nothing is done</param>
    /// <param name="previousPopulationFrom">
    ///   This is the species from which the previous populations are read through. If null
    ///   <see cref="playerSpecies"/> is used instead
    /// </param>
    protected void AddPlayerSpeciesPopulationChangeClampStep(Queue<IRunStep> steps, PatchMap map,
        Species? playerSpecies,
        Species? previousPopulationFrom = null)
    {
        if (playerSpecies == null)
            return;

        steps.Enqueue(new LambdaStep(
            result =>
            {
                foreach (var entry in map.Patches)
                {
                    var resultPopulation = result.GetPopulationInPatchIfExists(playerSpecies, entry.Value);

                    // Going extinct in patch is not adjusted, because the minimum viable population clamping is
                    // performed already so we don't want to undo that
                    if (resultPopulation is null or 0)
                        continue;

                    // Adjust to the specified fraction of the full population change
                    var previousPopulation = entry.Value.GetSpeciesPopulation(previousPopulationFrom ?? playerSpecies);

                    var change = resultPopulation.Value - previousPopulation;

                    change = (long)Math.Round(change * Constants.AUTO_EVO_PLAYER_STRENGTH_FRACTION);

                    result.AddPopulationResultForSpecies(playerSpecies, entry.Value, previousPopulation + change);
                }
            }));
    }

    /// <summary>
    ///   Run this instance. Should only be called in a background thread
    /// </summary>
    private void Run()
    {
        var timer = new Stopwatch();
        timer.Start();

        Running = true;

        bool complete = false;

        while (!Aborted && !complete)
        {
            try
            {
                complete = Step();
            }
            catch (Exception e)
            {
                Aborted = true;
                GD.PrintErr("Auto-evo failed with an exception: ", e);
            }
        }

        Running = false;
        Finished = true;

        RunDuration = timer.Elapsed;
    }

    /// <summary>
    ///   Performs a single calculation step. This should be quite fast (5-20 milliseconds) in order to make aborting
    ///   work fast.
    /// </summary>
    /// <returns>True when finished</returns>
    private bool Step()
    {
        switch (state)
        {
            case RunStage.GatheringInfo:
                GatherInfo(runSteps);

                // +2 is for this step and the result apply step
                totalSteps = runSteps.Sum(step => step.TotalSteps) + 2;

                Interlocked.Increment(ref completeSteps);
                state = RunStage.Stepping;
                return false;
            case RunStage.Stepping:
                if (runSteps.Count < 1)
                {
                    // All steps complete
                    state = RunStage.Ended;
                }
                else
                {
                    if (FullSpeed)
                    {
                        // Try to use extra threads to speed this up
                        // If we ever want to use background processing in a loading screen to do something time
                        // sensitive while auto-evo runs this value needs to be reduced
                        int maxTasksAtOnce = 1000;

                        while (runSteps.Peek()?.CanRunConcurrently == true && maxTasksAtOnce > 0)
                        {
                            var step = runSteps.Dequeue();

                            concurrentStepTasks.Add(new Task(() => RunSingleStepToCompletion(step)));
                            --maxTasksAtOnce;
                        }

                        if (concurrentStepTasks.Count < 1)
                        {
                            // No steps that can run concurrently, need to run just a normal run
                            NormalRunPartOfNextStep();
                        }
                        else
                        {
                            TaskExecutor.Instance.RunTasks(concurrentStepTasks, true);
                            concurrentStepTasks.Clear();
                        }
                    }
                    else
                    {
                        NormalRunPartOfNextStep();
                    }
                }

                return false;
            case RunStage.Ended:
                // Results are no longer applied here as it's easier to just apply them on the main thread while
                // moving to the editor
                Interlocked.Increment(ref completeSteps);
                return true;
        }

        throw new InvalidOperationException("run stage enum value not handled");
    }

    private void NormalRunPartOfNextStep()
    {
        if (runSteps.Peek().RunStep(results))
            runSteps.Dequeue();

        Interlocked.Increment(ref completeSteps);
    }

    private void RunSingleStepToCompletion(IRunStep step)
    {
        int steps = 0;

        // This condition is here to allow abandoning auto-evo runs quickly
        while (!Aborted)
        {
            ++steps;

            if (step.RunStep(results))
                break;
        }

        // Doing the steps counting this way is slightly faster than an increment after each step
        Interlocked.Add(ref completeSteps, steps);
    }
}<|MERGE_RESOLUTION|>--- conflicted
+++ resolved
@@ -277,23 +277,10 @@
             var key = (entry.Species, entry.EventType, entry.Patch);
             var speciesPopulation = entry.Species.Population;
 
-<<<<<<< HEAD
-            if (combinedExternalEffects.ContainsKey(key))
-            {
-                combinedExternalEffects[key] +=
-                    entry.Constant + (long)(speciesPopulation * entry.Coefficient) - speciesPopulation;
-            }
-            else
-            {
-                combinedExternalEffects[key] =
-                    entry.Constant + (int)(speciesPopulation * entry.Coefficient) - speciesPopulation;
-            }
-=======
             combinedExternalEffects.TryGetValue(key, out var existingEffectAmount);
 
             combinedExternalEffects[key] = existingEffectAmount +
-                entry.Constant + (long)(entry.Species.Population * entry.Coefficient) - entry.Species.Population;
->>>>>>> 3132986c
+                entry.Constant + (long)(speciesPopulation * entry.Coefficient) - speciesPopulation;
         }
 
         var builder = new LocalizedStringBuilder(300);
@@ -307,10 +294,8 @@
             }
             else
             {
-                var patchName = TranslationServer.Translate(entry.Key.Patch.Name);
-
                 builder.Append(new LocalizedString("AUTO-EVO_POPULATION_CHANGED",
-                    entry.Key.Species.FormattedName, entry.Value, patchName, entry.Key.Event));
+                    entry.Key.Species.FormattedName, entry.Value, entry.Key.Patch.Name, entry.Key.Event));
             }
 
             builder.Append('\n');
