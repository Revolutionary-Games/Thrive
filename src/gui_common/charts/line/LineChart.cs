--- conflicted
+++ resolved
@@ -469,7 +469,6 @@
         // Wait until rect sizes settle down then we update visuals
         Invoke.Instance.Queue(() =>
         {
-<<<<<<< HEAD
             drawArea.Update();
 
             foreach (var data in dataSets.Keys)
@@ -477,9 +476,6 @@
                 FlattenLines(data);
             }
         });
-=======
-            FlattenLines(data);
-        }
 
         chartPopup.WindowTitle = TranslationServer.Translate(ChartName);
 
@@ -489,7 +485,6 @@
             childChart.Plot(xAxisName, yAxisName, initialVisibleDataSets, legendTitle, datasetsLegend,
                 defaultDataSet, expandedXTicks, expandedYTicks);
         }
->>>>>>> 646efae0
     }
 
     /// <summary>
@@ -635,16 +630,11 @@
         // Handle errors
         if (dataSets == null || VisibleDataSets <= 0)
         {
-<<<<<<< HEAD
-            DrawNoDataText();
-            return;
-=======
             DrawErrorText(TranslationServer.Translate("NO_DATA_TO_SHOW"));
         }
         else if (!IsMinMaxValid())
         {
             DrawErrorText(TranslationServer.Translate("INVALID_DATA_TO_PLOT"));
->>>>>>> 646efae0
         }
 
         DrawOrdinateLines();
