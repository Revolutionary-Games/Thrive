﻿using System;
using Godot;

/// <summary>
///   Audio type art gallery item
/// </summary>
public partial class GalleryCardAudio : GalleryCard, IGalleryCardPlayback
{
#pragma warning disable CA2213
    [Export]
    private PlaybackControls playbackControls = null!;

    private AudioStreamPlayer? ownPlayer;
#pragma warning restore CA2213

    public event EventHandler? PlaybackStarted;
    public event EventHandler? PlaybackStopped;

    /// <summary>
    ///   NOTE: Manipulating playback shouldn't be done directly through here, instead use the provided methods
    ///   so that controls could be updated accordingly.
    /// </summary>
    public AudioStreamPlayer Player
    {
        get
        {
            EnsurePlayerExist();
            return ownPlayer!;
        }
        set
        {
            ownPlayer = value;
            UpdatePlaybackBar();
        }
    }

    public bool Playing => playbackControls.Playing;

    public override void _Ready()
    {
        base._Ready();

        EnsurePlayerExist();
    }

    public void StartPlayback()
    {
        playbackControls.StartPlayback();
    }

    public void StopPlayback()
    {
        playbackControls.StopPlayback();
    }

    private void EnsurePlayerExist()
    {
        if (ownPlayer == null)
        {
<<<<<<< HEAD
            ownPlayer = new AudioStreamPlayer { Stream = GD.Load<AudioStream>(Asset!.ResourcePath) };
=======
            ownPlayer = new AudioStreamPlayer { Stream = GD.Load<AudioStream>(Asset.ResourcePath), VolumeLinear = 0 };
>>>>>>> d0454c95
            UpdatePlaybackBar();
            AddChild(ownPlayer);
        }
    }

    private void UpdatePlaybackBar()
    {
        playbackControls.AudioPlayer = ownPlayer;
    }

    private void OnStarted()
    {
        PlaybackStarted?.Invoke(this, EventArgs.Empty);
    }

    private void OnStopped()
    {
        PlaybackStopped?.Invoke(this, EventArgs.Empty);
    }
}<|MERGE_RESOLUTION|>--- conflicted
+++ resolved
@@ -57,11 +57,7 @@
     {
         if (ownPlayer == null)
         {
-<<<<<<< HEAD
-            ownPlayer = new AudioStreamPlayer { Stream = GD.Load<AudioStream>(Asset!.ResourcePath) };
-=======
             ownPlayer = new AudioStreamPlayer { Stream = GD.Load<AudioStream>(Asset.ResourcePath), VolumeLinear = 0 };
->>>>>>> d0454c95
             UpdatePlaybackBar();
             AddChild(ownPlayer);
         }
