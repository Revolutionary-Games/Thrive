using System;
using System.Collections.Generic;
using System.Diagnostics.CodeAnalysis;
using System.Linq;
using Godot;
using Array = Godot.Collections.Array;

/// <summary>
///   Class managing the main menu and everything in it
/// </summary>
public class MainMenu : Node
{
    /// <summary>
    ///   Index of the current menu.
    /// </summary>
    [Export]
    public uint CurrentMenuIndex;

    [Export]
    public NodePath ThriveLogoPath;

    [SuppressMessage("ReSharper", "CollectionNeverUpdated.Global", Justification = "Set from editor")]
    [Export]
    public List<Texture> MenuBackgrounds;

    [Export]
    public NodePath NewGameButtonPath;

    [Export]
    public NodePath FreebuildButtonPath;

    [Export]
    public NodePath GLES2PopupPath;

    public Array MenuArray;
    public TextureRect Background;

    public bool IsReturningToMenu = false;

    private readonly List<ToolTipCallbackData> toolTipCallbacks = new List<ToolTipCallbackData>();

    private TextureRect thriveLogo;
    private OptionsMenu options;
    private AnimationPlayer guiAnimations;
    private SaveManagerGUI saves;
    private ModManagerUI modLoader;

    private Button newGameButton;
    private Button freebuildButton;

    private AcceptDialog gles2Popup;

    public override void _Ready()
    {
        RunMenuSetup();

        // Start intro video
        if (Settings.Instance.PlayIntroVideo && !IsReturningToMenu)
        {
            TransitionManager.Instance.AddCutscene("res://assets/videos/intro.webm");
            TransitionManager.Instance.StartTransitions(this, nameof(OnIntroEnded));
        }
        else
        {
            OnIntroEnded();
        }

        // Let all suppressed deletions happen (if we came back directly from the editor that was loaded from a save)
        TemporaryLoadedNodeDeleter.Instance.ReleaseAllHolds();
    }

    public void StartMusic()
    {
        Jukebox.Instance.PlayingCategory = "Menu";
        Jukebox.Instance.Resume();
    }

    /// <summary>
    ///   Sets the current menu index and then switches the menu
    /// </summary>
    /// <param name="index">Index of the menu</param>
    /// <param name="slide">If false then the menu slide animation will not be played</param>
    public void SetCurrentMenu(uint index, bool slide = true)
    {
        // Allow disabling all the menus for going to the options menu
        if (index > MenuArray.Count - 1 && index != uint.MaxValue)
        {
            GD.PrintErr("Selected menu index is out of range!");
            return;
        }

        CurrentMenuIndex = index;

        if (slide)
        {
            guiAnimations.Play("MenuSlide");
        }
        else
        {
            // Just switch the menu
            SwitchMenu();
        }
    }

    /// <summary>
    ///   Setup the main menu.
    /// </summary>
    private void RunMenuSetup()
    {
        Background = GetNode<TextureRect>("Background");
        guiAnimations = GetNode<AnimationPlayer>("GUIAnimations");
        thriveLogo = GetNode<TextureRect>(ThriveLogoPath);
        newGameButton = GetNode<Button>(NewGameButtonPath);
        freebuildButton = GetNode<Button>(FreebuildButtonPath);

        MenuArray?.Clear();

        // Get all of menu items
        MenuArray = GetTree().GetNodesInGroup("MenuItem");

        if (MenuArray == null)
        {
            GD.PrintErr("Failed to find all the menu items!");
            return;
        }

        RandomizeBackground();

        options = GetNode<OptionsMenu>("OptionsMenu");
        saves = GetNode<SaveManagerGUI>("SaveManagerGUI");
<<<<<<< HEAD
        modLoader = GetNode<ModManagerUI>("ModLoader");
=======
        gles2Popup = GetNode<AcceptDialog>(GLES2PopupPath);
>>>>>>> bfacb0b2

        // Load settings
        if (Settings.Instance == null)
            GD.PrintErr("Failed to initialize settings.");

        // Set initial menu
        SwitchMenu();

        // Easter egg message
        ToolTipHelper.RegisterToolTipForControl(
            thriveLogo, toolTipCallbacks, ToolTipManager.Instance.GetToolTip("thriveLogoEasterEgg", "mainMenu"));

        if (OS.GetCurrentVideoDriver() == OS.VideoDriver.Gles2 && !IsReturningToMenu)
            gles2Popup.PopupCenteredMinsize();
    }

    /// <summary>
    ///   Randomizes background images.
    /// </summary>
    private void RandomizeBackground()
    {
        Random rand = new Random();

        // Exported lists will crash the game, so as a workaround ToList() is added
        // https://github.com/godotengine/godot/issues/37934
        // This is a Godot issue that may get fixed in 4.0
        var chosenBackground = MenuBackgrounds.ToList().Random(rand);

        SetBackground(chosenBackground);
    }

    private void SetBackground(Texture backgroundImage)
    {
        Background.Texture = backgroundImage;
    }

    /// <summary>
    ///   Stops any currently playing animation and plays
    ///   the given one instead
    /// </summary>
    private void PlayGUIAnimation(string animation)
    {
        if (guiAnimations.IsPlaying())
            guiAnimations.Stop();

        guiAnimations.Play(animation);
    }

    /// <summary>
    ///   Switches the displayed menu
    /// </summary>
    private void SwitchMenu()
    {
        // Hide other menus and only show the one of the current index
        foreach (Control menu in MenuArray)
        {
            menu.Hide();

            if (menu.GetIndex() == CurrentMenuIndex)
            {
                menu.Show();
            }
        }
    }

    private void OnIntroEnded()
    {
        TransitionManager.Instance.AddScreenFade(Fade.FadeType.FadeOut, 0.5f, false);
        TransitionManager.Instance.StartTransitions(null, string.Empty);

        // Start music after the video
        StartMusic();
        GetNode<AutoModLoader>("/root/AutoModLoader").OpenModErrorPopup(GetNode<AcceptDialog>("ModErrorPopup"));
    }

    private void OnMicrobeIntroEnded()
    {
        // TODO: Add loading screen while changing between scenes
        SceneManager.Instance.SwitchToScene(MainGameState.MicrobeStage);
    }

    private void OnFreebuildFadeInEnded()
    {
        // Instantiate a new editor scene
        var editor = (MicrobeEditor)SceneManager.Instance.LoadScene(MainGameState.MicrobeEditor).Instance();

        // Start freebuild game
        editor.CurrentGame = GameProperties.StartNewMicrobeGame(true);

        // Switch to the editor scene
        SceneManager.Instance.SwitchToScene(editor);
    }

    private void NewGamePressed()
    {
        GUICommon.Instance.PlayButtonPressSound();

        // Ignore mouse event on the button to prevent it being clicked twice
        newGameButton.MouseFilter = Control.MouseFilterEnum.Ignore;

        // Stop music for the video (stop is used instead of pause to stop the menu music playing a bit after the video
        // before the stage music starts)
        Jukebox.Instance.Stop();

        if (Settings.Instance.PlayMicrobeIntroVideo)
        {
            TransitionManager.Instance.AddScreenFade(Fade.FadeType.FadeIn, 0.5f);
            TransitionManager.Instance.AddCutscene("res://assets/videos/microbe_intro2.webm");
        }
        else
        {
            // People who disable the cutscene are impatient anyway so use a reduced fade time
            TransitionManager.Instance.AddScreenFade(Fade.FadeType.FadeIn, 0.2f);
        }

        TransitionManager.Instance.StartTransitions(this, nameof(OnMicrobeIntroEnded));
    }

    private void ToolsPressed()
    {
        GUICommon.Instance.PlayButtonPressSound();
        SetCurrentMenu(1);
    }

    private void FreebuildEditorPressed()
    {
        GUICommon.Instance.PlayButtonPressSound();

        // Ignore mouse event on the button to prevent it being clicked twice
        freebuildButton.MouseFilter = Control.MouseFilterEnum.Ignore;

        TransitionManager.Instance.AddScreenFade(Fade.FadeType.FadeIn, 0.3f, false);
        TransitionManager.Instance.StartTransitions(this, nameof(OnFreebuildFadeInEnded));
    }

    private void BackFromToolsPressed()
    {
        GUICommon.Instance.PlayButtonPressSound();
        SetCurrentMenu(0);
    }

    private void QuitPressed()
    {
        GUICommon.Instance.PlayButtonPressSound();
        GetTree().Quit();
    }

    private void OptionsPressed()
    {
        GUICommon.Instance.PlayButtonPressSound();

        // Hide all the other menus
        SetCurrentMenu(uint.MaxValue, false);

        // Show the options
        options.OpenFromMainMenu();

        thriveLogo.Hide();
    }

    private void OnReturnFromOptions()
    {
        options.Visible = false;

        SetCurrentMenu(0, false);

        thriveLogo.Show();
    }

    private void LoadGamePressed()
    {
        GUICommon.Instance.PlayButtonPressSound();

        // Hide all the other menus
        SetCurrentMenu(uint.MaxValue, false);

        // Show the options
        saves.Visible = true;

        thriveLogo.Hide();
    }

    private void OnReturnFromLoadGame()
    {
        saves.Visible = false;

        SetCurrentMenu(0, false);

        thriveLogo.Show();
    }

    private void ModLoaderPressed()
    {
        GUICommon.Instance.PlayButtonPressSound();

        SetCurrentMenu(uint.MaxValue, false);

        modLoader.Visible = true;

        thriveLogo.Hide();
    }

    private void OnReturnFromModLoader()
    {
        modLoader.Visible = false;

        SetCurrentMenu(0, false);

        thriveLogo.Show();
    }
}<|MERGE_RESOLUTION|>--- conflicted
+++ resolved
@@ -128,11 +128,8 @@
 
         options = GetNode<OptionsMenu>("OptionsMenu");
         saves = GetNode<SaveManagerGUI>("SaveManagerGUI");
-<<<<<<< HEAD
         modLoader = GetNode<ModManagerUI>("ModLoader");
-=======
         gles2Popup = GetNode<AcceptDialog>(GLES2PopupPath);
->>>>>>> bfacb0b2
 
         // Load settings
         if (Settings.Instance == null)
