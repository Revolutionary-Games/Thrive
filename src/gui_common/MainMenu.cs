using System;
using System.Collections.Generic;
using System.Diagnostics.CodeAnalysis;
using System.Linq;
using Godot;
using Array = Godot.Collections.Array;

/// <summary>
///   Class managing the main menu and everything in it
/// </summary>
public class MainMenu : Node
{
    /// <summary>
    ///   Index of the current menu.
    /// </summary>
    [Export]
    public uint CurrentMenuIndex;

    [Export]
    public NodePath ThriveLogoPath;

    [SuppressMessage("ReSharper", "CollectionNeverUpdated.Global", Justification = "Set from editor")]
    [Export]
    public List<Texture> MenuBackgrounds;

    [Export]
    public NodePath NewGameButtonPath;

    [Export]
    public NodePath FreebuildButtonPath;

    [Export]
    public NodePath GLES2PopupPath;

    public Array MenuArray;
    public TextureRect Background;

    public bool IsReturningToMenu = false;

    private readonly List<ToolTipCallbackData> toolTipCallbacks = new List<ToolTipCallbackData>();

    private TextureRect thriveLogo;
    private OptionsMenu options;
    private AnimationPlayer guiAnimations;
    private SaveManagerGUI saves;
    private ModManagerUI modLoader;

    private Button newGameButton;
    private Button freebuildButton;

    private AcceptDialog gles2Popup;

    public override void _Ready()
    {
        RunMenuSetup();

        // Start intro video
        if (Settings.Instance.PlayIntroVideo && !IsReturningToMenu)
        {
            TransitionManager.Instance.AddCutscene("res://assets/videos/intro.webm");
            TransitionManager.Instance.StartTransitions(this, nameof(OnIntroEnded));
        }
        else
        {
            OnIntroEnded();
        }

        // Let all suppressed deletions happen (if we came back directly from the editor that was loaded from a save)
        TemporaryLoadedNodeDeleter.Instance.ReleaseAllHolds();
    }

    public void StartMusic()
    {
        Jukebox.Instance.PlayingCategory = "Menu";
        Jukebox.Instance.Resume();
    }

    /// <summary>
    ///   Sets the current menu index and then switches the menu
    /// </summary>
    /// <param name="index">Index of the menu</param>
    /// <param name="slide">If false then the menu slide animation will not be played</param>
    public void SetCurrentMenu(uint index, bool slide = true)
    {
        // Allow disabling all the menus for going to the options menu
        if (index > MenuArray.Count - 1 && index != uint.MaxValue)
        {
            GD.PrintErr("Selected menu index is out of range!");
            return;
        }

        CurrentMenuIndex = index;

        if (slide)
        {
            guiAnimations.Play("MenuSlide");
        }
        else
        {
            // Just switch the menu
            SwitchMenu();
        }
    }

    /// <summary>
    ///   Setup the main menu.
    /// </summary>
    private void RunMenuSetup()
    {
        Background = GetNode<TextureRect>("Background");
        guiAnimations = GetNode<AnimationPlayer>("GUIAnimations");
        thriveLogo = GetNode<TextureRect>(ThriveLogoPath);
        newGameButton = GetNode<Button>(NewGameButtonPath);
        freebuildButton = GetNode<Button>(FreebuildButtonPath);

        MenuArray?.Clear();

        // Get all of menu items
        MenuArray = GetTree().GetNodesInGroup("MenuItem");

        if (MenuArray == null)
        {
            GD.PrintErr("Failed to find all the menu items!");
            return;
        }

        RandomizeBackground();

        options = GetNode<OptionsMenu>("OptionsMenu");
        saves = GetNode<SaveManagerGUI>("SaveManagerGUI");
        modLoader = GetNode<ModManagerUI>("ModLoader");
        gles2Popup = GetNode<AcceptDialog>(GLES2PopupPath);

        // Set initial menu
        SwitchMenu();

        // Easter egg message
        ToolTipHelper.RegisterToolTipForControl(
            thriveLogo, toolTipCallbacks, ToolTipManager.Instance.GetToolTip("thriveLogoEasterEgg", "mainMenu"));

        if (OS.GetCurrentVideoDriver() == OS.VideoDriver.Gles2 && !IsReturningToMenu)
            gles2Popup.PopupCenteredMinsize();
    }

    /// <summary>
    ///   Randomizes background images.
    /// </summary>
    private void RandomizeBackground()
    {
        Random rand = new Random();

        // Exported lists will crash the game, so as a workaround ToList() is added
        // https://github.com/godotengine/godot/issues/37934
        // This is a Godot issue that may get fixed in 4.0
        var chosenBackground = MenuBackgrounds.ToList().Random(rand);

        SetBackground(chosenBackground);
    }

    private void SetBackground(Texture backgroundImage)
    {
        Background.Texture = backgroundImage;
    }

    /// <summary>
    ///   Stops any currently playing animation and plays
    ///   the given one instead
    /// </summary>
    private void PlayGUIAnimation(string animation)
    {
        if (guiAnimations.IsPlaying())
            guiAnimations.Stop();

        guiAnimations.Play(animation);
    }

    /// <summary>
    ///   Switches the displayed menu
    /// </summary>
    private void SwitchMenu()
    {
        // Hide other menus and only show the one of the current index
        foreach (Control menu in MenuArray)
        {
            menu.Hide();

            if (menu.GetIndex() == CurrentMenuIndex)
            {
                menu.Show();
            }
        }
    }

    private void OnIntroEnded()
    {
        TransitionManager.Instance.AddScreenFade(Fade.FadeType.FadeOut, 0.5f, false);
        TransitionManager.Instance.StartTransitions(null, string.Empty);

        // Start music after the video
        StartMusic();
        GetNode<AutoModLoader>("/root/AutoModLoader").OpenModErrorPopup(GetNode<AcceptDialog>("ModErrorPopup"));
    }

    private void OnMicrobeIntroEnded()
    {
        // TODO: Add loading screen while changing between scenes
        SceneManager.Instance.SwitchToScene(MainGameState.MicrobeStage);
    }

    private void OnFreebuildFadeInEnded()
    {
        // Instantiate a new editor scene
        var editor = (MicrobeEditor)SceneManager.Instance.LoadScene(MainGameState.MicrobeEditor).Instance();

        // Start freebuild game
        editor.CurrentGame = GameProperties.StartNewMicrobeGame(true);

        // Switch to the editor scene
        SceneManager.Instance.SwitchToScene(editor);
    }

    private void NewGamePressed()
    {
        GUICommon.Instance.PlayButtonPressSound();

        // Ignore mouse event on the button to prevent it being clicked twice
        newGameButton.MouseFilter = Control.MouseFilterEnum.Ignore;

        // Stop music for the video (stop is used instead of pause to stop the menu music playing a bit after the video
        // before the stage music starts)
        Jukebox.Instance.Stop();

        if (Settings.Instance.PlayMicrobeIntroVideo)
        {
            TransitionManager.Instance.AddScreenFade(Fade.FadeType.FadeIn, 0.5f);
            TransitionManager.Instance.AddCutscene("res://assets/videos/microbe_intro2.webm");
        }
        else
        {
            // People who disable the cutscene are impatient anyway so use a reduced fade time
            TransitionManager.Instance.AddScreenFade(Fade.FadeType.FadeIn, 0.2f);
        }

        TransitionManager.Instance.StartTransitions(this, nameof(OnMicrobeIntroEnded));
    }

    private void ToolsPressed()
    {
        GUICommon.Instance.PlayButtonPressSound();
        SetCurrentMenu(1);
    }

    private void FreebuildEditorPressed()
    {
        GUICommon.Instance.PlayButtonPressSound();

        // Ignore mouse event on the button to prevent it being clicked twice
        freebuildButton.MouseFilter = Control.MouseFilterEnum.Ignore;

        TransitionManager.Instance.AddScreenFade(Fade.FadeType.FadeIn, 0.3f, false);
        TransitionManager.Instance.StartTransitions(this, nameof(OnFreebuildFadeInEnded));
    }

    private void BackFromToolsPressed()
    {
        GUICommon.Instance.PlayButtonPressSound();
        SetCurrentMenu(0);
    }

    private void QuitPressed()
    {
        GUICommon.Instance.PlayButtonPressSound();
        GetTree().Quit();
    }

    private void OptionsPressed()
    {
        GUICommon.Instance.PlayButtonPressSound();

        // Hide all the other menus
        SetCurrentMenu(uint.MaxValue, false);

        // Show the options
        options.OpenFromMainMenu();

        thriveLogo.Hide();
    }

    private void OnReturnFromOptions()
    {
        options.Visible = false;

        SetCurrentMenu(0, false);

        thriveLogo.Show();
    }

    private void LoadGamePressed()
    {
        GUICommon.Instance.PlayButtonPressSound();

        // Hide all the other menus
        SetCurrentMenu(uint.MaxValue, false);

        // Show the options
        saves.Visible = true;

        thriveLogo.Hide();
    }

    private void OnReturnFromLoadGame()
    {
        saves.Visible = false;

        SetCurrentMenu(0, false);

        thriveLogo.Show();
    }

<<<<<<< HEAD
    private void ModLoaderPressed()
    {
        GUICommon.Instance.PlayButtonPressSound();

        SetCurrentMenu(uint.MaxValue, false);

        modLoader.Visible = true;

        thriveLogo.Hide();
    }

    private void OnReturnFromModLoader()
    {
        modLoader.Visible = false;

        SetCurrentMenu(0, false);

        thriveLogo.Show();
=======
    /// <summary>
    ///   This never called method contains translation strings that exist, but cannot automatically be extracted.
    ///   Examples are predefined Godot strings, like popup buttons.
    /// </summary>
    private void CallMiscTranslations()
    {
        _ = TranslationServer.Translate("OK");
        _ = TranslationServer.Translate("Cancel");
>>>>>>> 0768c05b
    }
}<|MERGE_RESOLUTION|>--- conflicted
+++ resolved
@@ -317,7 +317,6 @@
         thriveLogo.Show();
     }
 
-<<<<<<< HEAD
     private void ModLoaderPressed()
     {
         GUICommon.Instance.PlayButtonPressSound();
@@ -336,7 +335,8 @@
         SetCurrentMenu(0, false);
 
         thriveLogo.Show();
-=======
+    }
+
     /// <summary>
     ///   This never called method contains translation strings that exist, but cannot automatically be extracted.
     ///   Examples are predefined Godot strings, like popup buttons.
@@ -345,6 +345,5 @@
     {
         _ = TranslationServer.Translate("OK");
         _ = TranslationServer.Translate("Cancel");
->>>>>>> 0768c05b
     }
 }