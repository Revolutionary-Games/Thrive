--- conflicted
+++ resolved
@@ -18,12 +18,9 @@
     public Godot.Collections.Array MenuArray;
     public TextureRect Background;
 
-<<<<<<< HEAD
+    public bool IsReturningToMenu = false;
+
     private TextureRect thriveLogo;
-=======
-    public bool IsReturningToMenu = false;
-
->>>>>>> 4b4a46bf
     private OptionsMenu options;
 
     public override void _Ready()
