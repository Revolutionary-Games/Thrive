﻿using Godot;

/// <summary>
///   Tweaked colour picker allows for tooltip texts translations and has a customized theming.
/// </summary>
/// <remarks>
///   <para>
///     TODO: add support for the new OKHSL mode in Godot
///   </para>
/// </remarks>
public partial class TweakedColourPicker : ColorPicker
{
#pragma warning disable CA2213
    private HSlider sliderROrH = null!;
    private HSlider sliderGOrS = null!;
    private HSlider sliderBOrV = null!;

    // Alpha has all 3 elements to fully hide it
    private HSlider sliderA = null!;
    private Control labelA = null!;
<<<<<<< HEAD
    private Control spinboxA = null!;
=======
    private Control spinBoxA = null!;
>>>>>>> c6f7eb29
    private Button pickerButton = null!;
#pragma warning restore CA2213

    /// <summary>
    ///   Currently our customized presets are (almost) completely removed.
    /// </summary>
    public string PresetGroup { get; private set; } = "default";

    public override void _Ready()
    {
        base._Ready();

        var baseControl = GetChild(0, true).GetChild(0);
<<<<<<< HEAD

        // RGB/HSV/RAW buttons.
        baseControl.GetChild(2).GetChild<BaseButton>(0).Connect(BaseButton.SignalName.Pressed,
            new Callable(this, nameof(HideAlphaSlider)));
        baseControl.GetChild(2).GetChild<BaseButton>(1).Connect(BaseButton.SignalName.Pressed,
            new Callable(this, nameof(HideAlphaSlider)));

        baseControl.GetChild(2).GetChild<BaseButton>(0).Connect(BaseButton.SignalName.Pressed,
            new Callable(this, nameof(UpdateTooltips)));
        baseControl.GetChild(2).GetChild<BaseButton>(1).Connect(BaseButton.SignalName.Pressed,
            new Callable(this, nameof(UpdateTooltips)));

        // Hide RAW button
        baseControl.GetChild(2).GetChild<BaseButton>(2).Hide();

        // Get controls
        // Sliders are now also for HSL (OKHSL)
        sliderROrH = baseControl.GetChild(4).GetChild(0).GetChild<HSlider>(1);
        sliderGOrS = baseControl.GetChild(4).GetChild(0).GetChild<HSlider>(4);
        sliderBOrV = baseControl.GetChild(4).GetChild(0).GetChild<HSlider>(7);
        sliderA = baseControl.GetChild(4).GetChild(0).GetChild<HSlider>(13);
        labelA = baseControl.GetChild(4).GetChild(0).GetChild<Control>(12);
        spinboxA = baseControl.GetChild(4).GetChild(0).GetChild<Control>(14);
=======

        // Hide RGB/HSV/RAW buttons. Can't delete them because it will crash Godot.
        baseControl.GetChild(2).GetChild<Control>(0).Hide();
        baseControl.GetChild(2).GetChild<Control>(1).Hide();
        baseControl.GetChild(2).GetChild<Control>(2).Hide();

        // Get controls
        // Sliders are now also for HSL (OKHSL)
        sliderROrH = baseControl.GetChild(4).GetChild(0).GetChild<HSlider>(4);
        sliderGOrS = baseControl.GetChild(4).GetChild(0).GetChild<HSlider>(7);
        sliderBOrV = baseControl.GetChild(4).GetChild(0).GetChild<HSlider>(10);
        sliderA = baseControl.GetChild(4).GetChild(0).GetChild<HSlider>(13);
        labelA = baseControl.GetChild(4).GetChild(0).GetChild<Control>(12);
        spinBoxA = baseControl.GetChild(4).GetChild(0).GetChild<Control>(14);
>>>>>>> c6f7eb29
        pickerButton = baseControl.GetChild(1).GetChild<Button>(0);

        baseControl.GetChild(2).GetChild<MenuButton>(3).GetPopup().Connect(PopupMenu.SignalName.IndexPressed,
            new Callable(this, nameof(HideAlphaSlider)));
        baseControl.GetChild(2).GetChild<MenuButton>(3).GetPopup().Connect(PopupMenu.SignalName.IndexPressed,
            new Callable(this, nameof(UpdateTooltips)));
<<<<<<< HEAD
        HideAlphaSlider(1);
=======
        HideAlphaSlider();
>>>>>>> c6f7eb29

        // Disable RAW option in a dropdown menu
        baseControl.GetChild(2).GetChild<MenuButton>(3).GetPopup().SetItemDisabled(2, true);

        // Disable value bar scroll with the mouse, as the colour pickers are often in scrollable containers and
        // this would otherwise be problematic. Perhaps in the future we should have this be configurable with an
        // export property?

        sliderROrH.Scrollable = false;
        sliderGOrS.Scrollable = false;
        sliderBOrV.Scrollable = false;

<<<<<<< HEAD
        UpdateTooltips(1);
=======
        UpdateTooltips();
>>>>>>> c6f7eb29
    }

    /// <summary>
    ///   Change the TweakedColourPicker's current colour.
    ///   <remarks>
    ///     <para>
    ///       This emits the color_changed signal, used by the custom colour picker preset when it's selected so
    ///       that other elements can be notified of the newly selected colour.
    ///     </para>
    ///   </remarks>
    /// </summary>
    public void SetColour(Color colour)
    {
        if (Color == colour)
            return;

        Color = colour;
        EmitSignal("color_changed", colour);
    }

    /// <summary>
    ///   When return from raw mode make sure the three values are within RGB standard. (Maximum value 1)
    /// </summary>
    private void ValidateRgbColor()
    {
        var colour = Color;

        if (colour.R > 1)
            colour.R = 1;
        if (colour.G > 1)
            colour.G = 1;
        if (colour.B > 1)
            colour.B = 1;

        SetColour(colour);
    }

    private void UpdateTooltips(long dummyIndex)
    {
<<<<<<< HEAD
        // It's supposed to do basically the same thing, it just
        // has the dummyIndex so signals may connect correctly
        UpdateTooltips();
    }

    private void UpdateTooltips()
    {
=======
>>>>>>> c6f7eb29
        pickerButton.TooltipText = Localization.Translate("COLOUR_PICKER_PICK_COLOUR");

        if (ColorMode == ColorModeType.Hsv)
        {
            sliderROrH.TooltipText = Localization.Translate("COLOUR_PICKER_H_TOOLTIP");
            sliderGOrS.TooltipText = Localization.Translate("COLOUR_PICKER_S_TOOLTIP");
            sliderBOrV.TooltipText = Localization.Translate("COLOUR_PICKER_V_TOOLTIP");
        }
        else
        {
            if (ColorMode == ColorModeType.Rgb)
            {
                sliderROrH.TooltipText = Localization.Translate("COLOUR_PICKER_R_TOOLTIP");
                sliderGOrS.TooltipText = Localization.Translate("COLOUR_PICKER_G_TOOLTIP");
                sliderBOrV.TooltipText = Localization.Translate("COLOUR_PICKER_B_TOOLTIP");
            }

            // TODO: Add tooltips for OKHSL mode
        }

        sliderA.TooltipText = Localization.Translate("COLOUR_PICKER_A_TOOLTIP");
<<<<<<< HEAD

        // Dummy translations for later use
        Localization.Translate("COLOUR_PICKER_PRESET_TOOLTIP");
        Localization.Translate("COLOUR_PICKER_ADD_PRESET");
        Localization.Translate("COLOUR_PICKER_PRESET_TOOLTIP");
    }

    private void HideAlphaSlider(long dummyIndex)
    {
        HideAlphaSlider();
    }

    private void HideAlphaSlider()
    {
        sliderA.Hide();
        labelA.Hide();
        spinboxA.Hide();
=======
    }

    private void HideAlphaSlider()
    {
        sliderA.Hide();
        labelA.Hide();
        spinBoxA.Hide();
    }

    private void DummyTranslations()
    {
        // Dummy translations for later use (for reimplementing presets)
        Localization.Translate("COLOUR_PICKER_PRESET_TOOLTIP");
        Localization.Translate("COLOUR_PICKER_ADD_PRESET");
        Localization.Translate("COLOUR_PICKER_PRESET_TOOLTIP");

        // TODO: check if these value translations are still used by Godot 4:
        Localization.Translate("HSV");
        Localization.Translate("RAW");

        // TODO: check if these are ever going to be useful:
        Localization.Translate("COLOUR_PICKER_HSV_BUTTON_TOOLTIP");
        Localization.Translate("COLOUR_PICKER_RAW_BUTTON_TOOLTIP");
>>>>>>> c6f7eb29
    }
}<|MERGE_RESOLUTION|>--- conflicted
+++ resolved
@@ -18,11 +18,7 @@
     // Alpha has all 3 elements to fully hide it
     private HSlider sliderA = null!;
     private Control labelA = null!;
-<<<<<<< HEAD
-    private Control spinboxA = null!;
-=======
     private Control spinBoxA = null!;
->>>>>>> c6f7eb29
     private Button pickerButton = null!;
 #pragma warning restore CA2213
 
@@ -36,7 +32,6 @@
         base._Ready();
 
         var baseControl = GetChild(0, true).GetChild(0);
-<<<<<<< HEAD
 
         // RGB/HSV/RAW buttons.
         baseControl.GetChild(2).GetChild<BaseButton>(0).Connect(BaseButton.SignalName.Pressed,
@@ -59,34 +54,14 @@
         sliderBOrV = baseControl.GetChild(4).GetChild(0).GetChild<HSlider>(7);
         sliderA = baseControl.GetChild(4).GetChild(0).GetChild<HSlider>(13);
         labelA = baseControl.GetChild(4).GetChild(0).GetChild<Control>(12);
-        spinboxA = baseControl.GetChild(4).GetChild(0).GetChild<Control>(14);
-=======
-
-        // Hide RGB/HSV/RAW buttons. Can't delete them because it will crash Godot.
-        baseControl.GetChild(2).GetChild<Control>(0).Hide();
-        baseControl.GetChild(2).GetChild<Control>(1).Hide();
-        baseControl.GetChild(2).GetChild<Control>(2).Hide();
-
-        // Get controls
-        // Sliders are now also for HSL (OKHSL)
-        sliderROrH = baseControl.GetChild(4).GetChild(0).GetChild<HSlider>(4);
-        sliderGOrS = baseControl.GetChild(4).GetChild(0).GetChild<HSlider>(7);
-        sliderBOrV = baseControl.GetChild(4).GetChild(0).GetChild<HSlider>(10);
-        sliderA = baseControl.GetChild(4).GetChild(0).GetChild<HSlider>(13);
-        labelA = baseControl.GetChild(4).GetChild(0).GetChild<Control>(12);
         spinBoxA = baseControl.GetChild(4).GetChild(0).GetChild<Control>(14);
->>>>>>> c6f7eb29
         pickerButton = baseControl.GetChild(1).GetChild<Button>(0);
 
         baseControl.GetChild(2).GetChild<MenuButton>(3).GetPopup().Connect(PopupMenu.SignalName.IndexPressed,
             new Callable(this, nameof(HideAlphaSlider)));
         baseControl.GetChild(2).GetChild<MenuButton>(3).GetPopup().Connect(PopupMenu.SignalName.IndexPressed,
             new Callable(this, nameof(UpdateTooltips)));
-<<<<<<< HEAD
         HideAlphaSlider(1);
-=======
-        HideAlphaSlider();
->>>>>>> c6f7eb29
 
         // Disable RAW option in a dropdown menu
         baseControl.GetChild(2).GetChild<MenuButton>(3).GetPopup().SetItemDisabled(2, true);
@@ -99,11 +74,7 @@
         sliderGOrS.Scrollable = false;
         sliderBOrV.Scrollable = false;
 
-<<<<<<< HEAD
         UpdateTooltips(1);
-=======
-        UpdateTooltips();
->>>>>>> c6f7eb29
     }
 
     /// <summary>
@@ -143,7 +114,6 @@
 
     private void UpdateTooltips(long dummyIndex)
     {
-<<<<<<< HEAD
         // It's supposed to do basically the same thing, it just
         // has the dummyIndex so signals may connect correctly
         UpdateTooltips();
@@ -151,8 +121,6 @@
 
     private void UpdateTooltips()
     {
-=======
->>>>>>> c6f7eb29
         pickerButton.TooltipText = Localization.Translate("COLOUR_PICKER_PICK_COLOUR");
 
         if (ColorMode == ColorModeType.Hsv)
@@ -174,25 +142,11 @@
         }
 
         sliderA.TooltipText = Localization.Translate("COLOUR_PICKER_A_TOOLTIP");
-<<<<<<< HEAD
-
-        // Dummy translations for later use
-        Localization.Translate("COLOUR_PICKER_PRESET_TOOLTIP");
-        Localization.Translate("COLOUR_PICKER_ADD_PRESET");
-        Localization.Translate("COLOUR_PICKER_PRESET_TOOLTIP");
     }
 
     private void HideAlphaSlider(long dummyIndex)
     {
         HideAlphaSlider();
-    }
-
-    private void HideAlphaSlider()
-    {
-        sliderA.Hide();
-        labelA.Hide();
-        spinboxA.Hide();
-=======
     }
 
     private void HideAlphaSlider()
@@ -216,6 +170,5 @@
         // TODO: check if these are ever going to be useful:
         Localization.Translate("COLOUR_PICKER_HSV_BUTTON_TOOLTIP");
         Localization.Translate("COLOUR_PICKER_RAW_BUTTON_TOOLTIP");
->>>>>>> c6f7eb29
     }
 }