--- conflicted
+++ resolved
@@ -22,7 +22,6 @@
     {
         if (@event.IsActionPressed("quick_load"))
         {
-<<<<<<< HEAD
             if (!InProgressLoad.CheckIsLoading())
             {
                 GD.Print("Quick load pressed, attempting to load latest save");
@@ -32,11 +31,6 @@
             {
                 GD.Print("Quick load pressed, cancelled because another is already in progress");
             }
-=======
-            GD.Print("Quick load pressed, attempting to load latest save");
-            if (!SaveHelper.QuickLoad())
-                differentVersionDialog.PopupCenteredMinsize();
->>>>>>> af9af9ae
         }
     }
 }