--- conflicted
+++ resolved
@@ -6,13 +6,13 @@
 /// </summary>
 public class QuickLoadHandler : Node
 {
-<<<<<<< HEAD
     [RunOnKey("quick_load", RunOnKeyAttribute.InputType.Press)]
     public static void QuickLoad()
     {
         GD.Print("Quick load pressed, attempting to load latest save");
         SaveHelper.QuickLoad();
-=======
+    }
+
     [Export]
     public NodePath DifferentVersionDialogPath;
 
@@ -33,15 +33,13 @@
 
         // Keep this node running while paused
         PauseMode = PauseModeEnum.Process;
->>>>>>> 2e239346
     }
 
     public override void _Ready()
     {
-<<<<<<< HEAD
         // Keep this node running while paused
         PauseMode = PauseModeEnum.Process;
-=======
+
         if (inputs.CheckInput(@event))
         {
             GetTree().SetInputAsHandled();
@@ -76,6 +74,5 @@
                 GD.Print("Quick load pressed, cancelled because another is already in progress");
             }
         }
->>>>>>> 2e239346
     }
 }