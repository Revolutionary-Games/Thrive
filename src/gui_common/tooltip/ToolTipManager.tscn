[gd_scene load_steps=33 format=2]

[ext_resource path="res://src/gui_common/tooltip/DefaultToolTip.tscn" type="PackedScene" id=1]
[ext_resource path="res://src/gui_common/tooltip/microbe_editor/ModifierInfoLabel.tscn" type="PackedScene" id=2]
[ext_resource path="res://assets/fonts/Jura-DemiBold.ttf" type="DynamicFontData" id=3]
[ext_resource path="res://assets/fonts/Lato-Regular.ttf" type="DynamicFontData" id=4]
[ext_resource path="res://assets/fonts/Lato-Bold.ttf" type="DynamicFontData" id=5]
[ext_resource path="res://assets/textures/gui/bevel/FlagellumIcon.png" type="Texture" id=6]
[ext_resource path="res://assets/textures/gui/bevel/nitrogen.png" type="Texture" id=7]
[ext_resource path="res://assets/textures/gui/bevel/sunlight.png" type="Texture" id=8]
[ext_resource path="res://assets/textures/gui/bevel/oxygen.png" type="Texture" id=9]
[ext_resource path="res://assets/textures/gui/bevel/hydrogensulfide.png" type="Texture" id=10]
[ext_resource path="res://assets/textures/gui/bevel/hSeparatorCentered.png" type="Texture" id=11]
[ext_resource path="res://assets/textures/gui/bevel/VacuoleIcon.png" type="Texture" id=12]
[ext_resource path="res://assets/textures/gui/bevel/MP.png" type="Texture" id=13]
[ext_resource path="res://assets/textures/gui/bevel/glucose.png" type="Texture" id=14]
[ext_resource path="res://assets/textures/gui/bevel/iron.png" type="Texture" id=15]
[ext_resource path="res://assets/textures/gui/bevel/ammonia.png" type="Texture" id=16]
[ext_resource path="res://assets/textures/gui/bevel/Temperature.png" type="Texture" id=17]
[ext_resource path="res://assets/textures/gui/bevel/carbondioxide.png" type="Texture" id=18]
[ext_resource path="res://assets/textures/gui/bevel/atp.png" type="Texture" id=19]
[ext_resource path="res://assets/textures/gui/bevel/oxytoxy.png" type="Texture" id=20]
[ext_resource path="res://src/gui_common/tooltip/microbe_editor/ModifierInfoLabel.cs" type="Script" id=21]
[ext_resource path="res://src/gui_common/tooltip/microbe_editor/SelectionMenuToolTip.cs" type="Script" id=22]
[ext_resource path="res://src/gui_common/tooltip/ToolTipManager.cs" type="Script" id=23]

[sub_resource type="StyleBoxFlat" id=1]
bg_color = Color( 0, 0.129412, 0.141176, 1 )
border_width_left = 1
border_width_top = 1
border_width_right = 1
border_width_bottom = 1
border_color = Color( 0.0666667, 1, 0.835294, 1 )
corner_radius_top_left = 5
corner_radius_top_right = 5
corner_radius_bottom_right = 5
corner_radius_bottom_left = 5

[sub_resource type="StyleBoxFlat" id=2]
bg_color = Color( 0, 0.129412, 0.141176, 1 )
border_width_left = 1
border_width_top = 1
border_width_right = 1
border_width_bottom = 1
border_color = Color( 0.0666667, 1, 0.835294, 1 )
corner_radius_top_left = 5
corner_radius_top_right = 5
corner_radius_bottom_right = 5
corner_radius_bottom_left = 5

[sub_resource type="DynamicFont" id=3]
use_filter = true
font_data = ExtResource( 3 )

[sub_resource type="DynamicFont" id=4]
size = 25
use_filter = true
font_data = ExtResource( 3 )

[sub_resource type="DynamicFont" id=5]
use_filter = true
font_data = ExtResource( 5 )

[sub_resource type="Theme" id=6]
default_font = SubResource( 5 )

[sub_resource type="DynamicFont" id=7]
size = 14
use_filter = true
font_data = ExtResource( 4 )

[sub_resource type="DynamicFont" id=8]
size = 15
use_filter = true
font_data = ExtResource( 5 )

[sub_resource type="StyleBoxTexture" id=9]
texture = ExtResource( 11 )
region_rect = Rect2( 0, 0, 429, 1 )

[node name="ToolTipManager" type="CanvasLayer"]
pause_mode = 2
layer = 3
script = ExtResource( 23 )

[node name="Holder" type="Control" parent="."]
visible = false
anchor_right = 1.0
anchor_bottom = 1.0
mouse_filter = 2
__meta__ = {
"_edit_use_anchors_": false
}

[node name="general" type="Control" parent="Holder"]
margin_right = 40.0
margin_bottom = 40.0
mouse_filter = 2

[node name="DefaultTooltip" parent="Holder/general" instance=ExtResource( 1 )]

[node name="menuButton" parent="Holder/general" instance=ExtResource( 1 )]
Description = "OPEN_THE_MENU"
DescriptionLabelPath = NodePath("../../general/menuButton/MarginContainer/VBoxContainer/Description")

[node name="helpButton" parent="Holder/general" instance=ExtResource( 1 )]
visible = false
custom_styles/panel = SubResource( 1 )
Description = "OPEN_HELP_SCREEN"
DescriptionLabelPath = NodePath("../../general/helpButton/MarginContainer/VBoxContainer/Description")

[node name="mainMenu" type="Control" parent="Holder"]
margin_right = 40.0
margin_bottom = 40.0

[node name="thriveLogoEasterEgg" parent="Holder/mainMenu" instance=ExtResource( 1 )]
Description = "WILL_YOU_THRIVE"
DescriptionLabelPath = NodePath("MarginContainer/VBoxContainer/Description")

[node name="editor" type="Control" parent="Holder"]
margin_right = 40.0
margin_bottom = 40.0

[node name="finishButton" parent="Holder/editor" instance=ExtResource( 1 )]
Description = "FINISH_EDITING_AND_RETURN_TO_ENVIRONMENT"
DescriptionLabelPath = NodePath("MarginContainer/VBoxContainer/Description")

[node name="symmetryButton" parent="Holder/editor" instance=ExtResource( 1 )]
visible = false
custom_styles/panel = SubResource( 1 )
Description = "CHANGE_THE_SYMMETRY"
DescriptionLabelPath = NodePath("MarginContainer/VBoxContainer/Description")

[node name="undoButton" parent="Holder/editor" instance=ExtResource( 1 )]
visible = false
custom_styles/panel = SubResource( 1 )
Description = "UNDO_THE_LAST_ACTION"
DescriptionLabelPath = NodePath("../undoButton/MarginContainer/VBoxContainer/Description")

[node name="redoButton" parent="Holder/editor" instance=ExtResource( 1 )]
visible = false
custom_styles/panel = SubResource( 1 )
Description = "REDO_THE_LAST_ACTION"
DescriptionLabelPath = NodePath("MarginContainer/VBoxContainer/Description")

[node name="newCellButton" parent="Holder/editor" instance=ExtResource( 1 )]
visible = false
custom_styles/panel = SubResource( 1 )
Description = "CREATE_A_NEW_MICROBE"
DescriptionLabelPath = NodePath("MarginContainer/VBoxContainer/Description")

[node name="timeIndicator" parent="Holder/editor" instance=ExtResource( 1 )]
visible = false
custom_styles/panel = SubResource( 1 )
DisplayDelay = 0.3
DescriptionLabelPath = NodePath("MarginContainer/VBoxContainer/Description")

[node name="rigiditySlider" type="PanelContainer" parent="Holder/editor"]
visible = false
margin_right = 350.0
margin_bottom = 238.0
rect_min_size = Vector2( 350, 0 )
mouse_filter = 2
custom_styles/panel = SubResource( 2 )
script = ExtResource( 22 )
__meta__ = {
"_edit_use_anchors_": false
}
DisplayName = "MEMBRANE_RIGIDITY"
NameLabelPath = NodePath("../rigiditySlider/MarginContainer/VBoxContainer/Header/Title")
MpLabelPath = NodePath("../rigiditySlider/MarginContainer/VBoxContainer/Header/MP/Value")
DescriptionLabelPath = NodePath("../rigiditySlider/MarginContainer/VBoxContainer/Description")
ModifierListPath = NodePath("../rigiditySlider/MarginContainer/VBoxContainer/ModifierList")
ProcessListPath = NodePath("../rigiditySlider/MarginContainer/VBoxContainer/ProcessList")
ModifierInfoScene = ExtResource( 2 )

[node name="MarginContainer" type="MarginContainer" parent="Holder/editor/rigiditySlider"]
margin_left = 1.0
margin_top = 1.0
margin_right = 349.0
margin_bottom = 237.0
mouse_filter = 2
custom_constants/margin_right = 15
custom_constants/margin_top = 15
custom_constants/margin_left = 15
custom_constants/margin_bottom = 15

[node name="VBoxContainer" type="VBoxContainer" parent="Holder/editor/rigiditySlider/MarginContainer"]
margin_left = 15.0
margin_top = 15.0
margin_right = 333.0
margin_bottom = 221.0
mouse_filter = 2
custom_constants/separation = 15

[node name="Header" type="HBoxContainer" parent="Holder/editor/rigiditySlider/MarginContainer/VBoxContainer"]
margin_right = 318.0
margin_bottom = 57.0
mouse_filter = 2
custom_constants/separation = 10

[node name="MP" type="HBoxContainer" parent="Holder/editor/rigiditySlider/MarginContainer/VBoxContainer/Header"]
margin_right = 49.0
margin_bottom = 20.0
mouse_filter = 2
size_flags_horizontal = 3
size_flags_vertical = 0

[node name="Icon" type="TextureRect" parent="Holder/editor/rigiditySlider/MarginContainer/VBoxContainer/Header/MP"]
margin_right = 20.0
margin_bottom = 20.0
rect_min_size = Vector2( 20, 20 )
mouse_filter = 2
size_flags_vertical = 4
texture = ExtResource( 13 )
expand = true

[node name="Value" type="Label" parent="Holder/editor/rigiditySlider/MarginContainer/VBoxContainer/Header/MP"]
margin_left = 24.0
margin_top = 1.0
margin_right = 33.0
margin_bottom = 19.0
custom_fonts/font = SubResource( 3 )
text = "2"

[node name="Title" type="Label" parent="Holder/editor/rigiditySlider/MarginContainer/VBoxContainer/Header"]
margin_left = 59.0
margin_right = 259.0
margin_bottom = 57.0
rect_min_size = Vector2( 200, 0 )
size_flags_horizontal = 3
custom_fonts/font = SubResource( 4 )
text = "MEMBRANE_RIGIDITY"
align = 1
autowrap = true

[node name="Spacer" type="Control" parent="Holder/editor/rigiditySlider/MarginContainer/VBoxContainer/Header"]
margin_left = 269.0
margin_right = 318.0
margin_bottom = 57.0
mouse_filter = 2
size_flags_horizontal = 3

[node name="ProcessDescription" type="VBoxContainer" parent="Holder/editor/rigiditySlider/MarginContainer/VBoxContainer"]
visible = false
margin_top = 72.0
margin_right = 318.0
margin_bottom = 72.0
mouse_filter = 2

[node name="ProcessList" type="VBoxContainer" parent="Holder/editor/rigiditySlider/MarginContainer/VBoxContainer"]
visible = false
margin_top = 87.0
margin_right = 318.0
margin_bottom = 87.0
mouse_filter = 2
theme = SubResource( 6 )

[node name="ModifierList" type="VBoxContainer" parent="Holder/editor/rigiditySlider/MarginContainer/VBoxContainer"]
margin_top = 72.0
margin_right = 318.0
margin_bottom = 116.0
mouse_filter = 2

[node name="Mobility" type="HBoxContainer" parent="Holder/editor/rigiditySlider/MarginContainer/VBoxContainer/ModifierList"]
margin_right = 318.0
margin_bottom = 20.0
mouse_filter = 2
script = ExtResource( 21 )

[node name="Value" type="Label" parent="Holder/editor/rigiditySlider/MarginContainer/VBoxContainer/ModifierList/Mobility"]
margin_top = 1.0
margin_right = 24.0
margin_bottom = 18.0
custom_fonts/font = SubResource( 7 )
custom_colors/font_color = Color( 1, 0.301961, 0.301961, 1 )
text = "-0.4"

[node name="Name" type="Label" parent="Holder/editor/rigiditySlider/MarginContainer/VBoxContainer/ModifierList/Mobility"]
margin_left = 28.0
margin_right = 101.0
margin_bottom = 19.0
custom_fonts/font = SubResource( 8 )
text = "MOBILITY"

[node name="Icon" type="TextureRect" parent="Holder/editor/rigiditySlider/MarginContainer/VBoxContainer/ModifierList/Mobility"]
margin_left = 105.0
margin_right = 125.0
margin_bottom = 20.0
rect_min_size = Vector2( 20, 20 )
mouse_filter = 2
texture = ExtResource( 6 )
expand = true

[node name="Health" type="HBoxContainer" parent="Holder/editor/rigiditySlider/MarginContainer/VBoxContainer/ModifierList"]
margin_top = 24.0
margin_right = 318.0
margin_bottom = 44.0
mouse_filter = 2
script = ExtResource( 21 )

[node name="Value" type="Label" parent="Holder/editor/rigiditySlider/MarginContainer/VBoxContainer/ModifierList/Health"]
margin_top = 1.0
margin_right = 24.0
margin_bottom = 18.0
custom_fonts/font = SubResource( 7 )
custom_colors/font_color = Color( 0, 1, 0, 1 )
text = "+30"

[node name="Name" type="Label" parent="Holder/editor/rigiditySlider/MarginContainer/VBoxContainer/ModifierList/Health"]
margin_left = 28.0
margin_right = 87.0
margin_bottom = 19.0
custom_fonts/font = SubResource( 8 )
text = "HEALTH"

[node name="Icon" type="TextureRect" parent="Holder/editor/rigiditySlider/MarginContainer/VBoxContainer/ModifierList/Health"]
margin_left = 91.0
margin_right = 111.0
margin_bottom = 20.0
rect_min_size = Vector2( 20, 20 )
mouse_filter = 2
expand = true

[node name="HSeparator" type="HSeparator" parent="Holder/editor/rigiditySlider/MarginContainer/VBoxContainer"]
margin_top = 131.0
margin_right = 318.0
margin_bottom = 135.0
mouse_filter = 2
custom_styles/separator = SubResource( 9 )

[node name="Description" type="Label" parent="Holder/editor/rigiditySlider/MarginContainer/VBoxContainer"]
margin_top = 150.0
margin_right = 318.0
margin_bottom = 167.0
size_flags_horizontal = 3
custom_fonts/font = SubResource( 7 )
text = "RIGIDITY_MEMBRANE_DESCRIPTION"
autowrap = true

[node name="Tween" type="Tween" parent="Holder/editor/rigiditySlider"]

[node name="organelleSelection" type="Control" parent="Holder"]
margin_right = 40.0
margin_bottom = 40.0
mouse_filter = 2

[node name="cytoplasm" type="PanelContainer" parent="Holder/organelleSelection"]
visible = false
margin_right = 350.0
margin_bottom = 379.0
rect_min_size = Vector2( 350, 0 )
mouse_filter = 2
custom_styles/panel = SubResource( 2 )
script = ExtResource( 22 )
__meta__ = {
"_edit_use_anchors_": false
}
DisplayName = "CYTOPLASM"
NameLabelPath = NodePath("../cytoplasm/MarginContainer/VBoxContainer/Header/Title")
MpLabelPath = NodePath("../cytoplasm/MarginContainer/VBoxContainer/Header/MP/Value")
DescriptionLabelPath = NodePath("../cytoplasm/MarginContainer/VBoxContainer/Description")
ModifierListPath = NodePath("../cytoplasm/MarginContainer/VBoxContainer/ModifierList")
ProcessListPath = NodePath("../cytoplasm/MarginContainer/VBoxContainer/ProcessList")
ModifierInfoScene = ExtResource( 2 )

[node name="MarginContainer" type="MarginContainer" parent="Holder/organelleSelection/cytoplasm"]
margin_left = 1.0
margin_top = 1.0
margin_right = 349.0
margin_bottom = 378.0
mouse_filter = 2
custom_constants/margin_right = 15
custom_constants/margin_top = 15
custom_constants/margin_left = 15
custom_constants/margin_bottom = 15

[node name="VBoxContainer" type="VBoxContainer" parent="Holder/organelleSelection/cytoplasm/MarginContainer"]
margin_left = 15.0
margin_top = 15.0
margin_right = 333.0
margin_bottom = 362.0
mouse_filter = 2
custom_constants/separation = 15

[node name="Header" type="HBoxContainer" parent="Holder/organelleSelection/cytoplasm/MarginContainer/VBoxContainer"]
margin_right = 318.0
margin_bottom = 27.0
mouse_filter = 2
custom_constants/separation = 15

[node name="MP" type="HBoxContainer" parent="Holder/organelleSelection/cytoplasm/MarginContainer/VBoxContainer/Header"]
margin_right = 44.0
margin_bottom = 20.0
mouse_filter = 2
size_flags_horizontal = 3
size_flags_vertical = 0

[node name="Icon" type="TextureRect" parent="Holder/organelleSelection/cytoplasm/MarginContainer/VBoxContainer/Header/MP"]
margin_right = 20.0
margin_bottom = 20.0
rect_min_size = Vector2( 20, 20 )
mouse_filter = 2
size_flags_vertical = 4
texture = ExtResource( 13 )
expand = true

[node name="Value" type="Label" parent="Holder/organelleSelection/cytoplasm/MarginContainer/VBoxContainer/Header/MP"]
margin_left = 24.0
margin_top = 1.0
margin_right = 42.0
margin_bottom = 19.0
custom_fonts/font = SubResource( 3 )
text = "22"

[node name="Title" type="Label" parent="Holder/organelleSelection/cytoplasm/MarginContainer/VBoxContainer/Header"]
margin_left = 59.0
margin_right = 259.0
margin_bottom = 27.0
rect_min_size = Vector2( 200, 0 )
size_flags_horizontal = 3
custom_fonts/font = SubResource( 4 )
text = "CYTOPLASM"
align = 1
autowrap = true

[node name="Spacer" type="Control" parent="Holder/organelleSelection/cytoplasm/MarginContainer/VBoxContainer/Header"]
margin_left = 274.0
margin_right = 318.0
margin_bottom = 27.0
mouse_filter = 2
size_flags_horizontal = 3

[node name="ProcessDescription" type="VBoxContainer" parent="Holder/organelleSelection/cytoplasm/MarginContainer/VBoxContainer"]
margin_top = 42.0
margin_right = 318.0
margin_bottom = 62.0
mouse_filter = 2

[node name="HBoxContainer" type="HBoxContainer" parent="Holder/organelleSelection/cytoplasm/MarginContainer/VBoxContainer/ProcessDescription"]
margin_right = 318.0
margin_bottom = 20.0
mouse_filter = 2

[node name="Label" type="Label" parent="Holder/organelleSelection/cytoplasm/MarginContainer/VBoxContainer/ProcessDescription/HBoxContainer"]
margin_top = 1.0
margin_right = 36.0
margin_bottom = 18.0
custom_fonts/font = SubResource( 7 )
text = "TURNS"

[node name="Label2" type="Label" parent="Holder/organelleSelection/cytoplasm/MarginContainer/VBoxContainer/ProcessDescription/HBoxContainer"]
margin_left = 40.0
margin_right = 95.0
margin_bottom = 19.0
custom_fonts/font = SubResource( 8 )
text = "GLUCOSE"

[node name="GlucoseIcon" type="TextureRect" parent="Holder/organelleSelection/cytoplasm/MarginContainer/VBoxContainer/ProcessDescription/HBoxContainer"]
margin_left = 99.0
margin_right = 119.0
margin_bottom = 20.0
rect_min_size = Vector2( 20, 20 )
mouse_filter = 2
size_flags_vertical = 0
texture = ExtResource( 14 )
expand = true

[node name="Label3" type="Label" parent="Holder/organelleSelection/cytoplasm/MarginContainer/VBoxContainer/ProcessDescription/HBoxContainer"]
margin_left = 123.0
margin_top = 1.0
margin_right = 148.0
margin_bottom = 18.0
custom_fonts/font = SubResource( 7 )
text = "INTO"

[node name="Label4" type="Label" parent="Holder/organelleSelection/cytoplasm/MarginContainer/VBoxContainer/ProcessDescription/HBoxContainer"]
margin_left = 152.0
margin_right = 181.0
margin_bottom = 19.0
custom_fonts/font = SubResource( 8 )
text = "ATP"

[node name="ATPIcon" type="TextureRect" parent="Holder/organelleSelection/cytoplasm/MarginContainer/VBoxContainer/ProcessDescription/HBoxContainer"]
margin_left = 185.0
margin_right = 205.0
margin_bottom = 20.0
rect_min_size = Vector2( 20, 20 )
mouse_filter = 2
size_flags_vertical = 0
texture = ExtResource( 19 )
expand = true
__meta__ = {
"_edit_use_anchors_": false
}

[node name="ProcessList" type="VBoxContainer" parent="Holder/organelleSelection/cytoplasm/MarginContainer/VBoxContainer"]
margin_top = 77.0
margin_right = 318.0
margin_bottom = 77.0
mouse_filter = 2
theme = SubResource( 6 )

[node name="ModifierList" type="VBoxContainer" parent="Holder/organelleSelection/cytoplasm/MarginContainer/VBoxContainer"]
margin_top = 92.0
margin_right = 318.0
margin_bottom = 136.0
mouse_filter = 2

[node name="Storage" type="HBoxContainer" parent="Holder/organelleSelection/cytoplasm/MarginContainer/VBoxContainer/ModifierList"]
margin_right = 318.0
margin_bottom = 20.0
mouse_filter = 2
script = ExtResource( 21 )

[node name="Value" type="Label" parent="Holder/organelleSelection/cytoplasm/MarginContainer/VBoxContainer/ModifierList/Storage"]
margin_top = 1.0
margin_right = 16.0
margin_bottom = 18.0
custom_fonts/font = SubResource( 7 )
custom_colors/font_color = Color( 0, 1, 0, 1 )
text = "+4"

[node name="Name" type="Label" parent="Holder/organelleSelection/cytoplasm/MarginContainer/VBoxContainer/ModifierList/Storage"]
margin_left = 20.0
margin_right = 73.0
margin_bottom = 19.0
custom_fonts/font = SubResource( 8 )
text = "STORAGE"

[node name="Icon" type="TextureRect" parent="Holder/organelleSelection/cytoplasm/MarginContainer/VBoxContainer/ModifierList/Storage"]
margin_left = 77.0
margin_right = 97.0
margin_bottom = 20.0
rect_min_size = Vector2( 20, 20 )
mouse_filter = 2
texture = ExtResource( 12 )
expand = true

[node name="Osmoregulation Cost" type="HBoxContainer" parent="Holder/organelleSelection/cytoplasm/MarginContainer/VBoxContainer/ModifierList"]
margin_top = 24.0
margin_right = 318.0
margin_bottom = 44.0
mouse_filter = 2
script = ExtResource( 21 )

[node name="Value" type="Label" parent="Holder/organelleSelection/cytoplasm/MarginContainer/VBoxContainer/ModifierList/Osmoregulation Cost"]
margin_top = 1.0
margin_right = 16.0
margin_bottom = 18.0
custom_fonts/font = SubResource( 7 )
custom_colors/font_color = Color( 1, 0.301961, 0.301961, 1 )
text = "+1"

[node name="Name" type="Label" parent="Holder/organelleSelection/cytoplasm/MarginContainer/VBoxContainer/ModifierList/Osmoregulation Cost"]
margin_left = 20.0
margin_right = 167.0
margin_bottom = 19.0
custom_fonts/font = SubResource( 8 )
text = "OSMOREGULATION_COST"

[node name="Icon" type="TextureRect" parent="Holder/organelleSelection/cytoplasm/MarginContainer/VBoxContainer/ModifierList/Osmoregulation Cost"]
margin_left = 171.0
margin_right = 191.0
margin_bottom = 20.0
rect_min_size = Vector2( 20, 20 )
mouse_filter = 2
expand = true

[node name="HSeparator" type="HSeparator" parent="Holder/organelleSelection/cytoplasm/MarginContainer/VBoxContainer"]
margin_top = 151.0
margin_right = 318.0
margin_bottom = 155.0
mouse_filter = 2
custom_styles/separator = SubResource( 9 )

[node name="Description" type="Label" parent="Holder/organelleSelection/cytoplasm/MarginContainer/VBoxContainer"]
margin_top = 170.0
margin_right = 318.0
margin_bottom = 347.0
size_flags_horizontal = 3
custom_fonts/font = SubResource( 7 )
text = "CYTOPLASM_DESCRIPTION"
autowrap = true

[node name="Tween" type="Tween" parent="Holder/organelleSelection/cytoplasm"]

[node name="metabolosome" type="PanelContainer" parent="Holder/organelleSelection"]
visible = false
margin_right = 350.0
margin_bottom = 423.0
rect_min_size = Vector2( 350, 0 )
mouse_filter = 2
custom_styles/panel = SubResource( 2 )
script = ExtResource( 22 )
__meta__ = {
"_edit_use_anchors_": false
}
DisplayName = "METABOLOSOMES"
NameLabelPath = NodePath("../metabolosome/MarginContainer/VBoxContainer/Header/Title")
MpLabelPath = NodePath("../metabolosome/MarginContainer/VBoxContainer/Header/MP/Value")
DescriptionLabelPath = NodePath("../metabolosome/MarginContainer/VBoxContainer/Description")
ModifierListPath = NodePath("../metabolosome/MarginContainer/VBoxContainer/ModifierList")
ProcessListPath = NodePath("../metabolosome/MarginContainer/VBoxContainer/ProcessList")
ModifierInfoScene = ExtResource( 2 )

[node name="MarginContainer" type="MarginContainer" parent="Holder/organelleSelection/metabolosome"]
margin_left = 1.0
margin_top = 1.0
margin_right = 349.0
margin_bottom = 422.0
mouse_filter = 2
custom_constants/margin_right = 15
custom_constants/margin_top = 15
custom_constants/margin_left = 15
custom_constants/margin_bottom = 15

[node name="VBoxContainer" type="VBoxContainer" parent="Holder/organelleSelection/metabolosome/MarginContainer"]
margin_left = 15.0
margin_top = 15.0
margin_right = 382.0
margin_bottom = 406.0
mouse_filter = 2
custom_constants/separation = 15

[node name="Header" type="HBoxContainer" parent="Holder/organelleSelection/metabolosome/MarginContainer/VBoxContainer"]
margin_right = 318.0
margin_bottom = 27.0
mouse_filter = 2
custom_constants/separation = 15

[node name="MP" type="HBoxContainer" parent="Holder/organelleSelection/metabolosome/MarginContainer/VBoxContainer/Header"]
margin_right = 44.0
margin_bottom = 20.0
mouse_filter = 2
size_flags_horizontal = 3
size_flags_vertical = 0

[node name="Icon" type="TextureRect" parent="Holder/organelleSelection/metabolosome/MarginContainer/VBoxContainer/Header/MP"]
margin_right = 20.0
margin_bottom = 20.0
rect_min_size = Vector2( 20, 20 )
mouse_filter = 2
size_flags_vertical = 4
texture = ExtResource( 13 )
expand = true

[node name="Value" type="Label" parent="Holder/organelleSelection/metabolosome/MarginContainer/VBoxContainer/Header/MP"]
margin_left = 24.0
margin_top = 1.0
margin_right = 42.0
margin_bottom = 19.0
custom_fonts/font = SubResource( 3 )
text = "45"

[node name="Title" type="Label" parent="Holder/organelleSelection/metabolosome/MarginContainer/VBoxContainer/Header"]
margin_left = 59.0
margin_right = 259.0
margin_bottom = 27.0
rect_min_size = Vector2( 200, 0 )
size_flags_horizontal = 3
custom_fonts/font = SubResource( 4 )
text = "METABOLOSOMES"
align = 1
autowrap = true

[node name="Spacer" type="Control" parent="Holder/organelleSelection/metabolosome/MarginContainer/VBoxContainer/Header"]
margin_left = 274.0
margin_right = 318.0
margin_bottom = 27.0
mouse_filter = 2
size_flags_horizontal = 3

[node name="ProcessDescription" type="VBoxContainer" parent="Holder/organelleSelection/metabolosome/MarginContainer/VBoxContainer"]
margin_top = 42.0
margin_right = 318.0
margin_bottom = 86.0
mouse_filter = 2

[node name="HBoxContainer2" type="HBoxContainer" parent="Holder/organelleSelection/metabolosome/MarginContainer/VBoxContainer/ProcessDescription"]
margin_right = 318.0
margin_bottom = 20.0
mouse_filter = 2

[node name="Label" type="Label" parent="Holder/organelleSelection/metabolosome/MarginContainer/VBoxContainer/ProcessDescription/HBoxContainer2"]
margin_top = 1.0
margin_right = 36.0
margin_bottom = 18.0
custom_fonts/font = SubResource( 7 )
text = "TURNS"

[node name="Label2" type="Label" parent="Holder/organelleSelection/metabolosome/MarginContainer/VBoxContainer/ProcessDescription/HBoxContainer2"]
margin_left = 40.0
margin_right = 95.0
margin_bottom = 19.0
custom_fonts/font = SubResource( 8 )
text = "GLUCOSE"

[node name="GlucoseIcon" type="TextureRect" parent="Holder/organelleSelection/metabolosome/MarginContainer/VBoxContainer/ProcessDescription/HBoxContainer2"]
margin_left = 99.0
margin_right = 119.0
margin_bottom = 20.0
rect_min_size = Vector2( 20, 20 )
mouse_filter = 2
size_flags_vertical = 0
texture = ExtResource( 14 )
expand = true

[node name="Label3" type="Label" parent="Holder/organelleSelection/metabolosome/MarginContainer/VBoxContainer/ProcessDescription/HBoxContainer2"]
margin_left = 123.0
margin_top = 1.0
margin_right = 148.0
margin_bottom = 18.0
custom_fonts/font = SubResource( 7 )
text = "INTO"

[node name="Label4" type="Label" parent="Holder/organelleSelection/metabolosome/MarginContainer/VBoxContainer/ProcessDescription/HBoxContainer2"]
margin_left = 152.0
margin_right = 181.0
margin_bottom = 19.0
custom_fonts/font = SubResource( 8 )
text = "ATP"

[node name="ATPIcon" type="TextureRect" parent="Holder/organelleSelection/metabolosome/MarginContainer/VBoxContainer/ProcessDescription/HBoxContainer2"]
margin_left = 185.0
margin_right = 205.0
margin_bottom = 20.0
rect_min_size = Vector2( 20, 20 )
mouse_filter = 2
size_flags_vertical = 0
texture = ExtResource( 19 )
expand = true
__meta__ = {
"_edit_use_anchors_": false
}

[node name="Label5" type="Label" parent="Holder/organelleSelection/metabolosome/MarginContainer/VBoxContainer/ProcessDescription/HBoxContainer2"]
margin_left = 209.0
margin_top = 1.0
margin_right = 283.0
margin_bottom = 18.0
custom_fonts/font = SubResource( 7 )
text = "DOT_RATE_SCALES"

[node name="HBoxContainer" type="HBoxContainer" parent="Holder/organelleSelection/metabolosome/MarginContainer/VBoxContainer/ProcessDescription"]
margin_top = 24.0
margin_right = 318.0
margin_bottom = 44.0
mouse_filter = 2

[node name="Label6" type="Label" parent="Holder/organelleSelection/metabolosome/MarginContainer/VBoxContainer/ProcessDescription/HBoxContainer"]
margin_top = 1.0
margin_right = 135.0
margin_bottom = 18.0
custom_fonts/font = SubResource( 7 )
text = "WITH_CONCENTRATION_OF"

[node name="Label7" type="Label" parent="Holder/organelleSelection/metabolosome/MarginContainer/VBoxContainer/ProcessDescription/HBoxContainer"]
margin_left = 139.0
margin_right = 195.0
margin_bottom = 19.0
custom_fonts/font = SubResource( 8 )
text = "OXYGEN_DOT"

[node name="OxygenIcon" type="TextureRect" parent="Holder/organelleSelection/metabolosome/MarginContainer/VBoxContainer/ProcessDescription/HBoxContainer"]
margin_left = 199.0
margin_right = 219.0
margin_bottom = 20.0
rect_min_size = Vector2( 20, 20 )
mouse_filter = 2
size_flags_vertical = 0
texture = ExtResource( 9 )
expand = true
__meta__ = {
"_edit_use_anchors_": false
}

[node name="ProcessList" type="VBoxContainer" parent="Holder/organelleSelection/metabolosome/MarginContainer/VBoxContainer"]
margin_top = 101.0
margin_right = 318.0
margin_bottom = 101.0
mouse_filter = 2
theme = SubResource( 6 )

[node name="ModifierList" type="VBoxContainer" parent="Holder/organelleSelection/metabolosome/MarginContainer/VBoxContainer"]
margin_top = 116.0
margin_right = 318.0
margin_bottom = 160.0
mouse_filter = 2

[node name="Storage" type="HBoxContainer" parent="Holder/organelleSelection/metabolosome/MarginContainer/VBoxContainer/ModifierList"]
margin_right = 318.0
margin_bottom = 20.0
mouse_filter = 2
script = ExtResource( 21 )

[node name="Value" type="Label" parent="Holder/organelleSelection/metabolosome/MarginContainer/VBoxContainer/ModifierList/Storage"]
margin_top = 1.0
margin_right = 16.0
margin_bottom = 18.0
custom_fonts/font = SubResource( 7 )
custom_colors/font_color = Color( 0, 1, 0, 1 )
text = "+1"

[node name="Name" type="Label" parent="Holder/organelleSelection/metabolosome/MarginContainer/VBoxContainer/ModifierList/Storage"]
margin_left = 20.0
margin_right = 73.0
margin_bottom = 19.0
custom_fonts/font = SubResource( 8 )
text = "STORAGE"

[node name="Icon" type="TextureRect" parent="Holder/organelleSelection/metabolosome/MarginContainer/VBoxContainer/ModifierList/Storage"]
margin_left = 77.0
margin_right = 97.0
margin_bottom = 20.0
rect_min_size = Vector2( 20, 20 )
mouse_filter = 2
texture = ExtResource( 12 )
expand = true

[node name="Osmoregulation Cost" type="HBoxContainer" parent="Holder/organelleSelection/metabolosome/MarginContainer/VBoxContainer/ModifierList"]
margin_top = 24.0
margin_right = 318.0
margin_bottom = 44.0
mouse_filter = 2
script = ExtResource( 21 )

[node name="Value" type="Label" parent="Holder/organelleSelection/metabolosome/MarginContainer/VBoxContainer/ModifierList/Osmoregulation Cost"]
margin_top = 1.0
margin_right = 16.0
margin_bottom = 18.0
custom_fonts/font = SubResource( 7 )
custom_colors/font_color = Color( 1, 0.301961, 0.301961, 1 )
text = "+1"

[node name="Name" type="Label" parent="Holder/organelleSelection/metabolosome/MarginContainer/VBoxContainer/ModifierList/Osmoregulation Cost"]
margin_left = 20.0
margin_right = 167.0
margin_bottom = 19.0
custom_fonts/font = SubResource( 8 )
text = "OSMOREGULATION_COST"

[node name="Icon" type="TextureRect" parent="Holder/organelleSelection/metabolosome/MarginContainer/VBoxContainer/ModifierList/Osmoregulation Cost"]
margin_left = 171.0
margin_right = 191.0
margin_bottom = 20.0
rect_min_size = Vector2( 20, 20 )
mouse_filter = 2
expand = true

[node name="HSeparator" type="HSeparator" parent="Holder/organelleSelection/metabolosome/MarginContainer/VBoxContainer"]
margin_top = 175.0
margin_right = 318.0
margin_bottom = 179.0
mouse_filter = 2
custom_styles/separator = SubResource( 9 )

[node name="Description" type="Label" parent="Holder/organelleSelection/metabolosome/MarginContainer/VBoxContainer"]
margin_top = 194.0
margin_right = 318.0
margin_bottom = 391.0
size_flags_horizontal = 3
custom_fonts/font = SubResource( 7 )
text = "METABOLOSOMES_DESCRIPTION"
autowrap = true

[node name="Tween" type="Tween" parent="Holder/organelleSelection/metabolosome"]

[node name="chromatophore" type="PanelContainer" parent="Holder/organelleSelection"]
visible = false
margin_right = 350.0
margin_bottom = 155.0
rect_min_size = Vector2( 350, 0 )
mouse_filter = 2
custom_styles/panel = SubResource( 2 )
script = ExtResource( 22 )
__meta__ = {
"_edit_use_anchors_": false
}
DisplayName = "THYLAKOID"
NameLabelPath = NodePath("../chromatophore/MarginContainer/VBoxContainer/Header/Title")
MpLabelPath = NodePath("../chromatophore/MarginContainer/VBoxContainer/Header/MP/Value")
DescriptionLabelPath = NodePath("../chromatophore/MarginContainer/VBoxContainer/Description")
ModifierListPath = NodePath("../chromatophore/MarginContainer/VBoxContainer/ModifierList")
ProcessListPath = NodePath("../chromatophore/MarginContainer/VBoxContainer/ProcessList")
ModifierInfoScene = ExtResource( 2 )

[node name="MarginContainer" type="MarginContainer" parent="Holder/organelleSelection/chromatophore"]
margin_left = 1.0
margin_top = 1.0
margin_right = 349.0
margin_bottom = 466.0
mouse_filter = 2
custom_constants/margin_right = 15
custom_constants/margin_top = 15
custom_constants/margin_left = 15
custom_constants/margin_bottom = 15

[node name="VBoxContainer" type="VBoxContainer" parent="Holder/organelleSelection/chromatophore/MarginContainer"]
margin_left = 15.0
margin_top = 15.0
margin_right = 360.0
margin_bottom = 450.0
mouse_filter = 2
custom_constants/separation = 15

[node name="Header" type="HBoxContainer" parent="Holder/organelleSelection/chromatophore/MarginContainer/VBoxContainer"]
margin_right = 318.0
margin_bottom = 27.0
mouse_filter = 2
custom_constants/separation = 15

[node name="MP" type="HBoxContainer" parent="Holder/organelleSelection/chromatophore/MarginContainer/VBoxContainer/Header"]
margin_right = 44.0
margin_bottom = 20.0
mouse_filter = 2
size_flags_horizontal = 3
size_flags_vertical = 0

[node name="Icon" type="TextureRect" parent="Holder/organelleSelection/chromatophore/MarginContainer/VBoxContainer/Header/MP"]
margin_right = 20.0
margin_bottom = 20.0
rect_min_size = Vector2( 20, 20 )
mouse_filter = 2
size_flags_vertical = 4
texture = ExtResource( 13 )
expand = true

[node name="Value" type="Label" parent="Holder/organelleSelection/chromatophore/MarginContainer/VBoxContainer/Header/MP"]
margin_left = 24.0
margin_top = 1.0
margin_right = 42.0
margin_bottom = 19.0
custom_fonts/font = SubResource( 3 )
text = "50"

[node name="Title" type="Label" parent="Holder/organelleSelection/chromatophore/MarginContainer/VBoxContainer/Header"]
margin_left = 59.0
margin_right = 259.0
margin_bottom = 27.0
rect_min_size = Vector2( 200, 0 )
size_flags_horizontal = 3
custom_fonts/font = SubResource( 4 )
text = "THYLAKOIDS"
align = 1
autowrap = true

[node name="Spacer" type="Control" parent="Holder/organelleSelection/chromatophore/MarginContainer/VBoxContainer/Header"]
margin_left = 274.0
margin_right = 318.0
margin_bottom = 27.0
mouse_filter = 2
size_flags_horizontal = 3

[node name="ProcessDescription" type="VBoxContainer" parent="Holder/organelleSelection/chromatophore/MarginContainer/VBoxContainer"]
margin_top = 42.0
margin_right = 318.0
margin_bottom = 110.0
mouse_filter = 2

[node name="HBoxContainer2" type="HBoxContainer" parent="Holder/organelleSelection/chromatophore/MarginContainer/VBoxContainer/ProcessDescription"]
margin_right = 318.0
margin_bottom = 20.0
mouse_filter = 2

[node name="Label" type="Label" parent="Holder/organelleSelection/chromatophore/MarginContainer/VBoxContainer/ProcessDescription/HBoxContainer2"]
margin_top = 1.0
margin_right = 59.0
margin_bottom = 18.0
custom_fonts/font = SubResource( 7 )
text = "PRODUCES"

[node name="Label2" type="Label" parent="Holder/organelleSelection/chromatophore/MarginContainer/VBoxContainer/ProcessDescription/HBoxContainer2"]
margin_left = 63.0
margin_right = 118.0
margin_bottom = 19.0
custom_fonts/font = SubResource( 8 )
text = "GLUCOSE"

[node name="GlucoseIcon" type="TextureRect" parent="Holder/organelleSelection/chromatophore/MarginContainer/VBoxContainer/ProcessDescription/HBoxContainer2"]
margin_left = 122.0
margin_right = 142.0
margin_bottom = 20.0
rect_min_size = Vector2( 20, 20 )
mouse_filter = 2
size_flags_vertical = 0
texture = ExtResource( 14 )
expand = true

[node name="Label5" type="Label" parent="Holder/organelleSelection/chromatophore/MarginContainer/VBoxContainer/ProcessDescription/HBoxContainer2"]
margin_left = 146.0
margin_top = 1.0
margin_right = 251.0
margin_bottom = 18.0
custom_fonts/font = SubResource( 7 )
text = "DOT_RATE_SCALES_WITH"

[node name="HBoxContainer" type="HBoxContainer" parent="Holder/organelleSelection/chromatophore/MarginContainer/VBoxContainer/ProcessDescription"]
margin_top = 24.0
margin_right = 318.0
margin_bottom = 44.0
mouse_filter = 2

[node name="Label6" type="Label" parent="Holder/organelleSelection/chromatophore/MarginContainer/VBoxContainer/ProcessDescription/HBoxContainer"]
margin_top = 1.0
margin_right = 104.0
margin_bottom = 18.0
custom_fonts/font = SubResource( 7 )
text = "CONCENTRATION_OF"

[node name="Label7" type="Label" parent="Holder/organelleSelection/chromatophore/MarginContainer/VBoxContainer/ProcessDescription/HBoxContainer"]
margin_left = 108.0
margin_right = 215.0
margin_bottom = 19.0
custom_fonts/font = SubResource( 8 )
text = "CARBON_DIOXIDE"

[node name="CO2Icon" type="TextureRect" parent="Holder/organelleSelection/chromatophore/MarginContainer/VBoxContainer/ProcessDescription/HBoxContainer"]
margin_left = 219.0
margin_right = 239.0
margin_bottom = 20.0
rect_min_size = Vector2( 20, 20 )
mouse_filter = 2
size_flags_vertical = 0
texture = ExtResource( 18 )
expand = true

[node name="Label8" type="Label" parent="Holder/organelleSelection/chromatophore/MarginContainer/VBoxContainer/ProcessDescription/HBoxContainer"]
margin_left = 243.0
margin_top = 1.0
margin_right = 266.0
margin_bottom = 18.0
custom_fonts/font = SubResource( 7 )
text = "AND"

[node name="HBoxContainer3" type="HBoxContainer" parent="Holder/organelleSelection/chromatophore/MarginContainer/VBoxContainer/ProcessDescription"]
margin_top = 48.0
margin_right = 318.0
margin_bottom = 68.0
mouse_filter = 2

[node name="Label8" type="Label" parent="Holder/organelleSelection/chromatophore/MarginContainer/VBoxContainer/ProcessDescription/HBoxContainer3"]
margin_top = 1.0
margin_right = 70.0
margin_bottom = 18.0
custom_fonts/font = SubResource( 7 )
text = "INTENSITY_OF"

[node name="Label9" type="Label" parent="Holder/organelleSelection/chromatophore/MarginContainer/VBoxContainer/ProcessDescription/HBoxContainer3"]
margin_left = 74.0
margin_right = 109.0
margin_bottom = 19.0
custom_fonts/font = SubResource( 8 )
text = "LIGHT"

[node name="LightIcon" type="TextureRect" parent="Holder/organelleSelection/chromatophore/MarginContainer/VBoxContainer/ProcessDescription/HBoxContainer3"]
margin_left = 113.0
margin_right = 133.0
margin_bottom = 20.0
rect_min_size = Vector2( 20, 20 )
mouse_filter = 2
size_flags_vertical = 0
texture = ExtResource( 8 )
expand = true

[node name="ProcessList" type="VBoxContainer" parent="Holder/organelleSelection/chromatophore/MarginContainer/VBoxContainer"]
margin_top = 125.0
margin_right = 318.0
margin_bottom = 125.0
mouse_filter = 2
theme = SubResource( 6 )

[node name="ModifierList" type="VBoxContainer" parent="Holder/organelleSelection/chromatophore/MarginContainer/VBoxContainer"]
margin_top = 140.0
margin_right = 318.0
margin_bottom = 184.0
mouse_filter = 2

[node name="Storage" type="HBoxContainer" parent="Holder/organelleSelection/chromatophore/MarginContainer/VBoxContainer/ModifierList"]
margin_right = 318.0
margin_bottom = 20.0
mouse_filter = 2
script = ExtResource( 21 )

[node name="Value" type="Label" parent="Holder/organelleSelection/chromatophore/MarginContainer/VBoxContainer/ModifierList/Storage"]
margin_top = 1.0
margin_right = 16.0
margin_bottom = 18.0
custom_fonts/font = SubResource( 7 )
custom_colors/font_color = Color( 0, 1, 0, 1 )
text = "+1"

[node name="Name" type="Label" parent="Holder/organelleSelection/chromatophore/MarginContainer/VBoxContainer/ModifierList/Storage"]
margin_left = 20.0
margin_right = 73.0
margin_bottom = 19.0
custom_fonts/font = SubResource( 8 )
text = "STORAGE"

[node name="Icon" type="TextureRect" parent="Holder/organelleSelection/chromatophore/MarginContainer/VBoxContainer/ModifierList/Storage"]
margin_left = 77.0
margin_right = 97.0
margin_bottom = 20.0
rect_min_size = Vector2( 20, 20 )
mouse_filter = 2
texture = ExtResource( 12 )
expand = true

[node name="Osmoregulation Cost" type="HBoxContainer" parent="Holder/organelleSelection/chromatophore/MarginContainer/VBoxContainer/ModifierList"]
margin_top = 24.0
margin_right = 318.0
margin_bottom = 44.0
mouse_filter = 2
script = ExtResource( 21 )

[node name="Value" type="Label" parent="Holder/organelleSelection/chromatophore/MarginContainer/VBoxContainer/ModifierList/Osmoregulation Cost"]
margin_top = 1.0
margin_right = 16.0
margin_bottom = 18.0
custom_fonts/font = SubResource( 7 )
custom_colors/font_color = Color( 1, 0.301961, 0.301961, 1 )
text = "+1"

[node name="Name" type="Label" parent="Holder/organelleSelection/chromatophore/MarginContainer/VBoxContainer/ModifierList/Osmoregulation Cost"]
margin_left = 20.0
margin_right = 167.0
margin_bottom = 19.0
custom_fonts/font = SubResource( 8 )
text = "OSMOREGULATION_COST"

[node name="Icon" type="TextureRect" parent="Holder/organelleSelection/chromatophore/MarginContainer/VBoxContainer/ModifierList/Osmoregulation Cost"]
margin_left = 171.0
margin_right = 191.0
margin_bottom = 20.0
rect_min_size = Vector2( 20, 20 )
mouse_filter = 2
expand = true

[node name="HSeparator" type="HSeparator" parent="Holder/organelleSelection/chromatophore/MarginContainer/VBoxContainer"]
margin_top = 199.0
margin_right = 318.0
margin_bottom = 203.0
mouse_filter = 2
custom_styles/separator = SubResource( 9 )

[node name="Description" type="Label" parent="Holder/organelleSelection/chromatophore/MarginContainer/VBoxContainer"]
margin_top = 218.0
margin_right = 318.0
margin_bottom = 435.0
size_flags_horizontal = 3
custom_fonts/font = SubResource( 7 )
text = "THYLAKOIDS_DESCRIPTION"
autowrap = true

[node name="Tween" type="Tween" parent="Holder/organelleSelection/chromatophore"]

[node name="chemoSynthesizingProteins" type="PanelContainer" parent="Holder/organelleSelection"]
visible = false
margin_right = 350.0
margin_bottom = 214.0
rect_min_size = Vector2( 350, 0 )
mouse_filter = 2
custom_styles/panel = SubResource( 2 )
script = ExtResource( 22 )
__meta__ = {
"_edit_use_anchors_": false
}
DisplayName = "CHEMOSYNTHESIZING_PROTEINS"
NameLabelPath = NodePath("../chemoSynthesizingProteins/MarginContainer/VBoxContainer/Header/Title")
MpLabelPath = NodePath("../chemoSynthesizingProteins/MarginContainer/VBoxContainer/Header/MP/Value")
DescriptionLabelPath = NodePath("../chemoSynthesizingProteins/MarginContainer/VBoxContainer/Description")
ModifierListPath = NodePath("../chemoSynthesizingProteins/MarginContainer/VBoxContainer/ModifierList")
ProcessListPath = NodePath("../chemoSynthesizingProteins/MarginContainer/VBoxContainer/ProcessList")
ModifierInfoScene = ExtResource( 2 )

[node name="MarginContainer" type="MarginContainer" parent="Holder/organelleSelection/chemoSynthesizingProteins"]
margin_left = 1.0
margin_top = 1.0
margin_right = 349.0
margin_bottom = 480.0
mouse_filter = 2
custom_constants/margin_right = 15
custom_constants/margin_top = 15
custom_constants/margin_left = 15
custom_constants/margin_bottom = 15

[node name="VBoxContainer" type="VBoxContainer" parent="Holder/organelleSelection/chemoSynthesizingProteins/MarginContainer"]
margin_left = 15.0
margin_top = 15.0
margin_right = 361.0
margin_bottom = 464.0
mouse_filter = 2
custom_constants/separation = 15

[node name="Header" type="HBoxContainer" parent="Holder/organelleSelection/chemoSynthesizingProteins/MarginContainer/VBoxContainer"]
margin_right = 318.0
margin_bottom = 57.0
mouse_filter = 2
custom_constants/separation = 10

[node name="MP" type="HBoxContainer" parent="Holder/organelleSelection/chemoSynthesizingProteins/MarginContainer/VBoxContainer/Header"]
margin_right = 49.0
margin_bottom = 20.0
mouse_filter = 2
size_flags_horizontal = 3
size_flags_vertical = 0

[node name="Icon" type="TextureRect" parent="Holder/organelleSelection/chemoSynthesizingProteins/MarginContainer/VBoxContainer/Header/MP"]
margin_right = 20.0
margin_bottom = 20.0
rect_min_size = Vector2( 20, 20 )
mouse_filter = 2
size_flags_vertical = 4
texture = ExtResource( 13 )
expand = true

[node name="Value" type="Label" parent="Holder/organelleSelection/chemoSynthesizingProteins/MarginContainer/VBoxContainer/Header/MP"]
margin_left = 24.0
margin_top = 1.0
margin_right = 42.0
margin_bottom = 19.0
custom_fonts/font = SubResource( 3 )
text = "45"

[node name="Title" type="Label" parent="Holder/organelleSelection/chemoSynthesizingProteins/MarginContainer/VBoxContainer/Header"]
margin_left = 59.0
margin_right = 259.0
margin_bottom = 57.0
rect_min_size = Vector2( 200, 0 )
size_flags_horizontal = 3
custom_fonts/font = SubResource( 4 )
text = "CHEMOSYNTHESIZING_PROTEINS"
align = 1
autowrap = true

[node name="Spacer" type="Control" parent="Holder/organelleSelection/chemoSynthesizingProteins/MarginContainer/VBoxContainer/Header"]
margin_left = 269.0
margin_right = 318.0
margin_bottom = 57.0
mouse_filter = 2
size_flags_horizontal = 3

[node name="ProcessDescription" type="VBoxContainer" parent="Holder/organelleSelection/chemoSynthesizingProteins/MarginContainer/VBoxContainer"]
margin_top = 72.0
margin_right = 318.0
margin_bottom = 164.0
mouse_filter = 2

[node name="HBoxContainer2" type="HBoxContainer" parent="Holder/organelleSelection/chemoSynthesizingProteins/MarginContainer/VBoxContainer/ProcessDescription"]
margin_right = 318.0
margin_bottom = 20.0
mouse_filter = 2

[node name="Label" type="Label" parent="Holder/organelleSelection/chemoSynthesizingProteins/MarginContainer/VBoxContainer/ProcessDescription/HBoxContainer2"]
margin_top = 1.0
margin_right = 36.0
margin_bottom = 18.0
custom_fonts/font = SubResource( 7 )
text = "TURNS"

[node name="Label2" type="Label" parent="Holder/organelleSelection/chemoSynthesizingProteins/MarginContainer/VBoxContainer/ProcessDescription/HBoxContainer2"]
margin_left = 40.0
margin_right = 158.0
margin_bottom = 19.0
custom_fonts/font = SubResource( 8 )
text = "HYDROGEN_SULFIDE"

[node name="HSIcon" type="TextureRect" parent="Holder/organelleSelection/chemoSynthesizingProteins/MarginContainer/VBoxContainer/ProcessDescription/HBoxContainer2"]
margin_left = 162.0
margin_right = 182.0
margin_bottom = 20.0
rect_min_size = Vector2( 20, 20 )
mouse_filter = 2
size_flags_vertical = 0
texture = ExtResource( 10 )
expand = true

[node name="Label5" type="Label" parent="Holder/organelleSelection/chemoSynthesizingProteins/MarginContainer/VBoxContainer/ProcessDescription/HBoxContainer2"]
margin_left = 186.0
margin_top = 1.0
margin_right = 211.0
margin_bottom = 18.0
custom_fonts/font = SubResource( 7 )
text = "INTO"

[node name="Label3" type="Label" parent="Holder/organelleSelection/chemoSynthesizingProteins/MarginContainer/VBoxContainer/ProcessDescription/HBoxContainer2"]
margin_left = 215.0
margin_right = 270.0
margin_bottom = 19.0
custom_fonts/font = SubResource( 8 )
text = "GLUCOSE"

[node name="HBoxContainer" type="HBoxContainer" parent="Holder/organelleSelection/chemoSynthesizingProteins/MarginContainer/VBoxContainer/ProcessDescription"]
margin_top = 24.0
margin_right = 318.0
margin_bottom = 44.0
mouse_filter = 2

[node name="GlucoseIcon3" type="TextureRect" parent="Holder/organelleSelection/chemoSynthesizingProteins/MarginContainer/VBoxContainer/ProcessDescription/HBoxContainer"]
margin_right = 20.0
margin_bottom = 20.0
rect_min_size = Vector2( 20, 20 )
mouse_filter = 2
size_flags_vertical = 0
texture = ExtResource( 14 )
expand = true

[node name="Label6" type="Label" parent="Holder/organelleSelection/chemoSynthesizingProteins/MarginContainer/VBoxContainer/ProcessDescription/HBoxContainer"]
margin_left = 24.0
margin_top = 1.0
margin_right = 236.0
margin_bottom = 18.0
custom_fonts/font = SubResource( 7 )
text = "DOT_RATE_SCALES_WITH_CONCENTRATION_OF"

[node name="HBoxContainer3" type="HBoxContainer" parent="Holder/organelleSelection/chemoSynthesizingProteins/MarginContainer/VBoxContainer/ProcessDescription"]
margin_top = 48.0
margin_right = 318.0
margin_bottom = 68.0
mouse_filter = 2

[node name="Label12" type="Label" parent="Holder/organelleSelection/chemoSynthesizingProteins/MarginContainer/VBoxContainer/ProcessDescription/HBoxContainer3"]
margin_right = 51.0
margin_bottom = 19.0
custom_fonts/font = SubResource( 8 )
text = "CARBON"

[node name="Label7" type="Label" parent="Holder/organelleSelection/chemoSynthesizingProteins/MarginContainer/VBoxContainer/ProcessDescription/HBoxContainer3"]
margin_left = 55.0
margin_right = 108.0
margin_bottom = 19.0
custom_fonts/font = SubResource( 8 )
text = "DIOXIDE"

[node name="CO2Icon" type="TextureRect" parent="Holder/organelleSelection/chemoSynthesizingProteins/MarginContainer/VBoxContainer/ProcessDescription/HBoxContainer3"]
margin_left = 112.0
margin_right = 132.0
margin_bottom = 20.0
rect_min_size = Vector2( 20, 20 )
mouse_filter = 2
size_flags_vertical = 0
texture = ExtResource( 18 )
expand = true

[node name="Label8" type="Label" parent="Holder/organelleSelection/chemoSynthesizingProteins/MarginContainer/VBoxContainer/ProcessDescription/HBoxContainer3"]
margin_left = 136.0
margin_top = 1.0
margin_right = 200.0
margin_bottom = 18.0
custom_fonts/font = SubResource( 7 )
text = "ALSO_TURNS"

[node name="Label9" type="Label" parent="Holder/organelleSelection/chemoSynthesizingProteins/MarginContainer/VBoxContainer/ProcessDescription/HBoxContainer3"]
margin_left = 204.0
margin_right = 259.0
margin_bottom = 19.0
custom_fonts/font = SubResource( 8 )
text = "GLUCOSE"

[node name="HBoxContainer4" type="HBoxContainer" parent="Holder/organelleSelection/chemoSynthesizingProteins/MarginContainer/VBoxContainer/ProcessDescription"]
margin_top = 72.0
margin_right = 318.0
margin_bottom = 92.0
mouse_filter = 2

[node name="GlucoseIcon3" type="TextureRect" parent="Holder/organelleSelection/chemoSynthesizingProteins/MarginContainer/VBoxContainer/ProcessDescription/HBoxContainer4"]
margin_right = 20.0
margin_bottom = 20.0
rect_min_size = Vector2( 20, 20 )
mouse_filter = 2
size_flags_vertical = 0
texture = ExtResource( 14 )
expand = true

[node name="Label10" type="Label" parent="Holder/organelleSelection/chemoSynthesizingProteins/MarginContainer/VBoxContainer/ProcessDescription/HBoxContainer4"]
margin_left = 24.0
margin_top = 1.0
margin_right = 49.0
margin_bottom = 18.0
custom_fonts/font = SubResource( 7 )
text = "INTO"

[node name="Label11" type="Label" parent="Holder/organelleSelection/chemoSynthesizingProteins/MarginContainer/VBoxContainer/ProcessDescription/HBoxContainer4"]
margin_left = 53.0
margin_right = 82.0
margin_bottom = 19.0
custom_fonts/font = SubResource( 8 )
text = "ATP"

[node name="TextureRect" type="TextureRect" parent="Holder/organelleSelection/chemoSynthesizingProteins/MarginContainer/VBoxContainer/ProcessDescription/HBoxContainer4"]
margin_left = 86.0
margin_right = 106.0
margin_bottom = 20.0
rect_min_size = Vector2( 20, 20 )
mouse_filter = 2
texture = ExtResource( 19 )
expand = true

[node name="ProcessList" type="VBoxContainer" parent="Holder/organelleSelection/chemoSynthesizingProteins/MarginContainer/VBoxContainer"]
margin_top = 179.0
margin_right = 318.0
margin_bottom = 179.0
mouse_filter = 2
theme = SubResource( 6 )

[node name="ModifierList" type="VBoxContainer" parent="Holder/organelleSelection/chemoSynthesizingProteins/MarginContainer/VBoxContainer"]
margin_top = 194.0
margin_right = 318.0
margin_bottom = 238.0
mouse_filter = 2

[node name="Storage" type="HBoxContainer" parent="Holder/organelleSelection/chemoSynthesizingProteins/MarginContainer/VBoxContainer/ModifierList"]
margin_right = 318.0
margin_bottom = 20.0
mouse_filter = 2
script = ExtResource( 21 )

[node name="Value" type="Label" parent="Holder/organelleSelection/chemoSynthesizingProteins/MarginContainer/VBoxContainer/ModifierList/Storage"]
margin_top = 1.0
margin_right = 16.0
margin_bottom = 18.0
custom_fonts/font = SubResource( 7 )
custom_colors/font_color = Color( 0, 1, 0, 1 )
text = "+1"

[node name="Name" type="Label" parent="Holder/organelleSelection/chemoSynthesizingProteins/MarginContainer/VBoxContainer/ModifierList/Storage"]
margin_left = 20.0
margin_right = 73.0
margin_bottom = 19.0
custom_fonts/font = SubResource( 8 )
text = "STORAGE"

[node name="Icon" type="TextureRect" parent="Holder/organelleSelection/chemoSynthesizingProteins/MarginContainer/VBoxContainer/ModifierList/Storage"]
margin_left = 77.0
margin_right = 97.0
margin_bottom = 20.0
rect_min_size = Vector2( 20, 20 )
mouse_filter = 2
texture = ExtResource( 12 )
expand = true

[node name="Osmoregulation Cost" type="HBoxContainer" parent="Holder/organelleSelection/chemoSynthesizingProteins/MarginContainer/VBoxContainer/ModifierList"]
margin_top = 24.0
margin_right = 318.0
margin_bottom = 44.0
mouse_filter = 2
script = ExtResource( 21 )

[node name="Value" type="Label" parent="Holder/organelleSelection/chemoSynthesizingProteins/MarginContainer/VBoxContainer/ModifierList/Osmoregulation Cost"]
margin_top = 1.0
margin_right = 16.0
margin_bottom = 18.0
custom_fonts/font = SubResource( 7 )
custom_colors/font_color = Color( 1, 0.301961, 0.301961, 1 )
text = "+1"

[node name="Name" type="Label" parent="Holder/organelleSelection/chemoSynthesizingProteins/MarginContainer/VBoxContainer/ModifierList/Osmoregulation Cost"]
margin_left = 20.0
margin_right = 167.0
margin_bottom = 19.0
custom_fonts/font = SubResource( 8 )
text = "OSMOREGULATION_COST"

[node name="Icon" type="TextureRect" parent="Holder/organelleSelection/chemoSynthesizingProteins/MarginContainer/VBoxContainer/ModifierList/Osmoregulation Cost"]
margin_left = 171.0
margin_right = 191.0
margin_bottom = 20.0
rect_min_size = Vector2( 20, 20 )
mouse_filter = 2
expand = true

[node name="HSeparator" type="HSeparator" parent="Holder/organelleSelection/chemoSynthesizingProteins/MarginContainer/VBoxContainer"]
margin_top = 253.0
margin_right = 318.0
margin_bottom = 257.0
mouse_filter = 2
custom_styles/separator = SubResource( 9 )

[node name="Description" type="Label" parent="Holder/organelleSelection/chemoSynthesizingProteins/MarginContainer/VBoxContainer"]
margin_top = 272.0
margin_right = 318.0
margin_bottom = 449.0
size_flags_horizontal = 3
custom_fonts/font = SubResource( 7 )
text = "CHEMOSYNTHESIZING_PROTEINS_DESCRIPTION"
autowrap = true

[node name="Tween" type="Tween" parent="Holder/organelleSelection/chemoSynthesizingProteins"]

[node name="rusticyanin" type="PanelContainer" parent="Holder/organelleSelection"]
visible = false
margin_right = 350.0
margin_bottom = 155.0
rect_min_size = Vector2( 350, 0 )
mouse_filter = 2
custom_styles/panel = SubResource( 2 )
script = ExtResource( 22 )
__meta__ = {
"_edit_use_anchors_": false
}
DisplayName = "RUSTICYANIN"
NameLabelPath = NodePath("../rusticyanin/MarginContainer/VBoxContainer/Header/Title")
MpLabelPath = NodePath("../rusticyanin/MarginContainer/VBoxContainer/Header/MP/Value")
DescriptionLabelPath = NodePath("../rusticyanin/MarginContainer/VBoxContainer/Description")
ModifierListPath = NodePath("../rusticyanin/MarginContainer/VBoxContainer/ModifierList")
ProcessListPath = NodePath("../rusticyanin/MarginContainer/VBoxContainer/ProcessList")
ModifierInfoScene = ExtResource( 2 )

[node name="MarginContainer" type="MarginContainer" parent="Holder/organelleSelection/rusticyanin"]
margin_left = 1.0
margin_top = 1.0
margin_right = 349.0
margin_bottom = 346.0
mouse_filter = 2
custom_constants/margin_right = 15
custom_constants/margin_top = 15
custom_constants/margin_left = 15
custom_constants/margin_bottom = 15

[node name="VBoxContainer" type="VBoxContainer" parent="Holder/organelleSelection/rusticyanin/MarginContainer"]
margin_left = 15.0
margin_top = 15.0
margin_right = 366.0
margin_bottom = 330.0
mouse_filter = 2
custom_constants/separation = 15

[node name="Header" type="HBoxContainer" parent="Holder/organelleSelection/rusticyanin/MarginContainer/VBoxContainer"]
margin_right = 318.0
margin_bottom = 27.0
mouse_filter = 2
custom_constants/separation = 10

[node name="MP" type="HBoxContainer" parent="Holder/organelleSelection/rusticyanin/MarginContainer/VBoxContainer/Header"]
margin_right = 49.0
margin_bottom = 20.0
mouse_filter = 2
size_flags_horizontal = 3
size_flags_vertical = 0

[node name="Icon" type="TextureRect" parent="Holder/organelleSelection/rusticyanin/MarginContainer/VBoxContainer/Header/MP"]
margin_right = 20.0
margin_bottom = 20.0
rect_min_size = Vector2( 20, 20 )
mouse_filter = 2
size_flags_vertical = 4
texture = ExtResource( 13 )
expand = true

[node name="Value" type="Label" parent="Holder/organelleSelection/rusticyanin/MarginContainer/VBoxContainer/Header/MP"]
margin_left = 24.0
margin_top = 1.0
margin_right = 42.0
margin_bottom = 19.0
custom_fonts/font = SubResource( 3 )
text = "45"

[node name="Title" type="Label" parent="Holder/organelleSelection/rusticyanin/MarginContainer/VBoxContainer/Header"]
margin_left = 59.0
margin_right = 259.0
margin_bottom = 27.0
rect_min_size = Vector2( 200, 0 )
size_flags_horizontal = 3
custom_fonts/font = SubResource( 4 )
text = "RUSTICYANIN"
align = 1
autowrap = true

[node name="Spacer" type="Control" parent="Holder/organelleSelection/rusticyanin/MarginContainer/VBoxContainer/Header"]
margin_left = 269.0
margin_right = 318.0
margin_bottom = 27.0
mouse_filter = 2
size_flags_horizontal = 3

[node name="ProcessDescription" type="VBoxContainer" parent="Holder/organelleSelection/rusticyanin/MarginContainer/VBoxContainer"]
margin_top = 42.0
margin_right = 318.0
margin_bottom = 110.0
mouse_filter = 2

[node name="HBoxContainer2" type="HBoxContainer" parent="Holder/organelleSelection/rusticyanin/MarginContainer/VBoxContainer/ProcessDescription"]
margin_right = 318.0
margin_bottom = 20.0
mouse_filter = 2

[node name="Label" type="Label" parent="Holder/organelleSelection/rusticyanin/MarginContainer/VBoxContainer/ProcessDescription/HBoxContainer2"]
margin_top = 1.0
margin_right = 36.0
margin_bottom = 18.0
custom_fonts/font = SubResource( 7 )
text = "TURNS"

[node name="Label2" type="Label" parent="Holder/organelleSelection/rusticyanin/MarginContainer/VBoxContainer/ProcessDescription/HBoxContainer2"]
margin_left = 40.0
margin_right = 69.0
margin_bottom = 19.0
custom_fonts/font = SubResource( 8 )
text = "IRON"

[node name="IronIcon" type="TextureRect" parent="Holder/organelleSelection/rusticyanin/MarginContainer/VBoxContainer/ProcessDescription/HBoxContainer2"]
margin_left = 73.0
margin_right = 93.0
margin_bottom = 20.0
rect_min_size = Vector2( 20, 20 )
mouse_filter = 2
size_flags_vertical = 0
texture = ExtResource( 15 )
expand = true

[node name="Label5" type="Label" parent="Holder/organelleSelection/rusticyanin/MarginContainer/VBoxContainer/ProcessDescription/HBoxContainer2"]
margin_left = 97.0
margin_top = 1.0
margin_right = 122.0
margin_bottom = 18.0
custom_fonts/font = SubResource( 7 )
text = "INTO"

[node name="Label3" type="Label" parent="Holder/organelleSelection/rusticyanin/MarginContainer/VBoxContainer/ProcessDescription/HBoxContainer2"]
margin_left = 126.0
margin_right = 155.0
margin_bottom = 19.0
custom_fonts/font = SubResource( 8 )
text = "ATP"

[node name="ATPIcon2" type="TextureRect" parent="Holder/organelleSelection/rusticyanin/MarginContainer/VBoxContainer/ProcessDescription/HBoxContainer2"]
margin_left = 159.0
margin_right = 179.0
margin_bottom = 20.0
rect_min_size = Vector2( 20, 20 )
mouse_filter = 2
size_flags_vertical = 0
texture = ExtResource( 19 )
expand = true

[node name="Label6" type="Label" parent="Holder/organelleSelection/rusticyanin/MarginContainer/VBoxContainer/ProcessDescription/HBoxContainer2"]
margin_left = 183.0
margin_top = 1.0
margin_right = 257.0
margin_bottom = 18.0
custom_fonts/font = SubResource( 7 )
text = "DOT_RATE_SCALES"

[node name="HBoxContainer" type="HBoxContainer" parent="Holder/organelleSelection/rusticyanin/MarginContainer/VBoxContainer/ProcessDescription"]
margin_top = 24.0
margin_right = 318.0
margin_bottom = 44.0
mouse_filter = 2

[node name="Label7" type="Label" parent="Holder/organelleSelection/rusticyanin/MarginContainer/VBoxContainer/ProcessDescription/HBoxContainer"]
margin_top = 1.0
margin_right = 135.0
margin_bottom = 18.0
custom_fonts/font = SubResource( 7 )
text = "WITH_CONCENTRATION_OF"

[node name="Label12" type="Label" parent="Holder/organelleSelection/rusticyanin/MarginContainer/VBoxContainer/ProcessDescription/HBoxContainer"]
margin_left = 139.0
margin_right = 246.0
margin_bottom = 19.0
custom_fonts/font = SubResource( 8 )
text = "CARBON_DIOXIDE"

[node name="CO2Icon" type="TextureRect" parent="Holder/organelleSelection/rusticyanin/MarginContainer/VBoxContainer/ProcessDescription/HBoxContainer"]
margin_left = 250.0
margin_right = 270.0
margin_bottom = 20.0
rect_min_size = Vector2( 20, 20 )
mouse_filter = 2
size_flags_vertical = 0
texture = ExtResource( 18 )
expand = true

[node name="HBoxContainer3" type="HBoxContainer" parent="Holder/organelleSelection/rusticyanin/MarginContainer/VBoxContainer/ProcessDescription"]
margin_top = 48.0
margin_right = 318.0
margin_bottom = 68.0
mouse_filter = 2

[node name="Label8" type="Label" parent="Holder/organelleSelection/rusticyanin/MarginContainer/VBoxContainer/ProcessDescription/HBoxContainer3"]
margin_top = 1.0
margin_right = 23.0
margin_bottom = 18.0
custom_fonts/font = SubResource( 7 )
text = "AND"

[node name="Label12" type="Label" parent="Holder/organelleSelection/rusticyanin/MarginContainer/VBoxContainer/ProcessDescription/HBoxContainer3"]
margin_left = 27.0
margin_right = 80.0
margin_bottom = 19.0
custom_fonts/font = SubResource( 8 )
text = "OXYGEN"

[node name="O2Icon" type="TextureRect" parent="Holder/organelleSelection/rusticyanin/MarginContainer/VBoxContainer/ProcessDescription/HBoxContainer3"]
margin_left = 84.0
margin_right = 104.0
margin_bottom = 20.0
rect_min_size = Vector2( 20, 20 )
mouse_filter = 2
size_flags_vertical = 0
texture = ExtResource( 9 )
expand = true

[node name="ProcessList" type="VBoxContainer" parent="Holder/organelleSelection/rusticyanin/MarginContainer/VBoxContainer"]
margin_top = 125.0
margin_right = 318.0
margin_bottom = 125.0
mouse_filter = 2
theme = SubResource( 6 )

[node name="ModifierList" type="VBoxContainer" parent="Holder/organelleSelection/rusticyanin/MarginContainer/VBoxContainer"]
margin_top = 140.0
margin_right = 318.0
margin_bottom = 184.0
mouse_filter = 2

[node name="Storage" type="HBoxContainer" parent="Holder/organelleSelection/rusticyanin/MarginContainer/VBoxContainer/ModifierList"]
margin_right = 318.0
margin_bottom = 20.0
mouse_filter = 2
script = ExtResource( 21 )

[node name="Value" type="Label" parent="Holder/organelleSelection/rusticyanin/MarginContainer/VBoxContainer/ModifierList/Storage"]
margin_top = 1.0
margin_right = 16.0
margin_bottom = 18.0
custom_fonts/font = SubResource( 7 )
custom_colors/font_color = Color( 0, 1, 0, 1 )
text = "+1"

[node name="Name" type="Label" parent="Holder/organelleSelection/rusticyanin/MarginContainer/VBoxContainer/ModifierList/Storage"]
margin_left = 20.0
margin_right = 73.0
margin_bottom = 19.0
custom_fonts/font = SubResource( 8 )
text = "STORAGE"

[node name="Icon" type="TextureRect" parent="Holder/organelleSelection/rusticyanin/MarginContainer/VBoxContainer/ModifierList/Storage"]
margin_left = 77.0
margin_right = 97.0
margin_bottom = 20.0
rect_min_size = Vector2( 20, 20 )
mouse_filter = 2
texture = ExtResource( 12 )
expand = true

[node name="Osmoregulation Cost" type="HBoxContainer" parent="Holder/organelleSelection/rusticyanin/MarginContainer/VBoxContainer/ModifierList"]
margin_top = 24.0
margin_right = 318.0
margin_bottom = 44.0
mouse_filter = 2
script = ExtResource( 21 )

[node name="Value" type="Label" parent="Holder/organelleSelection/rusticyanin/MarginContainer/VBoxContainer/ModifierList/Osmoregulation Cost"]
margin_top = 1.0
margin_right = 16.0
margin_bottom = 18.0
custom_fonts/font = SubResource( 7 )
custom_colors/font_color = Color( 1, 0.301961, 0.301961, 1 )
text = "+1"

[node name="Name" type="Label" parent="Holder/organelleSelection/rusticyanin/MarginContainer/VBoxContainer/ModifierList/Osmoregulation Cost"]
margin_left = 20.0
margin_right = 167.0
margin_bottom = 19.0
custom_fonts/font = SubResource( 8 )
text = "OSMOREGULATION_COST"

[node name="Icon" type="TextureRect" parent="Holder/organelleSelection/rusticyanin/MarginContainer/VBoxContainer/ModifierList/Osmoregulation Cost"]
margin_left = 171.0
margin_right = 191.0
margin_bottom = 20.0
rect_min_size = Vector2( 20, 20 )
mouse_filter = 2
expand = true

[node name="HSeparator" type="HSeparator" parent="Holder/organelleSelection/rusticyanin/MarginContainer/VBoxContainer"]
margin_top = 199.0
margin_right = 318.0
margin_bottom = 203.0
mouse_filter = 2
custom_styles/separator = SubResource( 9 )

[node name="Description" type="Label" parent="Holder/organelleSelection/rusticyanin/MarginContainer/VBoxContainer"]
margin_top = 218.0
margin_right = 318.0
margin_bottom = 315.0
size_flags_horizontal = 3
custom_fonts/font = SubResource( 7 )
text = "RUSTICYANIN_DESCRIPTION"
autowrap = true

[node name="Tween" type="Tween" parent="Holder/organelleSelection/rusticyanin"]

[node name="nitrogenase" type="PanelContainer" parent="Holder/organelleSelection"]
visible = false
margin_right = 350.0
margin_bottom = 155.0
rect_min_size = Vector2( 350, 0 )
mouse_filter = 2
custom_styles/panel = SubResource( 2 )
script = ExtResource( 22 )
__meta__ = {
"_edit_use_anchors_": false
}
DisplayName = "NITROGENASE"
NameLabelPath = NodePath("../nitrogenase/MarginContainer/VBoxContainer/Header/Title")
MpLabelPath = NodePath("../nitrogenase/MarginContainer/VBoxContainer/Header/MP/Value")
DescriptionLabelPath = NodePath("../nitrogenase/MarginContainer/VBoxContainer/Description")
ModifierListPath = NodePath("../nitrogenase/MarginContainer/VBoxContainer/ModifierList")
ProcessListPath = NodePath("../nitrogenase/MarginContainer/VBoxContainer/ProcessList")
ModifierInfoScene = ExtResource( 2 )

[node name="MarginContainer" type="MarginContainer" parent="Holder/organelleSelection/nitrogenase"]
margin_left = 1.0
margin_top = 1.0
margin_right = 349.0
margin_bottom = 362.0
mouse_filter = 2
custom_constants/margin_right = 15
custom_constants/margin_top = 15
custom_constants/margin_left = 15
custom_constants/margin_bottom = 15

[node name="VBoxContainer" type="VBoxContainer" parent="Holder/organelleSelection/nitrogenase/MarginContainer"]
margin_left = 15.0
margin_top = 15.0
margin_right = 366.0
margin_bottom = 346.0
mouse_filter = 2
custom_constants/separation = 15

[node name="Header" type="HBoxContainer" parent="Holder/organelleSelection/nitrogenase/MarginContainer/VBoxContainer"]
margin_right = 318.0
margin_bottom = 27.0
mouse_filter = 2
custom_constants/separation = 10

[node name="MP" type="HBoxContainer" parent="Holder/organelleSelection/nitrogenase/MarginContainer/VBoxContainer/Header"]
margin_right = 49.0
margin_bottom = 20.0
mouse_filter = 2
size_flags_horizontal = 3
size_flags_vertical = 0

[node name="Icon" type="TextureRect" parent="Holder/organelleSelection/nitrogenase/MarginContainer/VBoxContainer/Header/MP"]
margin_right = 20.0
margin_bottom = 20.0
rect_min_size = Vector2( 20, 20 )
mouse_filter = 2
size_flags_vertical = 4
texture = ExtResource( 13 )
expand = true

[node name="Value" type="Label" parent="Holder/organelleSelection/nitrogenase/MarginContainer/VBoxContainer/Header/MP"]
margin_left = 24.0
margin_top = 1.0
margin_right = 42.0
margin_bottom = 19.0
custom_fonts/font = SubResource( 3 )
text = "55"

[node name="Title" type="Label" parent="Holder/organelleSelection/nitrogenase/MarginContainer/VBoxContainer/Header"]
margin_left = 59.0
margin_right = 259.0
margin_bottom = 27.0
rect_min_size = Vector2( 200, 0 )
size_flags_horizontal = 3
custom_fonts/font = SubResource( 4 )
text = "NITROGENASE"
align = 1
autowrap = true

[node name="Spacer" type="Control" parent="Holder/organelleSelection/nitrogenase/MarginContainer/VBoxContainer/Header"]
margin_left = 269.0
margin_right = 318.0
margin_bottom = 27.0
mouse_filter = 2
size_flags_horizontal = 3

[node name="ProcessDescription" type="VBoxContainer" parent="Holder/organelleSelection/nitrogenase/MarginContainer/VBoxContainer"]
margin_top = 42.0
margin_right = 318.0
margin_bottom = 86.0
mouse_filter = 2

[node name="HBoxContainer2" type="HBoxContainer" parent="Holder/organelleSelection/nitrogenase/MarginContainer/VBoxContainer/ProcessDescription"]
margin_right = 318.0
margin_bottom = 20.0
mouse_filter = 2

[node name="Label" type="Label" parent="Holder/organelleSelection/nitrogenase/MarginContainer/VBoxContainer/ProcessDescription/HBoxContainer2"]
margin_top = 1.0
margin_right = 36.0
margin_bottom = 18.0
custom_fonts/font = SubResource( 7 )
text = "TURNS"

[node name="Label2" type="Label" parent="Holder/organelleSelection/nitrogenase/MarginContainer/VBoxContainer/ProcessDescription/HBoxContainer2"]
margin_left = 40.0
margin_right = 69.0
margin_bottom = 19.0
custom_fonts/font = SubResource( 8 )
text = "ATP"

[node name="ATPIcoon" type="TextureRect" parent="Holder/organelleSelection/nitrogenase/MarginContainer/VBoxContainer/ProcessDescription/HBoxContainer2"]
margin_left = 73.0
margin_right = 93.0
margin_bottom = 20.0
rect_min_size = Vector2( 20, 20 )
mouse_filter = 2
size_flags_vertical = 0
texture = ExtResource( 19 )
expand = true

[node name="Label5" type="Label" parent="Holder/organelleSelection/nitrogenase/MarginContainer/VBoxContainer/ProcessDescription/HBoxContainer2"]
margin_left = 97.0
margin_top = 1.0
margin_right = 122.0
margin_bottom = 18.0
custom_fonts/font = SubResource( 7 )
text = "INTO"

[node name="Label3" type="Label" parent="Holder/organelleSelection/nitrogenase/MarginContainer/VBoxContainer/ProcessDescription/HBoxContainer2"]
margin_left = 126.0
margin_right = 193.0
margin_bottom = 19.0
custom_fonts/font = SubResource( 8 )
text = "AMMONIA"

[node name="AmmoniaIcon2" type="TextureRect" parent="Holder/organelleSelection/nitrogenase/MarginContainer/VBoxContainer/ProcessDescription/HBoxContainer2"]
margin_left = 197.0
margin_right = 217.0
margin_bottom = 20.0
rect_min_size = Vector2( 20, 20 )
mouse_filter = 2
size_flags_vertical = 0
texture = ExtResource( 16 )
expand = true

[node name="Label6" type="Label" parent="Holder/organelleSelection/nitrogenase/MarginContainer/VBoxContainer/ProcessDescription/HBoxContainer2"]
margin_left = 221.0
margin_top = 1.0
margin_right = 255.0
margin_bottom = 18.0
custom_fonts/font = SubResource( 7 )
text = "DOT_RATE"

[node name="HBoxContainer" type="HBoxContainer" parent="Holder/organelleSelection/nitrogenase/MarginContainer/VBoxContainer/ProcessDescription"]
margin_top = 24.0
margin_right = 318.0
margin_bottom = 44.0
mouse_filter = 2

[node name="Label7" type="Label" parent="Holder/organelleSelection/nitrogenase/MarginContainer/VBoxContainer/ProcessDescription/HBoxContainer"]
margin_top = 1.0
margin_right = 175.0
margin_bottom = 18.0
custom_fonts/font = SubResource( 7 )
text = "SCALES_WITH_CONCENTRATION_OF"

[node name="Label12" type="Label" parent="Holder/organelleSelection/nitrogenase/MarginContainer/VBoxContainer/ProcessDescription/HBoxContainer"]
margin_left = 179.0
margin_right = 240.0
margin_bottom = 19.0
custom_fonts/font = SubResource( 8 )
text = "NITROGEN"

[node name="NitrogenIcon" type="TextureRect" parent="Holder/organelleSelection/nitrogenase/MarginContainer/VBoxContainer/ProcessDescription/HBoxContainer"]
margin_left = 244.0
margin_right = 264.0
margin_bottom = 20.0
rect_min_size = Vector2( 20, 20 )
mouse_filter = 2
size_flags_vertical = 0
texture = ExtResource( 7 )
expand = true

[node name="ProcessList" type="VBoxContainer" parent="Holder/organelleSelection/nitrogenase/MarginContainer/VBoxContainer"]
margin_top = 101.0
margin_right = 318.0
margin_bottom = 101.0
mouse_filter = 2
theme = SubResource( 6 )

[node name="ModifierList" type="VBoxContainer" parent="Holder/organelleSelection/nitrogenase/MarginContainer/VBoxContainer"]
margin_top = 116.0
margin_right = 318.0
margin_bottom = 160.0
mouse_filter = 2

[node name="Storage" type="HBoxContainer" parent="Holder/organelleSelection/nitrogenase/MarginContainer/VBoxContainer/ModifierList"]
margin_right = 318.0
margin_bottom = 20.0
mouse_filter = 2
script = ExtResource( 21 )

[node name="Value" type="Label" parent="Holder/organelleSelection/nitrogenase/MarginContainer/VBoxContainer/ModifierList/Storage"]
margin_top = 1.0
margin_right = 16.0
margin_bottom = 18.0
custom_fonts/font = SubResource( 7 )
custom_colors/font_color = Color( 0, 1, 0, 1 )
text = "+2"

[node name="Name" type="Label" parent="Holder/organelleSelection/nitrogenase/MarginContainer/VBoxContainer/ModifierList/Storage"]
margin_left = 20.0
margin_right = 73.0
margin_bottom = 19.0
custom_fonts/font = SubResource( 8 )
text = "STORAGE"

[node name="Icon" type="TextureRect" parent="Holder/organelleSelection/nitrogenase/MarginContainer/VBoxContainer/ModifierList/Storage"]
margin_left = 77.0
margin_right = 97.0
margin_bottom = 20.0
rect_min_size = Vector2( 20, 20 )
mouse_filter = 2
texture = ExtResource( 12 )
expand = true

[node name="Osmoregulation Cost" type="HBoxContainer" parent="Holder/organelleSelection/nitrogenase/MarginContainer/VBoxContainer/ModifierList"]
margin_top = 24.0
margin_right = 318.0
margin_bottom = 44.0
mouse_filter = 2
script = ExtResource( 21 )

[node name="Value" type="Label" parent="Holder/organelleSelection/nitrogenase/MarginContainer/VBoxContainer/ModifierList/Osmoregulation Cost"]
margin_top = 1.0
margin_right = 16.0
margin_bottom = 18.0
custom_fonts/font = SubResource( 7 )
custom_colors/font_color = Color( 1, 0.301961, 0.301961, 1 )
text = "+1"

[node name="Name" type="Label" parent="Holder/organelleSelection/nitrogenase/MarginContainer/VBoxContainer/ModifierList/Osmoregulation Cost"]
margin_left = 20.0
margin_right = 167.0
margin_bottom = 19.0
custom_fonts/font = SubResource( 8 )
text = "OSMOREGULATION_COST"

[node name="Icon" type="TextureRect" parent="Holder/organelleSelection/nitrogenase/MarginContainer/VBoxContainer/ModifierList/Osmoregulation Cost"]
margin_left = 171.0
margin_right = 191.0
margin_bottom = 20.0
rect_min_size = Vector2( 20, 20 )
mouse_filter = 2
expand = true

[node name="HSeparator" type="HSeparator" parent="Holder/organelleSelection/nitrogenase/MarginContainer/VBoxContainer"]
margin_top = 175.0
margin_right = 318.0
margin_bottom = 179.0
mouse_filter = 2
custom_styles/separator = SubResource( 9 )

[node name="Description" type="Label" parent="Holder/organelleSelection/nitrogenase/MarginContainer/VBoxContainer"]
margin_top = 194.0
margin_right = 318.0
margin_bottom = 331.0
size_flags_horizontal = 3
custom_fonts/font = SubResource( 7 )
text = "NITROGENASE_DESCRIPTION"
autowrap = true

[node name="Tween" type="Tween" parent="Holder/organelleSelection/nitrogenase"]

[node name="oxytoxyProteins" type="PanelContainer" parent="Holder/organelleSelection"]
visible = false
margin_right = 350.0
margin_bottom = 155.0
rect_min_size = Vector2( 350, 0 )
mouse_filter = 2
custom_styles/panel = SubResource( 2 )
script = ExtResource( 22 )
__meta__ = {
"_edit_use_anchors_": false
}
DisplayName = "OXYTOXISOME"
NameLabelPath = NodePath("../oxytoxyProteins/MarginContainer/VBoxContainer/Header/Title")
MpLabelPath = NodePath("../oxytoxyProteins/MarginContainer/VBoxContainer/Header/MP/Value")
DescriptionLabelPath = NodePath("../oxytoxyProteins/MarginContainer/VBoxContainer/Description")
ModifierListPath = NodePath("../oxytoxyProteins/MarginContainer/VBoxContainer/ModifierList")
ProcessListPath = NodePath("../oxytoxyProteins/MarginContainer/VBoxContainer/ProcessList")
ModifierInfoScene = ExtResource( 2 )

[node name="MarginContainer" type="MarginContainer" parent="Holder/organelleSelection/oxytoxyProteins"]
margin_left = 1.0
margin_top = 1.0
margin_right = 349.0
margin_bottom = 303.0
mouse_filter = 2
custom_constants/margin_right = 15
custom_constants/margin_top = 15
custom_constants/margin_left = 15
custom_constants/margin_bottom = 15

[node name="VBoxContainer" type="VBoxContainer" parent="Holder/organelleSelection/oxytoxyProteins/MarginContainer"]
margin_left = 15.0
margin_top = 15.0
margin_right = 390.0
margin_bottom = 287.0
mouse_filter = 2
custom_constants/separation = 15

[node name="Header" type="HBoxContainer" parent="Holder/organelleSelection/oxytoxyProteins/MarginContainer/VBoxContainer"]
margin_right = 318.0
margin_bottom = 27.0
mouse_filter = 2
custom_constants/separation = 10

[node name="MP" type="HBoxContainer" parent="Holder/organelleSelection/oxytoxyProteins/MarginContainer/VBoxContainer/Header"]
margin_right = 49.0
margin_bottom = 20.0
mouse_filter = 2
size_flags_horizontal = 3
size_flags_vertical = 0

[node name="Icon" type="TextureRect" parent="Holder/organelleSelection/oxytoxyProteins/MarginContainer/VBoxContainer/Header/MP"]
margin_right = 20.0
margin_bottom = 20.0
rect_min_size = Vector2( 20, 20 )
mouse_filter = 2
size_flags_vertical = 4
texture = ExtResource( 13 )
expand = true

[node name="Value" type="Label" parent="Holder/organelleSelection/oxytoxyProteins/MarginContainer/VBoxContainer/Header/MP"]
margin_left = 24.0
margin_top = 1.0
margin_right = 42.0
margin_bottom = 19.0
custom_fonts/font = SubResource( 3 )
text = "55"

[node name="Title" type="Label" parent="Holder/organelleSelection/oxytoxyProteins/MarginContainer/VBoxContainer/Header"]
margin_left = 59.0
margin_right = 259.0
margin_bottom = 27.0
rect_min_size = Vector2( 200, 0 )
size_flags_horizontal = 3
custom_fonts/font = SubResource( 4 )
text = "OXYTOXISOME"
align = 1
autowrap = true

[node name="Spacer" type="Control" parent="Holder/organelleSelection/oxytoxyProteins/MarginContainer/VBoxContainer/Header"]
margin_left = 269.0
margin_right = 318.0
margin_bottom = 27.0
mouse_filter = 2
size_flags_horizontal = 3

[node name="ProcessDescription" type="VBoxContainer" parent="Holder/organelleSelection/oxytoxyProteins/MarginContainer/VBoxContainer"]
margin_top = 42.0
margin_right = 318.0
margin_bottom = 107.0
mouse_filter = 2

[node name="HBoxContainer2" type="HBoxContainer" parent="Holder/organelleSelection/oxytoxyProteins/MarginContainer/VBoxContainer/ProcessDescription"]
margin_right = 318.0
margin_bottom = 20.0
mouse_filter = 2

[node name="Label" type="Label" parent="Holder/organelleSelection/oxytoxyProteins/MarginContainer/VBoxContainer/ProcessDescription/HBoxContainer2"]
margin_top = 1.0
margin_right = 36.0
margin_bottom = 18.0
custom_fonts/font = SubResource( 7 )
text = "TURNS"

[node name="Label2" type="Label" parent="Holder/organelleSelection/oxytoxyProteins/MarginContainer/VBoxContainer/ProcessDescription/HBoxContainer2"]
margin_left = 40.0
margin_right = 69.0
margin_bottom = 19.0
custom_fonts/font = SubResource( 8 )
text = "ATP"

[node name="ATPIcoon" type="TextureRect" parent="Holder/organelleSelection/oxytoxyProteins/MarginContainer/VBoxContainer/ProcessDescription/HBoxContainer2"]
margin_left = 73.0
margin_right = 93.0
margin_bottom = 20.0
rect_min_size = Vector2( 20, 20 )
mouse_filter = 2
size_flags_vertical = 0
texture = ExtResource( 19 )
expand = true

[node name="Label5" type="Label" parent="Holder/organelleSelection/oxytoxyProteins/MarginContainer/VBoxContainer/ProcessDescription/HBoxContainer2"]
margin_left = 97.0
margin_top = 1.0
margin_right = 122.0
margin_bottom = 18.0
custom_fonts/font = SubResource( 7 )
text = "INTO"

[node name="Label3" type="Label" parent="Holder/organelleSelection/oxytoxyProteins/MarginContainer/VBoxContainer/ProcessDescription/HBoxContainer2"]
margin_left = 126.0
margin_right = 185.0
margin_bottom = 19.0
custom_fonts/font = SubResource( 8 )
text = "OXYTOXY"

[node name="OxytoxyIcon" type="TextureRect" parent="Holder/organelleSelection/oxytoxyProteins/MarginContainer/VBoxContainer/ProcessDescription/HBoxContainer2"]
margin_left = 189.0
margin_right = 209.0
margin_bottom = 20.0
rect_min_size = Vector2( 20, 20 )
mouse_filter = 2
size_flags_vertical = 0
texture = ExtResource( 20 )
expand = true

[node name="Label6" type="Label" parent="Holder/organelleSelection/oxytoxyProteins/MarginContainer/VBoxContainer/ProcessDescription/HBoxContainer2"]
margin_left = 213.0
margin_top = 1.0
margin_right = 291.0
margin_bottom = 18.0
custom_fonts/font = SubResource( 7 )
text = "DOT_CAN_RELEASE"

[node name="HBoxContainer" type="HBoxContainer" parent="Holder/organelleSelection/oxytoxyProteins/MarginContainer/VBoxContainer/ProcessDescription"]
margin_top = 24.0
margin_right = 318.0
margin_bottom = 41.0
mouse_filter = 2

[node name="Label7" type="Label" parent="Holder/organelleSelection/oxytoxyProteins/MarginContainer/VBoxContainer/ProcessDescription/HBoxContainer"]
margin_right = 227.0
margin_bottom = 17.0
custom_fonts/font = SubResource( 7 )
text = "TOXINS_BY_PRESSING_E"

[node name="HBoxContainer3" type="HBoxContainer" parent="Holder/organelleSelection/oxytoxyProteins/MarginContainer/VBoxContainer/ProcessDescription"]
margin_top = 45.0
margin_right = 318.0
margin_bottom = 65.0
mouse_filter = 2

[node name="Label8" type="Label" parent="Holder/organelleSelection/oxytoxyProteins/MarginContainer/VBoxContainer/ProcessDescription/HBoxContainer3"]
margin_top = 1.0
margin_right = 104.0
margin_bottom = 18.0
custom_fonts/font = SubResource( 7 )
text = "CONCENTRATION_OF"

[node name="Label12" type="Label" parent="Holder/organelleSelection/oxytoxyProteins/MarginContainer/VBoxContainer/ProcessDescription/HBoxContainer3"]
margin_left = 108.0
margin_right = 161.0
margin_bottom = 19.0
custom_fonts/font = SubResource( 8 )
text = "OXYGEN"

[node name="OxygenIcon" type="TextureRect" parent="Holder/organelleSelection/oxytoxyProteins/MarginContainer/VBoxContainer/ProcessDescription/HBoxContainer3"]
margin_left = 165.0
margin_right = 185.0
margin_bottom = 20.0
rect_min_size = Vector2( 20, 20 )
mouse_filter = 2
size_flags_vertical = 0
texture = ExtResource( 9 )
expand = true

[node name="ProcessList" type="VBoxContainer" parent="Holder/organelleSelection/oxytoxyProteins/MarginContainer/VBoxContainer"]
margin_top = 122.0
margin_right = 318.0
margin_bottom = 122.0
mouse_filter = 2
theme = SubResource( 6 )

[node name="ModifierList" type="VBoxContainer" parent="Holder/organelleSelection/oxytoxyProteins/MarginContainer/VBoxContainer"]
margin_top = 137.0
margin_right = 318.0
margin_bottom = 181.0
mouse_filter = 2

[node name="Storage" type="HBoxContainer" parent="Holder/organelleSelection/oxytoxyProteins/MarginContainer/VBoxContainer/ModifierList"]
margin_right = 318.0
margin_bottom = 20.0
mouse_filter = 2
script = ExtResource( 21 )

[node name="Value" type="Label" parent="Holder/organelleSelection/oxytoxyProteins/MarginContainer/VBoxContainer/ModifierList/Storage"]
margin_top = 1.0
margin_right = 16.0
margin_bottom = 18.0
custom_fonts/font = SubResource( 7 )
custom_colors/font_color = Color( 0, 1, 0, 1 )
text = "+4"

[node name="Name" type="Label" parent="Holder/organelleSelection/oxytoxyProteins/MarginContainer/VBoxContainer/ModifierList/Storage"]
margin_left = 20.0
margin_right = 73.0
margin_bottom = 19.0
custom_fonts/font = SubResource( 8 )
text = "STORAGE"

[node name="Icon" type="TextureRect" parent="Holder/organelleSelection/oxytoxyProteins/MarginContainer/VBoxContainer/ModifierList/Storage"]
margin_left = 77.0
margin_right = 97.0
margin_bottom = 20.0
rect_min_size = Vector2( 20, 20 )
mouse_filter = 2
texture = ExtResource( 12 )
expand = true

[node name="Osmoregulation Cost" type="HBoxContainer" parent="Holder/organelleSelection/oxytoxyProteins/MarginContainer/VBoxContainer/ModifierList"]
margin_top = 24.0
margin_right = 318.0
margin_bottom = 44.0
mouse_filter = 2
script = ExtResource( 21 )

[node name="Value" type="Label" parent="Holder/organelleSelection/oxytoxyProteins/MarginContainer/VBoxContainer/ModifierList/Osmoregulation Cost"]
margin_top = 1.0
margin_right = 16.0
margin_bottom = 18.0
custom_fonts/font = SubResource( 7 )
custom_colors/font_color = Color( 1, 0.301961, 0.301961, 1 )
text = "+1"

[node name="Name" type="Label" parent="Holder/organelleSelection/oxytoxyProteins/MarginContainer/VBoxContainer/ModifierList/Osmoregulation Cost"]
margin_left = 20.0
margin_right = 167.0
margin_bottom = 19.0
custom_fonts/font = SubResource( 8 )
text = "OSMOREGULATION_COST"

[node name="Icon" type="TextureRect" parent="Holder/organelleSelection/oxytoxyProteins/MarginContainer/VBoxContainer/ModifierList/Osmoregulation Cost"]
margin_left = 171.0
margin_right = 191.0
margin_bottom = 20.0
rect_min_size = Vector2( 20, 20 )
mouse_filter = 2
expand = true

[node name="HSeparator" type="HSeparator" parent="Holder/organelleSelection/oxytoxyProteins/MarginContainer/VBoxContainer"]
margin_top = 196.0
margin_right = 318.0
margin_bottom = 200.0
mouse_filter = 2
custom_styles/separator = SubResource( 9 )

[node name="Description" type="Label" parent="Holder/organelleSelection/oxytoxyProteins/MarginContainer/VBoxContainer"]
margin_top = 215.0
margin_right = 318.0
margin_bottom = 272.0
size_flags_horizontal = 3
custom_fonts/font = SubResource( 7 )
text = "OXYTOXISOME_DESC"
autowrap = true

[node name="Tween" type="Tween" parent="Holder/organelleSelection/oxytoxyProteins"]

[node name="flagellum" type="PanelContainer" parent="Holder/organelleSelection"]
visible = false
margin_right = 350.0
margin_bottom = 155.0
rect_min_size = Vector2( 350, 0 )
mouse_filter = 2
custom_styles/panel = SubResource( 2 )
script = ExtResource( 22 )
__meta__ = {
"_edit_use_anchors_": false
}
DisplayName = "FLAGELLUM"
NameLabelPath = NodePath("../flagellum/MarginContainer/VBoxContainer/Header/Title")
MpLabelPath = NodePath("../flagellum/MarginContainer/VBoxContainer/Header/MP/Value")
DescriptionLabelPath = NodePath("../flagellum/MarginContainer/VBoxContainer/Description")
ModifierListPath = NodePath("../flagellum/MarginContainer/VBoxContainer/ModifierList")
ProcessListPath = NodePath("../flagellum/MarginContainer/VBoxContainer/ProcessList")
ModifierInfoScene = ExtResource( 2 )

[node name="MarginContainer" type="MarginContainer" parent="Holder/organelleSelection/flagellum"]
margin_left = 1.0
margin_top = 1.0
margin_right = 349.0
margin_bottom = 323.0
mouse_filter = 2
custom_constants/margin_right = 15
custom_constants/margin_top = 15
custom_constants/margin_left = 15
custom_constants/margin_bottom = 15

[node name="VBoxContainer" type="VBoxContainer" parent="Holder/organelleSelection/flagellum/MarginContainer"]
margin_left = 15.0
margin_top = 15.0
margin_right = 333.0
margin_bottom = 307.0
mouse_filter = 2
custom_constants/separation = 15

[node name="Header" type="HBoxContainer" parent="Holder/organelleSelection/flagellum/MarginContainer/VBoxContainer"]
margin_right = 318.0
margin_bottom = 27.0
mouse_filter = 2
custom_constants/separation = 10

[node name="MP" type="HBoxContainer" parent="Holder/organelleSelection/flagellum/MarginContainer/VBoxContainer/Header"]
margin_right = 49.0
margin_bottom = 20.0
mouse_filter = 2
size_flags_horizontal = 3
size_flags_vertical = 0

[node name="Icon" type="TextureRect" parent="Holder/organelleSelection/flagellum/MarginContainer/VBoxContainer/Header/MP"]
margin_right = 20.0
margin_bottom = 20.0
rect_min_size = Vector2( 20, 20 )
mouse_filter = 2
size_flags_vertical = 4
texture = ExtResource( 13 )
expand = true

[node name="Value" type="Label" parent="Holder/organelleSelection/flagellum/MarginContainer/VBoxContainer/Header/MP"]
margin_left = 24.0
margin_top = 1.0
margin_right = 42.0
margin_bottom = 19.0
custom_fonts/font = SubResource( 3 )
text = "55"

[node name="Title" type="Label" parent="Holder/organelleSelection/flagellum/MarginContainer/VBoxContainer/Header"]
margin_left = 59.0
margin_right = 259.0
margin_bottom = 27.0
rect_min_size = Vector2( 200, 0 )
size_flags_horizontal = 3
custom_fonts/font = SubResource( 4 )
text = "FLAGELLUM"
align = 1
autowrap = true

[node name="Spacer" type="Control" parent="Holder/organelleSelection/flagellum/MarginContainer/VBoxContainer/Header"]
margin_left = 269.0
margin_right = 318.0
margin_bottom = 27.0
mouse_filter = 2
size_flags_horizontal = 3

[node name="ProcessDescription" type="VBoxContainer" parent="Holder/organelleSelection/flagellum/MarginContainer/VBoxContainer"]
margin_top = 42.0
margin_right = 318.0
margin_bottom = 83.0
mouse_filter = 2

[node name="HBoxContainer2" type="HBoxContainer" parent="Holder/organelleSelection/flagellum/MarginContainer/VBoxContainer/ProcessDescription"]
margin_right = 318.0
margin_bottom = 20.0
mouse_filter = 2

[node name="Label" type="Label" parent="Holder/organelleSelection/flagellum/MarginContainer/VBoxContainer/ProcessDescription/HBoxContainer2"]
margin_top = 1.0
margin_right = 29.0
margin_bottom = 18.0
custom_fonts/font = SubResource( 7 )
text = "USES"

[node name="Label2" type="Label" parent="Holder/organelleSelection/flagellum/MarginContainer/VBoxContainer/ProcessDescription/HBoxContainer2"]
margin_left = 33.0
margin_right = 62.0
margin_bottom = 19.0
custom_fonts/font = SubResource( 8 )
text = "ATP"

[node name="ATPIcoon" type="TextureRect" parent="Holder/organelleSelection/flagellum/MarginContainer/VBoxContainer/ProcessDescription/HBoxContainer2"]
margin_left = 66.0
margin_right = 86.0
margin_bottom = 20.0
rect_min_size = Vector2( 20, 20 )
mouse_filter = 2
size_flags_vertical = 0
texture = ExtResource( 19 )
expand = true

[node name="Label5" type="Label" parent="Holder/organelleSelection/flagellum/MarginContainer/VBoxContainer/ProcessDescription/HBoxContainer2"]
margin_left = 90.0
margin_top = 1.0
margin_right = 250.0
margin_bottom = 18.0
custom_fonts/font = SubResource( 7 )
text = "TO_INCREASE_THE_MOVEMENT"

[node name="HBoxContainer" type="HBoxContainer" parent="Holder/organelleSelection/flagellum/MarginContainer/VBoxContainer/ProcessDescription"]
margin_top = 24.0
margin_right = 318.0
margin_bottom = 41.0
mouse_filter = 2

[node name="Label7" type="Label" parent="Holder/organelleSelection/flagellum/MarginContainer/VBoxContainer/ProcessDescription/HBoxContainer"]
margin_right = 103.0
margin_bottom = 17.0
custom_fonts/font = SubResource( 7 )
text = "SPEED_OF_THE_CELL"

[node name="ProcessList" type="VBoxContainer" parent="Holder/organelleSelection/flagellum/MarginContainer/VBoxContainer"]
visible = false
margin_top = 98.0
margin_right = 318.0
margin_bottom = 98.0
mouse_filter = 2
theme = SubResource( 6 )

[node name="ModifierList" type="VBoxContainer" parent="Holder/organelleSelection/flagellum/MarginContainer/VBoxContainer"]
margin_top = 98.0
margin_right = 318.0
margin_bottom = 166.0
mouse_filter = 2

[node name="Speed" type="HBoxContainer" parent="Holder/organelleSelection/flagellum/MarginContainer/VBoxContainer/ModifierList"]
margin_right = 318.0
margin_bottom = 20.0
mouse_filter = 2
script = ExtResource( 21 )

[node name="Value" type="Label" parent="Holder/organelleSelection/flagellum/MarginContainer/VBoxContainer/ModifierList/Speed"]
margin_top = 1.0
margin_right = 27.0
margin_bottom = 18.0
custom_fonts/font = SubResource( 7 )
custom_colors/font_color = Color( 0, 1, 0, 1 )
text = "+0.7"

[node name="Name" type="Label" parent="Holder/organelleSelection/flagellum/MarginContainer/VBoxContainer/ModifierList/Speed"]
margin_left = 31.0
margin_right = 72.0
margin_bottom = 19.0
custom_fonts/font = SubResource( 8 )
text = "SPEED"

[node name="Icon" type="TextureRect" parent="Holder/organelleSelection/flagellum/MarginContainer/VBoxContainer/ModifierList/Speed"]
margin_left = 76.0
margin_right = 96.0
margin_bottom = 20.0
rect_min_size = Vector2( 20, 20 )
mouse_filter = 2
texture = ExtResource( 6 )
expand = true

[node name="Storage" type="HBoxContainer" parent="Holder/organelleSelection/flagellum/MarginContainer/VBoxContainer/ModifierList"]
margin_top = 24.0
margin_right = 318.0
margin_bottom = 44.0
mouse_filter = 2
script = ExtResource( 21 )

[node name="Value" type="Label" parent="Holder/organelleSelection/flagellum/MarginContainer/VBoxContainer/ModifierList/Storage"]
margin_top = 1.0
margin_right = 16.0
margin_bottom = 18.0
custom_fonts/font = SubResource( 7 )
custom_colors/font_color = Color( 0, 1, 0, 1 )
text = "+4"

[node name="Name" type="Label" parent="Holder/organelleSelection/flagellum/MarginContainer/VBoxContainer/ModifierList/Storage"]
margin_left = 20.0
margin_right = 73.0
margin_bottom = 19.0
custom_fonts/font = SubResource( 8 )
text = "STORAGE"

[node name="Icon" type="TextureRect" parent="Holder/organelleSelection/flagellum/MarginContainer/VBoxContainer/ModifierList/Storage"]
margin_left = 77.0
margin_right = 97.0
margin_bottom = 20.0
rect_min_size = Vector2( 20, 20 )
mouse_filter = 2
texture = ExtResource( 12 )
expand = true

[node name="Osmoregulation Cost" type="HBoxContainer" parent="Holder/organelleSelection/flagellum/MarginContainer/VBoxContainer/ModifierList"]
margin_top = 48.0
margin_right = 318.0
margin_bottom = 68.0
mouse_filter = 2
script = ExtResource( 21 )

[node name="Value" type="Label" parent="Holder/organelleSelection/flagellum/MarginContainer/VBoxContainer/ModifierList/Osmoregulation Cost"]
margin_top = 1.0
margin_right = 16.0
margin_bottom = 18.0
custom_fonts/font = SubResource( 7 )
custom_colors/font_color = Color( 1, 0.301961, 0.301961, 1 )
text = "+1"

[node name="Name" type="Label" parent="Holder/organelleSelection/flagellum/MarginContainer/VBoxContainer/ModifierList/Osmoregulation Cost"]
margin_left = 20.0
margin_right = 167.0
margin_bottom = 19.0
custom_fonts/font = SubResource( 8 )
text = "OSMOREGULATION_COST"

[node name="Icon" type="TextureRect" parent="Holder/organelleSelection/flagellum/MarginContainer/VBoxContainer/ModifierList/Osmoregulation Cost"]
margin_left = 171.0
margin_right = 191.0
margin_bottom = 20.0
rect_min_size = Vector2( 20, 20 )
mouse_filter = 2
expand = true

[node name="HSeparator" type="HSeparator" parent="Holder/organelleSelection/flagellum/MarginContainer/VBoxContainer"]
margin_top = 181.0
margin_right = 318.0
margin_bottom = 185.0
mouse_filter = 2
custom_styles/separator = SubResource( 9 )

[node name="Description" type="Label" parent="Holder/organelleSelection/flagellum/MarginContainer/VBoxContainer"]
margin_top = 200.0
margin_right = 318.0
margin_bottom = 277.0
size_flags_horizontal = 3
custom_fonts/font = SubResource( 7 )
text = "FLAGELLUM_DESCRIPTION"
autowrap = true

[node name="Tween" type="Tween" parent="Holder/organelleSelection/flagellum"]

[node name="pilus" type="PanelContainer" parent="Holder/organelleSelection"]
visible = false
margin_right = 350.0
margin_bottom = 91.0
rect_min_size = Vector2( 350, 0 )
mouse_filter = 2
custom_styles/panel = SubResource( 2 )
script = ExtResource( 22 )
__meta__ = {
"_edit_use_anchors_": false
}
DisplayName = "PREDATORY_PILUS"
NameLabelPath = NodePath("../pilus/MarginContainer/VBoxContainer/Header/Title")
MpLabelPath = NodePath("../pilus/MarginContainer/VBoxContainer/Header/MP/Value")
DescriptionLabelPath = NodePath("../pilus/MarginContainer/VBoxContainer/Description")
ModifierListPath = NodePath("../pilus/MarginContainer/VBoxContainer/ModifierList")
ProcessListPath = NodePath("../pilus/MarginContainer/VBoxContainer/ProcessList")
ModifierInfoScene = ExtResource( 2 )

[node name="MarginContainer" type="MarginContainer" parent="Holder/organelleSelection/pilus"]
margin_left = 1.0
margin_top = 1.0
margin_right = 349.0
margin_bottom = 90.0
mouse_filter = 2
custom_constants/margin_right = 15
custom_constants/margin_top = 15
custom_constants/margin_left = 15
custom_constants/margin_bottom = 15

[node name="VBoxContainer" type="VBoxContainer" parent="Holder/organelleSelection/pilus/MarginContainer"]
margin_left = 15.0
margin_top = 15.0
margin_right = 333.0
margin_bottom = 104.0
mouse_filter = 2
custom_constants/separation = 15

[node name="Header" type="HBoxContainer" parent="Holder/organelleSelection/pilus/MarginContainer/VBoxContainer"]
margin_right = 318.0
margin_bottom = 27.0
mouse_filter = 2
custom_constants/separation = 10

[node name="MP" type="HBoxContainer" parent="Holder/organelleSelection/pilus/MarginContainer/VBoxContainer/Header"]
margin_right = 49.0
margin_bottom = 20.0
mouse_filter = 2
size_flags_horizontal = 3
size_flags_vertical = 0

[node name="Icon" type="TextureRect" parent="Holder/organelleSelection/pilus/MarginContainer/VBoxContainer/Header/MP"]
margin_right = 20.0
margin_bottom = 20.0
rect_min_size = Vector2( 20, 20 )
mouse_filter = 2
size_flags_vertical = 4
texture = ExtResource( 13 )
expand = true

[node name="Value" type="Label" parent="Holder/organelleSelection/pilus/MarginContainer/VBoxContainer/Header/MP"]
margin_left = 24.0
margin_top = 1.0
margin_right = 42.0
margin_bottom = 19.0
custom_fonts/font = SubResource( 3 )
text = "30"

[node name="Title" type="Label" parent="Holder/organelleSelection/pilus/MarginContainer/VBoxContainer/Header"]
margin_left = 59.0
margin_right = 259.0
margin_bottom = 27.0
rect_min_size = Vector2( 200, 0 )
size_flags_horizontal = 3
custom_fonts/font = SubResource( 4 )
text = "PREDATORY_PILUS"
align = 1
autowrap = true

[node name="Spacer" type="Control" parent="Holder/organelleSelection/pilus/MarginContainer/VBoxContainer/Header"]
margin_left = 269.0
margin_right = 318.0
margin_bottom = 27.0
mouse_filter = 2
size_flags_horizontal = 3

[node name="ProcessDescription" type="VBoxContainer" parent="Holder/organelleSelection/pilus/MarginContainer/VBoxContainer"]
visible = false
margin_top = 42.0
margin_right = 318.0
margin_bottom = 42.0
mouse_filter = 2

[node name="ProcessList" type="VBoxContainer" parent="Holder/organelleSelection/pilus/MarginContainer/VBoxContainer"]
visible = false
margin_top = 57.0
margin_right = 318.0
margin_bottom = 57.0
mouse_filter = 2
theme = SubResource( 6 )

[node name="ModifierList" type="VBoxContainer" parent="Holder/organelleSelection/pilus/MarginContainer/VBoxContainer"]
visible = false
margin_top = 72.0
margin_right = 318.0
margin_bottom = 72.0
mouse_filter = 2

[node name="HSeparator" type="HSeparator" parent="Holder/organelleSelection/pilus/MarginContainer/VBoxContainer"]
visible = false
margin_top = 87.0
margin_right = 318.0
margin_bottom = 91.0
mouse_filter = 2
custom_styles/separator = SubResource( 9 )

[node name="Description" type="Label" parent="Holder/organelleSelection/pilus/MarginContainer/VBoxContainer"]
margin_top = 42.0
margin_right = 318.0
margin_bottom = 59.0
size_flags_horizontal = 3
custom_fonts/font = SubResource( 7 )
text = "PREDATORY_PILUS_DESCRIPTION"
autowrap = true

[node name="Tween" type="Tween" parent="Holder/organelleSelection/pilus"]

[node name="cilia" type="PanelContainer" parent="Holder/organelleSelection"]
visible = false
margin_right = 350.0
margin_bottom = 91.0
rect_min_size = Vector2( 350, 0 )
mouse_filter = 2
custom_styles/panel = SubResource( 2 )
script = ExtResource( 22 )
__meta__ = {
"_edit_use_anchors_": false
}
DisplayName = "CILIA"
NameLabelPath = NodePath("../cilia/MarginContainer/VBoxContainer/Header/Title")
MpLabelPath = NodePath("../cilia/MarginContainer/VBoxContainer/Header/MP/Value")
DescriptionLabelPath = NodePath("../cilia/MarginContainer/VBoxContainer/Description")
ModifierListPath = NodePath("../cilia/MarginContainer/VBoxContainer/ModifierList")
ProcessListPath = NodePath("../cilia/MarginContainer/VBoxContainer/ProcessList")
ModifierInfoScene = ExtResource( 2 )

[node name="MarginContainer" type="MarginContainer" parent="Holder/organelleSelection/cilia"]
margin_left = 1.0
margin_top = 1.0
margin_right = 349.0
margin_bottom = 90.0
mouse_filter = 2
custom_constants/margin_right = 15
custom_constants/margin_top = 15
custom_constants/margin_left = 15
custom_constants/margin_bottom = 15

[node name="VBoxContainer" type="VBoxContainer" parent="Holder/organelleSelection/cilia/MarginContainer"]
margin_left = 15.0
margin_top = 15.0
margin_right = 333.0
margin_bottom = 74.0
mouse_filter = 2
custom_constants/separation = 15

[node name="Header" type="HBoxContainer" parent="Holder/organelleSelection/cilia/MarginContainer/VBoxContainer"]
margin_right = 318.0
margin_bottom = 27.0
mouse_filter = 2
custom_constants/separation = 10

[node name="MP" type="HBoxContainer" parent="Holder/organelleSelection/cilia/MarginContainer/VBoxContainer/Header"]
margin_right = 49.0
margin_bottom = 20.0
mouse_filter = 2
size_flags_horizontal = 3
size_flags_vertical = 0

[node name="Icon" type="TextureRect" parent="Holder/organelleSelection/cilia/MarginContainer/VBoxContainer/Header/MP"]
margin_right = 20.0
margin_bottom = 20.0
rect_min_size = Vector2( 20, 20 )
mouse_filter = 2
size_flags_vertical = 4
texture = ExtResource( 13 )
expand = true

[node name="Value" type="Label" parent="Holder/organelleSelection/cilia/MarginContainer/VBoxContainer/Header/MP"]
margin_left = 24.0
margin_top = 1.0
margin_right = 33.0
margin_bottom = 19.0
custom_fonts/font = SubResource( 3 )
text = "0"

[node name="Title" type="Label" parent="Holder/organelleSelection/cilia/MarginContainer/VBoxContainer/Header"]
margin_left = 59.0
margin_right = 259.0
margin_bottom = 27.0
rect_min_size = Vector2( 200, 0 )
size_flags_horizontal = 3
custom_fonts/font = SubResource( 4 )
text = "CILIA"
align = 1
autowrap = true

[node name="Spacer" type="Control" parent="Holder/organelleSelection/cilia/MarginContainer/VBoxContainer/Header"]
margin_left = 269.0
margin_right = 318.0
margin_bottom = 27.0
mouse_filter = 2
size_flags_horizontal = 3

[node name="ProcessDescription" type="VBoxContainer" parent="Holder/organelleSelection/cilia/MarginContainer/VBoxContainer"]
visible = false
margin_top = 42.0
margin_right = 318.0
margin_bottom = 42.0
mouse_filter = 2

[node name="ProcessList" type="VBoxContainer" parent="Holder/organelleSelection/cilia/MarginContainer/VBoxContainer"]
visible = false
margin_top = 57.0
margin_right = 318.0
margin_bottom = 57.0
mouse_filter = 2
theme = SubResource( 6 )

[node name="ModifierList" type="VBoxContainer" parent="Holder/organelleSelection/cilia/MarginContainer/VBoxContainer"]
visible = false
margin_top = 72.0
margin_right = 318.0
margin_bottom = 72.0
mouse_filter = 2

[node name="HSeparator" type="HSeparator" parent="Holder/organelleSelection/cilia/MarginContainer/VBoxContainer"]
visible = false
margin_top = 87.0
margin_right = 318.0
margin_bottom = 91.0
mouse_filter = 2
custom_styles/separator = SubResource( 9 )

[node name="Description" type="Label" parent="Holder/organelleSelection/cilia/MarginContainer/VBoxContainer"]
margin_top = 42.0
margin_right = 318.0
margin_bottom = 59.0
size_flags_horizontal = 3
custom_fonts/font = SubResource( 7 )
text = "TO_BE_IMPLEMENTED"
autowrap = true

[node name="Tween" type="Tween" parent="Holder/organelleSelection/cilia"]

[node name="nucleus" type="PanelContainer" parent="Holder/organelleSelection"]
visible = false
margin_right = 350.0
margin_bottom = 507.0
rect_min_size = Vector2( 350, 0 )
mouse_filter = 2
custom_styles/panel = SubResource( 2 )
script = ExtResource( 22 )
__meta__ = {
"_edit_use_anchors_": false
}
DisplayName = "NUCLEUS"
NameLabelPath = NodePath("../nucleus/MarginContainer/VBoxContainer/Header/Title")
MpLabelPath = NodePath("../nucleus/MarginContainer/VBoxContainer/Header/MP/Value")
DescriptionLabelPath = NodePath("../nucleus/MarginContainer/VBoxContainer/Description")
ModifierListPath = NodePath("../nucleus/MarginContainer/VBoxContainer/ModifierList")
ProcessListPath = NodePath("../nucleus/MarginContainer/VBoxContainer/ProcessList")
ModifierInfoScene = ExtResource( 2 )

[node name="MarginContainer" type="MarginContainer" parent="Holder/organelleSelection/nucleus"]
margin_left = 1.0
margin_top = 1.0
margin_right = 349.0
margin_bottom = 506.0
mouse_filter = 2
custom_constants/margin_right = 15
custom_constants/margin_top = 15
custom_constants/margin_left = 15
custom_constants/margin_bottom = 15

[node name="VBoxContainer" type="VBoxContainer" parent="Holder/organelleSelection/nucleus/MarginContainer"]
margin_left = 15.0
margin_top = 15.0
margin_right = 333.0
margin_bottom = 490.0
mouse_filter = 2
custom_constants/separation = 15

[node name="Header" type="HBoxContainer" parent="Holder/organelleSelection/nucleus/MarginContainer/VBoxContainer"]
margin_right = 318.0
margin_bottom = 27.0
mouse_filter = 2
custom_constants/separation = 10

[node name="MP" type="HBoxContainer" parent="Holder/organelleSelection/nucleus/MarginContainer/VBoxContainer/Header"]
margin_right = 51.0
margin_bottom = 20.0
mouse_filter = 2
size_flags_horizontal = 3
size_flags_vertical = 0

[node name="Icon" type="TextureRect" parent="Holder/organelleSelection/nucleus/MarginContainer/VBoxContainer/Header/MP"]
margin_right = 20.0
margin_bottom = 20.0
rect_min_size = Vector2( 20, 20 )
mouse_filter = 2
size_flags_vertical = 4
texture = ExtResource( 13 )
expand = true

[node name="Value" type="Label" parent="Holder/organelleSelection/nucleus/MarginContainer/VBoxContainer/Header/MP"]
margin_left = 24.0
margin_top = 1.0
margin_right = 51.0
margin_bottom = 19.0
custom_fonts/font = SubResource( 3 )
text = "100"

[node name="Title" type="Label" parent="Holder/organelleSelection/nucleus/MarginContainer/VBoxContainer/Header"]
margin_left = 61.0
margin_right = 261.0
margin_bottom = 27.0
rect_min_size = Vector2( 200, 0 )
size_flags_horizontal = 3
custom_fonts/font = SubResource( 4 )
text = "NUCLEUS"
align = 1
autowrap = true

[node name="Spacer" type="Control" parent="Holder/organelleSelection/nucleus/MarginContainer/VBoxContainer/Header"]
margin_left = 271.0
margin_right = 318.0
margin_bottom = 27.0
mouse_filter = 2
size_flags_horizontal = 3

[node name="ProcessDescription" type="VBoxContainer" parent="Holder/organelleSelection/nucleus/MarginContainer/VBoxContainer"]
margin_top = 42.0
margin_right = 318.0
margin_bottom = 90.0
mouse_filter = 2

[node name="Label" type="Label" parent="Holder/organelleSelection/nucleus/MarginContainer/VBoxContainer/ProcessDescription"]
margin_right = 318.0
margin_bottom = 48.0
text = "NUCLEUS_SMALL_DESCRIPTION"
autowrap = true

[node name="ProcessList" type="VBoxContainer" parent="Holder/organelleSelection/nucleus/MarginContainer/VBoxContainer"]
margin_top = 105.0
margin_right = 318.0
margin_bottom = 105.0
mouse_filter = 2
theme = SubResource( 6 )

[node name="ModifierList" type="VBoxContainer" parent="Holder/organelleSelection/nucleus/MarginContainer/VBoxContainer"]
margin_top = 120.0
margin_right = 318.0
margin_bottom = 164.0
mouse_filter = 2

[node name="Storage" type="HBoxContainer" parent="Holder/organelleSelection/nucleus/MarginContainer/VBoxContainer/ModifierList"]
margin_right = 318.0
margin_bottom = 20.0
mouse_filter = 2
script = ExtResource( 21 )

[node name="Value" type="Label" parent="Holder/organelleSelection/nucleus/MarginContainer/VBoxContainer/ModifierList/Storage"]
margin_top = 1.0
margin_right = 24.0
margin_bottom = 18.0
custom_fonts/font = SubResource( 7 )
custom_colors/font_color = Color( 0, 1, 0, 1 )
text = "+15"

[node name="Name" type="Label" parent="Holder/organelleSelection/nucleus/MarginContainer/VBoxContainer/ModifierList/Storage"]
margin_left = 28.0
margin_right = 81.0
margin_bottom = 19.0
custom_fonts/font = SubResource( 8 )
text = "STORAGE"

[node name="Icon" type="TextureRect" parent="Holder/organelleSelection/nucleus/MarginContainer/VBoxContainer/ModifierList/Storage"]
margin_left = 85.0
margin_right = 105.0
margin_bottom = 20.0
rect_min_size = Vector2( 20, 20 )
mouse_filter = 2
texture = ExtResource( 12 )
expand = true

[node name="Osmoregulation Cost" type="HBoxContainer" parent="Holder/organelleSelection/nucleus/MarginContainer/VBoxContainer/ModifierList"]
margin_top = 24.0
margin_right = 318.0
margin_bottom = 44.0
mouse_filter = 2
script = ExtResource( 21 )

[node name="Value" type="Label" parent="Holder/organelleSelection/nucleus/MarginContainer/VBoxContainer/ModifierList/Osmoregulation Cost"]
margin_top = 1.0
margin_right = 24.0
margin_bottom = 18.0
custom_fonts/font = SubResource( 7 )
custom_colors/font_color = Color( 1, 0.301961, 0.301961, 1 )
text = "+10"

[node name="Name" type="Label" parent="Holder/organelleSelection/nucleus/MarginContainer/VBoxContainer/ModifierList/Osmoregulation Cost"]
margin_left = 28.0
margin_right = 175.0
margin_bottom = 19.0
custom_fonts/font = SubResource( 8 )
text = "OSMOREGULATION_COST"

[node name="Icon" type="TextureRect" parent="Holder/organelleSelection/nucleus/MarginContainer/VBoxContainer/ModifierList/Osmoregulation Cost"]
margin_left = 179.0
margin_right = 199.0
margin_bottom = 20.0
rect_min_size = Vector2( 20, 20 )
mouse_filter = 2
expand = true

[node name="HSeparator" type="HSeparator" parent="Holder/organelleSelection/nucleus/MarginContainer/VBoxContainer"]
margin_top = 179.0
margin_right = 318.0
margin_bottom = 183.0
mouse_filter = 2
custom_styles/separator = SubResource( 9 )

[node name="Description" type="Label" parent="Holder/organelleSelection/nucleus/MarginContainer/VBoxContainer"]
margin_top = 198.0
margin_right = 318.0
margin_bottom = 475.0
size_flags_horizontal = 3
custom_fonts/font = SubResource( 7 )
text = "NUCLEUS_DESCRIPTION"
autowrap = true

[node name="Tween" type="Tween" parent="Holder/organelleSelection/nucleus"]

[node name="mitochondrion" type="PanelContainer" parent="Holder/organelleSelection"]
visible = false
margin_right = 350.0
margin_bottom = 155.0
rect_min_size = Vector2( 350, 0 )
mouse_filter = 2
custom_styles/panel = SubResource( 2 )
script = ExtResource( 22 )
__meta__ = {
"_edit_use_anchors_": false
}
DisplayName = "MITOCHONDRION"
NameLabelPath = NodePath("../mitochondrion/MarginContainer/VBoxContainer/Header/Title")
MpLabelPath = NodePath("../mitochondrion/MarginContainer/VBoxContainer/Header/MP/Value")
DescriptionLabelPath = NodePath("../mitochondrion/MarginContainer/VBoxContainer/Description")
ModifierListPath = NodePath("../mitochondrion/MarginContainer/VBoxContainer/ModifierList")
ProcessListPath = NodePath("../mitochondrion/MarginContainer/VBoxContainer/ProcessList")
ModifierInfoScene = ExtResource( 2 )

[node name="MarginContainer" type="MarginContainer" parent="Holder/organelleSelection/mitochondrion"]
margin_left = 1.0
margin_top = 1.0
margin_right = 349.0
margin_bottom = 442.0
mouse_filter = 2
custom_constants/margin_right = 15
custom_constants/margin_top = 15
custom_constants/margin_left = 15
custom_constants/margin_bottom = 15

[node name="VBoxContainer" type="VBoxContainer" parent="Holder/organelleSelection/mitochondrion/MarginContainer"]
margin_left = 15.0
margin_top = 15.0
margin_right = 351.0
margin_bottom = 426.0
mouse_filter = 2
custom_constants/separation = 15

[node name="Header" type="HBoxContainer" parent="Holder/organelleSelection/mitochondrion/MarginContainer/VBoxContainer"]
margin_right = 318.0
margin_bottom = 27.0
mouse_filter = 2
custom_constants/separation = 10

[node name="MP" type="HBoxContainer" parent="Holder/organelleSelection/mitochondrion/MarginContainer/VBoxContainer/Header"]
margin_right = 49.0
margin_bottom = 20.0
mouse_filter = 2
size_flags_horizontal = 3
size_flags_vertical = 0

[node name="Icon" type="TextureRect" parent="Holder/organelleSelection/mitochondrion/MarginContainer/VBoxContainer/Header/MP"]
margin_right = 20.0
margin_bottom = 20.0
rect_min_size = Vector2( 20, 20 )
mouse_filter = 2
size_flags_vertical = 4
texture = ExtResource( 13 )
expand = true

[node name="Value" type="Label" parent="Holder/organelleSelection/mitochondrion/MarginContainer/VBoxContainer/Header/MP"]
margin_left = 24.0
margin_top = 1.0
margin_right = 42.0
margin_bottom = 19.0
custom_fonts/font = SubResource( 3 )
text = "45"

[node name="Title" type="Label" parent="Holder/organelleSelection/mitochondrion/MarginContainer/VBoxContainer/Header"]
margin_left = 59.0
margin_right = 259.0
margin_bottom = 27.0
rect_min_size = Vector2( 200, 0 )
size_flags_horizontal = 3
custom_fonts/font = SubResource( 4 )
text = "MITOCHONDRION"
align = 1
autowrap = true

[node name="Spacer" type="Control" parent="Holder/organelleSelection/mitochondrion/MarginContainer/VBoxContainer/Header"]
margin_left = 269.0
margin_right = 318.0
margin_bottom = 27.0
mouse_filter = 2
size_flags_horizontal = 3

[node name="ProcessDescription" type="VBoxContainer" parent="Holder/organelleSelection/mitochondrion/MarginContainer/VBoxContainer"]
margin_top = 42.0
margin_right = 318.0
margin_bottom = 86.0
mouse_filter = 2

[node name="HBoxContainer2" type="HBoxContainer" parent="Holder/organelleSelection/mitochondrion/MarginContainer/VBoxContainer/ProcessDescription"]
margin_right = 318.0
margin_bottom = 20.0
mouse_filter = 2

[node name="Label" type="Label" parent="Holder/organelleSelection/mitochondrion/MarginContainer/VBoxContainer/ProcessDescription/HBoxContainer2"]
margin_top = 1.0
margin_right = 36.0
margin_bottom = 18.0
custom_fonts/font = SubResource( 7 )
text = "TURNS"

[node name="Label2" type="Label" parent="Holder/organelleSelection/mitochondrion/MarginContainer/VBoxContainer/ProcessDescription/HBoxContainer2"]
margin_left = 40.0
margin_right = 95.0
margin_bottom = 19.0
custom_fonts/font = SubResource( 8 )
text = "GLUCOSE"

[node name="GlucoseIcoon" type="TextureRect" parent="Holder/organelleSelection/mitochondrion/MarginContainer/VBoxContainer/ProcessDescription/HBoxContainer2"]
margin_left = 99.0
margin_right = 119.0
margin_bottom = 20.0
rect_min_size = Vector2( 20, 20 )
mouse_filter = 2
size_flags_vertical = 0
texture = ExtResource( 14 )
expand = true

[node name="Label5" type="Label" parent="Holder/organelleSelection/mitochondrion/MarginContainer/VBoxContainer/ProcessDescription/HBoxContainer2"]
margin_left = 123.0
margin_top = 1.0
margin_right = 148.0
margin_bottom = 18.0
custom_fonts/font = SubResource( 7 )
text = "INTO"

[node name="Label3" type="Label" parent="Holder/organelleSelection/mitochondrion/MarginContainer/VBoxContainer/ProcessDescription/HBoxContainer2"]
margin_left = 152.0
margin_right = 181.0
margin_bottom = 19.0
custom_fonts/font = SubResource( 8 )
text = "ATP"

[node name="ATPIcon" type="TextureRect" parent="Holder/organelleSelection/mitochondrion/MarginContainer/VBoxContainer/ProcessDescription/HBoxContainer2"]
margin_left = 185.0
margin_right = 205.0
margin_bottom = 20.0
rect_min_size = Vector2( 20, 20 )
mouse_filter = 2
size_flags_vertical = 0
texture = ExtResource( 19 )
expand = true

[node name="Label6" type="Label" parent="Holder/organelleSelection/mitochondrion/MarginContainer/VBoxContainer/ProcessDescription/HBoxContainer2"]
margin_left = 209.0
margin_top = 1.0
margin_right = 243.0
margin_bottom = 18.0
custom_fonts/font = SubResource( 7 )
text = "DOT_RATE"

[node name="HBoxContainer" type="HBoxContainer" parent="Holder/organelleSelection/mitochondrion/MarginContainer/VBoxContainer/ProcessDescription"]
margin_top = 24.0
margin_right = 318.0
margin_bottom = 44.0
mouse_filter = 2

[node name="Label7" type="Label" parent="Holder/organelleSelection/mitochondrion/MarginContainer/VBoxContainer/ProcessDescription/HBoxContainer"]
margin_top = 1.0
margin_right = 175.0
margin_bottom = 18.0
custom_fonts/font = SubResource( 7 )
text = "SCALES_WITH_CONCENTRATION_OF"

[node name="Label4" type="Label" parent="Holder/organelleSelection/mitochondrion/MarginContainer/VBoxContainer/ProcessDescription/HBoxContainer"]
margin_left = 179.0
margin_right = 232.0
margin_bottom = 19.0
custom_fonts/font = SubResource( 8 )
text = "OXYGEN"

[node name="OxygenIcon2" type="TextureRect" parent="Holder/organelleSelection/mitochondrion/MarginContainer/VBoxContainer/ProcessDescription/HBoxContainer"]
margin_left = 236.0
margin_right = 256.0
margin_bottom = 20.0
rect_min_size = Vector2( 20, 20 )
mouse_filter = 2
size_flags_vertical = 0
texture = ExtResource( 9 )
expand = true

[node name="ProcessList" type="VBoxContainer" parent="Holder/organelleSelection/mitochondrion/MarginContainer/VBoxContainer"]
margin_top = 101.0
margin_right = 318.0
margin_bottom = 101.0
mouse_filter = 2
theme = SubResource( 6 )

[node name="ModifierList" type="VBoxContainer" parent="Holder/organelleSelection/mitochondrion/MarginContainer/VBoxContainer"]
margin_top = 116.0
margin_right = 318.0
margin_bottom = 160.0
mouse_filter = 2

[node name="Storage" type="HBoxContainer" parent="Holder/organelleSelection/mitochondrion/MarginContainer/VBoxContainer/ModifierList"]
margin_right = 318.0
margin_bottom = 20.0
mouse_filter = 2
script = ExtResource( 21 )

[node name="Value" type="Label" parent="Holder/organelleSelection/mitochondrion/MarginContainer/VBoxContainer/ModifierList/Storage"]
margin_top = 1.0
margin_right = 16.0
margin_bottom = 18.0
custom_fonts/font = SubResource( 7 )
custom_colors/font_color = Color( 0, 1, 0, 1 )
text = "+2"

[node name="Name" type="Label" parent="Holder/organelleSelection/mitochondrion/MarginContainer/VBoxContainer/ModifierList/Storage"]
margin_left = 20.0
margin_right = 73.0
margin_bottom = 19.0
custom_fonts/font = SubResource( 8 )
text = "STORAGE"

[node name="Icon" type="TextureRect" parent="Holder/organelleSelection/mitochondrion/MarginContainer/VBoxContainer/ModifierList/Storage"]
margin_left = 77.0
margin_right = 97.0
margin_bottom = 20.0
rect_min_size = Vector2( 20, 20 )
mouse_filter = 2
texture = ExtResource( 12 )
expand = true

[node name="Osmoregulation Cost" type="HBoxContainer" parent="Holder/organelleSelection/mitochondrion/MarginContainer/VBoxContainer/ModifierList"]
margin_top = 24.0
margin_right = 318.0
margin_bottom = 44.0
mouse_filter = 2
script = ExtResource( 21 )

[node name="Value" type="Label" parent="Holder/organelleSelection/mitochondrion/MarginContainer/VBoxContainer/ModifierList/Osmoregulation Cost"]
margin_top = 1.0
margin_right = 16.0
margin_bottom = 18.0
custom_fonts/font = SubResource( 7 )
custom_colors/font_color = Color( 1, 0.301961, 0.301961, 1 )
text = "+2"

[node name="Name" type="Label" parent="Holder/organelleSelection/mitochondrion/MarginContainer/VBoxContainer/ModifierList/Osmoregulation Cost"]
margin_left = 20.0
margin_right = 167.0
margin_bottom = 19.0
custom_fonts/font = SubResource( 8 )
text = "OSMOREGULATION_COST"

[node name="Icon" type="TextureRect" parent="Holder/organelleSelection/mitochondrion/MarginContainer/VBoxContainer/ModifierList/Osmoregulation Cost"]
margin_left = 171.0
margin_right = 191.0
margin_bottom = 20.0
rect_min_size = Vector2( 20, 20 )
mouse_filter = 2
expand = true

[node name="HSeparator" type="HSeparator" parent="Holder/organelleSelection/mitochondrion/MarginContainer/VBoxContainer"]
margin_top = 175.0
margin_right = 318.0
margin_bottom = 179.0
mouse_filter = 2
custom_styles/separator = SubResource( 9 )

[node name="Description" type="Label" parent="Holder/organelleSelection/mitochondrion/MarginContainer/VBoxContainer"]
margin_top = 194.0
margin_right = 318.0
margin_bottom = 411.0
size_flags_horizontal = 3
custom_fonts/font = SubResource( 7 )
text = "MITOCHONDRION_DESCRIPTION"
autowrap = true

[node name="Tween" type="Tween" parent="Holder/organelleSelection/mitochondrion"]

[node name="chloroplast" type="PanelContainer" parent="Holder/organelleSelection"]
visible = false
margin_right = 350.0
margin_bottom = 155.0
rect_min_size = Vector2( 350, 0 )
mouse_filter = 2
custom_styles/panel = SubResource( 2 )
script = ExtResource( 22 )
__meta__ = {
"_edit_use_anchors_": false
}
DisplayName = "CHLOROPLAST"
NameLabelPath = NodePath("../chloroplast/MarginContainer/VBoxContainer/Header/Title")
MpLabelPath = NodePath("../chloroplast/MarginContainer/VBoxContainer/Header/MP/Value")
DescriptionLabelPath = NodePath("../chloroplast/MarginContainer/VBoxContainer/Description")
ModifierListPath = NodePath("../chloroplast/MarginContainer/VBoxContainer/ModifierList")
ProcessListPath = NodePath("../chloroplast/MarginContainer/VBoxContainer/ProcessList")
ModifierInfoScene = ExtResource( 2 )

[node name="MarginContainer" type="MarginContainer" parent="Holder/organelleSelection/chloroplast"]
margin_left = 1.0
margin_top = 1.0
margin_right = 349.0
margin_bottom = 466.0
mouse_filter = 2
custom_constants/margin_right = 15
custom_constants/margin_top = 15
custom_constants/margin_left = 15
custom_constants/margin_bottom = 15

[node name="VBoxContainer" type="VBoxContainer" parent="Holder/organelleSelection/chloroplast/MarginContainer"]
margin_left = 15.0
margin_top = 15.0
margin_right = 360.0
margin_bottom = 450.0
mouse_filter = 2
custom_constants/separation = 15

[node name="Header" type="HBoxContainer" parent="Holder/organelleSelection/chloroplast/MarginContainer/VBoxContainer"]
margin_right = 318.0
margin_bottom = 27.0
mouse_filter = 2
custom_constants/separation = 10

[node name="MP" type="HBoxContainer" parent="Holder/organelleSelection/chloroplast/MarginContainer/VBoxContainer/Header"]
margin_right = 49.0
margin_bottom = 20.0
mouse_filter = 2
size_flags_horizontal = 3
size_flags_vertical = 0

[node name="Icon" type="TextureRect" parent="Holder/organelleSelection/chloroplast/MarginContainer/VBoxContainer/Header/MP"]
margin_right = 20.0
margin_bottom = 20.0
rect_min_size = Vector2( 20, 20 )
mouse_filter = 2
size_flags_vertical = 4
texture = ExtResource( 13 )
expand = true

[node name="Value" type="Label" parent="Holder/organelleSelection/chloroplast/MarginContainer/VBoxContainer/Header/MP"]
margin_left = 24.0
margin_top = 1.0
margin_right = 42.0
margin_bottom = 19.0
custom_fonts/font = SubResource( 3 )
text = "50"

[node name="Title" type="Label" parent="Holder/organelleSelection/chloroplast/MarginContainer/VBoxContainer/Header"]
margin_left = 59.0
margin_right = 259.0
margin_bottom = 27.0
rect_min_size = Vector2( 200, 0 )
size_flags_horizontal = 3
custom_fonts/font = SubResource( 4 )
text = "CHLOROPLAST"
align = 1
autowrap = true

[node name="Spacer" type="Control" parent="Holder/organelleSelection/chloroplast/MarginContainer/VBoxContainer/Header"]
margin_left = 269.0
margin_right = 318.0
margin_bottom = 27.0
mouse_filter = 2
size_flags_horizontal = 3

[node name="ProcessDescription" type="VBoxContainer" parent="Holder/organelleSelection/chloroplast/MarginContainer/VBoxContainer"]
margin_top = 42.0
margin_right = 318.0
margin_bottom = 110.0
mouse_filter = 2

[node name="HBoxContainer2" type="HBoxContainer" parent="Holder/organelleSelection/chloroplast/MarginContainer/VBoxContainer/ProcessDescription"]
margin_right = 318.0
margin_bottom = 20.0
mouse_filter = 2

[node name="Label" type="Label" parent="Holder/organelleSelection/chloroplast/MarginContainer/VBoxContainer/ProcessDescription/HBoxContainer2"]
margin_top = 1.0
margin_right = 59.0
margin_bottom = 18.0
custom_fonts/font = SubResource( 7 )
text = "PRODUCES"

[node name="Label2" type="Label" parent="Holder/organelleSelection/chloroplast/MarginContainer/VBoxContainer/ProcessDescription/HBoxContainer2"]
margin_left = 63.0
margin_right = 118.0
margin_bottom = 19.0
custom_fonts/font = SubResource( 8 )
text = "GLUCOSE"

[node name="GlucoseIcon" type="TextureRect" parent="Holder/organelleSelection/chloroplast/MarginContainer/VBoxContainer/ProcessDescription/HBoxContainer2"]
margin_left = 122.0
margin_right = 142.0
margin_bottom = 20.0
rect_min_size = Vector2( 20, 20 )
mouse_filter = 2
size_flags_vertical = 0
texture = ExtResource( 14 )
expand = true

[node name="Label6" type="Label" parent="Holder/organelleSelection/chloroplast/MarginContainer/VBoxContainer/ProcessDescription/HBoxContainer2"]
margin_left = 146.0
margin_top = 1.0
margin_right = 251.0
margin_bottom = 18.0
custom_fonts/font = SubResource( 7 )
text = "DOT_RATE_SCALES_WITH"

[node name="HBoxContainer" type="HBoxContainer" parent="Holder/organelleSelection/chloroplast/MarginContainer/VBoxContainer/ProcessDescription"]
margin_top = 24.0
margin_right = 318.0
margin_bottom = 44.0
mouse_filter = 2

[node name="Label7" type="Label" parent="Holder/organelleSelection/chloroplast/MarginContainer/VBoxContainer/ProcessDescription/HBoxContainer"]
margin_top = 1.0
margin_right = 104.0
margin_bottom = 18.0
custom_fonts/font = SubResource( 7 )
text = "CONCENTRATION_OF"

[node name="Label4" type="Label" parent="Holder/organelleSelection/chloroplast/MarginContainer/VBoxContainer/ProcessDescription/HBoxContainer"]
margin_left = 108.0
margin_right = 215.0
margin_bottom = 19.0
custom_fonts/font = SubResource( 8 )
text = "CARBON_DIOXIDE"

[node name="CO2Icon" type="TextureRect" parent="Holder/organelleSelection/chloroplast/MarginContainer/VBoxContainer/ProcessDescription/HBoxContainer"]
margin_left = 219.0
margin_right = 239.0
margin_bottom = 20.0
rect_min_size = Vector2( 20, 20 )
mouse_filter = 2
size_flags_vertical = 0
texture = ExtResource( 18 )
expand = true

[node name="Label8" type="Label" parent="Holder/organelleSelection/chloroplast/MarginContainer/VBoxContainer/ProcessDescription/HBoxContainer"]
margin_left = 243.0
margin_top = 1.0
margin_right = 266.0
margin_bottom = 18.0
custom_fonts/font = SubResource( 7 )
text = "AND"

[node name="HBoxContainer3" type="HBoxContainer" parent="Holder/organelleSelection/chloroplast/MarginContainer/VBoxContainer/ProcessDescription"]
margin_top = 48.0
margin_right = 318.0
margin_bottom = 68.0
mouse_filter = 2

[node name="Label7" type="Label" parent="Holder/organelleSelection/chloroplast/MarginContainer/VBoxContainer/ProcessDescription/HBoxContainer3"]
margin_top = 1.0
margin_right = 70.0
margin_bottom = 18.0
custom_fonts/font = SubResource( 7 )
text = "INTENSITY_OF"

[node name="Label4" type="Label" parent="Holder/organelleSelection/chloroplast/MarginContainer/VBoxContainer/ProcessDescription/HBoxContainer3"]
margin_left = 74.0
margin_right = 109.0
margin_bottom = 19.0
custom_fonts/font = SubResource( 8 )
text = "LIGHT"

[node name="LightIcon" type="TextureRect" parent="Holder/organelleSelection/chloroplast/MarginContainer/VBoxContainer/ProcessDescription/HBoxContainer3"]
margin_left = 113.0
margin_right = 133.0
margin_bottom = 20.0
rect_min_size = Vector2( 20, 20 )
mouse_filter = 2
size_flags_vertical = 0
texture = ExtResource( 8 )
expand = true

[node name="ProcessList" type="VBoxContainer" parent="Holder/organelleSelection/chloroplast/MarginContainer/VBoxContainer"]
margin_top = 125.0
margin_right = 318.0
margin_bottom = 125.0
mouse_filter = 2
theme = SubResource( 6 )

[node name="ModifierList" type="VBoxContainer" parent="Holder/organelleSelection/chloroplast/MarginContainer/VBoxContainer"]
margin_top = 140.0
margin_right = 318.0
margin_bottom = 184.0
mouse_filter = 2

[node name="Storage" type="HBoxContainer" parent="Holder/organelleSelection/chloroplast/MarginContainer/VBoxContainer/ModifierList"]
margin_right = 318.0
margin_bottom = 20.0
mouse_filter = 2
script = ExtResource( 21 )

[node name="Value" type="Label" parent="Holder/organelleSelection/chloroplast/MarginContainer/VBoxContainer/ModifierList/Storage"]
margin_top = 1.0
margin_right = 16.0
margin_bottom = 18.0
custom_fonts/font = SubResource( 7 )
custom_colors/font_color = Color( 0, 1, 0, 1 )
text = "+2"

[node name="Name" type="Label" parent="Holder/organelleSelection/chloroplast/MarginContainer/VBoxContainer/ModifierList/Storage"]
margin_left = 20.0
margin_right = 73.0
margin_bottom = 19.0
custom_fonts/font = SubResource( 8 )
text = "STORAGE"

[node name="Icon" type="TextureRect" parent="Holder/organelleSelection/chloroplast/MarginContainer/VBoxContainer/ModifierList/Storage"]
margin_left = 77.0
margin_right = 97.0
margin_bottom = 20.0
rect_min_size = Vector2( 20, 20 )
mouse_filter = 2
texture = ExtResource( 12 )
expand = true

[node name="Osmoregulation Cost" type="HBoxContainer" parent="Holder/organelleSelection/chloroplast/MarginContainer/VBoxContainer/ModifierList"]
margin_top = 24.0
margin_right = 318.0
margin_bottom = 44.0
mouse_filter = 2
script = ExtResource( 21 )

[node name="Value" type="Label" parent="Holder/organelleSelection/chloroplast/MarginContainer/VBoxContainer/ModifierList/Osmoregulation Cost"]
margin_top = 1.0
margin_right = 16.0
margin_bottom = 18.0
custom_fonts/font = SubResource( 7 )
custom_colors/font_color = Color( 1, 0.301961, 0.301961, 1 )
text = "+3"

[node name="Name" type="Label" parent="Holder/organelleSelection/chloroplast/MarginContainer/VBoxContainer/ModifierList/Osmoregulation Cost"]
margin_left = 20.0
margin_right = 167.0
margin_bottom = 19.0
custom_fonts/font = SubResource( 8 )
text = "OSMOREGULATION_COST"

[node name="Icon" type="TextureRect" parent="Holder/organelleSelection/chloroplast/MarginContainer/VBoxContainer/ModifierList/Osmoregulation Cost"]
margin_left = 171.0
margin_right = 191.0
margin_bottom = 20.0
rect_min_size = Vector2( 20, 20 )
mouse_filter = 2
expand = true

[node name="HSeparator" type="HSeparator" parent="Holder/organelleSelection/chloroplast/MarginContainer/VBoxContainer"]
margin_top = 199.0
margin_right = 318.0
margin_bottom = 203.0
mouse_filter = 2
custom_styles/separator = SubResource( 9 )

[node name="Description" type="Label" parent="Holder/organelleSelection/chloroplast/MarginContainer/VBoxContainer"]
margin_top = 218.0
margin_right = 318.0
margin_bottom = 435.0
size_flags_horizontal = 3
custom_fonts/font = SubResource( 7 )
text = "CHLOROPLAST_DESCRIPTION"
autowrap = true

[node name="Tween" type="Tween" parent="Holder/organelleSelection/chloroplast"]

[node name="thermoplast" type="PanelContainer" parent="Holder/organelleSelection"]
visible = false
margin_right = 350.0
margin_bottom = 155.0
rect_min_size = Vector2( 350, 0 )
mouse_filter = 2
custom_styles/panel = SubResource( 2 )
script = ExtResource( 22 )
__meta__ = {
"_edit_use_anchors_": false
}
DisplayName = "THERMOPLAST"
NameLabelPath = NodePath("../thermoplast/MarginContainer/VBoxContainer/Header/Title")
MpLabelPath = NodePath("../thermoplast/MarginContainer/VBoxContainer/Header/MP/Value")
DescriptionLabelPath = NodePath("../thermoplast/MarginContainer/VBoxContainer/Description")
ModifierListPath = NodePath("../thermoplast/MarginContainer/VBoxContainer/ModifierList")
ProcessListPath = NodePath("../thermoplast/MarginContainer/VBoxContainer/ProcessList")
ModifierInfoScene = ExtResource( 2 )

[node name="MarginContainer" type="MarginContainer" parent="Holder/organelleSelection/thermoplast"]
margin_left = 1.0
margin_top = 1.0
margin_right = 349.0
margin_bottom = 466.0
mouse_filter = 2
custom_constants/margin_right = 15
custom_constants/margin_top = 15
custom_constants/margin_left = 15
custom_constants/margin_bottom = 15

[node name="VBoxContainer" type="VBoxContainer" parent="Holder/organelleSelection/thermoplast/MarginContainer"]
margin_left = 15.0
margin_top = 15.0
<<<<<<< HEAD
margin_right = 333.0
margin_bottom = 470.0
=======
margin_right = 360.0
margin_bottom = 450.0
>>>>>>> decc357e
mouse_filter = 2
custom_constants/separation = 15

[node name="Header" type="HBoxContainer" parent="Holder/organelleSelection/thermoplast/MarginContainer/VBoxContainer"]
margin_right = 318.0
margin_bottom = 27.0
mouse_filter = 2
custom_constants/separation = 10

[node name="MP" type="HBoxContainer" parent="Holder/organelleSelection/thermoplast/MarginContainer/VBoxContainer/Header"]
margin_right = 49.0
margin_bottom = 20.0
mouse_filter = 2
size_flags_horizontal = 3
size_flags_vertical = 0

[node name="Icon" type="TextureRect" parent="Holder/organelleSelection/thermoplast/MarginContainer/VBoxContainer/Header/MP"]
margin_right = 20.0
margin_bottom = 20.0
rect_min_size = Vector2( 20, 20 )
mouse_filter = 2
size_flags_vertical = 4
texture = ExtResource( 13 )
expand = true

[node name="Value" type="Label" parent="Holder/organelleSelection/thermoplast/MarginContainer/VBoxContainer/Header/MP"]
margin_left = 24.0
margin_top = 1.0
margin_right = 42.0
margin_bottom = 19.0
custom_fonts/font = SubResource( 3 )
text = "40"

[node name="Title" type="Label" parent="Holder/organelleSelection/thermoplast/MarginContainer/VBoxContainer/Header"]
margin_left = 59.0
margin_right = 259.0
margin_bottom = 27.0
rect_min_size = Vector2( 200, 0 )
size_flags_horizontal = 3
custom_fonts/font = SubResource( 4 )
text = "THERMOPLAST"
align = 1
autowrap = true

[node name="Spacer" type="Control" parent="Holder/organelleSelection/thermoplast/MarginContainer/VBoxContainer/Header"]
margin_left = 269.0
margin_right = 318.0
margin_bottom = 27.0
mouse_filter = 2
size_flags_horizontal = 3

[node name="ProcessDescription" type="VBoxContainer" parent="Holder/organelleSelection/thermoplast/MarginContainer/VBoxContainer"]
margin_top = 42.0
margin_right = 318.0
margin_bottom = 110.0
mouse_filter = 2

[node name="HBoxContainer2" type="HBoxContainer" parent="Holder/organelleSelection/thermoplast/MarginContainer/VBoxContainer/ProcessDescription"]
margin_right = 318.0
margin_bottom = 20.0
mouse_filter = 2

[node name="Label" type="Label" parent="Holder/organelleSelection/thermoplast/MarginContainer/VBoxContainer/ProcessDescription/HBoxContainer2"]
margin_top = 1.0
margin_right = 59.0
margin_bottom = 18.0
custom_fonts/font = SubResource( 7 )
text = "PRODUCES"

[node name="Label2" type="Label" parent="Holder/organelleSelection/thermoplast/MarginContainer/VBoxContainer/ProcessDescription/HBoxContainer2"]
margin_left = 63.0
margin_right = 118.0
margin_bottom = 19.0
custom_fonts/font = SubResource( 8 )
text = "GLUCOSE"

[node name="GlucoseIcon" type="TextureRect" parent="Holder/organelleSelection/thermoplast/MarginContainer/VBoxContainer/ProcessDescription/HBoxContainer2"]
margin_left = 122.0
margin_right = 142.0
margin_bottom = 20.0
rect_min_size = Vector2( 20, 20 )
mouse_filter = 2
size_flags_vertical = 0
texture = ExtResource( 14 )
expand = true

[node name="Label6" type="Label" parent="Holder/organelleSelection/thermoplast/MarginContainer/VBoxContainer/ProcessDescription/HBoxContainer2"]
margin_left = 146.0
margin_top = 1.0
margin_right = 251.0
margin_bottom = 18.0
custom_fonts/font = SubResource( 7 )
text = "DOT_RATE_SCALES_WITH"

[node name="HBoxContainer" type="HBoxContainer" parent="Holder/organelleSelection/thermoplast/MarginContainer/VBoxContainer/ProcessDescription"]
margin_top = 24.0
margin_right = 318.0
margin_bottom = 44.0
mouse_filter = 2

[node name="Label7" type="Label" parent="Holder/organelleSelection/thermoplast/MarginContainer/VBoxContainer/ProcessDescription/HBoxContainer"]
margin_top = 1.0
margin_right = 104.0
margin_bottom = 18.0
custom_fonts/font = SubResource( 7 )
text = "CONCENTRATION_OF"

[node name="Label4" type="Label" parent="Holder/organelleSelection/thermoplast/MarginContainer/VBoxContainer/ProcessDescription/HBoxContainer"]
margin_left = 108.0
margin_right = 215.0
margin_bottom = 19.0
custom_fonts/font = SubResource( 8 )
text = "CARBON_DIOXIDE"

[node name="CO2Icon" type="TextureRect" parent="Holder/organelleSelection/thermoplast/MarginContainer/VBoxContainer/ProcessDescription/HBoxContainer"]
margin_left = 219.0
margin_right = 239.0
margin_bottom = 20.0
rect_min_size = Vector2( 20, 20 )
mouse_filter = 2
size_flags_vertical = 0
texture = ExtResource( 18 )
expand = true

[node name="Label8" type="Label" parent="Holder/organelleSelection/thermoplast/MarginContainer/VBoxContainer/ProcessDescription/HBoxContainer"]
margin_left = 243.0
margin_top = 1.0
margin_right = 266.0
margin_bottom = 18.0
custom_fonts/font = SubResource( 7 )
text = "AND"

[node name="HBoxContainer3" type="HBoxContainer" parent="Holder/organelleSelection/thermoplast/MarginContainer/VBoxContainer/ProcessDescription"]
margin_top = 48.0
margin_right = 318.0
margin_bottom = 68.0
mouse_filter = 2

[node name="Label4" type="Label" parent="Holder/organelleSelection/thermoplast/MarginContainer/VBoxContainer/ProcessDescription/HBoxContainer3"]
margin_right = 89.0
margin_bottom = 19.0
custom_fonts/font = SubResource( 8 )
text = "TEMPERATURE"

[node name="TemperatureIcon" type="TextureRect" parent="Holder/organelleSelection/thermoplast/MarginContainer/VBoxContainer/ProcessDescription/HBoxContainer3"]
margin_left = 93.0
margin_right = 113.0
margin_bottom = 20.0
rect_min_size = Vector2( 20, 20 )
mouse_filter = 2
size_flags_vertical = 0
texture = ExtResource( 17 )
expand = true

[node name="ProcessList" type="VBoxContainer" parent="Holder/organelleSelection/thermoplast/MarginContainer/VBoxContainer"]
margin_top = 125.0
margin_right = 318.0
margin_bottom = 125.0
mouse_filter = 2
theme = SubResource( 6 )

[node name="ModifierList" type="VBoxContainer" parent="Holder/organelleSelection/thermoplast/MarginContainer/VBoxContainer"]
margin_top = 140.0
margin_right = 318.0
margin_bottom = 184.0
mouse_filter = 2

[node name="Storage" type="HBoxContainer" parent="Holder/organelleSelection/thermoplast/MarginContainer/VBoxContainer/ModifierList"]
margin_right = 318.0
margin_bottom = 20.0
mouse_filter = 2
script = ExtResource( 21 )

[node name="Value" type="Label" parent="Holder/organelleSelection/thermoplast/MarginContainer/VBoxContainer/ModifierList/Storage"]
margin_top = 1.0
margin_right = 16.0
margin_bottom = 18.0
custom_fonts/font = SubResource( 7 )
custom_colors/font_color = Color( 0, 1, 0, 1 )
text = "+2"

[node name="Name" type="Label" parent="Holder/organelleSelection/thermoplast/MarginContainer/VBoxContainer/ModifierList/Storage"]
margin_left = 20.0
margin_right = 73.0
margin_bottom = 19.0
custom_fonts/font = SubResource( 8 )
text = "STORAGE"

[node name="Icon" type="TextureRect" parent="Holder/organelleSelection/thermoplast/MarginContainer/VBoxContainer/ModifierList/Storage"]
margin_left = 77.0
margin_right = 97.0
margin_bottom = 20.0
rect_min_size = Vector2( 20, 20 )
mouse_filter = 2
texture = ExtResource( 12 )
expand = true

[node name="Osmoregulation Cost" type="HBoxContainer" parent="Holder/organelleSelection/thermoplast/MarginContainer/VBoxContainer/ModifierList"]
margin_top = 24.0
margin_right = 318.0
margin_bottom = 44.0
mouse_filter = 2
script = ExtResource( 21 )

[node name="Value" type="Label" parent="Holder/organelleSelection/thermoplast/MarginContainer/VBoxContainer/ModifierList/Osmoregulation Cost"]
margin_top = 1.0
margin_right = 16.0
margin_bottom = 18.0
custom_fonts/font = SubResource( 7 )
custom_colors/font_color = Color( 1, 0.301961, 0.301961, 1 )
text = "+2"

[node name="Name" type="Label" parent="Holder/organelleSelection/thermoplast/MarginContainer/VBoxContainer/ModifierList/Osmoregulation Cost"]
margin_left = 20.0
margin_right = 167.0
margin_bottom = 19.0
custom_fonts/font = SubResource( 8 )
text = "OSMOREGULATION_COST"

[node name="Icon" type="TextureRect" parent="Holder/organelleSelection/thermoplast/MarginContainer/VBoxContainer/ModifierList/Osmoregulation Cost"]
margin_left = 171.0
margin_right = 191.0
margin_bottom = 20.0
rect_min_size = Vector2( 20, 20 )
mouse_filter = 2
expand = true

[node name="HSeparator" type="HSeparator" parent="Holder/organelleSelection/thermoplast/MarginContainer/VBoxContainer"]
margin_top = 199.0
margin_right = 318.0
margin_bottom = 203.0
mouse_filter = 2
custom_styles/separator = SubResource( 9 )

[node name="Description" type="Label" parent="Holder/organelleSelection/thermoplast/MarginContainer/VBoxContainer"]
margin_top = 218.0
margin_right = 318.0
margin_bottom = 435.0
size_flags_horizontal = 3
custom_fonts/font = SubResource( 7 )
text = "THERMOPLAST_DESCRIPTION"
autowrap = true

[node name="Tween" type="Tween" parent="Holder/organelleSelection/thermoplast"]

[node name="chemoplast" type="PanelContainer" parent="Holder/organelleSelection"]
visible = false
margin_right = 350.0
margin_bottom = 155.0
rect_min_size = Vector2( 350, 0 )
mouse_filter = 2
custom_styles/panel = SubResource( 2 )
script = ExtResource( 22 )
__meta__ = {
"_edit_use_anchors_": false
}
DisplayName = "CHEMOPLAST"
NameLabelPath = NodePath("../chemoplast/MarginContainer/VBoxContainer/Header/Title")
MpLabelPath = NodePath("../chemoplast/MarginContainer/VBoxContainer/Header/MP/Value")
DescriptionLabelPath = NodePath("../chemoplast/MarginContainer/VBoxContainer/Description")
ModifierListPath = NodePath("../chemoplast/MarginContainer/VBoxContainer/ModifierList")
ProcessListPath = NodePath("../chemoplast/MarginContainer/VBoxContainer/ProcessList")
ModifierInfoScene = ExtResource( 2 )

[node name="MarginContainer" type="MarginContainer" parent="Holder/organelleSelection/chemoplast"]
margin_left = 1.0
margin_top = 1.0
margin_right = 349.0
margin_bottom = 386.0
mouse_filter = 2
custom_constants/margin_right = 15
custom_constants/margin_top = 15
custom_constants/margin_left = 15
custom_constants/margin_bottom = 15

[node name="VBoxContainer" type="VBoxContainer" parent="Holder/organelleSelection/chemoplast/MarginContainer"]
margin_left = 15.0
margin_top = 15.0
margin_right = 361.0
margin_bottom = 370.0
mouse_filter = 2
custom_constants/separation = 15

[node name="Header" type="HBoxContainer" parent="Holder/organelleSelection/chemoplast/MarginContainer/VBoxContainer"]
margin_right = 318.0
margin_bottom = 27.0
mouse_filter = 2
custom_constants/separation = 10

[node name="MP" type="HBoxContainer" parent="Holder/organelleSelection/chemoplast/MarginContainer/VBoxContainer/Header"]
margin_right = 49.0
margin_bottom = 20.0
mouse_filter = 2
size_flags_horizontal = 3
size_flags_vertical = 0

[node name="Icon" type="TextureRect" parent="Holder/organelleSelection/chemoplast/MarginContainer/VBoxContainer/Header/MP"]
margin_right = 20.0
margin_bottom = 20.0
rect_min_size = Vector2( 20, 20 )
mouse_filter = 2
size_flags_vertical = 4
texture = ExtResource( 13 )
expand = true

[node name="Value" type="Label" parent="Holder/organelleSelection/chemoplast/MarginContainer/VBoxContainer/Header/MP"]
margin_left = 24.0
margin_top = 1.0
margin_right = 42.0
margin_bottom = 19.0
custom_fonts/font = SubResource( 3 )
text = "45"

[node name="Title" type="Label" parent="Holder/organelleSelection/chemoplast/MarginContainer/VBoxContainer/Header"]
margin_left = 59.0
margin_right = 259.0
margin_bottom = 27.0
rect_min_size = Vector2( 200, 0 )
size_flags_horizontal = 3
custom_fonts/font = SubResource( 4 )
text = "CHEMOPLAST"
align = 1
autowrap = true

[node name="Spacer" type="Control" parent="Holder/organelleSelection/chemoplast/MarginContainer/VBoxContainer/Header"]
margin_left = 269.0
margin_right = 318.0
margin_bottom = 27.0
mouse_filter = 2
size_flags_horizontal = 3

[node name="ProcessDescription" type="VBoxContainer" parent="Holder/organelleSelection/chemoplast/MarginContainer/VBoxContainer"]
margin_top = 42.0
margin_right = 318.0
margin_bottom = 110.0
mouse_filter = 2

[node name="HBoxContainer2" type="HBoxContainer" parent="Holder/organelleSelection/chemoplast/MarginContainer/VBoxContainer/ProcessDescription"]
margin_right = 318.0
margin_bottom = 20.0
mouse_filter = 2

[node name="Label" type="Label" parent="Holder/organelleSelection/chemoplast/MarginContainer/VBoxContainer/ProcessDescription/HBoxContainer2"]
margin_top = 1.0
margin_right = 36.0
margin_bottom = 18.0
custom_fonts/font = SubResource( 7 )
text = "TURNS"

[node name="Label2" type="Label" parent="Holder/organelleSelection/chemoplast/MarginContainer/VBoxContainer/ProcessDescription/HBoxContainer2"]
margin_left = 40.0
margin_right = 158.0
margin_bottom = 19.0
custom_fonts/font = SubResource( 8 )
text = "HYDROGEN_SULFIDE"

[node name="HSIcon" type="TextureRect" parent="Holder/organelleSelection/chemoplast/MarginContainer/VBoxContainer/ProcessDescription/HBoxContainer2"]
margin_left = 162.0
margin_right = 182.0
margin_bottom = 20.0
rect_min_size = Vector2( 20, 20 )
mouse_filter = 2
size_flags_vertical = 0
texture = ExtResource( 10 )
expand = true

[node name="Label6" type="Label" parent="Holder/organelleSelection/chemoplast/MarginContainer/VBoxContainer/ProcessDescription/HBoxContainer2"]
margin_left = 186.0
margin_top = 1.0
margin_right = 211.0
margin_bottom = 18.0
custom_fonts/font = SubResource( 7 )
text = "INTO"

[node name="Label3" type="Label" parent="Holder/organelleSelection/chemoplast/MarginContainer/VBoxContainer/ProcessDescription/HBoxContainer2"]
margin_left = 215.0
margin_right = 270.0
margin_bottom = 19.0
custom_fonts/font = SubResource( 8 )
text = "GLUCOSE"

[node name="HBoxContainer" type="HBoxContainer" parent="Holder/organelleSelection/chemoplast/MarginContainer/VBoxContainer/ProcessDescription"]
margin_top = 24.0
margin_right = 318.0
margin_bottom = 44.0
mouse_filter = 2

[node name="GlucoseIcon" type="TextureRect" parent="Holder/organelleSelection/chemoplast/MarginContainer/VBoxContainer/ProcessDescription/HBoxContainer"]
margin_right = 20.0
margin_bottom = 20.0
rect_min_size = Vector2( 20, 20 )
mouse_filter = 2
size_flags_vertical = 0
texture = ExtResource( 14 )
expand = true

[node name="Label7" type="Label" parent="Holder/organelleSelection/chemoplast/MarginContainer/VBoxContainer/ProcessDescription/HBoxContainer"]
margin_left = 24.0
margin_top = 1.0
margin_right = 236.0
margin_bottom = 18.0
custom_fonts/font = SubResource( 7 )
text = "DOT_RATE_SCALES_WITH_CONCENTRATION_OF"

[node name="HBoxContainer3" type="HBoxContainer" parent="Holder/organelleSelection/chemoplast/MarginContainer/VBoxContainer/ProcessDescription"]
margin_top = 48.0
margin_right = 318.0
margin_bottom = 68.0
mouse_filter = 2

[node name="Label4" type="Label" parent="Holder/organelleSelection/chemoplast/MarginContainer/VBoxContainer/ProcessDescription/HBoxContainer3"]
margin_right = 107.0
margin_bottom = 19.0
custom_fonts/font = SubResource( 8 )
text = "CARBON_DIOXIDE"

[node name="CO2Icon" type="TextureRect" parent="Holder/organelleSelection/chemoplast/MarginContainer/VBoxContainer/ProcessDescription/HBoxContainer3"]
margin_left = 111.0
margin_right = 131.0
margin_bottom = 20.0
rect_min_size = Vector2( 20, 20 )
mouse_filter = 2
size_flags_vertical = 0
texture = ExtResource( 18 )
expand = true

[node name="ProcessList" type="VBoxContainer" parent="Holder/organelleSelection/chemoplast/MarginContainer/VBoxContainer"]
margin_top = 125.0
margin_right = 318.0
margin_bottom = 125.0
mouse_filter = 2
theme = SubResource( 6 )

[node name="ModifierList" type="VBoxContainer" parent="Holder/organelleSelection/chemoplast/MarginContainer/VBoxContainer"]
margin_top = 140.0
margin_right = 318.0
margin_bottom = 184.0
mouse_filter = 2

[node name="Storage" type="HBoxContainer" parent="Holder/organelleSelection/chemoplast/MarginContainer/VBoxContainer/ModifierList"]
margin_right = 318.0
margin_bottom = 20.0
mouse_filter = 2
script = ExtResource( 21 )

[node name="Value" type="Label" parent="Holder/organelleSelection/chemoplast/MarginContainer/VBoxContainer/ModifierList/Storage"]
margin_top = 1.0
margin_right = 16.0
margin_bottom = 18.0
custom_fonts/font = SubResource( 7 )
custom_colors/font_color = Color( 0, 1, 0, 1 )
text = "+2"

[node name="Name" type="Label" parent="Holder/organelleSelection/chemoplast/MarginContainer/VBoxContainer/ModifierList/Storage"]
margin_left = 20.0
margin_right = 73.0
margin_bottom = 19.0
custom_fonts/font = SubResource( 8 )
text = "STORAGE"

[node name="Icon" type="TextureRect" parent="Holder/organelleSelection/chemoplast/MarginContainer/VBoxContainer/ModifierList/Storage"]
margin_left = 77.0
margin_right = 97.0
margin_bottom = 20.0
rect_min_size = Vector2( 20, 20 )
mouse_filter = 2
texture = ExtResource( 12 )
expand = true

[node name="Osmoregulation Cost" type="HBoxContainer" parent="Holder/organelleSelection/chemoplast/MarginContainer/VBoxContainer/ModifierList"]
margin_top = 24.0
margin_right = 318.0
margin_bottom = 44.0
mouse_filter = 2
script = ExtResource( 21 )

[node name="Value" type="Label" parent="Holder/organelleSelection/chemoplast/MarginContainer/VBoxContainer/ModifierList/Osmoregulation Cost"]
margin_top = 1.0
margin_right = 16.0
margin_bottom = 18.0
custom_fonts/font = SubResource( 7 )
custom_colors/font_color = Color( 1, 0.301961, 0.301961, 1 )
text = "+2"

[node name="Name" type="Label" parent="Holder/organelleSelection/chemoplast/MarginContainer/VBoxContainer/ModifierList/Osmoregulation Cost"]
margin_left = 20.0
margin_right = 167.0
margin_bottom = 19.0
custom_fonts/font = SubResource( 8 )
text = "OSMOREGULATION_COST"

[node name="Icon" type="TextureRect" parent="Holder/organelleSelection/chemoplast/MarginContainer/VBoxContainer/ModifierList/Osmoregulation Cost"]
margin_left = 171.0
margin_right = 191.0
margin_bottom = 20.0
rect_min_size = Vector2( 20, 20 )
mouse_filter = 2
expand = true

[node name="HSeparator" type="HSeparator" parent="Holder/organelleSelection/chemoplast/MarginContainer/VBoxContainer"]
margin_top = 199.0
margin_right = 318.0
margin_bottom = 203.0
mouse_filter = 2
custom_styles/separator = SubResource( 9 )

[node name="Description" type="Label" parent="Holder/organelleSelection/chemoplast/MarginContainer/VBoxContainer"]
margin_top = 218.0
margin_right = 318.0
margin_bottom = 355.0
size_flags_horizontal = 3
custom_fonts/font = SubResource( 7 )
text = "CHEMOPLAST_DESCRIPTION"
autowrap = true

[node name="Tween" type="Tween" parent="Holder/organelleSelection/chemoplast"]

[node name="nitrogenfixingplastid" type="PanelContainer" parent="Holder/organelleSelection"]
visible = false
margin_right = 350.0
margin_bottom = 155.0
rect_min_size = Vector2( 350, 0 )
mouse_filter = 2
custom_styles/panel = SubResource( 2 )
script = ExtResource( 22 )
__meta__ = {
"_edit_use_anchors_": false
}
DisplayName = "NITROGEN_FIXING_PLASTID"
NameLabelPath = NodePath("MarginContainer/VBoxContainer/Header/Title")
MpLabelPath = NodePath("MarginContainer/VBoxContainer/Header/MP/Value")
DescriptionLabelPath = NodePath("MarginContainer/VBoxContainer/Description")
ModifierListPath = NodePath("MarginContainer/VBoxContainer/ModifierList")
ProcessListPath = NodePath("MarginContainer/VBoxContainer/ProcessList")
ModifierInfoScene = ExtResource( 2 )

[node name="MarginContainer" type="MarginContainer" parent="Holder/organelleSelection/nitrogenfixingplastid"]
margin_left = 1.0
margin_top = 1.0
margin_right = 349.0
margin_bottom = 376.0
mouse_filter = 2
custom_constants/margin_right = 15
custom_constants/margin_top = 15
custom_constants/margin_left = 15
custom_constants/margin_bottom = 15

[node name="VBoxContainer" type="VBoxContainer" parent="Holder/organelleSelection/nitrogenfixingplastid/MarginContainer"]
margin_left = 15.0
margin_top = 15.0
margin_right = 366.0
margin_bottom = 360.0
mouse_filter = 2
custom_constants/separation = 15

[node name="Header" type="HBoxContainer" parent="Holder/organelleSelection/nitrogenfixingplastid/MarginContainer/VBoxContainer"]
margin_right = 318.0
margin_bottom = 57.0
mouse_filter = 2
custom_constants/separation = 10

[node name="MP" type="HBoxContainer" parent="Holder/organelleSelection/nitrogenfixingplastid/MarginContainer/VBoxContainer/Header"]
margin_right = 49.0
margin_bottom = 20.0
mouse_filter = 2
size_flags_horizontal = 3
size_flags_vertical = 0

[node name="Icon" type="TextureRect" parent="Holder/organelleSelection/nitrogenfixingplastid/MarginContainer/VBoxContainer/Header/MP"]
margin_right = 20.0
margin_bottom = 20.0
rect_min_size = Vector2( 20, 20 )
mouse_filter = 2
size_flags_vertical = 4
texture = ExtResource( 13 )
expand = true

[node name="Value" type="Label" parent="Holder/organelleSelection/nitrogenfixingplastid/MarginContainer/VBoxContainer/Header/MP"]
margin_left = 24.0
margin_top = 1.0
margin_right = 42.0
margin_bottom = 19.0
custom_fonts/font = SubResource( 3 )
text = "50"

[node name="Title" type="Label" parent="Holder/organelleSelection/nitrogenfixingplastid/MarginContainer/VBoxContainer/Header"]
margin_left = 59.0
margin_right = 259.0
margin_bottom = 57.0
rect_min_size = Vector2( 200, 0 )
size_flags_horizontal = 3
custom_fonts/font = SubResource( 4 )
text = "NITROGEN_FIXING_PLASTID"
align = 1
autowrap = true

[node name="Spacer" type="Control" parent="Holder/organelleSelection/nitrogenfixingplastid/MarginContainer/VBoxContainer/Header"]
margin_left = 269.0
margin_right = 318.0
margin_bottom = 57.0
mouse_filter = 2
size_flags_horizontal = 3

[node name="ProcessDescription" type="VBoxContainer" parent="Holder/organelleSelection/nitrogenfixingplastid/MarginContainer/VBoxContainer"]
margin_top = 72.0
margin_right = 318.0
margin_bottom = 140.0
mouse_filter = 2

[node name="HBoxContainer2" type="HBoxContainer" parent="Holder/organelleSelection/nitrogenfixingplastid/MarginContainer/VBoxContainer/ProcessDescription"]
margin_right = 318.0
margin_bottom = 20.0
mouse_filter = 2

[node name="Label" type="Label" parent="Holder/organelleSelection/nitrogenfixingplastid/MarginContainer/VBoxContainer/ProcessDescription/HBoxContainer2"]
margin_top = 1.0
margin_right = 36.0
margin_bottom = 18.0
custom_fonts/font = SubResource( 7 )
text = "TURNS"

[node name="Label2" type="Label" parent="Holder/organelleSelection/nitrogenfixingplastid/MarginContainer/VBoxContainer/ProcessDescription/HBoxContainer2"]
margin_left = 40.0
margin_right = 69.0
margin_bottom = 19.0
custom_fonts/font = SubResource( 8 )
text = "ATP"

[node name="ATPIcon" type="TextureRect" parent="Holder/organelleSelection/nitrogenfixingplastid/MarginContainer/VBoxContainer/ProcessDescription/HBoxContainer2"]
margin_left = 73.0
margin_right = 93.0
margin_bottom = 20.0
rect_min_size = Vector2( 20, 20 )
mouse_filter = 2
size_flags_vertical = 0
texture = ExtResource( 19 )
expand = true

[node name="Label6" type="Label" parent="Holder/organelleSelection/nitrogenfixingplastid/MarginContainer/VBoxContainer/ProcessDescription/HBoxContainer2"]
margin_left = 97.0
margin_top = 1.0
margin_right = 122.0
margin_bottom = 18.0
custom_fonts/font = SubResource( 7 )
text = "INTO"

[node name="Label3" type="Label" parent="Holder/organelleSelection/nitrogenfixingplastid/MarginContainer/VBoxContainer/ProcessDescription/HBoxContainer2"]
margin_left = 126.0
margin_right = 193.0
margin_bottom = 19.0
custom_fonts/font = SubResource( 8 )
text = "AMMONIA"

[node name="AmmoniaIcon" type="TextureRect" parent="Holder/organelleSelection/nitrogenfixingplastid/MarginContainer/VBoxContainer/ProcessDescription/HBoxContainer2"]
margin_left = 197.0
margin_right = 217.0
margin_bottom = 20.0
rect_min_size = Vector2( 20, 20 )
mouse_filter = 2
size_flags_vertical = 0
texture = ExtResource( 16 )
expand = true

[node name="Label8" type="Label" parent="Holder/organelleSelection/nitrogenfixingplastid/MarginContainer/VBoxContainer/ProcessDescription/HBoxContainer2"]
margin_left = 221.0
margin_top = 1.0
margin_right = 255.0
margin_bottom = 18.0
custom_fonts/font = SubResource( 7 )
text = "DOT_RATE"

[node name="HBoxContainer" type="HBoxContainer" parent="Holder/organelleSelection/nitrogenfixingplastid/MarginContainer/VBoxContainer/ProcessDescription"]
margin_top = 24.0
margin_right = 318.0
margin_bottom = 44.0
mouse_filter = 2

[node name="Label7" type="Label" parent="Holder/organelleSelection/nitrogenfixingplastid/MarginContainer/VBoxContainer/ProcessDescription/HBoxContainer"]
margin_top = 1.0
margin_right = 175.0
margin_bottom = 18.0
custom_fonts/font = SubResource( 7 )
text = "SCALES_WITH_CONCENTRATION_OF"

[node name="Label4" type="Label" parent="Holder/organelleSelection/nitrogenfixingplastid/MarginContainer/VBoxContainer/ProcessDescription/HBoxContainer"]
margin_left = 179.0
margin_right = 240.0
margin_bottom = 19.0
custom_fonts/font = SubResource( 8 )
text = "NITROGEN"

[node name="NitrogenIcon" type="TextureRect" parent="Holder/organelleSelection/nitrogenfixingplastid/MarginContainer/VBoxContainer/ProcessDescription/HBoxContainer"]
margin_left = 244.0
margin_right = 264.0
margin_bottom = 20.0
rect_min_size = Vector2( 20, 20 )
mouse_filter = 2
size_flags_vertical = 0
texture = ExtResource( 7 )
expand = true

[node name="HBoxContainer3" type="HBoxContainer" parent="Holder/organelleSelection/nitrogenfixingplastid/MarginContainer/VBoxContainer/ProcessDescription"]
margin_top = 48.0
margin_right = 318.0
margin_bottom = 68.0
mouse_filter = 2

[node name="Label9" type="Label" parent="Holder/organelleSelection/nitrogenfixingplastid/MarginContainer/VBoxContainer/ProcessDescription/HBoxContainer3"]
margin_top = 1.0
margin_right = 23.0
margin_bottom = 18.0
custom_fonts/font = SubResource( 7 )
text = "AND"

[node name="Label5" type="Label" parent="Holder/organelleSelection/nitrogenfixingplastid/MarginContainer/VBoxContainer/ProcessDescription/HBoxContainer3"]
margin_left = 27.0
margin_right = 80.0
margin_bottom = 19.0
custom_fonts/font = SubResource( 8 )
text = "OXYGEN"

[node name="OxygenIcon" type="TextureRect" parent="Holder/organelleSelection/nitrogenfixingplastid/MarginContainer/VBoxContainer/ProcessDescription/HBoxContainer3"]
margin_left = 84.0
margin_right = 104.0
margin_bottom = 20.0
rect_min_size = Vector2( 20, 20 )
mouse_filter = 2
size_flags_vertical = 0
texture = ExtResource( 9 )
expand = true

[node name="ProcessList" type="VBoxContainer" parent="Holder/organelleSelection/nitrogenfixingplastid/MarginContainer/VBoxContainer"]
margin_top = 155.0
margin_right = 318.0
margin_bottom = 155.0
mouse_filter = 2
theme = SubResource( 6 )

[node name="ModifierList" type="VBoxContainer" parent="Holder/organelleSelection/nitrogenfixingplastid/MarginContainer/VBoxContainer"]
margin_top = 170.0
margin_right = 318.0
margin_bottom = 214.0
mouse_filter = 2

[node name="Storage" type="HBoxContainer" parent="Holder/organelleSelection/nitrogenfixingplastid/MarginContainer/VBoxContainer/ModifierList"]
margin_right = 318.0
margin_bottom = 20.0
mouse_filter = 2
script = ExtResource( 21 )

[node name="Value" type="Label" parent="Holder/organelleSelection/nitrogenfixingplastid/MarginContainer/VBoxContainer/ModifierList/Storage"]
margin_top = 1.0
margin_right = 16.0
margin_bottom = 18.0
custom_fonts/font = SubResource( 7 )
custom_colors/font_color = Color( 0, 1, 0, 1 )
text = "+2"

[node name="Name" type="Label" parent="Holder/organelleSelection/nitrogenfixingplastid/MarginContainer/VBoxContainer/ModifierList/Storage"]
margin_left = 20.0
margin_right = 73.0
margin_bottom = 19.0
custom_fonts/font = SubResource( 8 )
text = "STORAGE"

[node name="Icon" type="TextureRect" parent="Holder/organelleSelection/nitrogenfixingplastid/MarginContainer/VBoxContainer/ModifierList/Storage"]
margin_left = 77.0
margin_right = 97.0
margin_bottom = 20.0
rect_min_size = Vector2( 20, 20 )
mouse_filter = 2
texture = ExtResource( 12 )
expand = true

[node name="Osmoregulation Cost" type="HBoxContainer" parent="Holder/organelleSelection/nitrogenfixingplastid/MarginContainer/VBoxContainer/ModifierList"]
margin_top = 24.0
margin_right = 318.0
margin_bottom = 44.0
mouse_filter = 2
script = ExtResource( 21 )

[node name="Value" type="Label" parent="Holder/organelleSelection/nitrogenfixingplastid/MarginContainer/VBoxContainer/ModifierList/Osmoregulation Cost"]
margin_top = 1.0
margin_right = 16.0
margin_bottom = 18.0
custom_fonts/font = SubResource( 7 )
custom_colors/font_color = Color( 1, 0.301961, 0.301961, 1 )
text = "+2"

[node name="Name" type="Label" parent="Holder/organelleSelection/nitrogenfixingplastid/MarginContainer/VBoxContainer/ModifierList/Osmoregulation Cost"]
margin_left = 20.0
margin_right = 167.0
margin_bottom = 19.0
custom_fonts/font = SubResource( 8 )
text = "OSMOREGULATION_COST"

[node name="Icon" type="TextureRect" parent="Holder/organelleSelection/nitrogenfixingplastid/MarginContainer/VBoxContainer/ModifierList/Osmoregulation Cost"]
margin_left = 171.0
margin_right = 191.0
margin_bottom = 20.0
rect_min_size = Vector2( 20, 20 )
mouse_filter = 2
expand = true

[node name="HSeparator" type="HSeparator" parent="Holder/organelleSelection/nitrogenfixingplastid/MarginContainer/VBoxContainer"]
margin_top = 229.0
margin_right = 318.0
margin_bottom = 233.0
mouse_filter = 2
custom_styles/separator = SubResource( 9 )

[node name="Description" type="Label" parent="Holder/organelleSelection/nitrogenfixingplastid/MarginContainer/VBoxContainer"]
margin_top = 248.0
margin_right = 318.0
margin_bottom = 345.0
size_flags_horizontal = 3
custom_fonts/font = SubResource( 7 )
text = "NITROGEN_FIXING_PLASTID_DESCRIPTION"
autowrap = true

[node name="Tween" type="Tween" parent="Holder/organelleSelection/nitrogenfixingplastid"]

[node name="vacuole" type="PanelContainer" parent="Holder/organelleSelection"]
visible = false
margin_right = 350.0
margin_bottom = 155.0
rect_min_size = Vector2( 350, 0 )
mouse_filter = 2
custom_styles/panel = SubResource( 2 )
script = ExtResource( 22 )
__meta__ = {
"_edit_use_anchors_": false
}
DisplayName = "VACUOLE"
NameLabelPath = NodePath("MarginContainer/VBoxContainer/Header/Title")
MpLabelPath = NodePath("MarginContainer/VBoxContainer/Header/MP/Value")
DescriptionLabelPath = NodePath("MarginContainer/VBoxContainer/Description")
ModifierListPath = NodePath("MarginContainer/VBoxContainer/ModifierList")
ProcessListPath = NodePath("MarginContainer/VBoxContainer/ProcessList")
ModifierInfoScene = ExtResource( 2 )

[node name="MarginContainer" type="MarginContainer" parent="Holder/organelleSelection/vacuole"]
margin_left = 1.0
margin_top = 1.0
margin_right = 349.0
margin_bottom = 355.0
mouse_filter = 2
custom_constants/margin_right = 15
custom_constants/margin_top = 15
custom_constants/margin_left = 15
custom_constants/margin_bottom = 15

[node name="VBoxContainer" type="VBoxContainer" parent="Holder/organelleSelection/vacuole/MarginContainer"]
margin_left = 15.0
margin_top = 15.0
margin_right = 333.0
margin_bottom = 339.0
mouse_filter = 2
custom_constants/separation = 15

[node name="Header" type="HBoxContainer" parent="Holder/organelleSelection/vacuole/MarginContainer/VBoxContainer"]
margin_right = 318.0
margin_bottom = 27.0
mouse_filter = 2
custom_constants/separation = 10

[node name="MP" type="HBoxContainer" parent="Holder/organelleSelection/vacuole/MarginContainer/VBoxContainer/Header"]
margin_right = 49.0
margin_bottom = 20.0
mouse_filter = 2
size_flags_horizontal = 3
size_flags_vertical = 0

[node name="Icon" type="TextureRect" parent="Holder/organelleSelection/vacuole/MarginContainer/VBoxContainer/Header/MP"]
margin_right = 20.0
margin_bottom = 20.0
rect_min_size = Vector2( 20, 20 )
mouse_filter = 2
size_flags_vertical = 4
texture = ExtResource( 13 )
expand = true

[node name="Value" type="Label" parent="Holder/organelleSelection/vacuole/MarginContainer/VBoxContainer/Header/MP"]
margin_left = 24.0
margin_top = 1.0
margin_right = 42.0
margin_bottom = 19.0
custom_fonts/font = SubResource( 3 )
text = "50"

[node name="Title" type="Label" parent="Holder/organelleSelection/vacuole/MarginContainer/VBoxContainer/Header"]
margin_left = 59.0
margin_right = 259.0
margin_bottom = 27.0
rect_min_size = Vector2( 200, 0 )
size_flags_horizontal = 3
custom_fonts/font = SubResource( 4 )
text = "VACUOLE"
align = 1
autowrap = true

[node name="Spacer" type="Control" parent="Holder/organelleSelection/vacuole/MarginContainer/VBoxContainer/Header"]
margin_left = 269.0
margin_right = 318.0
margin_bottom = 27.0
mouse_filter = 2
size_flags_horizontal = 3

[node name="ProcessDescription" type="VBoxContainer" parent="Holder/organelleSelection/vacuole/MarginContainer/VBoxContainer"]
margin_top = 42.0
margin_right = 318.0
margin_bottom = 59.0
mouse_filter = 2

[node name="Label" type="Label" parent="Holder/organelleSelection/vacuole/MarginContainer/VBoxContainer/ProcessDescription"]
margin_right = 318.0
margin_bottom = 17.0
custom_fonts/font = SubResource( 7 )
text = "INREASE_STORAGE_SPACE"

[node name="ProcessList" type="VBoxContainer" parent="Holder/organelleSelection/vacuole/MarginContainer/VBoxContainer"]
margin_top = 74.0
margin_right = 318.0
margin_bottom = 74.0
mouse_filter = 2
theme = SubResource( 6 )

[node name="ModifierList" type="VBoxContainer" parent="Holder/organelleSelection/vacuole/MarginContainer/VBoxContainer"]
margin_top = 89.0
margin_right = 318.0
margin_bottom = 133.0
mouse_filter = 2

[node name="Storage" type="HBoxContainer" parent="Holder/organelleSelection/vacuole/MarginContainer/VBoxContainer/ModifierList"]
margin_right = 318.0
margin_bottom = 20.0
mouse_filter = 2
script = ExtResource( 21 )

[node name="Value" type="Label" parent="Holder/organelleSelection/vacuole/MarginContainer/VBoxContainer/ModifierList/Storage"]
margin_top = 1.0
margin_right = 24.0
margin_bottom = 18.0
custom_fonts/font = SubResource( 7 )
custom_colors/font_color = Color( 0, 1, 0, 1 )
text = "+15"

[node name="Name" type="Label" parent="Holder/organelleSelection/vacuole/MarginContainer/VBoxContainer/ModifierList/Storage"]
margin_left = 28.0
margin_right = 81.0
margin_bottom = 19.0
custom_fonts/font = SubResource( 8 )
text = "STORAGE"

[node name="Icon" type="TextureRect" parent="Holder/organelleSelection/vacuole/MarginContainer/VBoxContainer/ModifierList/Storage"]
margin_left = 85.0
margin_right = 105.0
margin_bottom = 20.0
rect_min_size = Vector2( 20, 20 )
mouse_filter = 2
texture = ExtResource( 12 )
expand = true

[node name="Osmoregulation Cost" type="HBoxContainer" parent="Holder/organelleSelection/vacuole/MarginContainer/VBoxContainer/ModifierList"]
margin_top = 24.0
margin_right = 318.0
margin_bottom = 44.0
mouse_filter = 2
script = ExtResource( 21 )

[node name="Value" type="Label" parent="Holder/organelleSelection/vacuole/MarginContainer/VBoxContainer/ModifierList/Osmoregulation Cost"]
margin_top = 1.0
margin_right = 16.0
margin_bottom = 18.0
custom_fonts/font = SubResource( 7 )
custom_colors/font_color = Color( 1, 0.301961, 0.301961, 1 )
text = "+1"

[node name="Name" type="Label" parent="Holder/organelleSelection/vacuole/MarginContainer/VBoxContainer/ModifierList/Osmoregulation Cost"]
margin_left = 20.0
margin_right = 167.0
margin_bottom = 19.0
custom_fonts/font = SubResource( 8 )
text = "OSMOREGULATION_COST"

[node name="Icon" type="TextureRect" parent="Holder/organelleSelection/vacuole/MarginContainer/VBoxContainer/ModifierList/Osmoregulation Cost"]
margin_left = 171.0
margin_right = 191.0
margin_bottom = 20.0
rect_min_size = Vector2( 20, 20 )
mouse_filter = 2
expand = true

[node name="HSeparator" type="HSeparator" parent="Holder/organelleSelection/vacuole/MarginContainer/VBoxContainer"]
margin_top = 148.0
margin_right = 318.0
margin_bottom = 152.0
mouse_filter = 2
custom_styles/separator = SubResource( 9 )

[node name="Description" type="Label" parent="Holder/organelleSelection/vacuole/MarginContainer/VBoxContainer"]
margin_top = 167.0
margin_right = 318.0
margin_bottom = 324.0
size_flags_horizontal = 3
custom_fonts/font = SubResource( 7 )
text = "VACUOLE_DESCRIPTION"
autowrap = true

[node name="Tween" type="Tween" parent="Holder/organelleSelection/vacuole"]

[node name="oxytoxy" type="PanelContainer" parent="Holder/organelleSelection"]
visible = false
margin_right = 350.0
margin_bottom = 155.0
rect_min_size = Vector2( 350, 0 )
mouse_filter = 2
custom_styles/panel = SubResource( 2 )
script = ExtResource( 22 )
__meta__ = {
"_edit_use_anchors_": false
}
DisplayName = "TOXIN_VACUOLE"
NameLabelPath = NodePath("../oxytoxy/MarginContainer/VBoxContainer/Header/Title")
MpLabelPath = NodePath("../oxytoxy/MarginContainer/VBoxContainer/Header/MP/Value")
DescriptionLabelPath = NodePath("../oxytoxy/MarginContainer/VBoxContainer/Description")
ModifierListPath = NodePath("../oxytoxy/MarginContainer/VBoxContainer/ModifierList")
ProcessListPath = NodePath("../oxytoxy/MarginContainer/VBoxContainer/ProcessList")
ModifierInfoScene = ExtResource( 2 )

[node name="MarginContainer" type="MarginContainer" parent="Holder/organelleSelection/oxytoxy"]
margin_left = 1.0
margin_top = 1.0
margin_right = 349.0
margin_bottom = 345.0
mouse_filter = 2
custom_constants/margin_right = 15
custom_constants/margin_top = 15
custom_constants/margin_left = 15
custom_constants/margin_bottom = 15

[node name="VBoxContainer" type="VBoxContainer" parent="Holder/organelleSelection/oxytoxy/MarginContainer"]
margin_left = 15.0
margin_top = 15.0
margin_right = 351.0
margin_bottom = 329.0
mouse_filter = 2
custom_constants/separation = 15

[node name="Header" type="HBoxContainer" parent="Holder/organelleSelection/oxytoxy/MarginContainer/VBoxContainer"]
margin_right = 318.0
margin_bottom = 27.0
mouse_filter = 2
custom_constants/separation = 10

[node name="MP" type="HBoxContainer" parent="Holder/organelleSelection/oxytoxy/MarginContainer/VBoxContainer/Header"]
margin_right = 49.0
margin_bottom = 20.0
mouse_filter = 2
size_flags_horizontal = 3
size_flags_vertical = 0

[node name="Icon" type="TextureRect" parent="Holder/organelleSelection/oxytoxy/MarginContainer/VBoxContainer/Header/MP"]
margin_right = 20.0
margin_bottom = 20.0
rect_min_size = Vector2( 20, 20 )
mouse_filter = 2
size_flags_vertical = 4
texture = ExtResource( 13 )
expand = true

[node name="Value" type="Label" parent="Holder/organelleSelection/oxytoxy/MarginContainer/VBoxContainer/Header/MP"]
margin_left = 24.0
margin_top = 1.0
margin_right = 42.0
margin_bottom = 19.0
custom_fonts/font = SubResource( 3 )
text = "70"

[node name="Title" type="Label" parent="Holder/organelleSelection/oxytoxy/MarginContainer/VBoxContainer/Header"]
margin_left = 59.0
margin_right = 259.0
margin_bottom = 27.0
rect_min_size = Vector2( 200, 0 )
size_flags_horizontal = 3
custom_fonts/font = SubResource( 4 )
text = "TOXIN_VACUOLE"
align = 1
autowrap = true

[node name="Spacer" type="Control" parent="Holder/organelleSelection/oxytoxy/MarginContainer/VBoxContainer/Header"]
margin_left = 269.0
margin_right = 318.0
margin_bottom = 27.0
mouse_filter = 2
size_flags_horizontal = 3

[node name="ProcessDescription" type="VBoxContainer" parent="Holder/organelleSelection/oxytoxy/MarginContainer/VBoxContainer"]
margin_top = 42.0
margin_right = 318.0
margin_bottom = 109.0
mouse_filter = 2

[node name="HBoxContainer2" type="HBoxContainer" parent="Holder/organelleSelection/oxytoxy/MarginContainer/VBoxContainer/ProcessDescription"]
margin_right = 318.0
margin_bottom = 20.0
mouse_filter = 2

[node name="Label" type="Label" parent="Holder/organelleSelection/oxytoxy/MarginContainer/VBoxContainer/ProcessDescription/HBoxContainer2"]
margin_top = 1.0
margin_right = 36.0
margin_bottom = 18.0
custom_fonts/font = SubResource( 7 )
text = "TURNS"

[node name="Label2" type="Label" parent="Holder/organelleSelection/oxytoxy/MarginContainer/VBoxContainer/ProcessDescription/HBoxContainer2"]
margin_left = 40.0
margin_right = 69.0
margin_bottom = 19.0
custom_fonts/font = SubResource( 8 )
text = "ATP"

[node name="ATPIcon" type="TextureRect" parent="Holder/organelleSelection/oxytoxy/MarginContainer/VBoxContainer/ProcessDescription/HBoxContainer2"]
margin_left = 73.0
margin_right = 93.0
margin_bottom = 20.0
rect_min_size = Vector2( 20, 20 )
mouse_filter = 2
size_flags_vertical = 0
texture = ExtResource( 19 )
expand = true

[node name="Label6" type="Label" parent="Holder/organelleSelection/oxytoxy/MarginContainer/VBoxContainer/ProcessDescription/HBoxContainer2"]
margin_left = 97.0
margin_top = 1.0
margin_right = 122.0
margin_bottom = 18.0
custom_fonts/font = SubResource( 7 )
text = "INTO"

[node name="Label3" type="Label" parent="Holder/organelleSelection/oxytoxy/MarginContainer/VBoxContainer/ProcessDescription/HBoxContainer2"]
margin_left = 126.0
margin_right = 185.0
margin_bottom = 19.0
custom_fonts/font = SubResource( 8 )
text = "OXYTOXY"

[node name="ToxinIcon" type="TextureRect" parent="Holder/organelleSelection/oxytoxy/MarginContainer/VBoxContainer/ProcessDescription/HBoxContainer2"]
margin_left = 189.0
margin_right = 209.0
margin_bottom = 20.0
rect_min_size = Vector2( 20, 20 )
mouse_filter = 2
size_flags_vertical = 0
texture = ExtResource( 20 )
expand = true

[node name="Label8" type="Label" parent="Holder/organelleSelection/oxytoxy/MarginContainer/VBoxContainer/ProcessDescription/HBoxContainer2"]
margin_left = 213.0
margin_top = 1.0
margin_right = 244.0
margin_bottom = 18.0
custom_fonts/font = SubResource( 7 )
text = "DOT_CAN"

[node name="HBoxContainer" type="HBoxContainer" parent="Holder/organelleSelection/oxytoxy/MarginContainer/VBoxContainer/ProcessDescription"]
margin_top = 24.0
margin_right = 318.0
margin_bottom = 43.0
mouse_filter = 2

[node name="Label7" type="Label" parent="Holder/organelleSelection/oxytoxy/MarginContainer/VBoxContainer/ProcessDescription/HBoxContainer"]
margin_top = 1.0
margin_right = 158.0
margin_bottom = 18.0
custom_fonts/font = SubResource( 7 )
text = "RELEASE_TOXINS_BY_PRESSING"

[node name="Label4" type="Label" parent="Holder/organelleSelection/oxytoxy/MarginContainer/VBoxContainer/ProcessDescription/HBoxContainer"]
margin_left = 162.0
margin_right = 174.0
margin_bottom = 19.0
custom_fonts/font = SubResource( 8 )
text = "E_DOT"

[node name="Label9" type="Label" parent="Holder/organelleSelection/oxytoxy/MarginContainer/VBoxContainer/ProcessDescription/HBoxContainer"]
margin_left = 178.0
margin_top = 1.0
margin_right = 206.0
margin_bottom = 18.0
custom_fonts/font = SubResource( 7 )
text = "RATE"

[node name="HBoxContainer3" type="HBoxContainer" parent="Holder/organelleSelection/oxytoxy/MarginContainer/VBoxContainer/ProcessDescription"]
margin_top = 47.0
margin_right = 318.0
margin_bottom = 67.0
mouse_filter = 2

[node name="Label9" type="Label" parent="Holder/organelleSelection/oxytoxy/MarginContainer/VBoxContainer/ProcessDescription/HBoxContainer3"]
margin_top = 1.0
margin_right = 175.0
margin_bottom = 18.0
custom_fonts/font = SubResource( 7 )
text = "SCALES_WITH_CONCENTRATION_OF"

[node name="Label5" type="Label" parent="Holder/organelleSelection/oxytoxy/MarginContainer/VBoxContainer/ProcessDescription/HBoxContainer3"]
margin_left = 179.0
margin_right = 232.0
margin_bottom = 19.0
custom_fonts/font = SubResource( 8 )
text = "OXYGEN"

[node name="OxygenIcon" type="TextureRect" parent="Holder/organelleSelection/oxytoxy/MarginContainer/VBoxContainer/ProcessDescription/HBoxContainer3"]
margin_left = 236.0
margin_right = 256.0
margin_bottom = 20.0
rect_min_size = Vector2( 20, 20 )
mouse_filter = 2
size_flags_vertical = 0
texture = ExtResource( 9 )
expand = true

[node name="ProcessList" type="VBoxContainer" parent="Holder/organelleSelection/oxytoxy/MarginContainer/VBoxContainer"]
margin_top = 124.0
margin_right = 318.0
margin_bottom = 124.0
mouse_filter = 2
theme = SubResource( 6 )

[node name="ModifierList" type="VBoxContainer" parent="Holder/organelleSelection/oxytoxy/MarginContainer/VBoxContainer"]
margin_top = 139.0
margin_right = 318.0
margin_bottom = 183.0
mouse_filter = 2

[node name="Storage" type="HBoxContainer" parent="Holder/organelleSelection/oxytoxy/MarginContainer/VBoxContainer/ModifierList"]
margin_right = 318.0
margin_bottom = 20.0
mouse_filter = 2
script = ExtResource( 21 )

[node name="Value" type="Label" parent="Holder/organelleSelection/oxytoxy/MarginContainer/VBoxContainer/ModifierList/Storage"]
margin_top = 1.0
margin_right = 16.0
margin_bottom = 18.0
custom_fonts/font = SubResource( 7 )
custom_colors/font_color = Color( 0, 1, 0, 1 )
text = "+5"

[node name="Name" type="Label" parent="Holder/organelleSelection/oxytoxy/MarginContainer/VBoxContainer/ModifierList/Storage"]
margin_left = 20.0
margin_right = 73.0
margin_bottom = 19.0
custom_fonts/font = SubResource( 8 )
text = "STORAGE"

[node name="Icon" type="TextureRect" parent="Holder/organelleSelection/oxytoxy/MarginContainer/VBoxContainer/ModifierList/Storage"]
margin_left = 77.0
margin_right = 97.0
margin_bottom = 20.0
rect_min_size = Vector2( 20, 20 )
mouse_filter = 2
texture = ExtResource( 12 )
expand = true

[node name="Osmoregulation Cost" type="HBoxContainer" parent="Holder/organelleSelection/oxytoxy/MarginContainer/VBoxContainer/ModifierList"]
margin_top = 24.0
margin_right = 318.0
margin_bottom = 44.0
mouse_filter = 2
script = ExtResource( 21 )

[node name="Value" type="Label" parent="Holder/organelleSelection/oxytoxy/MarginContainer/VBoxContainer/ModifierList/Osmoregulation Cost"]
margin_top = 1.0
margin_right = 16.0
margin_bottom = 18.0
custom_fonts/font = SubResource( 7 )
custom_colors/font_color = Color( 1, 0.301961, 0.301961, 1 )
text = "+1"

[node name="Name" type="Label" parent="Holder/organelleSelection/oxytoxy/MarginContainer/VBoxContainer/ModifierList/Osmoregulation Cost"]
margin_left = 20.0
margin_right = 167.0
margin_bottom = 19.0
custom_fonts/font = SubResource( 8 )
text = "OSMOREGULATION_COST"

[node name="Icon" type="TextureRect" parent="Holder/organelleSelection/oxytoxy/MarginContainer/VBoxContainer/ModifierList/Osmoregulation Cost"]
margin_left = 171.0
margin_right = 191.0
margin_bottom = 20.0
rect_min_size = Vector2( 20, 20 )
mouse_filter = 2
expand = true

[node name="HSeparator" type="HSeparator" parent="Holder/organelleSelection/oxytoxy/MarginContainer/VBoxContainer"]
margin_top = 198.0
margin_right = 318.0
margin_bottom = 202.0
mouse_filter = 2
custom_styles/separator = SubResource( 9 )

[node name="Description" type="Label" parent="Holder/organelleSelection/oxytoxy/MarginContainer/VBoxContainer"]
margin_top = 217.0
margin_right = 318.0
margin_bottom = 314.0
size_flags_horizontal = 3
custom_fonts/font = SubResource( 7 )
text = "TOXIN_VACUOLE_DESCRIPTION"
autowrap = true

[node name="Tween" type="Tween" parent="Holder/organelleSelection/oxytoxy"]

[node name="bioluminescentVacuole" type="PanelContainer" parent="Holder/organelleSelection"]
visible = false
margin_right = 350.0
margin_bottom = 121.0
rect_min_size = Vector2( 350, 0 )
mouse_filter = 2
custom_styles/panel = SubResource( 2 )
script = ExtResource( 22 )
__meta__ = {
"_edit_use_anchors_": false
}
DisplayName = "BIOLUMINESCENT_VACUOLE"
NameLabelPath = NodePath("../bioluminescentVacuole/MarginContainer/VBoxContainer/Header/Title")
MpLabelPath = NodePath("../bioluminescentVacuole/MarginContainer/VBoxContainer/Header/MP/Value")
DescriptionLabelPath = NodePath("../bioluminescentVacuole/MarginContainer/VBoxContainer/Description")
ModifierListPath = NodePath("../bioluminescentVacuole/MarginContainer/VBoxContainer/ModifierList")
ProcessListPath = NodePath("../bioluminescentVacuole/MarginContainer/VBoxContainer/ProcessList")
ModifierInfoScene = ExtResource( 2 )

[node name="MarginContainer" type="MarginContainer" parent="Holder/organelleSelection/bioluminescentVacuole"]
margin_left = 1.0
margin_top = 1.0
margin_right = 349.0
margin_bottom = 120.0
mouse_filter = 2
custom_constants/margin_right = 15
custom_constants/margin_top = 15
custom_constants/margin_left = 15
custom_constants/margin_bottom = 15

[node name="VBoxContainer" type="VBoxContainer" parent="Holder/organelleSelection/bioluminescentVacuole/MarginContainer"]
margin_left = 15.0
margin_top = 15.0
margin_right = 333.0
margin_bottom = 104.0
mouse_filter = 2
custom_constants/separation = 15

[node name="Header" type="HBoxContainer" parent="Holder/organelleSelection/bioluminescentVacuole/MarginContainer/VBoxContainer"]
margin_right = 318.0
margin_bottom = 57.0
mouse_filter = 2
custom_constants/separation = 10

[node name="MP" type="HBoxContainer" parent="Holder/organelleSelection/bioluminescentVacuole/MarginContainer/VBoxContainer/Header"]
margin_right = 49.0
margin_bottom = 20.0
mouse_filter = 2
size_flags_horizontal = 3
size_flags_vertical = 0

[node name="Icon" type="TextureRect" parent="Holder/organelleSelection/bioluminescentVacuole/MarginContainer/VBoxContainer/Header/MP"]
margin_right = 20.0
margin_bottom = 20.0
rect_min_size = Vector2( 20, 20 )
mouse_filter = 2
size_flags_vertical = 4
texture = ExtResource( 13 )
expand = true

[node name="Value" type="Label" parent="Holder/organelleSelection/bioluminescentVacuole/MarginContainer/VBoxContainer/Header/MP"]
margin_left = 24.0
margin_top = 1.0
margin_right = 33.0
margin_bottom = 19.0
custom_fonts/font = SubResource( 3 )
text = "0"

[node name="Title" type="Label" parent="Holder/organelleSelection/bioluminescentVacuole/MarginContainer/VBoxContainer/Header"]
margin_left = 59.0
margin_right = 259.0
margin_bottom = 57.0
rect_min_size = Vector2( 200, 0 )
size_flags_horizontal = 3
custom_fonts/font = SubResource( 4 )
text = "BIOLUMINESCENT_VACUOLE"
align = 1
autowrap = true

[node name="Spacer" type="Control" parent="Holder/organelleSelection/bioluminescentVacuole/MarginContainer/VBoxContainer/Header"]
margin_left = 269.0
margin_right = 318.0
margin_bottom = 57.0
mouse_filter = 2
size_flags_horizontal = 3

[node name="ProcessDescription" type="VBoxContainer" parent="Holder/organelleSelection/bioluminescentVacuole/MarginContainer/VBoxContainer"]
visible = false
margin_top = 72.0
margin_right = 318.0
margin_bottom = 72.0
mouse_filter = 2

[node name="ProcessList" type="VBoxContainer" parent="Holder/organelleSelection/bioluminescentVacuole/MarginContainer/VBoxContainer"]
visible = false
margin_top = 87.0
margin_right = 318.0
margin_bottom = 87.0
mouse_filter = 2
theme = SubResource( 6 )

[node name="ModifierList" type="VBoxContainer" parent="Holder/organelleSelection/bioluminescentVacuole/MarginContainer/VBoxContainer"]
visible = false
margin_top = 102.0
margin_right = 318.0
margin_bottom = 102.0
mouse_filter = 2

[node name="HSeparator" type="HSeparator" parent="Holder/organelleSelection/bioluminescentVacuole/MarginContainer/VBoxContainer"]
visible = false
margin_top = 117.0
margin_right = 318.0
margin_bottom = 121.0
mouse_filter = 2
custom_styles/separator = SubResource( 9 )

[node name="Description" type="Label" parent="Holder/organelleSelection/bioluminescentVacuole/MarginContainer/VBoxContainer"]
margin_top = 72.0
margin_right = 318.0
margin_bottom = 89.0
size_flags_horizontal = 3
custom_fonts/font = SubResource( 7 )
text = "TO_BE_IMPLEMENTED"
autowrap = true

[node name="Tween" type="Tween" parent="Holder/organelleSelection/bioluminescentVacuole"]

[node name="membraneSelection" type="Control" parent="Holder"]
margin_right = 40.0
margin_bottom = 40.0
mouse_filter = 2

[node name="single" type="PanelContainer" parent="Holder/membraneSelection"]
visible = false
margin_right = 350.0
margin_bottom = 155.0
rect_min_size = Vector2( 350, 0 )
mouse_filter = 2
custom_styles/panel = SubResource( 2 )
script = ExtResource( 22 )
__meta__ = {
"_edit_use_anchors_": false
}
DisplayName = "NORMAL"
NameLabelPath = NodePath("../single/MarginContainer/VBoxContainer/Header/Title")
MpLabelPath = NodePath("../single/MarginContainer/VBoxContainer/Header/MP/Value")
DescriptionLabelPath = NodePath("../single/MarginContainer/VBoxContainer/Description")
ModifierListPath = NodePath("../single/MarginContainer/VBoxContainer/ModifierList")
ProcessListPath = NodePath("../single/MarginContainer/VBoxContainer/ProcessList")
ModifierInfoScene = ExtResource( 2 )

[node name="MarginContainer" type="MarginContainer" parent="Holder/membraneSelection/single"]
margin_left = 1.0
margin_top = 1.0
margin_right = 349.0
margin_bottom = 320.0
mouse_filter = 2
custom_constants/margin_right = 15
custom_constants/margin_top = 15
custom_constants/margin_left = 15
custom_constants/margin_bottom = 15

[node name="VBoxContainer" type="VBoxContainer" parent="Holder/membraneSelection/single/MarginContainer"]
margin_left = 15.0
margin_top = 15.0
margin_right = 333.0
margin_bottom = 304.0
mouse_filter = 2
custom_constants/separation = 15

[node name="Header" type="HBoxContainer" parent="Holder/membraneSelection/single/MarginContainer/VBoxContainer"]
margin_right = 318.0
margin_bottom = 27.0
mouse_filter = 2
custom_constants/separation = 10

[node name="MP" type="HBoxContainer" parent="Holder/membraneSelection/single/MarginContainer/VBoxContainer/Header"]
margin_right = 49.0
margin_bottom = 20.0
mouse_filter = 2
size_flags_horizontal = 3
size_flags_vertical = 0

[node name="Icon" type="TextureRect" parent="Holder/membraneSelection/single/MarginContainer/VBoxContainer/Header/MP"]
margin_right = 20.0
margin_bottom = 20.0
rect_min_size = Vector2( 20, 20 )
mouse_filter = 2
size_flags_vertical = 4
texture = ExtResource( 13 )
expand = true

[node name="Value" type="Label" parent="Holder/membraneSelection/single/MarginContainer/VBoxContainer/Header/MP"]
margin_left = 24.0
margin_top = 1.0
margin_right = 42.0
margin_bottom = 19.0
custom_fonts/font = SubResource( 3 )
text = "50"

[node name="Title" type="Label" parent="Holder/membraneSelection/single/MarginContainer/VBoxContainer/Header"]
margin_left = 59.0
margin_right = 259.0
margin_bottom = 27.0
rect_min_size = Vector2( 200, 0 )
size_flags_horizontal = 3
custom_fonts/font = SubResource( 4 )
text = "NORMAL"
align = 1
autowrap = true

[node name="Spacer" type="Control" parent="Holder/membraneSelection/single/MarginContainer/VBoxContainer/Header"]
margin_left = 269.0
margin_right = 318.0
margin_bottom = 27.0
mouse_filter = 2
size_flags_horizontal = 3

[node name="ProcessDescription" type="VBoxContainer" parent="Holder/membraneSelection/single/MarginContainer/VBoxContainer"]
visible = false
margin_top = 42.0
margin_right = 318.0
margin_bottom = 42.0
mouse_filter = 2

[node name="ProcessList" type="VBoxContainer" parent="Holder/membraneSelection/single/MarginContainer/VBoxContainer"]
visible = false
margin_top = 57.0
margin_right = 318.0
margin_bottom = 57.0
mouse_filter = 2
theme = SubResource( 6 )

[node name="ModifierList" type="VBoxContainer" parent="Holder/membraneSelection/single/MarginContainer/VBoxContainer"]
margin_top = 42.0
margin_right = 318.0
margin_bottom = 134.0
mouse_filter = 2

[node name="Mobility" type="HBoxContainer" parent="Holder/membraneSelection/single/MarginContainer/VBoxContainer/ModifierList"]
margin_right = 318.0
margin_bottom = 20.0
mouse_filter = 2
script = ExtResource( 21 )

[node name="Value" type="Label" parent="Holder/membraneSelection/single/MarginContainer/VBoxContainer/ModifierList/Mobility"]
margin_top = 1.0
margin_right = 35.0
margin_bottom = 18.0
custom_fonts/font = SubResource( 7 )
custom_colors/font_color = Color( 0, 1, 0, 1 )
text = "+10%"

[node name="Name" type="Label" parent="Holder/membraneSelection/single/MarginContainer/VBoxContainer/ModifierList/Mobility"]
margin_left = 39.0
margin_right = 97.0
margin_bottom = 19.0
custom_fonts/font = SubResource( 8 )
text = "MOBILITY"

[node name="Icon" type="TextureRect" parent="Holder/membraneSelection/single/MarginContainer/VBoxContainer/ModifierList/Mobility"]
margin_left = 101.0
margin_right = 121.0
margin_bottom = 20.0
rect_min_size = Vector2( 20, 20 )
mouse_filter = 2
texture = ExtResource( 6 )
expand = true

[node name="Osmoregulation Cost" type="HBoxContainer" parent="Holder/membraneSelection/single/MarginContainer/VBoxContainer/ModifierList"]
margin_top = 24.0
margin_right = 318.0
margin_bottom = 44.0
mouse_filter = 2
script = ExtResource( 21 )

[node name="Value" type="Label" parent="Holder/membraneSelection/single/MarginContainer/VBoxContainer/ModifierList/Osmoregulation Cost"]
margin_top = 1.0
margin_right = 35.0
margin_bottom = 18.0
custom_fonts/font = SubResource( 7 )
custom_colors/font_color = Color( 1, 0.301961, 0.301961, 1 )
text = "+10%"

[node name="Name" type="Label" parent="Holder/membraneSelection/single/MarginContainer/VBoxContainer/ModifierList/Osmoregulation Cost"]
margin_left = 39.0
margin_right = 186.0
margin_bottom = 19.0
custom_fonts/font = SubResource( 8 )
text = "OSMOREGULATION_COST"

[node name="Icon" type="TextureRect" parent="Holder/membraneSelection/single/MarginContainer/VBoxContainer/ModifierList/Osmoregulation Cost"]
margin_left = 190.0
margin_right = 210.0
margin_bottom = 20.0
rect_min_size = Vector2( 20, 20 )
mouse_filter = 2
expand = true

[node name="Resource Absorption Speed" type="HBoxContainer" parent="Holder/membraneSelection/single/MarginContainer/VBoxContainer/ModifierList"]
margin_top = 48.0
margin_right = 318.0
margin_bottom = 68.0
mouse_filter = 2
script = ExtResource( 21 )

[node name="Value" type="Label" parent="Holder/membraneSelection/single/MarginContainer/VBoxContainer/ModifierList/Resource Absorption Speed"]
margin_top = 1.0
margin_right = 35.0
margin_bottom = 18.0
custom_fonts/font = SubResource( 7 )
custom_colors/font_color = Color( 0, 1, 0, 1 )
text = "+30%"

[node name="Name" type="Label" parent="Holder/membraneSelection/single/MarginContainer/VBoxContainer/ModifierList/Resource Absorption Speed"]
margin_left = 39.0
margin_right = 228.0
margin_bottom = 19.0
custom_fonts/font = SubResource( 8 )
text = "RESOURCE_ABSORBTION_SPEED"

[node name="Icon" type="TextureRect" parent="Holder/membraneSelection/single/MarginContainer/VBoxContainer/ModifierList/Resource Absorption Speed"]
margin_left = 232.0
margin_right = 252.0
margin_bottom = 20.0
rect_min_size = Vector2( 20, 20 )
mouse_filter = 2
expand = true

[node name="Health" type="HBoxContainer" parent="Holder/membraneSelection/single/MarginContainer/VBoxContainer/ModifierList"]
margin_top = 72.0
margin_right = 318.0
margin_bottom = 92.0
mouse_filter = 2
script = ExtResource( 21 )

[node name="Value" type="Label" parent="Holder/membraneSelection/single/MarginContainer/VBoxContainer/ModifierList/Health"]
margin_top = 1.0
margin_right = 21.0
margin_bottom = 18.0
custom_fonts/font = SubResource( 7 )
custom_colors/font_color = Color( 1, 0.301961, 0.301961, 1 )
text = "-40"

[node name="Name" type="Label" parent="Holder/membraneSelection/single/MarginContainer/VBoxContainer/ModifierList/Health"]
margin_left = 25.0
margin_right = 71.0
margin_bottom = 19.0
custom_fonts/font = SubResource( 8 )
text = "HEALTH"

[node name="Icon" type="TextureRect" parent="Holder/membraneSelection/single/MarginContainer/VBoxContainer/ModifierList/Health"]
margin_left = 75.0
margin_right = 95.0
margin_bottom = 20.0
rect_min_size = Vector2( 20, 20 )
mouse_filter = 2
expand = true

[node name="HSeparator" type="HSeparator" parent="Holder/membraneSelection/single/MarginContainer/VBoxContainer"]
margin_top = 149.0
margin_right = 318.0
margin_bottom = 153.0
mouse_filter = 2
custom_styles/separator = SubResource( 9 )

[node name="Description" type="Label" parent="Holder/membraneSelection/single/MarginContainer/VBoxContainer"]
margin_top = 168.0
margin_right = 318.0
margin_bottom = 265.0
size_flags_horizontal = 3
custom_fonts/font = SubResource( 7 )
text = "NORMAL_MEMBRANE_DESCRIPTION"
autowrap = true

[node name="Tween" type="Tween" parent="Holder/membraneSelection/single"]

[node name="double" type="PanelContainer" parent="Holder/membraneSelection"]
visible = false
margin_right = 350.0
margin_bottom = 155.0
rect_min_size = Vector2( 350, 0 )
mouse_filter = 2
custom_styles/panel = SubResource( 2 )
script = ExtResource( 22 )
__meta__ = {
"_edit_use_anchors_": false
}
DisplayName = "DOUBLE"
NameLabelPath = NodePath("../double/MarginContainer/VBoxContainer/Header/Title")
MpLabelPath = NodePath("../double/MarginContainer/VBoxContainer/Header/MP/Value")
DescriptionLabelPath = NodePath("../double/MarginContainer/VBoxContainer/Description")
ModifierListPath = NodePath("../double/MarginContainer/VBoxContainer/ModifierList")
ProcessListPath = NodePath("../double/MarginContainer/VBoxContainer/ProcessList")
ModifierInfoScene = ExtResource( 2 )

[node name="MarginContainer" type="MarginContainer" parent="Holder/membraneSelection/double"]
margin_left = 1.0
margin_top = 1.0
margin_right = 349.0
margin_bottom = 326.0
mouse_filter = 2
custom_constants/margin_right = 15
custom_constants/margin_top = 15
custom_constants/margin_left = 15
custom_constants/margin_bottom = 15

[node name="VBoxContainer" type="VBoxContainer" parent="Holder/membraneSelection/double/MarginContainer"]
margin_left = 15.0
margin_top = 15.0
margin_right = 333.0
margin_bottom = 310.0
mouse_filter = 2
custom_constants/separation = 15

[node name="Header" type="HBoxContainer" parent="Holder/membraneSelection/double/MarginContainer/VBoxContainer"]
margin_right = 318.0
margin_bottom = 27.0
mouse_filter = 2
custom_constants/separation = 10

[node name="MP" type="HBoxContainer" parent="Holder/membraneSelection/double/MarginContainer/VBoxContainer/Header"]
margin_right = 49.0
margin_bottom = 20.0
mouse_filter = 2
size_flags_horizontal = 3
size_flags_vertical = 0

[node name="Icon" type="TextureRect" parent="Holder/membraneSelection/double/MarginContainer/VBoxContainer/Header/MP"]
margin_right = 20.0
margin_bottom = 20.0
rect_min_size = Vector2( 20, 20 )
mouse_filter = 2
size_flags_vertical = 4
texture = ExtResource( 13 )
expand = true

[node name="Value" type="Label" parent="Holder/membraneSelection/double/MarginContainer/VBoxContainer/Header/MP"]
margin_left = 24.0
margin_top = 1.0
margin_right = 42.0
margin_bottom = 19.0
custom_fonts/font = SubResource( 3 )
text = "50"

[node name="Title" type="Label" parent="Holder/membraneSelection/double/MarginContainer/VBoxContainer/Header"]
margin_left = 59.0
margin_right = 259.0
margin_bottom = 27.0
rect_min_size = Vector2( 200, 0 )
size_flags_horizontal = 3
custom_fonts/font = SubResource( 4 )
text = "DOUBLE"
align = 1
autowrap = true

[node name="Spacer" type="Control" parent="Holder/membraneSelection/double/MarginContainer/VBoxContainer/Header"]
margin_left = 269.0
margin_right = 318.0
margin_bottom = 27.0
mouse_filter = 2
size_flags_horizontal = 3

[node name="ProcessDescription" type="VBoxContainer" parent="Holder/membraneSelection/double/MarginContainer/VBoxContainer"]
visible = false
margin_top = 42.0
margin_right = 318.0
margin_bottom = 42.0
mouse_filter = 2

[node name="ProcessList" type="VBoxContainer" parent="Holder/membraneSelection/double/MarginContainer/VBoxContainer"]
visible = false
margin_top = 42.0
margin_right = 318.0
margin_bottom = 42.0
mouse_filter = 2
theme = SubResource( 6 )

[node name="ModifierList" type="VBoxContainer" parent="Holder/membraneSelection/double/MarginContainer/VBoxContainer"]
margin_top = 42.0
margin_right = 318.0
margin_bottom = 134.0
mouse_filter = 2

[node name="Mobility" type="HBoxContainer" parent="Holder/membraneSelection/double/MarginContainer/VBoxContainer/ModifierList"]
margin_right = 318.0
margin_bottom = 20.0
mouse_filter = 2
script = ExtResource( 21 )

[node name="Value" type="Label" parent="Holder/membraneSelection/double/MarginContainer/VBoxContainer/ModifierList/Mobility"]
margin_top = 1.0
margin_right = 16.0
margin_bottom = 18.0
custom_fonts/font = SubResource( 7 )
text = "+0"

[node name="Name" type="Label" parent="Holder/membraneSelection/double/MarginContainer/VBoxContainer/ModifierList/Mobility"]
margin_left = 20.0
margin_right = 93.0
margin_bottom = 19.0
custom_fonts/font = SubResource( 8 )
text = "MOBILITY"

[node name="Icon" type="TextureRect" parent="Holder/membraneSelection/double/MarginContainer/VBoxContainer/ModifierList/Mobility"]
margin_left = 97.0
margin_right = 117.0
margin_bottom = 20.0
rect_min_size = Vector2( 20, 20 )
mouse_filter = 2
texture = ExtResource( 6 )
expand = true

[node name="Osmoregulation Cost" type="HBoxContainer" parent="Holder/membraneSelection/double/MarginContainer/VBoxContainer/ModifierList"]
margin_top = 24.0
margin_right = 318.0
margin_bottom = 44.0
mouse_filter = 2
script = ExtResource( 21 )

[node name="Value" type="Label" parent="Holder/membraneSelection/double/MarginContainer/VBoxContainer/ModifierList/Osmoregulation Cost"]
margin_top = 1.0
margin_right = 16.0
margin_bottom = 18.0
custom_fonts/font = SubResource( 7 )
text = "+0"

[node name="Name" type="Label" parent="Holder/membraneSelection/double/MarginContainer/VBoxContainer/ModifierList/Osmoregulation Cost"]
margin_left = 20.0
margin_right = 208.0
margin_bottom = 19.0
custom_fonts/font = SubResource( 8 )
text = "OSMOREGULATION_COST"

[node name="Icon" type="TextureRect" parent="Holder/membraneSelection/double/MarginContainer/VBoxContainer/ModifierList/Osmoregulation Cost"]
margin_left = 212.0
margin_right = 232.0
margin_bottom = 20.0
rect_min_size = Vector2( 20, 20 )
mouse_filter = 2
expand = true

[node name="Resource Absorption Speed" type="HBoxContainer" parent="Holder/membraneSelection/double/MarginContainer/VBoxContainer/ModifierList"]
margin_top = 48.0
margin_right = 318.0
margin_bottom = 68.0
mouse_filter = 2
script = ExtResource( 21 )

[node name="Value" type="Label" parent="Holder/membraneSelection/double/MarginContainer/VBoxContainer/ModifierList/Resource Absorption Speed"]
margin_top = 1.0
margin_right = 16.0
margin_bottom = 18.0
custom_fonts/font = SubResource( 7 )
text = "+0"

[node name="Name" type="Label" parent="Holder/membraneSelection/double/MarginContainer/VBoxContainer/ModifierList/Resource Absorption Speed"]
margin_left = 20.0
margin_right = 255.0
margin_bottom = 19.0
custom_fonts/font = SubResource( 8 )
text = "RESOURCE_ABSORBTION_SPEED"

[node name="Icon" type="TextureRect" parent="Holder/membraneSelection/double/MarginContainer/VBoxContainer/ModifierList/Resource Absorption Speed"]
margin_left = 259.0
margin_right = 279.0
margin_bottom = 20.0
rect_min_size = Vector2( 20, 20 )
mouse_filter = 2
expand = true

[node name="Health" type="HBoxContainer" parent="Holder/membraneSelection/double/MarginContainer/VBoxContainer/ModifierList"]
margin_top = 72.0
margin_right = 318.0
margin_bottom = 92.0
mouse_filter = 2
script = ExtResource( 21 )

[node name="Value" type="Label" parent="Holder/membraneSelection/double/MarginContainer/VBoxContainer/ModifierList/Health"]
margin_top = 1.0
margin_right = 16.0
margin_bottom = 18.0
custom_fonts/font = SubResource( 7 )
text = "+0"

[node name="Name" type="Label" parent="Holder/membraneSelection/double/MarginContainer/VBoxContainer/ModifierList/Health"]
margin_left = 20.0
margin_right = 79.0
margin_bottom = 19.0
custom_fonts/font = SubResource( 8 )
text = "HEALTH"

[node name="Icon" type="TextureRect" parent="Holder/membraneSelection/double/MarginContainer/VBoxContainer/ModifierList/Health"]
margin_left = 83.0
margin_right = 103.0
margin_bottom = 20.0
rect_min_size = Vector2( 20, 20 )
mouse_filter = 2
expand = true

[node name="HSeparator" type="HSeparator" parent="Holder/membraneSelection/double/MarginContainer/VBoxContainer"]
margin_top = 149.0
margin_right = 318.0
margin_bottom = 153.0
mouse_filter = 2
custom_styles/separator = SubResource( 9 )

[node name="Description" type="Label" parent="Holder/membraneSelection/double/MarginContainer/VBoxContainer"]
margin_top = 168.0
margin_right = 318.0
margin_bottom = 185.0
size_flags_horizontal = 3
custom_fonts/font = SubResource( 7 )
text = "DOUBLE_MEMBRANE_DESCRIPTION"
autowrap = true

[node name="Tween" type="Tween" parent="Holder/membraneSelection/double"]

[node name="cellulose" type="PanelContainer" parent="Holder/membraneSelection"]
visible = false
margin_right = 350.0
margin_bottom = 155.0
rect_min_size = Vector2( 350, 0 )
mouse_filter = 2
custom_styles/panel = SubResource( 2 )
script = ExtResource( 22 )
__meta__ = {
"_edit_use_anchors_": false
}
DisplayName = "CELLULOSE"
NameLabelPath = NodePath("../cellulose/MarginContainer/VBoxContainer/Header/Title")
MpLabelPath = NodePath("../cellulose/MarginContainer/VBoxContainer/Header/MP/Value")
DescriptionLabelPath = NodePath("../cellulose/MarginContainer/VBoxContainer/Description")
ModifierListPath = NodePath("../cellulose/MarginContainer/VBoxContainer/ModifierList")
ProcessListPath = NodePath("../cellulose/MarginContainer/VBoxContainer/ProcessList")
ModifierInfoScene = ExtResource( 2 )

[node name="MarginContainer" type="MarginContainer" parent="Holder/membraneSelection/cellulose"]
margin_left = 1.0
margin_top = 1.0
margin_right = 349.0
margin_bottom = 296.0
mouse_filter = 2
custom_constants/margin_right = 15
custom_constants/margin_top = 15
custom_constants/margin_left = 15
custom_constants/margin_bottom = 15

[node name="VBoxContainer" type="VBoxContainer" parent="Holder/membraneSelection/cellulose/MarginContainer"]
margin_left = 15.0
margin_top = 15.0
margin_right = 333.0
margin_bottom = 280.0
mouse_filter = 2
custom_constants/separation = 15

[node name="Header" type="HBoxContainer" parent="Holder/membraneSelection/cellulose/MarginContainer/VBoxContainer"]
margin_right = 318.0
margin_bottom = 27.0
mouse_filter = 2
custom_constants/separation = 10

[node name="MP" type="HBoxContainer" parent="Holder/membraneSelection/cellulose/MarginContainer/VBoxContainer/Header"]
margin_right = 49.0
margin_bottom = 20.0
mouse_filter = 2
size_flags_horizontal = 3
size_flags_vertical = 0

[node name="Icon" type="TextureRect" parent="Holder/membraneSelection/cellulose/MarginContainer/VBoxContainer/Header/MP"]
margin_right = 20.0
margin_bottom = 20.0
rect_min_size = Vector2( 20, 20 )
mouse_filter = 2
size_flags_vertical = 4
texture = ExtResource( 13 )
expand = true

[node name="Value" type="Label" parent="Holder/membraneSelection/cellulose/MarginContainer/VBoxContainer/Header/MP"]
margin_left = 24.0
margin_top = 1.0
margin_right = 42.0
margin_bottom = 19.0
custom_fonts/font = SubResource( 3 )
text = "50"

[node name="Title" type="Label" parent="Holder/membraneSelection/cellulose/MarginContainer/VBoxContainer/Header"]
margin_left = 59.0
margin_right = 259.0
margin_bottom = 27.0
rect_min_size = Vector2( 200, 0 )
size_flags_horizontal = 3
custom_fonts/font = SubResource( 4 )
text = "CELLULOSE"
align = 1
autowrap = true

[node name="Spacer" type="Control" parent="Holder/membraneSelection/cellulose/MarginContainer/VBoxContainer/Header"]
margin_left = 269.0
margin_right = 318.0
margin_bottom = 27.0
mouse_filter = 2
size_flags_horizontal = 3

[node name="ProcessDescription" type="VBoxContainer" parent="Holder/membraneSelection/cellulose/MarginContainer/VBoxContainer"]
visible = false
margin_top = 42.0
margin_right = 318.0
margin_bottom = 42.0
mouse_filter = 2

[node name="ProcessList" type="VBoxContainer" parent="Holder/membraneSelection/cellulose/MarginContainer/VBoxContainer"]
visible = false
margin_top = 57.0
margin_right = 318.0
margin_bottom = 57.0
mouse_filter = 2
theme = SubResource( 6 )

[node name="ModifierList" type="VBoxContainer" parent="Holder/membraneSelection/cellulose/MarginContainer/VBoxContainer"]
margin_top = 42.0
margin_right = 318.0
margin_bottom = 134.0
mouse_filter = 2

[node name="Mobility" type="HBoxContainer" parent="Holder/membraneSelection/cellulose/MarginContainer/VBoxContainer/ModifierList"]
margin_right = 318.0
margin_bottom = 20.0
mouse_filter = 2
script = ExtResource( 21 )

[node name="Value" type="Label" parent="Holder/membraneSelection/cellulose/MarginContainer/VBoxContainer/ModifierList/Mobility"]
margin_top = 1.0
margin_right = 24.0
margin_bottom = 18.0
custom_fonts/font = SubResource( 7 )
custom_colors/font_color = Color( 1, 0.301961, 0.301961, 1 )
text = "-10%"

[node name="Name" type="Label" parent="Holder/membraneSelection/cellulose/MarginContainer/VBoxContainer/ModifierList/Mobility"]
margin_left = 28.0
margin_right = 86.0
margin_bottom = 19.0
custom_fonts/font = SubResource( 8 )
text = "MOBILITY"

[node name="Icon" type="TextureRect" parent="Holder/membraneSelection/cellulose/MarginContainer/VBoxContainer/ModifierList/Mobility"]
margin_left = 90.0
margin_right = 110.0
margin_bottom = 20.0
rect_min_size = Vector2( 20, 20 )
mouse_filter = 2
texture = ExtResource( 6 )
expand = true

[node name="Osmoregulation Cost" type="HBoxContainer" parent="Holder/membraneSelection/cellulose/MarginContainer/VBoxContainer/ModifierList"]
margin_top = 24.0
margin_right = 318.0
margin_bottom = 44.0
mouse_filter = 2
script = ExtResource( 21 )

[node name="Value" type="Label" parent="Holder/membraneSelection/cellulose/MarginContainer/VBoxContainer/ModifierList/Osmoregulation Cost"]
margin_top = 1.0
margin_right = 32.0
margin_bottom = 18.0
custom_fonts/font = SubResource( 7 )
custom_colors/font_color = Color( 0, 1, 0, 1 )
text = "-20%"

[node name="Name" type="Label" parent="Holder/membraneSelection/cellulose/MarginContainer/VBoxContainer/ModifierList/Osmoregulation Cost"]
margin_left = 36.0
margin_right = 183.0
margin_bottom = 19.0
custom_fonts/font = SubResource( 8 )
text = "OSMOREGULATION_COST"

[node name="Icon" type="TextureRect" parent="Holder/membraneSelection/cellulose/MarginContainer/VBoxContainer/ModifierList/Osmoregulation Cost"]
margin_left = 187.0
margin_right = 207.0
margin_bottom = 20.0
rect_min_size = Vector2( 20, 20 )
mouse_filter = 2
expand = true

[node name="Resource Absoprtion Speed" type="HBoxContainer" parent="Holder/membraneSelection/cellulose/MarginContainer/VBoxContainer/ModifierList"]
margin_top = 48.0
margin_right = 318.0
margin_bottom = 68.0
mouse_filter = 2
script = ExtResource( 21 )

[node name="Value" type="Label" parent="Holder/membraneSelection/cellulose/MarginContainer/VBoxContainer/ModifierList/Resource Absoprtion Speed"]
margin_top = 1.0
margin_right = 24.0
margin_bottom = 18.0
custom_fonts/font = SubResource( 7 )
custom_colors/font_color = Color( 1, 0.301961, 0.301961, 1 )
text = "-20%"

[node name="Name" type="Label" parent="Holder/membraneSelection/cellulose/MarginContainer/VBoxContainer/ModifierList/Resource Absoprtion Speed"]
margin_left = 28.0
margin_right = 217.0
margin_bottom = 19.0
custom_fonts/font = SubResource( 8 )
text = "RESOURCE_ABSORBTION_SPEED"

[node name="Icon" type="TextureRect" parent="Holder/membraneSelection/cellulose/MarginContainer/VBoxContainer/ModifierList/Resource Absoprtion Speed"]
margin_left = 221.0
margin_right = 241.0
margin_bottom = 20.0
rect_min_size = Vector2( 20, 20 )
mouse_filter = 2
expand = true

[node name="Health" type="HBoxContainer" parent="Holder/membraneSelection/cellulose/MarginContainer/VBoxContainer/ModifierList"]
margin_top = 72.0
margin_right = 318.0
margin_bottom = 92.0
mouse_filter = 2
script = ExtResource( 21 )

[node name="Value" type="Label" parent="Holder/membraneSelection/cellulose/MarginContainer/VBoxContainer/ModifierList/Health"]
margin_top = 1.0
margin_right = 24.0
margin_bottom = 18.0
custom_fonts/font = SubResource( 7 )
custom_colors/font_color = Color( 0, 1, 0, 1 )
text = "+10"

[node name="Name" type="Label" parent="Holder/membraneSelection/cellulose/MarginContainer/VBoxContainer/ModifierList/Health"]
margin_left = 28.0
margin_right = 74.0
margin_bottom = 19.0
custom_fonts/font = SubResource( 8 )
text = "HEALTH"

[node name="Icon" type="TextureRect" parent="Holder/membraneSelection/cellulose/MarginContainer/VBoxContainer/ModifierList/Health"]
margin_left = 78.0
margin_right = 98.0
margin_bottom = 20.0
rect_min_size = Vector2( 20, 20 )
mouse_filter = 2
expand = true

[node name="Physical Resistance" type="HBoxContainer" parent="Holder/membraneSelection/cellulose/MarginContainer/VBoxContainer/ModifierList"]
margin_top = 72.0
margin_right = 318.0
margin_bottom = 92.0
mouse_filter = 2
script = ExtResource( 21 )

[node name="Value" type="Label" parent="Holder/membraneSelection/cellulose/MarginContainer/VBoxContainer/ModifierList/Physical Resistance"]
margin_top = 1.0
margin_right = 27.0
margin_bottom = 18.0
custom_fonts/font = SubResource( 7 )
custom_colors/font_color = Color( 0, 1, 0, 1 )
text = "+40%"

[node name="Name" type="Label" parent="Holder/membraneSelection/cellulose/MarginContainer/VBoxContainer/ModifierList/Physical Resistance"]
margin_left = 31.0
margin_right = 164.0
margin_bottom = 19.0
custom_fonts/font = SubResource( 8 )
text = "PHYSICAL_RESISTANCE"

[node name="Icon" type="TextureRect" parent="Holder/membraneSelection/cellulose/MarginContainer/VBoxContainer/ModifierList/Physical Resistance"]
margin_left = 168.0
margin_right = 188.0
margin_bottom = 20.0
rect_min_size = Vector2( 20, 20 )
mouse_filter = 2
expand = true

[node name="Can Engulf" type="HBoxContainer" parent="Holder/membraneSelection/cellulose/MarginContainer/VBoxContainer/ModifierList"]
margin_top = 72.0
margin_right = 318.0
margin_bottom = 92.0
mouse_filter = 2
script = ExtResource( 21 )

[node name="Value" type="Label" parent="Holder/membraneSelection/cellulose/MarginContainer/VBoxContainer/ModifierList/Can Engulf"]
margin_top = 1.0
margin_right = 27.0
margin_bottom = 18.0
custom_fonts/font = SubResource( 7 )

[node name="Name" type="Label" parent="Holder/membraneSelection/cellulose/MarginContainer/VBoxContainer/ModifierList/Can Engulf"]
margin_left = 31.0
margin_right = 164.0
margin_bottom = 19.0
custom_fonts/font = SubResource( 8 )
custom_colors/font_color = Color( 1, 0.301961, 0.301961, 1 )
text = "CANNOT_ENGULF"

[node name="Icon" type="TextureRect" parent="Holder/membraneSelection/cellulose/MarginContainer/VBoxContainer/ModifierList/Can Engulf"]
margin_left = 168.0
margin_right = 188.0
margin_bottom = 20.0
rect_min_size = Vector2( 20, 20 )
mouse_filter = 2
expand = true

[node name="HSeparator" type="HSeparator" parent="Holder/membraneSelection/cellulose/MarginContainer/VBoxContainer"]
margin_top = 149.0
margin_right = 318.0
margin_bottom = 153.0
mouse_filter = 2
custom_styles/separator = SubResource( 9 )

[node name="Description" type="Label" parent="Holder/membraneSelection/cellulose/MarginContainer/VBoxContainer"]
margin_top = 168.0
margin_right = 318.0
margin_bottom = 265.0
size_flags_horizontal = 3
custom_fonts/font = SubResource( 7 )
text = "CELLULOSE_MEMBRANE_DESCRIPTION"
autowrap = true

[node name="Tween" type="Tween" parent="Holder/membraneSelection/cellulose"]

[node name="chitin" type="PanelContainer" parent="Holder/membraneSelection"]
visible = false
margin_right = 350.0
margin_bottom = 155.0
rect_min_size = Vector2( 350, 0 )
mouse_filter = 2
custom_styles/panel = SubResource( 2 )
script = ExtResource( 22 )
__meta__ = {
"_edit_use_anchors_": false
}
DisplayName = "CHITIN"
NameLabelPath = NodePath("../chitin/MarginContainer/VBoxContainer/Header/Title")
MpLabelPath = NodePath("../chitin/MarginContainer/VBoxContainer/Header/MP/Value")
DescriptionLabelPath = NodePath("../chitin/MarginContainer/VBoxContainer/Description")
ModifierListPath = NodePath("../chitin/MarginContainer/VBoxContainer/ModifierList")
ProcessListPath = NodePath("../chitin/MarginContainer/VBoxContainer/ProcessList")
ModifierInfoScene = ExtResource( 2 )

[node name="MarginContainer" type="MarginContainer" parent="Holder/membraneSelection/chitin"]
margin_left = 1.0
margin_top = 1.0
margin_right = 349.0
margin_bottom = 296.0
mouse_filter = 2
custom_constants/margin_right = 15
custom_constants/margin_top = 15
custom_constants/margin_left = 15
custom_constants/margin_bottom = 15

[node name="VBoxContainer" type="VBoxContainer" parent="Holder/membraneSelection/chitin/MarginContainer"]
margin_left = 15.0
margin_top = 15.0
margin_right = 333.0
margin_bottom = 280.0
mouse_filter = 2
custom_constants/separation = 15

[node name="Header" type="HBoxContainer" parent="Holder/membraneSelection/chitin/MarginContainer/VBoxContainer"]
margin_right = 318.0
margin_bottom = 27.0
mouse_filter = 2
custom_constants/separation = 10

[node name="MP" type="HBoxContainer" parent="Holder/membraneSelection/chitin/MarginContainer/VBoxContainer/Header"]
margin_right = 49.0
margin_bottom = 20.0
mouse_filter = 2
size_flags_horizontal = 3
size_flags_vertical = 0

[node name="Icon" type="TextureRect" parent="Holder/membraneSelection/chitin/MarginContainer/VBoxContainer/Header/MP"]
margin_right = 20.0
margin_bottom = 20.0
rect_min_size = Vector2( 20, 20 )
mouse_filter = 2
size_flags_vertical = 4
texture = ExtResource( 13 )
expand = true

[node name="Value" type="Label" parent="Holder/membraneSelection/chitin/MarginContainer/VBoxContainer/Header/MP"]
margin_left = 24.0
margin_top = 1.0
margin_right = 42.0
margin_bottom = 19.0
custom_fonts/font = SubResource( 3 )
text = "50"

[node name="Title" type="Label" parent="Holder/membraneSelection/chitin/MarginContainer/VBoxContainer/Header"]
margin_left = 59.0
margin_right = 259.0
margin_bottom = 27.0
rect_min_size = Vector2( 200, 0 )
size_flags_horizontal = 3
custom_fonts/font = SubResource( 4 )
text = "CHITIN"
align = 1
autowrap = true

[node name="Spacer" type="Control" parent="Holder/membraneSelection/chitin/MarginContainer/VBoxContainer/Header"]
margin_left = 269.0
margin_right = 318.0
margin_bottom = 27.0
mouse_filter = 2
size_flags_horizontal = 3

[node name="ProcessDescription" type="VBoxContainer" parent="Holder/membraneSelection/chitin/MarginContainer/VBoxContainer"]
visible = false
margin_top = 42.0
margin_right = 318.0
margin_bottom = 42.0
mouse_filter = 2

[node name="ProcessList" type="VBoxContainer" parent="Holder/membraneSelection/chitin/MarginContainer/VBoxContainer"]
visible = false
margin_top = 57.0
margin_right = 318.0
margin_bottom = 57.0
mouse_filter = 2
theme = SubResource( 6 )

[node name="ModifierList" type="VBoxContainer" parent="Holder/membraneSelection/chitin/MarginContainer/VBoxContainer"]
margin_top = 42.0
margin_right = 318.0
margin_bottom = 134.0
mouse_filter = 2

[node name="Mobility" type="HBoxContainer" parent="Holder/membraneSelection/chitin/MarginContainer/VBoxContainer/ModifierList"]
margin_right = 318.0
margin_bottom = 20.0
mouse_filter = 2
script = ExtResource( 21 )

[node name="Value" type="Label" parent="Holder/membraneSelection/chitin/MarginContainer/VBoxContainer/ModifierList/Mobility"]
margin_top = 1.0
margin_right = 24.0
margin_bottom = 18.0
custom_fonts/font = SubResource( 7 )
custom_colors/font_color = Color( 1, 0.301961, 0.301961, 1 )
text = "-10%"

[node name="Name" type="Label" parent="Holder/membraneSelection/chitin/MarginContainer/VBoxContainer/ModifierList/Mobility"]
margin_left = 28.0
margin_right = 86.0
margin_bottom = 19.0
custom_fonts/font = SubResource( 8 )
text = "MOBILITY"

[node name="Icon" type="TextureRect" parent="Holder/membraneSelection/chitin/MarginContainer/VBoxContainer/ModifierList/Mobility"]
margin_left = 90.0
margin_right = 110.0
margin_bottom = 20.0
rect_min_size = Vector2( 20, 20 )
mouse_filter = 2
texture = ExtResource( 6 )
expand = true

[node name="Osmoregulation Cost" type="HBoxContainer" parent="Holder/membraneSelection/chitin/MarginContainer/VBoxContainer/ModifierList"]
margin_top = 24.0
margin_right = 318.0
margin_bottom = 44.0
mouse_filter = 2
script = ExtResource( 21 )

[node name="Value" type="Label" parent="Holder/membraneSelection/chitin/MarginContainer/VBoxContainer/ModifierList/Osmoregulation Cost"]
margin_top = 1.0
margin_right = 32.0
margin_bottom = 18.0
custom_fonts/font = SubResource( 7 )
custom_colors/font_color = Color( 0, 1, 0, 1 )
text = "-20%"

[node name="Name" type="Label" parent="Holder/membraneSelection/chitin/MarginContainer/VBoxContainer/ModifierList/Osmoregulation Cost"]
margin_left = 36.0
margin_right = 183.0
margin_bottom = 19.0
custom_fonts/font = SubResource( 8 )
text = "OSMOREGULATION_COST"

[node name="Icon" type="TextureRect" parent="Holder/membraneSelection/chitin/MarginContainer/VBoxContainer/ModifierList/Osmoregulation Cost"]
margin_left = 187.0
margin_right = 207.0
margin_bottom = 20.0
rect_min_size = Vector2( 20, 20 )
mouse_filter = 2
expand = true

[node name="Resource Absorption Speed" type="HBoxContainer" parent="Holder/membraneSelection/chitin/MarginContainer/VBoxContainer/ModifierList"]
margin_top = 48.0
margin_right = 318.0
margin_bottom = 68.0
mouse_filter = 2
script = ExtResource( 21 )

[node name="Value" type="Label" parent="Holder/membraneSelection/chitin/MarginContainer/VBoxContainer/ModifierList/Resource Absorption Speed"]
margin_top = 1.0
margin_right = 24.0
margin_bottom = 18.0
custom_fonts/font = SubResource( 7 )
custom_colors/font_color = Color( 1, 0.301961, 0.301961, 1 )
text = "-20%"

[node name="Name" type="Label" parent="Holder/membraneSelection/chitin/MarginContainer/VBoxContainer/ModifierList/Resource Absorption Speed"]
margin_left = 28.0
margin_right = 217.0
margin_bottom = 19.0
custom_fonts/font = SubResource( 8 )
text = "RESOURCE_ABSORBTION_SPEED"

[node name="Icon" type="TextureRect" parent="Holder/membraneSelection/chitin/MarginContainer/VBoxContainer/ModifierList/Resource Absorption Speed"]
margin_left = 221.0
margin_right = 241.0
margin_bottom = 20.0
rect_min_size = Vector2( 20, 20 )
mouse_filter = 2
expand = true

[node name="Health" type="HBoxContainer" parent="Holder/membraneSelection/chitin/MarginContainer/VBoxContainer/ModifierList"]
margin_top = 72.0
margin_right = 318.0
margin_bottom = 92.0
mouse_filter = 2
script = ExtResource( 21 )

[node name="Value" type="Label" parent="Holder/membraneSelection/chitin/MarginContainer/VBoxContainer/ModifierList/Health"]
margin_top = 1.0
margin_right = 24.0
margin_bottom = 18.0
custom_fonts/font = SubResource( 7 )
custom_colors/font_color = Color( 0, 1, 0, 1 )
text = "+10"

[node name="Name" type="Label" parent="Holder/membraneSelection/chitin/MarginContainer/VBoxContainer/ModifierList/Health"]
margin_left = 28.0
margin_right = 74.0
margin_bottom = 19.0
custom_fonts/font = SubResource( 8 )
text = "HEALTH"

[node name="Icon" type="TextureRect" parent="Holder/membraneSelection/chitin/MarginContainer/VBoxContainer/ModifierList/Health"]
margin_left = 78.0
margin_right = 98.0
margin_bottom = 20.0
rect_min_size = Vector2( 20, 20 )
mouse_filter = 2
expand = true

[node name="Toxin Resistance" type="HBoxContainer" parent="Holder/membraneSelection/chitin/MarginContainer/VBoxContainer/ModifierList"]
margin_top = 72.0
margin_right = 318.0
margin_bottom = 92.0
mouse_filter = 2
script = ExtResource( 21 )

[node name="Value" type="Label" parent="Holder/membraneSelection/chitin/MarginContainer/VBoxContainer/ModifierList/Toxin Resistance"]
margin_top = 1.0
margin_right = 27.0
margin_bottom = 18.0
custom_fonts/font = SubResource( 7 )
custom_colors/font_color = Color( 0, 1, 0, 1 )
text = "+40%"

[node name="Name" type="Label" parent="Holder/membraneSelection/chitin/MarginContainer/VBoxContainer/ModifierList/Toxin Resistance"]
margin_left = 31.0
margin_right = 147.0
margin_bottom = 19.0
custom_fonts/font = SubResource( 8 )
text = "TOXIN_RESISTANCE"

[node name="Icon" type="TextureRect" parent="Holder/membraneSelection/chitin/MarginContainer/VBoxContainer/ModifierList/Toxin Resistance"]
margin_left = 151.0
margin_right = 171.0
margin_bottom = 20.0
rect_min_size = Vector2( 20, 20 )
mouse_filter = 2
expand = true

[node name="Can Engulf" type="HBoxContainer" parent="Holder/membraneSelection/chitin/MarginContainer/VBoxContainer/ModifierList"]
margin_top = 72.0
margin_right = 318.0
margin_bottom = 92.0
mouse_filter = 2
script = ExtResource( 21 )

[node name="Value" type="Label" parent="Holder/membraneSelection/chitin/MarginContainer/VBoxContainer/ModifierList/Can Engulf"]
margin_top = 1.0
margin_right = 27.0
margin_bottom = 18.0
custom_fonts/font = SubResource( 7 )

[node name="Name" type="Label" parent="Holder/membraneSelection/chitin/MarginContainer/VBoxContainer/ModifierList/Can Engulf"]
margin_left = 31.0
margin_right = 164.0
margin_bottom = 19.0
custom_fonts/font = SubResource( 8 )
custom_colors/font_color = Color( 1, 0.301961, 0.301961, 1 )
text = "CANNOT_ENGULF"

[node name="Icon" type="TextureRect" parent="Holder/membraneSelection/chitin/MarginContainer/VBoxContainer/ModifierList/Can Engulf"]
margin_left = 168.0
margin_right = 188.0
margin_bottom = 20.0
rect_min_size = Vector2( 20, 20 )
mouse_filter = 2
expand = true

[node name="HSeparator" type="HSeparator" parent="Holder/membraneSelection/chitin/MarginContainer/VBoxContainer"]
margin_top = 149.0
margin_right = 318.0
margin_bottom = 153.0
mouse_filter = 2
custom_styles/separator = SubResource( 9 )

[node name="Description" type="Label" parent="Holder/membraneSelection/chitin/MarginContainer/VBoxContainer"]
margin_top = 168.0
margin_right = 318.0
margin_bottom = 265.0
size_flags_horizontal = 3
custom_fonts/font = SubResource( 7 )
text = "CHITIN_MEMBRANE_DESCRIPTION"
autowrap = true

[node name="Tween" type="Tween" parent="Holder/membraneSelection/chitin"]

[node name="calcium_carbonate" type="PanelContainer" parent="Holder/membraneSelection"]
visible = false
margin_right = 350.0
margin_bottom = 155.0
rect_min_size = Vector2( 350, 0 )
mouse_filter = 2
custom_styles/panel = SubResource( 2 )
script = ExtResource( 22 )
__meta__ = {
"_edit_use_anchors_": false
}
DisplayName = "CALCIUM_CARBONATE"
NameLabelPath = NodePath("../calcium_carbonate/MarginContainer/VBoxContainer/Header/Title")
MpLabelPath = NodePath("../calcium_carbonate/MarginContainer/VBoxContainer/Header/MP/Value")
DescriptionLabelPath = NodePath("../calcium_carbonate/MarginContainer/VBoxContainer/Description")
ModifierListPath = NodePath("../calcium_carbonate/MarginContainer/VBoxContainer/ModifierList")
ProcessListPath = NodePath("../calcium_carbonate/MarginContainer/VBoxContainer/ProcessList")
ModifierInfoScene = ExtResource( 2 )

[node name="MarginContainer" type="MarginContainer" parent="Holder/membraneSelection/calcium_carbonate"]
margin_left = 1.0
margin_top = 1.0
margin_right = 349.0
margin_bottom = 394.0
mouse_filter = 2
custom_constants/margin_right = 15
custom_constants/margin_top = 15
custom_constants/margin_left = 15
custom_constants/margin_bottom = 15

[node name="VBoxContainer" type="VBoxContainer" parent="Holder/membraneSelection/calcium_carbonate/MarginContainer"]
margin_left = 15.0
margin_top = 15.0
margin_right = 333.0
margin_bottom = 378.0
mouse_filter = 2
custom_constants/separation = 15

[node name="Header" type="HBoxContainer" parent="Holder/membraneSelection/calcium_carbonate/MarginContainer/VBoxContainer"]
margin_right = 318.0
margin_bottom = 57.0
mouse_filter = 2
custom_constants/separation = 10

[node name="MP" type="HBoxContainer" parent="Holder/membraneSelection/calcium_carbonate/MarginContainer/VBoxContainer/Header"]
margin_right = 49.0
margin_bottom = 20.0
mouse_filter = 2
size_flags_horizontal = 3
size_flags_vertical = 0

[node name="Icon" type="TextureRect" parent="Holder/membraneSelection/calcium_carbonate/MarginContainer/VBoxContainer/Header/MP"]
margin_right = 20.0
margin_bottom = 20.0
rect_min_size = Vector2( 20, 20 )
mouse_filter = 2
size_flags_vertical = 4
texture = ExtResource( 13 )
expand = true

[node name="Value" type="Label" parent="Holder/membraneSelection/calcium_carbonate/MarginContainer/VBoxContainer/Header/MP"]
margin_left = 24.0
margin_top = 1.0
margin_right = 42.0
margin_bottom = 19.0
custom_fonts/font = SubResource( 3 )
text = "50"

[node name="Title" type="Label" parent="Holder/membraneSelection/calcium_carbonate/MarginContainer/VBoxContainer/Header"]
margin_left = 59.0
margin_right = 259.0
margin_bottom = 57.0
rect_min_size = Vector2( 200, 0 )
size_flags_horizontal = 3
custom_fonts/font = SubResource( 4 )
text = "CALCIUM_CARBONATE"
align = 1
autowrap = true

[node name="Spacer" type="Control" parent="Holder/membraneSelection/calcium_carbonate/MarginContainer/VBoxContainer/Header"]
margin_left = 269.0
margin_right = 318.0
margin_bottom = 57.0
mouse_filter = 2
size_flags_horizontal = 3

[node name="ProcessDescription" type="VBoxContainer" parent="Holder/membraneSelection/calcium_carbonate/MarginContainer/VBoxContainer"]
visible = false
margin_top = 72.0
margin_right = 318.0
margin_bottom = 72.0
mouse_filter = 2

[node name="ProcessList" type="VBoxContainer" parent="Holder/membraneSelection/calcium_carbonate/MarginContainer/VBoxContainer"]
visible = false
margin_top = 87.0
margin_right = 318.0
margin_bottom = 87.0
mouse_filter = 2
theme = SubResource( 6 )

[node name="ModifierList" type="VBoxContainer" parent="Holder/membraneSelection/calcium_carbonate/MarginContainer/VBoxContainer"]
margin_top = 72.0
margin_right = 318.0
margin_bottom = 212.0
mouse_filter = 2

[node name="Mobility" type="HBoxContainer" parent="Holder/membraneSelection/calcium_carbonate/MarginContainer/VBoxContainer/ModifierList"]
margin_right = 318.0
margin_bottom = 20.0
mouse_filter = 2
script = ExtResource( 21 )

[node name="Value" type="Label" parent="Holder/membraneSelection/calcium_carbonate/MarginContainer/VBoxContainer/ModifierList/Mobility"]
margin_top = 1.0
margin_right = 24.0
margin_bottom = 18.0
custom_fonts/font = SubResource( 7 )
custom_colors/font_color = Color( 1, 0.301961, 0.301961, 1 )
text = "-20%"

[node name="Name" type="Label" parent="Holder/membraneSelection/calcium_carbonate/MarginContainer/VBoxContainer/ModifierList/Mobility"]
margin_left = 28.0
margin_right = 86.0
margin_bottom = 19.0
custom_fonts/font = SubResource( 8 )
text = "MOBILITY"

[node name="Icon" type="TextureRect" parent="Holder/membraneSelection/calcium_carbonate/MarginContainer/VBoxContainer/ModifierList/Mobility"]
margin_left = 90.0
margin_right = 110.0
margin_bottom = 20.0
rect_min_size = Vector2( 20, 20 )
mouse_filter = 2
texture = ExtResource( 6 )
expand = true

[node name="Osmoregulation Cost" type="HBoxContainer" parent="Holder/membraneSelection/calcium_carbonate/MarginContainer/VBoxContainer/ModifierList"]
margin_top = 24.0
margin_right = 318.0
margin_bottom = 44.0
mouse_filter = 2
script = ExtResource( 21 )

[node name="Value" type="Label" parent="Holder/membraneSelection/calcium_carbonate/MarginContainer/VBoxContainer/ModifierList/Osmoregulation Cost"]
margin_top = 1.0
margin_right = 32.0
margin_bottom = 18.0
custom_fonts/font = SubResource( 7 )
custom_colors/font_color = Color( 0, 1, 0, 1 )
text = "-30%"

[node name="Name" type="Label" parent="Holder/membraneSelection/calcium_carbonate/MarginContainer/VBoxContainer/ModifierList/Osmoregulation Cost"]
margin_left = 36.0
margin_right = 183.0
margin_bottom = 19.0
custom_fonts/font = SubResource( 8 )
text = "OSMOREGULATION_COST"

[node name="Icon" type="TextureRect" parent="Holder/membraneSelection/calcium_carbonate/MarginContainer/VBoxContainer/ModifierList/Osmoregulation Cost"]
margin_left = 187.0
margin_right = 207.0
margin_bottom = 20.0
rect_min_size = Vector2( 20, 20 )
mouse_filter = 2
expand = true

[node name="Resource Absorption Speed" type="HBoxContainer" parent="Holder/membraneSelection/calcium_carbonate/MarginContainer/VBoxContainer/ModifierList"]
margin_top = 48.0
margin_right = 318.0
margin_bottom = 68.0
mouse_filter = 2
script = ExtResource( 21 )

[node name="Value" type="Label" parent="Holder/membraneSelection/calcium_carbonate/MarginContainer/VBoxContainer/ModifierList/Resource Absorption Speed"]
margin_top = 1.0
margin_right = 24.0
margin_bottom = 18.0
custom_fonts/font = SubResource( 7 )
custom_colors/font_color = Color( 1, 0.301961, 0.301961, 1 )
text = "-30%"

[node name="Name" type="Label" parent="Holder/membraneSelection/calcium_carbonate/MarginContainer/VBoxContainer/ModifierList/Resource Absorption Speed"]
margin_left = 28.0
margin_right = 217.0
margin_bottom = 19.0
custom_fonts/font = SubResource( 8 )
text = "RESOURCE_ABSORBTION_SPEED"

[node name="Icon" type="TextureRect" parent="Holder/membraneSelection/calcium_carbonate/MarginContainer/VBoxContainer/ModifierList/Resource Absorption Speed"]
margin_left = 221.0
margin_right = 241.0
margin_bottom = 20.0
rect_min_size = Vector2( 20, 20 )
mouse_filter = 2
expand = true

[node name="Health" type="HBoxContainer" parent="Holder/membraneSelection/calcium_carbonate/MarginContainer/VBoxContainer/ModifierList"]
margin_top = 72.0
margin_right = 318.0
margin_bottom = 92.0
mouse_filter = 2
script = ExtResource( 21 )

[node name="Value" type="Label" parent="Holder/membraneSelection/calcium_carbonate/MarginContainer/VBoxContainer/ModifierList/Health"]
margin_top = 1.0
margin_right = 24.0
margin_bottom = 18.0
custom_fonts/font = SubResource( 7 )
custom_colors/font_color = Color( 0, 1, 0, 1 )
text = "+40"

[node name="Name" type="Label" parent="Holder/membraneSelection/calcium_carbonate/MarginContainer/VBoxContainer/ModifierList/Health"]
margin_left = 28.0
margin_right = 74.0
margin_bottom = 19.0
custom_fonts/font = SubResource( 8 )
text = "HEALTH"

[node name="Icon" type="TextureRect" parent="Holder/membraneSelection/calcium_carbonate/MarginContainer/VBoxContainer/ModifierList/Health"]
margin_left = 78.0
margin_right = 98.0
margin_bottom = 20.0
rect_min_size = Vector2( 20, 20 )
mouse_filter = 2
expand = true

[node name="Physical Resistance" type="HBoxContainer" parent="Holder/membraneSelection/calcium_carbonate/MarginContainer/VBoxContainer/ModifierList"]
margin_top = 96.0
margin_right = 318.0
margin_bottom = 116.0
mouse_filter = 2
script = ExtResource( 21 )

[node name="Value" type="Label" parent="Holder/membraneSelection/calcium_carbonate/MarginContainer/VBoxContainer/ModifierList/Physical Resistance"]
margin_top = 1.0
margin_right = 27.0
margin_bottom = 18.0
custom_fonts/font = SubResource( 7 )
custom_colors/font_color = Color( 1, 0.301961, 0.301961, 1 )
text = "-40%"

[node name="Name" type="Label" parent="Holder/membraneSelection/calcium_carbonate/MarginContainer/VBoxContainer/ModifierList/Physical Resistance"]
margin_left = 31.0
margin_right = 164.0
margin_bottom = 19.0
custom_fonts/font = SubResource( 8 )
text = "PHYSICAL_RESISTANCE"

[node name="Icon" type="TextureRect" parent="Holder/membraneSelection/calcium_carbonate/MarginContainer/VBoxContainer/ModifierList/Physical Resistance"]
margin_left = 168.0
margin_right = 188.0
margin_bottom = 20.0
rect_min_size = Vector2( 20, 20 )
mouse_filter = 2
expand = true

[node name="Toxin Resistance" type="HBoxContainer" parent="Holder/membraneSelection/calcium_carbonate/MarginContainer/VBoxContainer/ModifierList"]
margin_top = 120.0
margin_right = 318.0
margin_bottom = 140.0
mouse_filter = 2
script = ExtResource( 21 )

[node name="Value" type="Label" parent="Holder/membraneSelection/calcium_carbonate/MarginContainer/VBoxContainer/ModifierList/Toxin Resistance"]
margin_top = 1.0
margin_right = 27.0
margin_bottom = 18.0
custom_fonts/font = SubResource( 7 )
custom_colors/font_color = Color( 0, 1, 0, 1 )
text = "+60%"

[node name="Name" type="Label" parent="Holder/membraneSelection/calcium_carbonate/MarginContainer/VBoxContainer/ModifierList/Toxin Resistance"]
margin_left = 31.0
margin_right = 147.0
margin_bottom = 19.0
custom_fonts/font = SubResource( 8 )
text = "TOXIN_RESISTANCE"

[node name="Icon" type="TextureRect" parent="Holder/membraneSelection/calcium_carbonate/MarginContainer/VBoxContainer/ModifierList/Toxin Resistance"]
margin_left = 151.0
margin_right = 171.0
margin_bottom = 20.0
rect_min_size = Vector2( 20, 20 )
mouse_filter = 2
expand = true

[node name="Can Engulf" type="HBoxContainer" parent="Holder/membraneSelection/calcium_carbonate/MarginContainer/VBoxContainer/ModifierList"]
margin_top = 42.0
margin_right = 318.0
margin_bottom = 62.0
mouse_filter = 2
script = ExtResource( 21 )

[node name="Value" type="Label" parent="Holder/membraneSelection/calcium_carbonate/MarginContainer/VBoxContainer/ModifierList/Can Engulf"]
margin_top = 1.0
margin_right = 27.0
margin_bottom = 18.0
custom_fonts/font = SubResource( 7 )

[node name="Name" type="Label" parent="Holder/membraneSelection/calcium_carbonate/MarginContainer/VBoxContainer/ModifierList/Can Engulf"]
margin_left = 31.0
margin_right = 164.0
margin_bottom = 19.0
custom_fonts/font = SubResource( 8 )
custom_colors/font_color = Color( 1, 0.301961, 0.301961, 1 )
text = "CANNOT_ENGULF"

[node name="Icon" type="TextureRect" parent="Holder/membraneSelection/calcium_carbonate/MarginContainer/VBoxContainer/ModifierList/Can Engulf"]
margin_left = 168.0
margin_right = 188.0
margin_bottom = 20.0
rect_min_size = Vector2( 20, 20 )
mouse_filter = 2
expand = true

[node name="HSeparator" type="HSeparator" parent="Holder/membraneSelection/calcium_carbonate/MarginContainer/VBoxContainer"]
margin_top = 227.0
margin_right = 318.0
margin_bottom = 231.0
mouse_filter = 2
custom_styles/separator = SubResource( 9 )

[node name="Description" type="Label" parent="Holder/membraneSelection/calcium_carbonate/MarginContainer/VBoxContainer"]
margin_top = 246.0
margin_right = 318.0
margin_bottom = 363.0
size_flags_horizontal = 3
custom_fonts/font = SubResource( 7 )
text = "CALCIUM_CARBONATE_MEMBRANE_DESCRIPTION"
autowrap = true

[node name="Tween" type="Tween" parent="Holder/membraneSelection/calcium_carbonate"]

[node name="silica" type="PanelContainer" parent="Holder/membraneSelection"]
visible = false
margin_right = 350.0
margin_bottom = 155.0
rect_min_size = Vector2( 350, 0 )
mouse_filter = 2
custom_styles/panel = SubResource( 2 )
script = ExtResource( 22 )
__meta__ = {
"_edit_use_anchors_": false
}
DisplayName = "SILICA"
NameLabelPath = NodePath("../silica/MarginContainer/VBoxContainer/Header/Title")
MpLabelPath = NodePath("../silica/MarginContainer/VBoxContainer/Header/MP/Value")
DescriptionLabelPath = NodePath("../silica/MarginContainer/VBoxContainer/Description")
ModifierListPath = NodePath("../silica/MarginContainer/VBoxContainer/ModifierList")
ProcessListPath = NodePath("../silica/MarginContainer/VBoxContainer/ProcessList")
ModifierInfoScene = ExtResource( 2 )

[node name="MarginContainer" type="MarginContainer" parent="Holder/membraneSelection/silica"]
margin_left = 1.0
margin_top = 1.0
margin_right = 349.0
margin_bottom = 364.0
mouse_filter = 2
custom_constants/margin_right = 15
custom_constants/margin_top = 15
custom_constants/margin_left = 15
custom_constants/margin_bottom = 15

[node name="VBoxContainer" type="VBoxContainer" parent="Holder/membraneSelection/silica/MarginContainer"]
margin_left = 15.0
margin_top = 15.0
margin_right = 333.0
margin_bottom = 348.0
mouse_filter = 2
custom_constants/separation = 15

[node name="Header" type="HBoxContainer" parent="Holder/membraneSelection/silica/MarginContainer/VBoxContainer"]
margin_right = 318.0
margin_bottom = 27.0
mouse_filter = 2
custom_constants/separation = 10

[node name="MP" type="HBoxContainer" parent="Holder/membraneSelection/silica/MarginContainer/VBoxContainer/Header"]
margin_right = 49.0
margin_bottom = 20.0
mouse_filter = 2
size_flags_horizontal = 3
size_flags_vertical = 0

[node name="Icon" type="TextureRect" parent="Holder/membraneSelection/silica/MarginContainer/VBoxContainer/Header/MP"]
margin_right = 20.0
margin_bottom = 20.0
rect_min_size = Vector2( 20, 20 )
mouse_filter = 2
size_flags_vertical = 4
texture = ExtResource( 13 )
expand = true

[node name="Value" type="Label" parent="Holder/membraneSelection/silica/MarginContainer/VBoxContainer/Header/MP"]
margin_left = 24.0
margin_top = 1.0
margin_right = 42.0
margin_bottom = 19.0
custom_fonts/font = SubResource( 3 )
text = "50"

[node name="Title" type="Label" parent="Holder/membraneSelection/silica/MarginContainer/VBoxContainer/Header"]
margin_left = 59.0
margin_right = 259.0
margin_bottom = 27.0
rect_min_size = Vector2( 200, 0 )
size_flags_horizontal = 3
custom_fonts/font = SubResource( 4 )
text = "SILICA"
align = 1
autowrap = true

[node name="Spacer" type="Control" parent="Holder/membraneSelection/silica/MarginContainer/VBoxContainer/Header"]
margin_left = 269.0
margin_right = 318.0
margin_bottom = 27.0
mouse_filter = 2
size_flags_horizontal = 3

[node name="ProcessDescription" type="VBoxContainer" parent="Holder/membraneSelection/silica/MarginContainer/VBoxContainer"]
visible = false
margin_top = 42.0
margin_right = 318.0
margin_bottom = 42.0
mouse_filter = 2

[node name="ProcessList" type="VBoxContainer" parent="Holder/membraneSelection/silica/MarginContainer/VBoxContainer"]
visible = false
margin_top = 42.0
margin_right = 318.0
margin_bottom = 42.0
mouse_filter = 2
theme = SubResource( 6 )

[node name="ModifierList" type="VBoxContainer" parent="Holder/membraneSelection/silica/MarginContainer/VBoxContainer"]
margin_top = 42.0
margin_right = 318.0
margin_bottom = 182.0
mouse_filter = 2

[node name="Mobility" type="HBoxContainer" parent="Holder/membraneSelection/silica/MarginContainer/VBoxContainer/ModifierList"]
margin_right = 318.0
margin_bottom = 20.0
mouse_filter = 2
script = ExtResource( 21 )

[node name="Value" type="Label" parent="Holder/membraneSelection/silica/MarginContainer/VBoxContainer/ModifierList/Mobility"]
margin_top = 1.0
margin_right = 24.0
margin_bottom = 18.0
custom_fonts/font = SubResource( 7 )
custom_colors/font_color = Color( 1, 0.301961, 0.301961, 1 )
text = "-20%"

[node name="Name" type="Label" parent="Holder/membraneSelection/silica/MarginContainer/VBoxContainer/ModifierList/Mobility"]
margin_left = 28.0
margin_right = 86.0
margin_bottom = 19.0
custom_fonts/font = SubResource( 8 )
text = "MOBILITY"

[node name="Icon" type="TextureRect" parent="Holder/membraneSelection/silica/MarginContainer/VBoxContainer/ModifierList/Mobility"]
margin_left = 90.0
margin_right = 110.0
margin_bottom = 20.0
rect_min_size = Vector2( 20, 20 )
mouse_filter = 2
texture = ExtResource( 6 )
expand = true

[node name="Osmoregulation Cost" type="HBoxContainer" parent="Holder/membraneSelection/silica/MarginContainer/VBoxContainer/ModifierList"]
margin_top = 24.0
margin_right = 318.0
margin_bottom = 44.0
mouse_filter = 2
script = ExtResource( 21 )

[node name="Value" type="Label" parent="Holder/membraneSelection/silica/MarginContainer/VBoxContainer/ModifierList/Osmoregulation Cost"]
margin_top = 1.0
margin_right = 32.0
margin_bottom = 18.0
custom_fonts/font = SubResource( 7 )
custom_colors/font_color = Color( 0, 1, 0, 1 )
text = "-30%"

[node name="Name" type="Label" parent="Holder/membraneSelection/silica/MarginContainer/VBoxContainer/ModifierList/Osmoregulation Cost"]
margin_left = 36.0
margin_right = 183.0
margin_bottom = 19.0
custom_fonts/font = SubResource( 8 )
text = "OSMOREGULATION_COST"

[node name="Icon" type="TextureRect" parent="Holder/membraneSelection/silica/MarginContainer/VBoxContainer/ModifierList/Osmoregulation Cost"]
margin_left = 187.0
margin_right = 207.0
margin_bottom = 20.0
rect_min_size = Vector2( 20, 20 )
mouse_filter = 2
expand = true

[node name="Resource Absorption Speed" type="HBoxContainer" parent="Holder/membraneSelection/silica/MarginContainer/VBoxContainer/ModifierList"]
margin_top = 48.0
margin_right = 318.0
margin_bottom = 68.0
mouse_filter = 2
script = ExtResource( 21 )

[node name="Value" type="Label" parent="Holder/membraneSelection/silica/MarginContainer/VBoxContainer/ModifierList/Resource Absorption Speed"]
margin_top = 1.0
margin_right = 24.0
margin_bottom = 18.0
custom_fonts/font = SubResource( 7 )
custom_colors/font_color = Color( 1, 0.301961, 0.301961, 1 )
text = "-30%"

[node name="Name" type="Label" parent="Holder/membraneSelection/silica/MarginContainer/VBoxContainer/ModifierList/Resource Absorption Speed"]
margin_left = 28.0
margin_right = 217.0
margin_bottom = 19.0
custom_fonts/font = SubResource( 8 )
text = "RESOURCE_ABSORBTION_SPEED"

[node name="Icon" type="TextureRect" parent="Holder/membraneSelection/silica/MarginContainer/VBoxContainer/ModifierList/Resource Absorption Speed"]
margin_left = 221.0
margin_right = 241.0
margin_bottom = 20.0
rect_min_size = Vector2( 20, 20 )
mouse_filter = 2
expand = true

[node name="Health" type="HBoxContainer" parent="Holder/membraneSelection/silica/MarginContainer/VBoxContainer/ModifierList"]
margin_top = 72.0
margin_right = 318.0
margin_bottom = 92.0
mouse_filter = 2
script = ExtResource( 21 )

[node name="Value" type="Label" parent="Holder/membraneSelection/silica/MarginContainer/VBoxContainer/ModifierList/Health"]
margin_top = 1.0
margin_right = 24.0
margin_bottom = 18.0
custom_fonts/font = SubResource( 7 )
custom_colors/font_color = Color( 0, 1, 0, 1 )
text = "+40"

[node name="Name" type="Label" parent="Holder/membraneSelection/silica/MarginContainer/VBoxContainer/ModifierList/Health"]
margin_left = 28.0
margin_right = 74.0
margin_bottom = 19.0
custom_fonts/font = SubResource( 8 )
text = "HEALTH"

[node name="Icon" type="TextureRect" parent="Holder/membraneSelection/silica/MarginContainer/VBoxContainer/ModifierList/Health"]
margin_left = 78.0
margin_right = 98.0
margin_bottom = 20.0
rect_min_size = Vector2( 20, 20 )
mouse_filter = 2
expand = true

[node name="Physical Resistance" type="HBoxContainer" parent="Holder/membraneSelection/silica/MarginContainer/VBoxContainer/ModifierList"]
margin_top = 96.0
margin_right = 318.0
margin_bottom = 116.0
mouse_filter = 2
script = ExtResource( 21 )

[node name="Value" type="Label" parent="Holder/membraneSelection/silica/MarginContainer/VBoxContainer/ModifierList/Physical Resistance"]
margin_top = 1.0
margin_right = 27.0
margin_bottom = 18.0
custom_fonts/font = SubResource( 7 )
custom_colors/font_color = Color( 0, 1, 0, 1 )
text = "+60%"

[node name="Name" type="Label" parent="Holder/membraneSelection/silica/MarginContainer/VBoxContainer/ModifierList/Physical Resistance"]
margin_left = 31.0
margin_right = 164.0
margin_bottom = 19.0
custom_fonts/font = SubResource( 8 )
text = "PHYSICAL_RESISTANCE"

[node name="Icon" type="TextureRect" parent="Holder/membraneSelection/silica/MarginContainer/VBoxContainer/ModifierList/Physical Resistance"]
margin_left = 168.0
margin_right = 188.0
margin_bottom = 20.0
rect_min_size = Vector2( 20, 20 )
mouse_filter = 2
expand = true

[node name="Toxin Resistance" type="HBoxContainer" parent="Holder/membraneSelection/silica/MarginContainer/VBoxContainer/ModifierList"]
margin_top = 120.0
margin_right = 318.0
margin_bottom = 140.0
mouse_filter = 2
script = ExtResource( 21 )

[node name="Value" type="Label" parent="Holder/membraneSelection/silica/MarginContainer/VBoxContainer/ModifierList/Toxin Resistance"]
margin_top = 1.0
margin_right = 27.0
margin_bottom = 18.0
custom_fonts/font = SubResource( 7 )
custom_colors/font_color = Color( 1, 0.301961, 0.301961, 1 )
text = "-40%"

[node name="Name" type="Label" parent="Holder/membraneSelection/silica/MarginContainer/VBoxContainer/ModifierList/Toxin Resistance"]
margin_left = 31.0
margin_right = 147.0
margin_bottom = 19.0
custom_fonts/font = SubResource( 8 )
text = "TOXIN_RESISTANCE"

[node name="Icon" type="TextureRect" parent="Holder/membraneSelection/silica/MarginContainer/VBoxContainer/ModifierList/Toxin Resistance"]
margin_left = 151.0
margin_right = 171.0
margin_bottom = 20.0
rect_min_size = Vector2( 20, 20 )
mouse_filter = 2
expand = true

[node name="Can Engulf" type="HBoxContainer" parent="Holder/membraneSelection/silica/MarginContainer/VBoxContainer/ModifierList"]
margin_top = 72.0
margin_right = 318.0
margin_bottom = 92.0
mouse_filter = 2
script = ExtResource( 21 )

[node name="Value" type="Label" parent="Holder/membraneSelection/silica/MarginContainer/VBoxContainer/ModifierList/Can Engulf"]
margin_top = 1.0
margin_right = 27.0
margin_bottom = 18.0
custom_fonts/font = SubResource( 7 )

[node name="Name" type="Label" parent="Holder/membraneSelection/silica/MarginContainer/VBoxContainer/ModifierList/Can Engulf"]
margin_left = 31.0
margin_right = 164.0
margin_bottom = 19.0
custom_fonts/font = SubResource( 8 )
custom_colors/font_color = Color( 1, 0.301961, 0.301961, 1 )
text = "CANNOT_ENGULF"

[node name="Icon" type="TextureRect" parent="Holder/membraneSelection/silica/MarginContainer/VBoxContainer/ModifierList/Can Engulf"]
margin_left = 168.0
margin_right = 188.0
margin_bottom = 20.0
rect_min_size = Vector2( 20, 20 )
mouse_filter = 2
expand = true

[node name="HSeparator" type="HSeparator" parent="Holder/membraneSelection/silica/MarginContainer/VBoxContainer"]
margin_top = 197.0
margin_right = 318.0
margin_bottom = 201.0
mouse_filter = 2
custom_styles/separator = SubResource( 9 )

[node name="Description" type="Label" parent="Holder/membraneSelection/silica/MarginContainer/VBoxContainer"]
margin_top = 216.0
margin_right = 318.0
margin_bottom = 333.0
size_flags_horizontal = 3
custom_fonts/font = SubResource( 7 )
text = "SILICA_MEMBRANE_DESCRIPTION"
autowrap = true

[node name="Tween" type="Tween" parent="Holder/membraneSelection/silica"]

[node name="processesProduction" type="Control" parent="Holder"]
margin_right = 40.0
margin_bottom = 40.0
mouse_filter = 2

[node name="cytoplasm" parent="Holder/processesProduction" instance=ExtResource( 1 )]
visible = false
custom_styles/panel = SubResource( 1 )
DisplayDelay = 0.3
DescriptionLabelPath = NodePath("../../processesProduction/cytoplasm/MarginContainer/VBoxContainer/Description")

[node name="metabolosome" parent="Holder/processesProduction" instance=ExtResource( 1 )]
visible = false
custom_styles/panel = SubResource( 1 )
DisplayDelay = 0.3
DescriptionLabelPath = NodePath("../../processesProduction/metabolosome/MarginContainer/VBoxContainer/Description")

[node name="chromatophore" parent="Holder/processesProduction" instance=ExtResource( 1 )]
visible = false
custom_styles/panel = SubResource( 1 )
DisplayDelay = 0.3
DescriptionLabelPath = NodePath("../../processesProduction/chromatophore/MarginContainer/VBoxContainer/Description")

[node name="chemoSynthesizingProteins" parent="Holder/processesProduction" instance=ExtResource( 1 )]
visible = false
custom_styles/panel = SubResource( 1 )
DisplayDelay = 0.3
DescriptionLabelPath = NodePath("../../processesProduction/chemoSynthesizingProteins/MarginContainer/VBoxContainer/Description")

[node name="rusticyanin" parent="Holder/processesProduction" instance=ExtResource( 1 )]
visible = false
custom_styles/panel = SubResource( 1 )
DisplayDelay = 0.3
DescriptionLabelPath = NodePath("../../processesProduction/rusticyanin/MarginContainer/VBoxContainer/Description")

[node name="nitrogenase" parent="Holder/processesProduction" instance=ExtResource( 1 )]
visible = false
custom_styles/panel = SubResource( 1 )
DisplayDelay = 0.3
DescriptionLabelPath = NodePath("../../processesProduction/nitrogenase/MarginContainer/VBoxContainer/Description")

[node name="oxytoxyProteins" parent="Holder/processesProduction" instance=ExtResource( 1 )]
visible = false
custom_styles/panel = SubResource( 1 )
DisplayDelay = 0.3
DescriptionLabelPath = NodePath("../../processesProduction/oxytoxyProteins/MarginContainer/VBoxContainer/Description")

[node name="mitochondrion" parent="Holder/processesProduction" instance=ExtResource( 1 )]
visible = false
custom_styles/panel = SubResource( 1 )
DisplayDelay = 0.3
DescriptionLabelPath = NodePath("../../processesProduction/mitochondrion/MarginContainer/VBoxContainer/Description")

[node name="nitrogenfixingplastid" parent="Holder/processesProduction" instance=ExtResource( 1 )]
visible = false
custom_styles/panel = SubResource( 1 )
DisplayDelay = 0.3
DescriptionLabelPath = NodePath("../../processesProduction/nitrogenfixingplastid/MarginContainer/VBoxContainer/Description")

[node name="oxytoxy" parent="Holder/processesProduction" instance=ExtResource( 1 )]
visible = false
custom_styles/panel = SubResource( 1 )
DisplayDelay = 0.3
DescriptionLabelPath = NodePath("../../processesProduction/oxytoxy/MarginContainer/VBoxContainer/Description")

[node name="processesConsumption" type="Control" parent="Holder"]
margin_right = 40.0
margin_bottom = 40.0
mouse_filter = 2

[node name="osmoregulation" parent="Holder/processesConsumption" instance=ExtResource( 1 )]
visible = false
custom_styles/panel = SubResource( 1 )
DisplayDelay = 0.3
DescriptionLabelPath = NodePath("MarginContainer/VBoxContainer/Description")

[node name="baseMovement" parent="Holder/processesConsumption" instance=ExtResource( 1 )]
visible = false
custom_styles/panel = SubResource( 1 )
DisplayDelay = 0.3
DescriptionLabelPath = NodePath("MarginContainer/VBoxContainer/Description")

[node name="chromatophore" parent="Holder/processesConsumption" instance=ExtResource( 1 )]
visible = false
custom_styles/panel = SubResource( 1 )
DisplayDelay = 0.3
DescriptionLabelPath = NodePath("MarginContainer/VBoxContainer/Description")

[node name="chemoSynthesizingProteins" parent="Holder/processesConsumption" instance=ExtResource( 1 )]
visible = false
custom_styles/panel = SubResource( 1 )
DisplayDelay = 0.3
DescriptionLabelPath = NodePath("MarginContainer/VBoxContainer/Description")

[node name="rusticyanin" parent="Holder/processesConsumption" instance=ExtResource( 1 )]
visible = false
custom_styles/panel = SubResource( 1 )
DisplayDelay = 0.3
DescriptionLabelPath = NodePath("MarginContainer/VBoxContainer/Description")

[node name="nitrogenase" parent="Holder/processesConsumption" instance=ExtResource( 1 )]
visible = false
custom_styles/panel = SubResource( 1 )
DisplayDelay = 0.3
DescriptionLabelPath = NodePath("MarginContainer/VBoxContainer/Description")

[node name="oxytoxyProteins" parent="Holder/processesConsumption" instance=ExtResource( 1 )]
visible = false
custom_styles/panel = SubResource( 1 )
DisplayDelay = 0.3
DescriptionLabelPath = NodePath("MarginContainer/VBoxContainer/Description")

[node name="flagellum" parent="Holder/processesConsumption" instance=ExtResource( 1 )]
visible = false
custom_styles/panel = SubResource( 1 )
DisplayDelay = 0.3
DescriptionLabelPath = NodePath("MarginContainer/VBoxContainer/Description")

[node name="nitrogenfixingplastid" parent="Holder/processesConsumption" instance=ExtResource( 1 )]
visible = false
custom_styles/panel = SubResource( 1 )
DisplayDelay = 0.3
DescriptionLabelPath = NodePath("MarginContainer/VBoxContainer/Description")

[node name="oxytoxy" parent="Holder/processesConsumption" instance=ExtResource( 1 )]
visible = false
custom_styles/panel = SubResource( 1 )
DisplayDelay = 0.3
DescriptionLabelPath = NodePath("MarginContainer/VBoxContainer/Description")<|MERGE_RESOLUTION|>--- conflicted
+++ resolved
@@ -3657,13 +3657,8 @@
 [node name="VBoxContainer" type="VBoxContainer" parent="Holder/organelleSelection/thermoplast/MarginContainer"]
 margin_left = 15.0
 margin_top = 15.0
-<<<<<<< HEAD
-margin_right = 333.0
-margin_bottom = 470.0
-=======
 margin_right = 360.0
 margin_bottom = 450.0
->>>>>>> decc357e
 mouse_filter = 2
 custom_constants/separation = 15
 
