--- conflicted
+++ resolved
@@ -949,22 +949,17 @@
         UpdateDefaultAudioOutputDeviceText();
         DisplayResolution();
         DisplayGpuInfo();
-<<<<<<< HEAD
-        DisplayDisplayList();
+        // The options menu associated with the pause menu is not always initialized, as such we don't need to update
+        // the display options if not required
+        if (displaysCache.Count > 0)
+        {
+            DisplayDisplayList();
+        }
 
         // Calculate and set the minimum size of the tab buttons, as their size may have changed with the new language.
         // Has to use a callback as the buttons do not finish resizing until later in the frame.
         // Not entirely sure why, to be honest, but this only runs when the language changes, so it should be fine
         Invoke.Instance.Perform(tabButtons.SetCustomMinimumSize);
-=======
-
-        // The options menu associated with the pause menu is not always initialized, as such we don't need to update
-        // the display options if not required
-        if (displaysCache.Count > 0)
-        {
-            DisplayDisplayList();
-        }
->>>>>>> 5952a169
     }
 
     /// <summary>
