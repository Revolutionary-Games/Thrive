--- conflicted
+++ resolved
@@ -1,8 +1,4 @@
-<<<<<<< HEAD
-[gd_resource type="Theme" load_steps=34 format=2]
-=======
 [gd_resource type="Theme" load_steps=43 format=2]
->>>>>>> 324d6d8c
 
 [ext_resource path="res://assets/fonts/Jura-Regular.ttf" type="DynamicFontData" id=1]
 [ext_resource path="res://assets/textures/gui/bevel/grab.png" type="Texture" id=2]
@@ -113,14 +109,6 @@
 
 [sub_resource type="StyleBoxFlat" id=15]
 bg_color = Color( 0.0666667, 1, 0.835294, 1 )
-<<<<<<< HEAD
-
-[sub_resource type="StyleBoxEmpty" id=16]
-content_margin_left = 13.0
-content_margin_top = 2.0
-
-[sub_resource type="StyleBoxFlat" id=17]
-=======
 
 [sub_resource type="StyleBoxLine" id=16]
 content_margin_top = 0.0
@@ -136,7 +124,6 @@
 content_margin_top = 2.0
 
 [sub_resource type="StyleBoxFlat" id=19]
->>>>>>> 324d6d8c
 content_margin_left = 13.0
 content_margin_top = 2.0
 bg_color = Color( 0.054902, 0.145098, 0.168627, 0.784314 )
@@ -150,9 +137,6 @@
 corner_radius_bottom_right = 3
 corner_radius_bottom_left = 3
 
-<<<<<<< HEAD
-[sub_resource type="StyleBoxFlat" id=18]
-=======
 [sub_resource type="StyleBoxFlat" id=20]
 content_margin_left = 13.0
 content_margin_top = 2.0
@@ -172,7 +156,6 @@
 font_data = ExtResource( 1 )
 
 [sub_resource type="StyleBoxFlat" id=22]
->>>>>>> 324d6d8c
 content_margin_left = 10.0
 content_margin_right = 10.0
 bg_color = Color( 0, 0.435294, 0.52549, 1 )
@@ -186,11 +169,7 @@
 corner_radius_bottom_right = 10
 corner_radius_bottom_left = 10
 
-<<<<<<< HEAD
-[sub_resource type="StyleBoxFlat" id=19]
-=======
 [sub_resource type="StyleBoxFlat" id=23]
->>>>>>> 324d6d8c
 content_margin_left = 10.0
 content_margin_right = 10.0
 bg_color = Color( 0.0666667, 0.168627, 0.211765, 1 )
@@ -204,11 +183,7 @@
 corner_radius_bottom_right = 3
 corner_radius_bottom_left = 3
 
-<<<<<<< HEAD
-[sub_resource type="StyleBoxFlat" id=20]
-=======
 [sub_resource type="StyleBoxFlat" id=24]
->>>>>>> 324d6d8c
 content_margin_left = 10.0
 content_margin_right = 10.0
 bg_color = Color( 0, 0.435294, 0.52549, 1 )
@@ -222,11 +197,6 @@
 corner_radius_bottom_right = 10
 corner_radius_bottom_left = 10
 
-<<<<<<< HEAD
-[sub_resource type="ImageTexture" id=21]
-
-[sub_resource type="StyleBoxFlat" id=22]
-=======
 [sub_resource type="StyleBoxFlat" id=25]
 bg_color = Color( 0.054902, 0.145098, 0.168627, 0.784314 )
 border_width_left = 1
@@ -248,7 +218,6 @@
 [sub_resource type="ImageTexture" id=28]
 
 [sub_resource type="StyleBoxFlat" id=29]
->>>>>>> 324d6d8c
 bg_color = Color( 0, 0.435294, 0.52549, 1 )
 border_width_left = 1
 border_width_top = 1
@@ -260,11 +229,7 @@
 corner_radius_bottom_right = 5
 corner_radius_bottom_left = 5
 
-<<<<<<< HEAD
-[sub_resource type="StyleBoxFlat" id=23]
-=======
 [sub_resource type="StyleBoxFlat" id=30]
->>>>>>> 324d6d8c
 content_margin_left = 5.0
 content_margin_right = 5.0
 content_margin_top = 10.0
@@ -278,32 +243,21 @@
 corner_radius_bottom_right = 10
 corner_radius_bottom_left = 10
 
-<<<<<<< HEAD
-[sub_resource type="StyleBoxFlat" id=24]
-=======
 [sub_resource type="StyleBoxFlat" id=31]
->>>>>>> 324d6d8c
 border_width_top = 1
 border_color = Color( 0.0666667, 1, 0.835294, 1 )
 expand_margin_left = 5.0
 expand_margin_right = 5.0
 
-<<<<<<< HEAD
-[sub_resource type="StyleBoxFlat" id=25]
-bg_color = Color( 0, 0.313726, 0.313726, 1 )
-
-[sub_resource type="StyleBoxFlat" id=26]
-bg_color = Color( 0.34902, 0.823529, 1, 0.392157 )
-=======
 [sub_resource type="StyleBoxFlat" id=32]
 bg_color = Color( 0, 0.313726, 0.313726, 1 )
->>>>>>> 324d6d8c
+
+[sub_resource type="StyleBoxFlat" id=33]
+bg_color = Color( 0, 0.313726, 0.313726, 1 )
 
 [sub_resource type="StyleBoxFlat" id=27]
 bg_color = Color( 0.34902, 0.823529, 1, 0.392157 )
 
-<<<<<<< HEAD
-=======
 [sub_resource type="StyleBoxFlat" id=34]
 bg_color = Color( 0.34902, 0.823529, 1, 0.392157 )
 
@@ -312,7 +266,6 @@
 border_width_left = 15
 border_color = Color( 1, 1, 1, 0 )
 
->>>>>>> 324d6d8c
 [resource]
 Button/colors/font_color = Color( 1, 1, 1, 1 )
 Button/colors/font_color_disabled = Color( 1, 1, 1, 1 )
@@ -447,11 +400,7 @@
 HSlider/icons/tick = null
 HSlider/styles/grabber_area = SubResource( 14 )
 HSlider/styles/grabber_area_highlight = SubResource( 15 )
-<<<<<<< HEAD
-HSlider/styles/slider = SubResource( 15 )
-=======
 HSlider/styles/slider = SubResource( 16 )
->>>>>>> 324d6d8c
 HSplitContainer/constants/autohide = 1
 HSplitContainer/constants/separation = 12
 HSplitContainer/icons/grabber = null
@@ -478,11 +427,7 @@
 Label/constants/shadow_as_outline = 0
 Label/constants/shadow_offset_x = 1
 Label/constants/shadow_offset_y = 1
-<<<<<<< HEAD
-Label/fonts/font = null
-=======
 Label/fonts/font = SubResource( 17 )
->>>>>>> 324d6d8c
 Label/styles/normal = null
 LineEdit/colors/clear_button_color = Color( 1, 1, 1, 1 )
 LineEdit/colors/clear_button_color_pressed = Color( 1, 1, 1, 1 )
@@ -494,15 +439,9 @@
 LineEdit/constants/minimum_spaces = 12
 LineEdit/fonts/font = null
 LineEdit/icons/clear = null
-<<<<<<< HEAD
-LineEdit/styles/focus = null
-LineEdit/styles/normal = SubResource( 16 )
-LineEdit/styles/read_only = SubResource( 17 )
-=======
 LineEdit/styles/focus = SubResource( 18 )
 LineEdit/styles/normal = SubResource( 19 )
 LineEdit/styles/read_only = SubResource( 20 )
->>>>>>> 324d6d8c
 LinkButton/colors/font_color = Color( 0, 0, 0, 1 )
 LinkButton/colors/font_color_hover = Color( 0, 0, 0, 1 )
 LinkButton/colors/font_color_pressed = Color( 0, 0, 0, 1 )
@@ -530,17 +469,6 @@
 OptionButton/colors/font_color_pressed = Color( 1, 1, 1, 1 )
 OptionButton/constants/arrow_margin = 10
 OptionButton/constants/hseparation = 2
-<<<<<<< HEAD
-OptionButton/fonts/font = null
-OptionButton/icons/arrow = null
-OptionButton/styles/disabled = null
-OptionButton/styles/focus = null
-OptionButton/styles/hover = null
-OptionButton/styles/normal = SubResource( 18 )
-OptionButton/styles/pressed = SubResource( 19 )
-Panel/styles/panel = null
-PanelContainer/styles/panel = SubResource( 20 )
-=======
 OptionButton/fonts/font = SubResource( 21 )
 OptionButton/icons/arrow = null
 OptionButton/styles/disabled = null
@@ -550,7 +478,6 @@
 OptionButton/styles/pressed = SubResource( 24 )
 Panel/styles/panel = null
 PanelContainer/styles/panel = SubResource( 25 )
->>>>>>> 324d6d8c
 PopupDialog/styles/panel = null
 PopupMenu/colors/font_color = Color( 1, 1, 1, 1 )
 PopupMenu/colors/font_color_accel = Color( 1, 1, 1, 1 )
@@ -558,20 +485,6 @@
 PopupMenu/colors/font_color_hover = Color( 1, 1, 1, 1 )
 PopupMenu/constants/hseparation = -4
 PopupMenu/constants/vseparation = 4
-<<<<<<< HEAD
-PopupMenu/fonts/font = null
-PopupMenu/icons/checked = null
-PopupMenu/icons/radio_checked = null
-PopupMenu/icons/radio_unchecked = SubResource( 21 )
-PopupMenu/icons/submenu = null
-PopupMenu/icons/unchecked = null
-PopupMenu/styles/hover = null
-PopupMenu/styles/labeled_separator_left = null
-PopupMenu/styles/labeled_separator_right = null
-PopupMenu/styles/panel = SubResource( 22 )
-PopupMenu/styles/panel_disabled = null
-PopupMenu/styles/separator = SubResource( 23 )
-=======
 PopupMenu/fonts/font = SubResource( 26 )
 PopupMenu/icons/checked = null
 PopupMenu/icons/radio_checked = SubResource( 27 )
@@ -584,7 +497,6 @@
 PopupMenu/styles/panel = SubResource( 30 )
 PopupMenu/styles/panel_disabled = null
 PopupMenu/styles/separator = SubResource( 31 )
->>>>>>> 324d6d8c
 PopupPanel/styles/panel = null
 ProgressBar/colors/font_color = Color( 0, 0, 0, 1 )
 ProgressBar/colors/font_color_shadow = Color( 0, 0, 0, 1 )
@@ -747,17 +659,10 @@
 VScrollBar/icons/decrement_highlight = null
 VScrollBar/icons/increment = null
 VScrollBar/icons/increment_highlight = null
-<<<<<<< HEAD
-VScrollBar/styles/grabber = SubResource( 24 )
-VScrollBar/styles/grabber_highlight = SubResource( 25 )
-VScrollBar/styles/grabber_pressed = SubResource( 26 )
-VScrollBar/styles/scroll = SubResource( 27 )
-=======
 VScrollBar/styles/grabber = SubResource( 32 )
 VScrollBar/styles/grabber_highlight = SubResource( 33 )
 VScrollBar/styles/grabber_pressed = SubResource( 34 )
 VScrollBar/styles/scroll = SubResource( 35 )
->>>>>>> 324d6d8c
 VScrollBar/styles/scroll_focus = null
 VSeparator/constants/separation = 4
 VSeparator/styles/separator = null
