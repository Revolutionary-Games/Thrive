--- conflicted
+++ resolved
@@ -222,10 +222,10 @@
 border_width_right = 1
 border_width_bottom = 1
 border_color = Color( 0.0666667, 1, 0.835294, 1 )
-corner_radius_top_left = 3
-corner_radius_top_right = 3
-corner_radius_bottom_right = 3
-corner_radius_bottom_left = 3
+corner_radius_top_left = 5
+corner_radius_top_right = 5
+corner_radius_bottom_right = 5
+corner_radius_bottom_left = 5
 
 [sub_resource type="StyleBoxFlat" id=25]
 content_margin_left = 10.0
@@ -236,21 +236,22 @@
 border_width_right = 1
 border_width_bottom = 1
 border_color = Color( 0.0666667, 1, 0.835294, 1 )
-corner_radius_top_left = 3
-corner_radius_top_right = 3
-corner_radius_bottom_right = 3
-corner_radius_bottom_left = 3
+corner_radius_top_left = 5
+corner_radius_top_right = 5
+corner_radius_bottom_right = 5
+corner_radius_bottom_left = 5
 
 [sub_resource type="StyleBoxFlat" id=26]
 content_margin_left = 10.0
 content_margin_right = 10.0
+content_margin_bottom = 1.0
 bg_color = Color( 0, 0.435294, 0.52549, 1 )
 border_width_left = 1
 border_width_top = 1
 border_width_right = 1
 border_color = Color( 0.0666667, 1, 0.835294, 1 )
-corner_radius_top_left = 3
-corner_radius_top_right = 3
+corner_radius_top_left = 5
+corner_radius_top_right = 5
 
 [sub_resource type="StyleBoxFlat" id=27]
 bg_color = Color( 0, 0.129412, 0.141176, 0.752941 )
@@ -724,10 +725,10 @@
 TabContainer/icons/increment_highlight = null
 TabContainer/icons/menu = null
 TabContainer/icons/menu_highlight = null
-TabContainer/styles/panel = SubResource( 27 )
-TabContainer/styles/tab_bg = SubResource( 4 )
-TabContainer/styles/tab_disabled = SubResource( 1 )
-TabContainer/styles/tab_fg = SubResource( 5 )
+TabContainer/styles/panel = null
+TabContainer/styles/tab_bg = null
+TabContainer/styles/tab_disabled = null
+TabContainer/styles/tab_fg = null
 Tabs/colors/font_color_bg = Color( 0, 0, 0, 1 )
 Tabs/colors/font_color_disabled = Color( 0, 0, 0, 1 )
 Tabs/colors/font_color_fg = Color( 0, 0, 0, 1 )
@@ -807,13 +808,8 @@
 Tree/colors/custom_button_font_highlight = Color( 0, 0, 0, 1 )
 Tree/colors/drop_position_color = Color( 0, 0, 0, 1 )
 Tree/colors/font_color = Color( 1, 1, 1, 1 )
-<<<<<<< HEAD
-Tree/colors/font_color_selected = Color( 0.65098, 0.784314, 0.811765, 1 )
-Tree/colors/guide_color = Color( 0.0666667, 0.941176, 0.788235, 0.498039 )
-=======
 Tree/colors/font_color_selected = Color( 0, 0, 0, 1 )
 Tree/colors/guide_color = Color( 0, 0, 0, 1 )
->>>>>>> b11b6863
 Tree/colors/relationship_line_color = Color( 0, 0, 0, 1 )
 Tree/colors/selection_color = Color( 0, 0, 0, 1 )
 Tree/colors/title_button_color = Color( 0, 0, 0, 1 )
@@ -833,11 +829,7 @@
 Tree/icons/select_arrow = null
 Tree/icons/unchecked = null
 Tree/icons/updown = null
-<<<<<<< HEAD
-Tree/styles/bg = SubResource( 27 )
-=======
 Tree/styles/bg = SubResource( 45 )
->>>>>>> b11b6863
 Tree/styles/bg_focus = null
 Tree/styles/button_pressed = null
 Tree/styles/cursor = null
