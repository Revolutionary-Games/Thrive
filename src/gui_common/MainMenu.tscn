--- conflicted
+++ resolved
@@ -326,25 +326,13 @@
 [node name="GUIAnimations" type="AnimationPlayer" parent="."]
 anims/MenuSlide = SubResource( 1 )
 
-<<<<<<< HEAD
-[node name="GLES2 Popup" type="ConfirmationDialog" parent="."]
-=======
 [node name="GLES2 Popup" type="AcceptDialog" parent="."]
->>>>>>> bfacb0b2
 margin_right = 515.0
 margin_bottom = 108.0
 theme = ExtResource( 2 )
 window_title = "GLES2 Mode Warning"
-<<<<<<< HEAD
-dialog_text = "You are running Thrive with GLES2. This is severely untested and is likely to cause issues."
-dialog_autowrap = true
-__meta__ = {
-"_edit_use_anchors_": false
-}
-=======
 dialog_text = "You are running Thrive with GLES2. This is severely untested and is likely to cause issues. Try to update your video drivers and/or force AMD or Nvidia graphics to be used to run Thrive."
 dialog_autowrap = true
->>>>>>> bfacb0b2
 [connection signal="pressed" from="MenuContainers/Menus/MarginContainer/MainMenu/NewGame" to="." method="NewGamePressed"]
 [connection signal="pressed" from="MenuContainers/Menus/MarginContainer/MainMenu/LoadGame" to="." method="LoadGamePressed"]
 [connection signal="pressed" from="MenuContainers/Menus/MarginContainer/MainMenu/Options" to="." method="OptionsPressed"]
