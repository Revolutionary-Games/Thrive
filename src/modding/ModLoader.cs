﻿using System;
using System.Collections.Generic;
using System.Linq;
using System.Reflection;
using Godot;
using HarmonyLib;
using File = System.IO.File;
using Path = System.IO.Path;

/// <summary>
///   Handles loading mods, and auto-loading mods, and also showing related errors etc. popups
/// </summary>
public class ModLoader : Node
{
    private static ModLoader? instance;
    private static ModInterface? modInterface;

    private readonly List<string> loadedMods = new();

    private readonly Dictionary<string, IMod> loadedModAssemblies = new();
    private readonly Dictionary<string, Harmony> loadedAutoHarmonyMods = new();

    private readonly List<(FullModDetails, string)> modErrors = new();

    private readonly Lazy<bool> hasAvailableMods = new(() => LoadFirstInstalledModInfo() != null);

    private List<FullModDetails>? workshopMods;

    private bool initialLoad = true;
    private bool firstExecute = true;

    private ModLoader()
    {
        instance = this;

        // Make sure we reference something from Harmony so that our builds are forced to always include it
        try
        {
            var harmony = new Harmony("com.revolutionarygamesstudio.thrive.dummyHarmony");
            harmony.GetPatchedMethods();
        }
        catch (Exception e)
        {
            GD.PrintErr(
                "Harmony doesn't seem to be working. Don't expect any Harmony using mods to work. Exception: ", e);
        }

        // The reason why mods aren't loaded here already is that this object can't be attached to the scene here yet
        // so we delay mod loading until this has been attached to the main scene tree
    }

    /// <summary>
    ///   The number that corresponds to the number returned by the isValidModList function
    /// </summary>
    public enum CheckErrorStatus
    {
        RequiredModsNotFound = -7,
        InvalidLoadOrderAfter,
        InvalidLoadOrderBefore,
        IncompatibleMod,
        InvalidDependencyOrder,
        DependencyNotFound,
        IncompatibleVersion,
        Unknown = 0,
        Valid,
        EmptyList,
    }

    public static ModLoader Instance => instance!;

    /// <summary>
    ///   The mod interface the game uses to trigger events that mods can react to
    /// </summary>
    public static ModInterface ModInterface => modInterface ?? throw new InstanceNotLoadedYetException();

    /// <summary>
    ///   Set to true if a mod that requires restart is loaded or unloaded
    /// </summary>
    public bool RequiresRestart { get; private set; }

    /// <summary>
    ///   Mod assembnlies for all of the loaded mods used to communicate with the mod
    /// </summary>
    public Dictionary<string, IMod> LoadedModAssemblies => loadedModAssemblies;

    /// <summary>
    ///   Errors that occurred when loading or unloading mods
    /// </summary>
    public IEnumerable<(FullModDetails Mod, string ErrorMessage)> ModErrors => modErrors;

    /// <summary>
    ///   Finds a mod and loads its info
    /// </summary>
    /// <param name="name">The internal (folder) name of the mod</param>
    /// <param name="failureIsError">If true, failure to find a mod is printed out</param>
    /// <returns>The mod details if the mod could be loaded</returns>
    public static FullModDetails? LoadModInfo(string name, bool failureIsError = true)
    {
        using var currentDirectory = new Directory();

        foreach (var location in Constants.ModLocations)
        {
            var modsFolder = Path.Combine(location, name);

            if (!currentDirectory.DirExists(modsFolder))
                continue;

            if (currentDirectory.FileExists(Path.Combine(modsFolder, Constants.MOD_INFO_FILE_NAME)))
            {
                var info = ModManager.LoadModInfo(modsFolder);

                if (info == null)
                {
                    GD.PrintErr("Failed to load info for mod \"", name, "\" from: ", modsFolder);
                    return null;
                }

                if (info.InternalName != name)
                {
                    GD.PrintErr("Mod internal name (", info.InternalName, ") doesn't match name of folder (", name,
                        ")");
                    return null;
                }

                return new FullModDetails(name, modsFolder, info);
            }
        }

        if (failureIsError)
            GD.PrintErr("No folder found for mod: ", name);
        return null;
    }

    public static List<FullModDetails> LoadWorkshopModsList()
    {
        var steamHandler = SteamHandler.Instance;
        if (!steamHandler.IsLoaded)
            return new List<FullModDetails>();

        var result = new List<FullModDetails>();

        using var directory = new Directory();

        foreach (var location in steamHandler.GetWorkshopItemFolders())
        {
            if (!directory.DirExists(location))
            {
                GD.PrintErr("Workshop item folder doesn't exist: ", location);
                continue;
            }

            if (directory.FileExists(Path.Combine(location, Constants.MOD_INFO_FILE_NAME)))
            {
                var info = ModManager.LoadModInfo(location);

                if (info == null)
                {
                    GD.PrintErr("Failed to load info for workshop mod at: ", location);
                    continue;
                }

                result.Add(new FullModDetails(info.InternalName, location, info)
                    { Workshop = true });
            }
            else
            {
                GD.PrintErr("Workshop item folder is missing mod info JSON at: ", location);
            }
        }

        return result;
    }

    /// <summary>
    ///   This checks if all of the mod in the list is compatible with each other
    /// </summary>
    /// <returns>
    ///  The 1st index returns the error type (Look at CheckErrorStatus enum for more explanation)
    ///  Tht 2nd index returns the mod that is causing the error
    ///  The 3rd index returns the other mod that is causing the error, if there is one
    /// </returns>
    public static (int ErrorType, int ModIndex, int OtherModIndex) IsValidModList(List<FullModDetails> modsToCheck)
    {
        var isValidList = (ErrorType: (int)CheckErrorStatus.Unknown, ModIndex: -1, OtherModIndex: -1);

        // Make sure the list is not empty
        if (modsToCheck.Count < 1)
        {
            return ((int)CheckErrorStatus.EmptyList, -1, -1);
        }

        // Store the mod in a dictionary for faster look-up when actually checking
        Dictionary<string, FullModDetails> tempModDictionary = ModArrayToModDictioanry(modsToCheck.ToArray());

        for (int index = 0; index < modsToCheck.Count; ++index)
        {
            FullModDetails currentMod = modsToCheck[index];
            int[] validMod = IsModValid(currentMod, tempModDictionary);
            isValidList = (validMod[0], index, validMod[1]);

            // TODO: allow for multiple mod errors to show up
            if (isValidList.ErrorType <= 0)
            {
                break;
            }
        }

        // If there were no errors then the list is valid
        if (isValidList.ErrorType == (int)CheckErrorStatus.Unknown)
        {
            isValidList = ((int)CheckErrorStatus.Valid, -1, -1);
        }

        return isValidList;
    }

    /// <summary>
    ///   This checks if the mod is valid in dictionary of mods
    ///   If you want to check if a mod is valid in a list use of the above functions
    /// </summary>
    /// <returns>
    ///  The 1st index returns the error type (Look at CheckErrorStatus enum for more explanation)
    ///  The 2nd index returns the mod that is causing the error, if there is one
    /// </returns>
    public static int[] IsModValid(FullModDetails currentMod, Dictionary<string, FullModDetails> modDictionary)
    {
        var currentModInfo = currentMod.Info;

        if (!currentMod.IsCompatibleVersion.IsCompatible())
        {
            return new[]
            {
                (int)CheckErrorStatus.IncompatibleVersion, -1,
            };
        }

        if (currentModInfo.Dependencies != null)
        {
            var dependencyIndex = 0;
            foreach (string dependencyName in currentModInfo.Dependencies)
            {
                if (!string.IsNullOrWhiteSpace(dependencyName))
                {
                    if (modDictionary.ContainsKey(dependencyName))
                    {
                        // See if the dependency is loaded before this mod
                        if (currentMod.LoadPosition < modDictionary[dependencyName].LoadPosition)
                        {
                            return new[]
                            {
                                (int)CheckErrorStatus.InvalidDependencyOrder,
                                modDictionary[dependencyName].LoadPosition,
                            };
                        }
                    }
                    else
                    {
                        return new[]
                        {
                            (int)CheckErrorStatus.DependencyNotFound, dependencyIndex,
                        };
                    }
                }

                ++dependencyIndex;
            }
        }

        if (currentModInfo.RequiredMods != null)
        {
            var requiredModsIndex = 0;
            foreach (string requiredModsName in currentModInfo.RequiredMods)
            {
                if (!string.IsNullOrWhiteSpace(requiredModsName))
                {
                    if (!modDictionary.ContainsKey(requiredModsName))
                    {
                        return new[]
                        {
                            (int)CheckErrorStatus.RequiredModsNotFound, requiredModsIndex,
                        };
                    }
                }

                ++requiredModsIndex;
            }
        }

        if (currentModInfo.IncompatibleMods != null)
        {
            foreach (string incompatibleName in currentModInfo.IncompatibleMods)
            {
                if (!string.IsNullOrWhiteSpace(incompatibleName))
                {
                    if (modDictionary.ContainsKey(incompatibleName))
                    {
                        return new[]
                        {
                            (int)CheckErrorStatus.IncompatibleMod, modDictionary[incompatibleName].LoadPosition,
                        };
                    }
                }
            }
        }

        if (currentModInfo.LoadBefore != null)
        {
            foreach (string loadBeforeName in currentModInfo.LoadBefore)
            {
                if (!string.IsNullOrWhiteSpace(loadBeforeName))
                {
                    if (modDictionary.ContainsKey(loadBeforeName))
                    {
                        if (currentMod.LoadPosition > modDictionary[loadBeforeName].LoadPosition)
                        {
                            return new[]
                            {
                                (int)CheckErrorStatus.InvalidLoadOrderBefore,
                                modDictionary[loadBeforeName].LoadPosition,
                            };
                        }
                    }
                }
            }
        }

        if (currentModInfo.LoadAfter != null)
        {
            foreach (string loadAfterName in currentModInfo.LoadAfter)
            {
                if (!string.IsNullOrWhiteSpace(loadAfterName))
                {
                    if (modDictionary.ContainsKey(loadAfterName))
                    {
                        if (currentMod.LoadPosition < modDictionary[loadAfterName].LoadPosition)
                        {
                            return new[]
                            {
                                (int)CheckErrorStatus.InvalidLoadOrderAfter,
                                modDictionary[loadAfterName].LoadPosition,
                            };
                        }
                    }
                }
            }
        }

        return new[] { (int)CheckErrorStatus.Valid, -1 };
    }

    public override void _Ready()
    {
        base._Ready();

        if (modInterface != null)
            throw new InvalidOperationException("ModInterface has been created already");

        modInterface = new ModInterface(GetTree());

        LoadMods();
        initialLoad = false;
    }

    public override void _Process(float delta)
    {
        base._Process(delta);

        if (firstExecute)
        {
            GD.Print("Loading mod Nodes into the scene tree");

            foreach (var tuple in loadedModAssemblies)
            {
                RunCodeModFirstRunCallbacks(tuple.Value);
            }

            firstExecute = false;
        }
    }

    public void LoadMods()
    {
        var newMods = Settings.Instance.EnabledMods.Value.ToHashSet();

        foreach (var unload in loadedMods.ToList())
        {
            GD.Print("Unloading mod: ", unload);

            UnLoadMod(unload);
            loadedMods.Remove(unload);
        }

        if (newMods.Count < 1)
            return;

<<<<<<< HEAD
        foreach (var load in newMods.ToList())
=======
        if (!SafeModeStartupHandler.AreModsAllowed())
        {
            GD.PrintErr("Mod loading is disabled due to safe mode startup");
            SafeModeStartupHandler.ModLoadingSkipped = true;
            return;
        }

        UnhandledExceptionLogger.ReportModsEnabled();
        SafeModeStartupHandler.ReportModLoadingStart();

        foreach (var load in newMods.Except(loadedMods).ToList())
>>>>>>> 096d7aed
        {
            GD.Print("Loading mod: ", load);
            LoadMod(load);
            loadedMods.Add(load);
        }

        GD.Print("Mod loading finished");
    }

    public void OnNewWorkshopModsInstalled()
    {
        workshopMods = null;
    }

    public List<(FullModDetails Mod, string ErrorMessage)> GetAndClearModErrors()
    {
        var result = ModErrors.ToList();

        modErrors.Clear();

        return result;
    }

<<<<<<< HEAD
    public List<(FullModDetails Mod, string ErrorMessage)> GetModErrors()
    {
        var result = ModErrors.ToList();

        return result;
    }

    private static Dictionary<string, FullModDetails> ModArrayToModDictioanry(FullModDetails[] modArray)
    {
        var returnValue = new Dictionary<string, FullModDetails>();
        for (int index = 0; index < modArray.Length; ++index)
        {
            var currentMod = modArray[index];
            currentMod.LoadPosition = index;
            returnValue.Add(currentMod.InternalName, currentMod);
        }

        return returnValue;
=======
    public bool HasEnabledMods()
    {
        return loadedMods.Count > 0;
    }

    public bool HasAvailableMods()
    {
        return hasAvailableMods.Value;
    }

    private static ModInfo? LoadFirstInstalledModInfo()
    {
        using var currentDirectory = new Directory();

        foreach (var location in Constants.ModLocations)
        {
            if (!currentDirectory.DirExists(location))
                continue;

            if (currentDirectory.Open(location) != Error.Ok)
            {
                GD.PrintErr("Failed to open potential mod folder for reading at: ", location);
                continue;
            }

            if (currentDirectory.ListDirBegin(true, true) != Error.Ok)
            {
                GD.PrintErr("Failed to begin directory listing");
                continue;
            }

            while (true)
            {
                var item = currentDirectory.GetNext();

                if (string.IsNullOrEmpty(item))
                    break;

                if (!currentDirectory.DirExists(item))
                    continue;

                var modsFolder = Path.Combine(location, item);

                if (currentDirectory.FileExists(Path.Combine(item, Constants.MOD_INFO_FILE_NAME)))
                {
                    var info = ModManager.LoadModInfo(modsFolder);

                    if (info == null)
                    {
                        GD.PrintErr("Failed to load mod info from: ", modsFolder);
                        continue;
                    }

                    currentDirectory.ListDirEnd();
                    return info;
                }
            }

            currentDirectory.ListDirEnd();
        }

        // No mods installed
        return null;
>>>>>>> 096d7aed
    }

    private void LoadMod(string name)
    {
        var info = FindMod(name);

        if (info == null)
        {
            GD.PrintErr("Can't load mod due to failed info reading: ", name);

            var tempMod = new FullModDetails(name);

            modErrors.Add((tempMod, TranslationServer.Translate("CANT_LOAD_MOD_INFO").FormatSafe(name)));
            return;
        }

        bool loadedSomething = false;

        if (!string.IsNullOrEmpty(info.Info.PckToLoad) &&
            FileHelpers.ExistsCaseSensitive(Path.Combine(info.Folder, info.Info.PckToLoad ?? string.Empty)))
        {
            LoadPckFile(Path.Combine(info.Folder, info.Info.PckToLoad ?? string.Empty));
            loadedSomething = true;
        }

        if (!string.IsNullOrEmpty(info.Info.ModAssembly))
        {
            Assembly modAssembly;
            try
            {
                modAssembly = LoadCodeAssembly(Path.Combine(info.Folder, info.Info.ModAssembly!));
            }
            catch (Exception e)
            {
                GD.PrintErr("Could not load mod assembly due to exception: ", e);
                modErrors.Add((info, TranslationServer.Translate("MOD_ASSEMBLY_LOAD_EXCEPTION").FormatSafe(name, e)));
                return;
            }

            if (!CreateModInstance(name, info, modAssembly))
                return;

            loadedSomething = true;
        }

        CheckAndMarkIfModRequiresRestart(info);

        if (!loadedSomething)
        {
            GD.Print("A mod contained no loadable resources");
            modErrors.Add((info, TranslationServer.Translate("MOD_HAS_NO_LOADABLE_RESOURCES").FormatSafe(name)));
        }
    }

    private void UnLoadMod(string name)
    {
        var info = FindMod(name);

        if (info == null)
        {
            GD.PrintErr("Can't unload mod due to failed info reading: ", name);
            var tempMod = new FullModDetails(name);
            modErrors.Add((tempMod, TranslationServer.Translate("CANT_LOAD_MOD_INFO").FormatSafe(name)));
            return;
        }

        if (loadedModAssemblies.TryGetValue(name, out var mod))
        {
            GD.Print("Unloaded mod contained an assembly, sending it the unload method call");

            try
            {
                if (!mod.Unload())
                {
                    GD.PrintErr("Mod's (", name, ") assembly unload method call failed");
                    modErrors.Add((info, TranslationServer.Translate("MOD_ASSEMBLY_UNLOAD_CALL_FAILED").FormatSafe(name)));
                }
            }
            catch (Exception e)
            {
                GD.PrintErr("Mod's (", name, ") assembly unload method call failed with an exception: ", e);
                modErrors.Add((info, TranslationServer.Translate("MOD_ASSEMBLY_UNLOAD_CALL_FAILED_EXCEPTION")
                    .FormatSafe(name, e)));
            }

            loadedModAssemblies.Remove(name);
        }

        if (info.Info.UseAutoHarmony == true)
        {
            UnloadAutoHarmonyMod(info);
        }

        CheckAndMarkIfModRequiresRestart(info);
    }

    private void CheckAndMarkIfModRequiresRestart(FullModDetails mod)
    {
        // Ignore restart state on initial load to not print the messages about it unnecessarily
        if (initialLoad)
            return;

        if (mod.Info.RequiresRestart)
        {
            GD.Print(mod.InternalName, " requires a restart");
            RequiresRestart = true;
        }
    }

    /// <summary>
    ///   Finds a mod by name to load. Also checks workshop mods
    /// </summary>
    /// <param name="name">The name of the mod</param>
    /// <returns>The loaded mod info or null if not found</returns>
    private FullModDetails? FindMod(string name)
    {
        var info = LoadModInfo(name);

        if (info == null)
        {
            if (workshopMods == null)
            {
                GD.Print("Checking for potentially installed workshop mods");
                workshopMods = LoadWorkshopModsList();
            }

            info = workshopMods.FirstOrDefault(m => m.InternalName == name);

            if (info != null)
            {
                GD.Print("Mod folder found as a workshop item");
            }
        }

        return info;
    }

    private void RunCodeModFirstRunCallbacks(IMod mod)
    {
        var scene = modInterface!.CurrentScene;

        mod.CanAttachNodes(scene);
    }

    private bool CreateModInstance(string name, FullModDetails info, Assembly assembly)
    {
        if (info.Info.AssemblyModClass == null)
        {
            return false;
        }

        var className = info.Info.AssemblyModClass;

        if (info.Info.UseAutoHarmony == true)
        {
            LoadAutoHarmonyMod(info, assembly);

            // Allow normal loading if the mod class is also specified
            if (string.IsNullOrEmpty(className))
                return true;
        }

        var type = assembly.GetTypes().FirstOrDefault(t => t.Name == className);

        if (type == null)
        {
            GD.Print("No class with name \"", className, "\" found, can't finish loading mod assembly");
            modErrors.Add((info, TranslationServer.Translate("MOD_ASSEMBLY_CLASS_NOT_FOUND").FormatSafe(name, className)));
            return false;
        }

        try
        {
            type = assembly.GetTypes().FirstOrDefault(t => t.Name == className);
            if (type == null)
            {
                GD.Print("No class with name \"", className, "\" found, can't finish loading mod assembly");
                modErrors.Add((info, TranslationServer.Translate("MOD_ASSEMBLY_CLASS_NOT_FOUND").FormatSafe(name, className)));
                return false;
            }

            var mod = (IMod)Activator.CreateInstance(type);

            if (!mod.Initialize(modInterface!, info))
            {
                GD.PrintErr("Mod's (", name, ") initialize method call failed");
                modErrors.Add((info, TranslationServer.Translate("MOD_ASSEMBLY_INIT_CALL_FAILED").FormatSafe(name)));
            }

            loadedModAssemblies.Add(name, mod);

            if (!firstExecute)
            {
                // We need to do the actions that would normally be delayed if this mod was loaded after game startup
                RunCodeModFirstRunCallbacks(mod);
            }
        }
        catch (Exception e)
        {
            GD.PrintErr("Mod's (", name, ") initialization failed with an exception: ", e);
            modErrors.Add((info, TranslationServer.Translate("MOD_ASSEMBLY_LOAD_CALL_FAILED_EXCEPTION").FormatSafe(name, e)));
        }

        return true;
    }

    private void LoadAutoHarmonyMod(FullModDetails info, Assembly assembly)
    {
        if (!loadedAutoHarmonyMods.TryGetValue(info.InternalName, out var harmony))
        {
            harmony = new Harmony($"thrive.auto.mod.{info.InternalName}");
            loadedAutoHarmonyMods[info.InternalName] = harmony;
        }

        GD.Print("Performing auto Harmony load for: ", info.InternalName);

        try
        {
            harmony.PatchAll(assembly);
        }
        catch (Exception e)
        {
            GD.PrintErr("Mod's (", info.InternalName, ") harmony loading failed with an exception: ", e);
            modErrors.Add((info, TranslationServer.Translate("MOD_HARMONY_LOAD_FAILED_EXCEPTION").FormatSafe(info.InternalName, e)));
        }
    }

    private void UnloadAutoHarmonyMod(FullModDetails info)
    {
        if (!loadedAutoHarmonyMods.TryGetValue(info.InternalName, out var harmony))
        {
            GD.Print("Can't unload Harmony using mod that is not loaded: ", info.InternalName);
            return;
        }

        GD.Print("Performing auto Harmony unload for: ", info.InternalName);

        try
        {
            harmony.UnpatchAll(harmony.Id);
        }
        catch (Exception e)
        {
            GD.PrintErr("Mod's (", info.InternalName, ") harmony unload failed with an exception: ", e);
            modErrors.Add((info, TranslationServer.Translate("MOD_HARMONY_UNLOAD_FAILED_EXCEPTION").FormatSafe(info.InternalName, e)));
        }
    }

    private void LoadPckFile(string path)
    {
        GD.Print("Loading mod .pck file: ", path);

        if (!FileHelpers.Exists(path))
        {
            GD.PrintErr(".pck loading failed due to the .pck file not existing: ", path);
            modErrors.Add(TranslationServer.Translate("PCK_LOAD_FAILED_DOES_NOT_EXIST")
                .FormatSafe(Path.GetFileName(path)));
            return;
        }

        if (!ProjectSettings.LoadResourcePack(path))
        {
            GD.PrintErr(".pck loading failed");
            var tempMod = new FullModDetails(Path.GetFileName(path));
            modErrors.Add((tempMod, TranslationServer.Translate("PCK_LOAD_FAILED").FormatSafe(Path.GetFileName(path))));
        }
    }

    private Assembly LoadCodeAssembly(string path)
    {
        path = ProjectSettings.GlobalizePath(path);

        if (!File.Exists(path))
        {
            GD.PrintErr("Can't load assembly from non-existent path: ", path);
            throw new ArgumentException("Invalid given assembly path");
        }

        GD.Print("Loading mod C# assembly from: ", path);

        // This version doesn't load the classes into the current assembly find path (or whatever it is properly called
        // in C#)
        var result = Assembly.LoadFrom(path);

        // This version should load like that, however this still results in classes not being found from Godot
        // so special workaround is needed
        // TODO: now that upper call is changed to LoadFrom this might not work as a replacement anymore
        // var result = AppDomain.CurrentDomain.Load(File.ReadAllBytes(path));

        GD.Print("Assembly load succeeded");

        return result;
    }
}<|MERGE_RESOLUTION|>--- conflicted
+++ resolved
@@ -393,9 +393,6 @@
         if (newMods.Count < 1)
             return;
 
-<<<<<<< HEAD
-        foreach (var load in newMods.ToList())
-=======
         if (!SafeModeStartupHandler.AreModsAllowed())
         {
             GD.PrintErr("Mod loading is disabled due to safe mode startup");
@@ -407,7 +404,6 @@
         SafeModeStartupHandler.ReportModLoadingStart();
 
         foreach (var load in newMods.Except(loadedMods).ToList())
->>>>>>> 096d7aed
         {
             GD.Print("Loading mod: ", load);
             LoadMod(load);
@@ -431,7 +427,6 @@
         return result;
     }
 
-<<<<<<< HEAD
     public List<(FullModDetails Mod, string ErrorMessage)> GetModErrors()
     {
         var result = ModErrors.ToList();
@@ -450,7 +445,8 @@
         }
 
         return returnValue;
-=======
+    }
+
     public bool HasEnabledMods()
     {
         return loadedMods.Count > 0;
@@ -514,7 +510,6 @@
 
         // No mods installed
         return null;
->>>>>>> 096d7aed
     }
 
     private void LoadMod(string name)
