﻿using System;
using System.Collections.Generic;
using System.Globalization;
using System.Linq;
using System.Reflection;
using Godot;
using Newtonsoft.Json;
using File = System.IO.File;
using Path = System.IO.Path;

/// <summary>
///   Handles loading mods, and auto-loading mods, and also showing related errors etc. popups
/// </summary>
public class ModLoader : Node
{
    private static ModLoader? instance;
    private static ModInterface? modInterface;

    private readonly List<string> loadedMods = new();

    private readonly Dictionary<string, IMod> loadedModAssemblies = new();

    private readonly List<(FullModDetails, string)> modErrors = new();

    private List<FullModDetails>? workshopMods;

    private bool firstExecute = true;

    private ModLoader()
    {
        instance = this;

        // The reason why mods aren't loaded here already is that this object can't be attached to the scene here yet
        // so we delay mod loading until this has been attached to the main scene tree
    }

<<<<<<< HEAD
    /// <summary>
    ///   The number that corresponds to the number returned by the isValidModList function
    /// </summary>
    public enum CheckErrorStatus
    {
        RequiredModsNotFound = -7,
        InvalidLoadOrderAfter = -6,
        InvalidLoadOrderBefore = -5,
        IncompatibleMod = -4,
        InvalidDependencyOrder = -3,
        DependencyNotFound = -2,
        IncompatibleVersion = -1,
        Unknown = 0,
        Valid = 1,
        EmptyList = 2,
    }

    public static ModLoader Instance => instance;
=======
    public static ModLoader Instance => instance ?? throw new InstanceNotLoadedYetException();
>>>>>>> b11b6863

    /// <summary>
    ///   The mod interface the game uses to trigger events that mods can react to
    /// </summary>
    public static ModInterface ModInterface => modInterface ?? throw new InstanceNotLoadedYetException();

    /// <summary>
    ///   Set to true if a mod that requires restart is loaded or unloaded
    /// </summary>
    public bool RequiresRestart { get; private set; }

    /// <summary>
    ///   Mod assembnlies for all of the loaded mods used to communicate with the mod
    /// </summary>
    public Dictionary<string, IMod> LoadedModAssemblies => loadedModAssemblies;

    /// <summary>
    ///   Errors that occurred when loading or unloading mods
    /// </summary>
    public IEnumerable<(FullModDetails Mod, string ErrorMessage)> ModErrors => modErrors;

    /// <summary>
    ///   Finds a mod and loads its info
    /// </summary>
    /// <param name="name">The internal (folder) name of the mod</param>
    /// <param name="failureIsError">If true, failure to find a mod is printed out</param>
    /// <returns>The mod details if the mod could be loaded</returns>
    public static FullModDetails? LoadModInfo(string name, bool failureIsError = true)
    {
        using var currentDirectory = new Directory();

        foreach (var location in Constants.ModLocations)
        {
            var modsFolder = Path.Combine(location, name);

            if (!currentDirectory.DirExists(modsFolder))
                continue;

            if (currentDirectory.FileExists(Path.Combine(modsFolder, Constants.MOD_INFO_FILE_NAME)))
            {
                var info = ModManager.LoadModInfo(modsFolder);

                if (info == null)
                {
                    GD.PrintErr("Failed to load info for mod \"", name, "\" from: ", modsFolder);
                    return null;
                }

                if (info.InternalName != name)
                {
                    GD.PrintErr("Mod internal name (", info.InternalName, ") doesn't match name of folder (", name,
                        ")");
                    return null;
                }

                return new FullModDetails(name, modsFolder, info);
            }
        }

        if (failureIsError)
            GD.PrintErr("No folder found for mod: ", name);
        return null;
    }

    public static List<FullModDetails> LoadWorkshopModsList()
    {
        var steamHandler = SteamHandler.Instance;
        if (!steamHandler.IsLoaded)
            return new List<FullModDetails>();

        var result = new List<FullModDetails>();

        using var directory = new Directory();

        foreach (var location in steamHandler.GetWorkshopItemFolders())
        {
            if (!directory.DirExists(location))
            {
                GD.PrintErr("Workshop item folder doesn't exist: ", location);
                continue;
            }

            if (directory.FileExists(Path.Combine(location, Constants.MOD_INFO_FILE_NAME)))
            {
                var info = ModManager.LoadModInfo(location);

                if (info == null)
                {
                    GD.PrintErr("Failed to load info for workshop mod at: ", location);
                    continue;
                }

                result.Add(new FullModDetails(info.InternalName, location, info)
                    { Workshop = true });
            }
            else
            {
                GD.PrintErr("Workshop item folder is missing mod info JSON at: ", location);
            }
        }

        return result;
    }

    /// <summary>
    ///   This loads the Mod Settings/Config from a file
    /// </summary>
    /// <returns> The SavedConfig on success, null if the file can't be read.</returns>
    public static Dictionary<string, object> LoadModConfigs(string modName)
    {
        try
        {
            var fileText = File.ReadAllText(ProjectSettings.GlobalizePath(Constants.MOD_CONFIGURATION_FILE));
            var savedConfig = JsonConvert.DeserializeObject<Dictionary<string, Dictionary<string, object>>>(fileText);
            if (savedConfig?.ContainsKey(modName) ?? false)
            {
                return savedConfig[modName];
            }

            return null;
        }
        catch
        {
            GD.PrintErr("Couldn't open mod configuration file for reading.");
            return null;
        }
    }

    /// <summary>
    ///   This checks if all of the mod in the list is compatible with each other
    /// </summary>
    /// <returns>
    ///  The 1st index returns the error type (Look at CheckErrorStatus enum for more explanation)
    ///  Tht 2nd index returns the mod that is causing the error
    ///  The 3rd index returns the other mod that is causing the error, if there is one
    /// </returns>
    public static (int ErrorType, int ModIndex, int OtherModIndex) IsValidModList(List<FullModDetails> modsToCheck)
    {
        (int ErrorType, int ModIndex, int OtherModIndex) isValidList = ((int)CheckErrorStatus.Unknown, -1, -1);
        Dictionary<string, FullModDetails> tempModDictionary;

        // Make sure the list is not empty
        if (modsToCheck.Count < 1)
        {
            return ((int)CheckErrorStatus.EmptyList, -1, -1);
        }

        // Store the mod in a dictionary for faster look-up when actually checking
        tempModDictionary = ModArrayToModDictioanry(modsToCheck.ToArray());

        for (int index = 0; index < modsToCheck.Count; ++index)
        {
            FullModDetails currentMod = modsToCheck[index];
            int[] validMod = IsModValid(currentMod, tempModDictionary);
            isValidList = (validMod[0], index, validMod[1]);

            // TODO: allow for multiple mod errors to show up
            if (isValidList.ErrorType <= 0)
            {
                break;
            }
        }

        // If there were no errors then the list is valid
        if (isValidList.ErrorType == (int)CheckErrorStatus.Unknown)
        {
            isValidList = ((int)CheckErrorStatus.Valid, -1, -1);
        }

        return isValidList;
    }

    /// <summary>
    ///   This checks if the mod is valid in dictionary of mods
    ///   If you want to check if a mod is valid in a list use of the above functions
    /// </summary>
    /// <returns>
    ///  The 1st index returns the error type (Look at CheckErrorStatus enum for more explanation)
    ///  The 2nd index returns the mod that is causing the error, if there is one
    /// </returns>
    public static int[] IsModValid(FullModDetails currentMod, Dictionary<string, FullModDetails> modDictionary)
    {
        var currentModInfo = currentMod.Info;

        if (currentMod.IsCompatibleVersion < -1)
        {
            return new[]
            {
                (int)CheckErrorStatus.IncompatibleVersion, -1,
            };
        }

        if (currentModInfo.Dependencies != null)
        {
            var dependencyIndex = 0;
            foreach (string dependencyName in currentModInfo.Dependencies)
            {
                if (!string.IsNullOrWhiteSpace(dependencyName))
                {
                    if (modDictionary.ContainsKey(dependencyName))
                    {
                        // See if the dependency is loaded before this mod
                        if (currentMod.LoadPosition < modDictionary[dependencyName].LoadPosition)
                        {
                            return new[]
                            {
                                (int)CheckErrorStatus.InvalidDependencyOrder,
                                modDictionary[dependencyName].LoadPosition,
                            };
                        }
                    }
                    else
                    {
                        return new[]
                        {
                            (int)CheckErrorStatus.DependencyNotFound, dependencyIndex,
                        };
                    }
                }

                ++dependencyIndex;
            }
        }

        if (currentModInfo.RequiredMods != null)
        {
            var requiredModsIndex = 0;
            foreach (string requiredModsName in currentModInfo.RequiredMods)
            {
                if (!string.IsNullOrWhiteSpace(requiredModsName))
                {
                    if (!modDictionary.ContainsKey(requiredModsName))
                    {
                        return new[]
                        {
                            (int)CheckErrorStatus.RequiredModsNotFound, requiredModsIndex,
                        };
                    }
                }

                ++requiredModsIndex;
            }
        }

        if (currentModInfo.IncompatibleMods != null)
        {
            foreach (string incompatibleName in currentModInfo.IncompatibleMods)
            {
                if (!string.IsNullOrWhiteSpace(incompatibleName))
                {
                    if (modDictionary.ContainsKey(incompatibleName))
                    {
                        return new[]
                        {
                            (int)CheckErrorStatus.IncompatibleMod, modDictionary[incompatibleName].LoadPosition,
                        };
                    }
                }
            }
        }

        if (currentModInfo.LoadBefore != null)
        {
            foreach (string loadBeforeName in currentModInfo.LoadBefore)
            {
                if (!string.IsNullOrWhiteSpace(loadBeforeName))
                {
                    if (modDictionary.ContainsKey(loadBeforeName))
                    {
                        if (currentMod.LoadPosition > modDictionary[loadBeforeName].LoadPosition)
                        {
                            return new[]
                            {
                                (int)CheckErrorStatus.InvalidLoadOrderBefore,
                                modDictionary[loadBeforeName].LoadPosition,
                            };
                        }
                    }
                }
            }
        }

        if (currentModInfo.LoadAfter != null)
        {
            foreach (string loadAfterName in currentModInfo.LoadAfter)
            {
                if (!string.IsNullOrWhiteSpace(loadAfterName))
                {
                    if (modDictionary.ContainsKey(loadAfterName))
                    {
                        if (currentMod.LoadPosition < modDictionary[loadAfterName].LoadPosition)
                        {
                            return new[]
                            {
                                (int)CheckErrorStatus.InvalidLoadOrderAfter,
                                modDictionary[loadAfterName].LoadPosition,
                            };
                        }
                    }
                }
            }
        }

        return new[] { (int)CheckErrorStatus.Valid, -1 };
    }

    public override void _Ready()
    {
        base._Ready();

        if (modInterface != null)
            throw new InvalidOperationException("ModInterface has been created already");

        modInterface = new ModInterface(GetTree());

        LoadMods();
        RequiresRestart = false;
    }

    public override void _Process(float delta)
    {
        base._Process(delta);

        if (firstExecute)
        {
            GD.Print("Loading mod Nodes into the scene tree");

            foreach (var tuple in loadedModAssemblies)
            {
                RunCodeModFirstRunCallbacks(tuple.Value);
            }

            firstExecute = false;
        }
    }

    public void LoadMods()
    {
        var newMods = Settings.Instance.EnabledMods.Value?.ToHashSet();

        foreach (var unload in loadedMods.ToList())
        {
            GD.Print("Unloading mod: ", unload);

            UnLoadMod(unload);
            loadedMods.Remove(unload);
        }

        if (newMods == null || newMods.Count < 1)
            return;

        foreach (var load in newMods.ToList())
        {
            GD.Print("Loading mod: ", load);
            LoadMod(load);
            loadedMods.Add(load);
        }

        GD.Print("Mod loading finished");
    }

    public void OnNewWorkshopModsInstalled()
    {
        workshopMods = null;
    }

    public List<(FullModDetails Mod, string ErrorMessage)> GetAndClearModErrors()
    {
        var result = ModErrors.ToList();

        modErrors.Clear();

        return result;
    }

    public List<(FullModDetails Mod, string ErrorMessage)> GetModErrors()
    {
        var result = ModErrors.ToList();

        return result;
    }

    private static Dictionary<string, FullModDetails> ModArrayToModDictioanry(FullModDetails[] modArray)
    {
        Dictionary<string, FullModDetails> returnValue = new Dictionary<string, FullModDetails>();
        for (int index = 0; index < modArray.Length; ++index)
        {
            var currentMod = modArray[index];
            currentMod.LoadPosition = index;
            returnValue.Add(currentMod.InternalName, currentMod);
        }

        return returnValue;
    }

    private void LoadMod(string name)
    {
        var info = FindMod(name);

        if (info == null)
        {
            GD.PrintErr("Can't load mod due to failed info reading: ", name);

            var tempMod = new FullModDetails(name);

            modErrors.Add((tempMod, string.Format(CultureInfo.CurrentCulture,
                TranslationServer.Translate("CANT_LOAD_MOD_INFO"),
                name)));
            return;
        }

        bool loadedSomething = false;

        if (!string.IsNullOrEmpty(info.Info.PckToLoad) &&
            FileHelpers.ExistsCaseSensitive(Path.Combine(info.Folder, info.Info.PckToLoad)))
        {
            LoadPckFile(Path.Combine(info.Folder, info.Info.PckToLoad!));
            loadedSomething = true;
        }

        // Loads the config file if it exists
        if (info.Info.ConfigToLoad != null && FileHelpers.Exists(Path.Combine(info.Folder, info.Info.ConfigToLoad)))
        {
            var currentConfigList = ModManager.GetModConfigList(info);
            info.ConfigurationInfoList = currentConfigList;

            var currentConfig = LoadModConfigs(info.InternalName);
            if (currentConfig != null)
            {
                info.CurrentConfiguration = currentConfig;
            }
        }

        if (!string.IsNullOrEmpty(info.Info.ModAssembly))
        {
            Assembly modAssembly;
            try
            {
                modAssembly = LoadCodeAssembly(Path.Combine(info.Folder, info.Info.ModAssembly!));
            }
            catch (Exception e)
            {
                GD.PrintErr("Could not load mod assembly due to exception: ", e);
                modErrors.Add((info, string.Format(CultureInfo.CurrentCulture,
                    TranslationServer.Translate("MOD_ASSEMBLY_LOAD_EXCEPTION"),
                    name, e)));
                return;
            }

            if (!CreateModInstance(name, info, modAssembly))
                return;

            loadedSomething = true;
        }

        CheckAndMarkIfModRequiresRestart(info);

        if (!loadedSomething)
        {
            GD.Print("A mod contained no loadable resources");
            modErrors.Add((info, string.Format(CultureInfo.CurrentCulture,
                TranslationServer.Translate("MOD_HAS_NO_LOADABLE_RESOURCES"),
                name)));
        }
    }

    private void UnLoadMod(string name)
    {
        var info = FindMod(name);

        if (info == null)
        {
            GD.PrintErr("Can't unload mod due to failed info reading: ", name);
            var tempMod = new FullModDetails(name);

            modErrors.Add((tempMod, string.Format(CultureInfo.CurrentCulture,
                TranslationServer.Translate("CANT_LOAD_MOD_INFO"),
                name)));
            return;
        }

        if (loadedModAssemblies.TryGetValue(name, out var mod))
        {
            GD.Print("Unloaded mod contained an assembly, sending it the unload method call");

            try
            {
                if (!mod.Unload())
                {
                    GD.PrintErr("Mod's (", name, ") assembly unload method call failed");
                    modErrors.Add((info, string.Format(CultureInfo.CurrentCulture,
                        TranslationServer.Translate("MOD_ASSEMBLY_UNLOAD_CALL_FAILED"),
                        name)));
                }
            }
            catch (Exception e)
            {
                GD.PrintErr("Mod's (", name, ") assembly unload method call failed with an exception: ", e);
                modErrors.Add((info, string.Format(CultureInfo.CurrentCulture,
                    TranslationServer.Translate("MOD_ASSEMBLY_UNLOAD_CALL_FAILED_EXCEPTION"),
                    name, e)));
            }

            loadedModAssemblies.Remove(name);
        }

        CheckAndMarkIfModRequiresRestart(info);
    }

    private void CheckAndMarkIfModRequiresRestart(FullModDetails mod)
    {
        if (mod.Info.RequiresRestart)
        {
            GD.Print(mod.InternalName, " requires a restart");
            RequiresRestart = true;
        }
    }

    /// <summary>
    ///   Finds a mod by name to load. Also checks workshop mods
    /// </summary>
    /// <param name="name">The name of the mod</param>
    /// <returns>The loaded mod info or null if not found</returns>
    private FullModDetails? FindMod(string name)
    {
        var info = LoadModInfo(name);

        if (info == null)
        {
            if (workshopMods == null)
            {
                GD.Print("Checking for potentially installed workshop mods");
                workshopMods = LoadWorkshopModsList();
            }

            info = workshopMods.FirstOrDefault(m => m.InternalName == name);

            if (info != null)
            {
                GD.Print("Mod folder found as a workshop item");
            }
        }

        return info;
    }

    private void RunCodeModFirstRunCallbacks(IMod mod)
    {
        var scene = modInterface!.CurrentScene;

        mod.CanAttachNodes(scene);
    }

    private bool CreateModInstance(string name, FullModDetails info, Assembly assembly)
    {
        var className = info.Info.AssemblyModClass;

        var type = assembly.GetTypes().FirstOrDefault(t => t.Name == className);
        if (type == null)
        {
            GD.Print("No class with name \"", className, "\" found, can't finish loading mod assembly");
            modErrors.Add((info, string.Format(CultureInfo.CurrentCulture,
                TranslationServer.Translate("MOD_ASSEMBLY_CLASS_NOT_FOUND"),
                name, className)));
            return false;
        }

        try
        {
            var mod = (IMod)Activator.CreateInstance(type);

<<<<<<< HEAD
            if (!mod.Initialize(modInterface, info))
=======
            if (!mod.Initialize(modInterface!, info.Info))
>>>>>>> b11b6863
            {
                GD.PrintErr("Mod's (", name, ") initialize method call failed");
                modErrors.Add((info, string.Format(CultureInfo.CurrentCulture,
                    TranslationServer.Translate("MOD_ASSEMBLY_INIT_CALL_FAILED"),
                    name)));
            }

            loadedModAssemblies.Add(name, mod);

            if (!firstExecute)
            {
                // We need to do the actions that would normally be delayed if this mod was loaded after game startup
                RunCodeModFirstRunCallbacks(mod);
            }
        }
        catch (Exception e)
        {
            GD.PrintErr("Mod's (", name, ") initialization failed with an exception: ", e);
            modErrors.Add((info, string.Format(CultureInfo.CurrentCulture,
                TranslationServer.Translate("MOD_ASSEMBLY_LOAD_CALL_FAILED_EXCEPTION"),
                name, e)));
        }

        return true;
    }

    private void LoadPckFile(string path)
    {
        GD.Print("Loading mod .pck file: ", path);

        if (!ProjectSettings.LoadResourcePack(path))
        {
            GD.PrintErr(".pck loading failed");
            var tempMod = new FullModDetails(Path.GetFileName(path));
            modErrors.Add((tempMod, string.Format(CultureInfo.CurrentCulture,
                TranslationServer.Translate("PCK_LOAD_FAILED"),
                Path.GetFileName(path))));
        }
    }

    private Assembly LoadCodeAssembly(string path)
    {
        path = ProjectSettings.GlobalizePath(path);

        if (!File.Exists(path))
        {
            GD.PrintErr("Can't load assembly from non-existent path: ", path);
            throw new ArgumentException("Invalid given assembly path");
        }

        GD.Print("Loading mod C# assembly from: ", path);

        // This version doesn't load the classes into the current assembly find path (or whatever it is properly called
        // in C#)
        var result = Assembly.LoadFrom(path);

        // This version should load like that, however this still results in classes not being found from Godot
        // so special workaround is needed
        // TODO: now that upper call is changed to LoadFrom this might not work as a replacement anymore
        // var result = AppDomain.CurrentDomain.Load(File.ReadAllBytes(path));

        GD.Print("Assembly load succeeded");

        return result;
    }
}<|MERGE_RESOLUTION|>--- conflicted
+++ resolved
@@ -34,7 +34,6 @@
         // so we delay mod loading until this has been attached to the main scene tree
     }
 
-<<<<<<< HEAD
     /// <summary>
     ///   The number that corresponds to the number returned by the isValidModList function
     /// </summary>
@@ -53,9 +52,6 @@
     }
 
     public static ModLoader Instance => instance;
-=======
-    public static ModLoader Instance => instance ?? throw new InstanceNotLoadedYetException();
->>>>>>> b11b6863
 
     /// <summary>
     ///   The mod interface the game uses to trigger events that mods can react to
@@ -627,11 +623,7 @@
         {
             var mod = (IMod)Activator.CreateInstance(type);
 
-<<<<<<< HEAD
-            if (!mod.Initialize(modInterface, info))
-=======
             if (!mod.Initialize(modInterface!, info.Info))
->>>>>>> b11b6863
             {
                 GD.PrintErr("Mod's (", name, ") initialize method call failed");
                 modErrors.Add((info, string.Format(CultureInfo.CurrentCulture,
