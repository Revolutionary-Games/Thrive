--- conflicted
+++ resolved
@@ -442,16 +442,10 @@
         if (info == null)
         {
             GD.PrintErr("Can't load mod due to failed info reading: ", name);
-<<<<<<< HEAD
 
             var tempMod = new FullModDetails(name);
 
-            modErrors.Add((tempMod, string.Format(CultureInfo.CurrentCulture,
-                TranslationServer.Translate("CANT_LOAD_MOD_INFO"),
-                name)));
-=======
-            modErrors.Add(TranslationServer.Translate("CANT_LOAD_MOD_INFO").FormatSafe(name));
->>>>>>> 87d8f1f8
+            modErrors.Add((tempMod, TranslationServer.Translate("CANT_LOAD_MOD_INFO").FormatSafe(name)));
             return;
         }
 
@@ -474,13 +468,7 @@
             catch (Exception e)
             {
                 GD.PrintErr("Could not load mod assembly due to exception: ", e);
-<<<<<<< HEAD
-                modErrors.Add((info, string.Format(CultureInfo.CurrentCulture,
-                    TranslationServer.Translate("MOD_ASSEMBLY_LOAD_EXCEPTION"),
-                    name, e)));
-=======
-                modErrors.Add(TranslationServer.Translate("MOD_ASSEMBLY_LOAD_EXCEPTION").FormatSafe(name, e));
->>>>>>> 87d8f1f8
+                modErrors.Add((info, TranslationServer.Translate("MOD_ASSEMBLY_LOAD_EXCEPTION").FormatSafe(name, e)));
                 return;
             }
 
@@ -495,13 +483,7 @@
         if (!loadedSomething)
         {
             GD.Print("A mod contained no loadable resources");
-<<<<<<< HEAD
-            modErrors.Add((info, string.Format(CultureInfo.CurrentCulture,
-                TranslationServer.Translate("MOD_HAS_NO_LOADABLE_RESOURCES"),
-                name)));
-=======
-            modErrors.Add(TranslationServer.Translate("MOD_HAS_NO_LOADABLE_RESOURCES").FormatSafe(name));
->>>>>>> 87d8f1f8
+            modErrors.Add((info, TranslationServer.Translate("MOD_HAS_NO_LOADABLE_RESOURCES").FormatSafe(name)));
         }
     }
 
@@ -512,15 +494,8 @@
         if (info == null)
         {
             GD.PrintErr("Can't unload mod due to failed info reading: ", name);
-<<<<<<< HEAD
             var tempMod = new FullModDetails(name);
-
-            modErrors.Add((tempMod, string.Format(CultureInfo.CurrentCulture,
-                TranslationServer.Translate("CANT_LOAD_MOD_INFO"),
-                name)));
-=======
-            modErrors.Add(TranslationServer.Translate("CANT_LOAD_MOD_INFO").FormatSafe(name));
->>>>>>> 87d8f1f8
+            modErrors.Add((tempMod, TranslationServer.Translate("CANT_LOAD_MOD_INFO").FormatSafe(name)));
             return;
         }
 
@@ -533,26 +508,14 @@
                 if (!mod.Unload())
                 {
                     GD.PrintErr("Mod's (", name, ") assembly unload method call failed");
-<<<<<<< HEAD
-                    modErrors.Add((info, string.Format(CultureInfo.CurrentCulture,
-                        TranslationServer.Translate("MOD_ASSEMBLY_UNLOAD_CALL_FAILED"),
-                        name)));
-=======
-                    modErrors.Add(TranslationServer.Translate("MOD_ASSEMBLY_UNLOAD_CALL_FAILED").FormatSafe(name));
->>>>>>> 87d8f1f8
+                    modErrors.Add((info, TranslationServer.Translate("MOD_ASSEMBLY_UNLOAD_CALL_FAILED").FormatSafe(name)));
                 }
             }
             catch (Exception e)
             {
                 GD.PrintErr("Mod's (", name, ") assembly unload method call failed with an exception: ", e);
-<<<<<<< HEAD
-                modErrors.Add((info, string.Format(CultureInfo.CurrentCulture,
-                    TranslationServer.Translate("MOD_ASSEMBLY_UNLOAD_CALL_FAILED_EXCEPTION"),
-                    name, e)));
-=======
-                modErrors.Add(TranslationServer.Translate("MOD_ASSEMBLY_UNLOAD_CALL_FAILED_EXCEPTION")
-                    .FormatSafe(name, e));
->>>>>>> 87d8f1f8
+                modErrors.Add((info, TranslationServer.Translate("MOD_ASSEMBLY_UNLOAD_CALL_FAILED_EXCEPTION")
+                    .FormatSafe(name, e)));
             }
 
             loadedModAssemblies.Remove(name);
@@ -637,13 +600,7 @@
         if (type == null)
         {
             GD.Print("No class with name \"", className, "\" found, can't finish loading mod assembly");
-<<<<<<< HEAD
-            modErrors.Add((info, string.Format(CultureInfo.CurrentCulture,
-                TranslationServer.Translate("MOD_ASSEMBLY_CLASS_NOT_FOUND"),
-                name, className)));
-=======
-            modErrors.Add(TranslationServer.Translate("MOD_ASSEMBLY_CLASS_NOT_FOUND").FormatSafe(name, className));
->>>>>>> 87d8f1f8
+            modErrors.Add((info, TranslationServer.Translate("MOD_ASSEMBLY_CLASS_NOT_FOUND").FormatSafe(name, className)));
             return false;
         }
 
@@ -664,13 +621,7 @@
             if (!mod.Initialize(modInterface!, info))
             {
                 GD.PrintErr("Mod's (", name, ") initialize method call failed");
-<<<<<<< HEAD
-                modErrors.Add((info, string.Format(CultureInfo.CurrentCulture,
-                    TranslationServer.Translate("MOD_ASSEMBLY_INIT_CALL_FAILED"),
-                    name)));
-=======
-                modErrors.Add(TranslationServer.Translate("MOD_ASSEMBLY_INIT_CALL_FAILED").FormatSafe(name));
->>>>>>> 87d8f1f8
+                modErrors.Add((info, TranslationServer.Translate("MOD_ASSEMBLY_INIT_CALL_FAILED").FormatSafe(name)));
             }
 
             loadedModAssemblies.Add(name, mod);
@@ -684,13 +635,7 @@
         catch (Exception e)
         {
             GD.PrintErr("Mod's (", name, ") initialization failed with an exception: ", e);
-<<<<<<< HEAD
-            modErrors.Add((info, string.Format(CultureInfo.CurrentCulture,
-                TranslationServer.Translate("MOD_ASSEMBLY_LOAD_CALL_FAILED_EXCEPTION"),
-                name, e)));
-=======
-            modErrors.Add(TranslationServer.Translate("MOD_ASSEMBLY_LOAD_CALL_FAILED_EXCEPTION").FormatSafe(name, e));
->>>>>>> 87d8f1f8
+            modErrors.Add((info, TranslationServer.Translate("MOD_ASSEMBLY_LOAD_CALL_FAILED_EXCEPTION").FormatSafe(name, e)));
         }
 
         return true;
@@ -712,15 +657,8 @@
         }
         catch (Exception e)
         {
-<<<<<<< HEAD
             GD.PrintErr("Mod's (", info.InternalName, ") harmony loading failed with an exception: ", e);
-            modErrors.Add((info, string.Format(CultureInfo.CurrentCulture,
-                TranslationServer.Translate("MOD_HARMONY_LOAD_FAILED_EXCEPTION"),
-                info.InternalName, e)));
-=======
-            GD.PrintErr("Mod's (", name, ") harmony loading failed with an exception: ", e);
-            modErrors.Add(TranslationServer.Translate("MOD_HARMONY_LOAD_FAILED_EXCEPTION").FormatSafe(name, e));
->>>>>>> 87d8f1f8
+            modErrors.Add((info, TranslationServer.Translate("MOD_HARMONY_LOAD_FAILED_EXCEPTION").FormatSafe(info.InternalName, e)));
         }
     }
 
@@ -740,15 +678,8 @@
         }
         catch (Exception e)
         {
-<<<<<<< HEAD
             GD.PrintErr("Mod's (", info.InternalName, ") harmony unload failed with an exception: ", e);
-            modErrors.Add((info, string.Format(CultureInfo.CurrentCulture,
-                TranslationServer.Translate("MOD_HARMONY_UNLOAD_FAILED_EXCEPTION"),
-                info.InternalName, e)));
-=======
-            GD.PrintErr("Mod's (", name, ") harmony unload failed with an exception: ", e);
-            modErrors.Add(TranslationServer.Translate("MOD_HARMONY_UNLOAD_FAILED_EXCEPTION").FormatSafe(name, e));
->>>>>>> 87d8f1f8
+            modErrors.Add((info, TranslationServer.Translate("MOD_HARMONY_UNLOAD_FAILED_EXCEPTION").FormatSafe(info.InternalName, e)));
         }
     }
 
@@ -759,14 +690,8 @@
         if (!ProjectSettings.LoadResourcePack(path))
         {
             GD.PrintErr(".pck loading failed");
-<<<<<<< HEAD
             var tempMod = new FullModDetails(Path.GetFileName(path));
-            modErrors.Add((tempMod, string.Format(CultureInfo.CurrentCulture,
-                TranslationServer.Translate("PCK_LOAD_FAILED"),
-                Path.GetFileName(path))));
-=======
-            modErrors.Add(TranslationServer.Translate("PCK_LOAD_FAILED").FormatSafe(Path.GetFileName(path)));
->>>>>>> 87d8f1f8
+            modErrors.Add((tempMod, TranslationServer.Translate("PCK_LOAD_FAILED").FormatSafe(Path.GetFileName(path))));
         }
     }
 
