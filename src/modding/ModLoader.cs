--- conflicted
+++ resolved
@@ -592,9 +592,11 @@
 
     private bool CreateModInstance(string name, FullModDetails info, Assembly assembly)
     {
-<<<<<<< HEAD
         if (info.Info.AssemblyModClass == null)
-=======
+        {
+            return false;
+        }
+
         var className = info.Info.AssemblyModClass;
 
         if (info.Info.UseAutoHarmony == true)
@@ -609,13 +611,13 @@
         var type = assembly.GetTypes().FirstOrDefault(t => t.Name == className);
 
         if (type == null)
->>>>>>> 2df0bee9
-        {
+        {
+            GD.Print("No class with name \"", className, "\" found, can't finish loading mod assembly");
+            modErrors.Add(string.Format(CultureInfo.CurrentCulture,
+                TranslationServer.Translate("MOD_ASSEMBLY_CLASS_NOT_FOUND"),
+                name, className));
             return false;
         }
-
-        var className = info.Info.AssemblyModClass;
-
         try
         {
             var type = assembly.GetTypes().FirstOrDefault(t => t.Name == className);
