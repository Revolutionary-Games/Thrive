--- conflicted
+++ resolved
@@ -61,7 +61,6 @@
     public NodePath AssemblyModClassPath = null!;
 
     [Export]
-<<<<<<< HEAD
     public NodePath DependenciesPath = null!;
 
     [Export]
@@ -87,9 +86,9 @@
 
     [Export]
     public NodePath PreviewFileDialogPath = null!;
-=======
+
+    [Export]
     public NodePath AssemblyModAutoHarmonyPath = null!;
->>>>>>> 2df0bee9
 
     [Export]
     public NodePath ErrorDisplayPath = null!;
@@ -112,7 +111,7 @@
     private LineEdit pckName = null!;
     private LineEdit modAssembly = null!;
     private LineEdit assemblyModClass = null!;
-<<<<<<< HEAD
+    private CheckBox assemblyModAutoHarmony = null!;
     private LineEdit dependencies = null!;
     private LineEdit requiredMods = null!;
     private LineEdit loadBefore = null!;
@@ -123,9 +122,6 @@
     private FileDialog pckFileDialog = null!;
     private FileDialog assemblyFileDialog = null!;
     private FileDialog previewFileDialog = null!;
-=======
-    private CheckBox assemblyModAutoHarmony = null!;
->>>>>>> 2df0bee9
 
     private Label errorDisplay = null!;
 
@@ -160,12 +156,12 @@
         pckName = GetNode<LineEdit>(PckNamePath);
         modAssembly = GetNode<LineEdit>(ModAssemblyPath);
         assemblyModClass = GetNode<LineEdit>(AssemblyModClassPath);
-<<<<<<< HEAD
         dependencies = GetNode<LineEdit>(DependenciesPath);
         requiredMods = GetNode<LineEdit>(RequiredModsPath);
         loadBefore = GetNode<LineEdit>(LoadBeforePath);
         loadAfter = GetNode<LineEdit>(LoadAfterPath);
         incompatibleMods = GetNode<LineEdit>(IncompatibleModsPath);
+        assemblyModAutoHarmony = GetNode<CheckBox>(AssemblyModAutoHarmonyPath);
 
         iconFileDialog = GetNode<FileDialog>(IconFileDialogPath);
         iconFileDialog.CurrentDir = Environment.GetFolderPath(Environment.SpecialFolder.MyPictures);
@@ -175,9 +171,6 @@
         assemblyFileDialog.CurrentDir = Environment.GetFolderPath(Environment.SpecialFolder.MyDocuments);
         previewFileDialog = GetNode<FileDialog>(PreviewFileDialogPath);
         previewFileDialog.CurrentDir = Environment.GetFolderPath(Environment.SpecialFolder.MyPictures);
-=======
-        assemblyModAutoHarmony = GetNode<CheckBox>(AssemblyModAutoHarmonyPath);
->>>>>>> 2df0bee9
 
         errorDisplay = GetNode<Label>(ErrorDisplayPath);
     }
@@ -270,7 +263,6 @@
         pckName.Text = editedInfo.PckToLoad;
         modAssembly.Text = editedInfo.ModAssembly;
         assemblyModClass.Text = editedInfo.AssemblyModClass;
-<<<<<<< HEAD
         dependencies.Text = editedInfo.Dependencies == null ? string.Empty : string.Join(", ", editedInfo.Dependencies);
         requiredMods.Text = editedInfo.RequiredMods == null ? string.Empty : string.Join(", ", editedInfo.RequiredMods);
         loadBefore.Text = editedInfo.LoadBefore == null ? string.Empty : string.Join(", ", editedInfo.LoadBefore);
@@ -278,9 +270,7 @@
         incompatibleMods.Text = editedInfo.IncompatibleMods == null ?
             string.Empty :
             string.Join(", ", editedInfo.IncompatibleMods);
-=======
         assemblyModAutoHarmony.Pressed = editedInfo.UseAutoHarmony ?? false;
->>>>>>> 2df0bee9
     }
 
     private bool ReadControlsToEditedInfo()
@@ -299,16 +289,13 @@
         editedInfo.PckToLoad = pckName.Text;
         editedInfo.ModAssembly = modAssembly.Text;
         editedInfo.AssemblyModClass = assemblyModClass.Text;
-<<<<<<< HEAD
         editedInfo.PreviewImages = SeperateFieldByComma(previewImagesFile.Text);
         editedInfo.Dependencies = SeperateFieldByComma(dependencies.Text);
         editedInfo.RequiredMods = SeperateFieldByComma(requiredMods.Text);
         editedInfo.LoadBefore = SeperateFieldByComma(loadBefore.Text);
         editedInfo.LoadAfter = SeperateFieldByComma(loadAfter.Text);
         editedInfo.IncompatibleMods = SeperateFieldByComma(incompatibleMods.Text);
-=======
         editedInfo.UseAutoHarmony = assemblyModAutoHarmony.Pressed;
->>>>>>> 2df0bee9
 
         if (string.IsNullOrWhiteSpace(infoUrl.Text))
         {
