﻿using Godot;

/// <summary>
///   Base interface for all mods to implement
/// </summary>
/// <remarks>
///   <para>
///     This interface is specially released into the public domain (or if not valid in your jurisdiction,
///     under the MIT license)
///   </para>
/// </remarks>
public interface IMod
{
    /// <summary>
    ///   Called when the mod should be loaded
    /// </summary>
    /// <param name="modInterface">The mod interface the mod can access to interact with the game</param>
    /// <param name="currentModInfo">
    ///   Info for the current mod. This is provided so that the mod doesn't need to read its own "mod.json" file
    /// </param>
    /// <returns>
    ///   True on success. If returns false a popup is shown telling the player that an error occurred.
    ///   On failure extra info should be printed to logs (GD.PrintErr) for the user to see what the problem is.
    /// </returns>
<<<<<<< HEAD
    bool Initialize(IModInterface modInterface, FullModDetails currentModInfo);
=======
    public bool Initialize(IModInterface modInterface, ModInfo currentModInfo);
>>>>>>> 318be580

    /// <summary>
    ///   Called when the mod should be unloaded. Note that code assemblies can't really be unloaded well so the mod
    ///   should unregister its callbacks, undo the changes it made to the game, and dispose any of its own objects
    ///   to clean up as much as possible.
    /// </summary>
    /// <returns>True if successful, false if an error should be reported to the user</returns>
    public bool Unload();

    /// <summary>
    ///   Called when it is safe for mods to attach nodes (ie. initial Node setup has finished and new children can
    ///   be added without error)
    /// </summary>
    /// <param name="currentScene">The current root scene (should be the MainMenu)</param>
    public void CanAttachNodes(Node currentScene);
}<|MERGE_RESOLUTION|>--- conflicted
+++ resolved
@@ -22,11 +22,7 @@
     ///   True on success. If returns false a popup is shown telling the player that an error occurred.
     ///   On failure extra info should be printed to logs (GD.PrintErr) for the user to see what the problem is.
     /// </returns>
-<<<<<<< HEAD
     bool Initialize(IModInterface modInterface, FullModDetails currentModInfo);
-=======
-    public bool Initialize(IModInterface modInterface, ModInfo currentModInfo);
->>>>>>> 318be580
 
     /// <summary>
     ///   Called when the mod should be unloaded. Note that code assemblies can't really be unloaded well so the mod
