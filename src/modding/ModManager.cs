﻿using System;
using System.Collections.Generic;
using System.IO;
using System.Linq;
using Godot;
using Newtonsoft.Json;
using Directory = Godot.Directory;
using File = Godot.File;
using Path = System.IO.Path;

/// <summary>
///   Provides GUI for managing enabled mods
/// </summary>
public class ModManager : Control
{
    [Export]
    public NodePath LeftArrowPath = null!;

    [Export]
    public NodePath RightArrowPath = null!;

    [Export]
    public NodePath AvailableModsContainerPath = null!;

    [Export]
    public NodePath EnabledModsContainerPath = null!;

    [Export]
    public NodePath OpenModInfoButtonPath = null!;

    [Export]
    public NodePath OpenModUrlButtonPath = null!;

    [Export]
    public NodePath DisableAllModsButtonPath = null!;

    [Export]
    public NodePath EnableAllModsButtonPath = null!;

    [Export]
    public NodePath SelectedModInfoBoxPath = null!;

    [Export]
    public NodePath SelectedModNamePath = null!;

    [Export]
    public NodePath SelectedModIconPath = null!;

    [Export]
    public NodePath SelectedModPreviewImagesContainerPath = null!;

    [Export]
    public NodePath SelectedModGalleryContainerPath = null!;

    [Export]
    public NodePath SelectedModAuthorPath = null!;

    [Export]
    public NodePath SelectedModVersionPath = null!;

    [Export]
    public NodePath SelectedModRecommendedThriveVersionPath = null!;

    [Export]
    public NodePath SelectedModMinimumThriveVersionPath = null!;

    [Export]
    public NodePath SelectedModDescriptionPath = null!;

    [Export]
    public NodePath SelectedModFromWorkshopPath = null!;

    [Export]
    public NodePath ModErrorDialogPath = null!;

    [Export]
    public NodePath RestartRequiredPath = null!;

    [Export]
    public NodePath ApplyChangesButtonPath = null!;

    [Export]
    public NodePath GalleryLeftButtonPath = null!;

    [Export]
    public NodePath GalleryRightButtonPath = null!;

    [Export]
    public NodePath MoveModUpButtonPath = null!;

    [Export]
    public NodePath MoveModDownButtonPath = null!;

    [Export]
    public NodePath ResetButtonPath = null!;

    [Export]
    public NodePath DependencyButtonPath = null!;

    [Export]
    public NodePath RequiredModsButtonPath = null!;

    [Export]
    public NodePath IncompatibleButtonPath = null!;

    [Export]
    public NodePath LoadOrderButtonPath = null!;

    [Export]
    public NodePath CheckButtonPath = null!;

    [Export]
    public NodePath GalleryLabelPath = null!;

    [Export]
    public NodePath UnAppliedChangesWarningPath = null!;

    [Export]
    public NodePath ModFullInfoPopupPath = null!;

    [Export]
    public NodePath FullInfoNamePath = null!;

    [Export]
    public NodePath FullInfoInternalNamePath = null!;

    [Export]
    public NodePath FullInfoAuthorPath = null!;

    [Export]
    public NodePath FullInfoVersionPath = null!;

    [Export]
    public NodePath FullInfoDescriptionPath = null!;

    [Export]
    public NodePath FullInfoLongDescriptionPath = null!;

    [Export]
    public NodePath FullInfoFromWorkshopPath = null!;

    [Export]
    public NodePath FullInfoIconFilePath = null!;

    [Export]
    public NodePath FullInfoPreviewImagesFilePath = null!;

    [Export]
    public NodePath FullInfoInfoUrlPath = null!;

    [Export]
    public NodePath FullInfoLicensePath = null!;

    [Export]
    public NodePath FullInfoRecommendedThrivePath = null!;

    [Export]
    public NodePath FullInfoMinimumThrivePath = null!;

    [Export]
    public NodePath FullInfoMaximumThrivePath = null!;

    [Export]
    public NodePath FullInfoPckNamePath = null!;

    [Export]
    public NodePath FullInfoModAssemblyPath = null!;

    [Export]
    public NodePath FullInfoAssemblyModClassPath = null!;

    [Export]
    public NodePath FullInfoDependenciesPath = null!;

    [Export]
    public NodePath FullInfoRequiredModsPath = null!;

    [Export]
    public NodePath FullInfoLoadBeforePath = null!;

    [Export]
    public NodePath FullInfoLoadAfterPath = null!;

    [Export]
    public NodePath FullInfoIncompatibleModsPath = null!;

    [Export]
    public NodePath FullInfoAutoHarmonyPath = null!;

    [Export]
    public NodePath OpenWorkshopButtonPath = null!;

    [Export]
    public NodePath ModUploaderButtonPath = null!;

    [Export]
    public NodePath NewModGUIPath = null!;

    [Export]
    public NodePath ModCreateErrorDialogPath = null!;

    [Export]
    public NodePath ModUploaderPath = null!;

    [Export]
    public NodePath SelectedModRecommendedThriveVersionContainerPath = null!;

    [Export]
    public NodePath SelectedModMinimumThriveVersionContainerPath = null!;

    [Export]
    public NodePath SelectedModThriveVersionContainerPath = null!;

    [Export]
    public NodePath SelectedModThriveVersionHSeparatorPath = null!;

    [Export]
    public NodePath ModCheckResultDialogPath = null!;

    [Export]
    public NodePath LoadWarningDialogPath = null!;

    [Export]
    public NodePath OtherModInfoDialogPath = null!;

    [Export]
    public NodePath ModErrorsContainerPath = null!;

    [Export]
    public NodePath ErrorInfoLabelPath = null!;

    [Export]
    public NodePath OneshotLoadingCheckboxPath = null!;

    [Export]
    public NodePath ModLoaderContainerPath = null!;

    private readonly List<FullModDetails> validMods = new();

    private List<FullModDetails>? notEnabledMods;
    private List<FullModDetails>? enabledMods;

    private Button leftArrow = null!;
    private Button rightArrow = null!;

    private ItemList availableModsContainer = null!;
    private ItemList enabledModsContainer = null!;
    private ItemList modErrorsContainer = null!;

    private Label errorInfoLabel = null!;

    private Button openModInfoButton = null!;
    private Button openModUrlButton = null!;
    private Button disableAllModsButton = null!;
    private Button enableAllModsButton = null!;
    private Button galleryLeftButton = null!;
    private Button galleryRightButton = null!;
    private Button resetButton = null!;
    private Button moveModUpButton = null!;
    private Button dependencyButton = null!;
    private Button requiredModsButton = null!;
    private Button incompatibleButton = null!;
    private Button loadOrderButton = null!;
    private Button checkButton = null!;
    private Button moveModDownButton = null!;
    private CustomCheckBox oneshotLoadingCheckbox = null!;

    private Label galleryLabel = null!;
    private Label selectedModName = null!;
    private Label selectedFromWorkshop = null!;
    private TextureRect selectedModIcon = null!;
    private MarginContainer selectedModInfoBox = null!;
    private TabContainer selectedModPreviewImagesContainer = null!;
    private VBoxContainer selectedModGalleryContainer = null!;
    private VBoxContainer selectedModRecommendedThriveVersionContainer = null!;
    private VBoxContainer selectedModMinimumThriveVersionContainer = null!;
    private HBoxContainer selectedModThriveVersionContainer = null!;
    private Label selectedModAuthor = null!;
    private Label selectedModVersion = null!;
    private Label selectedModRecommendedThriveVersion = null!;
    private Label selectedModMinimumThriveVersion = null!;
    private CustomRichTextLabel selectedModDescription = null!;
    private HSeparator selectedModThriveVersionHSeparator = null!;

    private Button applyChangesButton = null!;

    private CustomDialog unAppliedChangesWarning = null!;
    private CustomConfirmationDialog modCheckResultDialog = null!;
    private CustomConfirmationDialog loadWarningDialog = null!;
    private CustomConfirmationDialog otherModInfoDialog = null!;

    private CustomDialog modFullInfoPopup = null!;
    private Label fullInfoName = null!;
    private Label fullInfoInternalName = null!;
    private Label fullInfoAuthor = null!;
    private Label fullInfoVersion = null!;
    private Label fullInfoDescription = null!;
    private CustomRichTextLabel fullInfoLongDescription = null!;
    private Label fullInfoFromWorkshop = null!;
    private Label fullInfoIconFile = null!;
    private Label fullInfoPreviewImagesFile = null!;
    private Label fullInfoInfoUrl = null!;
    private Label fullInfoLicense = null!;
    private Label fullInfoRecommendedThrive = null!;
    private Label fullInfoMinimumThrive = null!;
    private Label fullInfoMaximumThrive = null!;
    private Label fullInfoPckName = null!;
    private Label fullInfoModAssembly = null!;
    private Label fullInfoAssemblyModClass = null!;
    private Label fullInfoDependencies = null!;
    private Label fullInfoRequiredMods = null!;
    private Label fullInfoLoadBefore = null!;
    private Label fullInfoLoadAfter = null!;
    private Label fullInfoIncompatibleMods = null!;
    private Label fullInfoAutoHarmony = null!;

    private Button openWorkshopButton = null!;
    private Button modUploaderButton = null!;

    private TabContainer modLoaderContainer = null!;

    private NewModGUI newModGUI = null!;

    private ErrorDialog modCreateErrorDialog = null!;

    private ModUploader modUploader = null!;

    private ErrorDialog modErrorDialog = null!;

    private CustomDialog restartRequired = null!;

    private FullModDetails? selectedMod;

    /// <summary>
    ///   Used to automatically refresh this object when it becomes visible after being invisible
    /// </summary>
    private bool wasVisible;

    [Signal]
    public delegate void OnClosed();

    /// <summary>
    ///   Loads mod info from a folder
    /// </summary>
    /// <param name="folder">Folder to load from</param>
    /// <returns>The info object if the info was valid, null otherwise</returns>
    public static ModInfo? LoadModInfo(string folder)
    {
        var infoFile = Path.Combine(folder, Constants.MOD_INFO_FILE_NAME);

        using var file = new File();

        if (file.Open(infoFile, File.ModeFlags.Read) != Error.Ok)
        {
            GD.PrintErr("Can't read mod info file at: ", infoFile);
            return null;
        }

        var data = file.GetAsText();

        return ParseModInfoString(data, false);
    }

    /// <summary>
    ///   Loads the icon for a mod
    /// </summary>
    /// <param name="mod">Mod to load the icon for</param>
    /// <returns>The loaded icon or null if mod doesn't have icon set</returns>
    public static Texture? LoadModIcon(FullModDetails mod)
    {
        if (string.IsNullOrEmpty(mod.Info.Icon))
            return null;

        var image = new Image();
        image.Load(Path.Combine(mod.Folder, mod.Info.Icon!));

        var texture = new ImageTexture();
        texture.CreateFromImage(image);

        return texture;
    }

    /// <summary>
    ///   Parses a <see cref="ModInfo"/> object from a string
    /// </summary>
    /// <param name="data">The string to parse</param>
    /// <param name="throwOnError">If true exceptions are thrown instead of returning null</param>
    /// <returns>The parsed info</returns>
    /// <exception cref="ArgumentException">
    ///   If <see cref="throwOnError"/> is specified this is thrown if extra validation fails
    /// </exception>
    /// <exception cref="JsonException">Thrown if JSON parsing or JSON validation fails</exception>
    public static ModInfo? ParseModInfoString(string data, bool throwOnError)
    {
        ModInfo info;

        try
        {
            info = JsonSerializer.Create().Deserialize<ModInfo>(new JsonTextReader(new StringReader(data))) ??
                throw new JsonException("Deserialized mod info is null");
        }
        catch (JsonException e)
        {
            if (throwOnError)
                throw;

            GD.PrintErr("Can't read mod info due to JSON exception: ", e);
            return null;
        }

        if (!ValidateModInfo(info, throwOnError))
            return null;

        return info;
    }

    /// <summary>
    ///   Checks that ModInfo has no invalid data
    /// </summary>
    /// <param name="info">The mod info to validate</param>
    /// <param name="throwOnError">If true throws an error</param>
    /// <returns>True if info is valid</returns>
    /// <exception cref="ArgumentException">On invalid info if <see cref="throwOnError"/> is true</exception>
    public static bool ValidateModInfo(ModInfo info, bool throwOnError)
    {
        if (!string.IsNullOrEmpty(info.Icon))
        {
            if (!IsAllowedModPath(info.Icon!))
            {
                if (throwOnError)
                {
                    throw new ArgumentException(TranslationServer.Translate("INVALID_ICON_PATH"));
                }

                GD.PrintErr("Invalid icon specified for mod: ", info.Icon);
                return false;
            }
        }

        if (info.InfoUrl != null)
        {
            if (info.InfoUrl.Scheme != "http" && info.InfoUrl.Scheme != "https")
            {
                if (throwOnError)
                {
                    throw new ArgumentException(TranslationServer.Translate("INVALID_URL_SCHEME"));
                }

                GD.PrintErr("Disallowed URI scheme in: ", info.InfoUrl);
                return false;
            }
        }

        if (info.ModAssembly != null && info.AssemblyModClass == null && info.UseAutoHarmony != true)
        {
            if (throwOnError)
            {
                throw new ArgumentException(TranslationServer.Translate("ASSEMBLY_CLASS_REQUIRED"));
            }

            GD.PrintErr("AssemblyModClass must be set if ModAssembly is set (and auto harmony is not used)");
            return false;
        }

        if (info.UseAutoHarmony == true && string.IsNullOrEmpty(info.ModAssembly))
        {
            if (throwOnError)
            {
                throw new ArgumentException(TranslationServer.Translate("ASSEMBLY_REQUIRED_WITH_HARMONY"));
            }

            GD.PrintErr("ModAssembly must be set if UseAutoHarmony is true");
            return false;
        }

        return true;
    }

    public override void _Ready()
    {
        base._Ready();

        leftArrow = GetNode<Button>(LeftArrowPath);
        rightArrow = GetNode<Button>(RightArrowPath);

        availableModsContainer = GetNode<ItemList>(AvailableModsContainerPath);
        enabledModsContainer = GetNode<ItemList>(EnabledModsContainerPath);
        modErrorsContainer = GetNode<ItemList>(ModErrorsContainerPath);

        errorInfoLabel = GetNode<Label>(ErrorInfoLabelPath);

        openModInfoButton = GetNode<Button>(OpenModInfoButtonPath);
        openModUrlButton = GetNode<Button>(OpenModUrlButtonPath);
        disableAllModsButton = GetNode<Button>(DisableAllModsButtonPath);
        enableAllModsButton = GetNode<Button>(EnableAllModsButtonPath);
        galleryLeftButton = GetNode<Button>(GalleryLeftButtonPath);
        galleryRightButton = GetNode<Button>(GalleryRightButtonPath);
        moveModUpButton = GetNode<Button>(MoveModUpButtonPath);
        moveModDownButton = GetNode<Button>(MoveModDownButtonPath);
        resetButton = GetNode<Button>(ResetButtonPath);
        dependencyButton = GetNode<Button>(DependencyButtonPath);
        requiredModsButton = GetNode<Button>(RequiredModsButtonPath);
        incompatibleButton = GetNode<Button>(IncompatibleButtonPath);
        loadOrderButton = GetNode<Button>(LoadOrderButtonPath);
        checkButton = GetNode<Button>(CheckButtonPath);
        oneshotLoadingCheckbox = GetNode<CustomCheckBox>(OneshotLoadingCheckboxPath);

        galleryLabel = GetNode<Label>(GalleryLabelPath);
        selectedModGalleryContainer = GetNode<VBoxContainer>(SelectedModGalleryContainerPath);
        selectedModName = GetNode<Label>(SelectedModNamePath);
        selectedFromWorkshop = GetNode<Label>(SelectedModFromWorkshopPath);
        selectedModIcon = GetNode<TextureRect>(SelectedModIconPath);
        selectedModPreviewImagesContainer = GetNode<TabContainer>(SelectedModPreviewImagesContainerPath);
        selectedModInfoBox = GetNode<MarginContainer>(SelectedModInfoBoxPath);
        selectedModAuthor = GetNode<Label>(SelectedModAuthorPath);
        selectedModVersion = GetNode<Label>(SelectedModVersionPath);
        selectedModRecommendedThriveVersion = GetNode<Label>(SelectedModRecommendedThriveVersionPath);
        selectedModMinimumThriveVersion = GetNode<Label>(SelectedModMinimumThriveVersionPath);
        selectedModDescription = GetNode<CustomRichTextLabel>(SelectedModDescriptionPath);
        selectedModThriveVersionHSeparator = GetNode<HSeparator>(SelectedModThriveVersionHSeparatorPath);

        selectedModRecommendedThriveVersionContainer =
            GetNode<VBoxContainer>(SelectedModRecommendedThriveVersionContainerPath);
        selectedModMinimumThriveVersionContainer = GetNode<VBoxContainer>(SelectedModMinimumThriveVersionContainerPath);
        selectedModThriveVersionContainer = GetNode<HBoxContainer>(SelectedModThriveVersionContainerPath);

        applyChangesButton = GetNode<Button>(ApplyChangesButtonPath);

        unAppliedChangesWarning = GetNode<CustomDialog>(UnAppliedChangesWarningPath);
        modCheckResultDialog = GetNode<CustomConfirmationDialog>(ModCheckResultDialogPath);
        loadWarningDialog = GetNode<CustomConfirmationDialog>(LoadWarningDialogPath);
        otherModInfoDialog = GetNode<CustomConfirmationDialog>(OtherModInfoDialogPath);

        modFullInfoPopup = GetNode<CustomDialog>(ModFullInfoPopupPath);
        fullInfoName = GetNode<Label>(FullInfoNamePath);
        fullInfoInternalName = GetNode<Label>(FullInfoInternalNamePath);
        fullInfoAuthor = GetNode<Label>(FullInfoAuthorPath);
        fullInfoVersion = GetNode<Label>(FullInfoVersionPath);
        fullInfoDescription = GetNode<Label>(FullInfoDescriptionPath);
        fullInfoLongDescription = GetNode<CustomRichTextLabel>(FullInfoLongDescriptionPath);
        fullInfoIconFile = GetNode<Label>(FullInfoIconFilePath);
        fullInfoPreviewImagesFile = GetNode<Label>(FullInfoPreviewImagesFilePath);
        fullInfoFromWorkshop = GetNode<Label>(FullInfoFromWorkshopPath);
        fullInfoInfoUrl = GetNode<Label>(FullInfoInfoUrlPath);
        fullInfoLicense = GetNode<Label>(FullInfoLicensePath);
        fullInfoRecommendedThrive = GetNode<Label>(FullInfoRecommendedThrivePath);
        fullInfoMinimumThrive = GetNode<Label>(FullInfoMinimumThrivePath);
        fullInfoMaximumThrive = GetNode<Label>(FullInfoMaximumThrivePath);
        fullInfoPckName = GetNode<Label>(FullInfoPckNamePath);
        fullInfoModAssembly = GetNode<Label>(FullInfoModAssemblyPath);
        fullInfoAssemblyModClass = GetNode<Label>(FullInfoAssemblyModClassPath);
        fullInfoDependencies = GetNode<Label>(FullInfoDependenciesPath);
        fullInfoRequiredMods = GetNode<Label>(FullInfoRequiredModsPath);
        fullInfoLoadBefore = GetNode<Label>(FullInfoLoadBeforePath);
        fullInfoLoadAfter = GetNode<Label>(FullInfoLoadAfterPath);
        fullInfoIncompatibleMods = GetNode<Label>(FullInfoIncompatibleModsPath);
        fullInfoAutoHarmony = GetNode<Label>(FullInfoAutoHarmonyPath);

        modLoaderContainer = GetNode<TabContainer>(ModLoaderContainerPath);

        openWorkshopButton = GetNode<Button>(OpenWorkshopButtonPath);
        modUploaderButton = GetNode<Button>(ModUploaderButtonPath);

        newModGUI = GetNode<NewModGUI>(NewModGUIPath);
        modUploader = GetNode<ModUploader>(ModUploaderPath);

        modErrorDialog = GetNode<ErrorDialog>(ModErrorDialogPath);
        restartRequired = GetNode<CustomDialog>(RestartRequiredPath);

        // These are hidden in the editor to make selecting UI elements there easier
        newModGUI.Visible = true;
        modUploader.Visible = true;

        modCreateErrorDialog = GetNode<ErrorDialog>(ModCreateErrorDialogPath);

        UpdateSelectedModInfo();
        UpdateTabTitles();

        if (!SteamHandler.Instance.IsLoaded)
        {
            openWorkshopButton.Visible = false;
            modUploaderButton.Visible = false;
        }
    }

    public override void _Process(float delta)
    {
        base._Process(delta);

        bool isCurrentlyVisible = IsVisibleInTree();

        if (isCurrentlyVisible && !wasVisible)
        {
            GD.Print("Mod loader has become visible");
            OnOpened();
        }

        wasVisible = isCurrentlyVisible;
    }

    public override void _Notification(int what)
    {
        if (what == NotificationTranslationChanged)
        {
            UpdateTabTitles();
        }
    }

    public void UpdateLoadPosition(int startIndex = 0)
    {
        if (enabledMods != null)
        {
            for (int index = startIndex; index < enabledMods.Count; ++index)
            {
                enabledMods[index].LoadPosition = index;
            }
        }
    }

    private static bool IsAllowedModPath(string path)
    {
        if (string.IsNullOrWhiteSpace(path))
            return false;

        if (path.Contains("//") || path.Contains("..") || path.StartsWith("/", StringComparison.Ordinal))
            return false;

        return true;
    }

    private void UpdateTabTitles()
    {
        // The tab title has to be set here as they are normally set by node name in TabContainer
        // Which means they won't be translated at all
        modLoaderContainer.SetTabTitle(0, TranslationServer.Translate("MOD_LOADER_TAB"));
        modLoaderContainer.SetTabTitle(1, TranslationServer.Translate("MOD_ERRORS_TAB"));
    }

    /// <summary>
    ///   Loads info for valid mods
    /// </summary>
    /// <returns>The valid mod names and their info</returns>
    private static List<FullModDetails> LoadValidMods()
    {
        var mods = FindModFolders();
        var result = new List<FullModDetails> { Capacity = mods.Count };

        foreach (var modFolder in mods)
        {
            var info = LoadModInfo(modFolder);

            if (info == null)
            {
                GD.PrintErr("Can't read mod info from folder: ", modFolder);
                continue;
            }

            var name = Path.GetFileName(modFolder);

            if (info.InternalName != name)
            {
                GD.PrintErr("Mod internal name (", info.InternalName, ") doesn't match name of folder (", name,
                    ")");
                continue;
            }

            result.Add(new FullModDetails(name, modFolder, info));
        }

        var previousLength = result.Count;

        result = result.Distinct().ToList();

        if (result.Count != previousLength)
        {
            GD.PrintErr("Multiple mods detected with the same name, only one of them is usable");
        }

        return result;
    }

    /// <summary>
    ///   Finds existing mod folders
    /// </summary>
    /// <returns>List of mod folders that contain mod files</returns>
    private static List<string> FindModFolders()
    {
        var result = new List<string>();

        using var currentDirectory = new Directory();

        foreach (var location in Constants.ModLocations)
        {
            if (!currentDirectory.DirExists(location))
                continue;

            if (currentDirectory.Open(location) != Error.Ok)
            {
                GD.PrintErr("Failed to open potential mod folder for reading at: ", location);
                continue;
            }

            if (currentDirectory.ListDirBegin(true, true) != Error.Ok)
            {
                GD.PrintErr("Failed to begin directory listing");
                continue;
            }

            while (true)
            {
                var item = currentDirectory.GetNext();

                if (string.IsNullOrEmpty(item))
                    break;

                if (currentDirectory.DirExists(item))
                {
                    var modsFolder = Path.Combine(location, item);

                    if (currentDirectory.FileExists(Path.Combine(item, Constants.MOD_INFO_FILE_NAME)))
                    {
                        // Found a mod folder
                        result.Add(modsFolder);
                    }
                }
            }

            currentDirectory.ListDirEnd();
        }

        return result;
    }

    /// <summary>
    ///   Refreshes things that need refreshing when this is opened
    /// </summary>
    private void OnOpened()
    {
        // TODO: OnOpened being required to be called probably means that you can't directly run the mod manager
        // scene from Godot editor, probably needs to change to the approach to be to automatically call this each
        // time this becomes visible like the save manager
        enabledMods = new List<FullModDetails>();
        notEnabledMods = new List<FullModDetails>();

        RefreshAvailableMods();
        RefreshEnabledMods();

        if (ModLoader.Instance.GetModErrors().Count > 0)
        {
            RefreshModErrors();
        }

        availableModsContainer.UnselectAll();
        enabledModsContainer.UnselectAll();

        UpdateOverallModButtons();

        UpdateLoadPosition();
    }

    private void RefreshAvailableMods()
    {
        if (notEnabledMods == null || enabledMods == null)
            throw new InvalidOperationException("The mod manager was not opened yet");

        if (availableModsContainer.IsAnythingSelected())
        {
            selectedMod = null;
            UpdateSelectedModInfo();
        }

        availableModsContainer.Clear();

        // TODO: only reload new or gone mods and not the entire list
        // TODO: maybe this should be done in a background thread (or maybe icon loading is the slower part)
        validMods.Clear();
        validMods.AddRange(LoadValidMods());

        foreach (var workshopMod in ModLoader.LoadWorkshopModsList())
        {
            if (validMods.Any(m => m.InternalName == workshopMod.InternalName))
            {
                GD.Print("Hiding workshop mod \"", workshopMod.InternalName,
                    "\" as there's already an existing mod with that name");
                continue;
            }

            validMods.Add(workshopMod);
        }

        // Clear the mods the mod loader will use to make sure it doesn't use outdated workshop mod list
        ModLoader.Instance.OnNewWorkshopModsInstalled();

        notEnabledMods = validMods.Where(m => !IsModEnabled(m)).Concat(notEnabledMods.Where(validMods.Contains))
            .Distinct()
            .ToList();

        foreach (var mod in notEnabledMods)
        {
            availableModsContainer.AddItem(mod.InternalName, LoadModIcon(mod));
            SetModToolTip(availableModsContainer, mod);
        }

        // If we found new mod folders that happen to be enabled already, add the mods to that list
        var foundStillEnabledMods = validMods.Where(IsModEnabled);

        foreach (var newMod in foundStillEnabledMods.Where(
                     m => !enabledMods.Contains(m) && !notEnabledMods.Contains(m)))
        {
            enabledMods.Add(newMod);

            enabledModsContainer.AddItem(newMod.InternalName, LoadModIcon(newMod));
        }

        UpdateOverallModButtons();
    }

    private void RefreshModErrors()
    {
        if (modErrorsContainer.IsAnythingSelected())
        {
            selectedMod = null;
            UpdateSelectedModInfo();
        }

        modErrorsContainer.Clear();

        var modErrors = ModLoader.Instance.GetAndClearModErrors();

        for (int index = 0; index < modErrors.Count; index++)
        {
            var mod = modErrors[index].Mod;
            modErrorsContainer.AddItem(mod.InternalName, LoadModIcon(mod));
            modErrorsContainer.SetItemMetadata(index, modErrors[index].ErrorMessage);
        }
    }

    private void RefreshEnabledMods()
    {
        if (enabledMods is null)
        {
            return;
        }

        if (enabledModsContainer.IsAnythingSelected())
        {
            selectedMod = null;
            UpdateSelectedModInfo();
        }

        enabledModsContainer.Clear();

        enabledMods = validMods.Where(IsModEnabled).ToList();

        foreach (var mod in enabledMods)
        {
            if (mod != null)
            {
                enabledModsContainer.AddItem(mod.InternalName, LoadModIcon(mod));
                if (!string.IsNullOrEmpty(mod.Info.Description))
                {
                    SetModToolTip(enabledModsContainer, mod);
                }
            }
        }
    }

    private bool IsModEnabled(FullModDetails mod)
    {
        return Settings.Instance.EnabledMods.Value.Contains(mod.InternalName) || enabledMods!.Contains(mod);
    }

    private void UpdateSelectedModInfo()
    {
        if (selectedMod != null)
        {
            selectedModInfoBox.Visible = true;

            selectedModName.Text = selectedMod.Info.Name;
            selectedModIcon.Texture = LoadModIcon(selectedMod);
            selectedModAuthor.Text = selectedMod.Info.Author;
            selectedModVersion.Text = selectedMod.Info.Version;
            selectedFromWorkshop.Text = selectedMod.Workshop ?
                TranslationServer.Translate("THIS_IS_WORKSHOP_MOD") :
                TranslationServer.Translate("THIS_IS_LOCAL_MOD");

            if (!(string.IsNullOrEmpty(selectedMod.Info.RecommendedThriveVersion) &&
                    string.IsNullOrEmpty(selectedMod.Info.MinimumThriveVersion)))
            {
                selectedModThriveVersionContainer.Visible = true;
                selectedModRecommendedThriveVersionContainer.Visible =
                    !string.IsNullOrEmpty(selectedMod.Info.RecommendedThriveVersion);
                selectedModMinimumThriveVersionContainer.Visible =
                    !string.IsNullOrEmpty(selectedMod.Info.MinimumThriveVersion);
                selectedModThriveVersionHSeparator.Visible = selectedModMinimumThriveVersionContainer.Visible &&
                    selectedModRecommendedThriveVersionContainer.Visible;
                selectedModRecommendedThriveVersion.Text = selectedMod.Info.RecommendedThriveVersion;
                selectedModMinimumThriveVersion.Text = selectedMod.Info.MinimumThriveVersion;
            }
            else
            {
                selectedModThriveVersionContainer.Visible = false;
            }

            selectedModDescription.ExtendedBbcode = selectedMod.Info.LongDescription ?? selectedMod.Info.Description;
            openModUrlButton.Disabled = selectedMod.Info.InfoUrl == null;

            if (selectedModPreviewImagesContainer.GetChildCount() > 0)
            {
                selectedModPreviewImagesContainer.QueueFreeChildren();
            }

            List<ImageTexture> loadedPreviewImages = LoadModPreviewImages(selectedMod);
            if (loadedPreviewImages.Count > 0)
            {
                selectedModGalleryContainer.Visible = true;
                foreach (ImageTexture currentPreviewImage in loadedPreviewImages)
                {
                    var currentPreviewImageNode = new TextureRect();
                    currentPreviewImageNode.Texture = currentPreviewImage;
                    currentPreviewImageNode.Expand = true;
                    currentPreviewImageNode.StretchMode = TextureRect.StretchModeEnum.KeepAspectCentered;

                    selectedModPreviewImagesContainer.AddChild(currentPreviewImageNode);
                }

                selectedModPreviewImagesContainer.CurrentTab = 0;
                galleryLabel.Text = "1/" + selectedModPreviewImagesContainer.GetTabCount();
                galleryRightButton.Disabled = selectedModPreviewImagesContainer.CurrentTab >=
                    selectedModPreviewImagesContainer.GetTabCount() - 1;
                galleryLeftButton.Disabled = selectedModPreviewImagesContainer.CurrentTab <= 0;
            }
            else
            {
                selectedModGalleryContainer.Visible = false;
            }

            openModInfoButton.Disabled = false;

            dependencyButton.Visible = selectedMod.Info.Dependencies != null && selectedMod.Info.Dependencies.Count > 0;
            requiredModsButton.Visible =
                selectedMod.Info.RequiredMods != null && selectedMod.Info.RequiredMods.Count > 0;

            incompatibleButton.Visible =
                selectedMod.Info.IncompatibleMods != null && selectedMod.Info.IncompatibleMods.Count > 0;
            loadOrderButton.Visible = selectedMod.Info.LoadBefore != null || selectedMod.Info.LoadAfter != null;
        }
        else
        {
            selectedModInfoBox.Visible = false;

            selectedModName.Text = TranslationServer.Translate("NO_SELECTED_MOD");
            selectedModIcon.Texture = null;
            selectedModAuthor.Text = string.Empty;
            selectedModVersion.Text = string.Empty;
            selectedModRecommendedThriveVersion.Text = string.Empty;
            selectedModMinimumThriveVersion.Text = string.Empty;
            selectedModDescription.Text = string.Empty;
            openModUrlButton.Disabled = true;
            openModInfoButton.Disabled = true;

            leftArrow.Disabled = true;
            rightArrow.Disabled = true;
            moveModUpButton.Disabled = true;
            moveModDownButton.Disabled = true;
        }

        errorInfoLabel.Hide();
    }

    private List<ImageTexture> LoadModPreviewImages(FullModDetails mod)
    {
        var returnValue = new List<ImageTexture>();

        if (mod.Info.PreviewImages != null)
        {
            foreach (string currentImagePath in mod.Info.PreviewImages)
            {
                if (string.IsNullOrEmpty(currentImagePath))
                    return null!;

                var image = new Image();
                image.Load(Path.Combine(mod.Folder, currentImagePath));

                var texture = new ImageTexture();
                texture.CreateFromImage(image);

                returnValue.Add(texture);
            }
        }

        return returnValue;
    }

    /// <summary>
<<<<<<< HEAD
    ///   Loads info for valid mods
    /// </summary>
    /// <returns>The valid mod names and their info</returns>
    private List<FullModDetails> LoadValidMods()
    {
        var mods = FindModFolders();
        var result = new List<FullModDetails> { Capacity = mods.Count };

        foreach (var modFolder in mods)
        {
            var info = LoadModInfo(modFolder);

            if (info == null)
            {
                GD.PrintErr("Can't read mod info from folder: ", modFolder);
                continue;
            }

            var name = Path.GetFileName(modFolder);

            if (info.InternalName != name)
            {
                GD.PrintErr("Mod internal name (", info.InternalName, ") doesn't match name of folder (", name,
                    ")");
                continue;
            }

            result.Add(new FullModDetails(name, modFolder, info)
                { IsCompatibleVersion = ModHelpers.GetVersionCompatibility(info) });
        }

        var previousLength = result.Count;

        result = result.Distinct().ToList();

        if (result.Count != previousLength)
        {
            GD.PrintErr("Multiple mods detected with the same name, only one of them is usable");
        }

        return result;
    }

    /// <summary>
    ///   Finds existing mod folders
    /// </summary>
    /// <returns>List of mod folders that contain mod files</returns>
    private List<string> FindModFolders()
    {
        var result = new List<string>();

        using var currentDirectory = new Directory();

        foreach (var location in Constants.ModLocations)
        {
            if (!currentDirectory.DirExists(location))
                continue;

            if (currentDirectory.Open(location) != Error.Ok)
            {
                GD.PrintErr("Failed to open potential mod folder for reading at: ", location);
                continue;
            }

            if (currentDirectory.ListDirBegin(true, true) != Error.Ok)
            {
                GD.PrintErr("Failed to begin directory listing");
                continue;
            }

            while (true)
            {
                var item = currentDirectory.GetNext();

                if (string.IsNullOrEmpty(item))
                    break;

                if (currentDirectory.DirExists(item))
                {
                    var modsFolder = Path.Combine(location, item);

                    if (currentDirectory.FileExists(Path.Combine(item, Constants.MOD_INFO_FILE_NAME)))
                    {
                        // Found a mod folder
                        result.Add(modsFolder);
                    }
                }
            }

            currentDirectory.ListDirEnd();
        }

        return result;
    }

    /// <summary>
=======
>>>>>>> 096d7aed
    ///   Opens the user manageable mod folder. Creates it if it doesn't exist already
    /// </summary>
    private void OpenModsFolder()
    {
        var folder = Constants.ModLocations[Constants.ModLocations.Count - 1];

        GD.Print("Opening mod folder: ", folder);

        using var directory = new Directory();

        directory.MakeDirRecursive(folder);

        FolderHelpers.OpenFolder(folder);
    }

    private void EnableModPressed()
    {
        GUICommon.Instance.PlayButtonPressSound();

        if (selectedMod == null)
        {
            GD.PrintErr("No mod is selected");
            return;
        }

        if (ModIncludesCode(selectedMod.Info))
        {
            // TODO: show a warning popup that can be permanently dismissed
        }

        Texture? icon = null;

        foreach (var index in availableModsContainer.GetSelectedItems())
        {
            icon = availableModsContainer.GetItemIcon(index);
            availableModsContainer.RemoveItem(index);
        }

        enabledModsContainer.AddItem(selectedMod.InternalName, icon);
        SetSelectedModToolTip(enabledModsContainer);

        notEnabledMods!.Remove(selectedMod);
        enabledMods!.Add(selectedMod);

        OnModChangedLists();
    }

    private void DisableModPressed()
    {
        GUICommon.Instance.PlayButtonPressSound();

        if (selectedMod == null)
        {
            GD.PrintErr("No mod is selected");
            return;
        }

        Texture? icon = null;

        foreach (var index in enabledModsContainer.GetSelectedItems())
        {
            icon = enabledModsContainer.GetItemIcon(index);
            enabledModsContainer.RemoveItem(index);
        }

        availableModsContainer.AddItem(selectedMod.InternalName, icon);
        SetSelectedModToolTip(availableModsContainer);

        enabledMods!.Remove(selectedMod);
        notEnabledMods!.Add(selectedMod);

        OnModChangedLists();
    }

    private void SetSelectedModToolTip(ItemList selectedContainer)
    {
        selectedContainer.SetItemTooltip(selectedContainer.GetItemCount() - 1,
            string.IsNullOrEmpty(selectedMod?.Info.Description) ?
                selectedMod?.InternalName :
                selectedMod?.Info.Description);
    }

    private void SetModToolTip(ItemList selectedContainer, FullModDetails info)
    {
        selectedContainer.SetItemTooltip(selectedContainer.GetItemCount() - 1,
            string.IsNullOrEmpty(info.Info.Description) ? info.InternalName : info.Info.Description);
    }

    private void DisableAllPressed()
    {
        GUICommon.Instance.PlayButtonPressSound();
        if (notEnabledMods == null || enabledMods == null)
        {
            GD.PrintErr("Can't disable all as the mod manager was not opened yet");
            return;
        }

        if (enabledModsContainer.IsAnythingSelected())
        {
            selectedMod = null;
            UpdateSelectedModInfo();
        }

        while (enabledModsContainer.GetItemCount() > 0)
        {
            var icon = enabledModsContainer.GetItemIcon(0);
            var text = enabledModsContainer.GetItemText(0);
            var toolTip = enabledModsContainer.GetItemTooltip(0);

            enabledModsContainer.RemoveItem(0);

            availableModsContainer.AddItem(text, icon);
            availableModsContainer.SetItemTooltip(availableModsContainer.GetItemCount() - 1, toolTip);
        }

        notEnabledMods.AddRange(enabledMods);
        enabledMods.Clear();

        UpdateOverallModButtons();
    }

    private void EnableAllPressed()
    {
        GUICommon.Instance.PlayButtonPressSound();
        if (enabledMods is null || notEnabledMods is null)
        {
            return;
        }

        if (availableModsContainer.IsAnythingSelected())
        {
            selectedMod = null;
            UpdateSelectedModInfo();
        }

        while (availableModsContainer.GetItemCount() > 0)
        {
            var icon = availableModsContainer.GetItemIcon(0);
            var text = availableModsContainer.GetItemText(0);
            var toolTip = availableModsContainer.GetItemTooltip(0);
            availableModsContainer.RemoveItem(0);

            enabledModsContainer.AddItem(text, icon);
            enabledModsContainer.SetItemTooltip(enabledModsContainer.GetItemCount() - 1, toolTip);
        }

        enabledMods.AddRange(notEnabledMods);
        notEnabledMods.Clear();

        UpdateLoadPosition();
        UpdateOverallModButtons();
    }

    private void OnModChangedLists()
    {
        selectedMod = null;
        UpdateSelectedModInfo();
        enabledModsContainer.UnselectAll();
        availableModsContainer.UnselectAll();

        UpdateLoadPosition();
        UpdateOverallModButtons();
    }

    private void UpdateOverallModButtons()
    {
        if (enabledMods is null || notEnabledMods is null)
        {
            return;
        }

        applyChangesButton.Disabled =
            Settings.Instance.EnabledMods.Value.ToList()
                .SequenceEqual(enabledMods!.Select(m => m.InternalName));

        var isEnabledModsEmpty = enabledMods.Count < 1;
        resetButton.Disabled = isEnabledModsEmpty;
        checkButton.Disabled = isEnabledModsEmpty;
        disableAllModsButton.Disabled = isEnabledModsEmpty;

        disableAllModsButton.Disabled = enabledMods!.Count < 1;
        enableAllModsButton.Disabled = notEnabledMods!.Count < 1;
    }

    private void ApplyChanges()
    {
        if (notEnabledMods == null || enabledMods == null)
        {
            GD.PrintErr("Can't apply changes as the mod manager was not opened yet");
            return;
        }

        var checkResult = ModLoader.IsValidModList(enabledMods);
        if (checkResult.ErrorType >= 0)
        {
            LoadEnabledMods();
        }
        else
        {
            var warningText = new LocalizedString("MOD_LOAD_ERROR_WARNING",
                ModHelpers.CheckResultToString(checkResult, enabledMods));

            loadWarningDialog.DialogText = warningText.ToString();
            loadWarningDialog.PopupCenteredShrink();
        }
    }

    private void LoadEnabledMods()
    {
        if (notEnabledMods == null || enabledMods == null)
        {
            return;
        }

        GD.Print("Applying changes to enabled mods");

        Settings.Instance.EnabledMods.Value = enabledMods?.Select(m => m.InternalName).ToList() ?? new List<string>();

        var modLoader = ModLoader.Instance;
        modLoader.LoadMods();

        var errors = modLoader.GetModErrors();

        if (errors.Count > 0)
        {
            modErrorDialog.ExceptionInfo = string.Join("\n", errors.Select(e => e.ErrorMessage));
            modErrorDialog.PopupCenteredShrink();
        }

        if (modLoader.RequiresRestart)
        {
            restartRequired.PopupCenteredShrink();
        }

        if (!oneshotLoadingCheckbox.Pressed)
        {
            GD.Print("Saving settings with new mod list");
            if (!Settings.Instance.Save())
            {
                GD.PrintErr("Failed to save settings");
            }
        }

        RefreshModErrors();
        applyChangesButton.Disabled = true;
    }

    private void AvailableModSelected(int index)
    {
        var newName = availableModsContainer.GetItemText(index);
        var newItem = validMods.FirstOrDefault(m => m.InternalName == newName);

        if (!Equals(selectedMod, newItem))
        {
            selectedMod = newItem;
            UpdateSelectedModInfo();
        }

        if (enabledModsContainer.IsAnythingSelected())
            enabledModsContainer.UnselectAll();

        leftArrow.Disabled = true;
        rightArrow.Disabled = false;
        modErrorsContainer.UnselectAll();
        errorInfoLabel.Hide();
        moveModUpButton.Disabled = availableModsContainer.IsSelected(0);
        moveModDownButton.Disabled = availableModsContainer.IsSelected(availableModsContainer.GetItemCount() - 1);
    }

    private void EnabledModSelected(int index)
    {
        var newName = enabledModsContainer.GetItemText(index);
        var newItem = validMods.FirstOrDefault(m => m.InternalName == newName);

        if (!Equals(selectedMod, newItem))
        {
            selectedMod = newItem;
            UpdateSelectedModInfo();
        }

        if (availableModsContainer.IsAnythingSelected())
            availableModsContainer.UnselectAll();

        leftArrow.Disabled = false;
        rightArrow.Disabled = true;
        modErrorsContainer.UnselectAll();
        errorInfoLabel.Hide();
        moveModUpButton.Disabled = enabledModsContainer.IsSelected(0);
        moveModDownButton.Disabled = enabledModsContainer.IsSelected(enabledModsContainer.GetItemCount() - 1);
    }

    private void ErrorModItemListSelected(int index)
    {
        var newName = modErrorsContainer.GetItemText(index);
        var newItem = validMods.FirstOrDefault(m => m.InternalName == newName);

        if (!Equals(selectedMod, newItem))
        {
            selectedMod = newItem;
            UpdateSelectedModInfo();
        }

        if (availableModsContainer.IsAnythingSelected())
            availableModsContainer.UnselectAll();

        if (enabledModsContainer.IsAnythingSelected())
            enabledModsContainer.UnselectAll();

        leftArrow.Disabled = true;
        rightArrow.Disabled = true;
        errorInfoLabel.Text = (string)modErrorsContainer.GetItemMetadata(index);
        errorInfoLabel.Show();
        moveModUpButton.Disabled = true;
        moveModDownButton.Disabled = true;
    }

    private void OpenInfoUrlPressed()
    {
        if (selectedMod?.Info.InfoUrl == null)
        {
            GD.PrintErr("No mod is selected or it has no info url");
            return;
        }

        if (OS.ShellOpen(selectedMod.Info.InfoUrl.ToString()) != Error.Ok)
        {
            GD.PrintErr("Failed to open mod URL: ", selectedMod.Info.InfoUrl);
        }
    }

    private void OnDependencyPressed()
    {
        GUICommon.Instance.PlayButtonPressSound();
        if (selectedMod is null)
        {
            return;
        }

        otherModInfoDialog.WindowTitle = TranslationServer.Translate("MOD_DEPENDENCIES");
        var infoText = string.Empty;

        var currentModDependencies = selectedMod.Info.Dependencies;
        if (currentModDependencies != null)
        {
            foreach (string currentDependency in currentModDependencies)
            {
                if (!string.IsNullOrWhiteSpace(currentDependency))
                {
                    infoText += "* " + currentDependency + "\n";
                }
            }
        }
        else
        {
            infoText += TranslationServer.Translate("NO_MOD_DEPENDENCIES");
        }

        otherModInfoDialog.DialogText = infoText;
        otherModInfoDialog.PopupCenteredShrink();
    }

    private void OnRequiredModsPressed()
    {
        GUICommon.Instance.PlayButtonPressSound();
        if (selectedMod is null)
        {
            return;
        }

        otherModInfoDialog.WindowTitle = TranslationServer.Translate("MOD_REQUIRED_MODS");
        var infoText = string.Empty;

        var currentModRequiredMods = selectedMod.Info.RequiredMods;
        if (currentModRequiredMods != null)
        {
            foreach (string currentRequiredMod in currentModRequiredMods)
            {
                if (!string.IsNullOrWhiteSpace(currentRequiredMod))
                {
                    infoText += "* " + currentRequiredMod + "\n";
                }
            }
        }
        else
        {
            infoText += TranslationServer.Translate("NO_REQUIRED_MODS");
        }

        otherModInfoDialog.DialogText = infoText;
        otherModInfoDialog.PopupCenteredShrink();
    }

    private void OnIncompatiblePressed()
    {
        GUICommon.Instance.PlayButtonPressSound();
        if (selectedMod is null)
        {
            return;
        }

        otherModInfoDialog.WindowTitle = TranslationServer.Translate("INCOMPATIBLE_WITH");
        var infoText = string.Empty;

        var currentModIncompatibleMods = selectedMod.Info.IncompatibleMods;
        if (currentModIncompatibleMods != null)
        {
            foreach (string currentIncompatibleMod in currentModIncompatibleMods)
            {
                if (!string.IsNullOrWhiteSpace(currentIncompatibleMod))
                {
                    infoText += "* " + currentIncompatibleMod + "\n";
                }
            }
        }
        else
        {
            infoText += TranslationServer.Translate("NO_MOD_INCOMPATIBLE");
        }

        otherModInfoDialog.DialogText = infoText;
        otherModInfoDialog.PopupCenteredShrink();
    }

    private void OnLoadOrderPressed()
    {
        GUICommon.Instance.PlayButtonPressSound();
        if (selectedMod is null)
        {
            return;
        }

        otherModInfoDialog.WindowTitle = TranslationServer.Translate("LOAD_ORDER");
        var infoText = string.Empty;

        var currentModLoadBefore = selectedMod.Info.LoadBefore;
        var currentModLoadAfter = selectedMod.Info.LoadAfter;
        if (currentModLoadBefore != null || currentModLoadAfter != null)
        {
            if (currentModLoadAfter != null)
            {
                infoText += TranslationServer.Translate("MOD_LOAD_AFTER") + "\n";
                foreach (string currentLoadAfterMod in currentModLoadAfter)
                {
                    if (!string.IsNullOrWhiteSpace(currentLoadAfterMod))
                    {
                        infoText += "* " + currentLoadAfterMod + "\n";
                    }
                }
            }

            // If there both 'load before' and 'load after' is going to display add a empty line between them
            if (currentModLoadBefore != null && currentModLoadAfter != null)
            {
                infoText += "\n";
            }

            if (currentModLoadBefore != null)
            {
                infoText += TranslationServer.Translate("MOD_LOAD_BEFORE") + "\n";
                foreach (string currentLoadBeforeMod in currentModLoadBefore)
                {
                    if (!string.IsNullOrWhiteSpace(currentLoadBeforeMod))
                    {
                        infoText += "* " + currentLoadBeforeMod + "\n";
                    }
                }
            }
        }
        else
        {
            infoText += TranslationServer.Translate("MOD_NO_LOAD_ORDER");
        }

        otherModInfoDialog.DialogText = infoText;
        otherModInfoDialog.PopupCenteredShrink();
    }

    private void GalleryRightArrowPressed()
    {
        GUICommon.Instance.PlayButtonPressSound();
        selectedModPreviewImagesContainer.CurrentTab += 1;
        galleryLabel.Text = (selectedModPreviewImagesContainer.CurrentTab + 1) + "/" +
            selectedModPreviewImagesContainer.GetTabCount();
        galleryRightButton.Disabled = selectedModPreviewImagesContainer.CurrentTab >=
            selectedModPreviewImagesContainer.GetTabCount() - 1;
        galleryLeftButton.Disabled = selectedModPreviewImagesContainer.CurrentTab <= 0;
    }

    private void GalleryLeftArrowPressed()
    {
        GUICommon.Instance.PlayButtonPressSound();
        selectedModPreviewImagesContainer.CurrentTab -= 1;
        galleryLabel.Text = (selectedModPreviewImagesContainer.CurrentTab + 1) + "/" +
            selectedModPreviewImagesContainer.GetTabCount();
        galleryRightButton.Disabled = selectedModPreviewImagesContainer.CurrentTab >=
            selectedModPreviewImagesContainer.GetTabCount() - 1;
        galleryLeftButton.Disabled = selectedModPreviewImagesContainer.CurrentTab <= 0;
    }

    private void MoveButtonPressed(bool moveUp, int amount)
    {
        if (notEnabledMods is null || enabledMods is null)
        {
            return;
        }

        ItemList chosenList;
        List<FullModDetails> chosenModList;

        if (availableModsContainer.IsAnythingSelected())
        {
            chosenList = availableModsContainer;
            chosenModList = notEnabledMods;
        }
        else if (enabledModsContainer.IsAnythingSelected())
        {
            chosenList = enabledModsContainer;
            chosenModList = enabledMods;
        }
        else
        {
            return;
        }

        MoveItem(chosenList, chosenModList, moveUp, chosenList.GetSelectedItems()[0], amount);

        var currentIndex = chosenList.GetSelectedItems()[0];

        moveModUpButton.Disabled = currentIndex == 0;
        moveModDownButton.Disabled = currentIndex >= chosenList.GetItemCount() - amount;

        UpdateOverallModButtons();
    }

    /// <summary>
    ///   Handles the movement of the ItemList by any amount
    /// </summary>
    private void MoveItem(ItemList list, List<FullModDetails> modList, bool moveUp, int currentIndex, int amount)
    {
        GUICommon.Instance.PlayButtonPressSound();
        int newIndex;
        if (moveUp)
        {
            newIndex = currentIndex - amount;
            if (currentIndex == 0 || newIndex < 0)
            {
                return;
            }

            list.MoveItem(currentIndex, newIndex);
        }
        else
        {
            newIndex = currentIndex + amount;
            if (currentIndex == list.GetItemCount() - amount)
            {
                return;
            }

            list.MoveItem(currentIndex, newIndex);
        }

        var movedMod = modList[currentIndex];
        modList.RemoveAt(currentIndex);
        modList.Insert(newIndex, movedMod);
        UpdateLoadPosition(moveUp ? newIndex : currentIndex);
    }

    private void ResetPressed()
    {
        // Basically just a macro to disabled all the mods then apply the changes
        DisableAllPressed();
        ApplyChanges();
    }

    private bool ModIncludesCode(ModInfo info)
    {
        // TODO: somehow needs to check the .pck file to see if it has gdscript in it
        // TODO: check whether scene or resource files can have embedded gdscript in them

        // For now just detect if a C# assembly is defined
        return !string.IsNullOrEmpty(info.ModAssembly);
    }

    private void OpenModInfoPopup()
    {
        var info = selectedMod?.Info;
        if (info == null)
        {
            GD.PrintErr("No mod is selected");
            return;
        }

        fullInfoName.Text = info.Name;
        fullInfoInternalName.Text = info.InternalName;
        fullInfoAuthor.Text = info.Author;
        fullInfoVersion.Text = info.Version;
        fullInfoDescription.Text = info.Description;
        fullInfoLongDescription.ExtendedBbcode = info.LongDescription;
        fullInfoFromWorkshop.Text = selectedMod!.Workshop ?
            TranslationServer.Translate("THIS_IS_WORKSHOP_MOD") :
            TranslationServer.Translate("THIS_IS_LOCAL_MOD");
        fullInfoIconFile.Text = info.Icon;
        string fullInfoPreviewImagesText = string.Empty;
        info.PreviewImages?.ForEach(s => fullInfoPreviewImagesText += "* " + s + "\n");
        fullInfoPreviewImagesFile.Text = fullInfoPreviewImagesText;
        fullInfoInfoUrl.Text = info.InfoUrl == null ? string.Empty : info.InfoUrl.ToString();
        fullInfoLicense.Text = info.License;
        fullInfoRecommendedThrive.Text = info.RecommendedThriveVersion;
        fullInfoMinimumThrive.Text = info.MinimumThriveVersion;
        fullInfoMaximumThrive.Text = info.MaximumThriveVersion;
        fullInfoPckName.Text = info.PckToLoad;
        fullInfoModAssembly.Text = info.ModAssembly;
        fullInfoAssemblyModClass.Text = info.AssemblyModClass;
        string fullInfoDependenciesText = string.Empty;
        info.Dependencies?.ForEach(s => fullInfoDependenciesText += "* " + s + "\n");
        fullInfoDependencies.Text = fullInfoDependenciesText;
        string fullInfoRequiredModsText = string.Empty;
        info.RequiredMods?.ForEach(s => fullInfoRequiredModsText += "* " + s + "\n");
        fullInfoRequiredMods.Text = fullInfoRequiredModsText;
        string fullInfoLoadBeforeText = string.Empty;
        info.LoadBefore?.ForEach(s => fullInfoLoadBeforeText += "* " + s + "\n");
        fullInfoLoadBefore.Text = fullInfoLoadBeforeText;
        string fullInfoLoadAfterText = string.Empty;
        info.LoadAfter?.ForEach(s => fullInfoLoadAfterText += "* " + s + "\n");
        fullInfoLoadAfter.Text = fullInfoLoadAfterText;
        string fullInfoIncompatibleModsText = string.Empty;
        info.IncompatibleMods?.ForEach(s => fullInfoIncompatibleModsText += "* " + s + "\n");
        fullInfoIncompatibleMods.Text = fullInfoIncompatibleModsText;

        fullInfoAutoHarmony.Text = info.UseAutoHarmony == true ?
            TranslationServer.Translate("USES_FEATURE") :
            TranslationServer.Translate("DOES_NOT_USE_FEATURE");

        modFullInfoPopup.PopupCenteredShrink();
    }

    private void CloseModInfoPopup()
    {
        GUICommon.Instance.PlayButtonPressSound();
        modFullInfoPopup.Hide();
    }

    private void OnCheckPressed()
    {
        GUICommon.Instance.PlayButtonPressSound();

        if (enabledMods is null)
        {
            return;
        }

        // Checks if there is anything that is going to be loaded first
        if (enabledMods.Count <= 0)
        {
            return;
        }

        var checkResult = ModLoader.IsValidModList(enabledMods);
        var resultText = string.Empty;

        if (checkResult.ErrorType < 0)
        {
            resultText = TranslationServer.Translate("MOD_LIST_CONTAIN_ERRORS") + "\n\n" +
                ModHelpers.CheckResultToString(checkResult, enabledMods) + "\n\n";
            resultText += TranslationServer.Translate("MOD_CHECK_AGAIN_WARNING");
        }
        else if (checkResult.ErrorType > 0)
        {
            resultText = TranslationServer.Translate("MOD_LIST_VALID");
        }

        modCheckResultDialog.DialogText = resultText;
        modCheckResultDialog.PopupCenteredShrink();
    }

    private void NewModPressed()
    {
        newModGUI.Open();
    }

    private void SetupNewModFolder(string data)
    {
        FullModDetails parsedData;

        try
        {
            parsedData = JsonSerializer.Create()
                    .Deserialize<FullModDetails>(new JsonTextReader(new StringReader(data))) ??
                throw new Exception("deserialized value is null");
        }
        catch (Exception e)
        {
            GD.PrintErr("Can't create mod due to parse failure on data: ", e);
            return;
        }

        var serialized = new StringWriter();

        JsonSerializer.Create(new JsonSerializerSettings
        {
            Formatting = Formatting.Indented,
        }).Serialize(new JsonTextWriter(serialized) { Indentation = 4 }, parsedData.Info);
        var modInfoText = serialized.ToString();

        GD.Print("Creating new mod at: ", parsedData.Folder);

        using var folder = new Directory();
        if (folder.MakeDirRecursive(parsedData.Folder) != Error.Ok)
        {
            modCreateErrorDialog.ErrorMessage = TranslationServer.Translate("ERROR_CREATING_FOLDER");
            modCreateErrorDialog.ExceptionInfo = null;
            modCreateErrorDialog.PopupCenteredShrink();
            return;
        }

        using var file = new File();
        if (file.Open(Path.Combine(parsedData.Folder, Constants.MOD_INFO_FILE_NAME), File.ModeFlags.Write) != Error.Ok)
        {
            modCreateErrorDialog.ErrorMessage = TranslationServer.Translate("ERROR_CREATING_INFO_FILE");
            modCreateErrorDialog.ExceptionInfo = null;
            modCreateErrorDialog.PopupCenteredShrink();
            return;
        }

        file.StoreString(modInfoText);
        file.Close();

        GD.Print("Mod folder created, trying to open: ", parsedData.Folder);
        FolderHelpers.OpenFolder(parsedData.Folder);

        RefreshAvailableMods();
    }

    private void OpenModUploader()
    {
        GUICommon.Instance.PlayButtonPressSound();

        // Don't allow uploading workshop mods again
        modUploader.Open(validMods.Where(m => !m.Workshop));
    }

    private void OpenWorkshopSite()
    {
        // TODO: once in-game mod downloads works this could open in the Steam overlay browser
        if (OS.ShellOpen("https://steamcommunity.com/app/1779200/workshop/") != Error.Ok)
        {
            GD.PrintErr("Failed to open workshop URL");
        }
    }

    private void BackPressed()
    {
        if (applyChangesButton.Disabled)
        {
            GUICommon.Instance.PlayButtonPressSound();
            EmitSignal(nameof(OnClosed));
        }
        else
        {
            unAppliedChangesWarning.PopupCenteredShrink();
        }
    }

    private void ConfirmBackWithUnAppliedChanges()
    {
        EmitSignal(nameof(OnClosed));
    }
}<|MERGE_RESOLUTION|>--- conflicted
+++ resolved
@@ -993,11 +993,10 @@
     }
 
     /// <summary>
-<<<<<<< HEAD
     ///   Loads info for valid mods
     /// </summary>
     /// <returns>The valid mod names and their info</returns>
-    private List<FullModDetails> LoadValidMods()
+    private static List<FullModDetails> LoadValidMods()
     {
         var mods = FindModFolders();
         var result = new List<FullModDetails> { Capacity = mods.Count };
@@ -1090,8 +1089,6 @@
     }
 
     /// <summary>
-=======
->>>>>>> 096d7aed
     ///   Opens the user manageable mod folder. Creates it if it doesn't exist already
     /// </summary>
     private void OpenModsFolder()
