﻿using System;
using System.Collections.Generic;
using System.IO;
using System.Linq;
using Godot;
using Newtonsoft.Json;
using Directory = Godot.Directory;
using File = Godot.File;
using Path = System.IO.Path;

/// <summary>
///   Provides GUI for managing enabled mods
/// </summary>
public class ModManager : Control
{
    [Export]
    public NodePath LeftArrowPath = null!;

    [Export]
    public NodePath RightArrowPath = null!;

    [Export]
    public NodePath AvailableModsContainerPath = null!;

    [Export]
    public NodePath EnabledModsContainerPath = null!;

    [Export]
    public NodePath OpenModInfoButtonPath = null!;

    [Export]
    public NodePath OpenModUrlButtonPath = null!;

    [Export]
    public NodePath DisableAllModsButtonPath = null!;

    [Export]
    public NodePath EnableAllModsButtonPath = null!;

    [Export]
    public NodePath SelectedModInfoBoxPath = null!;

    [Export]
    public NodePath SelectedModNamePath = null!;

    [Export]
    public NodePath SelectedModIconPath = null!;

    [Export]
    public NodePath SelectedModPreviewImagesContainerPath = null!;

    [Export]
    public NodePath SelectedModGalleryContainerPath = null!;

    [Export]
    public NodePath SelectedModAuthorPath = null!;

    [Export]
    public NodePath SelectedModVersionPath = null!;

    [Export]
    public NodePath SelectedModRecommendedThriveVersionPath = null!;

    [Export]
    public NodePath SelectedModMinimumThriveVersionPath = null!;

    [Export]
    public NodePath SelectedModDescriptionPath = null!;

    [Export]
    public NodePath SelectedModFromWorkshopPath = null!;

    [Export]
    public NodePath ModErrorDialogPath = null!;

    [Export]
    public NodePath RestartRequiredPath = null!;

    [Export]
    public NodePath ApplyChangesButtonPath = null!;

    [Export]
    public NodePath GalleryLeftButtonPath = null!;

    [Export]
    public NodePath GalleryRightButtonPath = null!;

    [Export]
    public NodePath MoveModUpButtonPath = null!;

    [Export]
    public NodePath MoveModDownButtonPath = null!;

    [Export]
    public NodePath ResetButtonPath = null!;

    [Export]
    public NodePath DependencyButtonPath = null!;

    [Export]
    public NodePath RequiredModsButtonPath = null!;

    [Export]
    public NodePath IncompatibleButtonPath = null!;

    [Export]
    public NodePath LoadOrderButtonPath = null!;

    [Export]
    public NodePath CheckButtonPath = null!;

    [Export]
    public NodePath GalleryLabelPath = null!;

    [Export]
    public NodePath UnAppliedChangesWarningPath = null!;

    [Export]
    public NodePath ModFullInfoPopupPath = null!;

    [Export]
    public NodePath FullInfoNamePath = null!;

    [Export]
    public NodePath FullInfoInternalNamePath = null!;

    [Export]
    public NodePath FullInfoAuthorPath = null!;

    [Export]
    public NodePath FullInfoVersionPath = null!;

    [Export]
    public NodePath FullInfoDescriptionPath = null!;

    [Export]
    public NodePath FullInfoLongDescriptionPath = null!;

    [Export]
    public NodePath FullInfoFromWorkshopPath = null!;

    [Export]
    public NodePath FullInfoIconFilePath = null!;

    [Export]
    public NodePath FullInfoPreviewImagesFilePath = null!;

    [Export]
    public NodePath FullInfoInfoUrlPath = null!;

    [Export]
    public NodePath FullInfoLicensePath = null!;

    [Export]
    public NodePath FullInfoRecommendedThrivePath = null!;

    [Export]
    public NodePath FullInfoMinimumThrivePath = null!;

    [Export]
    public NodePath FullInfoMaximumThrivePath = null!;

    [Export]
    public NodePath FullInfoPckNamePath = null!;

    [Export]
    public NodePath FullInfoModAssemblyPath = null!;

    [Export]
    public NodePath FullInfoAssemblyModClassPath = null!;

    [Export]
<<<<<<< HEAD
    public NodePath FullInfoDependenciesPath = null!;

    [Export]
    public NodePath FullInfoRequiredModsPath = null!;

    [Export]
    public NodePath FullInfoLoadBeforePath = null!;

    [Export]
    public NodePath FullInfoLoadAfterPath = null!;

    [Export]
    public NodePath FullInfoIncompatibleModsPath = null!;
=======
    public NodePath FullInfoAutoHarmonyPath = null!;
>>>>>>> 2df0bee9

    [Export]
    public NodePath OpenWorkshopButtonPath = null!;

    [Export]
    public NodePath ModUploaderButtonPath = null!;

    [Export]
    public NodePath NewModGUIPath = null!;

    [Export]
    public NodePath ModCreateErrorDialogPath = null!;

    [Export]
    public NodePath ModUploaderPath = null!;

    [Export]
    public NodePath SelectedModRecommendedThriveVersionContainerPath = null!;

    [Export]
    public NodePath SelectedModMinimumThriveVersionContainerPath = null!;

    [Export]
    public NodePath SelectedModThriveVersionContainerPath = null!;

    [Export]
    public NodePath SelectedModThriveVersionHSeparatorPath = null!;

    [Export]
    public NodePath ModCheckResultDialogPath = null!;

    [Export]
    public NodePath LoadWarningDialogPath = null!;

    [Export]
    public NodePath OtherModInfoDialogPath = null!;

    [Export]
    public NodePath ModErrorsContainerPath = null!;

    [Export]
    public NodePath ErrorInfoLabelPath = null!;

    [Export]
    public NodePath OneshotLoadingCheckboxPath = null!;

    [Export]
    public NodePath ModLoaderContainerPath = null!;

    private readonly List<FullModDetails> validMods = new();

    private List<FullModDetails>? notEnabledMods;
    private List<FullModDetails>? enabledMods;

    private Button leftArrow = null!;
    private Button rightArrow = null!;

    private ItemList availableModsContainer = null!;
    private ItemList enabledModsContainer = null!;
    private ItemList modErrorsContainer = null!;

    private Label errorInfoLabel = null!;

    private Button openModInfoButton = null!;
    private Button openModUrlButton = null!;
    private Button disableAllModsButton = null!;
    private Button enableAllModsButton = null!;
    private Button galleryLeftButton = null!;
    private Button galleryRightButton = null!;
    private Button resetButton = null!;
    private Button moveModUpButton = null!;
    private Button dependencyButton = null!;
    private Button requiredModsButton = null!;
    private Button incompatibleButton = null!;
    private Button loadOrderButton = null!;
    private Button checkButton = null!;
    private Button moveModDownButton = null!;
    private CustomCheckBox oneshotLoadingCheckbox = null!;

    private Label galleryLabel = null!;
    private Label selectedModName = null!;
    private Label selectedFromWorkshop = null!;
    private TextureRect selectedModIcon = null!;
    private MarginContainer selectedModInfoBox = null!;
    private TabContainer selectedModPreviewImagesContainer = null!;
    private VBoxContainer selectedModGalleryContainer = null!;
    private VBoxContainer selectedModRecommendedThriveVersionContainer = null!;
    private VBoxContainer selectedModMinimumThriveVersionContainer = null!;
    private HBoxContainer selectedModThriveVersionContainer = null!;
    private Label selectedModAuthor = null!;
    private Label selectedModVersion = null!;
    private Label selectedModRecommendedThriveVersion = null!;
    private Label selectedModMinimumThriveVersion = null!;
    private CustomRichTextLabel selectedModDescription = null!;
    private HSeparator selectedModThriveVersionHSeparator = null!;

    private Button applyChangesButton = null!;

    private CustomDialog unAppliedChangesWarning = null!;
    private CustomConfirmationDialog modCheckResultDialog = null!;
    private CustomConfirmationDialog loadWarningDialog = null!;
    private CustomConfirmationDialog otherModInfoDialog = null!;

    private CustomDialog modFullInfoPopup = null!;
    private Label fullInfoName = null!;
    private Label fullInfoInternalName = null!;
    private Label fullInfoAuthor = null!;
    private Label fullInfoVersion = null!;
    private Label fullInfoDescription = null!;
    private CustomRichTextLabel fullInfoLongDescription = null!;
    private Label fullInfoFromWorkshop = null!;
    private Label fullInfoIconFile = null!;
    private Label fullInfoPreviewImagesFile = null!;
    private Label fullInfoInfoUrl = null!;
    private Label fullInfoLicense = null!;
    private Label fullInfoRecommendedThrive = null!;
    private Label fullInfoMinimumThrive = null!;
    private Label fullInfoMaximumThrive = null!;
    private Label fullInfoPckName = null!;
    private Label fullInfoModAssembly = null!;
    private Label fullInfoAssemblyModClass = null!;
<<<<<<< HEAD
    private Label fullInfoDependencies = null!;
    private Label fullInfoRequiredMods = null!;
    private Label fullInfoLoadBefore = null!;
    private Label fullInfoLoadAfter = null!;
    private Label fullInfoIncompatibleMods = null!;
=======
    private Label fullInfoAutoHarmony = null!;
>>>>>>> 2df0bee9

    private Button openWorkshopButton = null!;
    private Button modUploaderButton = null!;

    private TabContainer modLoaderContainer = null!;

    private NewModGUI newModGUI = null!;

    private ErrorDialog modCreateErrorDialog = null!;

    private ModUploader modUploader = null!;

    private ErrorDialog modErrorDialog = null!;

    private CustomDialog restartRequired = null!;

    private FullModDetails? selectedMod;

    /// <summary>
    ///   Used to automatically refresh this object when it becomes visible after being invisible
    /// </summary>
    private bool wasVisible;

    [Signal]
    public delegate void OnClosed();

    /// <summary>
    ///   Loads mod info from a folder
    /// </summary>
    /// <param name="folder">Folder to load from</param>
    /// <returns>The info object if the info was valid, null otherwise</returns>
    public static ModInfo? LoadModInfo(string folder)
    {
        var infoFile = Path.Combine(folder, Constants.MOD_INFO_FILE_NAME);

        using var file = new File();

        if (file.Open(infoFile, File.ModeFlags.Read) != Error.Ok)
        {
            GD.PrintErr("Can't read mod info file at: ", infoFile);
            return null;
        }

        var data = file.GetAsText();

        return ParseModInfoString(data, false);
    }

    /// <summary>
    ///   Loads the icon for a mod
    /// </summary>
    /// <param name="mod">Mod to load the icon for</param>
    /// <returns>The loaded icon or null if mod doesn't have icon set</returns>
    public static Texture? LoadModIcon(FullModDetails mod)
    {
        if (string.IsNullOrEmpty(mod.Info.Icon))
            return null;

        var image = new Image();
        image.Load(Path.Combine(mod.Folder, mod.Info.Icon!));

        var texture = new ImageTexture();
        texture.CreateFromImage(image);

        return texture;
    }

    /// <summary>
    ///   Parses a <see cref="ModInfo"/> object from a string
    /// </summary>
    /// <param name="data">The string to parse</param>
    /// <param name="throwOnError">If true exceptions are thrown instead of returning null</param>
    /// <returns>The parsed info</returns>
    /// <exception cref="ArgumentException">
    ///   If <see cref="throwOnError"/> is specified this is thrown if extra validation fails
    /// </exception>
    /// <exception cref="JsonException">Thrown if JSON parsing or JSON validation fails</exception>
    public static ModInfo? ParseModInfoString(string data, bool throwOnError)
    {
        ModInfo info;

        try
        {
            info = JsonSerializer.Create().Deserialize<ModInfo>(new JsonTextReader(new StringReader(data))) ??
                throw new JsonException("Deserialized mod info is null");
        }
        catch (JsonException e)
        {
            if (throwOnError)
                throw;

            GD.PrintErr("Can't read mod info due to JSON exception: ", e);
            return null;
        }

        if (!ValidateModInfo(info, throwOnError))
            return null;

        return info;
    }

    /// <summary>
    ///   Checks that ModInfo has no invalid data
    /// </summary>
    /// <param name="info">The mod info to validate</param>
    /// <param name="throwOnError">If true throws an error</param>
    /// <returns>True if info is valid</returns>
    /// <exception cref="ArgumentException">On invalid info if <see cref="throwOnError"/> is true</exception>
    public static bool ValidateModInfo(ModInfo info, bool throwOnError)
    {
        if (!string.IsNullOrEmpty(info.Icon))
        {
            if (!IsAllowedModPath(info.Icon!))
            {
                if (throwOnError)
                {
                    throw new ArgumentException(TranslationServer.Translate("INVALID_ICON_PATH"));
                }

                GD.PrintErr("Invalid icon specified for mod: ", info.Icon);
                return false;
            }
        }

        if (info.InfoUrl != null)
        {
            if (info.InfoUrl.Scheme != "http" && info.InfoUrl.Scheme != "https")
            {
                if (throwOnError)
                {
                    throw new ArgumentException(TranslationServer.Translate("INVALID_URL_SCHEME"));
                }

                GD.PrintErr("Disallowed URI scheme in: ", info.InfoUrl);
                return false;
            }
        }

        if (info.ModAssembly != null && info.AssemblyModClass == null && info.UseAutoHarmony != true)
        {
            if (throwOnError)
            {
                throw new ArgumentException(TranslationServer.Translate("ASSEMBLY_CLASS_REQUIRED"));
            }

            GD.PrintErr("AssemblyModClass must be set if ModAssembly is set (and auto harmony is not used)");
            return false;
        }

        if (info.UseAutoHarmony == true && string.IsNullOrEmpty(info.ModAssembly))
        {
            if (throwOnError)
            {
                throw new ArgumentException(TranslationServer.Translate("ASSEMBLY_REQUIRED_WITH_HARMONY"));
            }

            GD.PrintErr("ModAssembly must be set if UseAutoHarmony is true");
            return false;
        }

        return true;
    }

    public override void _Ready()
    {
        base._Ready();

        leftArrow = GetNode<Button>(LeftArrowPath);
        rightArrow = GetNode<Button>(RightArrowPath);

        availableModsContainer = GetNode<ItemList>(AvailableModsContainerPath);
        enabledModsContainer = GetNode<ItemList>(EnabledModsContainerPath);
        modErrorsContainer = GetNode<ItemList>(ModErrorsContainerPath);

        errorInfoLabel = GetNode<Label>(ErrorInfoLabelPath);

        openModInfoButton = GetNode<Button>(OpenModInfoButtonPath);
        openModUrlButton = GetNode<Button>(OpenModUrlButtonPath);
        disableAllModsButton = GetNode<Button>(DisableAllModsButtonPath);
        enableAllModsButton = GetNode<Button>(EnableAllModsButtonPath);
        galleryLeftButton = GetNode<Button>(GalleryLeftButtonPath);
        galleryRightButton = GetNode<Button>(GalleryRightButtonPath);
        moveModUpButton = GetNode<Button>(MoveModUpButtonPath);
        moveModDownButton = GetNode<Button>(MoveModDownButtonPath);
        resetButton = GetNode<Button>(ResetButtonPath);
        dependencyButton = GetNode<Button>(DependencyButtonPath);
        requiredModsButton = GetNode<Button>(RequiredModsButtonPath);
        incompatibleButton = GetNode<Button>(IncompatibleButtonPath);
        loadOrderButton = GetNode<Button>(LoadOrderButtonPath);
        checkButton = GetNode<Button>(CheckButtonPath);
        oneshotLoadingCheckbox = GetNode<CustomCheckBox>(OneshotLoadingCheckboxPath);

        galleryLabel = GetNode<Label>(GalleryLabelPath);
        selectedModGalleryContainer = GetNode<VBoxContainer>(SelectedModGalleryContainerPath);
        selectedModName = GetNode<Label>(SelectedModNamePath);
        selectedFromWorkshop = GetNode<Label>(SelectedModFromWorkshopPath);
        selectedModIcon = GetNode<TextureRect>(SelectedModIconPath);
        selectedModPreviewImagesContainer = GetNode<TabContainer>(SelectedModPreviewImagesContainerPath);
        selectedModInfoBox = GetNode<MarginContainer>(SelectedModInfoBoxPath);
        selectedModAuthor = GetNode<Label>(SelectedModAuthorPath);
        selectedModVersion = GetNode<Label>(SelectedModVersionPath);
        selectedModRecommendedThriveVersion = GetNode<Label>(SelectedModRecommendedThriveVersionPath);
        selectedModMinimumThriveVersion = GetNode<Label>(SelectedModMinimumThriveVersionPath);
        selectedModDescription = GetNode<CustomRichTextLabel>(SelectedModDescriptionPath);
        selectedModThriveVersionHSeparator = GetNode<HSeparator>(SelectedModThriveVersionHSeparatorPath);

        selectedModRecommendedThriveVersionContainer =
            GetNode<VBoxContainer>(SelectedModRecommendedThriveVersionContainerPath);
        selectedModMinimumThriveVersionContainer = GetNode<VBoxContainer>(SelectedModMinimumThriveVersionContainerPath);
        selectedModThriveVersionContainer = GetNode<HBoxContainer>(SelectedModThriveVersionContainerPath);

        applyChangesButton = GetNode<Button>(ApplyChangesButtonPath);

        unAppliedChangesWarning = GetNode<CustomDialog>(UnAppliedChangesWarningPath);
        modCheckResultDialog = GetNode<CustomConfirmationDialog>(ModCheckResultDialogPath);
        loadWarningDialog = GetNode<CustomConfirmationDialog>(LoadWarningDialogPath);
        otherModInfoDialog = GetNode<CustomConfirmationDialog>(OtherModInfoDialogPath);

        modFullInfoPopup = GetNode<CustomDialog>(ModFullInfoPopupPath);
        fullInfoName = GetNode<Label>(FullInfoNamePath);
        fullInfoInternalName = GetNode<Label>(FullInfoInternalNamePath);
        fullInfoAuthor = GetNode<Label>(FullInfoAuthorPath);
        fullInfoVersion = GetNode<Label>(FullInfoVersionPath);
        fullInfoDescription = GetNode<Label>(FullInfoDescriptionPath);
        fullInfoLongDescription = GetNode<CustomRichTextLabel>(FullInfoLongDescriptionPath);
        fullInfoIconFile = GetNode<Label>(FullInfoIconFilePath);
        fullInfoPreviewImagesFile = GetNode<Label>(FullInfoPreviewImagesFilePath);
        fullInfoFromWorkshop = GetNode<Label>(FullInfoFromWorkshopPath);
        fullInfoInfoUrl = GetNode<Label>(FullInfoInfoUrlPath);
        fullInfoLicense = GetNode<Label>(FullInfoLicensePath);
        fullInfoRecommendedThrive = GetNode<Label>(FullInfoRecommendedThrivePath);
        fullInfoMinimumThrive = GetNode<Label>(FullInfoMinimumThrivePath);
        fullInfoMaximumThrive = GetNode<Label>(FullInfoMaximumThrivePath);
        fullInfoPckName = GetNode<Label>(FullInfoPckNamePath);
        fullInfoModAssembly = GetNode<Label>(FullInfoModAssemblyPath);
        fullInfoAssemblyModClass = GetNode<Label>(FullInfoAssemblyModClassPath);
<<<<<<< HEAD
        fullInfoDependencies = GetNode<Label>(FullInfoDependenciesPath);
        fullInfoRequiredMods = GetNode<Label>(FullInfoRequiredModsPath);
        fullInfoLoadBefore = GetNode<Label>(FullInfoLoadBeforePath);
        fullInfoLoadAfter = GetNode<Label>(FullInfoLoadAfterPath);
        fullInfoIncompatibleMods = GetNode<Label>(FullInfoIncompatibleModsPath);

        modLoaderContainer = GetNode<TabContainer>(ModLoaderContainerPath);
=======
        fullInfoAutoHarmony = GetNode<Label>(FullInfoAutoHarmonyPath);
>>>>>>> 2df0bee9

        openWorkshopButton = GetNode<Button>(OpenWorkshopButtonPath);
        modUploaderButton = GetNode<Button>(ModUploaderButtonPath);

        newModGUI = GetNode<NewModGUI>(NewModGUIPath);
        modUploader = GetNode<ModUploader>(ModUploaderPath);

        modErrorDialog = GetNode<ErrorDialog>(ModErrorDialogPath);
        restartRequired = GetNode<CustomDialog>(RestartRequiredPath);

        // These are hidden in the editor to make selecting UI elements there easier
        newModGUI.Visible = true;
        modUploader.Visible = true;

        modCreateErrorDialog = GetNode<ErrorDialog>(ModCreateErrorDialogPath);

        UpdateSelectedModInfo();
        UpdateTabTitles();

        if (!SteamHandler.Instance.IsLoaded)
        {
            openWorkshopButton.Visible = false;
            modUploaderButton.Visible = false;
        }
    }

    public override void _Process(float delta)
    {
        base._Process(delta);

        bool isCurrentlyVisible = IsVisibleInTree();

        if (isCurrentlyVisible && !wasVisible)
        {
            GD.Print("Mod loader has become visible");
            OnOpened();
        }

        wasVisible = isCurrentlyVisible;
    }

    public override void _Notification(int what)
    {
        if (what == NotificationTranslationChanged)
        {
            UpdateTabTitles();
        }
    }

    public void UpdateLoadPosition(int startIndex = 0)
    {
        if (enabledMods != null)
        {
            for (int index = startIndex; index < enabledMods.Count; ++index)
            {
                enabledMods[index].LoadPosition = index;
            }
        }
    }

    private static bool IsAllowedModPath(string path)
    {
        if (string.IsNullOrWhiteSpace(path))
            return false;

        if (path.Contains("//") || path.Contains("..") || path.StartsWith("/", StringComparison.Ordinal))
            return false;

        return true;
    }

    private void UpdateTabTitles()
    {
        // The tab title has to be set here as they are normally set by node name in TabContainer
        // Which means they won't be translated at all
        modLoaderContainer.SetTabTitle(0, TranslationServer.Translate("MOD_LOADER_TAB"));
        modLoaderContainer.SetTabTitle(1, TranslationServer.Translate("MOD_ERRORS_TAB"));
    }

    /// <summary>
    ///   Refreshes things that need refreshing when this is opened
    /// </summary>
    private void OnOpened()
    {
        // TODO: OnOpened being required to be called probably means that you can't directly run the mod manager
        // scene from Godot editor, probably needs to change to the approach to be to automatically call this each
        // time this becomes visible like the save manager
        enabledMods = new List<FullModDetails>();
        notEnabledMods = new List<FullModDetails>();

        RefreshAvailableMods();
        RefreshEnabledMods();

        if (ModLoader.Instance.GetModErrors().Count > 0)
        {
            RefreshModErrors();
        }

        availableModsContainer.UnselectAll();
        enabledModsContainer.UnselectAll();

        UpdateOverallModButtons();

        UpdateLoadPosition();
    }

    private void RefreshAvailableMods()
    {
        if (notEnabledMods == null || enabledMods == null)
            throw new InvalidOperationException("The mod manager was not opened yet");

        if (availableModsContainer.IsAnythingSelected())
        {
            selectedMod = null;
            UpdateSelectedModInfo();
        }

        availableModsContainer.Clear();

        // TODO: only reload new or gone mods and not the entire list
        // TODO: maybe this should be done in a background thread (or maybe icon loading is the slower part)
        validMods.Clear();
        validMods.AddRange(LoadValidMods());

        foreach (var workshopMod in ModLoader.LoadWorkshopModsList())
        {
            if (validMods.Any(m => m.InternalName == workshopMod.InternalName))
            {
                GD.Print("Hiding workshop mod \"", workshopMod.InternalName,
                    "\" as there's already an existing mod with that name");
                continue;
            }

            validMods.Add(workshopMod);
        }

        // Clear the mods the mod loader will use to make sure it doesn't use outdated workshop mod list
        ModLoader.Instance.OnNewWorkshopModsInstalled();

        notEnabledMods = validMods.Where(m => !IsModEnabled(m)).Concat(notEnabledMods.Where(validMods.Contains))
            .Distinct()
            .ToList();

        foreach (var mod in notEnabledMods)
        {
            availableModsContainer.AddItem(mod.InternalName, LoadModIcon(mod));
            SetModToolTip(availableModsContainer, mod);
        }

        // If we found new mod folders that happen to be enabled already, add the mods to that list
        var foundStillEnabledMods = validMods.Where(IsModEnabled);

        foreach (var newMod in foundStillEnabledMods.Where(
                     m => !enabledMods.Contains(m) && !notEnabledMods.Contains(m)))
        {
            enabledMods.Add(newMod);

            enabledModsContainer.AddItem(newMod.InternalName, LoadModIcon(newMod));
        }

        UpdateOverallModButtons();
    }

    private void RefreshModErrors()
    {
        if (modErrorsContainer.IsAnythingSelected())
        {
            selectedMod = null;
            UpdateSelectedModInfo();
        }

        modErrorsContainer.Clear();

        var modErrors = ModLoader.Instance.GetAndClearModErrors();

        for (int index = 0; index < modErrors.Count; index++)
        {
            var mod = modErrors[index].Mod;
            modErrorsContainer.AddItem(mod.InternalName, LoadModIcon(mod));
            modErrorsContainer.SetItemMetadata(index, modErrors[index].ErrorMessage);
        }
    }

    private void RefreshEnabledMods()
    {
        if (enabledMods is null)
        {
            return;
        }

        if (enabledModsContainer.IsAnythingSelected())
        {
            selectedMod = null;
            UpdateSelectedModInfo();
        }

        enabledModsContainer.Clear();

        enabledMods = validMods.Where(IsModEnabled).ToList();

        foreach (var mod in enabledMods)
        {
            if (mod != null)
            {
                enabledModsContainer.AddItem(mod.InternalName, LoadModIcon(mod));
                if (!string.IsNullOrEmpty(mod.Info.Description))
                {
                    SetModToolTip(enabledModsContainer, mod);
                }
            }
        }
    }

    private bool IsModEnabled(FullModDetails mod)
    {
        return Settings.Instance.EnabledMods.Value.Contains(mod.InternalName) || enabledMods!.Contains(mod);
    }

    private void UpdateSelectedModInfo()
    {
        if (selectedMod != null)
        {
            selectedModInfoBox.Visible = true;

            selectedModName.Text = selectedMod.Info.Name;
            selectedModIcon.Texture = LoadModIcon(selectedMod);
            selectedModAuthor.Text = selectedMod.Info.Author;
            selectedModVersion.Text = selectedMod.Info.Version;
            selectedFromWorkshop.Text = selectedMod.Workshop ?
                TranslationServer.Translate("THIS_IS_WORKSHOP_MOD") :
                TranslationServer.Translate("THIS_IS_LOCAL_MOD");

            if (!(string.IsNullOrEmpty(selectedMod.Info.RecommendedThriveVersion) &&
                    string.IsNullOrEmpty(selectedMod.Info.MinimumThriveVersion)))
            {
                selectedModThriveVersionContainer.Visible = true;
                selectedModRecommendedThriveVersionContainer.Visible =
                    !string.IsNullOrEmpty(selectedMod.Info.RecommendedThriveVersion);
                selectedModMinimumThriveVersionContainer.Visible =
                    !string.IsNullOrEmpty(selectedMod.Info.MinimumThriveVersion);
                selectedModThriveVersionHSeparator.Visible = selectedModMinimumThriveVersionContainer.Visible &&
                    selectedModRecommendedThriveVersionContainer.Visible;
                selectedModRecommendedThriveVersion.Text = selectedMod.Info.RecommendedThriveVersion;
                selectedModMinimumThriveVersion.Text = selectedMod.Info.MinimumThriveVersion;
            }
            else
            {
                selectedModThriveVersionContainer.Visible = false;
            }

            selectedModDescription.ExtendedBbcode = selectedMod.Info.LongDescription ?? selectedMod.Info.Description;
            openModUrlButton.Disabled = selectedMod.Info.InfoUrl == null;

            if (selectedModPreviewImagesContainer.GetChildCount() > 0)
            {
                selectedModPreviewImagesContainer.QueueFreeChildren();
            }

            List<ImageTexture> loadedPreviewImages = LoadModPreviewImages(selectedMod);
            if (loadedPreviewImages.Count > 0)
            {
                selectedModGalleryContainer.Visible = true;
                foreach (ImageTexture currentPreviewImage in loadedPreviewImages)
                {
                    var currentPreviewImageNode = new TextureRect();
                    currentPreviewImageNode.Texture = currentPreviewImage;
                    currentPreviewImageNode.Expand = true;
                    currentPreviewImageNode.StretchMode = TextureRect.StretchModeEnum.KeepAspectCentered;

                    selectedModPreviewImagesContainer.AddChild(currentPreviewImageNode);
                }

                selectedModPreviewImagesContainer.CurrentTab = 0;
                galleryLabel.Text = "1/" + selectedModPreviewImagesContainer.GetTabCount();
                galleryRightButton.Disabled = selectedModPreviewImagesContainer.CurrentTab >=
                    selectedModPreviewImagesContainer.GetTabCount() - 1;
                galleryLeftButton.Disabled = selectedModPreviewImagesContainer.CurrentTab <= 0;
            }
            else
            {
                selectedModGalleryContainer.Visible = false;
            }

            openModInfoButton.Disabled = false;

            dependencyButton.Visible = selectedMod.Info.Dependencies != null && selectedMod.Info.Dependencies.Count > 0;
            requiredModsButton.Visible =
                selectedMod.Info.RequiredMods != null && selectedMod.Info.RequiredMods.Count > 0;

            incompatibleButton.Visible =
                selectedMod.Info.IncompatibleMods != null && selectedMod.Info.IncompatibleMods.Count > 0;
            loadOrderButton.Visible = selectedMod.Info.LoadBefore != null || selectedMod.Info.LoadAfter != null;
        }
        else
        {
            selectedModInfoBox.Visible = false;

            selectedModName.Text = TranslationServer.Translate("NO_SELECTED_MOD");
            selectedModIcon.Texture = null;
            selectedModAuthor.Text = string.Empty;
            selectedModVersion.Text = string.Empty;
            selectedModRecommendedThriveVersion.Text = string.Empty;
            selectedModMinimumThriveVersion.Text = string.Empty;
            selectedModDescription.Text = string.Empty;
            openModUrlButton.Disabled = true;
            openModInfoButton.Disabled = true;

            leftArrow.Disabled = true;
            rightArrow.Disabled = true;
            moveModUpButton.Disabled = true;
            moveModDownButton.Disabled = true;
        }

        errorInfoLabel.Hide();
    }

    private List<ImageTexture> LoadModPreviewImages(FullModDetails mod)
    {
        var returnValue = new List<ImageTexture>();

        if (mod.Info.PreviewImages != null)
        {
            foreach (string currentImagePath in mod.Info.PreviewImages)
            {
                if (string.IsNullOrEmpty(currentImagePath))
                    return null!;

                var image = new Image();
                image.Load(Path.Combine(mod.Folder, currentImagePath));

                var texture = new ImageTexture();
                texture.CreateFromImage(image);

                returnValue.Add(texture);
            }
        }

        return returnValue;
    }

    /// <summary>
    ///   Loads info for valid mods
    /// </summary>
    /// <returns>The valid mod names and their info</returns>
    private List<FullModDetails> LoadValidMods()
    {
        var mods = FindModFolders();
        var result = new List<FullModDetails> { Capacity = mods.Count };

        foreach (var modFolder in mods)
        {
            var info = LoadModInfo(modFolder);

            if (info == null)
            {
                GD.PrintErr("Can't read mod info from folder: ", modFolder);
                continue;
            }

            var name = Path.GetFileName(modFolder);

            if (info.InternalName != name)
            {
                GD.PrintErr("Mod internal name (", info.InternalName, ") doesn't match name of folder (", name,
                    ")");
                continue;
            }

            result.Add(new FullModDetails(name, modFolder, info)
                { IsCompatibleVersion = ModHelpers.GetVersionCompatibility(info) });
        }

        var previousLength = result.Count;

        result = result.Distinct().ToList();

        if (result.Count != previousLength)
        {
            GD.PrintErr("Multiple mods detected with the same name, only one of them is usable");
        }

        return result;
    }

    /// <summary>
    ///   Finds existing mod folders
    /// </summary>
    /// <returns>List of mod folders that contain mod files</returns>
    private List<string> FindModFolders()
    {
        var result = new List<string>();

        using var currentDirectory = new Directory();

        foreach (var location in Constants.ModLocations)
        {
            if (!currentDirectory.DirExists(location))
                continue;

            if (currentDirectory.Open(location) != Error.Ok)
            {
                GD.PrintErr("Failed to open potential mod folder for reading at: ", location);
                continue;
            }

            if (currentDirectory.ListDirBegin(true, true) != Error.Ok)
            {
                GD.PrintErr("Failed to begin directory listing");
                continue;
            }

            while (true)
            {
                var item = currentDirectory.GetNext();

                if (string.IsNullOrEmpty(item))
                    break;

                if (currentDirectory.DirExists(item))
                {
                    var modsFolder = Path.Combine(location, item);

                    if (currentDirectory.FileExists(Path.Combine(item, Constants.MOD_INFO_FILE_NAME)))
                    {
                        // Found a mod folder
                        result.Add(modsFolder);
                    }
                }
            }

            currentDirectory.ListDirEnd();
        }

        return result;
    }

    /// <summary>
    ///   Opens the user manageable mod folder. Creates it if it doesn't exist already
    /// </summary>
    private void OpenModsFolder()
    {
        var folder = Constants.ModLocations[Constants.ModLocations.Count - 1];

        GD.Print("Opening mod folder: ", folder);

        using var directory = new Directory();

        directory.MakeDirRecursive(folder);

        FolderHelpers.OpenFolder(folder);
    }

    private void EnableModPressed()
    {
        GUICommon.Instance.PlayButtonPressSound();

        if (selectedMod == null)
        {
            GD.PrintErr("No mod is selected");
            return;
        }

        if (ModIncludesCode(selectedMod.Info))
        {
            // TODO: show a warning popup that can be permanently dismissed
        }

        Texture? icon = null;

        foreach (var index in availableModsContainer.GetSelectedItems())
        {
            icon = availableModsContainer.GetItemIcon(index);
            availableModsContainer.RemoveItem(index);
        }

        enabledModsContainer.AddItem(selectedMod.InternalName, icon);
        SetSelectedModToolTip(enabledModsContainer);

        notEnabledMods!.Remove(selectedMod);
        enabledMods!.Add(selectedMod);

        OnModChangedLists();
    }

    private void DisableModPressed()
    {
        GUICommon.Instance.PlayButtonPressSound();

        if (selectedMod == null)
        {
            GD.PrintErr("No mod is selected");
            return;
        }

        Texture? icon = null;

        foreach (var index in enabledModsContainer.GetSelectedItems())
        {
            icon = enabledModsContainer.GetItemIcon(index);
            enabledModsContainer.RemoveItem(index);
        }

        availableModsContainer.AddItem(selectedMod.InternalName, icon);
        SetSelectedModToolTip(availableModsContainer);

        enabledMods!.Remove(selectedMod);
        notEnabledMods!.Add(selectedMod);

        OnModChangedLists();
    }

    private void SetSelectedModToolTip(ItemList selectedContainer)
    {
        selectedContainer.SetItemTooltip(selectedContainer.GetItemCount() - 1,
            string.IsNullOrEmpty(selectedMod?.Info.Description) ?
                selectedMod?.InternalName :
                selectedMod?.Info.Description);
    }

    private void SetModToolTip(ItemList selectedContainer, FullModDetails info)
    {
        selectedContainer.SetItemTooltip(selectedContainer.GetItemCount() - 1,
            string.IsNullOrEmpty(info.Info.Description) ? info.InternalName : info.Info.Description);
    }

    private void DisableAllPressed()
    {
        GUICommon.Instance.PlayButtonPressSound();
        if (notEnabledMods == null || enabledMods == null)
        {
            GD.PrintErr("Can't disable all as the mod manager was not opened yet");
            return;
        }

        if (enabledModsContainer.IsAnythingSelected())
        {
            selectedMod = null;
            UpdateSelectedModInfo();
        }

        while (enabledModsContainer.GetItemCount() > 0)
        {
            var icon = enabledModsContainer.GetItemIcon(0);
            var text = enabledModsContainer.GetItemText(0);
            var toolTip = enabledModsContainer.GetItemTooltip(0);

            enabledModsContainer.RemoveItem(0);

            availableModsContainer.AddItem(text, icon);
            availableModsContainer.SetItemTooltip(availableModsContainer.GetItemCount() - 1, toolTip);
        }

        notEnabledMods.AddRange(enabledMods);
        enabledMods.Clear();

        UpdateOverallModButtons();
    }

    private void EnableAllPressed()
    {
        GUICommon.Instance.PlayButtonPressSound();
        if (enabledMods is null || notEnabledMods is null)
        {
            return;
        }

        if (availableModsContainer.IsAnythingSelected())
        {
            selectedMod = null;
            UpdateSelectedModInfo();
        }

        while (availableModsContainer.GetItemCount() > 0)
        {
            var icon = availableModsContainer.GetItemIcon(0);
            var text = availableModsContainer.GetItemText(0);
            var toolTip = availableModsContainer.GetItemTooltip(0);
            availableModsContainer.RemoveItem(0);

            enabledModsContainer.AddItem(text, icon);
            enabledModsContainer.SetItemTooltip(enabledModsContainer.GetItemCount() - 1, toolTip);
        }

        enabledMods.AddRange(notEnabledMods);
        notEnabledMods.Clear();

        UpdateLoadPosition();
        UpdateOverallModButtons();
    }

    private void OnModChangedLists()
    {
        selectedMod = null;
        UpdateSelectedModInfo();
        enabledModsContainer.UnselectAll();
        availableModsContainer.UnselectAll();

        UpdateLoadPosition();
        UpdateOverallModButtons();
    }

    private void UpdateOverallModButtons()
    {
        if (enabledMods is null || notEnabledMods is null)
        {
            return;
        }

        applyChangesButton.Disabled =
            Settings.Instance.EnabledMods.Value.ToList()
                .SequenceEqual(enabledMods!.Select(m => m.InternalName));

        var isEnabledModsEmpty = enabledMods.Count < 1;
        resetButton.Disabled = isEnabledModsEmpty;
        checkButton.Disabled = isEnabledModsEmpty;
        disableAllModsButton.Disabled = isEnabledModsEmpty;

        disableAllModsButton.Disabled = enabledMods!.Count < 1;
        enableAllModsButton.Disabled = notEnabledMods!.Count < 1;
    }

    private void ApplyChanges()
    {
        if (notEnabledMods == null || enabledMods == null)
        {
            GD.PrintErr("Can't apply changes as the mod manager was not opened yet");
            return;
        }

        var checkResult = ModLoader.IsValidModList(enabledMods);
        if (checkResult.ErrorType >= 0)
        {
            LoadEnabledMods();
        }
        else
        {
            var warningText = new LocalizedString("MOD_LOAD_ERROR_WARNING",
                ModHelpers.CheckResultToString(checkResult, enabledMods));

            loadWarningDialog.DialogText = warningText.ToString();
            loadWarningDialog.PopupCenteredShrink();
        }
    }

    private void LoadEnabledMods()
    {
        if (notEnabledMods == null || enabledMods == null)
        {
            return;
        }

        GD.Print("Applying changes to enabled mods");

        Settings.Instance.EnabledMods.Value = enabledMods?.Select(m => m.InternalName).ToList() ?? new List<string>();

        var modLoader = ModLoader.Instance;
        modLoader.LoadMods();

        var errors = modLoader.GetModErrors();

        if (errors.Count > 0)
        {
            modErrorDialog.ExceptionInfo = string.Join("\n", errors.Select(e => e.ErrorMessage));
            modErrorDialog.PopupCenteredShrink();
        }

        if (modLoader.RequiresRestart)
        {
            restartRequired.PopupCenteredShrink();
        }

        if (!oneshotLoadingCheckbox.Pressed)
        {
            GD.Print("Saving settings with new mod list");
            if (!Settings.Instance.Save())
            {
                GD.PrintErr("Failed to save settings");
            }
        }

        RefreshModErrors();
        applyChangesButton.Disabled = true;
    }

    private void AvailableModSelected(int index)
    {
        var newName = availableModsContainer.GetItemText(index);
        var newItem = validMods.FirstOrDefault(m => m.InternalName == newName);

        if (!Equals(selectedMod, newItem))
        {
            selectedMod = newItem;
            UpdateSelectedModInfo();
        }

        if (enabledModsContainer.IsAnythingSelected())
            enabledModsContainer.UnselectAll();

        leftArrow.Disabled = true;
        rightArrow.Disabled = false;
        modErrorsContainer.UnselectAll();
        errorInfoLabel.Hide();
        moveModUpButton.Disabled = availableModsContainer.IsSelected(0);
        moveModDownButton.Disabled = availableModsContainer.IsSelected(availableModsContainer.GetItemCount() - 1);
    }

    private void EnabledModSelected(int index)
    {
        var newName = enabledModsContainer.GetItemText(index);
        var newItem = validMods.FirstOrDefault(m => m.InternalName == newName);

        if (!Equals(selectedMod, newItem))
        {
            selectedMod = newItem;
            UpdateSelectedModInfo();
        }

        if (availableModsContainer.IsAnythingSelected())
            availableModsContainer.UnselectAll();

        leftArrow.Disabled = false;
        rightArrow.Disabled = true;
        modErrorsContainer.UnselectAll();
        errorInfoLabel.Hide();
        moveModUpButton.Disabled = enabledModsContainer.IsSelected(0);
        moveModDownButton.Disabled = enabledModsContainer.IsSelected(enabledModsContainer.GetItemCount() - 1);
    }

    private void ErrorModItemListSelected(int index)
    {
        var newName = modErrorsContainer.GetItemText(index);
        var newItem = validMods.FirstOrDefault(m => m.InternalName == newName);

        if (!Equals(selectedMod, newItem))
        {
            selectedMod = newItem;
            UpdateSelectedModInfo();
        }

        if (availableModsContainer.IsAnythingSelected())
            availableModsContainer.UnselectAll();

        if (enabledModsContainer.IsAnythingSelected())
            enabledModsContainer.UnselectAll();

        leftArrow.Disabled = true;
        rightArrow.Disabled = true;
        errorInfoLabel.Text = (string)modErrorsContainer.GetItemMetadata(index);
        errorInfoLabel.Show();
        moveModUpButton.Disabled = true;
        moveModDownButton.Disabled = true;
    }

    private void OpenInfoUrlPressed()
    {
        if (selectedMod?.Info.InfoUrl == null)
        {
            GD.PrintErr("No mod is selected or it has no info url");
            return;
        }

        if (OS.ShellOpen(selectedMod.Info.InfoUrl.ToString()) != Error.Ok)
        {
            GD.PrintErr("Failed to open mod URL: ", selectedMod.Info.InfoUrl);
        }
    }

    private void OnDependencyPressed()
    {
        GUICommon.Instance.PlayButtonPressSound();
        if (selectedMod is null)
        {
            return;
        }

        otherModInfoDialog.WindowTitle = TranslationServer.Translate("MOD_DEPENDENCIES");
        var infoText = string.Empty;

        var currentModDependencies = selectedMod.Info.Dependencies;
        if (currentModDependencies != null)
        {
            foreach (string currentDependency in currentModDependencies)
            {
                if (!string.IsNullOrWhiteSpace(currentDependency))
                {
                    infoText += "* " + currentDependency + "\n";
                }
            }
        }
        else
        {
            infoText += TranslationServer.Translate("NO_MOD_DEPENDENCIES");
        }

        otherModInfoDialog.DialogText = infoText;
        otherModInfoDialog.PopupCenteredShrink();
    }

    private void OnRequiredModsPressed()
    {
        GUICommon.Instance.PlayButtonPressSound();
        if (selectedMod is null)
        {
            return;
        }

        otherModInfoDialog.WindowTitle = TranslationServer.Translate("MOD_REQUIRED_MODS");
        var infoText = string.Empty;

        var currentModRequiredMods = selectedMod.Info.RequiredMods;
        if (currentModRequiredMods != null)
        {
            foreach (string currentRequiredMod in currentModRequiredMods)
            {
                if (!string.IsNullOrWhiteSpace(currentRequiredMod))
                {
                    infoText += "* " + currentRequiredMod + "\n";
                }
            }
        }
        else
        {
            infoText += TranslationServer.Translate("NO_REQUIRED_MODS");
        }

        otherModInfoDialog.DialogText = infoText;
        otherModInfoDialog.PopupCenteredShrink();
    }

    private void OnIncompatiblePressed()
    {
        GUICommon.Instance.PlayButtonPressSound();
        if (selectedMod is null)
        {
            return;
        }

        otherModInfoDialog.WindowTitle = TranslationServer.Translate("INCOMPATIBLE_WITH");
        var infoText = string.Empty;

        var currentModIncompatibleMods = selectedMod.Info.IncompatibleMods;
        if (currentModIncompatibleMods != null)
        {
            foreach (string currentIncompatibleMod in currentModIncompatibleMods)
            {
                if (!string.IsNullOrWhiteSpace(currentIncompatibleMod))
                {
                    infoText += "* " + currentIncompatibleMod + "\n";
                }
            }
        }
        else
        {
            infoText += TranslationServer.Translate("NO_MOD_INCOMPATIBLE");
        }

        otherModInfoDialog.DialogText = infoText;
        otherModInfoDialog.PopupCenteredShrink();
    }

    private void OnLoadOrderPressed()
    {
        GUICommon.Instance.PlayButtonPressSound();
        if (selectedMod is null)
        {
            return;
        }

        otherModInfoDialog.WindowTitle = TranslationServer.Translate("LOAD_ORDER");
        var infoText = string.Empty;

        var currentModLoadBefore = selectedMod.Info.LoadBefore;
        var currentModLoadAfter = selectedMod.Info.LoadAfter;
        if (currentModLoadBefore != null || currentModLoadAfter != null)
        {
            if (currentModLoadAfter != null)
            {
                infoText += TranslationServer.Translate("MOD_LOAD_AFTER") + "\n";
                foreach (string currentLoadAfterMod in currentModLoadAfter)
                {
                    if (!string.IsNullOrWhiteSpace(currentLoadAfterMod))
                    {
                        infoText += "* " + currentLoadAfterMod + "\n";
                    }
                }
            }

            // If there both 'load before' and 'load after' is going to display add a empty line between them
            if (currentModLoadBefore != null && currentModLoadAfter != null)
            {
                infoText += "\n";
            }

            if (currentModLoadBefore != null)
            {
                infoText += TranslationServer.Translate("MOD_LOAD_BEFORE") + "\n";
                foreach (string currentLoadBeforeMod in currentModLoadBefore)
                {
                    if (!string.IsNullOrWhiteSpace(currentLoadBeforeMod))
                    {
                        infoText += "* " + currentLoadBeforeMod + "\n";
                    }
                }
            }
        }
        else
        {
            infoText += TranslationServer.Translate("MOD_NO_LOAD_ORDER");
        }

        otherModInfoDialog.DialogText = infoText;
        otherModInfoDialog.PopupCenteredShrink();
    }

    private void GalleryRightArrowPressed()
    {
        GUICommon.Instance.PlayButtonPressSound();
        selectedModPreviewImagesContainer.CurrentTab += 1;
        galleryLabel.Text = (selectedModPreviewImagesContainer.CurrentTab + 1) + "/" +
            selectedModPreviewImagesContainer.GetTabCount();
        galleryRightButton.Disabled = selectedModPreviewImagesContainer.CurrentTab >=
            selectedModPreviewImagesContainer.GetTabCount() - 1;
        galleryLeftButton.Disabled = selectedModPreviewImagesContainer.CurrentTab <= 0;
    }

    private void GalleryLeftArrowPressed()
    {
        GUICommon.Instance.PlayButtonPressSound();
        selectedModPreviewImagesContainer.CurrentTab -= 1;
        galleryLabel.Text = (selectedModPreviewImagesContainer.CurrentTab + 1) + "/" +
            selectedModPreviewImagesContainer.GetTabCount();
        galleryRightButton.Disabled = selectedModPreviewImagesContainer.CurrentTab >=
            selectedModPreviewImagesContainer.GetTabCount() - 1;
        galleryLeftButton.Disabled = selectedModPreviewImagesContainer.CurrentTab <= 0;
    }

    private void MoveButtonPressed(bool moveUp, int amount)
    {
        if (notEnabledMods is null || enabledMods is null)
        {
            return;
        }

        ItemList chosenList;
        List<FullModDetails> chosenModList;

        if (availableModsContainer.IsAnythingSelected())
        {
            chosenList = availableModsContainer;
            chosenModList = notEnabledMods;
        }
        else if (enabledModsContainer.IsAnythingSelected())
        {
            chosenList = enabledModsContainer;
            chosenModList = enabledMods;
        }
        else
        {
            return;
        }

        MoveItem(chosenList, chosenModList, moveUp, chosenList.GetSelectedItems()[0], amount);

        var currentIndex = chosenList.GetSelectedItems()[0];

        moveModUpButton.Disabled = currentIndex == 0;
        moveModDownButton.Disabled = currentIndex >= chosenList.GetItemCount() - amount;

        UpdateOverallModButtons();
    }

    /// <summary>
    ///   Handles the movement of the ItemList by any amount
    /// </summary>
    private void MoveItem(ItemList list, List<FullModDetails> modList, bool moveUp, int currentIndex, int amount)
    {
        GUICommon.Instance.PlayButtonPressSound();
        int newIndex;
        if (moveUp)
        {
            newIndex = currentIndex - amount;
            if (currentIndex == 0 || newIndex < 0)
            {
                return;
            }

            list.MoveItem(currentIndex, newIndex);
        }
        else
        {
            newIndex = currentIndex + amount;
            if (currentIndex == list.GetItemCount() - amount)
            {
                return;
            }

            list.MoveItem(currentIndex, newIndex);
        }

        var movedMod = modList[currentIndex];
        modList.RemoveAt(currentIndex);
        modList.Insert(newIndex, movedMod);
        UpdateLoadPosition(moveUp ? newIndex : currentIndex);
    }

    private void ResetPressed()
    {
        // Basically just a macro to disabled all the mods then apply the changes
        DisableAllPressed();
        ApplyChanges();
    }

    private bool ModIncludesCode(ModInfo info)
    {
        // TODO: somehow needs to check the .pck file to see if it has gdscript in it
        // TODO: check whether scene or resource files can have embedded gdscript in them

        // For now just detect if a C# assembly is defined
        return !string.IsNullOrEmpty(info.ModAssembly);
    }

    private void OpenModInfoPopup()
    {
        var info = selectedMod?.Info;
        if (info == null)
        {
            GD.PrintErr("No mod is selected");
            return;
        }

        fullInfoName.Text = info.Name;
        fullInfoInternalName.Text = info.InternalName;
        fullInfoAuthor.Text = info.Author;
        fullInfoVersion.Text = info.Version;
        fullInfoDescription.Text = info.Description;
        fullInfoLongDescription.ExtendedBbcode = info.LongDescription;
        fullInfoFromWorkshop.Text = selectedMod!.Workshop ?
            TranslationServer.Translate("THIS_IS_WORKSHOP_MOD") :
            TranslationServer.Translate("THIS_IS_LOCAL_MOD");
        fullInfoIconFile.Text = info.Icon;
        string fullInfoPreviewImagesText = string.Empty;
        info.PreviewImages?.ForEach(s => fullInfoPreviewImagesText += "* " + s + "\n");
        fullInfoPreviewImagesFile.Text = fullInfoPreviewImagesText;
        fullInfoInfoUrl.Text = info.InfoUrl == null ? string.Empty : info.InfoUrl.ToString();
        fullInfoLicense.Text = info.License;
        fullInfoRecommendedThrive.Text = info.RecommendedThriveVersion;
        fullInfoMinimumThrive.Text = info.MinimumThriveVersion;
        fullInfoMaximumThrive.Text = info.MaximumThriveVersion;
        fullInfoPckName.Text = info.PckToLoad;
        fullInfoModAssembly.Text = info.ModAssembly;
        fullInfoAssemblyModClass.Text = info.AssemblyModClass;
<<<<<<< HEAD
        string fullInfoDependenciesText = string.Empty;
        info.Dependencies?.ForEach(s => fullInfoDependenciesText += "* " + s + "\n");
        fullInfoDependencies.Text = fullInfoDependenciesText;
        string fullInfoRequiredModsText = string.Empty;
        info.RequiredMods?.ForEach(s => fullInfoRequiredModsText += "* " + s + "\n");
        fullInfoRequiredMods.Text = fullInfoRequiredModsText;
        string fullInfoLoadBeforeText = string.Empty;
        info.LoadBefore?.ForEach(s => fullInfoLoadBeforeText += "* " + s + "\n");
        fullInfoLoadBefore.Text = fullInfoLoadBeforeText;
        string fullInfoLoadAfterText = string.Empty;
        info.LoadAfter?.ForEach(s => fullInfoLoadAfterText += "* " + s + "\n");
        fullInfoLoadAfter.Text = fullInfoLoadAfterText;
        string fullInfoIncompatibleModsText = string.Empty;
        info.IncompatibleMods?.ForEach(s => fullInfoIncompatibleModsText += "* " + s + "\n");
        fullInfoIncompatibleMods.Text = fullInfoIncompatibleModsText;
=======
        fullInfoAutoHarmony.Text = info.UseAutoHarmony == true ?
            TranslationServer.Translate("USES_FEATURE") :
            TranslationServer.Translate("DOES_NOT_USE_FEATURE");
>>>>>>> 2df0bee9

        modFullInfoPopup.PopupCenteredShrink();
    }

    private void CloseModInfoPopup()
    {
        GUICommon.Instance.PlayButtonPressSound();
        modFullInfoPopup.Hide();
    }

    private void OnCheckPressed()
    {
        GUICommon.Instance.PlayButtonPressSound();

        if (enabledMods is null)
        {
            return;
        }

        // Checks if there is anything that is going to be loaded first
        if (enabledMods.Count <= 0)
        {
            return;
        }

        var checkResult = ModLoader.IsValidModList(enabledMods);
        var resultText = string.Empty;

        if (checkResult.ErrorType < 0)
        {
            resultText = TranslationServer.Translate("MOD_LIST_CONTAIN_ERRORS") + "\n\n" +
                ModHelpers.CheckResultToString(checkResult, enabledMods) + "\n\n";
            resultText += TranslationServer.Translate("MOD_CHECK_AGAIN_WARNING");
        }
        else if (checkResult.ErrorType > 0)
        {
            resultText = TranslationServer.Translate("MOD_LIST_VALID");
        }

        modCheckResultDialog.DialogText = resultText;
        modCheckResultDialog.PopupCenteredShrink();
    }

    private void NewModPressed()
    {
        newModGUI.Open();
    }

    private void SetupNewModFolder(string data)
    {
        FullModDetails parsedData;

        try
        {
            parsedData = JsonSerializer.Create()
                    .Deserialize<FullModDetails>(new JsonTextReader(new StringReader(data))) ??
                throw new Exception("deserialized value is null");
        }
        catch (Exception e)
        {
            GD.PrintErr("Can't create mod due to parse failure on data: ", e);
            return;
        }

        var serialized = new StringWriter();

        JsonSerializer.Create(new JsonSerializerSettings
        {
            Formatting = Formatting.Indented,
        }).Serialize(new JsonTextWriter(serialized) { Indentation = 4 }, parsedData.Info);
        var modInfoText = serialized.ToString();

        GD.Print("Creating new mod at: ", parsedData.Folder);

        using var folder = new Directory();
        if (folder.MakeDirRecursive(parsedData.Folder) != Error.Ok)
        {
            modCreateErrorDialog.ErrorMessage = TranslationServer.Translate("ERROR_CREATING_FOLDER");
            modCreateErrorDialog.ExceptionInfo = null;
            modCreateErrorDialog.PopupCenteredShrink();
            return;
        }

        using var file = new File();
        if (file.Open(Path.Combine(parsedData.Folder, Constants.MOD_INFO_FILE_NAME), File.ModeFlags.Write) != Error.Ok)
        {
            modCreateErrorDialog.ErrorMessage = TranslationServer.Translate("ERROR_CREATING_INFO_FILE");
            modCreateErrorDialog.ExceptionInfo = null;
            modCreateErrorDialog.PopupCenteredShrink();
            return;
        }

        file.StoreString(modInfoText);
        file.Close();

        GD.Print("Mod folder created, trying to open: ", parsedData.Folder);
        FolderHelpers.OpenFolder(parsedData.Folder);

        RefreshAvailableMods();
    }

    private void OpenModUploader()
    {
        GUICommon.Instance.PlayButtonPressSound();

        // Don't allow uploading workshop mods again
        modUploader.Open(validMods.Where(m => !m.Workshop));
    }

    private void OpenWorkshopSite()
    {
        // TODO: once in-game mod downloads works this could open in the Steam overlay browser
        if (OS.ShellOpen("https://steamcommunity.com/app/1779200/workshop/") != Error.Ok)
        {
            GD.PrintErr("Failed to open workshop URL");
        }
    }

    private void BackPressed()
    {
        if (applyChangesButton.Disabled)
        {
            GUICommon.Instance.PlayButtonPressSound();
            EmitSignal(nameof(OnClosed));
        }
        else
        {
            unAppliedChangesWarning.PopupCenteredShrink();
        }
    }

    private void ConfirmBackWithUnAppliedChanges()
    {
        EmitSignal(nameof(OnClosed));
    }
}<|MERGE_RESOLUTION|>--- conflicted
+++ resolved
@@ -170,7 +170,6 @@
     public NodePath FullInfoAssemblyModClassPath = null!;
 
     [Export]
-<<<<<<< HEAD
     public NodePath FullInfoDependenciesPath = null!;
 
     [Export]
@@ -184,9 +183,9 @@
 
     [Export]
     public NodePath FullInfoIncompatibleModsPath = null!;
-=======
+
+    [Export]
     public NodePath FullInfoAutoHarmonyPath = null!;
->>>>>>> 2df0bee9
 
     [Export]
     public NodePath OpenWorkshopButtonPath = null!;
@@ -308,15 +307,12 @@
     private Label fullInfoPckName = null!;
     private Label fullInfoModAssembly = null!;
     private Label fullInfoAssemblyModClass = null!;
-<<<<<<< HEAD
     private Label fullInfoDependencies = null!;
     private Label fullInfoRequiredMods = null!;
     private Label fullInfoLoadBefore = null!;
     private Label fullInfoLoadAfter = null!;
     private Label fullInfoIncompatibleMods = null!;
-=======
     private Label fullInfoAutoHarmony = null!;
->>>>>>> 2df0bee9
 
     private Button openWorkshopButton = null!;
     private Button modUploaderButton = null!;
@@ -553,17 +549,14 @@
         fullInfoPckName = GetNode<Label>(FullInfoPckNamePath);
         fullInfoModAssembly = GetNode<Label>(FullInfoModAssemblyPath);
         fullInfoAssemblyModClass = GetNode<Label>(FullInfoAssemblyModClassPath);
-<<<<<<< HEAD
         fullInfoDependencies = GetNode<Label>(FullInfoDependenciesPath);
         fullInfoRequiredMods = GetNode<Label>(FullInfoRequiredModsPath);
         fullInfoLoadBefore = GetNode<Label>(FullInfoLoadBeforePath);
         fullInfoLoadAfter = GetNode<Label>(FullInfoLoadAfterPath);
         fullInfoIncompatibleMods = GetNode<Label>(FullInfoIncompatibleModsPath);
+        fullInfoAutoHarmony = GetNode<Label>(FullInfoAutoHarmonyPath);
 
         modLoaderContainer = GetNode<TabContainer>(ModLoaderContainerPath);
-=======
-        fullInfoAutoHarmony = GetNode<Label>(FullInfoAutoHarmonyPath);
->>>>>>> 2df0bee9
 
         openWorkshopButton = GetNode<Button>(OpenWorkshopButtonPath);
         modUploaderButton = GetNode<Button>(ModUploaderButtonPath);
@@ -1615,7 +1608,6 @@
         fullInfoPckName.Text = info.PckToLoad;
         fullInfoModAssembly.Text = info.ModAssembly;
         fullInfoAssemblyModClass.Text = info.AssemblyModClass;
-<<<<<<< HEAD
         string fullInfoDependenciesText = string.Empty;
         info.Dependencies?.ForEach(s => fullInfoDependenciesText += "* " + s + "\n");
         fullInfoDependencies.Text = fullInfoDependenciesText;
@@ -1631,11 +1623,10 @@
         string fullInfoIncompatibleModsText = string.Empty;
         info.IncompatibleMods?.ForEach(s => fullInfoIncompatibleModsText += "* " + s + "\n");
         fullInfoIncompatibleMods.Text = fullInfoIncompatibleModsText;
-=======
+
         fullInfoAutoHarmony.Text = info.UseAutoHarmony == true ?
             TranslationServer.Translate("USES_FEATURE") :
             TranslationServer.Translate("DOES_NOT_USE_FEATURE");
->>>>>>> 2df0bee9
 
         modFullInfoPopup.PopupCenteredShrink();
     }
