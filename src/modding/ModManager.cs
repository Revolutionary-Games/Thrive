﻿using System;
using System.Collections.Generic;
using System.Globalization;
using System.IO;
using System.Linq;
using Godot;
using Newtonsoft.Json;
using Directory = Godot.Directory;
using File = Godot.File;
using Path = System.IO.Path;

/// <summary>
///   Provides GUI for managing enabled mods
/// </summary>
public class ModManager : Control
{
    [Export]
    public NodePath LeftArrowPath = null!;

    [Export]
    public NodePath RightArrowPath = null!;

    [Export]
    public NodePath AvailableModsContainerPath = null!;

    [Export]
    public NodePath EnabledModsContainerPath = null!;

    [Export]
    public NodePath OpenModInfoButtonPath = null!;

    [Export]
    public NodePath OpenModUrlButtonPath = null!;

    [Export]
    public NodePath DisableAllModsButtonPath = null!;

    [Export]
<<<<<<< HEAD
    public NodePath EnableAllModsButtonPath;

    [Export]
    public NodePath SelectedModInfoBoxPath;

    [Export]
    public NodePath SelectedModNamePath;
=======
    public NodePath SelectedModNamePath = null!;
>>>>>>> b11b6863

    [Export]
    public NodePath SelectedModIconPath = null!;

    [Export]
<<<<<<< HEAD
    public NodePath SelectedModPreviewImagesContainerPath;

    [Export]
    public NodePath SelectedModGalleryContainerPath;

    [Export]
    public NodePath SelectedModAuthorPath;
=======
    public NodePath SelectedModAuthorPath = null!;
>>>>>>> b11b6863

    [Export]
    public NodePath SelectedModVersionPath = null!;

    [Export]
    public NodePath SelectedModRecommendedThriveVersionPath = null!;

    [Export]
    public NodePath SelectedModMinimumThriveVersionPath = null!;

    [Export]
    public NodePath SelectedModDescriptionPath = null!;

    [Export]
<<<<<<< HEAD
    public NodePath SelectedModFromWorkshopPath;

    [Export]
    public NodePath ModErrorDialogPath;

    [Export]
    public NodePath RestartRequiredPath;

    [Export]
    public NodePath ApplyChangesButtonPath;

    [Export]
    public NodePath GalleryLeftButtonPath;

    [Export]
    public NodePath GalleryRightButtonPath;

    [Export]
    public NodePath MoveModUpButtonPath;

    [Export]
    public NodePath MoveModDownButtonPath;

    [Export]
    public NodePath ResetButtonPath;

    [Export]
    public NodePath DependencyButtonPath;

    [Export]
    public NodePath RequiredModsButtonPath;

    [Export]
    public NodePath IncompatibleButtonPath;

    [Export]
    public NodePath LoadOrderButtonPath;

    [Export]
    public NodePath CheckButtonPath;

    [Export]
    public NodePath GalleryLabelPath;

    [Export]
    public NodePath UnAppliedChangesWarningPath;
=======
    public NodePath ApplyChangesButtonPath = null!;

    [Export]
    public NodePath UnAppliedChangesWarningPath = null!;
>>>>>>> b11b6863

    [Export]
    public NodePath ModFullInfoPopupPath = null!;

    [Export]
    public NodePath FullInfoNamePath = null!;

    [Export]
    public NodePath FullInfoInternalNamePath = null!;

    [Export]
    public NodePath FullInfoAuthorPath = null!;

    [Export]
    public NodePath FullInfoVersionPath = null!;

    [Export]
    public NodePath FullInfoDescriptionPath = null!;

    [Export]
    public NodePath FullInfoLongDescriptionPath = null!;

    [Export]
    public NodePath FullInfoFromWorkshopPath = null!;

    [Export]
    public NodePath FullInfoIconFilePath = null!;

    [Export]
<<<<<<< HEAD
    public NodePath FullInfoPreviewImagesFilePath;

    [Export]
    public NodePath FullInfoInfoUrlPath;
=======
    public NodePath FullInfoInfoUrlPath = null!;
>>>>>>> b11b6863

    [Export]
    public NodePath FullInfoLicensePath = null!;

    [Export]
    public NodePath FullInfoRecommendedThrivePath = null!;

    [Export]
    public NodePath FullInfoMinimumThrivePath = null!;

    [Export]
    public NodePath FullInfoMaximumThrivePath = null!;

    [Export]
    public NodePath FullInfoPckNamePath = null!;

    [Export]
    public NodePath FullInfoModAssemblyPath = null!;

    [Export]
    public NodePath FullInfoAssemblyModClassPath = null!;

    [Export]
<<<<<<< HEAD
    public NodePath FullInfoDependenciesPath;

    [Export]
    public NodePath FullInfoRequiredModsPath;

    [Export]
    public NodePath FullInfoLoadBeforePath;

    [Export]
    public NodePath FullInfoLoadAfterPath;

    [Export]
    public NodePath FullInfoIncompatibleModsPath;

    [Export]
    public NodePath FullInfoModConfigPath;

    [Export]
    public NodePath OpenWorkshopButtonPath;
=======
    public NodePath OpenWorkshopButtonPath = null!;
>>>>>>> b11b6863

    [Export]
    public NodePath ModUploaderButtonPath = null!;

    [Export]
    public NodePath NewModGUIPath = null!;

    [Export]
    public NodePath ModCreateErrorDialogPath = null!;

    [Export]
    public NodePath ModUploaderPath = null!;

    [Export]
<<<<<<< HEAD
    public NodePath SelectedModRecommendedThriveVersionContainerPath;

    [Export]
    public NodePath SelectedModMinimumThriveVersionContainerPath;

    [Export]
    public NodePath SelectedModThriveVersionContainerPath;

    [Export]
    public NodePath SelectedModThriveVersionHSeparatorPath;

    [Export]
    public NodePath ModCheckResultDialogPath;

    [Export]
    public NodePath LoadWarningDialogPath;

    [Export]
    public NodePath OtherModInfoDialogPath;

    [Export]
    public NodePath ModErrorsContainerPath;

    [Export]
    public NodePath ErrorInfoLabelPath;

    [Export]
    public NodePath OneshotLoadingCheckboxPath;

    [Export]
    public NodePath ConfigItemListPath;

    [Export]
    public NodePath ConfigContainerPath;

    [Export]
    public NodePath ConfigPanelContainerPath;

    [Export]
    public NodePath ModLoaderContainerPath;

    [Export]
    public PackedScene ConfigItemScene;
=======
    public NodePath ModErrorDialogPath = null!;

    [Export]
    public NodePath RestartRequiredPath = null!;
>>>>>>> b11b6863

    private readonly List<FullModDetails> validMods = new();

    private List<FullModDetails>? notEnabledMods;
    private List<FullModDetails>? enabledMods;

    private Button leftArrow = null!;
    private Button rightArrow = null!;

<<<<<<< HEAD
    private ItemList availableModsContainer;
    private ItemList enabledModsContainer;
    private ItemList modErrorsContainer;
    private ItemList configModContainer;

    private Label errorInfoLabel;

    private Button openModInfoButton;
    private Button openModUrlButton;
    private Button disableAllModsButton;
    private Button enableAllModsButton;
    private Button galleryLeftButton;
    private Button galleryRightButton;
    private Button resetButton;
    private Button moveModUpButton;
    private Button dependencyButton;
    private Button requiredModsButton;
    private Button incompatibleButton;
    private Button loadOrderButton;
    private Button checkButton;
    private Button moveModDownButton;
    private Button oneshotLoadingCheckbox;

    private Label galleryLabel;
    private Label selectedModName;
    private Label selectedFromWorkshop;
    private TextureRect selectedModIcon;
    private MarginContainer selectedModInfoBox;
    private TabContainer selectedModPreviewImagesContainer;
    private VBoxContainer selectedModGalleryContainer;
    private VBoxContainer selectedModRecommendedThriveVersionContainer;
    private VBoxContainer selectedModMinimumThriveVersionContainer;
    private HBoxContainer selectedModThriveVersionContainer;
    private Label selectedModAuthor;
    private Label selectedModVersion;
    private Label selectedModRecommendedThriveVersion;
    private Label selectedModMinimumThriveVersion;
    private RichTextLabel selectedModDescription;
    private HSeparator selectedModThriveVersionHSeparator;
=======
    private ItemList availableModsContainer = null!;
    private ItemList enabledModsContainer = null!;

    private Button openModInfoButton = null!;
    private Button openModUrlButton = null!;
    private Button disableAllModsButton = null!;
    private Label selectedModName = null!;
    private TextureRect selectedModIcon = null!;
    private Label selectedModAuthor = null!;
    private Label selectedModVersion = null!;
    private Label selectedModRecommendedThriveVersion = null!;
    private Label selectedModMinimumThriveVersion = null!;
    private Label selectedModDescription = null!;
>>>>>>> b11b6863

    private Button applyChangesButton = null!;

<<<<<<< HEAD
    private CustomDialog unAppliedChangesWarning;
    private CustomConfirmationDialog modCheckResultDialog;
    private CustomConfirmationDialog loadWarningDialog;
    private CustomConfirmationDialog otherModInfoDialog;

    private CustomDialog modFullInfoPopup;
    private Label fullInfoName;
    private Label fullInfoInternalName;
    private Label fullInfoAuthor;
    private Label fullInfoVersion;
    private Label fullInfoDescription;
    private Label fullInfoLongDescription;
    private Label fullInfoFromWorkshop;
    private Label fullInfoIconFile;
    private Label fullInfoPreviewImagesFile;
    private Label fullInfoInfoUrl;
    private Label fullInfoLicense;
    private Label fullInfoRecommendedThrive;
    private Label fullInfoMinimumThrive;
    private Label fullInfoMaximumThrive;
    private Label fullInfoPckName;
    private Label fullInfoModAssembly;
    private Label fullInfoAssemblyModClass;
    private Label fullInfoDependencies;
    private Label fullInfoRequiredMods;
    private Label fullInfoLoadBefore;
    private Label fullInfoLoadAfter;
    private Label fullInfoIncompatibleMods;
    private Label fullInfoModConfig;
=======
    private CustomDialog unAppliedChangesWarning = null!;

    private CustomDialog modFullInfoPopup = null!;
    private Label fullInfoName = null!;
    private Label fullInfoInternalName = null!;
    private Label fullInfoAuthor = null!;
    private Label fullInfoVersion = null!;
    private Label fullInfoDescription = null!;
    private Label fullInfoLongDescription = null!;
    private Label fullInfoFromWorkshop = null!;
    private Label fullInfoIconFile = null!;
    private Label fullInfoInfoUrl = null!;
    private Label fullInfoLicense = null!;
    private Label fullInfoRecommendedThrive = null!;
    private Label fullInfoMinimumThrive = null!;
    private Label fullInfoMaximumThrive = null!;
    private Label fullInfoPckName = null!;
    private Label fullInfoModAssembly = null!;
    private Label fullInfoAssemblyModClass = null!;
>>>>>>> b11b6863

    private Button openWorkshopButton = null!;
    private Button modUploaderButton = null!;

<<<<<<< HEAD
    private BoxContainer configContainer;
    private MarginContainer configPanelContainer;
    private TabContainer modLoaderContainer;

    private NewModGUI newModGUI;
=======
    private NewModGUI newModGUI = null!;
>>>>>>> b11b6863

    private ErrorDialog modCreateErrorDialog = null!;

    private ModUploader modUploader = null!;

    private ErrorDialog modErrorDialog = null!;

    private CustomDialog restartRequired = null!;

    private FullModDetails? selectedMod;

    /// <summary>
    ///   Used to automatically refresh this object when it becomes visible after being invisible
    /// </summary>
    private bool wasVisible;

    [Signal]
    public delegate void OnClosed();

    /// <summary>
    ///   Loads mod info from a folder
    /// </summary>
    /// <param name="folder">Folder to load from</param>
    /// <returns>The info object if the info was valid, null otherwise</returns>
    public static ModInfo? LoadModInfo(string folder)
    {
        var infoFile = Path.Combine(folder, Constants.MOD_INFO_FILE_NAME);

        using var file = new File();

        if (file.Open(infoFile, File.ModeFlags.Read) != Error.Ok)
        {
            GD.PrintErr("Can't read mod info file at: ", infoFile);
            return null;
        }

        var data = file.GetAsText();

        return ParseModInfoString(data, false);
    }

    /// <summary>
    ///   Loads the icon for a mod
    /// </summary>
    /// <param name="mod">Mod to load the icon for</param>
    /// <returns>The loaded icon or null if mod doesn't have icon set</returns>
    public static Texture? LoadModIcon(FullModDetails mod)
    {
        if (string.IsNullOrEmpty(mod.Info.Icon))
            return null;

        var image = new Image();
        image.Load(Path.Combine(mod.Folder, mod.Info.Icon!));

        var texture = new ImageTexture();
        texture.CreateFromImage(image);

        return texture;
    }

    /// <summary>
    ///   Parses a <see cref="ModInfo"/> object from a string
    /// </summary>
    /// <param name="data">The string to parse</param>
    /// <param name="throwOnError">If true exceptions are thrown instead of returning null</param>
    /// <returns>The parsed info</returns>
    /// <exception cref="ArgumentException">
    ///   If <see cref="throwOnError"/> is specified this is thrown if extra validation fails
    /// </exception>
    /// <exception cref="JsonException">Thrown if JSON parsing or JSON validation fails</exception>
    public static ModInfo? ParseModInfoString(string data, bool throwOnError)
    {
        ModInfo info;

        try
        {
            info = JsonSerializer.Create().Deserialize<ModInfo>(new JsonTextReader(new StringReader(data))) ??
                throw new JsonException("Deserialized mod info is null");
        }
        catch (JsonException e)
        {
            if (throwOnError)
                throw;

            GD.PrintErr("Can't read mod info due to JSON exception: ", e);
            return null;
        }

        if (!ValidateModInfo(info, throwOnError))
            return null;

        return info;
    }

    /// <summary>
    ///   Gets a array of ModConfigItemInfo from a ModInfo
    /// </summary>
    public static ModConfigItemInfo[] GetModConfigList(FullModDetails currentMod)
    {
        if (FileHelpers.Exists(Path.Combine(currentMod.Folder, currentMod.Info.ConfigToLoad)))
        {
            var infoFile = Path.Combine(currentMod.Folder, currentMod.Info.ConfigToLoad);

            using var file = new File();

            if (file.Open(infoFile, File.ModeFlags.Read) != Error.Ok)
            {
                GD.PrintErr("Can't read config info file at: ", infoFile);
                return null;
            }

            return JsonConvert.DeserializeObject<ModConfigItemInfo[]>(file.GetAsText());
        }

        return null;
    }

    /// <summary>
    ///   Checks that ModInfo has no invalid data
    /// </summary>
    /// <param name="info">The mod info to validate</param>
    /// <param name="throwOnError">If true throws an error</param>
    /// <returns>True if info is valid</returns>
    /// <exception cref="ArgumentException">On invalid info if <see cref="throwOnError"/> is true</exception>
    public static bool ValidateModInfo(ModInfo info, bool throwOnError)
    {
        if (!string.IsNullOrEmpty(info.Icon))
        {
            if (!IsAllowedModPath(info.Icon!))
            {
                if (throwOnError)
                {
                    throw new ArgumentException(TranslationServer.Translate("INVALID_ICON_PATH"));
                }

                GD.PrintErr("Invalid icon specified for mod: ", info.Icon);
                return false;
            }
        }

        if (info.InfoUrl != null)
        {
            if (info.InfoUrl.Scheme != "http" && info.InfoUrl.Scheme != "https")
            {
                if (throwOnError)
                {
                    throw new ArgumentException(TranslationServer.Translate("INVALID_URL_SCHEME"));
                }

                GD.PrintErr("Disallowed URI scheme in: ", info.InfoUrl);
                return false;
            }
        }

        if (info.ModAssembly != null && info.AssemblyModClass == null)
        {
            if (throwOnError)
            {
                throw new ArgumentException(TranslationServer.Translate("ASSEMBLY_CLASS_REQUIRED"));
            }

            GD.PrintErr("AssemblyModClass must be set if ModAssembly is set");
            return false;
        }

        return true;
    }

    public override void _Ready()
    {
        base._Ready();

        leftArrow = GetNode<Button>(LeftArrowPath);
        rightArrow = GetNode<Button>(RightArrowPath);

        availableModsContainer = GetNode<ItemList>(AvailableModsContainerPath);
        enabledModsContainer = GetNode<ItemList>(EnabledModsContainerPath);
        modErrorsContainer = GetNode<ItemList>(ModErrorsContainerPath);
        configModContainer = GetNode<ItemList>(ConfigItemListPath);

        errorInfoLabel = GetNode<Label>(ErrorInfoLabelPath);

        openModInfoButton = GetNode<Button>(OpenModInfoButtonPath);
        openModUrlButton = GetNode<Button>(OpenModUrlButtonPath);
        disableAllModsButton = GetNode<Button>(DisableAllModsButtonPath);
        enableAllModsButton = GetNode<Button>(EnableAllModsButtonPath);
        galleryLeftButton = GetNode<Button>(GalleryLeftButtonPath);
        galleryRightButton = GetNode<Button>(GalleryRightButtonPath);
        moveModUpButton = GetNode<Button>(MoveModUpButtonPath);
        moveModDownButton = GetNode<Button>(MoveModDownButtonPath);
        resetButton = GetNode<Button>(ResetButtonPath);
        dependencyButton = GetNode<Button>(DependencyButtonPath);
        requiredModsButton = GetNode<Button>(RequiredModsButtonPath);
        incompatibleButton = GetNode<Button>(IncompatibleButtonPath);
        loadOrderButton = GetNode<Button>(LoadOrderButtonPath);
        checkButton = GetNode<Button>(CheckButtonPath);
        oneshotLoadingCheckbox = GetNode<CheckBox>(OneshotLoadingCheckboxPath);

        galleryLabel = GetNode<Label>(GalleryLabelPath);
        selectedModGalleryContainer = GetNode<VBoxContainer>(SelectedModGalleryContainerPath);
        selectedModName = GetNode<Label>(SelectedModNamePath);
        selectedFromWorkshop = GetNode<Label>(SelectedModFromWorkshopPath);
        selectedModIcon = GetNode<TextureRect>(SelectedModIconPath);
        selectedModPreviewImagesContainer = GetNode<TabContainer>(SelectedModPreviewImagesContainerPath);
        selectedModInfoBox = GetNode<MarginContainer>(SelectedModInfoBoxPath);
        selectedModAuthor = GetNode<Label>(SelectedModAuthorPath);
        selectedModVersion = GetNode<Label>(SelectedModVersionPath);
        selectedModRecommendedThriveVersion = GetNode<Label>(SelectedModRecommendedThriveVersionPath);
        selectedModMinimumThriveVersion = GetNode<Label>(SelectedModMinimumThriveVersionPath);
        selectedModDescription = GetNode<RichTextLabel>(SelectedModDescriptionPath);
        selectedModThriveVersionHSeparator = GetNode<HSeparator>(SelectedModThriveVersionHSeparatorPath);

        selectedModRecommendedThriveVersionContainer =
            GetNode<VBoxContainer>(SelectedModRecommendedThriveVersionContainerPath);
        selectedModMinimumThriveVersionContainer = GetNode<VBoxContainer>(SelectedModMinimumThriveVersionContainerPath);
        selectedModThriveVersionContainer = GetNode<HBoxContainer>(SelectedModThriveVersionContainerPath);

        applyChangesButton = GetNode<Button>(ApplyChangesButtonPath);

        unAppliedChangesWarning = GetNode<CustomDialog>(UnAppliedChangesWarningPath);
        modCheckResultDialog = GetNode<CustomConfirmationDialog>(ModCheckResultDialogPath);
        loadWarningDialog = GetNode<CustomConfirmationDialog>(LoadWarningDialogPath);
        otherModInfoDialog = GetNode<CustomConfirmationDialog>(OtherModInfoDialogPath);

        modFullInfoPopup = GetNode<CustomDialog>(ModFullInfoPopupPath);
        fullInfoName = GetNode<Label>(FullInfoNamePath);
        fullInfoInternalName = GetNode<Label>(FullInfoInternalNamePath);
        fullInfoAuthor = GetNode<Label>(FullInfoAuthorPath);
        fullInfoVersion = GetNode<Label>(FullInfoVersionPath);
        fullInfoDescription = GetNode<Label>(FullInfoDescriptionPath);
        fullInfoLongDescription = GetNode<Label>(FullInfoLongDescriptionPath);
        fullInfoIconFile = GetNode<Label>(FullInfoIconFilePath);
        fullInfoPreviewImagesFile = GetNode<Label>(FullInfoPreviewImagesFilePath);
        fullInfoFromWorkshop = GetNode<Label>(FullInfoFromWorkshopPath);
        fullInfoInfoUrl = GetNode<Label>(FullInfoInfoUrlPath);
        fullInfoLicense = GetNode<Label>(FullInfoLicensePath);
        fullInfoRecommendedThrive = GetNode<Label>(FullInfoRecommendedThrivePath);
        fullInfoMinimumThrive = GetNode<Label>(FullInfoMinimumThrivePath);
        fullInfoMaximumThrive = GetNode<Label>(FullInfoMaximumThrivePath);
        fullInfoPckName = GetNode<Label>(FullInfoPckNamePath);
        fullInfoModAssembly = GetNode<Label>(FullInfoModAssemblyPath);
        fullInfoAssemblyModClass = GetNode<Label>(FullInfoAssemblyModClassPath);
        fullInfoDependencies = GetNode<Label>(FullInfoDependenciesPath);
        fullInfoRequiredMods = GetNode<Label>(FullInfoRequiredModsPath);
        fullInfoLoadBefore = GetNode<Label>(FullInfoLoadBeforePath);
        fullInfoLoadAfter = GetNode<Label>(FullInfoLoadAfterPath);
        fullInfoIncompatibleMods = GetNode<Label>(FullInfoIncompatibleModsPath);
        fullInfoModConfig = GetNode<Label>(FullInfoModConfigPath);

        modLoaderContainer = GetNode<TabContainer>(ModLoaderContainerPath);
        configContainer = GetNode<BoxContainer>(ConfigContainerPath);
        configPanelContainer = GetNode<MarginContainer>(ConfigPanelContainerPath);

        openWorkshopButton = GetNode<Button>(OpenWorkshopButtonPath);
        modUploaderButton = GetNode<Button>(ModUploaderButtonPath);

        newModGUI = GetNode<NewModGUI>(NewModGUIPath);
        modUploader = GetNode<ModUploader>(ModUploaderPath);

        modErrorDialog = GetNode<ErrorDialog>(ModErrorDialogPath);
        restartRequired = GetNode<CustomDialog>(RestartRequiredPath);

        // These are hidden in the editor to make selecting UI elements there easier
        newModGUI.Visible = true;
        modUploader.Visible = true;

        modCreateErrorDialog = GetNode<ErrorDialog>(ModCreateErrorDialogPath);

        UpdateSelectedModInfo();

        modLoaderContainer.SetTabTitle(0, TranslationServer.Translate("MOD_LOADER_TAB"));
        modLoaderContainer.SetTabTitle(1, TranslationServer.Translate("MOD_ERRORS_TAB"));
        modLoaderContainer.SetTabTitle(2, TranslationServer.Translate("MOD_CONFIGURATION_TAB"));

        if (!SteamHandler.Instance.IsLoaded)
        {
            openWorkshopButton.Visible = false;
            modUploaderButton.Visible = false;
        }
    }

    public override void _Process(float delta)
    {
        base._Process(delta);

        bool isCurrentlyVisible = IsVisibleInTree();

        if (isCurrentlyVisible && !wasVisible)
        {
            GD.Print("Mod loader has become visible");
            OnOpened();
        }

        wasVisible = isCurrentlyVisible;
    }

    public void UpdateLoadPosition(int startIndex = 0)
    {
        for (int index = startIndex; index < enabledMods.Count; ++index)
        {
            enabledMods[index].LoadPosition = index;
        }
    }

    /// <summary>
    ///   Gets a array of FullModDetails of all the mods that have a config file
    /// </summary>
    public List<FullModDetails> GetAllConfigurableMods()
    {
        List<FullModDetails> resultArray = new List<FullModDetails>();
        foreach (FullModDetails currentMod in enabledMods)
        {
            if (currentMod.CurrentConfiguration != null)
            {
                resultArray.Add(currentMod);
            }
        }

        return resultArray;
    }

    /// <summary>
    ///   This saves the Mod Settings/Config to a file
    /// </summary>
    /// <returns> True on success, false if the file can't be written .</returns>
    /// <remarks>
    ///   This was based on the Save method from Settings.cs
    /// </remarks>
    public bool SaveAllModsSettings()
    {
        using var file = new File();
        var error = file.Open(Constants.MOD_CONFIGURATION_FILE, File.ModeFlags.Write);

        if (error != Error.Ok)
        {
            GD.PrintErr("Couldn't open mod configuration file for writing.");
            return false;
        }

        var modConfigList = GetAllConfigurableMods();
        Dictionary<string, Dictionary<string, object>> savedConfig =
            new Dictionary<string, Dictionary<string, object>>();
        foreach (FullModDetails currentMod in modConfigList)
        {
            savedConfig.Add(currentMod.InternalName, currentMod.CurrentConfiguration);
        }

        file.StoreString(JsonConvert.SerializeObject(savedConfig, Formatting.Indented));
        file.Close();

        return true;
    }

    /// <summary>
    ///   This loads the all of the Mod Settings/Config from a file
    /// </summary>
    /// <returns> The SavedConfig on success, null if the file can't be read.</returns>
    public Dictionary<string, Dictionary<string, object>> LoadAllModsSettings()
    {
        using var file = new File();
        var error = file.Open(Constants.MOD_CONFIGURATION_FILE, File.ModeFlags.Read);

        if (error != Error.Ok)
        {
            GD.PrintErr("Couldn't open mod configuration file for reading.");
            return null;
        }

        var savedConfig =
            JsonConvert.DeserializeObject<Dictionary<string, Dictionary<string, object>>>(file.GetAsText());
        file.Close();

        return savedConfig;
    }

    private static bool IsAllowedModPath(string path)
    {
        if (string.IsNullOrWhiteSpace(path))
            return false;

        if (path.Contains("//") || path.Contains("..") || path.StartsWith("/", StringComparison.Ordinal))
            return false;

        return true;
    }

    /// <summary>
    ///   Refreshes things that need refreshing when this is opened
    /// </summary>
    private void OnOpened()
    {
        // TODO: OnOpened being required to be called probably means that you can't directly run the mod manager
        // scene from Godot editor, probably needs to change to the approach to be to automatically call this each
        // time this becomes visible like the save manager
        enabledMods = new List<FullModDetails>();
        notEnabledMods = new List<FullModDetails>();

        RefreshAvailableMods();
        RefreshEnabledMods();
        RefreshConfigList();

        if (ModLoader.Instance.GetModErrors().Count > 0)
        {
            RefreshModErrors();
        }

        availableModsContainer.UnselectAll();
        enabledModsContainer.UnselectAll();

        UpdateOverallModButtons();

        UpdateLoadPosition();
    }

    /// <summary>
    ///   Refreshes things that need refreshing when this is opened
    /// </summary>
    private new void Update()
    {
        OnOpened();
    }

    private void RefreshAvailableMods()
    {
        if (notEnabledMods == null || enabledMods == null)
            throw new InvalidOperationException("The mod manager was not opened yet");

        if (availableModsContainer.IsAnythingSelected())
        {
            selectedMod = null;
            UpdateSelectedModInfo();
        }

        availableModsContainer.Clear();

        // TODO: only reload new or gone mods and not the entire list
        // TODO: maybe this should be done in a background thread (or maybe icon loading is the slower part)
        validMods.Clear();
        validMods.AddRange(LoadValidMods());

        foreach (var workshopMod in ModLoader.LoadWorkshopModsList())
        {
            if (validMods.Any(m => m.InternalName == workshopMod.InternalName))
            {
                GD.Print("Hiding workshop mod \"", workshopMod.InternalName,
                    "\" as there's already an existing mod with that name");
                continue;
            }

            validMods.Add(workshopMod);
        }

        // Clear the mods the mod loader will use to make sure it doesn't use outdated workshop mod list
        ModLoader.Instance.OnNewWorkshopModsInstalled();

        notEnabledMods = validMods.Where(m => !IsModEnabled(m)).Concat(notEnabledMods.Where(validMods.Contains))
            .Distinct()
            .ToList();

        foreach (var mod in notEnabledMods)
        {
            availableModsContainer.AddItem(mod.InternalName, LoadModIcon(mod));
            if (!string.IsNullOrEmpty(mod.Info.Description))
            {
                availableModsContainer.SetItemTooltip(availableModsContainer.GetItemCount() - 1,
                    mod.Info.Description ?? mod.InternalName);
            }
        }

        // If we found new mod folders that happen to be enabled already, add the mods to that list
        var foundStillEnabledMods = validMods.Where(IsModEnabled);

        foreach (var newMod in foundStillEnabledMods.Where(
                     m => !enabledMods.Contains(m) && !notEnabledMods.Contains(m)))
        {
            enabledMods.Add(newMod);

            enabledModsContainer.AddItem(newMod.InternalName, LoadModIcon(newMod));
        }

        UpdateOverallModButtons();
    }

    private void RefreshModErrors()
    {
        if (modErrorsContainer.IsAnythingSelected())
        {
            selectedMod = null;
            UpdateSelectedModInfo();
        }

        modErrorsContainer.Clear();

        var modErrors = ModLoader.Instance.GetModErrors();
        var index = 0;
        foreach (var currentError in modErrors)
        {
            var mod = currentError.Mod;
            modErrorsContainer.AddItem(mod.InternalName, LoadModIcon(mod));
            modErrorsContainer.SetItemMetadata(index, currentError.ErrorMessage);
            ++index;
        }
    }

    private void RefreshConfigList()
    {
        if (configModContainer.IsAnythingSelected())
        {
            selectedMod = null;
            UpdateSelectedModInfo();
        }

        configModContainer.Clear();

        var savedConfig = LoadAllModsSettings();

        // TODO: It should only load mods that are actually loaded but I am not sure how...
        foreach (var currentMod in enabledMods)
        {
            VerifyConfigFileExist(currentMod);
            if (currentMod.CurrentConfiguration != null)
            {
                if (savedConfig.ContainsKey(currentMod.InternalName))
                {
                    currentMod.CurrentConfiguration = savedConfig[currentMod.InternalName];
                }

                configModContainer.AddItem(currentMod.InternalName, LoadModIcon(currentMod));
                if (!string.IsNullOrEmpty(currentMod.Info.Description))
                {
                    configModContainer.SetItemTooltip(configModContainer.GetItemCount() - 1,
                        currentMod.Info.Description ?? currentMod.InternalName);
                }
            }
        }
    }

    private void OnClearConfigButtonPressed()
    {
        GUICommon.Instance.PlayButtonPressSound();

        foreach (var currentItem in configContainer.GetChildren())
        {
            var currentItemInfo = currentItem as ModConfigItemInfo;
            currentItemInfo?.UpdateUI();
        }
    }

    private void OnResetConfigButtonPressed()
    {
        GUICommon.Instance.PlayButtonPressSound();

        var configItemArray = configContainer.GetChildren();

        int index = 0;
        foreach (ModConfigItemInfo currentItemInfo in configItemArray)
        {
            if (selectedMod != null && currentItemInfo != null)
            {
                VerifyConfigFileExist(selectedMod);
                currentItemInfo.Value = selectedMod.ConfigurationInfoList[index].Value;
                if (currentItemInfo.ID != null)
                {
                    selectedMod.CurrentConfiguration[currentItemInfo.ID] = currentItemInfo.Value;
                }

                currentItemInfo.UpdateUI();
            }

            ++index;
        }

        if (selectedMod != null)
        {
            SaveAllModsSettings();
        }
    }

    private void RefreshEnabledMods()
    {
        if (enabledModsContainer.IsAnythingSelected())
        {
            selectedMod = null;
            UpdateSelectedModInfo();
        }

        enabledModsContainer.Clear();

        enabledMods = validMods.Where(IsModEnabled).ToList();

        foreach (var mod in enabledMods)
        {
            enabledModsContainer.AddItem(mod.InternalName, LoadModIcon(mod));
            if (!string.IsNullOrEmpty(mod.Info.Description))
            {
                enabledModsContainer.SetItemTooltip(enabledModsContainer.GetItemCount() - 1,
                    mod.Info.Description ?? mod.InternalName);
            }
        }
    }

    private bool IsModEnabled(FullModDetails mod)
    {
        return Settings.Instance.EnabledMods.Value.Contains(mod.InternalName) || enabledMods!.Contains(mod);
    }

    private void UpdateSelectedModInfo()
    {
        if (selectedMod != null)
        {
            selectedModInfoBox.Visible = true;

            selectedModName.Text = selectedMod.Info.Name;
            selectedModIcon.Texture = LoadModIcon(selectedMod);
            selectedModAuthor.Text = selectedMod.Info.Author;
            selectedModVersion.Text = selectedMod.Info.Version;
            selectedFromWorkshop.Text = selectedMod.Workshop ?
                TranslationServer.Translate("THIS_IS_WORKSHOP_MOD") :
                TranslationServer.Translate("THIS_IS_LOCAL_MOD");

            if (!(string.IsNullOrEmpty(selectedMod.Info.RecommendedThriveVersion) &&
                    string.IsNullOrEmpty(selectedMod.Info.MinimumThriveVersion)))
            {
                selectedModThriveVersionContainer.Visible = true;
                selectedModRecommendedThriveVersionContainer.Visible =
                    !string.IsNullOrEmpty(selectedMod.Info.RecommendedThriveVersion);
                selectedModMinimumThriveVersionContainer.Visible =
                    !string.IsNullOrEmpty(selectedMod.Info.MinimumThriveVersion);
                selectedModThriveVersionHSeparator.Visible = selectedModMinimumThriveVersionContainer.Visible &&
                    selectedModRecommendedThriveVersionContainer.Visible;
                selectedModRecommendedThriveVersion.Text = selectedMod.Info.RecommendedThriveVersion;
                selectedModMinimumThriveVersion.Text = selectedMod.Info.MinimumThriveVersion;
            }
            else
            {
                selectedModThriveVersionContainer.Visible = false;
            }

            selectedModDescription.BbcodeText = selectedMod.Info.LongDescription ?? selectedMod.Info.Description;
            openModUrlButton.Disabled = selectedMod.Info.InfoUrl == null;

            if (selectedModPreviewImagesContainer.GetChildCount() > 0)
            {
                selectedModPreviewImagesContainer.QueueFreeChildren();
            }

<<<<<<< HEAD
            List<ImageTexture> loadedPreviewImages = LoadModPreviewImages(selectedMod);
            if (loadedPreviewImages != null && loadedPreviewImages.Count > 0)
=======
            if (notEnabledMods!.Contains(selectedMod))
>>>>>>> b11b6863
            {
                selectedModGalleryContainer.Visible = true;
                foreach (ImageTexture currentPreviewImage in loadedPreviewImages)
                {
                    var currentPreviewImageNode = new TextureRect();
                    currentPreviewImageNode.Texture = currentPreviewImage;
                    currentPreviewImageNode.Expand = true;
                    currentPreviewImageNode.StretchMode = TextureRect.StretchModeEnum.KeepAspectCentered;

                    selectedModPreviewImagesContainer.AddChild(currentPreviewImageNode);
                }

                selectedModPreviewImagesContainer.CurrentTab = 0;
                galleryLabel.Text = "1/" + selectedModPreviewImagesContainer.GetTabCount();
                galleryRightButton.Disabled = selectedModPreviewImagesContainer.CurrentTab >=
                    selectedModPreviewImagesContainer.GetTabCount() - 1;
                galleryLeftButton.Disabled = selectedModPreviewImagesContainer.CurrentTab <= 0;
            }
            else
            {
                selectedModGalleryContainer.Visible = false;
            }

            openModInfoButton.Disabled = false;

            dependencyButton.Visible = selectedMod.Info.Dependencies != null && selectedMod.Info.Dependencies.Count > 0;
            requiredModsButton.Visible =
                selectedMod.Info.RequiredMods != null && selectedMod.Info.RequiredMods.Count > 0;

            incompatibleButton.Visible =
                selectedMod.Info.IncompatibleMods != null && selectedMod.Info.IncompatibleMods.Count > 0;
            loadOrderButton.Visible = selectedMod.Info.LoadBefore != null || selectedMod.Info.LoadAfter != null;
        }
        else
        {
            selectedModInfoBox.Visible = false;

            selectedModName.Text = TranslationServer.Translate("NO_SELECTED_MOD");
            selectedModIcon.Texture = null;
            selectedModAuthor.Text = string.Empty;
            selectedModVersion.Text = string.Empty;
            selectedModRecommendedThriveVersion.Text = string.Empty;
            selectedModMinimumThriveVersion.Text = string.Empty;
            selectedModDescription.Text = string.Empty;
            openModUrlButton.Disabled = true;
            openModInfoButton.Disabled = true;

            leftArrow.Disabled = true;
            rightArrow.Disabled = true;
            moveModUpButton.Disabled = true;
            moveModDownButton.Disabled = true;
        }

        errorInfoLabel.Hide();
    }

    private List<ImageTexture> LoadModPreviewImages(FullModDetails mod)
    {
        if (mod.Info?.PreviewImages == null)
            return null;

        var returnValue = new List<ImageTexture>();
        foreach (string currentImagePath in mod.Info.PreviewImages)
        {
            if (string.IsNullOrEmpty(currentImagePath))
                return null;

            var image = new Image();
            image.Load(Path.Combine(mod.Folder, currentImagePath));

            var texture = new ImageTexture();
            texture.CreateFromImage(image);

            returnValue.Add(texture);
        }

        return returnValue;
    }

    /// <summary>
    ///   Loads info for valid mods
    /// </summary>
    /// <returns>The valid mod names and their info</returns>
    private List<FullModDetails> LoadValidMods()
    {
        var mods = FindModFolders();
        var result = new List<FullModDetails> { Capacity = mods.Count };

        foreach (var modFolder in mods)
        {
            var info = LoadModInfo(modFolder);

            if (info == null)
            {
                GD.PrintErr("Can't read mod info from folder: ", modFolder);
                continue;
            }

            var name = Path.GetFileName(modFolder);

            if (info.InternalName != name)
            {
                GD.PrintErr("Mod internal name (", info.InternalName, ") doesn't match name of folder (", name,
                    ")");
                continue;
            }

<<<<<<< HEAD
            var isCompatibleVersion = 0;
            var compatibleVersionTest = 0;
=======
            result.Add(new FullModDetails(name, modFolder, info));
        }

        var previousLength = result.Count;
>>>>>>> b11b6863

            if (!string.IsNullOrEmpty(info.MinimumThriveVersion) &&
                VersionUtils.Compare(Constants.Version, info.MinimumThriveVersion) >= 0)
            {
                ++compatibleVersionTest;
            }
            else if (!string.IsNullOrEmpty(info.MinimumThriveVersion))
            {
                compatibleVersionTest--;
            }

            if (!string.IsNullOrEmpty(info.MaximumThriveVersion) &&
                VersionUtils.Compare(Constants.Version, info.MaximumThriveVersion) >= 0)
            {
                ++isCompatibleVersion;
            }
            else if (!string.IsNullOrEmpty(info.MaximumThriveVersion))
            {
                compatibleVersionTest--;
            }

            if (compatibleVersionTest >= 1)
            {
                isCompatibleVersion = 1;
            }
            else if (compatibleVersionTest == 0)
            {
                isCompatibleVersion = -1;
            }
            else
            {
                isCompatibleVersion = -2;
            }

            result.Add(new FullModDetails(name)
                { Folder = modFolder, Info = info, IsCompatibleVersion = isCompatibleVersion });
        }

        var previousLength = result.Count;

        result = result.Distinct().ToList();

        if (result.Count != previousLength)
        {
            GD.PrintErr("Multiple mods detected with the same name, only one of them is usable");
        }

        return result;
    }

    /// <summary>
    ///   Finds existing mod folders
    /// </summary>
    /// <returns>List of mod folders that contain mod files</returns>
    private List<string> FindModFolders()
    {
        var result = new List<string>();

        using var currentDirectory = new Directory();

        foreach (var location in Constants.ModLocations)
        {
            if (!currentDirectory.DirExists(location))
                continue;

            if (currentDirectory.Open(location) != Error.Ok)
            {
                GD.PrintErr("Failed to open potential mod folder for reading at: ", location);
                continue;
            }

            if (currentDirectory.ListDirBegin(true, true) != Error.Ok)
            {
                GD.PrintErr("Failed to begin directory listing");
                continue;
            }

            while (true)
            {
                var item = currentDirectory.GetNext();

                if (string.IsNullOrEmpty(item))
                    break;

                if (currentDirectory.DirExists(item))
                {
                    var modsFolder = Path.Combine(location, item);

                    if (currentDirectory.FileExists(Path.Combine(item, Constants.MOD_INFO_FILE_NAME)))
                    {
                        // Found a mod folder
                        result.Add(modsFolder);
                    }
                }
            }

            currentDirectory.ListDirEnd();
        }

        return result;
    }

    /// <summary>
    ///   Opens the user manageable mod folder. Creates it if it doesn't exist already
    /// </summary>
    private void OpenModsFolder()
    {
        var folder = Constants.ModLocations[Constants.ModLocations.Count - 1];

        GD.Print("Opening mod folder: ", folder);

        using var directory = new Directory();

        directory.MakeDirRecursive(folder);

        FolderHelpers.OpenFolder(folder);
    }

    private void EnableModPressed()
    {
        GUICommon.Instance.PlayButtonPressSound();

        if (selectedMod == null)
        {
            GD.PrintErr("No mod is selected");
            return;
        }

        if (ModIncludesCode(selectedMod.Info))
        {
            // TODO: show a warning popup that can be permanently dismissed
        }

        Texture? icon = null;

        foreach (var index in availableModsContainer.GetSelectedItems())
        {
            icon = availableModsContainer.GetItemIcon(index);
            availableModsContainer.RemoveItem(index);
        }

        enabledModsContainer.AddItem(selectedMod.InternalName, icon);
        if (!string.IsNullOrEmpty(selectedMod.Info.Description))
        {
            enabledModsContainer.SetItemTooltip(enabledModsContainer.GetItemCount() - 1,
                selectedMod.Info.Description ?? selectedMod.InternalName);
        }

        notEnabledMods!.Remove(selectedMod);
        enabledMods!.Add(selectedMod);

        OnModChangedLists();
    }

    private void DisableModPressed()
    {
        GUICommon.Instance.PlayButtonPressSound();

        if (selectedMod == null)
        {
            GD.PrintErr("No mod is selected");
            return;
        }

        Texture? icon = null;

        foreach (var index in enabledModsContainer.GetSelectedItems())
        {
            icon = enabledModsContainer.GetItemIcon(index);
            enabledModsContainer.RemoveItem(index);
        }

        availableModsContainer.AddItem(selectedMod.InternalName, icon);
        if (!string.IsNullOrEmpty(selectedMod.Info.Description))
        {
            availableModsContainer.SetItemTooltip(availableModsContainer.GetItemCount() - 1,
                selectedMod.Info.Description ?? selectedMod.InternalName);
        }

        enabledMods!.Remove(selectedMod);
        notEnabledMods!.Add(selectedMod);

        OnModChangedLists();
    }

    private void DisableAllPressed()
    {
<<<<<<< HEAD
        GUICommon.Instance.PlayButtonPressSound();
=======
        if (notEnabledMods == null || enabledMods == null)
        {
            GD.PrintErr("Can't disable all as the mod manager was not opened yet");
            return;
        }

>>>>>>> b11b6863
        if (enabledModsContainer.IsAnythingSelected())
        {
            selectedMod = null;
            UpdateSelectedModInfo();
        }

        while (enabledModsContainer.GetItemCount() > 0)
        {
            var icon = enabledModsContainer.GetItemIcon(0);
            var text = enabledModsContainer.GetItemText(0);
            var toolTip = enabledModsContainer.GetItemTooltip(0);

            enabledModsContainer.RemoveItem(0);

            availableModsContainer.AddItem(text, icon);
            availableModsContainer.SetItemTooltip(availableModsContainer.GetItemCount() - 1, toolTip);
        }

        notEnabledMods.AddRange(enabledMods);
        enabledMods.Clear();

        UpdateOverallModButtons();
    }

    private void EnableAllPressed()
    {
        GUICommon.Instance.PlayButtonPressSound();
        if (availableModsContainer.IsAnythingSelected())
        {
            selectedMod = null;
            UpdateSelectedModInfo();
        }

        while (availableModsContainer.GetItemCount() > 0)
        {
            var icon = availableModsContainer.GetItemIcon(0);
            var text = availableModsContainer.GetItemText(0);
            var toolTip = availableModsContainer.GetItemTooltip(0);
            availableModsContainer.RemoveItem(0);

            enabledModsContainer.AddItem(text, icon);
            enabledModsContainer.SetItemTooltip(enabledModsContainer.GetItemCount() - 1, toolTip);
        }

        enabledMods.AddRange(notEnabledMods);
        notEnabledMods.Clear();

        UpdateLoadPosition();
        UpdateOverallModButtons();
    }

    private void OnModChangedLists()
    {
        selectedMod = null;
        UpdateSelectedModInfo();
        enabledModsContainer.UnselectAll();
        availableModsContainer.UnselectAll();

        UpdateLoadPosition();
        UpdateOverallModButtons();
    }

    private void UpdateOverallModButtons()
    {
        applyChangesButton.Disabled =
<<<<<<< HEAD
            Settings.Instance.EnabledMods.Value.ToList()
                .SequenceEqual(enabledMods.Select(m => m.InternalName));

        var isEnabledModsEmpty = enabledMods.Count < 1;
        resetButton.Disabled = isEnabledModsEmpty;
        checkButton.Disabled = isEnabledModsEmpty;
        disableAllModsButton.Disabled = isEnabledModsEmpty;

        enableAllModsButton.Disabled = notEnabledMods.Count < 1;
=======
            Settings.Instance.EnabledMods.Value.ToHashSet()
                .SetEquals(enabledMods!.Select(m => m.InternalName));

        disableAllModsButton.Disabled = enabledMods!.Count < 1;
>>>>>>> b11b6863
    }

    private void ApplyChanges()
    {
<<<<<<< HEAD
        var checkResult = ModLoader.IsValidModList(enabledMods);
        if (checkResult.ErrorType >= 0)
        {
            LoadEnabledMods();
        }
        else
        {
            var warningText = TranslationServer.Translate("MOD_LOAD_ERROR_WARNING") + "\n\n" +
                CheckResultToString(checkResult, enabledMods) + "\n\n";
            warningText += TranslationServer.Translate("ARE_YOU_SURE_TO_LOAD_MOD");

            loadWarningDialog.DialogText = warningText;
            loadWarningDialog.PopupCenteredShrink();
        }
    }

    private void LoadEnabledMods()
    {
=======
        if (notEnabledMods == null || enabledMods == null)
        {
            GD.PrintErr("Can't apply changes as the mod manager was not opened yet");
            return;
        }

>>>>>>> b11b6863
        GD.Print("Applying changes to enabled mods");

        Settings.Instance.EnabledMods.Value = enabledMods.Select(m => m.InternalName).ToList();

        var modLoader = ModLoader.Instance;
        modLoader.LoadMods();

        var errors = modLoader.GetModErrors();

        if (errors.Count > 0)
        {
            var text = string.Empty;
            foreach ((FullModDetails, string ErrorMessage) currentError in errors)
            {
                text += currentError.ErrorMessage;
            }

            modErrorDialog.ExceptionInfo = text;
            modErrorDialog.PopupCenteredShrink();
        }

        if (modLoader.RequiresRestart)
        {
            restartRequired.PopupCenteredShrink();
        }

        if (!oneshotLoadingCheckbox.Pressed)
        {
            GD.Print("Saving settings with new mod list");
            if (!Settings.Instance.Save())
            {
                GD.PrintErr("Failed to save settings");
            }
        }

        RefreshConfigList();
        RefreshModErrors();
        applyChangesButton.Disabled = true;
    }

    private void AvailableModSelected(int index)
    {
        var newName = availableModsContainer.GetItemText(index);
        var newItem = validMods.FirstOrDefault(m => m.InternalName == newName);

        if (!Equals(selectedMod, newItem))
        {
            selectedMod = newItem;
            UpdateSelectedModInfo();
        }

        if (enabledModsContainer.IsAnythingSelected())
            enabledModsContainer.UnselectAll();

        leftArrow.Disabled = true;
        rightArrow.Disabled = false;
        modErrorsContainer.UnselectAll();
        configModContainer.UnselectAll();
        errorInfoLabel.Hide();
        configPanelContainer.Visible = false;
        moveModUpButton.Disabled = availableModsContainer.IsSelected(0);
        moveModDownButton.Disabled = availableModsContainer.IsSelected(availableModsContainer.GetItemCount() - 1);
    }

    private void EnabledModSelected(int index)
    {
        var newName = enabledModsContainer.GetItemText(index);
        var newItem = validMods.FirstOrDefault(m => m.InternalName == newName);

        if (!Equals(selectedMod, newItem))
        {
            selectedMod = newItem;
            UpdateSelectedModInfo();
        }

        if (availableModsContainer.IsAnythingSelected())
            availableModsContainer.UnselectAll();

        leftArrow.Disabled = false;
        rightArrow.Disabled = true;
        modErrorsContainer.UnselectAll();
        configModContainer.UnselectAll();
        errorInfoLabel.Hide();
        configPanelContainer.Visible = false;
        moveModUpButton.Disabled = enabledModsContainer.IsSelected(0);
        moveModDownButton.Disabled = enabledModsContainer.IsSelected(enabledModsContainer.GetItemCount() - 1);
    }

    private void ErrorModItemListSelected(int index)
    {
        var newName = modErrorsContainer.GetItemText(index);
        var newItem = validMods.FirstOrDefault(m => m.InternalName == newName);

        if (!Equals(selectedMod, newItem))
        {
            selectedMod = newItem;
            UpdateSelectedModInfo();
        }

        if (availableModsContainer.IsAnythingSelected())
            availableModsContainer.UnselectAll();

        if (enabledModsContainer.IsAnythingSelected())
            enabledModsContainer.UnselectAll();

        leftArrow.Disabled = true;
        rightArrow.Disabled = true;
        configModContainer.UnselectAll();
        errorInfoLabel.Text = (string)modErrorsContainer.GetItemMetadata(index) ?? "ERROR NOT FOUND.";
        errorInfoLabel.Show();
        configPanelContainer.Visible = false;
        moveModUpButton.Disabled = true;
        moveModDownButton.Disabled = true;
    }

    private void ModConfigModSelected(int index)
    {
        var newName = enabledModsContainer.GetItemText(index);
        var newItem = validMods.FirstOrDefault(m => m.InternalName == newName);

        if (!Equals(selectedMod, newItem))
        {
            selectedMod = newItem;
            UpdateSelectedModInfo();
        }

        if (availableModsContainer.IsAnythingSelected())
            availableModsContainer.UnselectAll();

        if (enabledModsContainer.IsAnythingSelected())
            enabledModsContainer.UnselectAll();

        leftArrow.Disabled = true;
        rightArrow.Disabled = true;
        modErrorsContainer.UnselectAll();
        errorInfoLabel.Hide();
        moveModUpButton.Disabled = true;
        moveModDownButton.Disabled = true;

        VerifyConfigFileExist(newItem);

        if (newItem?.ConfigurationInfoList?.Length > 0)
        {
            configPanelContainer.Visible = true;
            if (configContainer.GetChildCount() > 0)
            {
                configContainer.RemoveChildren();
            }

            ConfigMenuSetup(newItem.ConfigurationInfoList, newItem.CurrentConfiguration);
        }
        else
        {
            configPanelContainer.Visible = false;
        }
    }

    private void OpenInfoUrlPressed()
    {
        if (selectedMod?.Info.InfoUrl == null)
        {
            GD.PrintErr("No mod is selected or it has no info url");
            return;
        }

        if (OS.ShellOpen(selectedMod.Info.InfoUrl.ToString()) != Error.Ok)
        {
            GD.PrintErr("Failed to open mod URL: ", selectedMod.Info.InfoUrl);
        }
    }

    private void OnDependencyPressed()
    {
        otherModInfoDialog.WindowTitle = TranslationServer.Translate("MOD_DEPENDENCIES");
        var infoText = string.Empty;
        GUICommon.Instance.PlayButtonPressSound();

        var currentModDependencies = selectedMod.Info.Dependencies;
        if (currentModDependencies != null)
        {
            foreach (string currentDependency in currentModDependencies)
            {
                if (!string.IsNullOrWhiteSpace(currentDependency))
                {
                    infoText += "* " + currentDependency + "\n";
                }
            }
        }
        else
        {
            infoText += TranslationServer.Translate("NO_MOD_DEPENDENCIES");
        }

        otherModInfoDialog.DialogText = infoText;
        otherModInfoDialog.PopupCenteredShrink();
    }

    private void OnRequiredModsPressed()
    {
        otherModInfoDialog.WindowTitle = TranslationServer.Translate("MOD_REQUIRED_MODS");
        var infoText = string.Empty;
        GUICommon.Instance.PlayButtonPressSound();

        var currentModRequiredMods = selectedMod.Info.RequiredMods;
        if (currentModRequiredMods != null)
        {
            foreach (string currentRequiredMod in currentModRequiredMods)
            {
                if (!string.IsNullOrWhiteSpace(currentRequiredMod))
                {
                    infoText += "* " + currentRequiredMod + "\n";
                }
            }
        }
        else
        {
            infoText += TranslationServer.Translate("NO_REQUIRED_MODS");
        }

        otherModInfoDialog.DialogText = infoText;
        otherModInfoDialog.PopupCenteredShrink();
    }

    private void OnIncompatiblePressed()
    {
        otherModInfoDialog.WindowTitle = TranslationServer.Translate("INCOMPATIBLE_WITH");
        var infoText = string.Empty;
        GUICommon.Instance.PlayButtonPressSound();

        var currentModIncompatibleMods = selectedMod.Info.IncompatibleMods;
        if (currentModIncompatibleMods != null)
        {
            foreach (string currentIncompatibleMod in currentModIncompatibleMods)
            {
                if (!string.IsNullOrWhiteSpace(currentIncompatibleMod))
                {
                    infoText += "* " + currentIncompatibleMod + "\n";
                }
            }
        }
        else
        {
            infoText += TranslationServer.Translate("NO_MOD_INCOMPATIBLE");
        }

        otherModInfoDialog.DialogText = infoText;
        otherModInfoDialog.PopupCenteredShrink();
    }

    private void OnLoadOrderPressed()
    {
        otherModInfoDialog.WindowTitle = TranslationServer.Translate("LOAD_ORDER");
        var infoText = string.Empty;
        GUICommon.Instance.PlayButtonPressSound();

        var currentModLoadBefore = selectedMod.Info.LoadBefore;
        var currentModLoadAfter = selectedMod.Info.LoadAfter;
        if (currentModLoadBefore != null || currentModLoadAfter != null)
        {
            if (currentModLoadAfter != null)
            {
                infoText += TranslationServer.Translate("MOD_LOAD_AFTER") + "\n";
                foreach (string currentLoadAfterMod in currentModLoadAfter)
                {
                    if (!string.IsNullOrWhiteSpace(currentLoadAfterMod))
                    {
                        infoText += "* " + currentLoadAfterMod + "\n";
                    }
                }
            }

            // If there both 'load before' and 'load after' is going to display add a empty line between them
            if (currentModLoadBefore != null && currentModLoadAfter != null)
            {
                infoText += "\n";
            }

            if (currentModLoadBefore != null)
            {
                infoText += TranslationServer.Translate("MOD_LOAD_BEFORE") + "\n";
                foreach (string currentLoadBeforeMod in currentModLoadBefore)
                {
                    if (!string.IsNullOrWhiteSpace(currentLoadBeforeMod))
                    {
                        infoText += "* " + currentLoadBeforeMod + "\n";
                    }
                }
            }
        }
        else
        {
            infoText += TranslationServer.Translate("MOD_NO_LOAD_ORDER");
        }

        otherModInfoDialog.DialogText = infoText;
        otherModInfoDialog.PopupCenteredShrink();
    }

    /// <summary>
    ///   Fills the ConfigContainer with all of ConfigItems
    /// </summary>
    private void ConfigMenuSetup(ModConfigItemInfo[] modConfigList, Dictionary<string, object> modConfigDictionary)
    {
        foreach (var currentItemInfo in modConfigList)
        {
            HBoxContainer currentItem;
            modConfigDictionary.TryGetValue(currentItemInfo.ID, out var configValue);

            if (currentItemInfo.ConfigNode == null)
            {
                currentItem = ConfigItemScene.Instance() as HBoxContainer;
                var currentItemLabel = currentItem.GetChild(0) as Label;

                // Set the name and tooltip of the item
                currentItemLabel.Text = (currentItemInfo.DisplayName ?? currentItemInfo.ID) + ":";
                currentItem.HintTooltip = currentItemInfo.Description ?? string.Empty;

                // Setup the UI based on it type
                switch (currentItemInfo.Type.ToLower(CultureInfo.CurrentCulture))
                {
                    case "int":
                    case "integer":
                    case "i":
                        var intNumberSpinner = new SpinBox();
                        intNumberSpinner.Rounded = true;
                        intNumberSpinner.MinValue = currentItemInfo.MinimumValue;
                        intNumberSpinner.Value = Convert.ToInt32(configValue ?? default(int),
                            CultureInfo.CurrentCulture);
                        intNumberSpinner.MaxValue = currentItemInfo.MaximumValue;
                        currentItem.AddChild(intNumberSpinner);
                        break;
                    case "float":
                    case "f":
                        var floatNumberSpinner = new SpinBox();
                        floatNumberSpinner.Rounded = false;
                        floatNumberSpinner.Step = 0.1;
                        floatNumberSpinner.MinValue = currentItemInfo.MinimumValue;
                        floatNumberSpinner.Value = Convert.ToDouble(configValue ?? default(double),
                            CultureInfo.CurrentCulture);
                        floatNumberSpinner.MaxValue = currentItemInfo.MaximumValue;
                        currentItem.AddChild(floatNumberSpinner);
                        break;
                    case "int range":
                    case "integer range":
                    case "ir":
                        var intNumberSlider = new HSlider();
                        intNumberSlider.Rounded = true;
                        intNumberSlider.MinValue = currentItemInfo.MinimumValue;
                        intNumberSlider.Value = Convert.ToInt32(configValue ?? default(int),
                            CultureInfo.CurrentCulture);
                        intNumberSlider.MaxValue = currentItemInfo.MaximumValue;
                        intNumberSlider.SizeFlagsHorizontal = 3;
                        currentItem.AddChild(intNumberSlider);
                        break;
                    case "float range":
                    case "fr":
                        var floatNumberSlider = new HSlider();
                        floatNumberSlider.Rounded = false;
                        floatNumberSlider.Step = 0.1;
                        floatNumberSlider.MinValue = currentItemInfo.MinimumValue;
                        floatNumberSlider.Value = Convert.ToDouble(configValue ?? default(double),
                            CultureInfo.CurrentCulture);
                        floatNumberSlider.MaxValue = currentItemInfo.MaximumValue;
                        floatNumberSlider.SizeFlagsHorizontal = 3;
                        currentItem.AddChild(floatNumberSlider);
                        break;
                    case "bool":
                    case "boolean":
                    case "b":
                        var booleanCheckbutton = new CheckButton();
                        booleanCheckbutton.Pressed =
                            Convert.ToBoolean(configValue ?? default(bool), CultureInfo.CurrentCulture);
                        booleanCheckbutton.Flat = true;
                        currentItem.AddChild(booleanCheckbutton);
                        break;
                    case "string":
                    case "s":
                        var stringLineEdit = new LineEdit();
                        stringLineEdit.SizeFlagsHorizontal = 3;
                        stringLineEdit.Text = (string)(configValue ?? default(string));
                        stringLineEdit.MaxLength = (int)currentItemInfo.MaximumValue;
                        currentItem.AddChild(stringLineEdit);
                        break;
                    case "title":
                    case "t":
                        currentItemLabel.Text = currentItemInfo.DisplayName ?? currentItemInfo.ID;
                        currentItem.Alignment = BoxContainer.AlignMode.Center;
                        break;
                    case "option":
                    case "enum":
                    case "o":
                        var optionButton = new OptionButton();
                        foreach (var optionItem in currentItemInfo.GetAllOptions())
                        {
                            optionButton.AddItem(optionItem);
                        }

                        optionButton.Selected = Convert.ToInt32(configValue ?? default(int),
                            CultureInfo.CurrentCulture);
                        currentItem.AddChild(optionButton);
                        break;
                    case "color":
                    case "colour":
                    case "c":
                        var regularColorPickerButton = new ColorPickerButton();
                        regularColorPickerButton.EditAlpha = false;
                        regularColorPickerButton.Color =
                            new Color(Convert.ToString(configValue) ?? default(string));
                        regularColorPickerButton.Text = "Color";
                        currentItem.AddChild(regularColorPickerButton);
                        break;
                    case "alphacolor":
                    case "alphacolour":
                    case "ac":
                        var colorAlphaPickerButton = new ColorPickerButton();
                        colorAlphaPickerButton.Color = new Color(Convert.ToString(configValue) ?? default(string));
                        colorAlphaPickerButton.Text = "Color";
                        currentItem.AddChild(colorAlphaPickerButton);
                        break;
                }
            }
            else
            {
                currentItem = currentItemInfo.ConfigNode as HBoxContainer;
            }

            // Get the script from the current item
            var currentItemNodeInfo = currentItem as ModConfigItemInfo;

            // Set all of the data from current item to the node
            if (currentItemInfo.ID != null)
            {
                currentItemNodeInfo.Value = configValue;
            }

            currentItemNodeInfo.ID = currentItemInfo.ID;
            currentItemNodeInfo.DisplayName = currentItemInfo.DisplayName;
            currentItemNodeInfo.Description = currentItemInfo.Description;
            currentItemNodeInfo.MaximumValue = currentItemInfo.MaximumValue;
            currentItemNodeInfo.MinimumValue = currentItemInfo.MinimumValue;
            currentItemNodeInfo.Type = currentItemInfo.Type;
            currentItemNodeInfo.Options = currentItemInfo.Options;
            currentItemInfo.ConfigNode = currentItem;

            // Finally adds to the SceneTree
            configContainer.AddChild(currentItem);
        }
    }

    private void GalleryRightArrowPressed()
    {
        GUICommon.Instance.PlayButtonPressSound();
        selectedModPreviewImagesContainer.CurrentTab += 1;
        galleryLabel.Text = (selectedModPreviewImagesContainer.CurrentTab + 1) + "/" +
            selectedModPreviewImagesContainer.GetTabCount();
        galleryRightButton.Disabled = selectedModPreviewImagesContainer.CurrentTab >=
            selectedModPreviewImagesContainer.GetTabCount() - 1;
        galleryLeftButton.Disabled = selectedModPreviewImagesContainer.CurrentTab <= 0;
    }

    private void GalleryLeftArrowPressed()
    {
        GUICommon.Instance.PlayButtonPressSound();
        selectedModPreviewImagesContainer.CurrentTab -= 1;
        galleryLabel.Text = (selectedModPreviewImagesContainer.CurrentTab + 1) + "/" +
            selectedModPreviewImagesContainer.GetTabCount();
        galleryRightButton.Disabled = selectedModPreviewImagesContainer.CurrentTab >=
            selectedModPreviewImagesContainer.GetTabCount() - 1;
        galleryLeftButton.Disabled = selectedModPreviewImagesContainer.CurrentTab <= 0;
    }

    private void MoveButtonPressed(bool moveUp, int amount)
    {
        ItemList chosenList;
        List<FullModDetails> chosenModList;

        if (availableModsContainer.IsAnythingSelected())
        {
            chosenList = availableModsContainer;
            chosenModList = notEnabledMods;
        }
        else if (enabledModsContainer.IsAnythingSelected())
        {
            chosenList = enabledModsContainer;
            chosenModList = enabledMods;
        }
        else
        {
            return;
        }

        MoveItem(chosenList, chosenModList, moveUp, chosenList.GetSelectedItems()[0], amount);

        var currentIndex = chosenList.GetSelectedItems()[0];

        moveModUpButton.Disabled = currentIndex == 0;
        moveModDownButton.Disabled = currentIndex >= chosenList.GetItemCount() - amount;

        UpdateOverallModButtons();
    }

    /// <summary>
    ///   Handles the movement of the ItemList by any amount
    /// </summary>
    private void MoveItem(ItemList list, List<FullModDetails> modList, bool moveUp, int currentIndex, int amount)
    {
        GUICommon.Instance.PlayButtonPressSound();
        int newIndex;
        if (moveUp)
        {
            newIndex = currentIndex - amount;
            if (currentIndex == 0 || newIndex < 0)
            {
                return;
            }

            list.MoveItem(currentIndex, newIndex);
        }
        else
        {
            newIndex = currentIndex + amount;
            if (currentIndex == list.GetItemCount() - amount)
            {
                return;
            }

            list.MoveItem(currentIndex, newIndex);
        }

        var movedMod = modList[currentIndex];
        modList.RemoveAt(currentIndex);
        modList.Insert(newIndex, movedMod);
        UpdateLoadPosition(moveUp ? newIndex : currentIndex);
    }

    private void ResetPressed()
    {
        // Basically just a macro to disabled all the mods then apply the changes
        DisableAllPressed();
        ApplyChanges();
    }

    private bool ModIncludesCode(ModInfo info)
    {
        // TODO: somehow needs to check the .pck file to see if it has gdscript in it
        // TODO: check whether scene or resource files can have embedded gdscript in them

        // For now just detect if a C# assembly is defined
        return !string.IsNullOrEmpty(info.ModAssembly);
    }

    private void OpenModInfoPopup()
    {
        var info = selectedMod?.Info;
        if (info == null)
        {
            GD.PrintErr("No mod is selected");
            return;
        }

        fullInfoName.Text = info.Name;
        fullInfoInternalName.Text = info.InternalName;
        fullInfoAuthor.Text = info.Author;
        fullInfoVersion.Text = info.Version;
        fullInfoDescription.Text = info.Description;
        fullInfoLongDescription.Text = info.LongDescription;
        fullInfoFromWorkshop.Text = selectedMod!.Workshop ?
            TranslationServer.Translate("THIS_IS_WORKSHOP_MOD") :
            TranslationServer.Translate("THIS_IS_LOCAL_MOD");
        fullInfoIconFile.Text = info.Icon;
        string fullInfoPreviewImagesText = string.Empty;
        info.PreviewImages?.ForEach(s => fullInfoPreviewImagesText += "* " + s + "\n");
        fullInfoPreviewImagesFile.Text = fullInfoPreviewImagesText;
        fullInfoInfoUrl.Text = info.InfoUrl == null ? string.Empty : info.InfoUrl.ToString();
        fullInfoLicense.Text = info.License;
        fullInfoRecommendedThrive.Text = info.RecommendedThriveVersion;
        fullInfoMinimumThrive.Text = info.MinimumThriveVersion;
        fullInfoMaximumThrive.Text = info.MaximumThriveVersion;
        fullInfoPckName.Text = info.PckToLoad;
        fullInfoModAssembly.Text = info.ModAssembly;
        fullInfoAssemblyModClass.Text = info.AssemblyModClass;
        fullInfoModConfig.Text = info.ConfigToLoad;
        string fullInfoDependenciesText = string.Empty;
        info.Dependencies?.ForEach(s => fullInfoDependenciesText += "* " + s + "\n");
        fullInfoDependencies.Text = fullInfoDependenciesText;
        string fullInfoRequiredModsText = string.Empty;
        info.RequiredMods?.ForEach(s => fullInfoRequiredModsText += "* " + s + "\n");
        fullInfoRequiredMods.Text = fullInfoRequiredModsText;
        string fullInfoLoadBeforeText = string.Empty;
        info.LoadBefore?.ForEach(s => fullInfoLoadBeforeText += "* " + s + "\n");
        fullInfoLoadBefore.Text = fullInfoLoadBeforeText;
        string fullInfoLoadAfterText = string.Empty;
        info.LoadAfter?.ForEach(s => fullInfoLoadAfterText += "* " + s + "\n");
        fullInfoLoadAfter.Text = fullInfoLoadAfterText;
        string fullInfoIncompatibleModsText = string.Empty;
        info.IncompatibleMods?.ForEach(s => fullInfoIncompatibleModsText += "* " + s + "\n");
        fullInfoIncompatibleMods.Text = fullInfoIncompatibleModsText;

        modFullInfoPopup.PopupCenteredShrink();
    }

    private void CloseModInfoPopup()
    {
        GUICommon.Instance.PlayButtonPressSound();
        modFullInfoPopup.Hide();
    }

    private void OnCheckPressed()
    {
        GUICommon.Instance.PlayButtonPressSound();

        // Checks if there is anything that is going to be loaded first
        if (enabledMods.Count <= 0)
        {
            return;
        }

        var checkResult = ModLoader.IsValidModList(enabledMods);
        var resultText = string.Empty;

        if (checkResult.ErrorType < 0)
        {
            resultText = TranslationServer.Translate("MOD_LIST_CONTAIN_ERRORS") + "\n\n" +
                CheckResultToString(checkResult, enabledMods) + "\n\n";
            resultText += TranslationServer.Translate("MOD_CHECK_AGAIN_WARNING");
        }
        else if (checkResult.ErrorType > 0)
        {
            resultText = TranslationServer.Translate("MOD_LIST_VALID");
        }

        modCheckResultDialog.DialogText = resultText;
        modCheckResultDialog.PopupCenteredShrink();
    }

    /// <summary>
    ///   Turns the result from a check into a string of the error and how to fix it
    /// </summary>
    private string CheckResultToString((int ErrorType, int ModIndex, int OtherModIndex) checkResult,
        List<FullModDetails> list)
    {
        var result = string.Empty;

        // The mod that is causing the error
        ModInfo offendingMod = new ModInfo();
        if (checkResult.ModIndex >= 0)
        {
            offendingMod = list[checkResult.ModIndex].Info;
        }
        else
        {
            offendingMod.Name = TranslationServer.Translate("UNKNOWN_MOD");
        }

        // The reason why the mod is causing an error
        ModInfo otherMod = new ModInfo();
        if (checkResult.OtherModIndex >= 0)
        {
            otherMod = list[checkResult.OtherModIndex].Info;
        }
        else
        {
            otherMod.Name = TranslationServer.Translate("UNKNOWN_MOD");
        }

        switch (checkResult.ErrorType)
        {
            default:
                result = TranslationServer.Translate("MOD_LIST_VALID");
                break;
            case (int)ModLoader.CheckErrorStatus.IncompatibleVersion:
                result += string.Format(TranslationServer.Translate("MOD_ERROR_INCOMPATIBLE_VERSION"),
                    offendingMod.Name);
                break;
            case (int)ModLoader.CheckErrorStatus.DependencyNotFound:
                string otherModName;
                if (checkResult.OtherModIndex <= offendingMod.Dependencies.Count)
                {
                    otherModName = offendingMod.Dependencies[checkResult.OtherModIndex];
                }
                else
                {
                    otherModName = TranslationServer.Translate("UNKNOWN_MOD");
                }

                result += string.Format(TranslationServer.Translate("MOD_ERROR_DEPENDENCIES"), offendingMod.Name,
                    otherModName) + "\n";
                result += TranslationServer.Translate("MOD_ERROR_DEPENDENCIES_FIX");
                break;
            case (int)ModLoader.CheckErrorStatus.RequiredModsNotFound:
                if (checkResult.OtherModIndex <= offendingMod.RequiredMods.Count)
                {
                    otherModName = offendingMod.RequiredMods[checkResult.OtherModIndex];
                }
                else
                {
                    otherModName = TranslationServer.Translate("UNKNOWN_MOD");
                }

                result += string.Format(TranslationServer.Translate("MOD_ERROR_REQUIRED_MODS"), offendingMod.Name,
                    otherModName) + "\n";
                result += TranslationServer.Translate("MOD_ERROR_REQUIRED_MODS_FIX");
                break;
            case (int)ModLoader.CheckErrorStatus.InvalidDependencyOrder:
                result += string.Format(TranslationServer.Translate("MOD_ERROR_DEPENDENCIES_ORDER"), offendingMod.Name,
                    otherMod.Name) + "\n";
                result += string.Format(TranslationServer.Translate("MOD_ERROR_DEPENDENCIES_ORDER_FIX"),
                    offendingMod.Name, otherMod.Name);
                break;
            case (int)ModLoader.CheckErrorStatus.IncompatibleMod:
                result += string.Format(TranslationServer.Translate("MOD_ERROR_INCOMPATIBLE_MOD"), offendingMod.Name,
                    otherMod.Name) + "\n";
                result += string.Format(TranslationServer.Translate("MOD_ERROR_INCOMPATIBLE_MOD_FIX"), otherMod.Name);
                break;
            case (int)ModLoader.CheckErrorStatus.InvalidLoadOrderBefore:
                result += string.Format(TranslationServer.Translate("MOD_ERROR_LOAD_ORDER_BEFORE"), offendingMod.Name,
                    otherMod.Name) + "\n";
                result += string.Format(TranslationServer.Translate("MOD_ERROR_LOAD_ORDER_BEFORE_FIX"),
                    offendingMod.Name, otherMod.Name);
                break;
            case (int)ModLoader.CheckErrorStatus.InvalidLoadOrderAfter:
                result += string.Format(TranslationServer.Translate("MOD_ERROR_LOAD_ORDER_AFTER"), offendingMod.Name,
                    otherMod.Name) + "\n";
                result += string.Format(TranslationServer.Translate("MOD_ERROR_LOAD_ORDER_AFTER_FIX"),
                    offendingMod.Name, otherMod.Name);
                break;
        }

        return result;
    }

    private void NewModPressed()
    {
        newModGUI.Open();
    }

    private void SetupNewModFolder(string data)
    {
        FullModDetails parsedData;

        try
        {
            parsedData = JsonSerializer.Create()
                    .Deserialize<FullModDetails>(new JsonTextReader(new StringReader(data))) ??
                throw new Exception("deserialized value is null");
        }
        catch (Exception e)
        {
            GD.PrintErr("Can't create mod due to parse failure on data: ", e);
            return;
        }

        var serialized = new StringWriter();

        JsonSerializer.Create(new JsonSerializerSettings
        {
            Formatting = Formatting.Indented,
        }).Serialize(new JsonTextWriter(serialized) { Indentation = 4 }, parsedData.Info);
        var modInfoText = serialized.ToString();

        GD.Print("Creating new mod at: ", parsedData.Folder);

        using var folder = new Directory();
        if (folder.MakeDirRecursive(parsedData.Folder) != Error.Ok)
        {
            modCreateErrorDialog.ErrorMessage = TranslationServer.Translate("ERROR_CREATING_FOLDER");
            modCreateErrorDialog.ExceptionInfo = null;
            modCreateErrorDialog.PopupCenteredShrink();
            return;
        }

        using var file = new File();
        if (file.Open(Path.Combine(parsedData.Folder, Constants.MOD_INFO_FILE_NAME), File.ModeFlags.Write) != Error.Ok)
        {
            modCreateErrorDialog.ErrorMessage = TranslationServer.Translate("ERROR_CREATING_INFO_FILE");
            modCreateErrorDialog.ExceptionInfo = null;
            modCreateErrorDialog.PopupCenteredShrink();
            return;
        }

        file.StoreString(modInfoText);
        file.Close();

        if (!string.IsNullOrWhiteSpace(parsedData.Info.ConfigToLoad))
        {
            GD.Print("Creating Config File");
            if (file.Open(Path.Combine(parsedData.Folder, parsedData.Info.ConfigToLoad), File.ModeFlags.Write) ==
                Error.Ok)
            {
                file.StoreString("[\n]");
            }
            else
            {
                GD.PrintErr("Can't create mod config file: ", file.GetError());
            }

            file.Close();
        }

        GD.Print("Mod folder created, trying to open: ", parsedData.Folder);
        FolderHelpers.OpenFolder(parsedData.Folder);

        RefreshAvailableMods();
    }

    /// <summary>
    ///   Make sure the ConfigurationList variable is not null and if it can't find it
    ///   Then it returns a blank array of ModConfigItemInfo
    /// </summary>
    private void VerifyConfigFileExist(FullModDetails checkedModInfo)
    {
        // Checks if it null or empty
        if (checkedModInfo?.ConfigurationInfoList == null || checkedModInfo.ConfigurationInfoList.Length < 1)
        {
            if (checkedModInfo?.Info.ConfigToLoad != null &&
                FileHelpers.Exists(Path.Combine(checkedModInfo.Folder, checkedModInfo.Info.ConfigToLoad)))
            {
                checkedModInfo.ConfigurationInfoList = GetModConfigList(checkedModInfo);
            }

            ModConfigItemInfo[] currentConfigList =
                checkedModInfo?.ConfigurationInfoList ?? Array.Empty<ModConfigItemInfo>();
            Dictionary<string, object> tempDictionary = new Dictionary<string, object>();
            for (int index = 0; index < currentConfigList.Length; ++index)
            {
                if (currentConfigList[index].ID != null)
                {
                    tempDictionary[currentConfigList[index].ID] = currentConfigList[index].Value;
                }
            }

            if (checkedModInfo != null)
            {
                checkedModInfo.CurrentConfiguration = tempDictionary;
            }
        }
    }

    private void OpenModUploader()
    {
        GUICommon.Instance.PlayButtonPressSound();

        // Don't allow uploading workshop mods again
        modUploader.Open(validMods.Where(m => !m.Workshop));
    }

    private void ApplyModConfig()
    {
        GUICommon.Instance.PlayButtonPressSound();

        var configItemArray = configContainer.GetChildren();
        foreach (ModConfigItemInfo currentItemInfo in configItemArray)
        {
            if (currentItemInfo != null)
            {
                // Update the values from UI
                currentItemInfo.UpdateInternalValue();

                if (selectedMod != null && currentItemInfo.ID != null)
                {
                    selectedMod.CurrentConfiguration[currentItemInfo.ID] = currentItemInfo.Value;
                }
            }
        }

        if (ModLoader.Instance.LoadedModAssemblies != null)
        {
            if (ModLoader.Instance.LoadedModAssemblies.ContainsKey(selectedMod?.InternalName ?? string.Empty))
            {
                ModLoader.Instance.LoadedModAssemblies[selectedMod?.InternalName ?? string.Empty]
                    ?.UpdatedConfiguration(selectedMod?.CurrentConfiguration);
            }
        }

        SaveAllModsSettings();
    }

    private void OpenWorkshopSite()
    {
        // TODO: once in-game mod downloads works this could open in the Steam overlay browser
        if (OS.ShellOpen("https://steamcommunity.com/app/1779200/workshop/") != Error.Ok)
        {
            GD.PrintErr("Failed to open workshop URL");
        }
    }

    private void BackPressed()
    {
        if (applyChangesButton.Disabled)
        {
            GUICommon.Instance.PlayButtonPressSound();
            EmitSignal(nameof(OnClosed));
        }
        else
        {
            unAppliedChangesWarning.PopupCenteredShrink();
        }
    }

    private void ConfirmBackWithUnAppliedChanges()
    {
        EmitSignal(nameof(OnClosed));
    }
}<|MERGE_RESOLUTION|>--- conflicted
+++ resolved
@@ -36,33 +36,25 @@
     public NodePath DisableAllModsButtonPath = null!;
 
     [Export]
-<<<<<<< HEAD
-    public NodePath EnableAllModsButtonPath;
-
-    [Export]
-    public NodePath SelectedModInfoBoxPath;
-
-    [Export]
-    public NodePath SelectedModNamePath;
-=======
+    public NodePath EnableAllModsButtonPath = null!;
+
+    [Export]
+    public NodePath SelectedModInfoBoxPath = null!;
+
+    [Export]
     public NodePath SelectedModNamePath = null!;
->>>>>>> b11b6863
 
     [Export]
     public NodePath SelectedModIconPath = null!;
 
     [Export]
-<<<<<<< HEAD
-    public NodePath SelectedModPreviewImagesContainerPath;
-
-    [Export]
-    public NodePath SelectedModGalleryContainerPath;
-
-    [Export]
-    public NodePath SelectedModAuthorPath;
-=======
+    public NodePath SelectedModPreviewImagesContainerPath = null!;
+
+    [Export]
+    public NodePath SelectedModGalleryContainerPath = null!;
+
+    [Export]
     public NodePath SelectedModAuthorPath = null!;
->>>>>>> b11b6863
 
     [Export]
     public NodePath SelectedModVersionPath = null!;
@@ -77,59 +69,52 @@
     public NodePath SelectedModDescriptionPath = null!;
 
     [Export]
-<<<<<<< HEAD
-    public NodePath SelectedModFromWorkshopPath;
-
-    [Export]
-    public NodePath ModErrorDialogPath;
-
-    [Export]
-    public NodePath RestartRequiredPath;
-
-    [Export]
-    public NodePath ApplyChangesButtonPath;
-
-    [Export]
-    public NodePath GalleryLeftButtonPath;
-
-    [Export]
-    public NodePath GalleryRightButtonPath;
-
-    [Export]
-    public NodePath MoveModUpButtonPath;
-
-    [Export]
-    public NodePath MoveModDownButtonPath;
-
-    [Export]
-    public NodePath ResetButtonPath;
-
-    [Export]
-    public NodePath DependencyButtonPath;
-
-    [Export]
-    public NodePath RequiredModsButtonPath;
-
-    [Export]
-    public NodePath IncompatibleButtonPath;
-
-    [Export]
-    public NodePath LoadOrderButtonPath;
-
-    [Export]
-    public NodePath CheckButtonPath;
-
-    [Export]
-    public NodePath GalleryLabelPath;
-
-    [Export]
-    public NodePath UnAppliedChangesWarningPath;
-=======
+    public NodePath SelectedModFromWorkshopPath = null!;
+
+    [Export]
+    public NodePath ModErrorDialogPath = null!;
+
+    [Export]
+    public NodePath RestartRequiredPath = null!;
+
+    [Export]
     public NodePath ApplyChangesButtonPath = null!;
 
     [Export]
+    public NodePath GalleryLeftButtonPath = null!;
+
+    [Export]
+    public NodePath GalleryRightButtonPath = null!;
+
+    [Export]
+    public NodePath MoveModUpButtonPath = null!;
+
+    [Export]
+    public NodePath MoveModDownButtonPath = null!;
+
+    [Export]
+    public NodePath ResetButtonPath = null!;
+
+    [Export]
+    public NodePath DependencyButtonPath = null!;
+
+    [Export]
+    public NodePath RequiredModsButtonPath = null!;
+
+    [Export]
+    public NodePath IncompatibleButtonPath = null!;
+
+    [Export]
+    public NodePath LoadOrderButtonPath = null!;
+
+    [Export]
+    public NodePath CheckButtonPath = null!;
+
+    [Export]
+    public NodePath GalleryLabelPath = null!;
+
+    [Export]
     public NodePath UnAppliedChangesWarningPath = null!;
->>>>>>> b11b6863
 
     [Export]
     public NodePath ModFullInfoPopupPath = null!;
@@ -159,14 +144,10 @@
     public NodePath FullInfoIconFilePath = null!;
 
     [Export]
-<<<<<<< HEAD
-    public NodePath FullInfoPreviewImagesFilePath;
-
-    [Export]
-    public NodePath FullInfoInfoUrlPath;
-=======
+    public NodePath FullInfoPreviewImagesFilePath = null!;
+
+    [Export]
     public NodePath FullInfoInfoUrlPath = null!;
->>>>>>> b11b6863
 
     [Export]
     public NodePath FullInfoLicensePath = null!;
@@ -190,29 +171,25 @@
     public NodePath FullInfoAssemblyModClassPath = null!;
 
     [Export]
-<<<<<<< HEAD
-    public NodePath FullInfoDependenciesPath;
-
-    [Export]
-    public NodePath FullInfoRequiredModsPath;
-
-    [Export]
-    public NodePath FullInfoLoadBeforePath;
-
-    [Export]
-    public NodePath FullInfoLoadAfterPath;
-
-    [Export]
-    public NodePath FullInfoIncompatibleModsPath;
-
-    [Export]
-    public NodePath FullInfoModConfigPath;
-
-    [Export]
-    public NodePath OpenWorkshopButtonPath;
-=======
+    public NodePath FullInfoDependenciesPath = null!;
+
+    [Export]
+    public NodePath FullInfoRequiredModsPath = null!;
+
+    [Export]
+    public NodePath FullInfoLoadBeforePath = null!;
+
+    [Export]
+    public NodePath FullInfoLoadAfterPath = null!;
+
+    [Export]
+    public NodePath FullInfoIncompatibleModsPath = null!;
+
+    [Export]
+    public NodePath FullInfoModConfigPath = null!;
+
+    [Export]
     public NodePath OpenWorkshopButtonPath = null!;
->>>>>>> b11b6863
 
     [Export]
     public NodePath ModUploaderButtonPath = null!;
@@ -227,20 +204,19 @@
     public NodePath ModUploaderPath = null!;
 
     [Export]
-<<<<<<< HEAD
-    public NodePath SelectedModRecommendedThriveVersionContainerPath;
-
-    [Export]
-    public NodePath SelectedModMinimumThriveVersionContainerPath;
-
-    [Export]
-    public NodePath SelectedModThriveVersionContainerPath;
-
-    [Export]
-    public NodePath SelectedModThriveVersionHSeparatorPath;
-
-    [Export]
-    public NodePath ModCheckResultDialogPath;
+    public NodePath SelectedModRecommendedThriveVersionContainerPath = null!;
+
+    [Export]
+    public NodePath SelectedModMinimumThriveVersionContainerPath = null!;
+
+    [Export]
+    public NodePath SelectedModThriveVersionContainerPath = null!;
+
+    [Export]
+    public NodePath SelectedModThriveVersionHSeparatorPath = null!;
+
+    [Export]
+    public NodePath RestartRequiredPath = null!;
 
     [Export]
     public NodePath LoadWarningDialogPath;
@@ -271,12 +247,6 @@
 
     [Export]
     public PackedScene ConfigItemScene;
-=======
-    public NodePath ModErrorDialogPath = null!;
-
-    [Export]
-    public NodePath RestartRequiredPath = null!;
->>>>>>> b11b6863
 
     private readonly List<FullModDetails> validMods = new();
 
@@ -286,96 +256,52 @@
     private Button leftArrow = null!;
     private Button rightArrow = null!;
 
-<<<<<<< HEAD
-    private ItemList availableModsContainer;
-    private ItemList enabledModsContainer;
-    private ItemList modErrorsContainer;
-    private ItemList configModContainer;
-
-    private Label errorInfoLabel;
-
-    private Button openModInfoButton;
-    private Button openModUrlButton;
-    private Button disableAllModsButton;
-    private Button enableAllModsButton;
-    private Button galleryLeftButton;
-    private Button galleryRightButton;
-    private Button resetButton;
-    private Button moveModUpButton;
-    private Button dependencyButton;
-    private Button requiredModsButton;
-    private Button incompatibleButton;
-    private Button loadOrderButton;
-    private Button checkButton;
-    private Button moveModDownButton;
-    private Button oneshotLoadingCheckbox;
-
-    private Label galleryLabel;
-    private Label selectedModName;
-    private Label selectedFromWorkshop;
-    private TextureRect selectedModIcon;
-    private MarginContainer selectedModInfoBox;
-    private TabContainer selectedModPreviewImagesContainer;
-    private VBoxContainer selectedModGalleryContainer;
-    private VBoxContainer selectedModRecommendedThriveVersionContainer;
-    private VBoxContainer selectedModMinimumThriveVersionContainer;
-    private HBoxContainer selectedModThriveVersionContainer;
-    private Label selectedModAuthor;
-    private Label selectedModVersion;
-    private Label selectedModRecommendedThriveVersion;
-    private Label selectedModMinimumThriveVersion;
-    private RichTextLabel selectedModDescription;
-    private HSeparator selectedModThriveVersionHSeparator;
-=======
     private ItemList availableModsContainer = null!;
     private ItemList enabledModsContainer = null!;
+    private ItemList modErrorsContainer = null!;
+    private ItemList configModContainer = null!;
+
+    private Label errorInfoLabel = null!;
 
     private Button openModInfoButton = null!;
     private Button openModUrlButton = null!;
     private Button disableAllModsButton = null!;
+    private Button enableAllModsButton = null!;
+    private Button galleryLeftButton = null!;
+    private Button galleryRightButton = null!;
+    private Button resetButton = null!;
+    private Button moveModUpButton = null!;
+    private Button dependencyButton = null!;
+    private Button requiredModsButton = null!;
+    private Button incompatibleButton = null!;
+    private Button loadOrderButton = null!;
+    private Button checkButton = null!;
+    private Button moveModDownButton = null!;
+    private Button oneshotLoadingCheckbox = null!;
+
+    private Label galleryLabel = null!;
     private Label selectedModName = null!;
+    private Label selectedFromWorkshop = null!;
     private TextureRect selectedModIcon = null!;
+    private MarginContainer selectedModInfoBox = null!;
+    private TabContainer selectedModPreviewImagesContainer = null!;
+    private VBoxContainer selectedModGalleryContainer = null!;
+    private VBoxContainer selectedModRecommendedThriveVersionContainer = null!;
+    private VBoxContainer selectedModMinimumThriveVersionContainer = null!;
+    private HBoxContainer selectedModThriveVersionContainer = null!;
     private Label selectedModAuthor = null!;
     private Label selectedModVersion = null!;
     private Label selectedModRecommendedThriveVersion = null!;
     private Label selectedModMinimumThriveVersion = null!;
-    private Label selectedModDescription = null!;
->>>>>>> b11b6863
+    private RichTextLabel selectedModDescription = null!;
+    private HSeparator selectedModThriveVersionHSeparator = null!;
 
     private Button applyChangesButton = null!;
 
-<<<<<<< HEAD
-    private CustomDialog unAppliedChangesWarning;
-    private CustomConfirmationDialog modCheckResultDialog;
-    private CustomConfirmationDialog loadWarningDialog;
-    private CustomConfirmationDialog otherModInfoDialog;
-
-    private CustomDialog modFullInfoPopup;
-    private Label fullInfoName;
-    private Label fullInfoInternalName;
-    private Label fullInfoAuthor;
-    private Label fullInfoVersion;
-    private Label fullInfoDescription;
-    private Label fullInfoLongDescription;
-    private Label fullInfoFromWorkshop;
-    private Label fullInfoIconFile;
-    private Label fullInfoPreviewImagesFile;
-    private Label fullInfoInfoUrl;
-    private Label fullInfoLicense;
-    private Label fullInfoRecommendedThrive;
-    private Label fullInfoMinimumThrive;
-    private Label fullInfoMaximumThrive;
-    private Label fullInfoPckName;
-    private Label fullInfoModAssembly;
-    private Label fullInfoAssemblyModClass;
-    private Label fullInfoDependencies;
-    private Label fullInfoRequiredMods;
-    private Label fullInfoLoadBefore;
-    private Label fullInfoLoadAfter;
-    private Label fullInfoIncompatibleMods;
-    private Label fullInfoModConfig;
-=======
     private CustomDialog unAppliedChangesWarning = null!;
+    private CustomConfirmationDialog modCheckResultDialog = null!;
+    private CustomConfirmationDialog loadWarningDialog = null!;
+    private CustomConfirmationDialog otherModInfoDialog = null!;
 
     private CustomDialog modFullInfoPopup = null!;
     private Label fullInfoName = null!;
@@ -386,6 +312,7 @@
     private Label fullInfoLongDescription = null!;
     private Label fullInfoFromWorkshop = null!;
     private Label fullInfoIconFile = null!;
+    private Label fullInfoPreviewImagesFile = null!;
     private Label fullInfoInfoUrl = null!;
     private Label fullInfoLicense = null!;
     private Label fullInfoRecommendedThrive = null!;
@@ -394,20 +321,21 @@
     private Label fullInfoPckName = null!;
     private Label fullInfoModAssembly = null!;
     private Label fullInfoAssemblyModClass = null!;
->>>>>>> b11b6863
+    private Label fullInfoDependencies = null!;
+    private Label fullInfoRequiredMods = null!;
+    private Label fullInfoLoadBefore = null!;
+    private Label fullInfoLoadAfter = null!;
+    private Label fullInfoIncompatibleMods = null!;
+    private Label fullInfoModConfig = null!;
 
     private Button openWorkshopButton = null!;
     private Button modUploaderButton = null!;
 
-<<<<<<< HEAD
-    private BoxContainer configContainer;
-    private MarginContainer configPanelContainer;
-    private TabContainer modLoaderContainer;
-
-    private NewModGUI newModGUI;
-=======
+    private BoxContainer configContainer = null!;
+    private MarginContainer configPanelContainer = null!;
+    private TabContainer modLoaderContainer = null!;
+
     private NewModGUI newModGUI = null!;
->>>>>>> b11b6863
 
     private ErrorDialog modCreateErrorDialog = null!;
 
@@ -417,7 +345,7 @@
 
     private CustomDialog restartRequired = null!;
 
-    private FullModDetails? selectedMod;
+    private FullModDetails? selectedMod = null!;
 
     /// <summary>
     ///   Used to automatically refresh this object when it becomes visible after being invisible
@@ -1054,12 +982,8 @@
                 selectedModPreviewImagesContainer.QueueFreeChildren();
             }
 
-<<<<<<< HEAD
             List<ImageTexture> loadedPreviewImages = LoadModPreviewImages(selectedMod);
             if (loadedPreviewImages != null && loadedPreviewImages.Count > 0)
-=======
-            if (notEnabledMods!.Contains(selectedMod))
->>>>>>> b11b6863
             {
                 selectedModGalleryContainer.Visible = true;
                 foreach (ImageTexture currentPreviewImage in loadedPreviewImages)
@@ -1167,15 +1091,8 @@
                 continue;
             }
 
-<<<<<<< HEAD
             var isCompatibleVersion = 0;
             var compatibleVersionTest = 0;
-=======
-            result.Add(new FullModDetails(name, modFolder, info));
-        }
-
-        var previousLength = result.Count;
->>>>>>> b11b6863
 
             if (!string.IsNullOrEmpty(info.MinimumThriveVersion) &&
                 VersionUtils.Compare(Constants.Version, info.MinimumThriveVersion) >= 0)
@@ -1210,8 +1127,7 @@
                 isCompatibleVersion = -2;
             }
 
-            result.Add(new FullModDetails(name)
-                { Folder = modFolder, Info = info, IsCompatibleVersion = isCompatibleVersion });
+            result.Add(new FullModDetails(name, modFolder, info) { IsCompatibleVersion = isCompatibleVersion });
         }
 
         var previousLength = result.Count;
@@ -1363,16 +1279,13 @@
 
     private void DisableAllPressed()
     {
-<<<<<<< HEAD
         GUICommon.Instance.PlayButtonPressSound();
-=======
         if (notEnabledMods == null || enabledMods == null)
         {
             GD.PrintErr("Can't disable all as the mod manager was not opened yet");
             return;
         }
 
->>>>>>> b11b6863
         if (enabledModsContainer.IsAnythingSelected())
         {
             selectedMod = null;
@@ -1438,27 +1351,26 @@
     private void UpdateOverallModButtons()
     {
         applyChangesButton.Disabled =
-<<<<<<< HEAD
             Settings.Instance.EnabledMods.Value.ToList()
-                .SequenceEqual(enabledMods.Select(m => m.InternalName));
+                .SequenceEqual(enabledMods!.Select(m => m.InternalName));
 
         var isEnabledModsEmpty = enabledMods.Count < 1;
         resetButton.Disabled = isEnabledModsEmpty;
         checkButton.Disabled = isEnabledModsEmpty;
         disableAllModsButton.Disabled = isEnabledModsEmpty;
 
-        enableAllModsButton.Disabled = notEnabledMods.Count < 1;
-=======
-            Settings.Instance.EnabledMods.Value.ToHashSet()
-                .SetEquals(enabledMods!.Select(m => m.InternalName));
-
         disableAllModsButton.Disabled = enabledMods!.Count < 1;
->>>>>>> b11b6863
+        enableAllModsButton.Disabled = notEnabledMods!.Count < 1;
     }
 
     private void ApplyChanges()
     {
-<<<<<<< HEAD
+        if (notEnabledMods == null || enabledMods == null)
+        {
+            GD.PrintErr("Can't apply changes as the mod manager was not opened yet");
+            return;
+        }
+
         var checkResult = ModLoader.IsValidModList(enabledMods);
         if (checkResult.ErrorType >= 0)
         {
@@ -1477,14 +1389,6 @@
 
     private void LoadEnabledMods()
     {
-=======
-        if (notEnabledMods == null || enabledMods == null)
-        {
-            GD.PrintErr("Can't apply changes as the mod manager was not opened yet");
-            return;
-        }
-
->>>>>>> b11b6863
         GD.Print("Applying changes to enabled mods");
 
         Settings.Instance.EnabledMods.Value = enabledMods.Select(m => m.InternalName).ToList();
