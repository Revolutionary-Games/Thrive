﻿using System;
using System.Collections.Generic;
using Godot;
using Newtonsoft.Json;

/// <summary>
///   Spawns AI cells and other environmental things as the player moves around
/// </summary>
public class SpawnSystem
{
    /// <summary>
    ///   Sets how often the spawn system runs and checks things
    /// </summary>
    [JsonProperty]
    private float interval = 1.0f;

    [JsonProperty]
    private float elapsed;

    [JsonProperty]
    private float despawnElapsed;

    /// <summary>
    ///   Root node to parent all spawned things to
    /// </summary>
    private Node worldRoot;

    private ShuffleBag<Spawner> spawnTypes;

    [JsonProperty]
    private Random random = new();

    /// <summary>
    ///   This is used to spawn only a few entities per frame with minimal changes needed to code that wants to
    ///   spawn a bunch of stuff at once
    /// </summary>
    /// <remarks>
    ///   <para>
    ///     This isn't saved but the likelihood that losing out on spawning some things is not super critical.
    ///     Also it is probably the case that this isn't even used on most frames so it is perhaps uncommon
    ///     that there are queued things when saving.
    ///   </para>
    ///   <para>
    ///     TODO: it might be nice to use a struct instead and a field indicating if this is valid to not recreate
    ///     this object so much
    ///   </para>
    /// </remarks>
    private QueuedSpawn? queuedSpawns;

    /// <summary>
    ///   Estimate count of existing spawned entities, cached to make delayed spawns cheaper
    /// </summary>
    private int estimateEntityCount;

    private int spawnsLeftThisFrame;

    /// <summary>
    ///   Estimate count of existing spawn entities within the current spawn radius of the player;
    ///   Used to prevent a "spawn belt" of densely spawned entities when player doesn't move.
    /// </summary>
    [JsonProperty]
    private HashSet<Tuple<int, int>> coordinatesSpawned = new();

    public SpawnSystem(Node root)
    {
        worldRoot = root;
        spawnTypes = new ShuffleBag<Spawner>(random);
    }

    // Needs no params constructor for loading saves?

    /// <summary>
    ///   Adds an externally spawned entity to be despawned
    /// </summary>
    public static void AddEntityToTrack(ISpawned entity)
    {
        entity.DespawnRadiusSquared = Constants.MICROBE_DESPAWN_RADIUS_SQUARED;
        entity.EntityNode.AddToGroup(Constants.SPAWNED_GROUP);
    }

    /// <summary>
    ///   Adds a new spawner. Sets up the spawn radius, this radius squared,
    ///   and frequency fields based on the parameters of this
    ///   function.
    /// </summary>
    public void AddSpawnType(Spawner spawner, float spawnDensity, int spawnRadius)
    {
        spawner.SpawnRadius = spawnRadius;
        spawner.SpawnRadiusSquared = spawnRadius * spawnRadius;

        float minSpawnRadius = spawnRadius * Constants.MIN_SPAWN_RADIUS_RATIO;
        spawner.MinSpawnRadiusSquared = minSpawnRadius * minSpawnRadius;
        spawner.Density = spawnDensity;

        spawnTypes.Add(spawner);
    }

    /// <summary>
    ///   Removes a spawn type immediately. Note that it's easier to
    ///   just set DestroyQueued to true on an spawner.
    /// </summary>
    public void RemoveSpawnType(Spawner spawner)
    {
        spawnTypes.Remove(spawner);
    }

    /// <summary>
    ///   Prepares the spawn system for a new game
    /// </summary>
    public void Init()
    {
        Clear();
    }

    /// <summary>
    ///   Clears the spawners
    /// </summary>
    public void Clear()
    {
        spawnTypes.Clear();
        queuedSpawns = null;
        elapsed = 0;
        despawnElapsed = 0;
    }

    /// <summary>
    ///   Despawns all spawned entities
    /// </summary>
    public void DespawnAll()
    {
        queuedSpawns = null;

        int despawned = 0;

        foreach (var spawned in worldRoot.GetChildrenToProcess<ISpawned>(Constants.SPAWNED_GROUP))
        {
            if (!spawned.EntityNode.IsQueuedForDeletion())
            {
                spawned.DestroyDetachAndQueueFree();
                ++despawned;
            }
        }

        var debugOverlay = DebugOverlays.Instance;

<<<<<<< HEAD
        if (metrics.Visible)
            metrics.ReportDespawns(despawned);

        ClearSpawnCoordinates();
    }

    /// <summary>
    ///   Forgets all record of where clouds have spawned, so clouds can spawn anywhere.
    /// </summary>
    public void ClearSpawnCoordinates()
    {
        coordinatesSpawned.Clear();
=======
        if (debugOverlay.PerformanceMetricsVisible)
            debugOverlay.ReportDespawns(despawned);
>>>>>>> 0e0b88c4
    }

    /// <summary>
    ///   Processes spawning and despawning things
    /// </summary>
    public void Process(float delta, Vector3 playerPosition, Vector3 playerRotation)
    {
        elapsed += delta;
        despawnElapsed += delta;

        // Remove the y-position from player position
        playerPosition.y = 0;

        spawnsLeftThisFrame = Constants.MAX_SPAWNS_PER_FRAME;

        // If we have queued spawns to do spawn those

        spawnsLeftThisFrame = HandleQueuedSpawns(spawnsLeftThisFrame);

        if (spawnsLeftThisFrame <= 0)
            return;

        // This is now an if to make sure that the spawn system is
        // only ran once per frame to avoid spawning a bunch of stuff
        // all at once after a lag spike
        // NOTE: that as QueueFree is used it's not safe to just switch this to a loop
        if (elapsed >= interval)
        {
            elapsed -= interval;

            estimateEntityCount = DespawnEntities(playerPosition);

            spawnTypes.RemoveAll(entity => entity.DestroyQueued);

            SpawnEntities(playerPosition, estimateEntityCount);
        }
        else if (despawnElapsed > Constants.DESPAWN_INTERVAL)
        {
            despawnElapsed = 0;

            DespawnEntities(playerPosition);
        }
    }

    private int HandleQueuedSpawns(int spawnsLeftThisFrame)
    {
        int initialSpawns = spawnsLeftThisFrame;

        if (queuedSpawns == null)
            return spawnsLeftThisFrame;

        // If we don't have room, just abandon spawning
        if (estimateEntityCount >= Constants.DEFAULT_MAX_SPAWNED_ENTITIES)
        {
            queuedSpawns.Spawns.Dispose();
            queuedSpawns = null;
            return spawnsLeftThisFrame;
        }

        // Spawn from the queue
        while (estimateEntityCount < Constants.DEFAULT_MAX_SPAWNED_ENTITIES && spawnsLeftThisFrame > 0)
        {
            if (!queuedSpawns.Spawns.MoveNext())
            {
                // Ended
                queuedSpawns.Spawns.Dispose();
                queuedSpawns = null;
                break;
            }

            // Next was spawned
            ProcessSpawnedEntity(
                queuedSpawns.Spawns.Current ?? throw new Exception("Queued spawn enumerator returned null"),
                queuedSpawns.SpawnType);

            ++estimateEntityCount;
            --spawnsLeftThisFrame;
        }

        if (initialSpawns != spawnsLeftThisFrame)
        {
            var debugOverlay = DebugOverlays.Instance;

            if (debugOverlay.PerformanceMetricsVisible)
                debugOverlay.ReportSpawns(initialSpawns - spawnsLeftThisFrame);
        }

        return spawnsLeftThisFrame;
    }

    private void SpawnEntities(Vector3 playerPosition, int existing)
    {
        // If there are already too many entities, don't spawn more
        if (existing >= Constants.DEFAULT_MAX_SPAWNED_ENTITIES)
            return;

        var playerCoordinatePoint = new Tuple<int, int>(Mathf.RoundToInt(playerPosition.x /
            Constants.SPAWN_SECTOR_SIZE), Mathf.RoundToInt(playerPosition.z / Constants.SPAWN_SECTOR_SIZE));

        // Spawn for all sectors immediately outside a 3x3 box around the player
        var sectorsToSpawn = new List<Tuple<int, int>>();
        sectorsToSpawn.Add(new Tuple<int, int>(playerCoordinatePoint.Item1 - 2, playerCoordinatePoint.Item2 - 1));
        sectorsToSpawn.Add(new Tuple<int, int>(playerCoordinatePoint.Item1 - 2, playerCoordinatePoint.Item2));
        sectorsToSpawn.Add(new Tuple<int, int>(playerCoordinatePoint.Item1 - 2, playerCoordinatePoint.Item2 + 1));
        sectorsToSpawn.Add(new Tuple<int, int>(playerCoordinatePoint.Item1 + 2, playerCoordinatePoint.Item2 - 1));
        sectorsToSpawn.Add(new Tuple<int, int>(playerCoordinatePoint.Item1 + 2, playerCoordinatePoint.Item2));
        sectorsToSpawn.Add(new Tuple<int, int>(playerCoordinatePoint.Item1 + 2, playerCoordinatePoint.Item2 + 1));
        sectorsToSpawn.Add(new Tuple<int, int>(playerCoordinatePoint.Item1 - 1, playerCoordinatePoint.Item2 - 2));
        sectorsToSpawn.Add(new Tuple<int, int>(playerCoordinatePoint.Item1, playerCoordinatePoint.Item2 - 2));
        sectorsToSpawn.Add(new Tuple<int, int>(playerCoordinatePoint.Item1 + 1, playerCoordinatePoint.Item2 - 2));
        sectorsToSpawn.Add(new Tuple<int, int>(playerCoordinatePoint.Item1 - 1, playerCoordinatePoint.Item2 + 2));
        sectorsToSpawn.Add(new Tuple<int, int>(playerCoordinatePoint.Item1, playerCoordinatePoint.Item2 + 2));
        sectorsToSpawn.Add(new Tuple<int, int>(playerCoordinatePoint.Item1 + 1, playerCoordinatePoint.Item2 + 2));

        foreach (var newSector in sectorsToSpawn)
        {
            if (coordinatesSpawned.Add(newSector))
            {
                SpawnInSector(newSector);
            }
        }

        SpawnMicrobesAroundPlayer(playerPosition);
    }

    /// <summary>
    ///   Handles all spawning for this section of the play area, as it will look when the player enters. Does NOT
    ///   handle recording that the sector was spawned.
    /// </summary>
    /// <param name="sector">X/Y coordiates of the sector to be spawned, in SECTOR_SIZE units</param>
    private void SpawnInSector(Tuple<int, int> sector)
    {
        foreach (var spawnType in spawnTypes)
        {
            var sectorCenter = new Vector3(sector.Item1 * Constants.SPAWN_SECTOR_SIZE, 0,
                sector.Item2 * Constants.SPAWN_SECTOR_SIZE);

            // Distance from the sector center.
            var displacement = new Vector3(random.NextFloat() * Constants.SPAWN_SECTOR_SIZE -
                (Constants.SPAWN_SECTOR_SIZE / 2), 0,
                random.NextFloat() * Constants.SPAWN_SECTOR_SIZE - (Constants.SPAWN_SECTOR_SIZE / 2));

            // Second condition passed. Spawn the entity.
            SpawnWithSpawner(spawnType, sectorCenter + displacement);
        }
    }

    private void SpawnMicrobesAroundPlayer(Vector3 playerLocation)
    {
        var angle = random.NextFloat() * 2 * Mathf.Pi;

        var spawns = 0;
        foreach (var spawnType in spawnTypes)
        {
            if (spawnType is MicrobeSpawner)
            {
                spawns += SpawnWithSpawner(spawnType,
                    playerLocation + new Vector3(Mathf.Cos(angle) * Constants.SPAWN_SECTOR_SIZE * 2, 0,
                        Mathf.Sin(angle) * Constants.SPAWN_SECTOR_SIZE * 2));
            }
        }

<<<<<<< HEAD
        var metrics = PerformanceMetrics.Instance;

        if (metrics.Visible)
            metrics.ReportSpawns(spawns);
=======
        estimateEntityCountInSpawnRadius += spawned;

        var debugOverlay = DebugOverlays.Instance;

        if (debugOverlay.PerformanceMetricsVisible)
            debugOverlay.ReportSpawns(spawned);
>>>>>>> 0e0b88c4
    }

    /// <summary>
    ///   Does a single spawn with a spawner
    /// </summary>
    private int SpawnWithSpawner(Spawner spawnType, Vector3 location)
    {
        var spawns = 0;

        if (random.NextFloat() > spawnType.Density)
        {
            return spawns;
        }

        if (spawnType is CompoundCloudSpawner || estimateEntityCount < Constants.DEFAULT_MAX_SPAWNED_ENTITIES)
        {
            var enumerable = spawnType.Spawn(worldRoot, location);

            if (enumerable == null)
                return spawns;

            using var spawner = enumerable.GetEnumerator();
            while (spawner.MoveNext())
            {
                if (spawner.Current == null)
                    throw new NullReferenceException("spawn enumerator is not allowed to return null");

                ProcessSpawnedEntity(spawner.Current, spawnType);
                spawns++;
                estimateEntityCount++;
            }
        }

        return spawns;
    }

    /// <summary>
    ///   Despawns entities that are far away from the player
    /// </summary>
    /// <returns>The number of alive entities, used to limit the total</returns>
    private int DespawnEntities(Vector3 playerPosition)
    {
        int entitiesDeleted = 0;

        // Despawn entities
        int spawnedCount = 0;

        foreach (var spawned in worldRoot.GetChildrenToProcess<ISpawned>(Constants.SPAWNED_GROUP))
        {
            ++spawnedCount;

            // Global position must be used here as otherwise colony members are despawned
            // TODO: check if it would be better to remove the spawned group tag from colony members (and add it back
            // when leaving the colony) or this could only get direct descendants of the world root and ignore nested
            // nodes in the spawned group
            var entityPosition = ((Spatial)spawned).GlobalTransform.origin;
            var squaredDistance = (playerPosition - entityPosition).LengthSquared();

            // If the entity is too far away from the player, despawn it.
            if (squaredDistance > spawned.DespawnRadiusSquared)
            {
                entitiesDeleted++;
                spawned.DestroyDetachAndQueueFree();

                if (entitiesDeleted >= Constants.MAX_DESPAWNS_PER_FRAME)
                    break;
            }
        }

        var debugOverlay = DebugOverlays.Instance;

        if (debugOverlay.PerformanceMetricsVisible)
            debugOverlay.ReportDespawns(entitiesDeleted);

        return spawnedCount - entitiesDeleted;
    }

    /// <summary>
    ///   Add the entity to the spawned group and add the despawn radius
    /// </summary>
    private void ProcessSpawnedEntity(ISpawned entity, Spawner spawnType)
    {
        float radius = spawnType.SpawnRadius + Constants.DESPAWN_RADIUS_OFFSET;
        entity.DespawnRadiusSquared = (int)(radius * radius);

        entity.EntityNode.AddToGroup(Constants.SPAWNED_GROUP);
    }

    /// <summary>
    ///   Returns a random rotation (in radians)
    ///   If weighted, it is more likely to return a rotation closer to the target rotation than not
    /// </summary>
    private float ComputeRandomRadianRotation(float targetRotation, bool weighted)
    {
        float rotation1 = random.NextFloat() * 2 * Mathf.Pi;

        if (weighted)
        {
            targetRotation = WithNegativesToNormalRadians(targetRotation);
            float rotation2 = random.NextFloat() * 2 * Mathf.Pi;

            if (DistanceBetweenRadians(rotation2, targetRotation) < DistanceBetweenRadians(rotation1, targetRotation))
                return NormalToWithNegativesRadians(rotation2);
        }

        return NormalToWithNegativesRadians(rotation1);
    }

    // TODO Could use to be moved to mathUtils?
    private float NormalToWithNegativesRadians(float radian)
    {
        return radian <= Math.PI ? radian : radian - (float)(2 * Math.PI);
    }

    private float WithNegativesToNormalRadians(float radian)
    {
        return radian >= 0 ? radian : (float)(2 * Math.PI) - radian;
    }

    private float DistanceBetweenRadians(float p1, float p2)
    {
        float distance = Math.Abs(p1 - p2);
        return distance <= Math.PI ? distance : (float)(2 * Math.PI) - distance;
    }

    private class QueuedSpawn
    {
        public Spawner SpawnType;
        public IEnumerator<ISpawned> Spawns;

        public QueuedSpawn(IEnumerator<ISpawned> spawner, Spawner spawnType)
        {
            Spawns = spawner;
            SpawnType = spawnType;
        }
    }
}<|MERGE_RESOLUTION|>--- conflicted
+++ resolved
@@ -143,23 +143,18 @@
 
         var debugOverlay = DebugOverlays.Instance;
 
-<<<<<<< HEAD
-        if (metrics.Visible)
-            metrics.ReportDespawns(despawned);
-
-        ClearSpawnCoordinates();
-    }
-
-    /// <summary>
-    ///   Forgets all record of where clouds have spawned, so clouds can spawn anywhere.
-    /// </summary>
-    public void ClearSpawnCoordinates()
-    {
-        coordinatesSpawned.Clear();
-=======
         if (debugOverlay.PerformanceMetricsVisible)
             debugOverlay.ReportDespawns(despawned);
->>>>>>> 0e0b88c4
+
+        ClearSpawnCoordinates();
+    }
+
+    /// <summary>
+    ///   Forgets all record of where clouds have spawned, so clouds can spawn anywhere.
+    /// </summary>
+    public void ClearSpawnCoordinates()
+    {
+        coordinatesSpawned.Clear();
     }
 
     /// <summary>
@@ -322,19 +317,10 @@
             }
         }
 
-<<<<<<< HEAD
-        var metrics = PerformanceMetrics.Instance;
-
-        if (metrics.Visible)
-            metrics.ReportSpawns(spawns);
-=======
-        estimateEntityCountInSpawnRadius += spawned;
-
         var debugOverlay = DebugOverlays.Instance;
 
         if (debugOverlay.PerformanceMetricsVisible)
             debugOverlay.ReportSpawns(spawned);
->>>>>>> 0e0b88c4
     }
 
     /// <summary>
