--- conflicted
+++ resolved
@@ -39,11 +39,9 @@
 
     private MicrobeTutorialGUI tutorialGUI = null!;
 
-<<<<<<< HEAD
+    private PackedScene guidanceLineScene = null!;
+
     [Export]
-=======
-    private PackedScene guidanceLineScene = null!;
->>>>>>> d0454c95
     private GuidanceLine guidanceLine = null!;
 #pragma warning restore CA2213
 
