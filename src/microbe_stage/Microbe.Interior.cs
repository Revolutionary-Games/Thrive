--- conflicted
+++ resolved
@@ -904,29 +904,17 @@
 
         if (GameWorld.WorldSettings.PassiveGainOfReproductionCompounds)
         {
-<<<<<<< HEAD
-            // TODO: make the current patch affect this?
-            remainingFreeCompounds = Constants.MICROBE_REPRODUCTION_FREE_COMPOUNDS * (HexCount * 0.02f + 1.0f) * delta;
-=======
             remainingAllowedCompoundUse = Constants.MICROBE_REPRODUCTION_MAX_COMPOUND_USE * delta;
-
             if (IsMulticellular)
                 remainingAllowedCompoundUse *= Constants.EARLY_MULTICELLULAR_REPRODUCTION_COMPOUND_MULTIPLIER;
->>>>>>> c339b3aa
         }
 
         if (GameWorld.WorldSettings.LimitReproductionCompoundUseSpeed)
         {
-<<<<<<< HEAD
-            remainingAllowedCompoundUse = remainingFreeCompounds * Constants.MICROBE_REPRODUCTION_MAX_COMPOUND_USE;
-=======
             // TODO: make the current patch affect this?
-            // TODO: make surface area of the cell (and colony) affect this
             remainingFreeCompounds = Constants.MICROBE_REPRODUCTION_FREE_COMPOUNDS * delta;
-
             if (IsMulticellular)
                 remainingFreeCompounds *= Constants.EARLY_MULTICELLULAR_REPRODUCTION_COMPOUND_MULTIPLIER;
->>>>>>> c339b3aa
         }
 
         return (remainingAllowedCompoundUse, remainingFreeCompounds);
