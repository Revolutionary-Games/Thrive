--- conflicted
+++ resolved
@@ -230,7 +230,9 @@
     /// </summary>
     public void EmitToxin(Compound? agentType = null)
     {
-<<<<<<< HEAD
+        if (PhagocytosisStep != PhagocytosisPhase.None)
+            return;
+
         if (Colony?.Master == this)
         {
             foreach (var cell in Colony.ColonyMembers)
@@ -241,10 +243,6 @@
                 cell.EmitToxin(agentType);
             }
         }
-=======
-        if (PhagocytosisStep != PhagocytosisPhase.None)
-            return;
->>>>>>> 2589f135
 
         if (AgentEmissionCooldown > 0)
             return;
@@ -275,23 +273,18 @@
 
         var props = new AgentProperties(Species, agentType);
 
-<<<<<<< HEAD
         // Find the direction the microbe is facing
         // (actual rotation, not LookAtPoint, also takes colony membership into account)
         Vector3 direction;
         if (Colony != null)
         {
             direction = Colony.Master.GlobalTransform
-                .basis.Quat().Xform(Vector3.Forward);
+                .basis.Quat().Normalized().Xform(Vector3.Forward);
         }
         else
         {
-            direction = GlobalTransform.basis.Quat().Xform(Vector3.Forward);
-        }
-=======
-        // Find the direction the microbe is facing (actual rotation, not LookAtPoint)
-        var direction = GlobalTransform.basis.Quat().Normalized().Xform(Vector3.Forward);
->>>>>>> 2589f135
+            direction = GlobalTransform.basis.Quat().Normalized().Xform(Vector3.Forward);
+        }
 
         var position = GlobalTransform.origin + (direction * ejectionDistance);
 
