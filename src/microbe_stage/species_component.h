--- conflicted
+++ resolved
@@ -6,6 +6,7 @@
 
 #include "engine/component_types.h"
 #include "membrane_system.h"
+
 #include <Entities/Component.h>
 #include <Entities/Components.h>
 
@@ -28,10 +29,7 @@
 
     Float4 colour;
     bool isBacteria;
-<<<<<<< HEAD
     MEMBRANE_TYPE speciesMembraneType;
-=======
->>>>>>> 251705d0
     std::string name;
 
     // TODO: get the id from the simulation parameters.
