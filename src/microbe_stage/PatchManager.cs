﻿using System;
using System.Collections.Generic;
using System.Globalization;
using System.Linq;
using Godot;
using Newtonsoft.Json;

/// <summary>
///   Manages applying patch data and setting up spawns
/// </summary>
public class PatchManager : IChildPropertiesLoadCallback
{
    // Currently active spawns
    private readonly List<CreatedSpawner> chunkSpawners = new();
    private readonly List<CreatedSpawner> cloudSpawners = new();
    private readonly List<CreatedSpawner> microbeSpawners = new();

    private SpawnSystem spawnSystem;
    private ProcessSystem processSystem;
    private CompoundCloudSystem compoundCloudSystem;
    private TimedLifeSystem timedLife;
    private DirectionalLight worldLight;

    [JsonProperty]
    private Patch? previousPatch;

    /// <summary>
    ///   Used to detect when an old save is loaded and we can't rely on the new logic for despawning things
    /// </summary>
    private bool skipDespawn;

    public PatchManager(SpawnSystem spawnSystem, ProcessSystem processSystem,
        CompoundCloudSystem compoundCloudSystem, TimedLifeSystem timedLife, DirectionalLight worldLight,
        GameProperties? currentGame)
    {
        this.spawnSystem = spawnSystem;
        this.processSystem = processSystem;
        this.compoundCloudSystem = compoundCloudSystem;
        this.timedLife = timedLife;
        this.worldLight = worldLight;
        CurrentGame = currentGame;
    }

    public GameProperties? CurrentGame { get; set; }

    public void OnNoPropertiesLoaded()
    {
        skipDespawn = true;
    }

    public void OnPropertiesLoaded()
    {
    }

    /// <summary>
    ///   Applies all patch related settings that are needed to be set. Like different spawners, despawning old
    ///   entities if the patch changed etc.
    /// </summary>
    /// <param name="currentPatch">The patch to apply settings from</param>
    /// <returns>
    ///   True if the patch is changed from the previous one. False if the patch is not changed.
    /// </returns>
    public bool ApplyChangedPatchSettingsIfNeeded(Patch currentPatch)
    {
        var patchIsChanged = false;

        if (previousPatch != currentPatch && !skipDespawn)
        {
            if (previousPatch != null)
            {
                GD.Print("Previous patch (", previousPatch.Name.ToString(),
                    ") different to " + "current patch (", currentPatch.Name.ToString(), ") despawning all entities.");
            }
            else
            {
                GD.Print("Previous patch doesn't exist, despawning all entities.");
            }

            // Despawn old entities
            spawnSystem.DespawnAll();

            // And also all timed entities
            timedLife.DespawnAll();

            // Clear compounds
            compoundCloudSystem.EmptyAllClouds();

            patchIsChanged = true;
        }

        previousPatch = currentPatch;
        skipDespawn = false;

        GD.Print($"Applying patch ({currentPatch.Name}) settings");

        // Update environment for process system
        processSystem.SetBiome(currentPatch.Biome);

        // Apply spawn system settings
        UnmarkAllSpawners();

        // Cloud spawners should be added first due to the way the
        // total entity count is limited
        HandleCloudSpawns(currentPatch.Biome);
        HandleChunkSpawns(currentPatch.Biome);
        HandleCellSpawns(currentPatch);
        HandleEasterEggSpawns();

        RemoveNonMarkedSpawners();

        // Change the lighting
        UpdateLight(currentPatch.BiomeTemplate);

        compoundCloudSystem.SetBrightnessModifier(currentPatch.BiomeTemplate.CompoundCloudBrightness);

        return patchIsChanged;
    }

    private void HandleChunkSpawns(BiomeConditions biome)
    {
        if (CurrentGame == null)
            throw new InvalidOperationException($"{nameof(PatchManager)} doesn't have {nameof(CurrentGame)} set");

        GD.Print("Number of chunks in this patch = ", biome.Chunks.Count);

        foreach (var entry in biome.Chunks)
        {
            HandleSpawnHelper(chunkSpawners, entry.Value.Name, entry.Value.Density * Constants.CLOUD_SPAWN_SCALE_FACTOR,
                () =>
                {
                    var spawner = new CreatedSpawner(entry.Value.Name, Spawners.MakeChunkSpawner(entry.Value));

<<<<<<< HEAD
                    spawnSystem.AddSpawnType(spawner.Spawner,
                        (float)(entry.Value.Density * CurrentGame.WorldSettings.CompoundDensity),
=======
                    spawnSystem.AddSpawnType(spawner.Spawner, entry.Value.Density * Constants.CLOUD_SPAWN_SCALE_FACTOR,
>>>>>>> 0bf60d14
                        Constants.MICROBE_SPAWN_RADIUS);
                    return spawner;
                });
        }
    }

    private void HandleCloudSpawns(BiomeConditions biome)
    {
        if (CurrentGame == null)
            throw new InvalidOperationException($"{nameof(PatchManager)} doesn't have {nameof(CurrentGame)} set");

        GD.Print("Number of clouds in this patch = ", biome.Compounds.Count);

        foreach (var entry in biome.Compounds)
        {
            HandleSpawnHelper(cloudSpawners, entry.Key.InternalName,
                entry.Value.Density * Constants.CLOUD_SPAWN_SCALE_FACTOR,
                () =>
                {
                    var spawner = new CreatedSpawner(entry.Key.InternalName,
                        Spawners.MakeCompoundSpawner(entry.Key, compoundCloudSystem, entry.Value.Amount));

<<<<<<< HEAD
                    spawnSystem.AddSpawnType(spawner.Spawner,
                        (float)(entry.Value.Density * CurrentGame.WorldSettings.CompoundDensity),
=======
                    spawnSystem.AddSpawnType(spawner.Spawner, entry.Value.Density * Constants.CLOUD_SPAWN_SCALE_FACTOR,
>>>>>>> 0bf60d14
                        Constants.CLOUD_SPAWN_RADIUS);
                    return spawner;
                });
        }
    }

    private void HandleCellSpawns(Patch patch)
    {
        if (CurrentGame == null)
            throw new InvalidOperationException($"{nameof(PatchManager)} doesn't have {nameof(CurrentGame)} set");

        GD.Print("Number of species in this patch = ", patch.SpeciesInPatch.Count);

        foreach (var entry in patch.SpeciesInPatch.OrderByDescending(entry => entry.Value))
        {
            var species = entry.Key;

            if (species.Population <= 0)
            {
                GD.Print(entry.Key.FormattedName, " population <= 0. Skipping Cell Spawn in patch.");
                continue;
            }

            var density = Mathf.Max(Mathf.Log(species.Population / 50.0f) * 0.01f, 0.0f);

            var name = species.ID.ToString(CultureInfo.InvariantCulture);

            HandleSpawnHelper(microbeSpawners, name, density,
                () =>
                {
                    var spawner = new CreatedSpawner(name, Spawners.MakeMicrobeSpawner(species,
                        compoundCloudSystem, CurrentGame));

                    spawnSystem.AddSpawnType(spawner.Spawner, density,
                        Constants.MICROBE_SPAWN_RADIUS);
                    return spawner;
                }, new MicrobeSpawnerComparer());
        }
    }

    private void HandleEasterEggSpawns()
    {
        if (CurrentGame == null)
            throw new InvalidOperationException($"{nameof(PatchManager)} doesn't have {nameof(CurrentGame)} set");

        if (!CurrentGame.WorldSettings.EasterEggs)
            return;

        // TODO: replace with actual list of Easter eggs once they're in the game
        string[] easterEggs = {};

        // Randomly choose to spawn Easter eggs in this patch
        var random = new Random();
        foreach (var easterEgg in easterEggs)
        {
            if (random.NextDouble() < Constants.EASTER_EGG_SPAWN_PROBABILITY)
            {
                // TODO: spawn Easter eggs
            }
        }
    }

    private void HandleSpawnHelper(List<CreatedSpawner> existingSpawners, string itemName,
        float density, Func<CreatedSpawner> createNew, IEqualityComparer<CreatedSpawner>? customEqualityComparer = null)
    {
        if (density <= 0)
        {
            GD.Print(itemName, " spawn density is 0. It won't spawn");
            return;
        }

        var existing = existingSpawners.Find(s => s.Name == itemName);

        CreatedSpawner? newSpawner = null;

        if (existing != null && customEqualityComparer != null)
        {
            // Need additional checking to make sure the existing is good
            newSpawner = createNew();

            if (!customEqualityComparer.Equals(existing, newSpawner))
            {
                GD.Print("Existing spawner of ", existing.Name, " didn't match equality check, creating new instead");
                existing = null;
            }
        }

        if (existing != null)
        {
            existing.Marked = true;

            if (existing.Spawner.Density != density)
            {
                GD.Print("Changing spawn density of ", existing.Name, " from ",
                    existing.Spawner.Density, " to ", density);
                existing.Spawner.Density = density;
            }
        }
        else
        {
            // New spawner needed
            GD.Print("Registering new spawner: Name: ", itemName, " density: ", density);

            newSpawner ??= createNew();
            existingSpawners.Add(newSpawner);
        }
    }

    private void UpdateLight(Biome biome)
    {
        worldLight.Translation = new Vector3(0, 0, 0);
        worldLight.LookAt(biome.Sunlight.Direction, new Vector3(0, 1, 0));

        worldLight.ShadowEnabled = biome.Sunlight.Shadows;

        worldLight.LightColor = biome.Sunlight.Colour;
        worldLight.LightEnergy = biome.Sunlight.Energy;
        worldLight.LightSpecular = biome.Sunlight.Specular;
    }

    private void UnmarkAllSpawners()
    {
        UnmarkSingle(chunkSpawners);
        UnmarkSingle(cloudSpawners);
        UnmarkSingle(microbeSpawners);
    }

    private void UnmarkSingle(List<CreatedSpawner> spawners)
    {
        foreach (var spawner in spawners)
            spawner.Marked = false;
    }

    private void RemoveNonMarkedSpawners()
    {
        ClearUnmarkedSingle(chunkSpawners);
        ClearUnmarkedSingle(cloudSpawners);
        ClearUnmarkedSingle(microbeSpawners);
    }

    /// <summary>
    /// Removes unmarked spawners from List.
    /// </summary>
    /// <param name="spawners">Spawner list to act upon</param>
    private void ClearUnmarkedSingle(List<CreatedSpawner> spawners)
    {
        spawners.RemoveAll(item =>
        {
            if (!item.Marked)
            {
                GD.Print("Removed ", item.Name, " spawner.");
                item.Spawner.DestroyQueued = true;
                return true;
            }

            return false;
        });
    }

    private class CreatedSpawner
    {
        public Spawner Spawner;
        public string Name;
        public bool Marked = true;

        public CreatedSpawner(string name, Spawner spawner)
        {
            Name = name;
            Spawner = spawner;
        }
    }

    private class MicrobeSpawnerComparer : EqualityComparer<CreatedSpawner>
    {
        public override bool Equals(CreatedSpawner x, CreatedSpawner y)
        {
            if (ReferenceEquals(x, y) || ReferenceEquals(x.Spawner, y.Spawner))
                return true;

            if (x.Spawner is MicrobeSpawner microbeSpawner1 && y.Spawner is MicrobeSpawner microbeSpawner2)
            {
                return Equals(microbeSpawner1.Species, microbeSpawner2.Species);
            }

            return false;
        }

        public override int GetHashCode(CreatedSpawner obj)
        {
            return (obj.Name.GetHashCode() * 439) ^ (obj.Spawner.GetHashCode() * 443);
        }
    }
}<|MERGE_RESOLUTION|>--- conflicted
+++ resolved
@@ -130,12 +130,8 @@
                 {
                     var spawner = new CreatedSpawner(entry.Value.Name, Spawners.MakeChunkSpawner(entry.Value));
 
-<<<<<<< HEAD
                     spawnSystem.AddSpawnType(spawner.Spawner,
-                        (float)(entry.Value.Density * CurrentGame.WorldSettings.CompoundDensity),
-=======
-                    spawnSystem.AddSpawnType(spawner.Spawner, entry.Value.Density * Constants.CLOUD_SPAWN_SCALE_FACTOR,
->>>>>>> 0bf60d14
+                        (float)(entry.Value.Density * CurrentGame.WorldSettings.CompoundDensity) * Constants.CLOUD_SPAWN_SCALE_FACTOR,
                         Constants.MICROBE_SPAWN_RADIUS);
                     return spawner;
                 });
@@ -158,12 +154,8 @@
                     var spawner = new CreatedSpawner(entry.Key.InternalName,
                         Spawners.MakeCompoundSpawner(entry.Key, compoundCloudSystem, entry.Value.Amount));
 
-<<<<<<< HEAD
                     spawnSystem.AddSpawnType(spawner.Spawner,
-                        (float)(entry.Value.Density * CurrentGame.WorldSettings.CompoundDensity),
-=======
-                    spawnSystem.AddSpawnType(spawner.Spawner, entry.Value.Density * Constants.CLOUD_SPAWN_SCALE_FACTOR,
->>>>>>> 0bf60d14
+                        (float)(entry.Value.Density * CurrentGame.WorldSettings.CompoundDensity) * Constants.CLOUD_SPAWN_SCALE_FACTOR,
                         Constants.CLOUD_SPAWN_RADIUS);
                     return spawner;
                 });
