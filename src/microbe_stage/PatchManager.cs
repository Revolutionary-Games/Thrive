﻿using System;
using System.Collections.Generic;
using System.Globalization;
using System.Linq;
using Godot;
using Newtonsoft.Json;

/// <summary>
///   Manages applying patch data and setting up spawns
/// </summary>
public class PatchManager : IChildPropertiesLoadCallback
{
    // Currently active spawns
    private readonly List<CreatedSpawner> chunkSpawners = new();
    private readonly List<CreatedSpawner> cloudSpawners = new();
    private readonly List<CreatedSpawner> microbeSpawners = new();

    private SpawnSystem spawnSystem;
    private ProcessSystem processSystem;
    private CompoundCloudSystem compoundCloudSystem;
    private TimedLifeSystem timedLife;
    private DirectionalLight worldLight;

    [JsonProperty]
    private Patch? previousPatch;

    /// <summary>
    ///   Used to detect when an old save is loaded and we can't rely on the new logic for despawning things
    /// </summary>
    private bool skipDespawn;

    public PatchManager(SpawnSystem spawnSystem, ProcessSystem processSystem,
        CompoundCloudSystem compoundCloudSystem, TimedLifeSystem timedLife, DirectionalLight worldLight,
        GameProperties? currentGame)
    {
        this.spawnSystem = spawnSystem;
        this.processSystem = processSystem;
        this.compoundCloudSystem = compoundCloudSystem;
        this.timedLife = timedLife;
        this.worldLight = worldLight;
        CurrentGame = currentGame;
    }

    public GameProperties? CurrentGame { get; set; }

    public void OnNoPropertiesLoaded()
    {
        skipDespawn = true;
    }

    public void OnPropertiesLoaded()
    {
    }

    /// <summary>
    ///   Applies all patch related settings that are needed to be set. Like different spawners, despawning old
    ///   entities if the patch changed etc.
    /// </summary>
    /// <param name="currentPatch">The patch to apply settings from</param>
    /// <returns>
    ///   True if the patch is changed from the previous one. False if the patch is not changed.
    /// </returns>
    public bool ApplyChangedPatchSettingsIfNeeded(Patch currentPatch)
    {
        var patchIsChanged = false;

        if (previousPatch != currentPatch && !skipDespawn)
        {
            if (previousPatch != null)
            {
                GD.Print("Previous patch (", previousPatch.Name.ToString(),
                    ") different to " + "current patch (", currentPatch.Name.ToString(), ") despawning all entities.");
            }
            else
            {
                GD.Print("Previous patch doesn't exist, despawning all entities.");
            }

            // Despawn old entities
            spawnSystem.DespawnAll();

            // And also all timed entities
            timedLife.DespawnAll();

            // Clear compounds
            compoundCloudSystem.EmptyAllClouds();

            patchIsChanged = true;
        }

        previousPatch = currentPatch;
        skipDespawn = false;

        GD.Print($"Applying patch ({currentPatch.Name}) settings");

        // Update environment for process system
        processSystem.SetBiome(currentPatch.Biome);

        // Apply spawn system settings
        UnmarkAllSpawners();

        // Cloud spawners should be added first due to the way the
        // total entity count is limited
        HandleCloudSpawns(currentPatch.Biome);
        HandleChunkSpawns(currentPatch.Biome);
        HandleCellSpawns(currentPatch);

        RemoveNonMarkedSpawners();

        // Change the lighting
        UpdateLight(currentPatch.BiomeTemplate);

        compoundCloudSystem.SetBrightnessModifier(currentPatch.BiomeTemplate.CompoundCloudBrightness);

        return patchIsChanged;
    }

    private void HandleChunkSpawns(BiomeConditions biome)
    {
        if (CurrentGame == null)
            throw new InvalidOperationException($"{nameof(PatchManager)} doesn't have {nameof(CurrentGame)} set");

        GD.Print("Number of chunks in this patch = ", biome.Chunks.Count);

        foreach (var entry in biome.Chunks)
        {
<<<<<<< HEAD
            var density = entry.Value.Density * CurrentGame.GameWorld.WorldSettings.CompoundDensity *
                Constants.CLOUD_SPAWN_SCALE_FACTOR;
            HandleSpawnHelper(chunkSpawners, entry.Value.Name, density,
=======
            HandleSpawnHelper(chunkSpawners, entry.Value.Name,
                entry.Value.Density * Constants.CLOUD_SPAWN_DENSITY_SCALE_FACTOR,
>>>>>>> 4fe6fb98
                () =>
                {
                    var spawner = new CreatedSpawner(entry.Value.Name, Spawners.MakeChunkSpawner(entry.Value));

<<<<<<< HEAD
                    spawnSystem.AddSpawnType(spawner.Spawner, density, Constants.MICROBE_SPAWN_RADIUS);
=======
                    spawnSystem.AddSpawnType(spawner.Spawner,
                        entry.Value.Density * Constants.CLOUD_SPAWN_DENSITY_SCALE_FACTOR,
                        Constants.MICROBE_SPAWN_RADIUS);
>>>>>>> 4fe6fb98
                    return spawner;
                });
        }
    }

    private void HandleCloudSpawns(BiomeConditions biome)
    {
        if (CurrentGame == null)
            throw new InvalidOperationException($"{nameof(PatchManager)} doesn't have {nameof(CurrentGame)} set");

        GD.Print("Number of clouds in this patch = ", biome.Compounds.Count);

        foreach (var entry in biome.Compounds)
        {
<<<<<<< HEAD
            var density = entry.Value.Density * CurrentGame.GameWorld.WorldSettings.CompoundDensity *
                Constants.CLOUD_SPAWN_SCALE_FACTOR;
            HandleSpawnHelper(cloudSpawners, entry.Key.InternalName, density,
=======
            HandleSpawnHelper(cloudSpawners, entry.Key.InternalName,
                entry.Value.Density * Constants.CLOUD_SPAWN_DENSITY_SCALE_FACTOR,
>>>>>>> 4fe6fb98
                () =>
                {
                    var spawner = new CreatedSpawner(entry.Key.InternalName,
                        Spawners.MakeCompoundSpawner(entry.Key, compoundCloudSystem,
                            entry.Value.Amount * Constants.CLOUD_SPAWN_AMOUNT_SCALE_FACTOR));

<<<<<<< HEAD
                    spawnSystem.AddSpawnType(spawner.Spawner, density, Constants.CLOUD_SPAWN_RADIUS);
=======
                    spawnSystem.AddSpawnType(spawner.Spawner,
                        entry.Value.Density * Constants.CLOUD_SPAWN_DENSITY_SCALE_FACTOR,
                        Constants.CLOUD_SPAWN_RADIUS);
>>>>>>> 4fe6fb98
                    return spawner;
                });
        }
    }

    private void HandleCellSpawns(Patch patch)
    {
        if (CurrentGame == null)
            throw new InvalidOperationException($"{nameof(PatchManager)} doesn't have {nameof(CurrentGame)} set");

        GD.Print("Number of species in this patch = ", patch.SpeciesInPatch.Count);

        foreach (var entry in patch.SpeciesInPatch.OrderByDescending(entry => entry.Value))
        {
            var species = entry.Key;

            if (species.Population <= 0)
            {
                GD.Print(entry.Key.FormattedName, " population <= 0. Skipping Cell Spawn in patch.");
                continue;
            }

            if (species.Obsolete)
            {
                GD.PrintErr("Obsolete species is in a patch");
                continue;
            }

            var density = Mathf.Max(Mathf.Log(species.Population / 50.0f) * 0.01f, 0.0f);

            var name = species.ID.ToString(CultureInfo.InvariantCulture);

            HandleSpawnHelper(microbeSpawners, name, density,
                () =>
                {
                    var spawner = new CreatedSpawner(name, Spawners.MakeMicrobeSpawner(species,
                        compoundCloudSystem, CurrentGame));

                    spawnSystem.AddSpawnType(spawner.Spawner, density,
                        Constants.MICROBE_SPAWN_RADIUS);
                    return spawner;
                }, new MicrobeSpawnerComparer());
        }
    }

    private void HandleSpawnHelper(List<CreatedSpawner> existingSpawners, string itemName,
        float density, Func<CreatedSpawner> createNew, IEqualityComparer<CreatedSpawner>? customEqualityComparer = null)
    {
        if (density <= 0)
        {
            GD.Print(itemName, " spawn density is 0. It won't spawn");
            return;
        }

        var existing = existingSpawners.Find(s => s.Name == itemName);

        CreatedSpawner? newSpawner = null;

        if (existing != null && customEqualityComparer != null)
        {
            // Need additional checking to make sure the existing is good
            newSpawner = createNew();

            if (!customEqualityComparer.Equals(existing, newSpawner))
            {
                GD.Print("Existing spawner of ", existing.Name, " didn't match equality check, creating new instead");
                existing = null;
            }
        }

        if (existing != null)
        {
            existing.Marked = true;

            if (existing.Spawner.Density != density)
            {
                GD.Print("Changing spawn density of ", existing.Name, " from ",
                    existing.Spawner.Density, " to ", density);
                existing.Spawner.Density = density;
            }
        }
        else
        {
            // New spawner needed
            GD.Print("Registering new spawner: Name: ", itemName, " density: ", density);

            newSpawner ??= createNew();
            existingSpawners.Add(newSpawner);
        }
    }

    private void UpdateLight(Biome biome)
    {
        worldLight.Translation = new Vector3(0, 0, 0);
        worldLight.LookAt(biome.Sunlight.Direction, new Vector3(0, 1, 0));

        worldLight.ShadowEnabled = biome.Sunlight.Shadows;

        worldLight.LightColor = biome.Sunlight.Colour;
        worldLight.LightEnergy = biome.Sunlight.Energy;
        worldLight.LightSpecular = biome.Sunlight.Specular;
    }

    private void UnmarkAllSpawners()
    {
        UnmarkSingle(chunkSpawners);
        UnmarkSingle(cloudSpawners);
        UnmarkSingle(microbeSpawners);
    }

    private void UnmarkSingle(List<CreatedSpawner> spawners)
    {
        foreach (var spawner in spawners)
            spawner.Marked = false;
    }

    private void RemoveNonMarkedSpawners()
    {
        ClearUnmarkedSingle(chunkSpawners);
        ClearUnmarkedSingle(cloudSpawners);
        ClearUnmarkedSingle(microbeSpawners);
    }

    /// <summary>
    /// Removes unmarked spawners from List.
    /// </summary>
    /// <param name="spawners">Spawner list to act upon</param>
    private void ClearUnmarkedSingle(List<CreatedSpawner> spawners)
    {
        spawners.RemoveAll(item =>
        {
            if (!item.Marked)
            {
                GD.Print("Removed ", item.Name, " spawner.");
                item.Spawner.DestroyQueued = true;
                return true;
            }

            return false;
        });
    }

    private class CreatedSpawner
    {
        public Spawner Spawner;
        public string Name;
        public bool Marked = true;

        public CreatedSpawner(string name, Spawner spawner)
        {
            Name = name;
            Spawner = spawner;
        }
    }

    private class MicrobeSpawnerComparer : EqualityComparer<CreatedSpawner>
    {
        public override bool Equals(CreatedSpawner x, CreatedSpawner y)
        {
            if (ReferenceEquals(x, y) || ReferenceEquals(x.Spawner, y.Spawner))
                return true;

            if (x.Spawner is MicrobeSpawner microbeSpawner1 && y.Spawner is MicrobeSpawner microbeSpawner2)
            {
                return Equals(microbeSpawner1.Species, microbeSpawner2.Species);
            }

            return false;
        }

        public override int GetHashCode(CreatedSpawner obj)
        {
            return (obj.Name.GetHashCode() * 439) ^ (obj.Spawner.GetHashCode() * 443);
        }
    }
}<|MERGE_RESOLUTION|>--- conflicted
+++ resolved
@@ -124,25 +124,15 @@
 
         foreach (var entry in biome.Chunks)
         {
-<<<<<<< HEAD
             var density = entry.Value.Density * CurrentGame.GameWorld.WorldSettings.CompoundDensity *
-                Constants.CLOUD_SPAWN_SCALE_FACTOR;
+                Constants.CLOUD_SPAWN_DENSITY_SCALE_FACTOR;
+
             HandleSpawnHelper(chunkSpawners, entry.Value.Name, density,
-=======
-            HandleSpawnHelper(chunkSpawners, entry.Value.Name,
-                entry.Value.Density * Constants.CLOUD_SPAWN_DENSITY_SCALE_FACTOR,
->>>>>>> 4fe6fb98
                 () =>
                 {
                     var spawner = new CreatedSpawner(entry.Value.Name, Spawners.MakeChunkSpawner(entry.Value));
 
-<<<<<<< HEAD
                     spawnSystem.AddSpawnType(spawner.Spawner, density, Constants.MICROBE_SPAWN_RADIUS);
-=======
-                    spawnSystem.AddSpawnType(spawner.Spawner,
-                        entry.Value.Density * Constants.CLOUD_SPAWN_DENSITY_SCALE_FACTOR,
-                        Constants.MICROBE_SPAWN_RADIUS);
->>>>>>> 4fe6fb98
                     return spawner;
                 });
         }
@@ -157,27 +147,19 @@
 
         foreach (var entry in biome.Compounds)
         {
-<<<<<<< HEAD
+            // Density value in difficulty settings scales overall compound amount quadratically
             var density = entry.Value.Density * CurrentGame.GameWorld.WorldSettings.CompoundDensity *
-                Constants.CLOUD_SPAWN_SCALE_FACTOR;
+                Constants.CLOUD_SPAWN_DENSITY_SCALE_FACTOR;
+            var amount = entry.Value.Amount * CurrentGame.GameWorld.WorldSettings.CompoundDensity *
+                Constants.CLOUD_SPAWN_AMOUNT_SCALE_FACTOR;
+
             HandleSpawnHelper(cloudSpawners, entry.Key.InternalName, density,
-=======
-            HandleSpawnHelper(cloudSpawners, entry.Key.InternalName,
-                entry.Value.Density * Constants.CLOUD_SPAWN_DENSITY_SCALE_FACTOR,
->>>>>>> 4fe6fb98
                 () =>
                 {
                     var spawner = new CreatedSpawner(entry.Key.InternalName,
-                        Spawners.MakeCompoundSpawner(entry.Key, compoundCloudSystem,
-                            entry.Value.Amount * Constants.CLOUD_SPAWN_AMOUNT_SCALE_FACTOR));
-
-<<<<<<< HEAD
+                        Spawners.MakeCompoundSpawner(entry.Key, compoundCloudSystem, amount));
+
                     spawnSystem.AddSpawnType(spawner.Spawner, density, Constants.CLOUD_SPAWN_RADIUS);
-=======
-                    spawnSystem.AddSpawnType(spawner.Spawner,
-                        entry.Value.Density * Constants.CLOUD_SPAWN_DENSITY_SCALE_FACTOR,
-                        Constants.CLOUD_SPAWN_RADIUS);
->>>>>>> 4fe6fb98
                     return spawner;
                 });
         }
