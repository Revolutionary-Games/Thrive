--- conflicted
+++ resolved
@@ -1,10 +1,7 @@
 ﻿using System;
-<<<<<<< HEAD
 using System.ComponentModel;
-=======
 using System.Linq;
 using Godot;
->>>>>>> e11241fd
 using Newtonsoft.Json;
 
 /// <summary>
