--- conflicted
+++ resolved
@@ -46,41 +46,13 @@
 */
 
 void
-ProcessorComponent::setCapacity(size_t id, double capacity)
+ProcessorComponent::setCapacity(BioProcessId id, double capacity)
 {
     this->process_capacities[id] = capacity;
 }
 
-<<<<<<< HEAD
 CompoundBagComponent::CompoundBagComponent()
 	: Leviathan::Component(TYPE) {
-=======
-REGISTER_COMPONENT(CompoundBagComponent)
-
-void CompoundBagComponent::luaBindings(
-    sol::state &lua
-){
-    lua.new_usertype<CompoundBagComponent>("CompoundBagComponent",
-
-        "new", sol::factories([](){
-                return std::make_unique<CompoundBagComponent>();
-            }),
-
-        COMPONENT_BINDINGS(CompoundBagComponent),
-
-        "setProcessor", &CompoundBagComponent::setProcessor,
-        "giveCompound", &CompoundBagComponent::giveCompound,
-        "takeCompound", &CompoundBagComponent::takeCompound,
-        "getCompoundAmount", &CompoundBagComponent::getCompoundAmount,
-        "getStorageSpaceUsed", &CompoundBagComponent::getStorageSpaceUsed,
-        "getPrice", &CompoundBagComponent::getPrice,
-        "getDemand", &CompoundBagComponent::getDemand,
-        "storageSpace", &CompoundBagComponent::storageSpace
-    );
-}
-
-CompoundBagComponent::CompoundBagComponent() {
->>>>>>> 2fad373b
     storageSpace = 0;
     storageSpaceOccupied = 0;
 
@@ -150,10 +122,15 @@
     return storage;
 }
 */
+void
+CompoundBagComponent::setProcessor(ProcessorComponent& processor, const std::string& speciesName) {
+    this->processor = &processor;
+    this->speciesName = speciesName;
+}
 
 // helper methods for integrating compound bags with current, un-refactored, lua microbes
 double
-CompoundBagComponent::getCompoundAmount(size_t id) {
+CompoundBagComponent::getCompoundAmount(CompoundId id) {
     return compounds[id].amount;
 }
 
@@ -168,12 +145,12 @@
 }
 
 void
-CompoundBagComponent::giveCompound(size_t id, double amt) {
+CompoundBagComponent::giveCompound(CompoundId id, double amt) {
     compounds[id].amount += amt;
 }
 
 double
-CompoundBagComponent::takeCompound(size_t id, double to_take) {
+CompoundBagComponent::takeCompound(CompoundId id, double to_take) {
     double& ref = compounds[id].amount;
     double amt = ref > to_take ? to_take : ref;
     ref -= amt;
@@ -181,12 +158,12 @@
 }
 
 double
-CompoundBagComponent::getPrice(size_t compoundId) {
+CompoundBagComponent::getPrice(CompoundId compoundId) {
     return compounds[compoundId].price;
 }
 
 double
-CompoundBagComponent::getDemand(size_t compoundId) {
+CompoundBagComponent::getDemand(CompoundId compoundId) {
     return compounds[compoundId].demand;
 }
 
