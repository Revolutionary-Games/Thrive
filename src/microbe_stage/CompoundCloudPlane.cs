using System;
using System.Collections.Generic;
using System.Threading.Tasks;
using Godot;
using Newtonsoft.Json;

public class CompoundCloudPlane : CSGMesh
{
    public System.Numerics.Vector4[,] Density;
    public System.Numerics.Vector4[,] OldDensity;
    public Compound[] Compounds;

    private Image image;
    private ImageTexture texture;
<<<<<<< HEAD
    private FluidSystem fluidSystem;
    private Int2 position = new Int2(0, 0);
=======

    private Slot slot1;
    private Slot slot2;
    private Slot slot3;
    private Slot slot4;
    private List<Slot> slots;

    public Compound Compound1
    {
        get { return slot1.Compound; }
    }

    public Compound Compound2
    {
        get { return slot2.Compound; }
    }

    public Compound Compound3
    {
        get { return slot3.Compound; }
    }

    public Compound Compound4
    {
        get { return slot4.Compound; }
    }
>>>>>>> 5d8a55b6

    [JsonProperty]
    public int Resolution { get; private set; }

    [JsonProperty]
    public int Size { get; private set; }

    // Called when the node enters the scene tree for the first time.
    public override void _Ready()
    {
        Size = Settings.Instance.CloudSimulationWidth;
        Resolution = Settings.Instance.CloudResolution;
        image = new Image();
        image.Create(Size, Size, false, Image.Format.Rgba8);
        texture = new ImageTexture();
        texture.CreateFromImage(image, (uint)Texture.FlagsEnum.Filter | (uint)Texture.FlagsEnum.Repeat);

        var material = (ShaderMaterial)Material;
        material.SetShaderParam("densities", texture);

        Density = new System.Numerics.Vector4[Size, Size];
        OldDensity = new System.Numerics.Vector4[Size, Size];
        ClearContents();
    }

    public void UpdatePosition(Int2 newPosition)
    {
        // Whoever made the modulus operator return negatives: i hate u.
        int newx = ((newPosition.x % Constants.CLOUD_SQUARES_PER_SIDE) + Constants.CLOUD_SQUARES_PER_SIDE)
                    % Constants.CLOUD_SQUARES_PER_SIDE;
        int newy = ((newPosition.y % Constants.CLOUD_SQUARES_PER_SIDE) + Constants.CLOUD_SQUARES_PER_SIDE)
                    % Constants.CLOUD_SQUARES_PER_SIDE;

        if (newx == (position.x + 1) % Constants.CLOUD_SQUARES_PER_SIDE)
        {
            PartialClearDensity(position.x * Size / Constants.CLOUD_SQUARES_PER_SIDE, 0,
                                Size / Constants.CLOUD_SQUARES_PER_SIDE, Size);
        }
        else if (newx == (position.x + Constants.CLOUD_SQUARES_PER_SIDE - 1)
                % Constants.CLOUD_SQUARES_PER_SIDE)
        {
            PartialClearDensity(((position.x + Constants.CLOUD_SQUARES_PER_SIDE - 1)
                                % Constants.CLOUD_SQUARES_PER_SIDE) * Size / Constants.CLOUD_SQUARES_PER_SIDE,
                                0, Size / Constants.CLOUD_SQUARES_PER_SIDE, Size);
        }

        if (newy == (position.y + 1) % Constants.CLOUD_SQUARES_PER_SIDE)
        {
            PartialClearDensity(0, position.y * Size / Constants.CLOUD_SQUARES_PER_SIDE,
                            Size, Size / Constants.CLOUD_SQUARES_PER_SIDE);
        }
        else if (newy == (position.y + Constants.CLOUD_SQUARES_PER_SIDE - 1) % Constants.CLOUD_SQUARES_PER_SIDE)
        {
            PartialClearDensity(0, ((position.y + Constants.CLOUD_SQUARES_PER_SIDE - 1)
                                % Constants.CLOUD_SQUARES_PER_SIDE) * Size / Constants.CLOUD_SQUARES_PER_SIDE,
                                Size, Size / Constants.CLOUD_SQUARES_PER_SIDE);
        }

        position = new Int2(newx, newy);

        // This accomodates the texture of the cloud to the new position of the plane.
        var material = (ShaderMaterial)this.Material;
        material.SetShaderParam("UVoffset", new Vector2(newx / (float)Constants.CLOUD_SQUARES_PER_SIDE,
                                                        newy / (float)Constants.CLOUD_SQUARES_PER_SIDE));
    }

    /// <summary>
    ///   Initializes this cloud. cloud2 onwards can be null
    /// </summary>
    public void Init(FluidSystem fluidSystem, Compound cloud1, Compound cloud2,
        Compound cloud3, Compound cloud4)
    {
        this.fluidSystem = fluidSystem;
        Compounds = new Compound[Constants.CLOUDS_IN_ONE] { cloud1, cloud2, cloud3, cloud4 };

        // Setup colours
        var material = (ShaderMaterial)Material;

        material.SetShaderParam("colour1", cloud1.Colour);

        var blank = new Color(0, 0, 0, 0);

        material.SetShaderParam("colour2", cloud2 != null ? cloud2.Colour : blank);
        material.SetShaderParam("colour3", cloud3 != null ? cloud3.Colour : blank);
        material.SetShaderParam("colour4", cloud4 != null ? cloud4.Colour : blank);
    }

    /// <summary>
    ///   Updates the edge concentrations of this cloud before the rest of the cloud.
    ///   This is not ran in parallel.
    /// </summary>
    public void UpdateEdgesBeforeCenter(float delta)
    {
        // The diffusion rate seems to have a bigger effect
        delta *= 100.0f;

        if (position.x != 0)
        {
            PartialDiffuseEdges(0, 0, Constants.CLOUD_EDGE_WIDTH / 2, Size, delta);
            PartialDiffuseEdges(Size - Constants.CLOUD_EDGE_WIDTH / 2, 0, Constants.CLOUD_EDGE_WIDTH / 2, Size, delta);
        }

        if (position.x != 1)
        {
            PartialDiffuseEdges(Size / Constants.CLOUD_SQUARES_PER_SIDE - Constants.CLOUD_EDGE_WIDTH / 2, 0,
                                Constants.CLOUD_EDGE_WIDTH, Size, delta);
        }

        if (position.x != 2)
        {
            PartialDiffuseEdges(2 * Size / Constants.CLOUD_SQUARES_PER_SIDE - Constants.CLOUD_EDGE_WIDTH / 2, 0,
                                Constants.CLOUD_EDGE_WIDTH, Size, delta);
        }

        if (position.y != 0)
        {
            PartialDiffuseEdges(Constants.CLOUD_EDGE_WIDTH / 2, 0,
                                Size / Constants.CLOUD_SQUARES_PER_SIDE - Constants.CLOUD_EDGE_WIDTH,
                                Constants.CLOUD_EDGE_WIDTH / 2, delta);
            PartialDiffuseEdges(Constants.CLOUD_EDGE_WIDTH / 2, Size - Constants.CLOUD_EDGE_WIDTH / 2,
                                Size / Constants.CLOUD_SQUARES_PER_SIDE - Constants.CLOUD_EDGE_WIDTH,
                                Constants.CLOUD_EDGE_WIDTH / 2, delta);
            PartialDiffuseEdges(Size / Constants.CLOUD_SQUARES_PER_SIDE + Constants.CLOUD_EDGE_WIDTH / 2, 0,
                                Size / Constants.CLOUD_SQUARES_PER_SIDE - Constants.CLOUD_EDGE_WIDTH,
                                Constants.CLOUD_EDGE_WIDTH / 2, delta);
            PartialDiffuseEdges(Size / Constants.CLOUD_SQUARES_PER_SIDE + Constants.CLOUD_EDGE_WIDTH / 2,
                                Size - Constants.CLOUD_EDGE_WIDTH / 2, Size / Constants.CLOUD_SQUARES_PER_SIDE
                                - Constants.CLOUD_EDGE_WIDTH, Constants.CLOUD_EDGE_WIDTH / 2, delta);
            PartialDiffuseEdges(2 * Size / Constants.CLOUD_SQUARES_PER_SIDE + Constants.CLOUD_EDGE_WIDTH / 2,
                                0, Size / Constants.CLOUD_SQUARES_PER_SIDE - Constants.CLOUD_EDGE_WIDTH,
                                Constants.CLOUD_EDGE_WIDTH / 2, delta);
            PartialDiffuseEdges(2 * Size / Constants.CLOUD_SQUARES_PER_SIDE + Constants.CLOUD_EDGE_WIDTH / 2,
                                Size - Constants.CLOUD_EDGE_WIDTH / 2,
                                Size / Constants.CLOUD_SQUARES_PER_SIDE - Constants.CLOUD_EDGE_WIDTH,
                                Constants.CLOUD_EDGE_WIDTH / 2, delta);
        }

        if (position.y != 1)
        {
            PartialDiffuseEdges(Constants.CLOUD_EDGE_WIDTH / 2,
                                Size / Constants.CLOUD_SQUARES_PER_SIDE - Constants.CLOUD_EDGE_WIDTH / 2,
                                Size / Constants.CLOUD_SQUARES_PER_SIDE - Constants.CLOUD_EDGE_WIDTH,
                                Constants.CLOUD_EDGE_WIDTH, delta);
            PartialDiffuseEdges(Size / Constants.CLOUD_SQUARES_PER_SIDE + Constants.CLOUD_EDGE_WIDTH / 2,
                                Size / Constants.CLOUD_SQUARES_PER_SIDE - Constants.CLOUD_EDGE_WIDTH / 2,
                                Size / Constants.CLOUD_SQUARES_PER_SIDE - Constants.CLOUD_EDGE_WIDTH,
                                Constants.CLOUD_EDGE_WIDTH, delta);
            PartialDiffuseEdges(2 * Size / Constants.CLOUD_SQUARES_PER_SIDE + Constants.CLOUD_EDGE_WIDTH / 2,
                                Size / Constants.CLOUD_SQUARES_PER_SIDE - Constants.CLOUD_EDGE_WIDTH / 2,
                                Size / Constants.CLOUD_SQUARES_PER_SIDE - Constants.CLOUD_EDGE_WIDTH,
                                Constants.CLOUD_EDGE_WIDTH, delta);
        }

        if (position.y != 2)
        {
            PartialDiffuseEdges(Constants.CLOUD_EDGE_WIDTH / 2,
                                2 * Size / Constants.CLOUD_SQUARES_PER_SIDE - Constants.CLOUD_EDGE_WIDTH / 2,
                                Size / Constants.CLOUD_SQUARES_PER_SIDE - Constants.CLOUD_EDGE_WIDTH,
                                Constants.CLOUD_EDGE_WIDTH, delta);
            PartialDiffuseEdges(Size / Constants.CLOUD_SQUARES_PER_SIDE + Constants.CLOUD_EDGE_WIDTH / 2,
                                Constants.CLOUD_EDGE_WIDTH * Size / Constants.CLOUD_SQUARES_PER_SIDE
                                - Constants.CLOUD_EDGE_WIDTH / 2,
                                Size / Constants.CLOUD_SQUARES_PER_SIDE - Constants.CLOUD_EDGE_WIDTH,
                                Constants.CLOUD_EDGE_WIDTH, delta);
            PartialDiffuseEdges(2 * Size / Constants.CLOUD_SQUARES_PER_SIDE + Constants.CLOUD_EDGE_WIDTH / 2,
                                2 * Size / Constants.CLOUD_SQUARES_PER_SIDE - Constants.CLOUD_EDGE_WIDTH / 2,
                                Size / Constants.CLOUD_SQUARES_PER_SIDE - Constants.CLOUD_EDGE_WIDTH,
                                Constants.CLOUD_EDGE_WIDTH, delta);
        }
    }

    /// <summary>
    ///   Updates the edge concentrations of this cloud after the rest of the cloud.
    ///   This is not ran in parallel.
    /// </summary>
    public void UpdateEdgesAfterCenter(float delta)
    {
        // The diffusion rate seems to have a bigger effect
        delta *= 100.0f;
        var pos = new Vector2(Translation.x, Translation.z);

        if (position.x != 0)
        {
            PartialAdvectEdges(0, 0, Constants.CLOUD_EDGE_WIDTH / 2, Size, delta, pos);
            PartialAdvectEdges(Size - Constants.CLOUD_EDGE_WIDTH / 2, 0, Constants.CLOUD_EDGE_WIDTH / 2,
                                Size, delta, pos);
        }

        if (position.x != 1)
        {
            PartialAdvectEdges(Size / Constants.CLOUD_SQUARES_PER_SIDE - Constants.CLOUD_EDGE_WIDTH / 2,
                                0, Constants.CLOUD_EDGE_WIDTH, Size, delta, pos);
        }

        if (position.x != 2)
        {
            PartialAdvectEdges(2 * Size / Constants.CLOUD_SQUARES_PER_SIDE - Constants.CLOUD_EDGE_WIDTH / 2,
                                0, Constants.CLOUD_EDGE_WIDTH, Size, delta, pos);
        }

        if (position.y != 0)
        {
            PartialAdvectEdges(Constants.CLOUD_EDGE_WIDTH / 2, 0,
                                Size / Constants.CLOUD_SQUARES_PER_SIDE - Constants.CLOUD_EDGE_WIDTH,
                                Constants.CLOUD_EDGE_WIDTH / 2, delta, pos);
            PartialAdvectEdges(Constants.CLOUD_EDGE_WIDTH / 2, Size - Constants.CLOUD_EDGE_WIDTH / 2,
                                Size / Constants.CLOUD_SQUARES_PER_SIDE - Constants.CLOUD_EDGE_WIDTH,
                                Constants.CLOUD_EDGE_WIDTH / 2, delta, pos);
            PartialAdvectEdges(Size / Constants.CLOUD_SQUARES_PER_SIDE + Constants.CLOUD_EDGE_WIDTH / 2,
                                0, Size / Constants.CLOUD_SQUARES_PER_SIDE - Constants.CLOUD_EDGE_WIDTH,
                                Constants.CLOUD_EDGE_WIDTH / 2, delta, pos);
            PartialAdvectEdges(Size / Constants.CLOUD_SQUARES_PER_SIDE + Constants.CLOUD_EDGE_WIDTH / 2,
                                Size - Constants.CLOUD_EDGE_WIDTH / 2,
                                Size / Constants.CLOUD_SQUARES_PER_SIDE - Constants.CLOUD_EDGE_WIDTH,
                                Constants.CLOUD_EDGE_WIDTH / 2, delta, pos);
            PartialAdvectEdges(2 * Size / Constants.CLOUD_SQUARES_PER_SIDE + Constants.CLOUD_EDGE_WIDTH / 2,
                                0, Size / Constants.CLOUD_SQUARES_PER_SIDE - Constants.CLOUD_EDGE_WIDTH,
                                Constants.CLOUD_EDGE_WIDTH / 2, delta, pos);
            PartialAdvectEdges(2 * Size / Constants.CLOUD_SQUARES_PER_SIDE + Constants.CLOUD_EDGE_WIDTH / 2,
                                Size - Constants.CLOUD_EDGE_WIDTH / 2,
                                Size / Constants.CLOUD_SQUARES_PER_SIDE - Constants.CLOUD_EDGE_WIDTH,
                                Constants.CLOUD_EDGE_WIDTH / 2, delta, pos);
        }

        if (position.y != 1)
        {
            PartialAdvectEdges(Constants.CLOUD_EDGE_WIDTH / 2,
                                Size / Constants.CLOUD_SQUARES_PER_SIDE - Constants.CLOUD_EDGE_WIDTH / 2,
                                Size / Constants.CLOUD_SQUARES_PER_SIDE - Constants.CLOUD_EDGE_WIDTH,
                                Constants.CLOUD_EDGE_WIDTH, delta, pos);
            PartialAdvectEdges(Size / Constants.CLOUD_SQUARES_PER_SIDE + Constants.CLOUD_EDGE_WIDTH / 2,
                                Size / Constants.CLOUD_SQUARES_PER_SIDE - Constants.CLOUD_EDGE_WIDTH / 2,
                                Size / Constants.CLOUD_SQUARES_PER_SIDE - Constants.CLOUD_EDGE_WIDTH,
                                Constants.CLOUD_EDGE_WIDTH, delta, pos);
            PartialAdvectEdges(2 * Size / Constants.CLOUD_SQUARES_PER_SIDE + Constants.CLOUD_EDGE_WIDTH / 2,
                                Size / Constants.CLOUD_SQUARES_PER_SIDE - Constants.CLOUD_EDGE_WIDTH / 2,
                                Size / Constants.CLOUD_SQUARES_PER_SIDE - Constants.CLOUD_EDGE_WIDTH,
                                Constants.CLOUD_EDGE_WIDTH, delta, pos);
        }

        if (position.y != 2)
        {
            PartialAdvectEdges(Constants.CLOUD_EDGE_WIDTH / 2,
                                2 * Size / Constants.CLOUD_SQUARES_PER_SIDE - Constants.CLOUD_EDGE_WIDTH / 2,
                                Size / Constants.CLOUD_SQUARES_PER_SIDE - Constants.CLOUD_EDGE_WIDTH,
                                Constants.CLOUD_EDGE_WIDTH, delta, pos);
            PartialAdvectEdges(Size / Constants.CLOUD_SQUARES_PER_SIDE + Constants.CLOUD_EDGE_WIDTH / 2,
                                Constants.CLOUD_EDGE_WIDTH * Size / Constants.CLOUD_SQUARES_PER_SIDE
                                - Constants.CLOUD_EDGE_WIDTH / 2,
                                Size / Constants.CLOUD_SQUARES_PER_SIDE - Constants.CLOUD_EDGE_WIDTH,
                                Constants.CLOUD_EDGE_WIDTH, delta, pos);
            PartialAdvectEdges(2 * Size / Constants.CLOUD_SQUARES_PER_SIDE + Constants.CLOUD_EDGE_WIDTH / 2,
                                2 * Size / Constants.CLOUD_SQUARES_PER_SIDE - Constants.CLOUD_EDGE_WIDTH / 2,
                                Size / Constants.CLOUD_SQUARES_PER_SIDE - Constants.CLOUD_EDGE_WIDTH,
                                Constants.CLOUD_EDGE_WIDTH, delta, pos);
        }
    }

    /// <summary>
    ///   Updates the cloud in parallel.
    /// </summary>
    public void QueueUpdateCloud(float delta, List<Task> queue)
    {
        // The diffusion rate seems to have a bigger effect
        delta *= 100.0f;
        var pos = new Vector2(Translation.x, Translation.z);

        // Diffuse edges

        for (int i = 0; i < Constants.CLOUD_SQUARES_PER_SIDE; i++)
        {
            for (int j = 0; j < Constants.CLOUD_SQUARES_PER_SIDE; j++)
            {
                var x0 = i;
                var y0 = j;
                var task = new Task(() => PartialUpdateCenter(x0 * Size / Constants.CLOUD_SQUARES_PER_SIDE,
                                                            y0 * Size / Constants.CLOUD_SQUARES_PER_SIDE,
                                                            Size / Constants.CLOUD_SQUARES_PER_SIDE,
                                                            Size / Constants.CLOUD_SQUARES_PER_SIDE,
                                                            delta, pos));
                queue.Add(task);
            }
        }

        // Advect edges
    }

    /// <summary>
    ///   Updates the texture with the new densities
    /// </summary>
    public void UploadTexture()
    {
        image.Lock();

        for (int x = 0; x < Size; ++x)
        {
            for (int y = 0; y < Size; ++y)
            {
                // This formula smoothens the cloud density so that we get gradients
                // of transparency.
                float intensity1 = 2 * Mathf.Atan(
<<<<<<< HEAD
                        0.003f * Density[x, y].X);
                float intensity2 = 2 * Mathf.Atan(
                        0.003f * Density[x, y].Y);
                float intensity3 = 2 * Mathf.Atan(
                        0.003f * Density[x, y].Z);
                float intensity4 = 2 * Mathf.Atan(
                        0.003f * Density[x, y].W);
=======
                    0.003f * slot1.Density[x, y]);
                float intensity2 = 2 * Mathf.Atan(
                    0.003f * slot2.Density[x, y]);
                float intensity3 = 2 * Mathf.Atan(
                    0.003f * slot3.Density[x, y]);
                float intensity4 = 2 * Mathf.Atan(
                    0.003f * slot4.Density[x, y]);
>>>>>>> 5d8a55b6

                // There used to be a clamp(0.0f, 1.0f) for all the
                // values but that has been taken out to improve
                // performance as with Godot it doesn't seem to have
                // much effect

                image.SetPixel(x, y, new Color(intensity1, intensity2, intensity3, intensity4));
            }
        }

        image.Unlock();

        texture.CreateFromImage(image, (uint)Texture.FlagsEnum.Filter | (uint)Texture.FlagsEnum.Repeat);
    }

    public bool HandlesCompound(Compound compound)
    {
        foreach (var c in Compounds)
        {
            if (c == compound)
                return true;
        }

        return false;
    }

    public bool HandlesCompound(string name)
    {
        foreach (var c in Compounds)
        {
            if (c.InternalName == name)
                return true;
        }

        return false;
    }

    /// <summary>
    ///   Adds some compound in cloud local coordinates
    /// </summary>
    public void AddCloud(Compound compound, float density, int x, int y)
    {
        var cloudToAdd = new System.Numerics.Vector4(
            Compounds[0] == compound ? density : 0.0f,
            Compounds[1] == compound ? density : 0.0f,
            Compounds[2] == compound ? density : 0.0f,
            Compounds[3] == compound ? density : 0.0f);

        Density[x, y] += cloudToAdd;
    }

    public void AddCloud(string name, float density, int x, int y)
    {
        var cloudToAdd = new System.Numerics.Vector4(
            Compounds[0].InternalName == name ? density : 0.0f,
            Compounds[1].InternalName == name ? density : 0.0f,
            Compounds[2].InternalName == name ? density : 0.0f,
            Compounds[3].InternalName == name ? density : 0.0f);

        Density[x, y] += cloudToAdd;
    }

    /// <summary>
    ///   Takes some amount of compound, in cloud local coordinates.
    /// </summary>
    /// <returns>The amount of compound taken</returns>
    public float TakeCompound(Compound compound, int x, int y, float fraction = 1.0f)
    {
        float amountInCloud = HackyAdress(Density[x, y], GetCompoundIndex(compound));
        float amountToGive = amountInCloud * fraction;
        if (amountInCloud - amountToGive < 0.1f)
            AddCloud(compound, -amountInCloud, x, y);
        else
            AddCloud(compound, -amountToGive, x, y);

        return amountToGive;
    }

    /// <summary>
    ///   Calculates how much TakeCompound would take without actually taking the amount
    /// </summary>
    /// <returns>The amount available for taking</returns>
    public float AmountAvailable(Compound compound, int x, int y, float fraction = 1.0f)
    {
        float amountInCloud = HackyAdress(Density[x, y], GetCompoundIndex(compound));
        float amountToGive = amountInCloud * fraction;
        return amountToGive;
    }

    /// <summary>
    ///   Returns all the compounds that are available at point
    /// </summary>
    public void GetCompoundsAt(int x, int y, Dictionary<string, float> result)
    {
        for (int i = 0; i < Constants.CLOUDS_IN_ONE; i++)
        {
            float amount = HackyAdress(Density[x, y], i);
            if (amount > 0)
                result[Compounds[i].InternalName] = amount;
        }
    }

    /// <summary>
    ///   Checks if position is in this cloud, also returns relative coordinates
    /// </summary>
    public bool ContainsPosition(Vector3 worldPosition, out int x, out int y)
    {
        ConvertToCloudLocal(worldPosition, out x, out y);
        return x >= 0 && y >= 0 && x < Constants.CLOUD_WIDTH && y < Constants.CLOUD_HEIGHT;
    }

    /// <summary>
    ///   Returns true if position with radius around it contains any
    ///   points that are within this cloud.
    /// </summary>
    public bool ContainsPositionWithRadius(Vector3 worldPosition,
        float radius)
    {
        if (worldPosition.x + radius < Translation.x - Constants.CLOUD_WIDTH ||
            worldPosition.x - radius >= Translation.x + Constants.CLOUD_WIDTH ||
            worldPosition.z + radius < Translation.z - Constants.CLOUD_HEIGHT ||
            worldPosition.z - radius >= Translation.z + Constants.CLOUD_HEIGHT)
            return false;
        return true;
    }

    /// <summary>
    ///   Converts world coordinate to cloud relative (top left) coordinates
    /// </summary>
    public void ConvertToCloudLocal(Vector3 worldPosition, out int x, out int y)
    {
        var topLeftRelative = worldPosition - Translation;

        // Floor is used here because otherwise the last coordinate is wrong
        x = ((int)Math.Floor((topLeftRelative.x + Constants.CLOUD_WIDTH) / Resolution)
                            + position.x * Size / Constants.CLOUD_SQUARES_PER_SIDE) % Size;
        y = ((int)Math.Floor((topLeftRelative.z + Constants.CLOUD_HEIGHT) / Resolution)
                            + position.y * Size / Constants.CLOUD_SQUARES_PER_SIDE) % Size;
    }

    /// <summary>
    ///   Absorbs compounds from this cloud
    /// </summary>
    public void AbsorbCompounds(int localX, int localY, CompoundBag storage,
        Dictionary<string, float> totals, float delta, float rate)
    {
        var fractionToTake = 1.0f - (float)Math.Pow(0.5f, delta / Constants.CLOUD_ABSORPTION_HALF_LIFE);

        for (int i = 0; i < Constants.CLOUDS_IN_ONE; i++)
        {
            // Overestimate of how much compounds we get
            float generousAmount = HackyAdress(Density[localX, localY], i) *
                Constants.SKIP_TRYING_TO_ABSORB_RATIO;

            // Skip if there isn't enough to absorb
            if (generousAmount < MathUtils.EPSILON)
                continue;

            var compound = Compounds[i].InternalName;

            float freeSpace = storage.Capacity - storage.GetCompoundAmount(compound);

            float multiplier = 1.0f * rate;

            if (freeSpace < generousAmount)
            {
                // Allow partial absorption to allow cells to take from high density clouds
                multiplier = freeSpace / generousAmount;
            }

            float taken = TakeCompound(Compounds[i], localX, localY, fractionToTake * multiplier) *
                Constants.ABSORPTION_RATIO;

            storage.AddCompound(compound, taken);

            // Keep track of total compounds absorbed for the cell
            if (!totals.ContainsKey(compound))
            {
                totals.Add(compound, taken);
            }
            else
            {
                totals[compound] += taken;
            }
        }
    }

    public void ClearContents()
    {
        for (int x = 0; x < Size; ++x)
        {
            for (int y = 0; y < Size; ++y)
            {
                Density[x, y] = System.Numerics.Vector4.Zero;
                OldDensity[x, y] = System.Numerics.Vector4.Zero;
            }
        }
    }

    private void PartialDiffuseCenter(int x0, int y0, int width, int height, float delta)
    {
        float a = delta * Constants.CLOUD_DIFFUSION_RATE;

        for (int x = x0; x < x0 + width; x++)
        {
            for (int y = y0; y < y0 + height; y++)
            {
                int adyacentClouds = 4;
                OldDensity[x, y] =
                    Density[x, y] * (1 - a) +
                    (Density[x, y - 1] + Density[x, y + 1] + Density[x - 1, y] + Density[x + 1, y])
                    * (a / adyacentClouds);
            }
        }
    }

    private void PartialDiffuseEdges(int x0, int y0, int width, int height, float delta)
    {
        float a = delta * Constants.CLOUD_DIFFUSION_RATE;

        for (int x = x0; x < x0 + width; x++)
        {
            for (int y = y0; y < y0 + height; y++)
            {
                int adyacentClouds = 4;
                OldDensity[x, y] =
                    Density[x, y] * (1 - a) +
                    (Density[x, (y - 1 + Size) % Size] +
                    Density[x, (y + 1) % Size] +
                    Density[(x - 1 + Size) % Size, y] +
                    Density[(x + 1) % Size, y]) * (a / adyacentClouds);
            }
        }
    }

    private void PartialAdvectCenter(int x0, int y0, int width, int height, float delta, Vector2 pos)
    {
        for (int x = x0; x < x0 + width; x++)
        {
            for (int y = y0; y < y0 + height; y++)
            {
                if (OldDensity[x, y].LengthSquared() > 1)
                {
                    // TODO: give each cloud a viscosity value in the
                    // JSON file and use it instead.
                    const float viscosity = 0.0525f;
                    var velocity = fluidSystem.VelocityAt(
                        pos + (new Vector2(x, y) * Resolution)) * viscosity;

                    // This is ran in parallel, this may not touch the other compound clouds
                    float dx = x + (delta * velocity.x);
                    float dy = y + (delta * velocity.y);

                    // So this is clamped to not go to the other clouds
                    dx = dx.Clamp(x0 - 0.5f, x0 + width + 0.5f);
                    dy = dy.Clamp(y0 - 0.5f, y0 + height + 0.5f);

                    int q0 = (int)Math.Floor(dx);
                    int q1 = q0 + 1;
                    int r0 = (int)Math.Floor(dy);
                    int r1 = r0 + 1;

                    float s1 = Math.Abs(dx - q0);
                    float s0 = 1.0f - s1;
                    float t1 = Math.Abs(dy - r0);
                    float t0 = 1.0f - t1;

                    Density[q0, r0] += OldDensity[x, y] * s0 * t0;
                    Density[q0, r1] += OldDensity[x, y] * s0 * t1;
                    Density[q1, r0] += OldDensity[x, y] * s1 * t0;
                    Density[q1, r1] += OldDensity[x, y] * s1 * t1;
                }
            }
        }
    }

    private void PartialAdvectEdges(int x0, int y0, int width, int height, float delta, Vector2 pos)
    {
        for (int x = x0; x < x0 + width; x++)
        {
            for (int y = y0; y < y0 + height; y++)
            {
                if (OldDensity[x, y].LengthSquared() > 1)
                {
                    // TODO: give each cloud a viscosity value in the
                    // JSON file and use it instead.
                    const float viscosity = 0.0525f;
                    var velocity = fluidSystem.VelocityAt(
                        pos + (new Vector2(x, y) * Resolution)) * viscosity;

                    // This is ran in parallel, this may not touch the other compound clouds
                    float dx = x + (delta * velocity.x);
                    float dy = y + (delta * velocity.y);

                    int q0 = (int)Math.Floor(dx);
                    int q1 = q0 + 1;
                    int r0 = (int)Math.Floor(dy);
                    int r1 = r0 + 1;

                    float s1 = Math.Abs(dx - q0);
                    float s0 = 1.0f - s1;
                    float t1 = Math.Abs(dy - r0);
                    float t0 = 1.0f - t1;

                    Density[(q0 + Size) % Size, (r0 + Size) % Size] += OldDensity[x, y] * s0 * t0;
                    Density[(q0 + Size) % Size, (r1 + Size) % Size] += OldDensity[x, y] * s0 * t1;
                    Density[(q1 + Size) % Size, (r0 + Size) % Size] += OldDensity[x, y] * s1 * t0;
                    Density[(q1 + Size) % Size, (r1 + Size) % Size] += OldDensity[x, y] * s1 * t1;
                }
            }
        }
    }

    private void PartialClearDensity(int x0, int y0, int width, int height)
    {
        for (int x = x0; x < x0 + width; x++)
        {
            for (int y = y0; y < y0 + height; y++)
            {
                Density[x, y] = System.Numerics.Vector4.Zero;
            }
        }
    }

<<<<<<< HEAD
    private void PartialUpdateCenter(int x0, int y0, int width, int height, float delta, Vector2 pos)
    {
        PartialDiffuseCenter(x0 + Constants.CLOUD_EDGE_WIDTH / 2, y0 + Constants.CLOUD_EDGE_WIDTH / 2, width
                            - Constants.CLOUD_EDGE_WIDTH, height - Constants.CLOUD_EDGE_WIDTH, delta);
        PartialClearDensity(x0, y0, width, height);
        PartialAdvectCenter(x0 + Constants.CLOUD_EDGE_WIDTH / 2, y0 + Constants.CLOUD_EDGE_WIDTH / 2, width
                            - Constants.CLOUD_EDGE_WIDTH, height - Constants.CLOUD_EDGE_WIDTH, delta, pos);
    }
=======
        /// <summary>
        ///   For performance reasons this is manually inlined in Diffuse
        /// </summary>
        private void DiffuseTile(int x, int y, float delta)
        {
            float a = delta * Constants.CLOUD_DIFFUSION_RATE;

            float upperDensity = 0.0f;
            if (y > 0)
            {
                upperDensity = Density[x, y - 1];
            }
            else if (parentPlane.UpperCloud != null)
            {
                upperDensity = parentPlane.UpperCloud.slots[index]
                    .Density[x, size - 1];
            }

            float lowerDensity = 0.0f;
            if (y < size - 1)
            {
                lowerDensity = Density[x, y + 1];
            }
            else if (parentPlane.LowerCloud != null)
            {
                lowerDensity =
                    parentPlane.LowerCloud.slots[index]
                        .Density[x, 0];
            }

            float leftDensity = 0.0f;
            if (x > 0)
            {
                leftDensity = Density[x - 1, y];
            }
            else if (parentPlane.LeftCloud != null)
            {
                leftDensity = parentPlane.LeftCloud.slots[index]
                    .Density[size - 1, y];
            }

            float rightDensity = 0.0f;
            if (x < size - 1)
            {
                rightDensity = Density[x + 1, y];
            }
            else if (parentPlane.RightCloud != null)
            {
                rightDensity =
                    parentPlane.RightCloud.slots[index]
                        .Density[0, y];
            }

            OldDensity[x, y] =
                Density[x, y] * (1 - a) +
                (upperDensity + lowerDensity + leftDensity + rightDensity) * a /
                4;
        }
>>>>>>> 5d8a55b6

    private float HackyAdress(System.Numerics.Vector4 vector, int index)
    {
        switch (index)
        {
<<<<<<< HEAD
            case 0: return vector.X;
            case 1: return vector.Y;
            case 2: return vector.Z;
            case 3: return vector.W;
=======
            float a = delta * Constants.CLOUD_DIFFUSION_RATE;

            for (int x = 1; x < size - 1; x++)
            {
                for (int y = 1; y < size - 1; y++)
                {
                    // Inlined version of DiffuseTile
                    float upperDensity = Density[x, y - 1];
                    float lowerDensity = Density[x, y + 1];
                    float leftDensity = Density[x - 1, y];
                    float rightDensity = Density[x + 1, y];

                    OldDensity[x, y] =
                        Density[x, y] * (1 - a) +
                        (upperDensity + lowerDensity + leftDensity + rightDensity) * a /
                        4;
                }
            }
>>>>>>> 5d8a55b6
        }

        return 0;
    }

    private int GetCompoundIndex(Compound compound)
    {
        for (int i = 0; i < Constants.CLOUDS_IN_ONE; i++)
        {
            if (Compounds[i] == compound)
                return i;
        }

        return -1;
    }
}<|MERGE_RESOLUTION|>--- conflicted
+++ resolved
@@ -12,37 +12,8 @@
 
     private Image image;
     private ImageTexture texture;
-<<<<<<< HEAD
     private FluidSystem fluidSystem;
     private Int2 position = new Int2(0, 0);
-=======
-
-    private Slot slot1;
-    private Slot slot2;
-    private Slot slot3;
-    private Slot slot4;
-    private List<Slot> slots;
-
-    public Compound Compound1
-    {
-        get { return slot1.Compound; }
-    }
-
-    public Compound Compound2
-    {
-        get { return slot2.Compound; }
-    }
-
-    public Compound Compound3
-    {
-        get { return slot3.Compound; }
-    }
-
-    public Compound Compound4
-    {
-        get { return slot4.Compound; }
-    }
->>>>>>> 5d8a55b6
 
     [JsonProperty]
     public int Resolution { get; private set; }
@@ -344,23 +315,13 @@
                 // This formula smoothens the cloud density so that we get gradients
                 // of transparency.
                 float intensity1 = 2 * Mathf.Atan(
-<<<<<<< HEAD
-                        0.003f * Density[x, y].X);
+                    0.003f * Density[x, y].X);
                 float intensity2 = 2 * Mathf.Atan(
-                        0.003f * Density[x, y].Y);
+                    0.003f * Density[x, y].Y);
                 float intensity3 = 2 * Mathf.Atan(
-                        0.003f * Density[x, y].Z);
+                    0.003f * Density[x, y].Z);
                 float intensity4 = 2 * Mathf.Atan(
-                        0.003f * Density[x, y].W);
-=======
-                    0.003f * slot1.Density[x, y]);
-                float intensity2 = 2 * Mathf.Atan(
-                    0.003f * slot2.Density[x, y]);
-                float intensity3 = 2 * Mathf.Atan(
-                    0.003f * slot3.Density[x, y]);
-                float intensity4 = 2 * Mathf.Atan(
-                    0.003f * slot4.Density[x, y]);
->>>>>>> 5d8a55b6
+                    0.003f * Density[x, y].W);
 
                 // There used to be a clamp(0.0f, 1.0f) for all the
                 // values but that has been taken out to improve
@@ -685,7 +646,6 @@
         }
     }
 
-<<<<<<< HEAD
     private void PartialUpdateCenter(int x0, int y0, int width, int height, float delta, Vector2 pos)
     {
         PartialDiffuseCenter(x0 + Constants.CLOUD_EDGE_WIDTH / 2, y0 + Constants.CLOUD_EDGE_WIDTH / 2, width
@@ -694,96 +654,15 @@
         PartialAdvectCenter(x0 + Constants.CLOUD_EDGE_WIDTH / 2, y0 + Constants.CLOUD_EDGE_WIDTH / 2, width
                             - Constants.CLOUD_EDGE_WIDTH, height - Constants.CLOUD_EDGE_WIDTH, delta, pos);
     }
-=======
-        /// <summary>
-        ///   For performance reasons this is manually inlined in Diffuse
-        /// </summary>
-        private void DiffuseTile(int x, int y, float delta)
-        {
-            float a = delta * Constants.CLOUD_DIFFUSION_RATE;
-
-            float upperDensity = 0.0f;
-            if (y > 0)
-            {
-                upperDensity = Density[x, y - 1];
-            }
-            else if (parentPlane.UpperCloud != null)
-            {
-                upperDensity = parentPlane.UpperCloud.slots[index]
-                    .Density[x, size - 1];
-            }
-
-            float lowerDensity = 0.0f;
-            if (y < size - 1)
-            {
-                lowerDensity = Density[x, y + 1];
-            }
-            else if (parentPlane.LowerCloud != null)
-            {
-                lowerDensity =
-                    parentPlane.LowerCloud.slots[index]
-                        .Density[x, 0];
-            }
-
-            float leftDensity = 0.0f;
-            if (x > 0)
-            {
-                leftDensity = Density[x - 1, y];
-            }
-            else if (parentPlane.LeftCloud != null)
-            {
-                leftDensity = parentPlane.LeftCloud.slots[index]
-                    .Density[size - 1, y];
-            }
-
-            float rightDensity = 0.0f;
-            if (x < size - 1)
-            {
-                rightDensity = Density[x + 1, y];
-            }
-            else if (parentPlane.RightCloud != null)
-            {
-                rightDensity =
-                    parentPlane.RightCloud.slots[index]
-                        .Density[0, y];
-            }
-
-            OldDensity[x, y] =
-                Density[x, y] * (1 - a) +
-                (upperDensity + lowerDensity + leftDensity + rightDensity) * a /
-                4;
-        }
->>>>>>> 5d8a55b6
 
     private float HackyAdress(System.Numerics.Vector4 vector, int index)
     {
         switch (index)
         {
-<<<<<<< HEAD
             case 0: return vector.X;
             case 1: return vector.Y;
             case 2: return vector.Z;
             case 3: return vector.W;
-=======
-            float a = delta * Constants.CLOUD_DIFFUSION_RATE;
-
-            for (int x = 1; x < size - 1; x++)
-            {
-                for (int y = 1; y < size - 1; y++)
-                {
-                    // Inlined version of DiffuseTile
-                    float upperDensity = Density[x, y - 1];
-                    float lowerDensity = Density[x, y + 1];
-                    float leftDensity = Density[x - 1, y];
-                    float rightDensity = Density[x + 1, y];
-
-                    OldDensity[x, y] =
-                        Density[x, y] * (1 - a) +
-                        (upperDensity + lowerDensity + leftDensity + rightDensity) * a /
-                        4;
-                }
-            }
->>>>>>> 5d8a55b6
         }
 
         return 0;
