#include "compound_registry.h"

#include "bullet/rigid_body_system.h"
#include "engine/component_factory.h"
#include "engine/engine.h"
#include "engine/entity_filter.h"
#include "engine/game_state.h"
#include "engine/serialization.h"
#include "game.h"
#include "ogre/scene_node_system.h"
#include "scripting/luajit.h"
#include "util/make_unique.h"
#include "microbe_stage/compound.h"

#include "tinyxml.h"

<<<<<<< HEAD
=======
#include <luabind/iterator_policy.hpp>
>>>>>>> b92c626f
#include <OgreEntity.h>
#include <OgreSceneManager.h>
#include <stdexcept>

using namespace thrive;

<<<<<<< HEAD
void CompoundRegistry::luaBindings(
    sol::state &lua
){
    lua.new_usertype<CompoundRegistry>("CompoundRegistry",

        "new", sol::no_constructor,
        
        "registerCompoundType", &CompoundRegistry::registerCompoundType,
        "registerAgentType",
            static_cast<CompoundId (*)(
                const std::string&,
                const std::string&,
                const std::string&,
                double,
                int,
                sol::object
            )>(&CompoundRegistry::registerAgentType),
        
        "loadFromXML", &CompoundRegistry::loadFromXML,
        "loadFromLua", &CompoundRegistry::loadFromLua,
        "loadAgentFromLua", &CompoundRegistry::loadAgentFromLua,
        "getCompoundDisplayName", &CompoundRegistry::getCompoundDisplayName,
        "getCompoundInternalName", &CompoundRegistry::getCompoundInternalName,
        "getCompoundMeshName", &CompoundRegistry::getCompoundMeshName,
        "getCompoundUnitVolume", &CompoundRegistry::getCompoundUnitVolume,
        "getCompoundId", &CompoundRegistry::getCompoundId,
=======
luabind::scope
CompoundRegistry::luaBindings() {
    using namespace luabind;
    return class_<CompoundRegistry>("CompoundRegistry")
        .scope
        [
            def("registerCompoundType", &CompoundRegistry::registerCompoundType),
            def("registerAgentType",
                static_cast<CompoundId (*)(
                    const std::string&,
                    const std::string&,
                    const std::string&,
                    double,
                    bool,
                    float,
                    const luabind::object&
                )>(&CompoundRegistry::registerAgentType)
            ),
            def("loadFromXML", &CompoundRegistry::loadFromXML),
            def("loadFromLua", &CompoundRegistry::loadFromLua),
            def("loadAgentFromLua", &CompoundRegistry::loadAgentFromLua),
            def("getCompoundDisplayName", &CompoundRegistry::getCompoundDisplayName),
            def("getCompoundInternalName", &CompoundRegistry::getCompoundInternalName),
			def("getCompoundMeshName", &CompoundRegistry::getCompoundMeshName),
            def("getCompoundUnitVolume", &CompoundRegistry::getCompoundUnitVolume),
            def("getCompoundId", &CompoundRegistry::getCompoundId),
            def("getCompoundList", &CompoundRegistry::getCompoundList, return_stl_iterator),
            def("getCompoundMeshScale", &CompoundRegistry::getCompoundMeshScale),
            def("getAgentEffect", &CompoundRegistry::getAgentEffect)
        ]
    ;
}
>>>>>>> b92c626f

        // sol:: doesn't like boost wrapped iterators
        "getCompoundList", [](sol::this_state s){

            THRIVE_BIND_ITERATOR_TO_TABLE(CompoundRegistry::getCompoundList());
        },
        
        "getCompoundMeshScale", &CompoundRegistry::getCompoundMeshScale,
        "getAgentEffect", &CompoundRegistry::getAgentEffect
    );
}

namespace {
    struct CompoundRegistryEntry
    {
        std::string internalName;
        std::string displayName;
        float unitVolume;
		std::string meshName;
        double meshScale;
        bool isAgent;
        bool isUseful;
        std::function<bool(EntityId, double)>* effect;
    };
}

static std::vector<CompoundRegistryEntry>&
compoundRegistry() {
    static std::vector<CompoundRegistryEntry> compoundRegistry;
    return compoundRegistry;
}
static std::unordered_map<std::string, CompoundId>&
compoundRegistryMap() {
    static std::unordered_map<std::string, CompoundId> compoundRegistryMap;
    return compoundRegistryMap;
}

void
CompoundRegistry::loadFromLua(
    sol::table compoundTable,
    sol::table agentTable
) {
<<<<<<< HEAD
    
    for(const auto& pair : compoundTable){

        const auto key = pair.first.as<std::string>();
        auto data = pair.second.as<sol::table>();

        const auto name = data.get<std::string>("name");
        const auto weight = data.get<float>("weight");
        const auto meshname = data.get<std::string>("mesh");
        const auto size = data.get<float>("size");
        
        registerCompoundType(
            key,
            name,
            meshname,
            size,
            weight
        );
=======
    for (luabind::iterator i(compoundTable), end; i != end; ++i) {
        std::string key = luabind::object_cast<std::string>(i.key());
        luabind::object data = *i;
        std::string name = luabind::object_cast<std::string>(data["name"]);
        float weight = luabind::object_cast<float>(data["weight"]);
        std::string meshname = luabind::object_cast<std::string>(data["mesh"]);
        bool isUseful = luabind::object_cast<bool>(data["isUseful"]);
        float size = luabind::object_cast<float>(data["size"]);
        registerCompoundType(
                key,
                name,
                meshname,
                size,
                isUseful,
                weight
            );
>>>>>>> b92c626f
    }

    for(const auto& pair : agentTable){

        const auto key = pair.first.as<std::string>();
        auto data = pair.second.as<sol::table>();

        const auto name = data.get<std::string>("name");
        const auto weight = data.get<float>("weight");
        const auto meshname = data.get<std::string>("mesh");
        const auto size = data.get<float>("size");
        
        sol::object effect = data["effect"];
        
        registerAgentType(
<<<<<<< HEAD
            key,
            name,
            meshname,
            size,
            weight,
            effect
        );
=======
                key,
                name,
                meshname,
                size,
                true,
                weight,
                effect
            );
>>>>>>> b92c626f
    }
}
/*||=== Build: install in Thrive (compiler: GNU GCC Compiler) ===|
C:\Users\User\Documents\GitHub\Thrive\Thrive\src\microbe_stage\compound_registry.cpp|121|error: no matching function for call to 'thrive::CompoundRegistry::registerAgentType(
std::string&,
std::string&,
std::string&,
float&,
bool,
float&,
luabind::adl::object&)

static thrive::CompoundId thrive::CompoundRegistry::registerAgentType(
const string&,
const string&,
const string&,
double, int,
std::function<bool(unsigned int, double)>*)|
C:\Users\User\Documents\GitHub\Thrive\Thrive\src\microbe_stage\compound_registry.h|134|note:   candidate expects 6 arguments, 7 provided|
C:\Users\User\Documents\GitHub\Thrive\Thrive\src\microbe_stage\compound_registry.h|169|note: static thrive::CompoundId thrive::CompoundRegistry::registerAgentType(const string&, const string&, const string&, double, int, const luabind::adl::object&)|
C:\Users\User\Documents\GitHub\Thrive\Thrive\src\microbe_stage\compound_registry.h|169|note:   candidate expects 6 arguments, 7 provided|
C:\Users\User\Documents\GitHub\Thrive\Thrive\src\microbe_stage\compound_registry.cpp|145|error: no matching function for call to 'thrive::CompoundRegistry::registerAgentType(std::string&, std::string&, std::string&, float&, bool, float&, luabind::adl::object&)'|
C:\Users\User\Documents\GitHub\Thrive\Thrive\src\microbe_stage\compound_registry.cpp|145|note: candidates are:|
C:\Users\User\Documents\GitHub\Thrive\Thrive\src\microbe_stage\compound_registry.h|134|note: static thrive::CompoundId thrive::CompoundRegistry::registerAgentType(const string&, const string&, const string&, double, int, std::function<bool(unsigned int, double)>*)|
C:\Users\User\Documents\GitHub\Thrive\Thrive\src\microbe_stage\compound_registry.h|134|note:   candidate expects 6 arguments, 7 provided|
C:\Users\User\Documents\GitHub\Thrive\Thrive\src\microbe_stage\compound_registry.h|169|note: static thrive::CompoundId thrive::CompoundRegistry::registerAgentType(const string&, const string&, const string&, double, int, const luabind::adl::object&)|
C:\Users\User\Documents\GitHub\Thrive\Thrive\src\microbe_stage\compound_registry.h|169|note:   candidate expects 6 arguments, 7 provided|
C:\Users\User\Documents\GitHub\Thrive\Thrive\src\microbe_stage\compound_registry.cpp|254|error: no matching function for call to 'thrive::CompoundRegistry::registerAgentType(const char*&, const char*&, const char*&, double&, bool, int&, std::function<bool(unsigned int, double)>*&)'|
C:\Users\User\Documents\GitHub\Thrive\Thrive\src\microbe_stage\compound_registry.cpp|254|note: candidates are:|
C:\Users\User\Documents\GitHub\Thrive\Thrive\src\microbe_stage\compound_registry.h|134|note: static thrive::CompoundId thrive::CompoundRegistry::registerAgentType(const string&, const string&, const string&, double, int, std::function<bool(unsigned int, double)>*)|
C:\Users\User\Documents\GitHub\Thrive\Thrive\src\microbe_stage\compound_registry.h|134|note:   candidate expects 6 arguments, 7 provided|
C:\Users\User\Documents\GitHub\Thrive\Thrive\src\microbe_stage\compound_registry.h|169|note: static thrive::CompoundId thrive::CompoundRegistry::registerAgentType(const string&, const string&, const string&, double, int, const luabind::adl::object&)|
C:\Users\User\Documents\GitHub\Thrive\Thrive\src\microbe_stage\compound_registry.h|169|note:   candidate expects 6 arguments, 7 provided|
C:\Users\User\Documents\GitHub\Thrive\Thrive\src\microbe_stage\compound_registry.cpp|281|error: no matching function for call to 'thrive::CompoundRegistry::registerAgentType(const string&, const string&, const string&, double&, bool&, int&, std::function<bool(unsigned int, double)>*)'|
C:\Users\User\Documents\GitHub\Thrive\Thrive\src\microbe_stage\compound_registry.cpp|281|note: candidates are:|
C:\Users\User\Documents\GitHub\Thrive\Thrive\src\microbe_stage\compound_registry.h|134|note: static thrive::CompoundId thrive::CompoundRegistry::registerAgentType(const string&, const string&, const string&, double, int, std::function<bool(unsigned int, double)>*)|
C:\Users\User\Documents\GitHub\Thrive\Thrive\src\microbe_stage\compound_registry.h|134|note:   candidate expects 6 arguments, 7 provided|
C:\Users\User\Documents\GitHub\Thrive\Thrive\src\microbe_stage\compound_registry.h|169|note: static thrive::CompoundId thrive::CompoundRegistry::registerAgentType(const string&, const string&, const string&, double, int, const luabind::adl::object&)|
C:\Users\User\Documents\GitHub\Thrive\Thrive\src\microbe_stage\compound_registry.h|169|note:   candidate expects 6 arguments, 7 provided|
C:\Users\User\Documents\GitHub\Thrive\Thrive\src\microbe_stage\compound_registry.cpp|309|error: no matching function for call to 'thrive::CompoundRegistry::registerAgentType(const string&, const string&, const string&, double&, int&, bool, std::function<bool(unsigned int, double)>*&)'|
C:\Users\User\Documents\GitHub\Thrive\Thrive\src\microbe_stage\compound_registry.cpp|309|note: candidates are:|
C:\Users\User\Documents\GitHub\Thrive\Thrive\src\microbe_stage\compound_registry.h|134|note: static thrive::CompoundId thrive::CompoundRegistry::registerAgentType(const string&, const string&, const string&, double, int, std::function<bool(unsigned int, double)>*)|
C:\Users\User\Documents\GitHub\Thrive\Thrive\src\microbe_stage\compound_registry.h|134|note:   candidate expects 6 arguments, 7 provided|
C:\Users\User\Documents\GitHub\Thrive\Thrive\src\microbe_stage\compound_registry.cpp|287|note: static thrive::CompoundId thrive::CompoundRegistry::registerAgentType(const string&, const string&, const string&, double, int, const luabind::adl::object&)|
C:\Users\User\Documents\GitHub\Thrive\Thrive\src\microbe_stage\compound_registry.cpp|287|note:   candidate expects 6 arguments, 7 provided|
C:\Users\User\Documents\GitHub\Thrive\Thrive\src\microbe_stage\compound_registry.cpp|313|error: prototype for 'thrive::CompoundId thrive::CompoundRegistry::registerAgentType(const string&, const string&, const string&, double, bool, float, std::function<bool(unsigned int, double)>*)' does not match any in class 'thrive::CompoundRegistry'|
C:\Users\User\Documents\GitHub\Thrive\Thrive\src\microbe_stage\compound_registry.cpp|287|error: candidates are: static thrive::CompoundId thrive::CompoundRegistry::registerAgentType(const string&, const string&, const string&, double, int, const luabind::adl::object&)|
C:\Users\User\Documents\GitHub\Thrive\Thrive\src\microbe_stage\compound_registry.h|134|error:                 static thrive::CompoundId thrive::CompoundRegistry::registerAgentType(const string&, const string&, const string&, double, int, std::function<bool(unsigned int, double)>*)|
C:\Users\User\Documents\GitHub\Thrive\Thrive\src\microbe_stage\compound_registry.cpp|282|error: control reaches end of non-void function [-Werror=return-type]|
C:\Users\User\Documents\GitHub\Thrive\Thrive\src\microbe_stage\compound_registry.cpp|310|error: control reaches end of non-void function [-Werror=return-type]|
CMakeFiles\ThriveLib.dir\build.make|962|recipe for target 'CMakeFiles/ThriveLib.dir/src/microbe_stage/compound_registry.cpp.obj' failed|
CMakeFiles\Makefile2|99|recipe for target 'CMakeFiles/ThriveLib.dir/all' failed|
C:\Users\User\Documents\GitHub\Thrive\Build\Makefile|126|recipe for target 'all' failed|
||=== Build failed: 13 error(s), 0 warning(s) (2 minute(s), 21 second(s)) ===|
*/
void
CompoundRegistry::loadAgentFromLua(
    sol::object internalName,
    sol::table data
) {
    
    const auto internal_name = internalName.as<std::string>();
    
    const auto name = data.get<std::string>("name");
    const auto weight = data.get<float>("weight");
    const auto meshname = data.get<std::string>("mesh");
    const auto size = data.get<float>("size");
    
    // std::cerr << "before casting effect" << std::endl;
    sol::object effect = data["effect"];
    registerAgentType(
<<<<<<< HEAD
        internal_name,
        name,
        meshname,
        size,
        weight,
        effect
    );
=======
            internal_name,
            name,
            meshname,
            size,
            true,
            weight,
            effect
        );
>>>>>>> b92c626f
}

//Currently unused, need's updating to work properly.
void
CompoundRegistry::loadFromXML(
    const std::string& filename
) {
    TiXmlDocument doc(filename.c_str());
    bool loadOkay = doc.LoadFile();
    if (loadOkay)
	{
	    // Handles used for null-safety when possible
		TiXmlHandle hDoc(&doc),
                    hCompounds(0),
                    hDisplay(0),
                    hModel(0),
                    hAgents(0),
                    hEffect(0);
        // Elements used for iteration with explicit null-checks
        TiXmlElement * pCompound,
                     * pAgent;

        hCompounds=hDoc.FirstChildElement("Compounds");

		pCompound=hCompounds.FirstChildElement("Compound").Element();
        while (pCompound)
		{
		    hDisplay = TiXmlHandle(pCompound->FirstChildElement("Display"));
            hModel = TiXmlHandle(hDisplay.FirstChildElement("Model"));
            int molecularWeight;
            double modelSize;
            if (pCompound->QueryIntAttribute("weight", &molecularWeight) != TIXML_SUCCESS){
                throw std::logic_error("Could not access 'weight' attribute on compound element of " + filename);
            }
            if (hModel.Element()->QueryDoubleAttribute("size", &modelSize) != TIXML_SUCCESS){
                throw std::logic_error("Could not access 'size' attribute on Model element of " + filename);
            }
            const char* name = pCompound->Attribute("name");
            if (name == nullptr) {
                throw std::logic_error("Could not access 'name' attribute on compound element of " + filename);
            }
            const char* displayName = hDisplay.Element()->Attribute("text");
            if (displayName == nullptr) {
                throw std::logic_error("Could not access 'text' attribute on Display element of " + filename);
            }
            const char* meshname = hModel.Element()->Attribute("file");
            if (meshname == nullptr) {
                throw std::logic_error("Could not access 'file' attribute on Model element of " + filename);
            }
            registerCompoundType(
                name,
                displayName,
                meshname,
                modelSize,
                true,
                molecularWeight
            );
            pCompound=pCompound->NextSiblingElement("Compound");
		}
		hAgents=hCompounds.FirstChildElement("AgentCompounds");
		pAgent=hAgents.FirstChildElement("Agent").Element();
        while (pAgent)
		{
		    hDisplay = TiXmlHandle(pAgent->FirstChildElement("Display"));
            hModel = TiXmlHandle(hDisplay.FirstChildElement("Model"));
            hEffect = TiXmlHandle(pAgent->FirstChildElement("Effect"));
            int molecularWeight;
            double modelSize;
            if (pAgent->QueryIntAttribute("weight", &molecularWeight) != TIXML_SUCCESS){
                throw std::logic_error("Could not access 'weight' attribute on Compound element of " + filename);
            }
            if (hModel.Element()->QueryDoubleAttribute("size", &modelSize) != TIXML_SUCCESS){

                throw std::logic_error("Could not access 'size' attribute on Model element of " + filename);
            }
            const char* functionName = hEffect.Element()->Attribute("function");
            if (functionName == nullptr) {
                throw std::logic_error("Could not access 'function' attribute on Effect element of " + filename);
            }
            std::string luaFunctionName = std::string(functionName);
            // Create a lambda to call the function defined in the XML document
            auto effectLambda = new std::function<bool(EntityId, double)>(
                [luaFunctionName](EntityId entityId, double potency) -> bool
                {
                    sol::state_view(Game::instance().engine().luaState())[luaFunctionName](
                        entityId, potency);
                    return true;
                });
            const char* name = pAgent->Attribute("name");
            if (name == nullptr) {
                throw std::logic_error("Could not access 'name' attribute on compound element of " + filename);
            }
            const char* displayName = hDisplay.Element()->Attribute("text");
            if (displayName == nullptr) {
                throw std::logic_error("Could not access 'text' attribute on Display element of " + filename);
            }
            const char* meshname = hModel.Element()->Attribute("file");
            if (meshname == nullptr) {
                throw std::logic_error("Could not access 'file' attribute on Model element of " + filename);
            }
            //Register the agent type
            registerAgentType(
                name,
                displayName,
                meshname,
                modelSize,
                true,
                molecularWeight,
                effectLambda
            );
            pAgent=pAgent->NextSiblingElement("Agent");
		}
	}
	else {
		throw std::invalid_argument(doc.ErrorDesc());
	}
}

CompoundId
CompoundRegistry::registerCompoundType(
    const std::string& internalName,
    const std::string& displayName,
	const std::string& meshName,
    double meshScale,
    bool isUseful,
    float unitVolume

) {
    return registerAgentType(
        internalName,
        displayName,
        meshName,
        meshScale,
        isUseful,
        unitVolume,
        static_cast<std::function<bool(EntityId, double)>*>(nullptr)
    );
}


//Luabind version
CompoundId
CompoundRegistry::registerAgentType(
    const std::string& internalName,
    const std::string& displayName,
	const std::string& meshName,
    double meshScale,
<<<<<<< HEAD
    int unitVolume,
    sol::object effect
=======
    bool isUseful,
    float unitVolume,
    const luabind::object& effect
>>>>>>> b92c626f
) {
    auto effectLambda = new std::function<bool(EntityId, double)>(
        [effect](EntityId entityId, double potency) -> bool
        {
            effect.as<sol::protected_function>()(entityId, potency);
            return true;
        });
    //Call overload
    return registerAgentType(
        internalName,
<<<<<<< HEAD
        displayName,
        meshName,
        meshScale,
        unitVolume,
        effectLambda);
=======
         displayName,
         meshName,
         meshScale,
         isUseful,
         unitVolume,
         effectLambda);
>>>>>>> b92c626f
}

CompoundId
CompoundRegistry::registerAgentType(
    const std::string& internalName,
    const std::string& displayName,
	const std::string& meshName,
    double meshScale,
    bool isUseful,
    float unitVolume,
    std::function<bool(EntityId, double)>* effect
) {
    if (compoundRegistryMap().count(internalName) == 0)
    {
        CompoundRegistryEntry entry;
        entry.internalName = internalName;
        entry.displayName = displayName;
		entry.meshName = meshName;
        entry.meshScale = meshScale;
        entry.unitVolume = unitVolume;
        entry.effect = effect;
        entry.isAgent = (effect != nullptr);
        entry.isUseful = entry.isAgent || isUseful;
        compoundRegistry().push_back(entry);
        compoundRegistryMap().emplace(std::string(internalName), compoundRegistry().size());
        return compoundRegistry().size();
    }
    else
    {
        throw std::invalid_argument("Duplicate internalName not allowed.");
    }
}

std::string
CompoundRegistry::getCompoundDisplayName(
    CompoundId id
) {
    if (static_cast<std::size_t>(id) > compoundRegistry().size())
        throw std::out_of_range("Index of compound does not exist.");
    return compoundRegistry()[id-1].displayName;
}

std::string
CompoundRegistry::getCompoundInternalName(
    CompoundId id
) {
    if (static_cast<std::size_t>(id) > compoundRegistry().size())
        throw std::out_of_range("Index of compound does not exist.");
    return compoundRegistry()[id-1].internalName;
}

int
CompoundRegistry::getCompoundUnitVolume(
    CompoundId id
) {
    if (static_cast<std::size_t>(id) > compoundRegistry().size())
        throw std::out_of_range("Index of compound does not exist.");
    return compoundRegistry()[id-1].unitVolume;
}

CompoundId
CompoundRegistry::getCompoundId(
    const std::string& internalName
) {
    CompoundId compoundId;
    try
    {
        compoundId = compoundRegistryMap().at(internalName);
    }
    catch(std::out_of_range&)
    {
        throw std::out_of_range("Internal name of compound does not exist.");
    }
    return compoundId;
}

std::string
CompoundRegistry::getCompoundMeshName(
    CompoundId id
) {
    if (static_cast<std::size_t>(id) > compoundRegistry().size())
        throw std::out_of_range("Index of compound does not exist.");
    return compoundRegistry()[id-1].meshName;
}

double
CompoundRegistry::getCompoundMeshScale(
    CompoundId compoundId


) {
    if (static_cast<std::size_t>(compoundId) > compoundRegistry().size())
        throw std::out_of_range("Index of compound does not exist.");
    return compoundRegistry()[compoundId-1].meshScale;
}
const BoostCompoundMapIterator
CompoundRegistry::getCompoundList(
) {
    return compoundRegistryMap() | boost::adaptors::map_values;
}

std::function<bool(EntityId, double)>*
CompoundRegistry::getAgentEffect(
    CompoundId id
) {
    if (static_cast<std::size_t>(id) > compoundRegistry().size())
        throw std::out_of_range("Index of compound does not exist.");
    return compoundRegistry()[id-1].effect;
}


bool
CompoundRegistry::isAgentType(
    CompoundId id
) {
    if (static_cast<std::size_t>(id) > compoundRegistry().size())
        throw std::out_of_range("Index of compound does not exist.");
    return compoundRegistry()[id-1].isAgent;
}

bool
CompoundRegistry::isUseful(
    CompoundId id
) {
    if (static_cast<std::size_t>(id) > compoundRegistry().size())
        throw std::out_of_range("Index of compound does not exist.");
    return compoundRegistry()[id-1].isUseful;
}<|MERGE_RESOLUTION|>--- conflicted
+++ resolved
@@ -14,17 +14,12 @@
 
 #include "tinyxml.h"
 
-<<<<<<< HEAD
-=======
-#include <luabind/iterator_policy.hpp>
->>>>>>> b92c626f
 #include <OgreEntity.h>
 #include <OgreSceneManager.h>
 #include <stdexcept>
 
 using namespace thrive;
 
-<<<<<<< HEAD
 void CompoundRegistry::luaBindings(
     sol::state &lua
 ){
@@ -39,7 +34,8 @@
                 const std::string&,
                 const std::string&,
                 double,
-                int,
+                bool,
+                float,
                 sol::object
             )>(&CompoundRegistry::registerAgentType),
         
@@ -51,40 +47,6 @@
         "getCompoundMeshName", &CompoundRegistry::getCompoundMeshName,
         "getCompoundUnitVolume", &CompoundRegistry::getCompoundUnitVolume,
         "getCompoundId", &CompoundRegistry::getCompoundId,
-=======
-luabind::scope
-CompoundRegistry::luaBindings() {
-    using namespace luabind;
-    return class_<CompoundRegistry>("CompoundRegistry")
-        .scope
-        [
-            def("registerCompoundType", &CompoundRegistry::registerCompoundType),
-            def("registerAgentType",
-                static_cast<CompoundId (*)(
-                    const std::string&,
-                    const std::string&,
-                    const std::string&,
-                    double,
-                    bool,
-                    float,
-                    const luabind::object&
-                )>(&CompoundRegistry::registerAgentType)
-            ),
-            def("loadFromXML", &CompoundRegistry::loadFromXML),
-            def("loadFromLua", &CompoundRegistry::loadFromLua),
-            def("loadAgentFromLua", &CompoundRegistry::loadAgentFromLua),
-            def("getCompoundDisplayName", &CompoundRegistry::getCompoundDisplayName),
-            def("getCompoundInternalName", &CompoundRegistry::getCompoundInternalName),
-			def("getCompoundMeshName", &CompoundRegistry::getCompoundMeshName),
-            def("getCompoundUnitVolume", &CompoundRegistry::getCompoundUnitVolume),
-            def("getCompoundId", &CompoundRegistry::getCompoundId),
-            def("getCompoundList", &CompoundRegistry::getCompoundList, return_stl_iterator),
-            def("getCompoundMeshScale", &CompoundRegistry::getCompoundMeshScale),
-            def("getAgentEffect", &CompoundRegistry::getAgentEffect)
-        ]
-    ;
-}
->>>>>>> b92c626f
 
         // sol:: doesn't like boost wrapped iterators
         "getCompoundList", [](sol::this_state s){
@@ -96,6 +58,7 @@
         "getAgentEffect", &CompoundRegistry::getAgentEffect
     );
 }
+
 
 namespace {
     struct CompoundRegistryEntry
@@ -127,7 +90,6 @@
     sol::table compoundTable,
     sol::table agentTable
 ) {
-<<<<<<< HEAD
     
     for(const auto& pair : compoundTable){
 
@@ -138,23 +100,8 @@
         const auto weight = data.get<float>("weight");
         const auto meshname = data.get<std::string>("mesh");
         const auto size = data.get<float>("size");
-        
-        registerCompoundType(
-            key,
-            name,
-            meshname,
-            size,
-            weight
-        );
-=======
-    for (luabind::iterator i(compoundTable), end; i != end; ++i) {
-        std::string key = luabind::object_cast<std::string>(i.key());
-        luabind::object data = *i;
-        std::string name = luabind::object_cast<std::string>(data["name"]);
-        float weight = luabind::object_cast<float>(data["weight"]);
-        std::string meshname = luabind::object_cast<std::string>(data["mesh"]);
-        bool isUseful = luabind::object_cast<bool>(data["isUseful"]);
-        float size = luabind::object_cast<float>(data["size"]);
+        bool isUseful = data.get<bool>("isUseful");        
+
         registerCompoundType(
                 key,
                 name,
@@ -163,7 +110,6 @@
                 isUseful,
                 weight
             );
->>>>>>> b92c626f
     }
 
     for(const auto& pair : agentTable){
@@ -179,15 +125,6 @@
         sol::object effect = data["effect"];
         
         registerAgentType(
-<<<<<<< HEAD
-            key,
-            name,
-            meshname,
-            size,
-            weight,
-            effect
-        );
-=======
                 key,
                 name,
                 meshname,
@@ -196,62 +133,9 @@
                 weight,
                 effect
             );
->>>>>>> b92c626f
-    }
-}
-/*||=== Build: install in Thrive (compiler: GNU GCC Compiler) ===|
-C:\Users\User\Documents\GitHub\Thrive\Thrive\src\microbe_stage\compound_registry.cpp|121|error: no matching function for call to 'thrive::CompoundRegistry::registerAgentType(
-std::string&,
-std::string&,
-std::string&,
-float&,
-bool,
-float&,
-luabind::adl::object&)
-
-static thrive::CompoundId thrive::CompoundRegistry::registerAgentType(
-const string&,
-const string&,
-const string&,
-double, int,
-std::function<bool(unsigned int, double)>*)|
-C:\Users\User\Documents\GitHub\Thrive\Thrive\src\microbe_stage\compound_registry.h|134|note:   candidate expects 6 arguments, 7 provided|
-C:\Users\User\Documents\GitHub\Thrive\Thrive\src\microbe_stage\compound_registry.h|169|note: static thrive::CompoundId thrive::CompoundRegistry::registerAgentType(const string&, const string&, const string&, double, int, const luabind::adl::object&)|
-C:\Users\User\Documents\GitHub\Thrive\Thrive\src\microbe_stage\compound_registry.h|169|note:   candidate expects 6 arguments, 7 provided|
-C:\Users\User\Documents\GitHub\Thrive\Thrive\src\microbe_stage\compound_registry.cpp|145|error: no matching function for call to 'thrive::CompoundRegistry::registerAgentType(std::string&, std::string&, std::string&, float&, bool, float&, luabind::adl::object&)'|
-C:\Users\User\Documents\GitHub\Thrive\Thrive\src\microbe_stage\compound_registry.cpp|145|note: candidates are:|
-C:\Users\User\Documents\GitHub\Thrive\Thrive\src\microbe_stage\compound_registry.h|134|note: static thrive::CompoundId thrive::CompoundRegistry::registerAgentType(const string&, const string&, const string&, double, int, std::function<bool(unsigned int, double)>*)|
-C:\Users\User\Documents\GitHub\Thrive\Thrive\src\microbe_stage\compound_registry.h|134|note:   candidate expects 6 arguments, 7 provided|
-C:\Users\User\Documents\GitHub\Thrive\Thrive\src\microbe_stage\compound_registry.h|169|note: static thrive::CompoundId thrive::CompoundRegistry::registerAgentType(const string&, const string&, const string&, double, int, const luabind::adl::object&)|
-C:\Users\User\Documents\GitHub\Thrive\Thrive\src\microbe_stage\compound_registry.h|169|note:   candidate expects 6 arguments, 7 provided|
-C:\Users\User\Documents\GitHub\Thrive\Thrive\src\microbe_stage\compound_registry.cpp|254|error: no matching function for call to 'thrive::CompoundRegistry::registerAgentType(const char*&, const char*&, const char*&, double&, bool, int&, std::function<bool(unsigned int, double)>*&)'|
-C:\Users\User\Documents\GitHub\Thrive\Thrive\src\microbe_stage\compound_registry.cpp|254|note: candidates are:|
-C:\Users\User\Documents\GitHub\Thrive\Thrive\src\microbe_stage\compound_registry.h|134|note: static thrive::CompoundId thrive::CompoundRegistry::registerAgentType(const string&, const string&, const string&, double, int, std::function<bool(unsigned int, double)>*)|
-C:\Users\User\Documents\GitHub\Thrive\Thrive\src\microbe_stage\compound_registry.h|134|note:   candidate expects 6 arguments, 7 provided|
-C:\Users\User\Documents\GitHub\Thrive\Thrive\src\microbe_stage\compound_registry.h|169|note: static thrive::CompoundId thrive::CompoundRegistry::registerAgentType(const string&, const string&, const string&, double, int, const luabind::adl::object&)|
-C:\Users\User\Documents\GitHub\Thrive\Thrive\src\microbe_stage\compound_registry.h|169|note:   candidate expects 6 arguments, 7 provided|
-C:\Users\User\Documents\GitHub\Thrive\Thrive\src\microbe_stage\compound_registry.cpp|281|error: no matching function for call to 'thrive::CompoundRegistry::registerAgentType(const string&, const string&, const string&, double&, bool&, int&, std::function<bool(unsigned int, double)>*)'|
-C:\Users\User\Documents\GitHub\Thrive\Thrive\src\microbe_stage\compound_registry.cpp|281|note: candidates are:|
-C:\Users\User\Documents\GitHub\Thrive\Thrive\src\microbe_stage\compound_registry.h|134|note: static thrive::CompoundId thrive::CompoundRegistry::registerAgentType(const string&, const string&, const string&, double, int, std::function<bool(unsigned int, double)>*)|
-C:\Users\User\Documents\GitHub\Thrive\Thrive\src\microbe_stage\compound_registry.h|134|note:   candidate expects 6 arguments, 7 provided|
-C:\Users\User\Documents\GitHub\Thrive\Thrive\src\microbe_stage\compound_registry.h|169|note: static thrive::CompoundId thrive::CompoundRegistry::registerAgentType(const string&, const string&, const string&, double, int, const luabind::adl::object&)|
-C:\Users\User\Documents\GitHub\Thrive\Thrive\src\microbe_stage\compound_registry.h|169|note:   candidate expects 6 arguments, 7 provided|
-C:\Users\User\Documents\GitHub\Thrive\Thrive\src\microbe_stage\compound_registry.cpp|309|error: no matching function for call to 'thrive::CompoundRegistry::registerAgentType(const string&, const string&, const string&, double&, int&, bool, std::function<bool(unsigned int, double)>*&)'|
-C:\Users\User\Documents\GitHub\Thrive\Thrive\src\microbe_stage\compound_registry.cpp|309|note: candidates are:|
-C:\Users\User\Documents\GitHub\Thrive\Thrive\src\microbe_stage\compound_registry.h|134|note: static thrive::CompoundId thrive::CompoundRegistry::registerAgentType(const string&, const string&, const string&, double, int, std::function<bool(unsigned int, double)>*)|
-C:\Users\User\Documents\GitHub\Thrive\Thrive\src\microbe_stage\compound_registry.h|134|note:   candidate expects 6 arguments, 7 provided|
-C:\Users\User\Documents\GitHub\Thrive\Thrive\src\microbe_stage\compound_registry.cpp|287|note: static thrive::CompoundId thrive::CompoundRegistry::registerAgentType(const string&, const string&, const string&, double, int, const luabind::adl::object&)|
-C:\Users\User\Documents\GitHub\Thrive\Thrive\src\microbe_stage\compound_registry.cpp|287|note:   candidate expects 6 arguments, 7 provided|
-C:\Users\User\Documents\GitHub\Thrive\Thrive\src\microbe_stage\compound_registry.cpp|313|error: prototype for 'thrive::CompoundId thrive::CompoundRegistry::registerAgentType(const string&, const string&, const string&, double, bool, float, std::function<bool(unsigned int, double)>*)' does not match any in class 'thrive::CompoundRegistry'|
-C:\Users\User\Documents\GitHub\Thrive\Thrive\src\microbe_stage\compound_registry.cpp|287|error: candidates are: static thrive::CompoundId thrive::CompoundRegistry::registerAgentType(const string&, const string&, const string&, double, int, const luabind::adl::object&)|
-C:\Users\User\Documents\GitHub\Thrive\Thrive\src\microbe_stage\compound_registry.h|134|error:                 static thrive::CompoundId thrive::CompoundRegistry::registerAgentType(const string&, const string&, const string&, double, int, std::function<bool(unsigned int, double)>*)|
-C:\Users\User\Documents\GitHub\Thrive\Thrive\src\microbe_stage\compound_registry.cpp|282|error: control reaches end of non-void function [-Werror=return-type]|
-C:\Users\User\Documents\GitHub\Thrive\Thrive\src\microbe_stage\compound_registry.cpp|310|error: control reaches end of non-void function [-Werror=return-type]|
-CMakeFiles\ThriveLib.dir\build.make|962|recipe for target 'CMakeFiles/ThriveLib.dir/src/microbe_stage/compound_registry.cpp.obj' failed|
-CMakeFiles\Makefile2|99|recipe for target 'CMakeFiles/ThriveLib.dir/all' failed|
-C:\Users\User\Documents\GitHub\Thrive\Build\Makefile|126|recipe for target 'all' failed|
-||=== Build failed: 13 error(s), 0 warning(s) (2 minute(s), 21 second(s)) ===|
-*/
+    }
+}
+
 void
 CompoundRegistry::loadAgentFromLua(
     sol::object internalName,
@@ -268,15 +152,6 @@
     // std::cerr << "before casting effect" << std::endl;
     sol::object effect = data["effect"];
     registerAgentType(
-<<<<<<< HEAD
-        internal_name,
-        name,
-        meshname,
-        size,
-        weight,
-        effect
-    );
-=======
             internal_name,
             name,
             meshname,
@@ -285,7 +160,6 @@
             weight,
             effect
         );
->>>>>>> b92c626f
 }
 
 //Currently unused, need's updating to work properly.
@@ -433,14 +307,9 @@
     const std::string& displayName,
 	const std::string& meshName,
     double meshScale,
-<<<<<<< HEAD
-    int unitVolume,
-    sol::object effect
-=======
     bool isUseful,
     float unitVolume,
-    const luabind::object& effect
->>>>>>> b92c626f
+    sol::object effect
 ) {
     auto effectLambda = new std::function<bool(EntityId, double)>(
         [effect](EntityId entityId, double potency) -> bool
@@ -451,20 +320,12 @@
     //Call overload
     return registerAgentType(
         internalName,
-<<<<<<< HEAD
-        displayName,
-        meshName,
-        meshScale,
-        unitVolume,
-        effectLambda);
-=======
          displayName,
          meshName,
          meshScale,
          isUseful,
          unitVolume,
          effectLambda);
->>>>>>> b92c626f
 }
 
 CompoundId
