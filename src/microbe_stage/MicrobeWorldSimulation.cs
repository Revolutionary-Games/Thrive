﻿using Components;
using DefaultEcs;
using DefaultEcs.Threading;
using Godot;
using Newtonsoft.Json;
using Systems;

/// <summary>
///   Contains all the parts needed to simulate a microbial world. Separate from (but used by) the
///   <see cref="MicrobeStage"/> to also allow other parts of the code to easily run a microbe simulation
/// </summary>
public class MicrobeWorldSimulation : WorldSimulationWithPhysics
{
    private readonly IParallelRunner nonParallelRunner = new DefaultParallelRunner(1);

    // Base systems
    private AnimationControlSystem animationControlSystem = null!;
    private AttachedEntityPositionSystem attachedEntityPositionSystem = null!;
    private ColourAnimationSystem colourAnimationSystem = null!;
    private CountLimitedDespawnSystem countLimitedDespawnSystem = null!;
    private DamageCooldownSystem damageCooldownSystem = null!;
    private DamageOnTouchSystem damageOnTouchSystem = null!;
    private DisallowPlayerBodySleepSystem disallowPlayerBodySleepSystem = null!;
    private EntityMaterialFetchSystem entityMaterialFetchSystem = null!;
    private FadeOutActionSystem fadeOutActionSystem = null!;
    private PathBasedSceneLoader pathBasedSceneLoader = null!;
    private PhysicsBodyControlSystem physicsBodyControlSystem = null!;
    private PhysicsBodyCreationSystem physicsBodyCreationSystem = null!;
    private PhysicsBodyDisablingSystem physicsBodyDisablingSystem = null!;
    private PhysicsCollisionManagementSystem physicsCollisionManagementSystem = null!;
    private PhysicsUpdateAndPositionSystem physicsUpdateAndPositionSystem = null!;
    private PredefinedVisualLoaderSystem predefinedVisualLoaderSystem = null!;

    // private RenderOrderSystem renderOrderSystem = null! = null!;

    private SoundEffectSystem soundEffectSystem = null!;
    private SoundListenerSystem soundListenerSystem = null!;
    private SpatialAttachSystem spatialAttachSystem = null!;
    private SpatialPositionSystem spatialPositionSystem = null!;

    // Microbe systems
    private AllCompoundsVentingSystem allCompoundsVentingSystem = null!;
    private CellBurstEffectSystem cellBurstEffectSystem = null!;
    private ColonyBindingSystem colonyBindingSystem = null!;
    private ColonyCompoundDistributionSystem colonyCompoundDistributionSystem = null!;
    private ColonyStatsUpdateSystem colonyStatsUpdateSystem = null!;
    private CompoundAbsorptionSystem compoundAbsorptionSystem = null!;
    private DamageSoundSystem damageSoundSystem = null!;
    private EngulfedDigestionSystem engulfedDigestionSystem = null!;
    private EngulfedHandlingSystem engulfedHandlingSystem = null!;
    private EngulfingSystem engulfingSystem = null!;
    private EntitySignalingSystem entitySignalingSystem = null!;
    private FluidCurrentsSystem fluidCurrentsSystem = null!;
    private MicrobeAISystem microbeAI = null!;
    private MicrobeCollisionSoundSystem microbeCollisionSoundSystem = null!;
    private MicrobeDeathSystem microbeDeathSystem = null!;
    private MicrobeEmissionSystem microbeEmissionSystem = null!;
    private MicrobeEventCallbackSystem microbeEventCallbackSystem = null!;
    private MicrobeFlashingSystem microbeFlashingSystem = null!;
    private MicrobeMovementSoundSystem microbeMovementSoundSystem = null!;
    private MicrobeMovementSystem microbeMovementSystem = null!;
    private MicrobeProcessManagerSystem microbeProcessManagerSystem = null!;
    private MicrobeShaderSystem microbeShaderSystem = null!;
    private MicrobeVisualsSystem microbeVisualsSystem = null!;
    private OrganelleComponentFetchSystem organelleComponentFetchSystem = null!;
    private OrganelleTickSystem organelleTickSystem = null!;
    private OsmoregulationAndHealingSystem osmoregulationAndHealingSystem = null!;
    private PilusDamageSystem pilusDamageSystem = null!;
    private SlimeSlowdownSystem slimeSlowdownSystem = null!;
    private MicrobePhysicsCreationAndSizeSystem microbePhysicsCreationAndSizeSystem = null!;
    private MicrobeReproductionSystem microbeReproductionSystem = null!;
    private TintColourAnimationSystem tintColourAnimationSystem = null!;
    private ToxinCollisionSystem toxinCollisionSystem = null!;
    private UnneededCompoundVentingSystem unneededCompoundVentingSystem = null!;

    private EntitySet cellCountingEntitySet = null!;

#pragma warning disable CA2213
    private Node visualsParent = null!;
#pragma warning restore CA2213

    // External system references

    [JsonIgnore]
    public CompoundCloudSystem CloudSystem { get; private set; } = null!;

    // Systems accessible to the outside as these have some very specific methods to be called on them
    [JsonIgnore]
    public CameraFollowSystem CameraFollowSystem { get; private set; } = null!;

    [JsonProperty]
    [AssignOnlyChildItemsOnDeserialize]
    public SpawnSystem SpawnSystem { get; private set; } = null!;

    [JsonIgnore]
    public ProcessSystem ProcessSystem { get; private set; } = null!;

    // TODO: could replace this reference in PatchManager by it just calling ClearPlayerLocationDependentCaches
    [JsonIgnore]
    public TimedLifeSystem TimedLifeSystem { get; private set; } = null!;

    /// <summary>
    ///   First initialization step which creates all the system objects. When loading from a save objects of this
    ///   type should have <see cref="AssignOnlyChildItemsOnDeserializeAttribute"/> and this method should be called
    ///   before those child properties are loaded.
    /// </summary>
    /// <param name="visualDisplayRoot">Godot Node to place all simulation graphics underneath</param>
    /// <param name="cloudSystem">
    ///   Compound cloud simulation system. This method will call <see cref="CompoundCloudSystem.Init"/>
    /// </param>
    public void Init(Node visualDisplayRoot, CompoundCloudSystem cloudSystem)
    {
        visualsParent = visualDisplayRoot;

        // Threading using our task system
        var parallelRunner = TaskExecutor.Instance;

        // Set on systems that can be ran in parallel but aren't currently as there's no real performance improvement
        // / the system entity count per thread needs tweaking before there's any benefit
        var couldParallelize = new DefaultParallelRunner(1);

        // Systems stored in fields
        animationControlSystem = new AnimationControlSystem(EntitySystem);
        attachedEntityPositionSystem = new AttachedEntityPositionSystem(EntitySystem, couldParallelize);
        colourAnimationSystem = new ColourAnimationSystem(EntitySystem, couldParallelize);
        countLimitedDespawnSystem = new CountLimitedDespawnSystem(this, EntitySystem);
        damageCooldownSystem = new DamageCooldownSystem(EntitySystem, couldParallelize);
        damageOnTouchSystem = new DamageOnTouchSystem(this, EntitySystem, couldParallelize);
        disallowPlayerBodySleepSystem = new DisallowPlayerBodySleepSystem(physics, EntitySystem);
        entityMaterialFetchSystem = new EntityMaterialFetchSystem(EntitySystem);
        fadeOutActionSystem = new FadeOutActionSystem(this, EntitySystem, couldParallelize);
        pathBasedSceneLoader = new PathBasedSceneLoader(EntitySystem, nonParallelRunner);
        physicsBodyControlSystem = new PhysicsBodyControlSystem(physics, EntitySystem, couldParallelize);
        physicsBodyCreationSystem = new PhysicsBodyCreationSystem(this, EntitySystem, nonParallelRunner);
        physicsBodyDisablingSystem = new PhysicsBodyDisablingSystem(physics, EntitySystem);
        physicsCollisionManagementSystem =
            new PhysicsCollisionManagementSystem(physics, EntitySystem, couldParallelize);
        physicsUpdateAndPositionSystem = new PhysicsUpdateAndPositionSystem(physics, EntitySystem, couldParallelize);
        predefinedVisualLoaderSystem = new PredefinedVisualLoaderSystem(EntitySystem);

        // TODO: different root for sounds?
        soundEffectSystem = new SoundEffectSystem(visualsParent, EntitySystem);
        soundListenerSystem = new SoundListenerSystem(visualsParent, EntitySystem, nonParallelRunner);
        spatialAttachSystem = new SpatialAttachSystem(visualsParent, EntitySystem);
        spatialPositionSystem = new SpatialPositionSystem(EntitySystem);

        allCompoundsVentingSystem = new AllCompoundsVentingSystem(cloudSystem, this, EntitySystem);
        cellBurstEffectSystem = new CellBurstEffectSystem(EntitySystem);

        colonyBindingSystem = new ColonyBindingSystem(this, EntitySystem, couldParallelize);
        colonyCompoundDistributionSystem = new ColonyCompoundDistributionSystem(EntitySystem, couldParallelize);
        colonyStatsUpdateSystem = new ColonyStatsUpdateSystem(EntitySystem, couldParallelize);

        // TODO: clouds currently only allow 2 thread to absorb at once
        compoundAbsorptionSystem = new CompoundAbsorptionSystem(cloudSystem, EntitySystem, parallelRunner);

        damageSoundSystem = new DamageSoundSystem(EntitySystem, couldParallelize);
        engulfedDigestionSystem = new EngulfedDigestionSystem(cloudSystem, EntitySystem, parallelRunner);
        engulfedHandlingSystem = new EngulfedHandlingSystem(EntitySystem, couldParallelize);
        entitySignalingSystem = new EntitySignalingSystem(EntitySystem, couldParallelize);

        fluidCurrentsSystem = new FluidCurrentsSystem(EntitySystem, couldParallelize);

        microbeMovementSystem = new MicrobeMovementSystem(PhysicalWorld, EntitySystem, parallelRunner);

        microbeAI = new MicrobeAISystem(cloudSystem, EntitySystem, parallelRunner);
<<<<<<< HEAD
        microbeProcessManagerSystem = new MicrobeProcessManagerSystem(EntitySystem, parallelRunner);
        microbeCollisionSoundSystem = new MicrobeCollisionSoundSystem(EntitySystem, parallelRunner);
        microbeEmissionSystem = new MicrobeEmissionSystem(this, cloudSystem, EntitySystem, parallelRunner);
=======
        microbeCollisionSoundSystem = new MicrobeCollisionSoundSystem(EntitySystem, couldParallelize);
        microbeEmissionSystem = new MicrobeEmissionSystem(this, cloudSystem, EntitySystem, couldParallelize);
>>>>>>> c480f448

        microbeEventCallbackSystem = new MicrobeEventCallbackSystem(cloudSystem, microbeAI, EntitySystem);
        microbeFlashingSystem = new MicrobeFlashingSystem(EntitySystem, couldParallelize);
        microbeMovementSoundSystem = new MicrobeMovementSoundSystem(EntitySystem, couldParallelize);
        microbeShaderSystem = new MicrobeShaderSystem(EntitySystem);

        microbeVisualsSystem = new MicrobeVisualsSystem(EntitySystem);
        organelleComponentFetchSystem = new OrganelleComponentFetchSystem(EntitySystem, couldParallelize);
        organelleTickSystem = new OrganelleTickSystem(EntitySystem, parallelRunner);
        osmoregulationAndHealingSystem = new OsmoregulationAndHealingSystem(EntitySystem, couldParallelize);
        pilusDamageSystem = new PilusDamageSystem(EntitySystem, couldParallelize);
        slimeSlowdownSystem = new SlimeSlowdownSystem(cloudSystem, EntitySystem, couldParallelize);
        microbePhysicsCreationAndSizeSystem = new MicrobePhysicsCreationAndSizeSystem(EntitySystem, couldParallelize);
        tintColourAnimationSystem = new TintColourAnimationSystem(EntitySystem);

        toxinCollisionSystem = new ToxinCollisionSystem(EntitySystem, couldParallelize);
        unneededCompoundVentingSystem = new UnneededCompoundVentingSystem(cloudSystem, EntitySystem, parallelRunner);

        // Systems stored in properties
        CameraFollowSystem = new CameraFollowSystem(EntitySystem);

        ProcessSystem = new ProcessSystem(EntitySystem, parallelRunner);

        TimedLifeSystem = new TimedLifeSystem(this, EntitySystem, couldParallelize);

        SpawnSystem = new SpawnSystem(this);

        microbeReproductionSystem = new MicrobeReproductionSystem(this, SpawnSystem, EntitySystem, parallelRunner);
        microbeDeathSystem = new MicrobeDeathSystem(this, SpawnSystem, EntitySystem, couldParallelize);
        engulfingSystem = new EngulfingSystem(this, SpawnSystem, EntitySystem);

        CloudSystem = cloudSystem;
        cloudSystem.Init(fluidCurrentsSystem);

        cellCountingEntitySet = EntitySystem.GetEntities().With<CellProperties>().AsSet();

        OnInitialized();
    }

    /// <summary>
    ///   Second phase initialization that requires access to the current game info
    /// </summary>
    /// <param name="currentGame">Currently started game</param>
    public void InitForCurrentGame(GameProperties currentGame)
    {
        osmoregulationAndHealingSystem.SetWorld(currentGame.GameWorld);
        microbeReproductionSystem.SetWorld(currentGame.GameWorld);
        microbeDeathSystem.SetWorld(currentGame.GameWorld);
    }

    public override void ProcessFrameLogic(float delta)
    {
        ThrowIfNotInitialized();

        colourAnimationSystem.Update(delta);
        microbeShaderSystem.Update(delta);
        tintColourAnimationSystem.Update(delta);
    }

    public void SetSimulationBiome(BiomeConditions biomeConditions)
    {
        ProcessSystem.SetBiome(biomeConditions);
    }

    public override void ReportPlayerPosition(Vector3 position)
    {
        // TODO: reporting the player position to all systems on game load

        base.ReportPlayerPosition(position);

        // Immediately report to some systems
        countLimitedDespawnSystem.ReportPlayerPosition(position);
        soundEffectSystem.ReportPlayerPosition(position);
        SpawnSystem.ReportPlayerPosition(position);

        // Report to the kind of external clouds system as this simplifies code using the simulation
        CloudSystem.ReportPlayerPosition(position);
    }

    /// <summary>
    ///   Clears system data that has been stored based on the player location. Call this when the player changes
    ///   locations a lot by respawning or by moving patches
    /// </summary>
    public void ClearPlayerLocationDependentCaches()
    {
        SpawnSystem.ClearSpawnCoordinates();
    }

    public override void FreeNodeResources()
    {
        base.FreeNodeResources();

        soundEffectSystem.FreeNodeResources();
        spatialAttachSystem.FreeNodeResources();
    }

    internal void OverrideMicrobeAIRandomSeed(int seed)
    {
        microbeAI.OverrideAIRandomSeed(seed);
    }

    protected override void OnProcessFixedLogic(float delta)
    {
        TimedLifeSystem.Update(delta);

        microbeVisualsSystem.Update(delta);
        pathBasedSceneLoader.Update(delta);
        predefinedVisualLoaderSystem.Update(delta);
        entityMaterialFetchSystem.Update(delta);
        animationControlSystem.Update(delta);

        microbePhysicsCreationAndSizeSystem.Update(delta);
        physicsBodyCreationSystem.Update(delta);
        physicsBodyDisablingSystem.Update(delta);

        physicsCollisionManagementSystem.Update(delta);

        physicsUpdateAndPositionSystem.Update(delta);
        attachedEntityPositionSystem.Update(delta);

        fluidCurrentsSystem.Update(delta);

        engulfingSystem.Update(delta);
        engulfedDigestionSystem.Update(delta);
        engulfedHandlingSystem.Update(delta);

        colonyBindingSystem.Update(delta);

        spatialAttachSystem.Update(delta);
        spatialPositionSystem.Update(delta);

        allCompoundsVentingSystem.Update(delta);
        unneededCompoundVentingSystem.Update(delta);
        compoundAbsorptionSystem.Update(delta);
        entitySignalingSystem.Update(delta);

        damageCooldownSystem.Update(delta);
        toxinCollisionSystem.Update(delta);
        damageOnTouchSystem.Update(delta);
        pilusDamageSystem.Update(delta);

        microbeProcessManagerSystem.Update(delta);

        ProcessSystem.Update(delta);

        colonyCompoundDistributionSystem.Update(delta);

        osmoregulationAndHealingSystem.Update(delta);

        microbeReproductionSystem.Update(delta);
        organelleComponentFetchSystem.Update(delta);

        if (RunAI)
        {
            // Update AI for the cells (note that the AI system itself can also be disabled, due to cheats)
            microbeAI.ReportPotentialPlayerPosition(reportedPlayerPosition);
            microbeAI.Update(delta);
        }

        microbeEmissionSystem.Update(delta);

        countLimitedDespawnSystem.Update(delta);

        SpawnSystem.Update(delta);

        colonyStatsUpdateSystem.Update(delta);

        microbeEventCallbackSystem.Update(delta);

        microbeDeathSystem.Update(delta);

        disallowPlayerBodySleepSystem.Update(delta);

        slimeSlowdownSystem.Update(delta);
        microbeMovementSystem.Update(delta);
        microbeMovementSoundSystem.Update(delta);

        organelleTickSystem.Update(delta);

        fadeOutActionSystem.Update(delta);
        physicsBodyControlSystem.Update(delta);

        // renderOrderSystem.Update(delta);

        cellBurstEffectSystem.Update(delta);

        microbeFlashingSystem.Update(delta);

        damageSoundSystem.Update(delta);
        microbeCollisionSoundSystem.Update(delta);
        soundEffectSystem.Update(delta);

        soundListenerSystem.Update(delta);

        // This needs to be here to not visually jitter the player position
        CameraFollowSystem.Update(delta);

        cellCountingEntitySet.Complete();

        reportedPlayerPosition = null;
    }

    protected override void OnEntityDestroyed(in Entity entity)
    {
        base.OnEntityDestroyed(in entity);

        physicsBodyDisablingSystem.OnEntityDestroyed(entity);
        physicsBodyCreationSystem.OnEntityDestroyed(entity);
    }

    protected override int EstimateThreadsUtilizedBySystems()
    {
        var estimateCellCount = cellCountingEntitySet.Count;

        return 1 + estimateCellCount / Constants.SIMULATION_CELLS_PER_THREAD_ESTIMATE;
    }

    protected override void Dispose(bool disposing)
    {
        WaitForStartedPhysicsRun();

        if (disposing)
        {
            nonParallelRunner.Dispose();

            animationControlSystem.Dispose();
            attachedEntityPositionSystem.Dispose();
            colourAnimationSystem.Dispose();
            countLimitedDespawnSystem.Dispose();
            damageCooldownSystem.Dispose();
            damageOnTouchSystem.Dispose();
            disallowPlayerBodySleepSystem.Dispose();
            entityMaterialFetchSystem.Dispose();
            fadeOutActionSystem.Dispose();
            pathBasedSceneLoader.Dispose();
            physicsBodyControlSystem.Dispose();
            physicsBodyCreationSystem.Dispose();
            physicsBodyDisablingSystem.Dispose();
            physicsCollisionManagementSystem.Dispose();
            physicsUpdateAndPositionSystem.Dispose();
            predefinedVisualLoaderSystem.Dispose();
            soundEffectSystem.Dispose();
            soundListenerSystem.Dispose();
            spatialAttachSystem.Dispose();
            spatialPositionSystem.Dispose();

            allCompoundsVentingSystem.Dispose();
            cellBurstEffectSystem.Dispose();
            colonyBindingSystem.Dispose();
            colonyCompoundDistributionSystem.Dispose();
            colonyStatsUpdateSystem.Dispose();
            compoundAbsorptionSystem.Dispose();
            damageSoundSystem.Dispose();
            engulfedDigestionSystem.Dispose();
            engulfedHandlingSystem.Dispose();
            engulfingSystem.Dispose();
            entitySignalingSystem.Dispose();
            fluidCurrentsSystem.Dispose();
            microbeAI.Dispose();
            microbeCollisionSoundSystem.Dispose();
            microbeDeathSystem.Dispose();
            microbeEmissionSystem.Dispose();
            microbeEventCallbackSystem.Dispose();
            microbeFlashingSystem.Dispose();
            microbeMovementSoundSystem.Dispose();
            microbeMovementSystem.Dispose();
            microbeProcessManagerSystem.Dispose();
            microbeShaderSystem.Dispose();
            microbeVisualsSystem.Dispose();
            organelleComponentFetchSystem.Dispose();
            organelleTickSystem.Dispose();
            osmoregulationAndHealingSystem.Dispose();
            pilusDamageSystem.Dispose();
            slimeSlowdownSystem.Dispose();
            microbePhysicsCreationAndSizeSystem.Dispose();
            microbeReproductionSystem.Dispose();
            tintColourAnimationSystem.Dispose();
            toxinCollisionSystem.Dispose();
            unneededCompoundVentingSystem.Dispose();

            CameraFollowSystem.Dispose();
            ProcessSystem.Dispose();
            TimedLifeSystem.Dispose();
            SpawnSystem.Dispose();

            cellCountingEntitySet.Dispose();
        }

        base.Dispose(disposing);
    }
}<|MERGE_RESOLUTION|>--- conflicted
+++ resolved
@@ -164,14 +164,9 @@
         microbeMovementSystem = new MicrobeMovementSystem(PhysicalWorld, EntitySystem, parallelRunner);
 
         microbeAI = new MicrobeAISystem(cloudSystem, EntitySystem, parallelRunner);
-<<<<<<< HEAD
-        microbeProcessManagerSystem = new MicrobeProcessManagerSystem(EntitySystem, parallelRunner);
-        microbeCollisionSoundSystem = new MicrobeCollisionSoundSystem(EntitySystem, parallelRunner);
-        microbeEmissionSystem = new MicrobeEmissionSystem(this, cloudSystem, EntitySystem, parallelRunner);
-=======
+        microbeProcessManagerSystem = new MicrobeProcessManagerSystem(EntitySystem, couldParallelize);
         microbeCollisionSoundSystem = new MicrobeCollisionSoundSystem(EntitySystem, couldParallelize);
         microbeEmissionSystem = new MicrobeEmissionSystem(this, cloudSystem, EntitySystem, couldParallelize);
->>>>>>> c480f448
 
         microbeEventCallbackSystem = new MicrobeEventCallbackSystem(cloudSystem, microbeAI, EntitySystem);
         microbeFlashingSystem = new MicrobeFlashingSystem(EntitySystem, couldParallelize);
