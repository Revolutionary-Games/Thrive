--- conflicted
+++ resolved
@@ -327,55 +327,6 @@
         {
             OnProcessFixedWithoutThreads(delta);
         }
-<<<<<<< HEAD
-
-        microbeEmissionSystem.Update(delta);
-
-        countLimitedDespawnSystem.Update(delta);
-
-        SpawnSystem.Update(delta);
-
-        colonyStatsUpdateSystem.Update(delta);
-
-        microbeEventCallbackSystem.Update(delta);
-
-        microbeDeathSystem.Update(delta);
-
-        disallowPlayerBodySleepSystem.Update(delta);
-
-        strainSystem.Update(delta);
-        slimeSlowdownSystem.Update(delta);
-        microbeMovementSystem.Update(delta);
-        microbeMovementSoundSystem.Update(delta);
-
-        organelleTickSystem.Update(delta);
-
-        physicsSensorSystem.Update(delta);
-
-        fadeOutActionSystem.Update(delta);
-        physicsBodyControlSystem.Update(delta);
-
-        colonyBindingSystem.Update(delta);
-        delayedColonyOperationSystem.Update(delta);
-
-        cellBurstEffectSystem.Update(delta);
-
-        microbeFlashingSystem.Update(delta);
-
-        damageSoundSystem.Update(delta);
-        microbeCollisionSoundSystem.Update(delta);
-        soundEffectSystem.Update(delta);
-
-        soundListenerSystem.Update(delta);
-
-        // This needs to be here to not visually jitter the player position
-        CameraFollowSystem.Update(delta);
-
-        cellCountingEntitySet.Complete();
-
-        reportedPlayerPosition = null;
-=======
->>>>>>> 4f8e626f
     }
 
     protected override void OnEntityDestroyed(in Entity entity)
@@ -418,75 +369,6 @@
         {
             nonParallelRunner.Dispose();
 
-<<<<<<< HEAD
-            animationControlSystem.Dispose();
-            attachedEntityPositionSystem.Dispose();
-            colourAnimationSystem.Dispose();
-            countLimitedDespawnSystem.Dispose();
-            damageCooldownSystem.Dispose();
-            damageOnTouchSystem.Dispose();
-            disallowPlayerBodySleepSystem.Dispose();
-            entityMaterialFetchSystem.Dispose();
-            fadeOutActionSystem.Dispose();
-            pathBasedSceneLoader.Dispose();
-            physicsBodyControlSystem.Dispose();
-            physicsBodyCreationSystem.Dispose();
-            physicsBodyDisablingSystem.Dispose();
-            physicsCollisionManagementSystem.Dispose();
-            physicsSensorSystem.Dispose();
-            physicsUpdateAndPositionSystem.Dispose();
-            collisionShapeLoaderSystem.Dispose();
-            predefinedVisualLoaderSystem.Dispose();
-            simpleShapeCreatorSystem.Dispose();
-            soundEffectSystem.Dispose();
-            soundListenerSystem.Dispose();
-            spatialAttachSystem.Dispose();
-            spatialPositionSystem.Dispose();
-
-            allCompoundsVentingSystem.Dispose();
-            cellBurstEffectSystem.Dispose();
-            colonyBindingSystem.Dispose();
-            colonyCompoundDistributionSystem.Dispose();
-            colonyStatsUpdateSystem.Dispose();
-            compoundAbsorptionSystem.Dispose();
-            damageSoundSystem.Dispose();
-            engulfedDigestionSystem.Dispose();
-            engulfedHandlingSystem.Dispose();
-            engulfingSystem.Dispose();
-            entitySignalingSystem.Dispose();
-            fluidCurrentsSystem.Dispose();
-            microbeAI.Dispose();
-            microbeCollisionSoundSystem.Dispose();
-            microbeDeathSystem.Dispose();
-            microbeEmissionSystem.Dispose();
-            microbeEventCallbackSystem.Dispose();
-            microbeFlashingSystem.Dispose();
-            microbeMovementSoundSystem.Dispose();
-            strainSystem.Dispose();
-            microbeMovementSystem.Dispose();
-            microbeShaderSystem.Dispose();
-            microbeVisualsSystem.Dispose();
-            organelleComponentFetchSystem.Dispose();
-            organelleTickSystem.Dispose();
-            osmoregulationAndHealingSystem.Dispose();
-            pilusDamageSystem.Dispose();
-            slimeSlowdownSystem.Dispose();
-            microbePhysicsCreationAndSizeSystem.Dispose();
-            microbeRenderPrioritySystem.Dispose();
-            microbeReproductionSystem.Dispose();
-            tintColourAnimationSystem.Dispose();
-            toxinCollisionSystem.Dispose();
-            unneededCompoundVentingSystem.Dispose();
-            delayedColonyOperationSystem.Dispose();
-            multicellularGrowthSystem.Dispose();
-
-            CameraFollowSystem.Dispose();
-            ProcessSystem.Dispose();
-            TimedLifeSystem.Dispose();
-            SpawnSystem.Dispose();
-
-            cellCountingEntitySet.Dispose();
-=======
             // If disposed before Init is called problems will happen without this check. This happens for example if
             // loading a save made in the editor and quitting the game without exiting the editor first to the microbe
             // stage.
@@ -536,6 +418,7 @@
                 microbeFlashingSystem.Dispose();
                 microbeMovementSoundSystem.Dispose();
                 microbeMovementSystem.Dispose();
+                strainSystem.Dispose();
                 microbeShaderSystem.Dispose();
                 microbeVisualsSystem.Dispose();
                 organelleComponentFetchSystem.Dispose();
@@ -563,7 +446,6 @@
                 SpawnSystem.Dispose();
 
             DisposeGenerated();
->>>>>>> 4f8e626f
         }
 
         base.Dispose(disposing);
