[gd_scene load_steps=129 format=2]

[ext_resource path="res://src/microbe_stage/MicrobeStage.cs" type="Script" id=1]
[ext_resource path="res://src/microbe_stage/MicrobeCamera.tscn" type="PackedScene" id=2]
[ext_resource path="res://assets/textures/gui/bevel/AmmoniaInv.png" type="Texture" id=3]
[ext_resource path="res://assets/textures/gui/bevel/PhosphateInv.png" type="Texture" id=4]
[ext_resource path="res://assets/textures/gui/bevel/PhosphatesBW.png" type="Texture" id=5]
[ext_resource path="res://assets/textures/gui/bevel/AmmoniaBW.png" type="Texture" id=6]
[ext_resource path="res://src/microbe_stage/PlayerMicrobeInput.cs" type="Script" id=7]
[ext_resource path="res://assets/sounds/soundeffects/microbe-pickup-organelle.ogg" type="AudioStream" id=8]
[ext_resource path="res://src/microbe_stage/MicrobeHUD.cs" type="Script" id=9]
[ext_resource path="res://src/microbe_stage/CompoundCloudSystem.cs" type="Script" id=10]
[ext_resource path="res://src/general/PauseMenu.tscn" type="PackedScene" id=11]
[ext_resource path="res://src/gui_common/fonts/Jura-DemiBold-Tiny.tres" type="DynamicFont" id=12]
[ext_resource path="res://assets/textures/gui/bevel/hSeparatorCentered.png" type="Texture" id=13]
[ext_resource path="res://assets/textures/gui/bevel/parts/VacuoleIcon.png" type="Texture" id=14]
[ext_resource path="res://assets/textures/gui/bevel/parts/ToxinVacuoleIcon.png" type="Texture" id=15]
[ext_resource path="res://assets/textures/gui/bevel/helpButton.png" type="Texture" id=16]
[ext_resource path="res://assets/textures/gui/bevel/searchButton.png" type="Texture" id=17]
[ext_resource path="res://assets/textures/gui/bevel/MainMenu.png" type="Texture" id=18]
[ext_resource path="res://assets/textures/gui/bevel/suicideButton.png" type="Texture" id=19]
[ext_resource path="res://assets/textures/gui/bevel/statisticsButton.png" type="Texture" id=20]
[ext_resource path="res://assets/textures/gui/bevel/chemicalButton.png" type="Texture" id=21]
[ext_resource path="res://assets/textures/gui/bevel/compoundsButton.png" type="Texture" id=22]
[ext_resource path="res://assets/textures/gui/bevel/pauseButton.png" type="Texture" id=23]
[ext_resource path="res://assets/textures/gui/bevel/MainMenuActive.png" type="Texture" id=24]
[ext_resource path="res://assets/textures/gui/bevel/MainMenuHover.png" type="Texture" id=25]
[ext_resource path="res://assets/textures/gui/bevel/compoundsButtonHover.png" type="Texture" id=26]
[ext_resource path="res://assets/textures/gui/bevel/searchButtonHover.png" type="Texture" id=27]
[ext_resource path="res://assets/textures/gui/bevel/suicideButtonHover.png" type="Texture" id=28]
[ext_resource path="res://assets/textures/gui/bevel/statisticsButtonActive.png" type="Texture" id=29]
[ext_resource path="res://assets/textures/gui/bevel/chemicalButtonActive.png" type="Texture" id=30]
[ext_resource path="res://assets/textures/gui/bevel/chemicalButtonHover.png" type="Texture" id=31]
[ext_resource path="res://assets/textures/gui/bevel/searchButtonActive.png" type="Texture" id=32]
[ext_resource path="res://assets/textures/gui/bevel/pauseButtonHover.png" type="Texture" id=33]
[ext_resource path="res://assets/textures/gui/bevel/statisticsButtonHover.png" type="Texture" id=34]
[ext_resource path="res://assets/textures/gui/bevel/compoundsButtonActive.png" type="Texture" id=35]
[ext_resource path="res://assets/textures/gui/bevel/pauseButtonActive.png" type="Texture" id=36]
[ext_resource path="res://assets/textures/gui/bevel/helpButtonActive.png" type="Texture" id=37]
[ext_resource path="res://assets/textures/gui/bevel/helpButtonHover.png" type="Texture" id=38]
[ext_resource path="res://assets/textures/gui/bevel/LargeTwoNormal.png" type="Texture" id=39]
[ext_resource path="res://assets/textures/gui/bevel/LargeTwoHover.png" type="Texture" id=40]
[ext_resource path="res://assets/textures/gui/bevel/LargeTwoDisabled.png" type="Texture" id=41]
[ext_resource path="res://assets/textures/gui/bevel/compressPanel.png" type="Texture" id=42]
[ext_resource path="res://assets/textures/gui/bevel/expandPanel.png" type="Texture" id=43]
[ext_resource path="res://assets/textures/gui/bevel/expandPanelActive.png" type="Texture" id=44]
[ext_resource path="res://assets/textures/gui/bevel/compressPanelActive.png" type="Texture" id=45]
[ext_resource path="res://assets/textures/gui/bevel/glucose.png" type="Texture" id=46]
[ext_resource path="res://assets/textures/gui/bevel/hydrogensulfide.png" type="Texture" id=47]
[ext_resource path="res://assets/textures/gui/bevel/ammonia.png" type="Texture" id=48]
[ext_resource path="res://assets/textures/gui/bevel/iron.png" type="Texture" id=49]
[ext_resource path="res://assets/textures/gui/bevel/phosphates.png" type="Texture" id=50]
[ext_resource path="res://assets/textures/gui/bevel/oxygen.png" type="Texture" id=51]
[ext_resource path="res://assets/textures/gui/bevel/Pressure.png" type="Texture" id=52]
[ext_resource path="res://assets/textures/gui/bevel/sunlight.png" type="Texture" id=53]
[ext_resource path="res://assets/textures/gui/bevel/Temperature.png" type="Texture" id=54]
[ext_resource path="res://assets/textures/gui/bevel/carbondioxide.png" type="Texture" id=55]
[ext_resource path="res://assets/textures/gui/bevel/nitrogen.png" type="Texture" id=56]
[ext_resource path="res://assets/textures/gui/bevel/oxytoxy.png" type="Texture" id=57]
[ext_resource path="res://src/microbe_stage/ProcessPanel.tscn" type="PackedScene" id=58]
[ext_resource path="res://assets/textures/gui/bevel/LargeTwoPressed.png" type="Texture" id=59]
[ext_resource path="res://assets/textures/gui/bevel/atp.png" type="Texture" id=60]
[ext_resource path="res://assets/textures/gui/bevel/Hitpoints.png" type="Texture" id=61]
[ext_resource path="res://assets/textures/gui/bevel/dataValueBackground.png" type="Texture" id=62]
[ext_resource path="res://assets/textures/gui/bevel/AtpBar.png" type="Texture" id=63]
[ext_resource path="res://assets/textures/gui/bevel/HealthBar.png" type="Texture" id=64]
[ext_resource path="res://assets/textures/gui/bevel/ReproductionBar.png" type="Texture" id=65]
[ext_resource path="res://src/gui_common/ActionButton.tscn" type="PackedScene" id=66]
[ext_resource path="res://src/engine/ChromaticFilter.tscn" type="PackedScene" id=67]
[ext_resource path="res://src/gui_common/fonts/Lato-Regular-AlmostSmall.tres" type="DynamicFont" id=68]
[ext_resource path="res://src/microbe_stage/gui/WinBox.tscn" type="PackedScene" id=69]
[ext_resource path="res://src/microbe_stage/gui/ExtinctionBox.tscn" type="PackedScene" id=70]
[ext_resource path="res://src/gui_common/fonts/Lato-Bold-AlmostSmall.tres" type="DynamicFont" id=71]
[ext_resource path="res://src/gui_common/thrive_theme.tres" type="Theme" id=72]
[ext_resource path="res://src/microbe_stage/MicrobeCheatMenu.tscn" type="PackedScene" id=73]
[ext_resource path="res://src/tutorial/microbe_stage/MicrobeTutorialGUI.tscn" type="PackedScene" id=74]
[ext_resource path="res://src/engine/GuidanceLine.tscn" type="PackedScene" id=75]
[ext_resource path="res://assets/textures/background_particle_fuzzy.png" type="Texture" id=76]
[ext_resource path="res://src/gui_common/fonts/Jura-DemiBold-AlmostSmaller.tres" type="DynamicFont" id=77]
[ext_resource path="res://assets/textures/gui/bevel/pauseButtonPausedHover.png" type="Texture" id=78]
[ext_resource path="res://assets/textures/gui/bevel/pauseButtonPaused.png" type="Texture" id=79]
[ext_resource path="res://src/gui_common/fonts/Lato-Regular-Small.tres" type="DynamicFont" id=80]
[ext_resource path="res://src/gui_common/fonts/Jura-DemiBold-Bigger.tres" type="DynamicFont" id=81]
[ext_resource path="res://assets/textures/gui/bevel/parts/BindingAgentIcon.png" type="Texture" id=82]
[ext_resource path="res://assets/textures/gui/bevel/parts/membraneAmoeba.png" type="Texture" id=83]
[ext_resource path="res://src/microbe_stage/PlayerHoverInfo.cs" type="Script" id=84]
[ext_resource path="res://src/gui_common/fonts/Jura-Regular-HugePlus.tres" type="DynamicFont" id=85]
[ext_resource path="res://src/gui_common/fonts/EmptyFont.tres" type="DynamicFont" id=86]
[ext_resource path="res://src/gui_common/RadialPopup.tscn" type="PackedScene" id=87]
[ext_resource path="res://src/gui_common/dialogs/StagePrototypeConfirm.tscn" type="PackedScene" id=88]
[ext_resource path="res://assets/textures/gui/bevel/parts/SignalingAgentIcon.png" type="Texture" id=89]
[ext_resource path="res://assets/textures/gui/bevel/unbind.png" type="Texture" id=90]
[ext_resource path="res://src/gui_common/fonts/Jura-DemiBold-Smaller.tres" type="DynamicFont" id=91]

[sub_resource type="Theme" id=1]
default_font = ExtResource( 80 )

[sub_resource type="StyleBoxFlat" id=2]
bg_color = Color( 0, 0.129412, 0.141176, 0.784314 )
border_width_left = 1
border_width_top = 1
border_width_right = 1
border_width_bottom = 1
border_color = Color( 0.0666667, 1, 0.835294, 1 )
corner_radius_top_left = 7
corner_radius_top_right = 7
corner_radius_bottom_right = 7
corner_radius_bottom_left = 7

[sub_resource type="StyleBoxTexture" id=3]
texture = ExtResource( 43 )
region_rect = Rect2( 0, 0, 20, 20 )
expand_margin_left = 1.0
expand_margin_right = 1.0
expand_margin_top = 1.0
expand_margin_bottom = 1.0
modulate_color = Color( 0, 0.435294, 0.52549, 1 )

[sub_resource type="StyleBoxTexture" id=4]
texture = ExtResource( 44 )
region_rect = Rect2( 0, 0, 20, 20 )

[sub_resource type="StyleBoxTexture" id=5]
texture = ExtResource( 43 )
region_rect = Rect2( 0, 0, 20, 20 )

[sub_resource type="ButtonGroup" id=6]

[sub_resource type="StyleBoxTexture" id=7]
texture = ExtResource( 42 )
region_rect = Rect2( 0, 0, 20, 20 )
modulate_color = Color( 0, 0.435294, 0.52549, 1 )

[sub_resource type="StyleBoxTexture" id=8]
texture = ExtResource( 45 )
region_rect = Rect2( 0, 0, 20, 20 )

[sub_resource type="StyleBoxTexture" id=9]
texture = ExtResource( 42 )
region_rect = Rect2( 0, 0, 20, 20 )

[sub_resource type="StyleBoxTexture" id=10]
texture = ExtResource( 13 )
region_rect = Rect2( 0, 0, 429, 1 )

[sub_resource type="StyleBoxFlat" id=11]
bg_color = Color( 0, 0.596078, 0.764706, 1 )

[sub_resource type="StyleBoxFlat" id=12]
bg_color = Color( 0, 0, 0, 0.196078 )

[sub_resource type="StyleBoxFlat" id=13]
bg_color = Color( 0.141176, 0.278431, 0.682353, 1 )

[sub_resource type="StyleBoxFlat" id=14]
bg_color = Color( 0.407843, 0.698039, 0.431373, 1 )

[sub_resource type="ButtonGroup" id=15]

[sub_resource type="StyleBoxTexture" id=16]
texture = ExtResource( 42 )
region_rect = Rect2( 0, 0, 20, 20 )
modulate_color = Color( 0, 0.435294, 0.52549, 1 )

[sub_resource type="StyleBoxTexture" id=17]
texture = ExtResource( 45 )
region_rect = Rect2( 0, 0, 20, 20 )

[sub_resource type="StyleBoxTexture" id=18]
texture = ExtResource( 42 )
region_rect = Rect2( 0, 0, 20, 20 )

[sub_resource type="StyleBoxFlat" id=19]
bg_color = Color( 0.568627, 0.611765, 0.615686, 1 )

[sub_resource type="StyleBoxFlat" id=20]
bg_color = Color( 0, 0, 0, 0.196078 )

[sub_resource type="StyleBoxFlat" id=21]
bg_color = Color( 0.631373, 0.396078, 0, 1 )

[sub_resource type="StyleBoxFlat" id=22]
bg_color = Color( 0.380392, 0.141176, 0.8, 1 )

[sub_resource type="StyleBoxFlat" id=23]
bg_color = Color( 0.462745, 0.470588, 0.184314, 1 )

[sub_resource type="StyleBoxFlat" id=24]
bg_color = Color( 0.541176, 0.141176, 0.0745098, 1 )

[sub_resource type="StyleBoxFlat" id=25]
bg_color = Color( 0.623529, 0.0745098, 0.376471, 1 )

[sub_resource type="StyleBoxFlat" id=26]
bg_color = Color( 0, 0, 0, 0.196078 )

[sub_resource type="StyleBoxEmpty" id=27]

[sub_resource type="StyleBoxFlat" id=28]
bg_color = Color( 0.47451, 0.560784, 0.588235, 0.392157 )
border_width_left = 2
border_width_top = 2
border_width_right = 2
border_width_bottom = 2
border_color = Color( 0.533333, 0.745098, 0.815686, 0.392157 )

[sub_resource type="StyleBoxTexture" id=29]
texture = ExtResource( 62 )
region_rect = Rect2( 0, 0, 86, 52 )

[sub_resource type="Animation" id=30]
length = 5.0
loop = true
tracks/0/type = "value"
tracks/0/path = NodePath("Highlight:modulate")
tracks/0/interp = 1
tracks/0/loop_wrap = true
tracks/0/imported = false
tracks/0/enabled = true
tracks/0/keys = {
"times": PoolRealArray( 0, 1, 2.5, 3.5, 5 ),
"transitions": PoolRealArray( 0.5, 0.5, 0.5, 1, 1 ),
"update": 0,
"values": [ Color( 1, 1, 1, 0 ), Color( 1, 1, 1, 0 ), Color( 1, 1, 1, 1 ), Color( 1, 1, 1, 1 ), Color( 1, 1, 1, 0 ) ]
}
tracks/1/type = "value"
tracks/1/path = NodePath("Highlight/Light2D:energy")
tracks/1/interp = 1
tracks/1/loop_wrap = true
tracks/1/imported = false
tracks/1/enabled = true
tracks/1/keys = {
"times": PoolRealArray( 0.5, 2.1, 4.4, 5 ),
"transitions": PoolRealArray( 1, 2, 1, 2 ),
"update": 0,
"values": [ 0.0, 0.8, 0.8, 0.0 ]
}

[sub_resource type="Animation" id=31]
length = 0.4
tracks/0/type = "value"
tracks/0/path = NodePath("BottomLeft/LeftPanels:modulate")
tracks/0/interp = 1
tracks/0/loop_wrap = true
tracks/0/imported = false
tracks/0/enabled = true
tracks/0/keys = {
"times": PoolRealArray( 0, 0.4 ),
"transitions": PoolRealArray( 1, 1 ),
"update": 0,
"values": [ Color( 1, 1, 1, 1 ), Color( 1, 1, 1, 0 ) ]
}
tracks/1/type = "value"
tracks/1/path = NodePath("BottomLeft/LeftPanels:visible")
tracks/1/interp = 1
tracks/1/loop_wrap = true
tracks/1/imported = false
tracks/1/enabled = true
tracks/1/keys = {
"times": PoolRealArray( 0, 0.4 ),
"transitions": PoolRealArray( 1, 1 ),
"update": 1,
"values": [ true, false ]
}
tracks/2/type = "value"
tracks/2/path = NodePath("BottomLeft/LeftPanels:rect_position")
tracks/2/interp = 1
tracks/2/loop_wrap = true
tracks/2/imported = false
tracks/2/enabled = true
tracks/2/keys = {
"times": PoolRealArray( 0, 0.4 ),
"transitions": PoolRealArray( 2, 1 ),
"update": 0,
"values": [ Vector2( 10, 14 ), Vector2( -350, 14 ) ]
}

[sub_resource type="Animation" id=32]
length = 0.4
tracks/0/type = "value"
tracks/0/path = NodePath("BottomLeft/LeftPanels:modulate")
tracks/0/interp = 1
tracks/0/loop_wrap = true
tracks/0/imported = false
tracks/0/enabled = true
tracks/0/keys = {
"times": PoolRealArray( 0, 0.4 ),
"transitions": PoolRealArray( 1, 1 ),
"update": 0,
"values": [ Color( 1, 1, 1, 0 ), Color( 1, 1, 1, 1 ) ]
}
tracks/1/type = "value"
tracks/1/path = NodePath("BottomLeft/LeftPanels:visible")
tracks/1/interp = 1
tracks/1/loop_wrap = true
tracks/1/imported = false
tracks/1/enabled = true
tracks/1/keys = {
"times": PoolRealArray( 0 ),
"transitions": PoolRealArray( 1 ),
"update": 1,
"values": [ true ]
}
tracks/2/type = "value"
tracks/2/path = NodePath("BottomLeft/LeftPanels:rect_position")
tracks/2/interp = 1
tracks/2/loop_wrap = true
tracks/2/imported = false
tracks/2/enabled = true
tracks/2/keys = {
"times": PoolRealArray( 0, 0.4 ),
"transitions": PoolRealArray( -2, 1 ),
"update": 0,
"values": [ Vector2( -350, 14 ), Vector2( 10, 14 ) ]
}

[sub_resource type="Gradient" id=33]
offsets = PoolRealArray( 0, 0.1, 0.5, 0.9, 1 )
colors = PoolColorArray( 0, 0, 0, 0, 0, 0, 0, 0.588235, 0, 0, 0, 0.627451, 0, 0, 0, 0.588235, 0, 0, 0, 0 )

[sub_resource type="GradientTexture" id=34]
gradient = SubResource( 33 )

[sub_resource type="StyleBoxTexture" id=35]
texture = SubResource( 34 )
region_rect = Rect2( 0, 0, 2048, 1 )

[sub_resource type="StyleBoxTexture" id=36]
texture = ExtResource( 13 )
region_rect = Rect2( 0, 0, 429, 1 )

[sub_resource type="Animation" id=37]
resource_name = "FadeInOut"
length = 4.5
tracks/0/type = "value"
tracks/0/path = NodePath(".:visible")
tracks/0/interp = 1
tracks/0/loop_wrap = true
tracks/0/imported = false
tracks/0/enabled = true
tracks/0/keys = {
"times": PoolRealArray( 0, 4.5 ),
"transitions": PoolRealArray( 1, 1 ),
"update": 1,
"values": [ true, false ]
}
tracks/1/type = "value"
tracks/1/path = NodePath(".:modulate")
tracks/1/interp = 1
tracks/1/loop_wrap = true
tracks/1/imported = false
tracks/1/enabled = true
tracks/1/keys = {
"times": PoolRealArray( 0, 0.7, 1.2, 3.5, 4.5 ),
"transitions": PoolRealArray( 1, 1, 1, 1, 1 ),
"update": 0,
"values": [ Color( 1, 1, 1, 0 ), Color( 1, 1, 1, 0 ), Color( 1, 1, 1, 1 ), Color( 1, 1, 1, 1 ), Color( 1, 1, 1, 0 ) ]
}

[node name="MicrobeStage" type="Node"]
process_priority = -1
script = ExtResource( 1 )
GuidanceLinePath = NodePath("World/GuidanceLine")
PauseMenuPath = NodePath("PauseMenu")
HUDRootPath = NodePath("MicrobeHUD")

[node name="World" type="Node" parent="."]

[node name="PrimaryCamera" parent="World" instance=ExtResource( 2 )]
pause_mode = 2

[node name="DynamicallySpawned" type="Node" parent="World"]

[node name="CompoundClouds" type="Node" parent="World"]
script = ExtResource( 10 )

[node name="WorldLight" type="DirectionalLight" parent="World"]
transform = Transform( -0.687551, 0.322878, -0.650403, 0.0453496, 0.913048, 0.405323, 0.724719, 0.249185, -0.642409, 0, 1.19209e-07, 0 )
shadow_enabled = true

[node name="GuidanceLine" parent="World" instance=ExtResource( 75 )]
visible = false

[node name="PlayerHoverInfo" type="Node" parent="."]
pause_mode = 2
script = ExtResource( 84 )

[node name="PlayerMicrobeInput" type="Node" parent="."]
script = ExtResource( 7 )

[node name="ChromaticFilter" parent="." instance=ExtResource( 67 )]
margin_left = -0.943848
margin_right = -0.943848

[node name="MicrobeHUD" type="Control" parent="."]
pause_mode = 2
process_priority = 4
anchor_right = 1.0
anchor_bottom = 1.0
mouse_filter = 2
size_flags_horizontal = 3
size_flags_vertical = 3
theme = ExtResource( 72 )
script = ExtResource( 9 )
__meta__ = {
"_edit_use_anchors_": false,
"_editor_description_": ""
}
AnimationPlayerPath = NodePath("AnimationPlayer")
PanelsTweenPath = NodePath("BottomLeft/LeftPanels/PanelsTween")
LeftPanelsPath = NodePath("BottomLeft/LeftPanels")
MouseHoverPanelPath = NodePath("MouseHoverPanel")
HoveredCompoundsContainerPath = NodePath("MouseHoverPanel/PanelContainer/MarginContainer/VBoxContainer/HoveredCompounds/List")
HoverPanelSeparatorPath = NodePath("MouseHoverPanel/PanelContainer/MarginContainer/VBoxContainer/SpeciesSeparator")
HoveredCellsContainerPath = NodePath("MouseHoverPanel/PanelContainer/MarginContainer/VBoxContainer/HoveredCells/List")
MenuPath = NodePath("../PauseMenu")
PauseButtonPath = NodePath("BottomLeft/BottomBar/PauseButtonMargin/Pause")
ResumeButtonPath = NodePath("BottomLeft/BottomBar/PauseButtonMargin/Resume")
AtpLabelPath = NodePath("BottomRight/DataValue/Margin/VBox/ATPValue")
HpLabelPath = NodePath("BottomRight/DataValue/Margin/VBox/HPValue")
PopulationLabelPath = NodePath("BottomRight/VBoxContainer/PopulationData/Value")
PatchLabelPath = NodePath("../PatchNameOverlay/VBoxContainer/PatchLabel")
PatchOverlayAnimatorPath = NodePath("../PatchNameOverlay/AnimationPlayer")
EditorButtonPath = NodePath("BottomRight/EditorButton")
MulticellularButtonPath = NodePath("BottomRight/VBoxContainer/Control/Multicellular")
MulticellularConfirmPopupPath = NodePath("StagePrototypeConfirm")
MacroscopicButtonPath = NodePath("BottomRight/VBoxContainer/Control/Macroscopic")
EnvironmentPanelPath = NodePath("BottomLeft/LeftPanels/EnvironmentPanel")
OxygenBarPath = NodePath("BottomLeft/LeftPanels/EnvironmentPanel/VBoxContainer/Body/BarContainer/Oxygen")
Co2BarPath = NodePath("BottomLeft/LeftPanels/EnvironmentPanel/VBoxContainer/Body/BarContainer/CarbonDioxide")
NitrogenBarPath = NodePath("BottomLeft/LeftPanels/EnvironmentPanel/VBoxContainer/Body/BarContainer/Nitrogen")
TemperaturePath = NodePath("BottomLeft/LeftPanels/EnvironmentPanel/VBoxContainer/Body/BarContainer/Temperature")
SunlightPath = NodePath("BottomLeft/LeftPanels/EnvironmentPanel/VBoxContainer/Body/BarContainer/Sunlight")
PressurePath = NodePath("BottomLeft/LeftPanels/EnvironmentPanel/VBoxContainer/Body/BarContainer/Pressure")
EnvironmentPanelBarContainerPath = NodePath("BottomLeft/LeftPanels/EnvironmentPanel/VBoxContainer/Body/BarContainer")
CompoundsPanelPath = NodePath("BottomLeft/LeftPanels/CompoundsPanel")
GlucoseBarPath = NodePath("BottomLeft/LeftPanels/CompoundsPanel/VBoxContainer/Body/BarContainer/glucose")
AmmoniaBarPath = NodePath("BottomLeft/LeftPanels/CompoundsPanel/VBoxContainer/Body/BarContainer/ammonia")
PhosphateBarPath = NodePath("BottomLeft/LeftPanels/CompoundsPanel/VBoxContainer/Body/BarContainer/phosphates")
HydrogenSulfideBarPath = NodePath("BottomLeft/LeftPanels/CompoundsPanel/VBoxContainer/Body/BarContainer/hydrogensulfide")
IronBarPath = NodePath("BottomLeft/LeftPanels/CompoundsPanel/VBoxContainer/Body/BarContainer/iron")
CompoundsPanelBarContainerPath = NodePath("BottomLeft/LeftPanels/CompoundsPanel/VBoxContainer/Body/BarContainer")
AgentsPanelPath = NodePath("BottomLeft/LeftPanels/AgentsPanel")
OxytoxyBarPath = NodePath("BottomLeft/LeftPanels/AgentsPanel/VBoxContainer/Body/BarContainer/oxytoxy")
AgentsPanelBarContainerPath = NodePath("BottomLeft/LeftPanels/AgentsPanel/VBoxContainer/Body/BarContainer")
AtpBarPath = NodePath("BottomRight/ATPBar")
HealthBarPath = NodePath("BottomRight/HealthBar")
AmmoniaReproductionBarPath = NodePath("BottomRight/EditorButton/ReproductionBar/AmmoniaReproductionBar")
PhosphateReproductionBarPath = NodePath("BottomRight/EditorButton/ReproductionBar/PhosphateReproductionBar")
EditorButtonFlashPath = NodePath("BottomRight/EditorButton/Highlight/Light2D")
ProcessPanelPath = NodePath("ProcessPanel")
ProcessPanelButtonPath = NodePath("BottomLeft/BottomBar/ChemicalButton")
HintTextPath = NodePath("HintText")
ExtinctionBoxScene = ExtResource( 70 )
WinBoxScene = ExtResource( 69 )
MicrobePickupOrganelleSound = ExtResource( 8 )
AmmoniaBW = ExtResource( 6 )
PhosphatesBW = ExtResource( 5 )
AmmoniaInv = ExtResource( 3 )
PhosphatesInv = ExtResource( 4 )
HotBarPath = NodePath("ScrollContainer/HotBar")
EngulfHotkeyPath = NodePath("ScrollContainer/HotBar/Engulfment")
FireToxinHotkeyPath = NodePath("ScrollContainer/HotBar/FireToxin")
BindingModeHotkeyPath = NodePath("ScrollContainer/HotBar/BindingMode")
UnbindAllHotkeyPath = NodePath("ScrollContainer/HotBar/UnbindAll")
SignallingAgentsHotkeyPath = NodePath("ScrollContainer/HotBar/SignalingAgents")
MicrobeControlRadialPath = NodePath("../RadialPopup")

[node name="MouseHoverPanel" type="MarginContainer" parent="MicrobeHUD"]
anchor_left = 1.0
anchor_right = 1.0
anchor_bottom = 1.0
margin_bottom = -300.0
grow_horizontal = 0
mouse_filter = 2
theme = ExtResource( 72 )
custom_constants/margin_right = 10
custom_constants/margin_top = 10

[node name="PanelContainer" type="PanelContainer" parent="MicrobeHUD/MouseHoverPanel"]
margin_top = 10.0
margin_right = 250.0
margin_bottom = 79.0
rect_min_size = Vector2( 250, 0 )
mouse_filter = 2
size_flags_horizontal = 8
size_flags_vertical = 0
__meta__ = {
"_edit_use_anchors_": false
}

[node name="MarginContainer" type="MarginContainer" parent="MicrobeHUD/MouseHoverPanel/PanelContainer"]
margin_left = 1.0
margin_top = 1.0
margin_right = 249.0
margin_bottom = 68.0
mouse_filter = 2
custom_constants/margin_right = 10
custom_constants/margin_top = 5
custom_constants/margin_left = 10
custom_constants/margin_bottom = 10

[node name="VBoxContainer" type="VBoxContainer" parent="MicrobeHUD/MouseHoverPanel/PanelContainer/MarginContainer"]
margin_left = 10.0
margin_top = 5.0
margin_right = 238.0
margin_bottom = 57.0
mouse_filter = 2

[node name="MousePos" type="Label" parent="MicrobeHUD/MouseHoverPanel/PanelContainer/MarginContainer/VBoxContainer"]
margin_right = 228.0
margin_bottom = 19.0
custom_fonts/font = ExtResource( 71 )
text = "AT_CURSOR"
align = 1
__meta__ = {
"_editor_description_": ""
}

[node name="TitleSeparator" type="HSeparator" parent="MicrobeHUD/MouseHoverPanel/PanelContainer/MarginContainer/VBoxContainer"]
margin_top = 23.0
margin_right = 228.0
margin_bottom = 28.0
rect_min_size = Vector2( 0, 5 )
mouse_filter = 2

[node name="NothingHere" type="MarginContainer" parent="MicrobeHUD/MouseHoverPanel/PanelContainer/MarginContainer/VBoxContainer"]
margin_top = 32.0
margin_right = 228.0
margin_bottom = 52.0
mouse_filter = 2
custom_constants/margin_left = 10

[node name="NothingHereLabel" type="Label" parent="MicrobeHUD/MouseHoverPanel/PanelContainer/MarginContainer/VBoxContainer/NothingHere"]
margin_left = 10.0
margin_right = 228.0
margin_bottom = 20.0
rect_min_size = Vector2( 0, 20 )
custom_fonts/font = ExtResource( 68 )
text = "NOTHING_HERE"
valign = 1
__meta__ = {
"_edit_use_anchors_": false
}

[node name="HoveredCompounds" type="VBoxContainer" parent="MicrobeHUD/MouseHoverPanel/PanelContainer/MarginContainer/VBoxContainer"]
visible = false
margin_top = 56.0
margin_right = 218.0
margin_bottom = 80.0
mouse_filter = 2

[node name="MarginContainer" type="MarginContainer" parent="MicrobeHUD/MouseHoverPanel/PanelContainer/MarginContainer/VBoxContainer/HoveredCompounds"]
margin_right = 218.0
margin_bottom = 20.0
mouse_filter = 2
custom_constants/margin_left = 10

[node name="CompoundsLabel" type="Label" parent="MicrobeHUD/MouseHoverPanel/PanelContainer/MarginContainer/VBoxContainer/HoveredCompounds/MarginContainer"]
margin_left = 10.0
margin_right = 218.0
margin_bottom = 20.0
rect_min_size = Vector2( 0, 20 )
custom_fonts/font = ExtResource( 68 )
text = "COMPOUNDS_COLON"
valign = 1
__meta__ = {
"_edit_use_anchors_": false
}

[node name="List" type="VBoxContainer" parent="MicrobeHUD/MouseHoverPanel/PanelContainer/MarginContainer/VBoxContainer/HoveredCompounds"]
margin_top = 24.0
margin_right = 218.0
margin_bottom = 24.0
mouse_filter = 2
theme = SubResource( 1 )

[node name="SpeciesSeparator" type="HSeparator" parent="MicrobeHUD/MouseHoverPanel/PanelContainer/MarginContainer/VBoxContainer"]
visible = false
margin_top = 56.0
margin_right = 218.0
margin_bottom = 61.0
rect_min_size = Vector2( 0, 5 )
mouse_filter = 2

[node name="HoveredCells" type="VBoxContainer" parent="MicrobeHUD/MouseHoverPanel/PanelContainer/MarginContainer/VBoxContainer"]
visible = false
margin_top = 56.0
margin_right = 208.0
margin_bottom = 97.0
mouse_filter = 2

[node name="MarginContainer2" type="MarginContainer" parent="MicrobeHUD/MouseHoverPanel/PanelContainer/MarginContainer/VBoxContainer/HoveredCells"]
margin_right = 208.0
margin_bottom = 20.0
mouse_filter = 2
custom_constants/margin_left = 10

[node name="SpeciesLabel" type="Label" parent="MicrobeHUD/MouseHoverPanel/PanelContainer/MarginContainer/VBoxContainer/HoveredCells/MarginContainer2"]
margin_left = 10.0
margin_right = 208.0
margin_bottom = 20.0
rect_min_size = Vector2( 0, 20 )
custom_fonts/font = ExtResource( 68 )
text = "SPECIES_COLON"
valign = 1
__meta__ = {
"_edit_use_anchors_": false
}

[node name="List" type="VBoxContainer" parent="MicrobeHUD/MouseHoverPanel/PanelContainer/MarginContainer/VBoxContainer/HoveredCells"]
margin_top = 24.0
margin_right = 208.0
margin_bottom = 41.0
mouse_filter = 2
theme = SubResource( 1 )

[node name="BottomLeft" type="Control" parent="MicrobeHUD"]
anchor_top = 1.0
anchor_bottom = 1.0
margin_top = -632.0
margin_right = 455.0
mouse_filter = 2
__meta__ = {
"_edit_use_anchors_": false
}

[node name="LeftPanels" type="VBoxContainer" parent="MicrobeHUD/BottomLeft"]
margin_left = 10.0
margin_top = 14.0
margin_right = 264.0
margin_bottom = 581.0
grow_vertical = 0
mouse_filter = 2
size_flags_horizontal = 0
size_flags_vertical = 0
custom_constants/separation = 10
alignment = 2
__meta__ = {
"_edit_use_anchors_": false
}

[node name="EnvironmentPanel" type="Panel" parent="MicrobeHUD/BottomLeft/LeftPanels"]
margin_right = 197.0
margin_bottom = 234.0
rect_min_size = Vector2( 197, 234 )
rect_clip_content = true
size_flags_horizontal = 0
size_flags_vertical = 0
custom_styles/panel = SubResource( 2 )

[node name="VBoxContainer" type="VBoxContainer" parent="MicrobeHUD/BottomLeft/LeftPanels/EnvironmentPanel"]
margin_left = 1.0
margin_top = 1.0
margin_right = 196.0
margin_bottom = 233.0
rect_min_size = Vector2( 195, 0 )
__meta__ = {
"_edit_use_anchors_": false
}

[node name="Header" type="MarginContainer" parent="MicrobeHUD/BottomLeft/LeftPanels/EnvironmentPanel/VBoxContainer"]
margin_right = 197.0
margin_bottom = 52.0
rect_min_size = Vector2( 195, 35 )
mouse_filter = 1
custom_constants/margin_right = 10
custom_constants/margin_top = 5
custom_constants/margin_left = 10

[node name="HBoxContainer" type="HBoxContainer" parent="MicrobeHUD/BottomLeft/LeftPanels/EnvironmentPanel/VBoxContainer/Header"]
margin_left = 10.0
margin_top = 5.0
margin_right = 184.0
margin_bottom = 52.0
rect_min_size = Vector2( 174, 0 )
size_flags_horizontal = 0
custom_constants/separation = 6

[node name="Label" type="Label" parent="MicrobeHUD/BottomLeft/LeftPanels/EnvironmentPanel/VBoxContainer/Header/HBoxContainer"]
margin_right = 126.0
margin_bottom = 47.0
size_flags_horizontal = 3
custom_fonts/font = ExtResource( 77 )
text = "ENVIRONMENT"
autowrap = true

[node name="EnvironmentExpandButton" type="Button" parent="MicrobeHUD/BottomLeft/LeftPanels/EnvironmentPanel/VBoxContainer/Header/HBoxContainer"]
margin_left = 132.0
margin_top = 14.0
margin_right = 150.0
margin_bottom = 32.0
rect_min_size = Vector2( 18, 18 )
focus_mode = 0
size_flags_horizontal = 0
size_flags_vertical = 4
custom_fonts/font = ExtResource( 86 )
custom_styles/hover = SubResource( 3 )
custom_styles/pressed = SubResource( 4 )
custom_styles/normal = SubResource( 5 )
toggle_mode = true
pressed = true
action_mode = 0
group = SubResource( 6 )

[node name="EnvironmentCompressButton" type="Button" parent="MicrobeHUD/BottomLeft/LeftPanels/EnvironmentPanel/VBoxContainer/Header/HBoxContainer"]
margin_left = 156.0
margin_top = 14.0
margin_right = 174.0
margin_bottom = 32.0
rect_min_size = Vector2( 18, 18 )
focus_mode = 0
size_flags_horizontal = 0
size_flags_vertical = 4
custom_fonts/font = ExtResource( 86 )
custom_styles/hover = SubResource( 7 )
custom_styles/pressed = SubResource( 8 )
custom_styles/normal = SubResource( 9 )
toggle_mode = true
action_mode = 0
group = SubResource( 6 )

[node name="HSeparator" type="HSeparator" parent="MicrobeHUD/BottomLeft/LeftPanels/EnvironmentPanel/VBoxContainer"]
margin_top = 56.0
margin_right = 197.0
margin_bottom = 60.0
rect_min_size = Vector2( 197, 0 )
size_flags_horizontal = 0
custom_styles/separator = SubResource( 10 )

[node name="Body" type="MarginContainer" parent="MicrobeHUD/BottomLeft/LeftPanels/EnvironmentPanel/VBoxContainer"]
margin_top = 64.0
margin_right = 197.0
margin_bottom = 249.0
custom_constants/margin_top = 5
custom_constants/margin_left = 22
custom_constants/margin_bottom = 10
__meta__ = {
"_edit_use_anchors_": false
}

[node name="BarContainer" type="GridContainer" parent="MicrobeHUD/BottomLeft/LeftPanels/EnvironmentPanel/VBoxContainer/Body"]
margin_left = 22.0
margin_top = 5.0
margin_right = 197.0
margin_bottom = 175.0

[node name="Oxygen" type="ProgressBar" parent="MicrobeHUD/BottomLeft/LeftPanels/EnvironmentPanel/VBoxContainer/Body/BarContainer"]
show_behind_parent = true
margin_right = 162.0
margin_bottom = 25.0
rect_min_size = Vector2( 162, 25 )
custom_styles/fg = SubResource( 11 )
custom_styles/bg = SubResource( 12 )
step = 0.1
percent_visible = false

[node name="OxygenIcon" type="TextureRect" parent="MicrobeHUD/BottomLeft/LeftPanels/EnvironmentPanel/VBoxContainer/Body/BarContainer/Oxygen"]
margin_left = -15.0
margin_right = 10.0
margin_bottom = 20.0
rect_min_size = Vector2( 30, 25 )
size_flags_horizontal = 0
size_flags_vertical = 0
texture = ExtResource( 51 )
expand = true
__meta__ = {
"_edit_use_anchors_": false
}

[node name="Label" type="Label" parent="MicrobeHUD/BottomLeft/LeftPanels/EnvironmentPanel/VBoxContainer/Body/BarContainer/Oxygen"]
anchor_top = 0.5
anchor_bottom = 0.5
margin_left = 20.0
margin_top = -12.5
margin_right = 38.0
margin_bottom = 12.5
rect_min_size = Vector2( 0, 25 )
custom_fonts/font = ExtResource( 80 )
text = "O₂"
valign = 1
__meta__ = {
"_editor_description_": "PLACEHOLDER"
}

[node name="Value" type="Label" parent="MicrobeHUD/BottomLeft/LeftPanels/EnvironmentPanel/VBoxContainer/Body/BarContainer/Oxygen"]
anchor_left = 1.0
anchor_top = 0.5
anchor_right = 1.0
anchor_bottom = 0.5
margin_left = -62.0
margin_top = -12.5
margin_right = -6.99998
margin_bottom = 12.5
grow_horizontal = 0
rect_min_size = Vector2( 55, 25 )
custom_fonts/font = ExtResource( 80 )
text = "0%"
align = 2
valign = 1
__meta__ = {
"_edit_use_anchors_": false
}

[node name="CarbonDioxide" type="ProgressBar" parent="MicrobeHUD/BottomLeft/LeftPanels/EnvironmentPanel/VBoxContainer/Body/BarContainer"]
show_behind_parent = true
margin_top = 29.0
margin_right = 162.0
margin_bottom = 54.0
rect_min_size = Vector2( 162, 25 )
custom_styles/fg = SubResource( 13 )
custom_styles/bg = SubResource( 12 )
step = 0.1
percent_visible = false

[node name="CO2Icon" type="TextureRect" parent="MicrobeHUD/BottomLeft/LeftPanels/EnvironmentPanel/VBoxContainer/Body/BarContainer/CarbonDioxide"]
margin_left = -15.0
margin_right = 10.0
margin_bottom = 20.0
rect_min_size = Vector2( 30, 25 )
size_flags_horizontal = 0
size_flags_vertical = 0
texture = ExtResource( 55 )
expand = true
__meta__ = {
"_edit_use_anchors_": false
}

[node name="Label" type="Label" parent="MicrobeHUD/BottomLeft/LeftPanels/EnvironmentPanel/VBoxContainer/Body/BarContainer/CarbonDioxide"]
anchor_top = 0.5
anchor_bottom = 0.5
margin_left = 20.0
margin_top = -12.5
margin_right = 46.0
margin_bottom = 12.5
rect_min_size = Vector2( 0, 25 )
custom_fonts/font = ExtResource( 80 )
text = "CO₂"
valign = 1
__meta__ = {
"_edit_use_anchors_": false,
"_editor_description_": "PLACEHOLDER"
}

[node name="Value" type="Label" parent="MicrobeHUD/BottomLeft/LeftPanels/EnvironmentPanel/VBoxContainer/Body/BarContainer/CarbonDioxide"]
anchor_left = 1.0
anchor_top = 0.5
anchor_right = 1.0
anchor_bottom = 0.5
margin_left = -62.0
margin_top = -12.5
margin_right = -6.99998
margin_bottom = 12.5
grow_horizontal = 0
rect_min_size = Vector2( 55, 25 )
custom_fonts/font = ExtResource( 80 )
text = "0%"
align = 2
valign = 1
__meta__ = {
"_edit_use_anchors_": false
}

[node name="Nitrogen" type="ProgressBar" parent="MicrobeHUD/BottomLeft/LeftPanels/EnvironmentPanel/VBoxContainer/Body/BarContainer"]
show_behind_parent = true
margin_top = 58.0
margin_right = 162.0
margin_bottom = 83.0
rect_min_size = Vector2( 162, 25 )
custom_styles/fg = SubResource( 14 )
custom_styles/bg = SubResource( 12 )
step = 0.1
percent_visible = false

[node name="NitrogenIcon" type="TextureRect" parent="MicrobeHUD/BottomLeft/LeftPanels/EnvironmentPanel/VBoxContainer/Body/BarContainer/Nitrogen"]
margin_left = -15.0
margin_right = 10.0
margin_bottom = 20.0
rect_min_size = Vector2( 30, 25 )
size_flags_horizontal = 0
size_flags_vertical = 0
texture = ExtResource( 56 )
expand = true
__meta__ = {
"_edit_use_anchors_": true
}

[node name="Label" type="Label" parent="MicrobeHUD/BottomLeft/LeftPanels/EnvironmentPanel/VBoxContainer/Body/BarContainer/Nitrogen"]
anchor_top = 0.5
anchor_bottom = 0.5
margin_left = 20.0
margin_top = -12.5
margin_right = 49.0
margin_bottom = 12.5
rect_min_size = Vector2( 0, 25 )
custom_fonts/font = ExtResource( 80 )
text = "N₂"
valign = 1
__meta__ = {
"_edit_use_anchors_": false,
"_editor_description_": "PLACEHOLDER"
}

[node name="Value" type="Label" parent="MicrobeHUD/BottomLeft/LeftPanels/EnvironmentPanel/VBoxContainer/Body/BarContainer/Nitrogen"]
anchor_left = 1.0
anchor_top = 0.5
anchor_right = 1.0
anchor_bottom = 0.5
margin_left = -62.0
margin_top = -12.5
margin_right = -6.99998
margin_bottom = 12.5
grow_horizontal = 0
rect_min_size = Vector2( 55, 25 )
custom_fonts/font = ExtResource( 80 )
text = "0%"
align = 2
valign = 1
__meta__ = {
"_edit_use_anchors_": false
}

[node name="Temperature" type="ProgressBar" parent="MicrobeHUD/BottomLeft/LeftPanels/EnvironmentPanel/VBoxContainer/Body/BarContainer"]
self_modulate = Color( 1, 1, 1, 0 )
show_behind_parent = true
margin_top = 87.0
margin_right = 162.0
margin_bottom = 112.0
rect_min_size = Vector2( 162, 25 )

[node name="TemperatureIcon" type="TextureRect" parent="MicrobeHUD/BottomLeft/LeftPanels/EnvironmentPanel/VBoxContainer/Body/BarContainer/Temperature"]
margin_left = -15.0
margin_right = 10.0
margin_bottom = 20.0
rect_min_size = Vector2( 30, 25 )
size_flags_horizontal = 0
size_flags_vertical = 0
texture = ExtResource( 54 )
expand = true
__meta__ = {
"_edit_use_anchors_": true
}

[node name="Label" type="Label" parent="MicrobeHUD/BottomLeft/LeftPanels/EnvironmentPanel/VBoxContainer/Body/BarContainer/Temperature"]
anchor_top = 0.5
anchor_bottom = 0.5
margin_left = 20.0
margin_top = -12.5
margin_right = 60.0
margin_bottom = 12.5
rect_min_size = Vector2( 0, 25 )
custom_fonts/font = ExtResource( 80 )
text = "TEMPERATURE_SHORT"
valign = 1
__meta__ = {
"_edit_use_anchors_": false
}

[node name="Value" type="Label" parent="MicrobeHUD/BottomLeft/LeftPanels/EnvironmentPanel/VBoxContainer/Body/BarContainer/Temperature"]
anchor_left = 1.0
anchor_top = 0.5
anchor_right = 1.0
anchor_bottom = 0.5
margin_left = -62.0
margin_top = -12.5
margin_right = -6.99998
margin_bottom = 12.5
grow_horizontal = 0
rect_min_size = Vector2( 55, 25 )
custom_fonts/font = ExtResource( 80 )
text = "55° C"
align = 2
valign = 1
__meta__ = {
"_edit_use_anchors_": false,
"_editor_description_": "PLACEHOLDER"
}

[node name="Sunlight" type="ProgressBar" parent="MicrobeHUD/BottomLeft/LeftPanels/EnvironmentPanel/VBoxContainer/Body/BarContainer"]
self_modulate = Color( 1, 1, 1, 0 )
show_behind_parent = true
margin_top = 116.0
margin_right = 162.0
margin_bottom = 141.0
rect_min_size = Vector2( 162, 25 )

[node name="LightIcon" type="TextureRect" parent="MicrobeHUD/BottomLeft/LeftPanels/EnvironmentPanel/VBoxContainer/Body/BarContainer/Sunlight"]
margin_left = -15.0
margin_right = 10.0
margin_bottom = 20.0
rect_min_size = Vector2( 30, 25 )
size_flags_horizontal = 0
size_flags_vertical = 0
texture = ExtResource( 53 )
expand = true
__meta__ = {
"_edit_use_anchors_": true
}

[node name="Label" type="Label" parent="MicrobeHUD/BottomLeft/LeftPanels/EnvironmentPanel/VBoxContainer/Body/BarContainer/Sunlight"]
anchor_top = 0.5
anchor_bottom = 0.5
margin_left = 20.0
margin_top = -12.5
margin_right = 66.0
margin_bottom = 12.5
rect_min_size = Vector2( 0, 25 )
custom_fonts/font = ExtResource( 80 )
text = "LIGHT"
valign = 1
__meta__ = {
"_edit_use_anchors_": false
}

[node name="Value" type="Label" parent="MicrobeHUD/BottomLeft/LeftPanels/EnvironmentPanel/VBoxContainer/Body/BarContainer/Sunlight"]
anchor_left = 1.0
anchor_top = 0.5
anchor_right = 1.0
anchor_bottom = 0.5
margin_left = -62.0
margin_top = -12.5
margin_right = -6.99998
margin_bottom = 12.5
grow_horizontal = 0
rect_min_size = Vector2( 55, 25 )
custom_fonts/font = ExtResource( 80 )
text = "0%"
align = 2
valign = 1
__meta__ = {
"_edit_use_anchors_": false
}

[node name="Pressure" type="ProgressBar" parent="MicrobeHUD/BottomLeft/LeftPanels/EnvironmentPanel/VBoxContainer/Body/BarContainer"]
self_modulate = Color( 1, 1, 1, 0 )
show_behind_parent = true
margin_top = 145.0
margin_right = 162.0
margin_bottom = 170.0
rect_min_size = Vector2( 162, 25 )

[node name="PressureIcon" type="TextureRect" parent="MicrobeHUD/BottomLeft/LeftPanels/EnvironmentPanel/VBoxContainer/Body/BarContainer/Pressure"]
margin_left = -15.0
margin_right = 10.0
margin_bottom = 20.0
rect_min_size = Vector2( 30, 25 )
size_flags_horizontal = 0
size_flags_vertical = 0
texture = ExtResource( 52 )
expand = true
__meta__ = {
"_edit_use_anchors_": true
}

[node name="Label" type="Label" parent="MicrobeHUD/BottomLeft/LeftPanels/EnvironmentPanel/VBoxContainer/Body/BarContainer/Pressure"]
anchor_top = 0.5
anchor_bottom = 0.5
margin_left = 20.0
margin_top = -12.5
margin_right = 69.0
margin_bottom = 12.5
rect_min_size = Vector2( 0, 25 )
custom_fonts/font = ExtResource( 80 )
text = "PRESSURE_SHORT"
valign = 1
__meta__ = {
"_edit_use_anchors_": false
}

[node name="Value" type="Label" parent="MicrobeHUD/BottomLeft/LeftPanels/EnvironmentPanel/VBoxContainer/Body/BarContainer/Pressure"]
anchor_left = 1.0
anchor_top = 0.5
anchor_right = 1.0
anchor_bottom = 0.5
margin_left = -62.0
margin_top = -12.5
margin_right = -4.0
margin_bottom = 12.5
grow_horizontal = 0
rect_min_size = Vector2( 55, 25 )
custom_fonts/font = ExtResource( 80 )
text = "200 kPa"
align = 2
valign = 1
__meta__ = {
"_edit_use_anchors_": false,
"_editor_description_": "PLACEHOLDER"
}

[node name="CompoundsPanel" type="Panel" parent="MicrobeHUD/BottomLeft/LeftPanels"]
margin_top = 244.0
margin_right = 254.0
margin_bottom = 463.0
rect_min_size = Vector2( 254, 219 )
rect_clip_content = true
size_flags_horizontal = 0
custom_styles/panel = SubResource( 2 )

[node name="VBoxContainer" type="VBoxContainer" parent="MicrobeHUD/BottomLeft/LeftPanels/CompoundsPanel"]
margin_left = 1.0
margin_top = 1.0
margin_right = 253.0
margin_bottom = 218.0
rect_min_size = Vector2( 252, 0 )
size_flags_horizontal = 0
size_flags_vertical = 0
__meta__ = {
"_edit_use_anchors_": false
}

[node name="Header" type="MarginContainer" parent="MicrobeHUD/BottomLeft/LeftPanels/CompoundsPanel/VBoxContainer"]
margin_right = 254.0
margin_bottom = 40.0
rect_min_size = Vector2( 0, 40 )
custom_constants/margin_right = 10
custom_constants/margin_top = 5
custom_constants/margin_left = 5

[node name="HBoxContainer" type="HBoxContainer" parent="MicrobeHUD/BottomLeft/LeftPanels/CompoundsPanel/VBoxContainer/Header"]
margin_left = 5.0
margin_top = 5.0
margin_right = 239.0
margin_bottom = 40.0
rect_min_size = Vector2( 197, 0 )
size_flags_horizontal = 0
custom_constants/separation = 6
__meta__ = {
"_edit_use_anchors_": false
}

[node name="Icon" type="TextureRect" parent="MicrobeHUD/BottomLeft/LeftPanels/CompoundsPanel/VBoxContainer/Header/HBoxContainer"]
margin_right = 35.0
margin_bottom = 35.0
rect_min_size = Vector2( 35, 35 )
size_flags_vertical = 4
texture = ExtResource( 14 )
expand = true

[node name="Label" type="Label" parent="MicrobeHUD/BottomLeft/LeftPanels/CompoundsPanel/VBoxContainer/Header/HBoxContainer"]
margin_left = 41.0
margin_top = 6.0
margin_right = 186.0
margin_bottom = 28.0
rect_min_size = Vector2( 145, 0 )
size_flags_horizontal = 3
custom_fonts/font = ExtResource( 77 )
text = "COMPOUNDS"
autowrap = true

[node name="CompoundExpandButton" type="Button" parent="MicrobeHUD/BottomLeft/LeftPanels/CompoundsPanel/VBoxContainer/Header/HBoxContainer"]
margin_left = 192.0
margin_top = 8.0
margin_right = 210.0
margin_bottom = 26.0
rect_min_size = Vector2( 18, 18 )
focus_mode = 0
size_flags_horizontal = 0
size_flags_vertical = 4
custom_fonts/font = ExtResource( 86 )
custom_styles/hover = SubResource( 3 )
custom_styles/pressed = SubResource( 4 )
custom_styles/normal = SubResource( 5 )
toggle_mode = true
pressed = true
action_mode = 0
group = SubResource( 15 )

[node name="CompoundCompressButton" type="Button" parent="MicrobeHUD/BottomLeft/LeftPanels/CompoundsPanel/VBoxContainer/Header/HBoxContainer"]
margin_left = 216.0
margin_top = 8.0
margin_right = 234.0
margin_bottom = 26.0
rect_min_size = Vector2( 18, 18 )
focus_mode = 0
size_flags_horizontal = 0
size_flags_vertical = 4
custom_fonts/font = ExtResource( 86 )
custom_styles/hover = SubResource( 16 )
custom_styles/pressed = SubResource( 17 )
custom_styles/normal = SubResource( 18 )
toggle_mode = true
action_mode = 0
group = SubResource( 15 )

[node name="HSeparator" type="HSeparator" parent="MicrobeHUD/BottomLeft/LeftPanels/CompoundsPanel/VBoxContainer"]
margin_top = 44.0
margin_right = 254.0
margin_bottom = 48.0
rect_min_size = Vector2( 254, 0 )
size_flags_horizontal = 0
custom_styles/separator = SubResource( 10 )

[node name="Body" type="MarginContainer" parent="MicrobeHUD/BottomLeft/LeftPanels/CompoundsPanel/VBoxContainer"]
margin_top = 52.0
margin_right = 254.0
margin_bottom = 217.0
custom_constants/margin_right = 10
custom_constants/margin_top = 5
custom_constants/margin_left = 22
custom_constants/margin_bottom = 15
__meta__ = {
"_edit_use_anchors_": false
}

[node name="BarContainer" type="GridContainer" parent="MicrobeHUD/BottomLeft/LeftPanels/CompoundsPanel/VBoxContainer/Body"]
margin_left = 22.0
margin_top = 5.0
margin_right = 242.0
margin_bottom = 150.0
size_flags_horizontal = 0
custom_constants/vseparation = 5
__meta__ = {
"_edit_use_anchors_": false
}

[node name="glucose" type="ProgressBar" parent="MicrobeHUD/BottomLeft/LeftPanels/CompoundsPanel/VBoxContainer/Body/BarContainer" groups=["CompoundBar"]]
show_behind_parent = true
margin_right = 220.0
margin_bottom = 25.0
rect_min_size = Vector2( 220, 25 )
size_flags_horizontal = 0
custom_styles/fg = SubResource( 19 )
custom_styles/bg = SubResource( 20 )
step = 0.1
percent_visible = false

[node name="GlucoseIcon" type="TextureRect" parent="MicrobeHUD/BottomLeft/LeftPanels/CompoundsPanel/VBoxContainer/Body/BarContainer/glucose"]
margin_left = -12.0
margin_right = 13.0
margin_bottom = 20.0
rect_min_size = Vector2( 25, 25 )
size_flags_horizontal = 0
texture = ExtResource( 46 )
expand = true
__meta__ = {
"_edit_use_anchors_": false
}

[node name="Label" type="Label" parent="MicrobeHUD/BottomLeft/LeftPanels/CompoundsPanel/VBoxContainer/Body/BarContainer/glucose"]
margin_left = 20.0
margin_right = 83.0
margin_bottom = 25.0
rect_min_size = Vector2( 0, 25 )
custom_fonts/font = ExtResource( 80 )
text = "GLUCOSE"
valign = 1
__meta__ = {
"_edit_use_anchors_": false
}

[node name="Value" type="Label" parent="MicrobeHUD/BottomLeft/LeftPanels/CompoundsPanel/VBoxContainer/Body/BarContainer/glucose"]
anchor_left = 1.0
anchor_right = 1.0
margin_left = -44.0
margin_right = -4.0
margin_bottom = 25.0
grow_horizontal = 0
rect_min_size = Vector2( 0, 25 )
custom_fonts/font = ExtResource( 80 )
text = "0.0 / 4"
align = 2
valign = 1
__meta__ = {
"_edit_use_anchors_": false
}

[node name="ammonia" type="ProgressBar" parent="MicrobeHUD/BottomLeft/LeftPanels/CompoundsPanel/VBoxContainer/Body/BarContainer" groups=["CompoundBar"]]
show_behind_parent = true
margin_top = 30.0
margin_right = 220.0
margin_bottom = 55.0
rect_min_size = Vector2( 220, 25 )
size_flags_horizontal = 0
custom_styles/fg = SubResource( 21 )
custom_styles/bg = SubResource( 20 )
step = 0.1
percent_visible = false

[node name="AmmoniaIcon" type="TextureRect" parent="MicrobeHUD/BottomLeft/LeftPanels/CompoundsPanel/VBoxContainer/Body/BarContainer/ammonia"]
margin_left = -12.0
margin_right = 13.0
margin_bottom = 20.0
rect_min_size = Vector2( 25, 25 )
size_flags_horizontal = 0
texture = ExtResource( 48 )
expand = true
__meta__ = {
"_edit_use_anchors_": false
}

[node name="Label" type="Label" parent="MicrobeHUD/BottomLeft/LeftPanels/CompoundsPanel/VBoxContainer/Body/BarContainer/ammonia"]
margin_left = 20.0
margin_right = 81.0
margin_bottom = 25.0
rect_min_size = Vector2( 0, 25 )
custom_fonts/font = ExtResource( 80 )
text = "AMMONIA"
valign = 1
__meta__ = {
"_edit_use_anchors_": false
}

[node name="Value" type="Label" parent="MicrobeHUD/BottomLeft/LeftPanels/CompoundsPanel/VBoxContainer/Body/BarContainer/ammonia"]
anchor_left = 1.0
anchor_right = 1.0
margin_left = -44.0
margin_right = -4.0
margin_bottom = 25.0
grow_horizontal = 0
rect_min_size = Vector2( 0, 25 )
custom_fonts/font = ExtResource( 80 )
text = "0.0 / 4"
align = 2
valign = 1
__meta__ = {
"_edit_use_anchors_": false
}

[node name="phosphates" type="ProgressBar" parent="MicrobeHUD/BottomLeft/LeftPanels/CompoundsPanel/VBoxContainer/Body/BarContainer" groups=["CompoundBar"]]
show_behind_parent = true
margin_top = 60.0
margin_right = 220.0
margin_bottom = 85.0
rect_min_size = Vector2( 220, 25 )
size_flags_horizontal = 0
custom_styles/fg = SubResource( 22 )
custom_styles/bg = SubResource( 20 )
step = 0.1
percent_visible = false

[node name="PhospateIcon" type="TextureRect" parent="MicrobeHUD/BottomLeft/LeftPanels/CompoundsPanel/VBoxContainer/Body/BarContainer/phosphates"]
margin_left = -12.0
margin_right = 13.0
margin_bottom = 20.0
rect_min_size = Vector2( 25, 25 )
size_flags_horizontal = 0
texture = ExtResource( 50 )
expand = true
__meta__ = {
"_edit_use_anchors_": false
}

[node name="Label" type="Label" parent="MicrobeHUD/BottomLeft/LeftPanels/CompoundsPanel/VBoxContainer/Body/BarContainer/phosphates"]
margin_left = 20.0
margin_right = 95.0
margin_bottom = 25.0
rect_min_size = Vector2( 0, 25 )
custom_fonts/font = ExtResource( 80 )
text = "PHOSPHATE"
valign = 1
__meta__ = {
"_edit_use_anchors_": false
}

[node name="Value" type="Label" parent="MicrobeHUD/BottomLeft/LeftPanels/CompoundsPanel/VBoxContainer/Body/BarContainer/phosphates"]
anchor_left = 1.0
anchor_right = 1.0
margin_left = -44.0
margin_right = -3.99998
margin_bottom = 25.0
grow_horizontal = 0
rect_min_size = Vector2( 0, 25 )
custom_fonts/font = ExtResource( 80 )
text = "0.0 / 4"
align = 2
valign = 1
__meta__ = {
"_edit_use_anchors_": false
}

[node name="hydrogensulfide" type="ProgressBar" parent="MicrobeHUD/BottomLeft/LeftPanels/CompoundsPanel/VBoxContainer/Body/BarContainer" groups=["CompoundBar"]]
show_behind_parent = true
margin_top = 90.0
margin_right = 220.0
margin_bottom = 115.0
rect_min_size = Vector2( 220, 25 )
size_flags_horizontal = 0
custom_styles/fg = SubResource( 23 )
custom_styles/bg = SubResource( 20 )
step = 0.1
percent_visible = false

[node name="HydrogenSulfideIcon" type="TextureRect" parent="MicrobeHUD/BottomLeft/LeftPanels/CompoundsPanel/VBoxContainer/Body/BarContainer/hydrogensulfide"]
margin_left = -12.0
margin_right = 13.0
margin_bottom = 20.0
rect_min_size = Vector2( 25, 25 )
size_flags_horizontal = 0
texture = ExtResource( 47 )
expand = true
__meta__ = {
"_edit_use_anchors_": false
}

[node name="Label" type="Label" parent="MicrobeHUD/BottomLeft/LeftPanels/CompoundsPanel/VBoxContainer/Body/BarContainer/hydrogensulfide"]
margin_left = 20.0
margin_right = 141.0
margin_bottom = 25.0
rect_min_size = Vector2( 0, 25 )
custom_fonts/font = ExtResource( 80 )
text = "HYDROGEN_SULFIDE"
valign = 1
__meta__ = {
"_edit_use_anchors_": false
}

[node name="Value" type="Label" parent="MicrobeHUD/BottomLeft/LeftPanels/CompoundsPanel/VBoxContainer/Body/BarContainer/hydrogensulfide"]
anchor_left = 1.0
anchor_right = 1.0
margin_left = -44.0
margin_right = -3.99998
margin_bottom = 25.0
grow_horizontal = 0
rect_min_size = Vector2( 0, 25 )
custom_fonts/font = ExtResource( 80 )
text = "0.0 / 4"
align = 2
valign = 1
__meta__ = {
"_edit_use_anchors_": false
}

[node name="iron" type="ProgressBar" parent="MicrobeHUD/BottomLeft/LeftPanels/CompoundsPanel/VBoxContainer/Body/BarContainer" groups=["CompoundBar"]]
show_behind_parent = true
margin_top = 120.0
margin_right = 220.0
margin_bottom = 145.0
rect_min_size = Vector2( 220, 25 )
size_flags_horizontal = 0
custom_styles/fg = SubResource( 24 )
custom_styles/bg = SubResource( 20 )
step = 0.1
percent_visible = false

[node name="IronIcon" type="TextureRect" parent="MicrobeHUD/BottomLeft/LeftPanels/CompoundsPanel/VBoxContainer/Body/BarContainer/iron"]
margin_left = -12.0
margin_right = 13.0
margin_bottom = 20.0
rect_min_size = Vector2( 25, 25 )
size_flags_horizontal = 0
texture = ExtResource( 49 )
expand = true
__meta__ = {
"_edit_use_anchors_": false
}

[node name="Label" type="Label" parent="MicrobeHUD/BottomLeft/LeftPanels/CompoundsPanel/VBoxContainer/Body/BarContainer/iron"]
margin_left = 20.0
margin_right = 47.0
margin_bottom = 25.0
rect_min_size = Vector2( 0, 25 )
custom_fonts/font = ExtResource( 80 )
text = "IRON"
valign = 1
__meta__ = {
"_edit_use_anchors_": false
}

[node name="Value" type="Label" parent="MicrobeHUD/BottomLeft/LeftPanels/CompoundsPanel/VBoxContainer/Body/BarContainer/iron"]
anchor_left = 1.0
anchor_right = 1.0
margin_left = -44.0
margin_right = -3.99998
margin_bottom = 25.0
grow_horizontal = 0
rect_min_size = Vector2( 0, 25 )
custom_fonts/font = ExtResource( 80 )
text = "0.0 / 4"
align = 2
valign = 1
__meta__ = {
"_edit_use_anchors_": false
}

[node name="AgentsPanel" type="Panel" parent="MicrobeHUD/BottomLeft/LeftPanels"]
margin_top = 473.0
margin_right = 254.0
margin_bottom = 567.0
rect_min_size = Vector2( 254, 94 )
rect_clip_content = true
size_flags_horizontal = 0
size_flags_vertical = 0
custom_styles/panel = SubResource( 2 )

[node name="VBoxContainer" type="VBoxContainer" parent="MicrobeHUD/BottomLeft/LeftPanels/AgentsPanel"]
margin_left = 1.0
margin_top = 1.0
margin_right = 253.0
margin_bottom = 93.0
__meta__ = {
"_edit_use_anchors_": false
}

[node name="Header" type="MarginContainer" parent="MicrobeHUD/BottomLeft/LeftPanels/AgentsPanel/VBoxContainer"]
margin_right = 254.0
margin_bottom = 40.0
rect_min_size = Vector2( 230, 35 )
custom_constants/margin_right = 10
custom_constants/margin_top = 5
custom_constants/margin_left = 5

[node name="HBoxContainer" type="HBoxContainer" parent="MicrobeHUD/BottomLeft/LeftPanels/AgentsPanel/VBoxContainer/Header"]
margin_left = 5.0
margin_top = 5.0
margin_right = 244.0
margin_bottom = 40.0

[node name="Icon" type="TextureRect" parent="MicrobeHUD/BottomLeft/LeftPanels/AgentsPanel/VBoxContainer/Header/HBoxContainer"]
margin_right = 35.0
margin_bottom = 35.0
rect_min_size = Vector2( 35, 35 )
size_flags_vertical = 4
texture = ExtResource( 15 )
expand = true

[node name="Label" type="Label" parent="MicrobeHUD/BottomLeft/LeftPanels/AgentsPanel/VBoxContainer/Header/HBoxContainer"]
margin_left = 39.0
margin_top = 6.0
margin_right = 239.0
margin_bottom = 28.0
size_flags_horizontal = 3
custom_fonts/font = ExtResource( 77 )
text = "AGENTS"
autowrap = true

[node name="HSeparator" type="HSeparator" parent="MicrobeHUD/BottomLeft/LeftPanels/AgentsPanel/VBoxContainer"]
margin_top = 44.0
margin_right = 254.0
margin_bottom = 48.0
rect_min_size = Vector2( 254, 0 )
size_flags_horizontal = 0
custom_styles/separator = SubResource( 10 )

[node name="Body" type="MarginContainer" parent="MicrobeHUD/BottomLeft/LeftPanels/AgentsPanel/VBoxContainer"]
margin_top = 52.0
margin_right = 254.0
margin_bottom = 92.0
custom_constants/margin_right = 10
custom_constants/margin_top = 5
custom_constants/margin_left = 22
custom_constants/margin_bottom = 10
__meta__ = {
"_edit_use_anchors_": false
}

[node name="BarContainer" type="GridContainer" parent="MicrobeHUD/BottomLeft/LeftPanels/AgentsPanel/VBoxContainer/Body"]
margin_left = 22.0
margin_top = 5.0
margin_right = 244.0
margin_bottom = 30.0

[node name="oxytoxy" type="ProgressBar" parent="MicrobeHUD/BottomLeft/LeftPanels/AgentsPanel/VBoxContainer/Body/BarContainer" groups=["CompoundBar"]]
margin_right = 220.0
margin_bottom = 25.0
rect_min_size = Vector2( 220, 25 )
size_flags_horizontal = 0
custom_styles/fg = SubResource( 25 )
custom_styles/bg = SubResource( 26 )
step = 0.1
percent_visible = false

[node name="OxyToxyIcon" type="TextureRect" parent="MicrobeHUD/BottomLeft/LeftPanels/AgentsPanel/VBoxContainer/Body/BarContainer/oxytoxy"]
anchor_left = -0.00454545
anchor_right = -0.00454545
margin_left = -12.0
margin_right = 13.0
margin_bottom = 20.0
rect_min_size = Vector2( 25, 25 )
size_flags_horizontal = 0
size_flags_vertical = 0
texture = ExtResource( 57 )
expand = true
__meta__ = {
"_edit_use_anchors_": false
}

[node name="Label" type="Label" parent="MicrobeHUD/BottomLeft/LeftPanels/AgentsPanel/VBoxContainer/Body/BarContainer/oxytoxy"]
margin_left = 18.0
margin_right = 97.0
margin_bottom = 25.0
rect_min_size = Vector2( 0, 25 )
custom_fonts/font = ExtResource( 80 )
text = "OXYTOXY_NT"
valign = 1
__meta__ = {
"_edit_use_anchors_": false
}

[node name="Value" type="Label" parent="MicrobeHUD/BottomLeft/LeftPanels/AgentsPanel/VBoxContainer/Body/BarContainer/oxytoxy"]
anchor_left = 1.0
anchor_right = 1.0
margin_left = -45.0
margin_right = -4.99998
margin_bottom = 25.0
grow_horizontal = 0
rect_min_size = Vector2( 0, 25 )
custom_fonts/font = ExtResource( 80 )
text = "0.0 / 4"
align = 2
valign = 1
__meta__ = {
"_edit_use_anchors_": false
}

[node name="PanelsTween" type="Tween" parent="MicrobeHUD/BottomLeft/LeftPanels"]

[node name="BottomBar" type="HBoxContainer" parent="MicrobeHUD/BottomLeft"]
margin_left = 10.0
margin_top = 587.0
margin_right = 455.0
margin_bottom = 622.0
rect_min_size = Vector2( 0, 35 )
__meta__ = {
"_edit_use_anchors_": false
}

[node name="OpenMicrobeMenu" type="TextureButton" parent="MicrobeHUD/BottomLeft/BottomBar"]
margin_right = 50.0
margin_bottom = 35.0
rect_min_size = Vector2( 50, 35 )
hint_tooltip = "STAGE_MENU_BUTTON_TOOLTIP"
focus_mode = 0
texture_normal = ExtResource( 18 )
texture_pressed = ExtResource( 24 )
texture_hover = ExtResource( 25 )
expand = true

[node name="PauseButtonMargin" type="MarginContainer" parent="MicrobeHUD/BottomLeft/BottomBar"]
margin_left = 54.0
margin_top = 10.0
margin_right = 79.0
margin_bottom = 35.0
rect_min_size = Vector2( 25, 25 )
size_flags_vertical = 8

[node name="Pause" type="TextureButton" parent="MicrobeHUD/BottomLeft/BottomBar/PauseButtonMargin"]
margin_right = 25.0
margin_bottom = 25.0
hint_tooltip = "PAUSE_TOOLTIP"
focus_mode = 0
toggle_mode = true
action_mode = 0
texture_normal = ExtResource( 23 )
texture_pressed = ExtResource( 36 )
texture_hover = ExtResource( 33 )
expand = true

[node name="Resume" type="TextureButton" parent="MicrobeHUD/BottomLeft/BottomBar/PauseButtonMargin"]
visible = false
margin_right = 25.0
margin_bottom = 25.0
hint_tooltip = "RESUME_TOOLTIP"
toggle_mode = true
action_mode = 0
texture_normal = ExtResource( 79 )
texture_pressed = ExtResource( 79 )
texture_hover = ExtResource( 78 )
expand = true

[node name="CompoundsButton" type="TextureButton" parent="MicrobeHUD/BottomLeft/BottomBar"]
margin_left = 83.0
margin_right = 118.0
margin_bottom = 35.0
rect_min_size = Vector2( 35, 35 )
hint_tooltip = "COMPOUNDS_BUTTON_MICROBE_TOOLTIP"
focus_mode = 0
toggle_mode = true
pressed = true
action_mode = 0
texture_normal = ExtResource( 22 )
texture_pressed = ExtResource( 35 )
texture_hover = ExtResource( 26 )
expand = true

[node name="ChemicalButton" type="TextureButton" parent="MicrobeHUD/BottomLeft/BottomBar"]
margin_left = 122.0
margin_right = 157.0
margin_bottom = 35.0
rect_min_size = Vector2( 35, 35 )
hint_tooltip = "CHEMICAL_BUTTON_MICROBE_TOOLTIP"
focus_mode = 0
toggle_mode = true
texture_normal = ExtResource( 21 )
texture_pressed = ExtResource( 30 )
texture_hover = ExtResource( 31 )
expand = true

[node name="StatisticsButton" type="TextureButton" parent="MicrobeHUD/BottomLeft/BottomBar"]
margin_left = 161.0
margin_right = 196.0
margin_bottom = 35.0
rect_min_size = Vector2( 35, 35 )
focus_mode = 0
disabled = true
texture_normal = ExtResource( 20 )
texture_pressed = ExtResource( 29 )
texture_hover = ExtResource( 34 )
expand = true

[node name="SearchButton" type="TextureButton" parent="MicrobeHUD/BottomLeft/BottomBar"]
margin_left = 200.0
margin_right = 235.0
margin_bottom = 35.0
rect_min_size = Vector2( 35, 35 )
focus_mode = 0
disabled = true
texture_normal = ExtResource( 17 )
texture_pressed = ExtResource( 32 )
texture_hover = ExtResource( 27 )
expand = true

[node name="QuestionMarkButton" type="TextureButton" parent="MicrobeHUD/BottomLeft/BottomBar"]
margin_left = 239.0
margin_right = 274.0
margin_bottom = 35.0
rect_min_size = Vector2( 35, 35 )
hint_tooltip = "HELP_BUTTON_TOOLTIP"
focus_mode = 0
texture_normal = ExtResource( 16 )
texture_pressed = ExtResource( 37 )
texture_hover = ExtResource( 38 )
expand = true

[node name="SuicideButton" type="TextureButton" parent="MicrobeHUD/BottomLeft/BottomBar"]
margin_left = 278.0
margin_right = 313.0
margin_bottom = 35.0
rect_min_size = Vector2( 35, 35 )
hint_tooltip = "SUICIDE_BUTTON_TOOLTIP"
focus_mode = 0
texture_normal = ExtResource( 19 )
texture_pressed = ExtResource( 28 )
texture_hover = ExtResource( 28 )
expand = true

[node name="HSeparator" type="HSeparator" parent="MicrobeHUD/BottomLeft/BottomBar"]
margin_left = 317.0
margin_right = 332.0
margin_bottom = 35.0
rect_min_size = Vector2( 15, 0 )
custom_styles/separator = SubResource( 27 )

[node name="BottomRight" type="Control" parent="MicrobeHUD"]
anchor_left = 1.0
anchor_top = 1.0
anchor_right = 1.0
anchor_bottom = 1.0
margin_left = -274.0
margin_top = -317.0
margin_right = 1.0
margin_bottom = -1.0
mouse_filter = 2

[node name="VBoxContainer" type="VBoxContainer" parent="MicrobeHUD/BottomRight"]
anchor_left = 1.0
anchor_top = 1.0
anchor_right = 1.0
anchor_bottom = 1.0
margin_left = -229.0
margin_top = -317.0
margin_right = -10.0
margin_bottom = -242.0
grow_horizontal = 0
grow_vertical = 0
custom_constants/separation = 8
alignment = 2

[node name="Control" type="MarginContainer" parent="MicrobeHUD/BottomRight/VBoxContainer"]
margin_left = 16.0
margin_right = 219.0
margin_bottom = 30.0
size_flags_horizontal = 8
size_flags_vertical = 0

[node name="Multicellular" type="Button" parent="MicrobeHUD/BottomRight/VBoxContainer/Control"]
margin_right = 203.0
margin_bottom = 30.0
grow_horizontal = 0
grow_vertical = 0
hint_tooltip = "MOVE_TO_MULTICELLULAR_STAGE_TOOLTIP"
size_flags_horizontal = 8
size_flags_vertical = 0
custom_fonts/font = ExtResource( 91 )
text = "BECOME_MULTICELLULAR"

[node name="Macroscopic" type="Button" parent="MicrobeHUD/BottomRight/VBoxContainer/Control"]
margin_left = 10.0
margin_right = 203.0
margin_bottom = 30.0
grow_horizontal = 0
grow_vertical = 0
size_flags_horizontal = 8
size_flags_vertical = 0
custom_fonts/font = ExtResource( 91 )
text = "BECOME_MACROSCOPIC"

[node name="PopulationData" type="HBoxContainer" parent="MicrobeHUD/BottomRight/VBoxContainer"]
margin_left = 88.0
margin_top = 38.0
margin_right = 219.0
margin_bottom = 75.0
grow_horizontal = 0
grow_vertical = 0
rect_min_size = Vector2( 0, 17 )
size_flags_horizontal = 8
size_flags_vertical = 0

[node name="Label" type="Label" parent="MicrobeHUD/BottomRight/VBoxContainer/PopulationData"]
margin_right = 87.0
margin_bottom = 37.0
rect_min_size = Vector2( 87, 0 )
size_flags_horizontal = 3
custom_fonts/font = ExtResource( 12 )
custom_styles/normal = SubResource( 28 )
text = "POPULATION_CAPITAL"
align = 1
autowrap = true
__meta__ = {
"_edit_use_anchors_": false
}

[node name="Value" type="Label" parent="MicrobeHUD/BottomRight/VBoxContainer/PopulationData"]
margin_left = 91.0
margin_top = 9.0
margin_right = 131.0
margin_bottom = 28.0
rect_min_size = Vector2( 40, 0 )
size_flags_horizontal = 3
custom_fonts/font = ExtResource( 12 )
custom_styles/normal = SubResource( 28 )
text = "100"
align = 1
__meta__ = {
"_edit_use_anchors_": false
}

[node name="DataValue" type="PanelContainer" parent="MicrobeHUD/BottomRight"]
anchor_left = 1.0
anchor_top = 1.0
anchor_right = 1.0
anchor_bottom = 1.0
margin_left = -90.0
margin_top = -235.0
margin_right = -10.0
margin_bottom = -183.0
size_flags_horizontal = 0
size_flags_vertical = 0
custom_styles/panel = SubResource( 29 )

[node name="Margin" type="MarginContainer" parent="MicrobeHUD/BottomRight/DataValue"]
margin_right = 80.0
margin_bottom = 52.0
custom_constants/margin_right = 5
custom_constants/margin_top = 5
custom_constants/margin_left = 5
custom_constants/margin_bottom = 5

[node name="VBox" type="VBoxContainer" parent="MicrobeHUD/BottomRight/DataValue/Margin"]
margin_left = 5.0
margin_top = 5.0
margin_right = 75.0
margin_bottom = 47.0
custom_constants/separation = 8
alignment = 1

[node name="HPValue" type="Label" parent="MicrobeHUD/BottomRight/DataValue/Margin/VBox"]
margin_right = 70.0
margin_bottom = 17.0
custom_fonts/font = ExtResource( 80 )
text = "Hitpoints"
__meta__ = {
"_editor_description_": "PLACEHOLDER"
}

[node name="ATPValue" type="Label" parent="MicrobeHUD/BottomRight/DataValue/Margin/VBox"]
margin_top = 25.0
margin_right = 70.0
margin_bottom = 42.0
custom_fonts/font = ExtResource( 80 )
text = "ATP"
__meta__ = {
"_editor_description_": "PLACEHOLDER"
}

[node name="HealthBar" type="TextureProgress" parent="MicrobeHUD/BottomRight"]
anchor_left = 1.0
anchor_top = 1.0
anchor_right = 1.0
anchor_bottom = 1.0
margin_left = -229.509
margin_top = -228.78
margin_right = 33.491
margin_bottom = 34.22
mouse_filter = 2
step = 0.1
value = 100.0
texture_under = ExtResource( 64 )
texture_progress = ExtResource( 64 )
fill_mode = 4
tint_under = Color( 0, 0, 0, 0.752941 )
tint_progress = Color( 0.960784, 0.270588, 0.478431, 1 )
radial_initial_angle = 237.0
radial_fill_degrees = 126.0
__meta__ = {
"_edit_use_anchors_": false
}

[node name="HitpointIcon" type="TextureRect" parent="MicrobeHUD/BottomRight/HealthBar"]
margin_left = 21.46
margin_top = 197.749
margin_right = 41.46
margin_bottom = 217.749
texture = ExtResource( 61 )
expand = true
__meta__ = {
"_edit_use_anchors_": false
}

[node name="ATPBar" type="TextureProgress" parent="MicrobeHUD/BottomRight"]
anchor_left = 1.0
anchor_top = 1.0
anchor_right = 1.0
anchor_bottom = 1.0
margin_left = -202.756
margin_top = -201.525
margin_right = 6.24402
margin_bottom = 7.47501
step = 0.1
value = 100.0
texture_under = ExtResource( 63 )
texture_progress = ExtResource( 63 )
fill_mode = 4
tint_under = Color( 0, 0, 0, 0.752941 )
tint_progress = Color( 0.439216, 0.956863, 0.137255, 1 )
radial_initial_angle = 237.0
radial_fill_degrees = 129.0
__meta__ = {
"_edit_use_anchors_": false
}

[node name="ATPIcon" type="TextureRect" parent="MicrobeHUD/BottomRight/ATPBar"]
margin_left = 18.5
margin_top = 156.5
margin_right = 38.5
margin_bottom = 176.5
texture = ExtResource( 60 )
expand = true
__meta__ = {
"_edit_use_anchors_": false
}

[node name="EditorButton" type="TextureButton" parent="MicrobeHUD/BottomRight"]
anchor_left = 1.0
anchor_top = 1.0
anchor_right = 1.0
anchor_bottom = 1.0
margin_left = -178.0
margin_top = -178.0
margin_right = -18.0
margin_bottom = -18.0
rect_min_size = Vector2( 160, 160 )
focus_mode = 0
disabled = true
texture_normal = ExtResource( 39 )
texture_pressed = ExtResource( 59 )
texture_hover = ExtResource( 40 )
texture_disabled = ExtResource( 41 )
expand = true
__meta__ = {
"_edit_use_anchors_": false
}

[node name="Highlight" type="TextureRect" parent="MicrobeHUD/BottomRight/EditorButton"]
visible = false
modulate = Color( 1, 1, 1, 0 )
anchor_right = 1.0
anchor_bottom = 1.0
texture = ExtResource( 40 )
expand = true
stretch_mode = 6
__meta__ = {
"_edit_use_anchors_": false
}

[node name="Light2D" type="Light2D" parent="MicrobeHUD/BottomRight/EditorButton/Highlight"]
position = Vector2( 79.2703, 78.2703 )
scale = Vector2( 0.845357, 0.845357 )
texture = ExtResource( 76 )
energy = 0.0

[node name="ReproductionBar" type="Control" parent="MicrobeHUD/BottomRight/EditorButton"]
anchor_right = 1.0
anchor_bottom = 1.0
mouse_filter = 2
__meta__ = {
"_edit_use_anchors_": false
}

[node name="BarBackground" type="TextureRect" parent="MicrobeHUD/BottomRight/EditorButton/ReproductionBar"]
modulate = Color( 0, 0, 0, 1 )
anchor_left = 0.5
anchor_top = 0.5
anchor_right = 0.5
anchor_bottom = 0.5
margin_left = -70.0
margin_top = -70.0
margin_right = 70.0
margin_bottom = 70.0
texture = ExtResource( 65 )
expand = true
stretch_mode = 6
__meta__ = {
"_edit_use_anchors_": false
}

[node name="AmmoniaReproductionBar" type="TextureProgress" parent="MicrobeHUD/BottomRight/EditorButton/ReproductionBar"]
anchor_left = 0.5
anchor_top = 0.5
anchor_right = 0.5
anchor_bottom = 0.5
margin_left = -70.0
margin_top = -70.0
margin_right = 70.0
margin_bottom = 70.0
step = 0.1
texture_progress = ExtResource( 65 )
fill_mode = 5
tint_progress = Color( 1, 0.627451, 0.121569, 1 )
radial_fill_degrees = 180.0
nine_patch_stretch = true
__meta__ = {
"_edit_use_anchors_": false
}

[node name="PhosphateReproductionBar" type="TextureProgress" parent="MicrobeHUD/BottomRight/EditorButton/ReproductionBar"]
anchor_left = 0.5
anchor_top = 0.5
anchor_right = 0.5
anchor_bottom = 0.5
margin_left = -70.0
margin_top = -70.0
margin_right = 70.0
margin_bottom = 70.0
step = 0.1
texture_progress = ExtResource( 65 )
fill_mode = 5
tint_progress = Color( 0.690196, 0.423529, 1, 1 )
radial_initial_angle = 180.0
radial_fill_degrees = 180.0
nine_patch_stretch = true
__meta__ = {
"_edit_use_anchors_": false
}

[node name="AmmoniaIcon" type="TextureRect" parent="MicrobeHUD/BottomRight/EditorButton/ReproductionBar"]
margin_left = 70.0
margin_top = 5.5
margin_right = 90.0
margin_bottom = 25.5
texture = ExtResource( 3 )
expand = true
__meta__ = {
"_edit_use_anchors_": false
}

[node name="PhosphateIcon" type="TextureRect" parent="MicrobeHUD/BottomRight/EditorButton/ReproductionBar"]
margin_left = 70.0
margin_top = 134.5
margin_right = 90.0
margin_bottom = 154.5
texture = ExtResource( 4 )
expand = true
__meta__ = {
"_edit_use_anchors_": false
}

[node name="AnimationPlayer" type="AnimationPlayer" parent="MicrobeHUD/BottomRight/EditorButton"]
anims/EditorButtonFlash = SubResource( 30 )

[node name="ProcessPanel" parent="MicrobeHUD" instance=ExtResource( 58 )]
margin_left = 8.0
margin_top = 72.0
margin_right = -872.0
margin_bottom = -48.0

[node name="AnimationPlayer" type="AnimationPlayer" parent="MicrobeHUD"]
anims/HideLeftPanels = SubResource( 31 )
anims/ShowLeftPanels = SubResource( 32 )

[node name="ScrollContainer" type="ScrollContainer" parent="MicrobeHUD"]
anchor_left = 0.5
anchor_top = 1.0
anchor_right = 0.5
anchor_bottom = 1.0
margin_left = -300.0
margin_top = -69.0
margin_right = 300.0
rect_min_size = Vector2( 600, 69 )
theme = ExtResource( 72 )
scroll_vertical_enabled = false
__meta__ = {
"_edit_use_anchors_": false
}

[node name="HotBar" type="HBoxContainer" parent="MicrobeHUD/ScrollContainer"]
margin_right = 600.0
size_flags_horizontal = 3
custom_constants/separation = 6
alignment = 1
__meta__ = {
"_edit_use_anchors_": false
}

[node name="Engulfment" parent="MicrobeHUD/ScrollContainer/HotBar" instance=ExtResource( 66 )]
visible = false
anchor_right = 0.0
anchor_bottom = 0.0
margin_left = 277.0
margin_right = 323.0
margin_bottom = 51.0
hint_tooltip = "TOGGLE_ENGULF"
toggle_mode = true
ActionIcon = ExtResource( 83 )
ActionName = "g_toggle_engulf"

[node name="FireToxin" parent="MicrobeHUD/ScrollContainer/HotBar" instance=ExtResource( 66 )]
visible = false
anchor_right = 0.0
anchor_bottom = 0.0
margin_left = 277.0
margin_right = 323.0
margin_bottom = 51.0
hint_tooltip = "FIRE_TOXIN"
ActionIcon = ExtResource( 15 )
ActionName = "g_fire_toxin"

[node name="BindingMode" parent="MicrobeHUD/ScrollContainer/HotBar" instance=ExtResource( 66 )]
visible = false
anchor_right = 0.0
anchor_bottom = 0.0
margin_left = 277.0
margin_right = 323.0
margin_bottom = 51.0
hint_tooltip = "TOGGLE_BINDING"
toggle_mode = true
ActionIcon = ExtResource( 82 )
ActionName = "g_toggle_binding"

<<<<<<< HEAD
[node name="AnimationPlayer" type="AnimationPlayer" parent="MicrobeHUD"]
anims/HideLeftPanels = SubResource( 31 )
anims/ShowLeftPanels = SubResource( 32 )

[node name="MicrobeCheatMenu" parent="MicrobeHUD" instance=ExtResource( 73 )]
margin_left = 10.0
margin_top = 30.0
margin_right = 207.0
=======
[node name="UnbindAll" parent="MicrobeHUD/ScrollContainer/HotBar" instance=ExtResource( 66 )]
visible = false
anchor_right = 0.0
anchor_bottom = 0.0
margin_left = 277.0
margin_right = 323.0
margin_bottom = 51.0
hint_tooltip = "UNBIND_ALL"
ActionIcon = ExtResource( 90 )
ActionName = "g_unbind_all"

[node name="SignalingAgents" parent="MicrobeHUD/ScrollContainer/HotBar" instance=ExtResource( 66 )]
visible = false
anchor_right = 0.0
anchor_bottom = 0.0
margin_left = 277.0
margin_right = 323.0
margin_bottom = 51.0
focus_mode = 2
toggle_mode = true
ActionIcon = ExtResource( 89 )
ActionName = "g_pack_commands"
>>>>>>> 3132986c

[node name="HintText" type="Label" parent="MicrobeHUD"]
anchor_right = 1.0
margin_top = 35.0
margin_bottom = 59.0
custom_fonts/font = ExtResource( 81 )
align = 1
__meta__ = {
"_edit_use_anchors_": false,
"_editor_description_": "PLACEHOLDER"
}

[node name="StagePrototypeConfirm" parent="MicrobeHUD" instance=ExtResource( 88 )]
rect_min_size = Vector2( 450, 0 )

[node name="TutorialGUI" parent="." instance=ExtResource( 74 )]
visible = false

[node name="RadialPopup" parent="." instance=ExtResource( 87 )]

[node name="WinExtinctBoxHolder" type="Control" parent="."]
visible = false
anchor_right = 1.0
anchor_bottom = 1.0
mouse_filter = 2
size_flags_horizontal = 3
size_flags_vertical = 6
__meta__ = {
"_edit_use_anchors_": false
}

[node name="PatchNameOverlay" type="PanelContainer" parent="."]
visible = false
modulate = Color( 1, 1, 1, 0 )
anchor_top = 0.5
anchor_right = 1.0
anchor_bottom = 0.5
margin_top = -65.0
margin_bottom = 65.0
rect_min_size = Vector2( 0, 130 )
mouse_filter = 2
custom_styles/panel = SubResource( 35 )
__meta__ = {
"_edit_use_anchors_": false
}

[node name="VBoxContainer" type="VBoxContainer" parent="PatchNameOverlay"]
margin_right = 1280.0
margin_bottom = 130.0
mouse_filter = 2
alignment = 1

[node name="PatchLabel" type="Label" parent="PatchNameOverlay/VBoxContainer"]
margin_top = 28.0
margin_right = 1280.0
margin_bottom = 94.0
size_flags_vertical = 1
custom_fonts/font = ExtResource( 85 )
text = "Insert Patch Name"
align = 1
__meta__ = {
"_editor_description_": "PLACEHOLDER"
}

[node name="HSeparator" type="HSeparator" parent="PatchNameOverlay/VBoxContainer"]
margin_top = 98.0
margin_right = 1280.0
margin_bottom = 102.0
mouse_filter = 2
custom_styles/separator = SubResource( 36 )

[node name="AnimationPlayer" type="AnimationPlayer" parent="PatchNameOverlay"]
anims/FadeInOut = SubResource( 37 )

[node name="PauseMenu" parent="." instance=ExtResource( 11 )]

[connection signal="pressed" from="MicrobeHUD/BottomLeft/LeftPanels/EnvironmentPanel/VBoxContainer/Header/HBoxContainer/EnvironmentExpandButton" to="MicrobeHUD" method="ResizeEnvironmentPanel" binds= [ "expand" ]]
[connection signal="pressed" from="MicrobeHUD/BottomLeft/LeftPanels/EnvironmentPanel/VBoxContainer/Header/HBoxContainer/EnvironmentCompressButton" to="MicrobeHUD" method="ResizeEnvironmentPanel" binds= [ "compress" ]]
[connection signal="pressed" from="MicrobeHUD/BottomLeft/LeftPanels/CompoundsPanel/VBoxContainer/Header/HBoxContainer/CompoundExpandButton" to="MicrobeHUD" method="ResizeCompoundPanel" binds= [ "expand" ]]
[connection signal="pressed" from="MicrobeHUD/BottomLeft/LeftPanels/CompoundsPanel/VBoxContainer/Header/HBoxContainer/CompoundCompressButton" to="MicrobeHUD" method="ResizeCompoundPanel" binds= [ "compress" ]]
[connection signal="pressed" from="MicrobeHUD/BottomLeft/BottomBar/OpenMicrobeMenu" to="MicrobeHUD" method="OpenMicrobeStageMenuPressed"]
[connection signal="pressed" from="MicrobeHUD/BottomLeft/BottomBar/PauseButtonMargin/Pause" to="MicrobeHUD" method="PauseButtonPressed"]
[connection signal="pressed" from="MicrobeHUD/BottomLeft/BottomBar/PauseButtonMargin/Resume" to="MicrobeHUD" method="PauseButtonPressed"]
[connection signal="pressed" from="MicrobeHUD/BottomLeft/BottomBar/CompoundsButton" to="MicrobeHUD" method="CompoundButtonPressed"]
[connection signal="pressed" from="MicrobeHUD/BottomLeft/BottomBar/ChemicalButton" to="MicrobeHUD" method="ProcessPanelButtonPressed"]
[connection signal="pressed" from="MicrobeHUD/BottomLeft/BottomBar/QuestionMarkButton" to="MicrobeHUD" method="HelpButtonPressed"]
[connection signal="pressed" from="MicrobeHUD/BottomLeft/BottomBar/SuicideButton" to="MicrobeHUD" method="OnSuicide"]
[connection signal="pressed" from="MicrobeHUD/BottomRight/VBoxContainer/Control/Multicellular" to="MicrobeHUD" method="OnBecomeMulticellularPressed"]
[connection signal="pressed" from="MicrobeHUD/BottomRight/VBoxContainer/Control/Macroscopic" to="MicrobeHUD" method="OnBecomeMacroscopicPressed"]
[connection signal="mouse_entered" from="MicrobeHUD/BottomRight/EditorButton" to="MicrobeHUD" method="OnEditorButtonMouseEnter"]
[connection signal="mouse_exited" from="MicrobeHUD/BottomRight/EditorButton" to="MicrobeHUD" method="OnEditorButtonMouseExit"]
[connection signal="pressed" from="MicrobeHUD/BottomRight/EditorButton" to="MicrobeHUD" method="EditorButtonPressed"]
[connection signal="OnClosed" from="MicrobeHUD/ProcessPanel" to="MicrobeHUD" method="OnProcessPanelClosed"]
[connection signal="pressed" from="MicrobeHUD/ScrollContainer/HotBar/Engulfment" to="PlayerMicrobeInput" method="ToggleEngulf"]
[connection signal="pressed" from="MicrobeHUD/ScrollContainer/HotBar/FireToxin" to="PlayerMicrobeInput" method="EmitToxin"]
[connection signal="pressed" from="MicrobeHUD/ScrollContainer/HotBar/BindingMode" to="PlayerMicrobeInput" method="ToggleBinding"]
[connection signal="pressed" from="MicrobeHUD/ScrollContainer/HotBar/UnbindAll" to="PlayerMicrobeInput" method="UnbindAll"]
[connection signal="Cancelled" from="MicrobeHUD/StagePrototypeConfirm" to="MicrobeHUD" method="OnBecomeMulticellularCancelled"]
[connection signal="Confirmed" from="MicrobeHUD/StagePrototypeConfirm" to="MicrobeHUD" method="OnBecomeMulticellularConfirmed"]
[connection signal="OnHelpMenuOpenRequested" from="TutorialGUI" to="MicrobeHUD" method="HelpButtonPressed"]
[connection signal="OnItemSelected" from="RadialPopup" to="MicrobeHUD" method="OnRadialItemSelected"]
[connection signal="MakeSave" from="PauseMenu" to="." method="SaveGame"]<|MERGE_RESOLUTION|>--- conflicted
+++ resolved
@@ -2146,16 +2146,7 @@
 ActionIcon = ExtResource( 82 )
 ActionName = "g_toggle_binding"
 
-<<<<<<< HEAD
-[node name="AnimationPlayer" type="AnimationPlayer" parent="MicrobeHUD"]
-anims/HideLeftPanels = SubResource( 31 )
-anims/ShowLeftPanels = SubResource( 32 )
-
-[node name="MicrobeCheatMenu" parent="MicrobeHUD" instance=ExtResource( 73 )]
-margin_left = 10.0
-margin_top = 30.0
-margin_right = 207.0
-=======
+
 [node name="UnbindAll" parent="MicrobeHUD/ScrollContainer/HotBar" instance=ExtResource( 66 )]
 visible = false
 anchor_right = 0.0
@@ -2178,7 +2169,6 @@
 toggle_mode = true
 ActionIcon = ExtResource( 89 )
 ActionName = "g_pack_commands"
->>>>>>> 3132986c
 
 [node name="HintText" type="Label" parent="MicrobeHUD"]
 anchor_right = 1.0
