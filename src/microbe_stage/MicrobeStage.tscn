--- conflicted
+++ resolved
@@ -867,15 +867,6 @@
 
 [node name="VBoxContainer" type="VBoxContainer" parent="MicrobeHUD/MouseHoverPanel/PanelContainer/MarginContainer"]
 margin_left = 10.0
-<<<<<<< HEAD
-margin_top = 10.0
-margin_right = 258.0
-margin_bottom = 118.0
-
-[node name="MousePos" type="Label" parent="MicrobeHUD/MouseHoverPanel/MarginContainer/VBoxContainer"]
-margin_right = 248.0
-margin_bottom = 17.0
-=======
 margin_top = 5.0
 margin_right = 218.0
 margin_bottom = 57.0
@@ -886,8 +877,10 @@
 margin_bottom = 19.0
 custom_fonts/font = SubResource( 4 )
 text = "At Cursor:"
->>>>>>> 15b9337e
 align = 1
+__meta__ = {
+"_editor_description_": "PLACEHOLDER"
+}
 
 [node name="TitleSeparator" type="HSeparator" parent="MicrobeHUD/MouseHoverPanel/PanelContainer/MarginContainer/VBoxContainer"]
 margin_top = 23.0
@@ -1042,37 +1035,16 @@
 size_flags_horizontal = 0
 custom_constants/separation = 6
 
-<<<<<<< HEAD
-[node name="Label" type="Label" parent="MicrobeHUD/LeftPanels/EnvironmentPanel/VBoxContainer/Header/HBoxContainer"]
-margin_top = 6.0
-margin_right = 128.0
-margin_bottom = 28.0
-custom_fonts/font = SubResource( 5 )
-text = "ENVIRONMENT"
-
-[node name="MarginContainer4" type="MarginContainer" parent="MicrobeHUD/LeftPanels/EnvironmentPanel/VBoxContainer/Header/HBoxContainer"]
-margin_left = 134.0
-margin_right = 154.0
-margin_bottom = 35.0
-custom_constants/margin_top = 8
-custom_constants/margin_bottom = 7
-__meta__ = {
-"_edit_use_anchors_": false
-}
-
-[node name="EnvironmentExpandButton" type="Button" parent="MicrobeHUD/LeftPanels/EnvironmentPanel/VBoxContainer/Header/HBoxContainer/MarginContainer4"]
-=======
 [node name="Label" type="Label" parent="MicrobeHUD/BottomLeft/LeftPanels/EnvironmentPanel/VBoxContainer/Header/HBoxContainer"]
 margin_top = 8.0
 margin_right = 126.0
 margin_bottom = 27.0
 size_flags_horizontal = 3
 custom_fonts/font = SubResource( 6 )
-text = "Environment"
+text = "ENVIRONMENT"
 
 [node name="EnvironmentExpandButton" type="Button" parent="MicrobeHUD/BottomLeft/LeftPanels/EnvironmentPanel/VBoxContainer/Header/HBoxContainer"]
 margin_left = 132.0
->>>>>>> 15b9337e
 margin_top = 8.0
 margin_right = 150.0
 margin_bottom = 26.0
@@ -1089,22 +1061,8 @@
 enabled_focus_mode = 0
 group = SubResource( 10 )
 
-<<<<<<< HEAD
-[node name="MarginContainer3" type="MarginContainer" parent="MicrobeHUD/LeftPanels/EnvironmentPanel/VBoxContainer/Header/HBoxContainer"]
-margin_left = 160.0
-margin_right = 180.0
-margin_bottom = 35.0
-custom_constants/margin_top = 8
-custom_constants/margin_bottom = 7
-__meta__ = {
-"_edit_use_anchors_": false
-}
-
-[node name="EnvironmentCompressButton" type="Button" parent="MicrobeHUD/LeftPanels/EnvironmentPanel/VBoxContainer/Header/HBoxContainer/MarginContainer3"]
-=======
 [node name="EnvironmentCompressButton" type="Button" parent="MicrobeHUD/BottomLeft/LeftPanels/EnvironmentPanel/VBoxContainer/Header/HBoxContainer"]
 margin_left = 156.0
->>>>>>> 15b9337e
 margin_top = 8.0
 margin_right = 174.0
 margin_bottom = 26.0
@@ -1169,13 +1127,8 @@
 margin_right = 38.0
 margin_bottom = 12.5
 rect_min_size = Vector2( 0, 25 )
-<<<<<<< HEAD
-custom_fonts/font = SubResource( 15 )
+custom_fonts/font = SubResource( 16 )
 text = "OXYGEN_FORMULA"
-=======
-custom_fonts/font = SubResource( 16 )
-text = "02"
->>>>>>> 15b9337e
 valign = 1
 __meta__ = {
 "_edit_use_anchors_": false
@@ -1232,13 +1185,8 @@
 margin_right = 46.0
 margin_bottom = 12.5
 rect_min_size = Vector2( 0, 25 )
-<<<<<<< HEAD
-custom_fonts/font = SubResource( 15 )
+custom_fonts/font = SubResource( 16 )
 text = "CARBON_DIOXIDE_FORMULA"
-=======
-custom_fonts/font = SubResource( 16 )
-text = "CO2"
->>>>>>> 15b9337e
 valign = 1
 __meta__ = {
 "_edit_use_anchors_": false
@@ -1295,13 +1243,8 @@
 margin_right = 49.0
 margin_bottom = 12.5
 rect_min_size = Vector2( 0, 25 )
-<<<<<<< HEAD
-custom_fonts/font = SubResource( 15 )
+custom_fonts/font = SubResource( 16 )
 text = "DINITROGEN_FORMULA"
-=======
-custom_fonts/font = SubResource( 16 )
-text = "N2"
->>>>>>> 15b9337e
 valign = 1
 __meta__ = {
 "_edit_use_anchors_": false
@@ -1355,13 +1298,8 @@
 margin_right = 60.0
 margin_bottom = 12.5
 rect_min_size = Vector2( 0, 25 )
-<<<<<<< HEAD
-custom_fonts/font = SubResource( 15 )
+custom_fonts/font = SubResource( 16 )
 text = "TEMPERATURE_SHORT"
-=======
-custom_fonts/font = SubResource( 16 )
-text = "Temp."
->>>>>>> 15b9337e
 valign = 1
 __meta__ = {
 "_edit_use_anchors_": false
@@ -1416,13 +1354,8 @@
 margin_right = 66.0
 margin_bottom = 12.5
 rect_min_size = Vector2( 0, 25 )
-<<<<<<< HEAD
-custom_fonts/font = SubResource( 15 )
+custom_fonts/font = SubResource( 16 )
 text = "LIGHT"
-=======
-custom_fonts/font = SubResource( 16 )
-text = "Light"
->>>>>>> 15b9337e
 valign = 1
 __meta__ = {
 "_edit_use_anchors_": false
@@ -1476,13 +1409,8 @@
 margin_right = 69.0
 margin_bottom = 12.5
 rect_min_size = Vector2( 0, 25 )
-<<<<<<< HEAD
-custom_fonts/font = SubResource( 15 )
+custom_fonts/font = SubResource( 16 )
 text = "PRESSURE_SHORT"
-=======
-custom_fonts/font = SubResource( 16 )
-text = "Press."
->>>>>>> 15b9337e
 valign = 1
 __meta__ = {
 "_edit_use_anchors_": false
@@ -1556,14 +1484,9 @@
 margin_right = 149.0
 margin_bottom = 29.0
 rect_min_size = Vector2( 145, 0 )
-<<<<<<< HEAD
-custom_fonts/font = SubResource( 5 )
-text = "COMPOUNDS"
-=======
 size_flags_horizontal = 3
 custom_fonts/font = SubResource( 6 )
-text = "Compounds"
->>>>>>> 15b9337e
+text = "COMPOUNDS"
 
 [node name="CompoundExpandButton" type="Button" parent="MicrobeHUD/BottomLeft/LeftPanels/CompoundsPanel/VBoxContainer/Header/HBoxContainer"]
 margin_left = 155.0
@@ -1653,13 +1576,8 @@
 margin_right = 81.0
 margin_bottom = 25.0
 rect_min_size = Vector2( 0, 25 )
-<<<<<<< HEAD
-custom_fonts/font = SubResource( 24 )
+custom_fonts/font = SubResource( 16 )
 text = "GLUCOSE"
-=======
-custom_fonts/font = SubResource( 16 )
-text = "Glucose"
->>>>>>> 15b9337e
 valign = 1
 __meta__ = {
 "_edit_use_anchors_": false
@@ -1712,13 +1630,8 @@
 margin_right = 81.0
 margin_bottom = 25.0
 rect_min_size = Vector2( 0, 25 )
-<<<<<<< HEAD
-custom_fonts/font = SubResource( 24 )
+custom_fonts/font = SubResource( 16 )
 text = "AMMONIA"
-=======
-custom_fonts/font = SubResource( 16 )
-text = "Ammonia"
->>>>>>> 15b9337e
 valign = 1
 __meta__ = {
 "_edit_use_anchors_": false
@@ -1771,13 +1684,8 @@
 margin_right = 95.0
 margin_bottom = 25.0
 rect_min_size = Vector2( 0, 25 )
-<<<<<<< HEAD
-custom_fonts/font = SubResource( 24 )
+custom_fonts/font = SubResource( 16 )
 text = "PHOSPHATE"
-=======
-custom_fonts/font = SubResource( 16 )
-text = "Phosphate"
->>>>>>> 15b9337e
 valign = 1
 __meta__ = {
 "_edit_use_anchors_": false
@@ -1830,13 +1738,8 @@
 margin_right = 141.0
 margin_bottom = 25.0
 rect_min_size = Vector2( 0, 25 )
-<<<<<<< HEAD
-custom_fonts/font = SubResource( 24 )
+custom_fonts/font = SubResource( 16 )
 text = "HYDROGEN_SULFIDE"
-=======
-custom_fonts/font = SubResource( 16 )
-text = "Hydrogen Sulfide"
->>>>>>> 15b9337e
 valign = 1
 __meta__ = {
 "_edit_use_anchors_": false
@@ -1889,13 +1792,8 @@
 margin_right = 47.0
 margin_bottom = 25.0
 rect_min_size = Vector2( 0, 25 )
-<<<<<<< HEAD
-custom_fonts/font = SubResource( 24 )
+custom_fonts/font = SubResource( 16 )
 text = "IRON"
-=======
-custom_fonts/font = SubResource( 16 )
-text = "Iron"
->>>>>>> 15b9337e
 valign = 1
 __meta__ = {
 "_edit_use_anchors_": false
@@ -1946,15 +1844,9 @@
 margin_left = 40.0
 margin_top = 8.0
 margin_right = 252.0
-<<<<<<< HEAD
-margin_bottom = 28.0
-custom_fonts/font = SubResource( 5 )
-text = "AGENTS"
-=======
 margin_bottom = 27.0
 custom_fonts/font = SubResource( 6 )
-text = "Agents"
->>>>>>> 15b9337e
+text = "AGENTS"
 
 [node name="MarginContainer2" type="MarginContainer" parent="MicrobeHUD/BottomLeft/LeftPanels/AgentsPanel/VBoxContainer"]
 margin_top = 39.0
@@ -2007,13 +1899,8 @@
 margin_right = 97.0
 margin_bottom = 25.0
 rect_min_size = Vector2( 0, 25 )
-<<<<<<< HEAD
-custom_fonts/font = SubResource( 32 )
+custom_fonts/font = SubResource( 16 )
 text = "OXYTOXY_NT"
-=======
-custom_fonts/font = SubResource( 16 )
-text = "OxyToxy NT"
->>>>>>> 15b9337e
 valign = 1
 __meta__ = {
 "_edit_use_anchors_": false
@@ -2216,37 +2103,21 @@
 }
 
 [node name="Label" type="Label" parent="MicrobeHUD/BottomRight/PopulationData"]
-<<<<<<< HEAD
-margin_right = 130.0
-margin_bottom = 18.0
-custom_styles/normal = SubResource( 35 )
-custom_fonts/font = SubResource( 36 )
-text = "POPULATION_CAPITAL"
-=======
 margin_right = 74.0
 margin_bottom = 17.0
 custom_styles/normal = SubResource( 34 )
 custom_fonts/font = SubResource( 35 )
-text = "POPULATION:"
->>>>>>> 15b9337e
+text = "POPULATION_CAPITAL"
 __meta__ = {
 "_edit_use_anchors_": false
 }
 
 [node name="Value" type="Label" parent="MicrobeHUD/BottomRight/PopulationData"]
-<<<<<<< HEAD
-margin_left = 134.0
-margin_right = 162.0
-margin_bottom = 18.0
-custom_styles/normal = SubResource( 35 )
-custom_fonts/font = SubResource( 36 )
-=======
 margin_left = 78.0
 margin_right = 103.0
 margin_bottom = 17.0
 custom_styles/normal = SubResource( 34 )
 custom_fonts/font = SubResource( 35 )
->>>>>>> 15b9337e
 text = "100"
 align = 1
 __meta__ = {
