--- conflicted
+++ resolved
@@ -79,462 +79,10 @@
 [ext_resource path="res://assets/textures/gui/bevel/pauseButtonPaused.png" type="Texture" id=79]
 [ext_resource path="res://src/gui_common/fonts/Lato-Regular-Small.tres" type="DynamicFont" id=80]
 
-<<<<<<< HEAD
-[sub_resource type="StyleBoxTexture" id=1]
-texture = ExtResource( 73 )
-region_rect = Rect2( 0, 0, 429, 1 )
-expand_margin_left = 10.0
-expand_margin_right = 10.0
-
-[sub_resource type="DynamicFont" id=2]
-size = 13
-use_filter = true
-font_data = ExtResource( 58 )
-
-[sub_resource type="Theme" id=3]
-default_font = SubResource( 2 )
-Button/colors/font_color = Color( 0, 0, 0, 1 )
-Button/colors/font_color_disabled = Color( 0, 0, 0, 1 )
-Button/colors/font_color_hover = Color( 0, 0, 0, 1 )
-Button/colors/font_color_pressed = Color( 0, 0, 0, 1 )
-Button/constants/hseparation = 2
-Button/fonts/font = null
-Button/styles/disabled = null
-Button/styles/focus = null
-Button/styles/hover = null
-Button/styles/normal = null
-Button/styles/pressed = null
-CheckBox/colors/font_color = Color( 0, 0, 0, 1 )
-CheckBox/colors/font_color_disabled = Color( 0, 0, 0, 1 )
-CheckBox/colors/font_color_hover = Color( 0, 0, 0, 1 )
-CheckBox/colors/font_color_hover_pressed = Color( 0, 0, 0, 1 )
-CheckBox/colors/font_color_pressed = Color( 0, 0, 0, 1 )
-CheckBox/constants/check_vadjust = 0
-CheckBox/constants/hseparation = 4
-CheckBox/fonts/font = null
-CheckBox/icons/checked = null
-CheckBox/icons/radio_checked = null
-CheckBox/icons/radio_unchecked = null
-CheckBox/icons/unchecked = null
-CheckBox/styles/disabled = null
-CheckBox/styles/focus = null
-CheckBox/styles/hover = null
-CheckBox/styles/hover_pressed = null
-CheckBox/styles/normal = null
-CheckBox/styles/pressed = null
-CheckButton/colors/font_color = Color( 0, 0, 0, 1 )
-CheckButton/colors/font_color_disabled = Color( 0, 0, 0, 1 )
-CheckButton/colors/font_color_hover = Color( 0, 0, 0, 1 )
-CheckButton/colors/font_color_hover_pressed = Color( 0, 0, 0, 1 )
-CheckButton/colors/font_color_pressed = Color( 0, 0, 0, 1 )
-CheckButton/constants/check_vadjust = 0
-CheckButton/constants/hseparation = 4
-CheckButton/fonts/font = null
-CheckButton/icons/off = null
-CheckButton/icons/off_disabled = null
-CheckButton/icons/on = null
-CheckButton/icons/on_disabled = null
-CheckButton/styles/disabled = null
-CheckButton/styles/focus = null
-CheckButton/styles/hover = null
-CheckButton/styles/hover_pressed = null
-CheckButton/styles/normal = null
-CheckButton/styles/pressed = null
-ColorPicker/constants/h_width = 30
-ColorPicker/constants/label_width = 10
-ColorPicker/constants/margin = 4
-ColorPicker/constants/sv_height = 256
-ColorPicker/constants/sv_width = 256
-ColorPicker/icons/add_preset = null
-ColorPicker/icons/color_hue = null
-ColorPicker/icons/color_sample = null
-ColorPicker/icons/overbright_indicator = null
-ColorPicker/icons/preset_bg = null
-ColorPicker/icons/screen_picker = null
-ColorPickerButton/colors/font_color = Color( 0, 0, 0, 1 )
-ColorPickerButton/colors/font_color_disabled = Color( 0, 0, 0, 1 )
-ColorPickerButton/colors/font_color_hover = Color( 0, 0, 0, 1 )
-ColorPickerButton/colors/font_color_pressed = Color( 0, 0, 0, 1 )
-ColorPickerButton/constants/hseparation = 2
-ColorPickerButton/fonts/font = null
-ColorPickerButton/icons/bg = null
-ColorPickerButton/styles/disabled = null
-ColorPickerButton/styles/focus = null
-ColorPickerButton/styles/hover = null
-ColorPickerButton/styles/normal = null
-ColorPickerButton/styles/pressed = null
-Dialogs/constants/button_margin = 32
-Dialogs/constants/margin = 8
-FileDialog/colors/file_icon_modulate = Color( 0, 0, 0, 1 )
-FileDialog/colors/files_disabled = Color( 0, 0, 0, 1 )
-FileDialog/colors/folder_icon_modulate = Color( 0, 0, 0, 1 )
-FileDialog/icons/file = null
-FileDialog/icons/folder = null
-FileDialog/icons/parent_folder = null
-FileDialog/icons/reload = null
-FileDialog/icons/toggle_hidden = null
-Fonts/fonts/large = null
-Fonts/fonts/normal = null
-GraphEdit/colors/activity = Color( 0, 0, 0, 1 )
-GraphEdit/colors/grid_major = Color( 0, 0, 0, 1 )
-GraphEdit/colors/grid_minor = Color( 0, 0, 0, 1 )
-GraphEdit/colors/selection_fill = Color( 0, 0, 0, 1 )
-GraphEdit/colors/selection_stroke = Color( 0, 0, 0, 1 )
-GraphEdit/constants/bezier_len_neg = 160
-GraphEdit/constants/bezier_len_pos = 80
-GraphEdit/constants/port_grab_distance_horizontal = 48
-GraphEdit/constants/port_grab_distance_vertical = 6
-GraphEdit/icons/minus = null
-GraphEdit/icons/more = null
-GraphEdit/icons/reset = null
-GraphEdit/icons/snap = null
-GraphEdit/styles/bg = null
-GraphNode/colors/close_color = Color( 0, 0, 0, 1 )
-GraphNode/colors/resizer_color = Color( 0, 0, 0, 1 )
-GraphNode/colors/title_color = Color( 0, 0, 0, 1 )
-GraphNode/constants/close_offset = 18
-GraphNode/constants/port_offset = 3
-GraphNode/constants/separation = 1
-GraphNode/constants/title_offset = 20
-GraphNode/fonts/title_font = null
-GraphNode/icons/close = null
-GraphNode/icons/port = null
-GraphNode/icons/resizer = null
-GraphNode/styles/breakpoint = null
-GraphNode/styles/comment = null
-GraphNode/styles/commentfocus = null
-GraphNode/styles/defaultfocus = null
-GraphNode/styles/defaultframe = null
-GraphNode/styles/frame = null
-GraphNode/styles/position = null
-GraphNode/styles/selectedframe = null
-GridContainer/constants/hseparation = 4
-GridContainer/constants/vseparation = 4
-HBoxContainer/constants/separation = 4
-HScrollBar/icons/decrement = null
-HScrollBar/icons/decrement_highlight = null
-HScrollBar/icons/increment = null
-HScrollBar/icons/increment_highlight = null
-HScrollBar/styles/grabber = null
-HScrollBar/styles/grabber_highlight = null
-HScrollBar/styles/grabber_pressed = null
-HScrollBar/styles/scroll = null
-HScrollBar/styles/scroll_focus = null
-HSeparator/constants/separation = 4
-HSeparator/styles/separator = SubResource( 1 )
-HSlider/icons/grabber = null
-HSlider/icons/grabber_disabled = null
-HSlider/icons/grabber_highlight = null
-HSlider/icons/tick = null
-HSlider/styles/grabber_area = null
-HSlider/styles/grabber_area_highlight = null
-HSlider/styles/slider = null
-HSplitContainer/constants/autohide = 1
-HSplitContainer/constants/separation = 12
-HSplitContainer/icons/grabber = null
-HSplitContainer/styles/bg = null
-Icons/icons/close = null
-ItemList/colors/font_color = Color( 0, 0, 0, 1 )
-ItemList/colors/font_color_selected = Color( 0, 0, 0, 1 )
-ItemList/colors/guide_color = Color( 0, 0, 0, 1 )
-ItemList/constants/hseparation = 4
-ItemList/constants/icon_margin = 4
-ItemList/constants/line_separation = 2
-ItemList/constants/vseparation = 2
-ItemList/fonts/font = null
-ItemList/styles/bg = null
-ItemList/styles/bg_focus = null
-ItemList/styles/cursor = null
-ItemList/styles/cursor_unfocused = null
-ItemList/styles/selected = null
-ItemList/styles/selected_focus = null
-Label/colors/font_color = Color( 1, 1, 1, 1 )
-Label/colors/font_color_shadow = Color( 0, 0, 0, 0 )
-Label/colors/font_outline_modulate = Color( 0, 0, 0, 0 )
-Label/constants/line_spacing = 3
-Label/constants/shadow_as_outline = 0
-Label/constants/shadow_offset_x = 1
-Label/constants/shadow_offset_y = 1
-Label/fonts/font = null
-Label/styles/normal = null
-LineEdit/colors/clear_button_color = Color( 0, 0, 0, 1 )
-LineEdit/colors/clear_button_color_pressed = Color( 0, 0, 0, 1 )
-LineEdit/colors/cursor_color = Color( 0, 0, 0, 1 )
-LineEdit/colors/font_color = Color( 0, 0, 0, 1 )
-LineEdit/colors/font_color_selected = Color( 0, 0, 0, 1 )
-LineEdit/colors/font_color_uneditable = Color( 0, 0, 0, 1 )
-LineEdit/colors/selection_color = Color( 0, 0, 0, 1 )
-LineEdit/constants/minimum_spaces = 12
-LineEdit/fonts/font = null
-LineEdit/icons/clear = null
-LineEdit/styles/focus = null
-LineEdit/styles/normal = null
-LineEdit/styles/read_only = null
-LinkButton/colors/font_color = Color( 0, 0, 0, 1 )
-LinkButton/colors/font_color_hover = Color( 0, 0, 0, 1 )
-LinkButton/colors/font_color_pressed = Color( 0, 0, 0, 1 )
-LinkButton/constants/underline_spacing = 2
-LinkButton/fonts/font = null
-LinkButton/styles/focus = null
-MarginContainer/constants/margin_bottom = 0
-MarginContainer/constants/margin_left = 0
-MarginContainer/constants/margin_right = 0
-MarginContainer/constants/margin_top = 0
-MenuButton/colors/font_color = Color( 0, 0, 0, 1 )
-MenuButton/colors/font_color_disabled = Color( 0, 0, 0, 1 )
-MenuButton/colors/font_color_hover = Color( 0, 0, 0, 1 )
-MenuButton/colors/font_color_pressed = Color( 0, 0, 0, 1 )
-MenuButton/constants/hseparation = 3
-MenuButton/fonts/font = null
-MenuButton/styles/disabled = null
-MenuButton/styles/focus = null
-MenuButton/styles/hover = null
-MenuButton/styles/normal = null
-MenuButton/styles/pressed = null
-OptionButton/colors/font_color = Color( 0, 0, 0, 1 )
-OptionButton/colors/font_color_disabled = Color( 0, 0, 0, 1 )
-OptionButton/colors/font_color_hover = Color( 0, 0, 0, 1 )
-OptionButton/colors/font_color_pressed = Color( 0, 0, 0, 1 )
-OptionButton/constants/arrow_margin = 2
-OptionButton/constants/hseparation = 2
-OptionButton/fonts/font = null
-OptionButton/icons/arrow = null
-OptionButton/styles/disabled = null
-OptionButton/styles/focus = null
-OptionButton/styles/hover = null
-OptionButton/styles/normal = null
-OptionButton/styles/pressed = null
-Panel/styles/panel = null
-PanelContainer/styles/panel = null
-PopupDialog/styles/panel = null
-PopupMenu/colors/font_color = Color( 0, 0, 0, 1 )
-PopupMenu/colors/font_color_accel = Color( 0, 0, 0, 1 )
-PopupMenu/colors/font_color_disabled = Color( 0, 0, 0, 1 )
-PopupMenu/colors/font_color_hover = Color( 0, 0, 0, 1 )
-PopupMenu/constants/hseparation = 4
-PopupMenu/constants/vseparation = 4
-PopupMenu/fonts/font = null
-PopupMenu/icons/checked = null
-PopupMenu/icons/radio_checked = null
-PopupMenu/icons/radio_unchecked = null
-PopupMenu/icons/submenu = null
-PopupMenu/icons/unchecked = null
-PopupMenu/styles/hover = null
-PopupMenu/styles/labeled_separator_left = null
-PopupMenu/styles/labeled_separator_right = null
-PopupMenu/styles/panel = null
-PopupMenu/styles/panel_disabled = null
-PopupMenu/styles/separator = null
-PopupPanel/styles/panel = null
-ProgressBar/colors/font_color = Color( 0, 0, 0, 1 )
-ProgressBar/colors/font_color_shadow = Color( 0, 0, 0, 1 )
-ProgressBar/fonts/font = null
-ProgressBar/styles/bg = null
-ProgressBar/styles/fg = null
-RichTextLabel/colors/default_color = Color( 0, 0, 0, 1 )
-RichTextLabel/colors/font_color_selected = Color( 0, 0, 0, 1 )
-RichTextLabel/colors/font_color_shadow = Color( 0, 0, 0, 1 )
-RichTextLabel/colors/selection_color = Color( 0, 0, 0, 1 )
-RichTextLabel/constants/line_separation = 1
-RichTextLabel/constants/shadow_as_outline = 0
-RichTextLabel/constants/shadow_offset_x = 1
-RichTextLabel/constants/shadow_offset_y = 1
-RichTextLabel/constants/table_hseparation = 3
-RichTextLabel/constants/table_vseparation = 3
-RichTextLabel/fonts/bold_font = null
-RichTextLabel/fonts/bold_italics_font = null
-RichTextLabel/fonts/italics_font = null
-RichTextLabel/fonts/mono_font = null
-RichTextLabel/fonts/normal_font = null
-RichTextLabel/styles/focus = null
-RichTextLabel/styles/normal = null
-ScrollContainer/styles/bg = null
-SpinBox/icons/updown = null
-TabContainer/colors/font_color_bg = Color( 0, 0, 0, 1 )
-TabContainer/colors/font_color_disabled = Color( 0, 0, 0, 1 )
-TabContainer/colors/font_color_fg = Color( 0, 0, 0, 1 )
-TabContainer/constants/hseparation = 4
-TabContainer/constants/label_valign_bg = 2
-TabContainer/constants/label_valign_fg = 0
-TabContainer/constants/side_margin = 8
-TabContainer/constants/top_margin = 24
-TabContainer/fonts/font = null
-TabContainer/icons/decrement = null
-TabContainer/icons/decrement_highlight = null
-TabContainer/icons/increment = null
-TabContainer/icons/increment_highlight = null
-TabContainer/icons/menu = null
-TabContainer/icons/menu_highlight = null
-TabContainer/styles/panel = null
-TabContainer/styles/tab_bg = null
-TabContainer/styles/tab_disabled = null
-TabContainer/styles/tab_fg = null
-Tabs/colors/font_color_bg = Color( 0, 0, 0, 1 )
-Tabs/colors/font_color_disabled = Color( 0, 0, 0, 1 )
-Tabs/colors/font_color_fg = Color( 0, 0, 0, 1 )
-Tabs/constants/hseparation = 4
-Tabs/constants/label_valign_bg = 2
-Tabs/constants/label_valign_fg = 0
-Tabs/constants/top_margin = 24
-Tabs/fonts/font = null
-Tabs/icons/close = null
-Tabs/icons/decrement = null
-Tabs/icons/decrement_highlight = null
-Tabs/icons/increment = null
-Tabs/icons/increment_highlight = null
-Tabs/styles/button = null
-Tabs/styles/button_pressed = null
-Tabs/styles/panel = null
-Tabs/styles/tab_bg = null
-Tabs/styles/tab_disabled = null
-Tabs/styles/tab_fg = null
-TextEdit/colors/background_color = Color( 0, 0, 0, 1 )
-TextEdit/colors/bookmark_color = Color( 0, 0, 0, 1 )
-TextEdit/colors/brace_mismatch_color = Color( 0, 0, 0, 1 )
-TextEdit/colors/breakpoint_color = Color( 0, 0, 0, 1 )
-TextEdit/colors/caret_background_color = Color( 0, 0, 0, 1 )
-TextEdit/colors/caret_color = Color( 0, 0, 0, 1 )
-TextEdit/colors/code_folding_color = Color( 0, 0, 0, 1 )
-TextEdit/colors/completion_background_color = Color( 0, 0, 0, 1 )
-TextEdit/colors/completion_existing_color = Color( 0, 0, 0, 1 )
-TextEdit/colors/completion_font_color = Color( 0, 0, 0, 1 )
-TextEdit/colors/completion_scroll_color = Color( 0, 0, 0, 1 )
-TextEdit/colors/completion_selected_color = Color( 0, 0, 0, 1 )
-TextEdit/colors/current_line_color = Color( 0, 0, 0, 1 )
-TextEdit/colors/executing_line_color = Color( 0, 0, 0, 1 )
-TextEdit/colors/font_color = Color( 0, 0, 0, 1 )
-TextEdit/colors/font_color_readonly = Color( 0, 0, 0, 1 )
-TextEdit/colors/font_color_selected = Color( 0, 0, 0, 1 )
-TextEdit/colors/function_color = Color( 0, 0, 0, 1 )
-TextEdit/colors/line_number_color = Color( 0, 0, 0, 1 )
-TextEdit/colors/mark_color = Color( 0, 0, 0, 1 )
-TextEdit/colors/member_variable_color = Color( 0, 0, 0, 1 )
-TextEdit/colors/number_color = Color( 0, 0, 0, 1 )
-TextEdit/colors/safe_line_number_color = Color( 0, 0, 0, 1 )
-TextEdit/colors/selection_color = Color( 0, 0, 0, 1 )
-TextEdit/colors/symbol_color = Color( 0, 0, 0, 1 )
-TextEdit/colors/word_highlighted_color = Color( 0, 0, 0, 1 )
-TextEdit/constants/completion_lines = 7
-TextEdit/constants/completion_max_width = 50
-TextEdit/constants/completion_scroll_width = 3
-TextEdit/constants/line_spacing = 4
-TextEdit/fonts/font = null
-TextEdit/icons/fold = null
-TextEdit/icons/folded = null
-TextEdit/icons/space = null
-TextEdit/icons/tab = null
-TextEdit/styles/completion = null
-TextEdit/styles/focus = null
-TextEdit/styles/normal = null
-TextEdit/styles/read_only = null
-ToolButton/colors/font_color = Color( 0, 0, 0, 1 )
-ToolButton/colors/font_color_disabled = Color( 0, 0, 0, 1 )
-ToolButton/colors/font_color_hover = Color( 0, 0, 0, 1 )
-ToolButton/colors/font_color_pressed = Color( 0, 0, 0, 1 )
-ToolButton/constants/hseparation = 3
-ToolButton/fonts/font = null
-ToolButton/styles/disabled = null
-ToolButton/styles/focus = null
-ToolButton/styles/hover = null
-ToolButton/styles/normal = null
-ToolButton/styles/pressed = null
-TooltipLabel/colors/font_color = Color( 0, 0, 0, 1 )
-TooltipLabel/colors/font_color_shadow = Color( 0, 0, 0, 1 )
-TooltipLabel/constants/shadow_offset_x = 1
-TooltipLabel/constants/shadow_offset_y = 1
-TooltipLabel/fonts/font = null
-TooltipPanel/styles/panel = null
-Tree/colors/custom_button_font_highlight = Color( 0, 0, 0, 1 )
-Tree/colors/drop_position_color = Color( 0, 0, 0, 1 )
-Tree/colors/font_color = Color( 0, 0, 0, 1 )
-Tree/colors/font_color_selected = Color( 0, 0, 0, 1 )
-Tree/colors/guide_color = Color( 0, 0, 0, 1 )
-Tree/colors/relationship_line_color = Color( 0, 0, 0, 1 )
-Tree/colors/title_button_color = Color( 0, 0, 0, 1 )
-Tree/constants/button_margin = 4
-Tree/constants/draw_guides = 1
-Tree/constants/draw_relationship_lines = 0
-Tree/constants/hseparation = 4
-Tree/constants/item_margin = 12
-Tree/constants/scroll_border = 4
-Tree/constants/scroll_speed = 12
-Tree/constants/vseparation = 4
-Tree/fonts/font = null
-Tree/fonts/title_button_font = null
-Tree/icons/arrow = null
-Tree/icons/arrow_collapsed = null
-Tree/icons/checked = null
-Tree/icons/select_arrow = null
-Tree/icons/unchecked = null
-Tree/icons/updown = null
-Tree/styles/bg = null
-Tree/styles/bg_focus = null
-Tree/styles/button_pressed = null
-Tree/styles/cursor = null
-Tree/styles/cursor_unfocused = null
-Tree/styles/custom_button = null
-Tree/styles/custom_button_hover = null
-Tree/styles/custom_button_pressed = null
-Tree/styles/selected = null
-Tree/styles/selected_focus = null
-Tree/styles/title_button_hover = null
-Tree/styles/title_button_normal = null
-Tree/styles/title_button_pressed = null
-VBoxContainer/constants/separation = 4
-VScrollBar/icons/decrement = null
-VScrollBar/icons/decrement_highlight = null
-VScrollBar/icons/increment = null
-VScrollBar/icons/increment_highlight = null
-VScrollBar/styles/grabber = null
-VScrollBar/styles/grabber_highlight = null
-VScrollBar/styles/grabber_pressed = null
-VScrollBar/styles/scroll = null
-VScrollBar/styles/scroll_focus = null
-VSeparator/constants/separation = 4
-VSeparator/styles/separator = null
-VSlider/icons/grabber = null
-VSlider/icons/grabber_disabled = null
-VSlider/icons/grabber_highlight = null
-VSlider/icons/tick = null
-VSlider/styles/grabber_area = null
-VSlider/styles/grabber_area_highlight = null
-VSlider/styles/slider = null
-VSplitContainer/constants/autohide = 1
-VSplitContainer/constants/separation = 12
-VSplitContainer/icons/grabber = null
-VSplitContainer/styles/bg = null
-WindowDialog/colors/title_color = Color( 0, 0, 0, 1 )
-WindowDialog/constants/close_h_ofs = 18
-WindowDialog/constants/close_v_ofs = 18
-WindowDialog/constants/scaleborder_size = 4
-WindowDialog/constants/title_height = 20
-WindowDialog/fonts/title_font = null
-WindowDialog/icons/close = null
-WindowDialog/icons/close_highlight = null
-WindowDialog/styles/panel = null
-
-[sub_resource type="DynamicFont" id=4]
-size = 15
-use_filter = true
-font_data = ExtResource( 68 )
-
-[sub_resource type="DynamicFont" id=5]
-size = 15
-use_filter = true
-font_data = ExtResource( 58 )
-
-[sub_resource type="DynamicFont" id=6]
-size = 18
-use_filter = true
-font_data = ExtResource( 12 )
-
-[sub_resource type="StyleBoxTexture" id=7]
-=======
 [sub_resource type="Theme" id=1]
 default_font = ExtResource( 80 )
 
 [sub_resource type="StyleBoxTexture" id=2]
->>>>>>> 4db2aa2c
 texture = ExtResource( 43 )
 region_rect = Rect2( 0, 0, 20, 20 )
 expand_margin_left = 1.0
