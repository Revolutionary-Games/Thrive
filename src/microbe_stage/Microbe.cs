﻿using System;
using System.Collections.Generic;
using System.Linq;
using Godot;
using Newtonsoft.Json;

/// <summary>
///   Main script on each cell in the game
/// </summary>
[JsonObject(IsReference = true)]
[JSONAlwaysDynamicType]
[SceneLoadedClass("res://src/microbe_stage/Microbe.tscn", UsesEarlyResolve = false)]
[DeserializedCallbackTarget]
public class Microbe : RigidBody, ISpawned, IProcessable, IMicrobeAI, ISaveLoadedTracked
{
    /// <summary>
    ///   The stored compounds in this microbe
    /// </summary>
    [JsonProperty]
    public readonly CompoundBag Compounds = new CompoundBag(0.0f);

    /// <summary>
    ///   The point towards which the microbe will move to point to
    /// </summary>
    public Vector3 LookAtPoint = new Vector3(0, 0, -1);

    /// <summary>
    ///   The direction the microbe wants to move. Doesn't need to be normalized
    /// </summary>
    public Vector3 MovementDirection = new Vector3(0, 0, 0);

    private readonly Compound atp = SimulationParameters.Instance.GetCompound("atp");

    [JsonProperty]
    private CompoundCloudSystem cloudSystem;

    [JsonProperty]
    private Compound queuedToxinToEmit;

    // Child components
    private AudioStreamPlayer3D engulfAudio;
    private AudioStreamPlayer3D bindingAudio;
    private AudioStreamPlayer3D movementAudio;
    private List<AudioStreamPlayer3D> otherAudioPlayers = new List<AudioStreamPlayer3D>();
    private SphereShape engulfShape;

    /// <summary>
    ///   Init can call _Ready if it hasn't been called yet
    /// </summary>
    private bool onReadyCalled;

    /// <summary>
    ///   The organelles in this microbe
    /// </summary>
    [JsonProperty]
    private OrganelleLayout<PlacedOrganelle> organelles;

    /// <summary>
    ///   Contains the pili this microbe has for collision checking
    /// </summary>
    private HashSet<uint> pilusPhysicsShapes = new HashSet<uint>();

    private bool processesDirty = true;
    private List<TweakedProcess> processes;

    private bool cachedHexCountDirty = true;
    private int cachedHexCount;

    private bool membraneOrganellePositionsAreDirty = true;

    private Vector3 queuedMovementForce;

    // variables for engulfing
    [JsonProperty]
    private bool previousEngulfMode;

    [JsonProperty]
    private Microbe hostileEngulfer;

    [JsonProperty]
    private bool wasBeingEngulfed;

    /// <summary>
    ///   Tracks other Microbes that are within the engulf area and are ignoring collisions with this body.
    /// </summary>
    private HashSet<Microbe> otherMicrobesInEngulfRange = new HashSet<Microbe>();

    /// <summary>
    ///   Tracks microbes this is touching, for beginning engulfing
    /// </summary>
    private HashSet<Microbe> touchedMicrobes = new HashSet<Microbe>();

    /// <summary>
    ///   Microbes that this cell is actively trying to engulf
    /// </summary>
    private HashSet<Microbe> attemptingToEngulf = new HashSet<Microbe>();

    [JsonProperty]
    private float lastCheckedATPDamage;

    /// <summary>
    ///   The microbe stores here the sum of capacity of all the
    ///   current organelles. This is here to prevent anyone from
    ///   messing with this value if we used the Capacity from the
    ///   CompoundBag for the calculations that use this.
    /// </summary>
    private float organellesCapacity;

    [JsonProperty]
    private float escapeInterval;

    [JsonProperty]
    private bool hasEscaped;

    /// <summary>
    ///   Controls for how long the flashColour is held before going
    ///   back to species colour.
    /// </summary>
    [JsonProperty]
    private float flashDuration;

    [JsonProperty]
    private Color flashColour = new Color(0, 0, 0, 0);

    /// <summary>
    ///   This determines how important the current flashing action is. This allows higher priority flash colours to
    ///   take over.
    /// </summary>
    [JsonProperty]
    private int flashPriority;

    /// <summary>
    ///   True once all organelles are divided to not continuously run code that is triggered
    ///   when a cell is ready to reproduce.
    /// </summary>
    /// <remarks>
    ///   <para>
    ///     This is not saved so that the player cell can enable the editor when loading a save
    ///     where the player is ready to reproduce. If more code is added to be ran just once based
    ///     on this flag, it needs to be made sure that that code re-running after loading a save is
    ///     not a problem.
    ///   </para>
    /// </remarks>
    private bool allOrganellesDivided;

    [JsonProperty]
    private MicrobeAI ai;

    private PackedScene cellBurstEffectScene;

    [JsonProperty]
    private bool deathParticlesSpawned;

    /// <summary>
    ///   3d audio listener attached to this microbe if it is the player owned one.
    /// </summary>
    private Listener listener;

    [JsonProperty]
    private MicrobeState state;

    public enum MicrobeState
    {
        /// <summary>
        ///   Not in any special state
        /// </summary>
        Normal,

        /// <summary>
        ///   The microbe is currently in binding mode
        /// </summary>
        Binding,

        /// <summary>
        ///   The microbe is currently in unbinding mode and cannot move
        /// </summary>
        Unbinding,

        /// <summary>
        ///   The microbe is currently in engulf mode
        /// </summary>
        Engulf,
    }

    /// <summary>
    ///   The colony this microbe is currently in
    /// </summary>
    /// <remarks>
    ///   <para>
    ///     Order = 1 due to colony values requiring this to be fully initialized.
    ///   </para>
    /// </remarks>
    [JsonProperty(Order = 1)]
    public MicrobeColony Colony { get; set; }

    [JsonProperty]
    public Microbe ColonyParent { get; set; }

    [JsonProperty]
    public List<Microbe> ColonyChildren { get; set; }

    /// <summary>
    ///   The membrane of this Microbe. Used for grabbing radius / points from this.
    /// </summary>
    [JsonIgnore]
    public Membrane Membrane { get; private set; }

    /// <summary>
    ///   The species of this microbe
    /// </summary>
    [JsonProperty]
    public MicrobeSpecies Species { get; private set; }

    /// <summary>
    ///    True when this is the player's microbe
    /// </summary>
    [JsonProperty]
    public bool IsPlayerMicrobe { get; private set; }

    /// <summary>
    ///   True only when this cell has been killed to let know things
    ///   being engulfed by us that we are dead.
    /// </summary>
    [JsonProperty]
    public bool Dead { get; private set; }

    [JsonProperty]
    public float Hitpoints { get; private set; } = Constants.DEFAULT_HEALTH;

    [JsonProperty]
    public float MaxHitpoints { get; private set; } = Constants.DEFAULT_HEALTH;

    [JsonIgnore]
    public bool IsHoveredOver { get; set; }

    /// <summary>
    ///   The number of agent vacuoles. Determines the time between
    ///   toxin shots.
    /// </summary>
    [JsonProperty]
    public int AgentVacuoleCount { get; private set; }

    [JsonProperty]
    public bool IsBeingEngulfed { get; private set; }

    /// <summary>
    ///   Multiplied on the movement speed of the microbe.
    /// </summary>
    [JsonProperty]
    public float MovementFactor { get; private set; } = 1.0f;

    [JsonIgnore]
    public AliveMarker AliveMarker { get; } = new AliveMarker();

    /// <summary>
    ///   The current state of the microbe. Shared across the colony
    /// </summary>
    [JsonIgnore]
    public MicrobeState State
    {
        get => Colony?.State ?? state;
        set
        {
            if (state == value)
                return;

            state = value;
            if (Colony != null)
                Colony.State = value;

            if (value == MicrobeState.Unbinding && IsPlayerMicrobe)
                OnUnbindEnabled?.Invoke(this);
        }
    }

    [JsonIgnore]
    public int HexCount
    {
        get
        {
            if (cachedHexCountDirty)
                CountHexes();

            return cachedHexCount;
        }
    }

    /// <summary>
    ///   The size this microbe is for engulfing calculations
    /// </summary>
    [JsonIgnore]
    public float EngulfSize
    {
        get
        {
            if (Species.IsBacteria)
            {
                return HexCount * 0.5f;
            }

            return HexCount;
        }
    }

    [JsonIgnore]
    public float Radius
    {
        get
        {
            var radius = Membrane.EncompassingCircleRadius;

            if (Species.IsBacteria)
                radius *= 0.5f;

            return radius;
        }
    }

    /// <summary>
    ///   Returns true when this microbe can enable binding mode
    /// </summary>
    public bool CanBind => organelles.Any(p => p.IsBindingAgent) || Colony != null;

    /// <summary>
    ///   All organelle nodes need to be added to this node to make scale work
    /// </summary>
    [JsonIgnore]
    public Spatial OrganelleParent { get; private set; }

    [JsonProperty]
    public int DespawnRadiusSqr { get; set; }

    /// <summary>
    ///   If true this shifts the purpose of this cell for visualizations-only
    ///   (stops the normal functioning of the cell).
    /// </summary>
    [JsonIgnore]
    public bool IsForPreviewOnly { get; set; }

    [JsonIgnore]
    public Node SpawnedNode => this;

    [JsonIgnore]
    public List<TweakedProcess> ActiveProcesses
    {
        get
        {
            if (processesDirty)
                RefreshProcesses();
            return processes;
        }
    }

    [JsonIgnore]
    public CompoundBag ProcessCompoundStorage => Compounds;

    /// <summary>
    ///   Process running statistics for this cell. For now only computed for the player cell
    /// </summary>
    [JsonIgnore]
    public ProcessStatistics ProcessStatistics { get; private set; }

    /// <summary>
    ///   For checking if the player is in freebuild mode or not
    /// </summary>
    [JsonProperty]
    public GameProperties CurrentGame { get; private set; }

    /// <summary>
    ///   Needs access to the world for population changes
    /// </summary>
    [JsonIgnore]
    public GameWorld GameWorld => CurrentGame.GameWorld;

    [JsonProperty]
    public float TimeUntilNextAIUpdate { get; set; }

    /// <summary>
    ///   For use by the AI to do run and tumble to find compounds. Also used by player cell for tutorials
    /// </summary>
    [JsonProperty]
    public Dictionary<Compound, float> TotalAbsorbedCompounds { get; set; } = new Dictionary<Compound, float>();

    [JsonProperty]
    public float AgentEmissionCooldown { get; private set; }

    /// <summary>
    ///   Called when this Microbe dies
    /// </summary>
    [JsonProperty]
    public Action<Microbe> OnDeath { get; set; }

    /// <summary>
    ///   Called when the reproduction status of this microbe changes
    /// </summary>
    [JsonProperty]
    public Action<Microbe, bool> OnReproductionStatus { get; set; }

    [JsonProperty]
    public Action<Microbe> OnUnbindEnabled { get; set; }

    [JsonProperty]
    public Action<Microbe> OnUnbound { get; set; }

    public bool IsLoadedFromSave { get; set; }

    /// <summary>
    ///   Must be called when spawned to provide access to the needed systems
    /// </summary>
    public void Init(CompoundCloudSystem cloudSystem, GameProperties currentGame, bool isPlayer)
    {
        this.cloudSystem = cloudSystem;
        CurrentGame = currentGame;
        IsPlayerMicrobe = isPlayer;

        if (!isPlayer)
            ai = new MicrobeAI(this);

        // Needed for immediately applying the species
        _Ready();
    }

    public override void _Ready()
    {
        if (cloudSystem == null && !IsForPreviewOnly)
        {
            throw new Exception("Microbe not initialized");
        }

        if (onReadyCalled)
            return;

        Membrane = GetNode<Membrane>("Membrane");
        OrganelleParent = GetNode<Spatial>("OrganelleParent");
        engulfAudio = GetNode<AudioStreamPlayer3D>("EngulfAudio");
        bindingAudio = GetNode<AudioStreamPlayer3D>("BindingAudio");
        movementAudio = GetNode<AudioStreamPlayer3D>("MovementAudio");

        cellBurstEffectScene = GD.Load<PackedScene>("res://src/microbe_stage/particles/CellBurstEffect.tscn");

        if (IsPlayerMicrobe)
        {
            // Creates and activates the audio listener for the player microbe. Positional sound will be
            // received by it instead of the main camera.
            listener = new Listener();
            AddChild(listener);
            listener.MakeCurrent();

            // Setup tracking running processes
            ProcessStatistics = new ProcessStatistics();

            CheatManager.OnPlayerDuplicationCheatUsed += OnPlayerDuplicationCheat;

            GD.Print("Player Microbe spawned");
        }

        // Setup physics callback stuff
        var engulfDetector = GetNode<Area>("EngulfDetector");
        engulfShape = (SphereShape)engulfDetector.GetNode<CollisionShape>("EngulfShape").Shape;

        engulfDetector.Connect("body_entered", this, "OnBodyEnteredEngulfArea");
        engulfDetector.Connect("body_exited", this, "OnBodyExitedEngulfArea");

        ContactsReported = Constants.DEFAULT_STORE_CONTACTS_COUNT;
        Connect("body_shape_entered", this, "OnContactBegin");
        Connect("body_shape_exited", this, "OnContactEnd");

        Mass = Constants.MICROBE_BASE_MASS;

        if (IsLoadedFromSave)
        {
            // Fix the tree of colonies
            if (ColonyChildren != null)
            {
                foreach (var child in ColonyChildren)
                {
<<<<<<< HEAD
                    
=======
                    AddChild(child);

>>>>>>> 70315bbc
                    // Re-adds the colony members to collision exception list of each microbe in colony
                    // Then with the master collision exception list
                    foreach (var member in ColonyChildren)
                    {
                        if (member != child)
                        {
                            member.AddCollisionExceptionWith(child);
                            child.AddCollisionExceptionWith(member);
                        }
                    }

                    AddCollisionExceptionWith(child);
                    child.AddCollisionExceptionWith(this);
<<<<<<< HEAD
                
=======
>>>>>>> 70315bbc
                }
            }

            // Need to re-attach our organelles
            foreach (var organelle in organelles)
                OrganelleParent.AddChild(organelle);

            // And recompute storage
            RecomputeOrganelleCapacity();

            // Do species setup that we need on load
            SetScaleFromSpecies();
            SetMembraneFromSpecies();
        }

        onReadyCalled = true;
    }

    /// <summary>
    ///   Applies the species for this cell. Called when spawned
    /// </summary>
    public void ApplySpecies(Species species)
    {
        Species = (MicrobeSpecies)species;

        if (Species.Organelles.Count < 1)
            throw new ArgumentException("Species with no organelles is not valid");

        SetScaleFromSpecies();

        ResetOrganelleLayout();

        SetMembraneFromSpecies();

        if (Membrane.Type.CellWall)
        {
            // Reset engulf mode if the new membrane doesn't allow it
            if (State == MicrobeState.Engulf)
                State = MicrobeState.Normal;
        }

        SetupMicrobeHitpoints();
    }

    /// <summary>
    ///   Resets the organelles in this microbe to match the species definition
    /// </summary>
    public void ResetOrganelleLayout()
    {
        // TODO: It would be much better if only organelles that need
        // to be removed where removed, instead of everything.
        // When doing that all organelles will need to be re-added anyway if this turned from a prokaryote to eukaryote

        if (organelles == null)
        {
            organelles = new OrganelleLayout<PlacedOrganelle>(OnOrganelleAdded,
                OnOrganelleRemoved);
        }
        else
        {
            // Just clear the existing ones
            organelles.Clear();
        }

        foreach (var entry in Species.Organelles.Organelles)
        {
            var placed = new PlacedOrganelle
            {
                Definition = entry.Definition,
                Position = entry.Position,
                Orientation = entry.Orientation,
            };

            organelles.Add(placed);
        }

        // Reproduction progress is lost
        allOrganellesDivided = false;

        // Unbind if a colony's master cell removed its binding agent.
        if (Colony != null && Colony.Master == this && !organelles.Any(p => p.IsBindingAgent))
            Colony.RemoveFromColony(this);
    }

    /// <summary>
    ///   Applies the set species' color to all of this microbe's organelles
    /// </summary>
    public void ApplyPreviewOrganelleColours()
    {
        if (!IsForPreviewOnly)
            throw new InvalidOperationException("Microbe must be a preview-only type");

        foreach (var entry in organelles.Organelles)
        {
            entry.Colour = Species.Colour;
            entry.Update(0);
        }
    }

    /// <summary>
    ///   Updates the intensity of wigglyness of this cell's membrane based on membrane type, taking
    ///   membrane rigidity into account.
    /// </summary>
    public void ApplyMembraneWigglyness()
    {
        Membrane.WigglyNess = Membrane.Type.BaseWigglyness - (Species.MembraneRigidity /
            Membrane.Type.BaseWigglyness) * 0.2f;
        Membrane.MovementWigglyNess = Membrane.Type.MovementWigglyness - (Species.MembraneRigidity /
            Membrane.Type.MovementWigglyness) * 0.2f;
    }

    /// <summary>
    ///   Tries to fire a toxin if possible
    /// </summary>
    public void EmitToxin(Compound agentType = null)
    {
        if (AgentEmissionCooldown > 0)
            return;

        // Only shoot if you have an agent vacuole.
        if (AgentVacuoleCount < 1)
            return;

        agentType ??= SimulationParameters.Instance.GetCompound("oxytoxy");

        float amountAvailable = Compounds.GetCompoundAmount(agentType);

        if (amountAvailable < Constants.MINIMUM_AGENT_EMISSION_AMOUNT)
            return;

        // The cooldown time is inversely proportional to the amount of agent vacuoles.
        AgentEmissionCooldown = Constants.AGENT_EMISSION_COOLDOWN / AgentVacuoleCount;

        Compounds.TakeCompound(agentType, Constants.MINIMUM_AGENT_EMISSION_AMOUNT);

        float ejectionDistance = Membrane.EncompassingCircleRadius +
            Constants.AGENT_EMISSION_DISTANCE_OFFSET;

        if (Species.IsBacteria)
            ejectionDistance *= 0.5f;

        var props = new AgentProperties();
        props.Compound = agentType;
        props.Species = Species;

        // Find the direction the microbe is facing
        var direction = (LookAtPoint - Translation).Normalized();

        var position = Translation + (direction * ejectionDistance);

        SpawnHelpers.SpawnAgent(props, 10.0f, Constants.EMITTED_AGENT_LIFETIME,
            position, direction, GetStageAsParent(),
            SpawnHelpers.LoadAgentScene(), this);

        PlaySoundEffect("res://assets/sounds/soundeffects/microbe-release-toxin.ogg");
    }

    /// <summary>
    ///   Makes this Microbe fire a toxin on the next update. Used by the AI from a background thread.
    ///   Only one can be queued at once
    /// </summary>
    /// <param name="toxinCompound">The toxin type to emit</param>
    public void QueueEmitToxin(Compound toxinCompound)
    {
        queuedToxinToEmit = toxinCompound;
    }

    /// <summary>
    ///   Flashes the membrane a specific colour for duration. A new
    ///   flash is not started if currently flashing and priority is lower than the current flash priority.
    /// </summary>
    /// <returns>True when a new flash was started, false if already flashing</returns>
    public bool Flash(float duration, Color colour, int priority = 0)
    {
        if (colour != flashColour && (priority > flashPriority || flashDuration <= 0))
        {
            AbortFlash();
        }
        else if (flashDuration > 0)
        {
            return false;
        }

        flashDuration = duration;
        flashColour = colour;
        flashPriority = priority;
        return true;
    }

    public void AbortFlash()
    {
        flashDuration = 0;
        flashColour = new Color(0, 0, 0, 0);
        flashPriority = 0;
        Membrane.Tint = Species.Colour;
    }

    /// <summary>
    ///   Applies damage to this cell. killing it if its hitpoints drop low enough
    /// </summary>
    public void Damage(float amount, string source)
    {
        if (IsPlayerMicrobe && CheatManager.GodMode)
            return;

        if (amount == 0 || Dead)
            return;

        if (string.IsNullOrEmpty(source))
            throw new ArgumentException("damage type is empty");

        // This seems to be triggered sometimes, even though our logic for damage seems right everywhere.
        // One possible explanation is that delta is negative sometimes? So we just print an error and do nothing
        // else here
        if (amount < 0)
        {
            GD.PrintErr("Trying to deal negative damage");
            return;
        }

        if (source == "toxin" || source == "oxytoxy")
        {
            // TODO: Replace this take damage sound with a more appropriate one.

            // Play the toxin sound
            PlaySoundEffect("res://assets/sounds/soundeffects/microbe-release-toxin.ogg");

            // Divide damage by toxin resistance
            amount /= Species.MembraneType.ToxinResistance;
        }
        else if (source == "pilus")
        {
            // Play the pilus sound
            PlaySoundEffect("res://assets/sounds/soundeffects/pilus_puncture_stab.ogg");

            // TODO: this may get triggered a lot more than the toxin
            // so this might need to be rate limited or something
            // Divide damage by physical resistance
            amount /= Species.MembraneType.PhysicalResistance;
        }
        else if (source == "chunk")
        {
            // TODO: Replace this take damage sound with a more appropriate one.

            PlaySoundEffect("res://assets/sounds/soundeffects/microbe-toxin-damage.ogg");

            // Divide damage by physical resistance
            amount /= Species.MembraneType.PhysicalResistance;
        }
        else if (source == "atpDamage")
        {
            // TODO: Replace this take damage sound with a more appropriate one.

            PlaySoundEffect("res://assets/sounds/soundeffects/microbe-release-toxin.ogg");
        }

        Hitpoints -= amount;

        // Flash the microbe red
        Flash(1.0f, new Color(1, 0, 0, 0.5f), 1);

        // Kill if ran out of health
        if (Hitpoints <= 0.0f)
        {
            Hitpoints = 0.0f;
            Kill();
        }
    }

    /// <summary>
    ///   Returns true when this microbe can engulf the target
    /// </summary>
    public bool CanEngulf(Microbe target)
    {
        // Disallow cannibalism
        if (target.Species == Species)
            return false;

        // Needs to be big enough to engulf
        return EngulfSize >= target.EngulfSize * Constants.ENGULF_SIZE_RATIO_REQ;
    }

    /// <summary>
    ///   Called from movement organelles to add movement force
    /// </summary>
    public void AddMovementForce(Vector3 force)
    {
        queuedMovementForce += force;
    }

    /// <summary>
    ///   Report that a pilus shape was added to this microbe. Called by PilusComponent
    /// </summary>
    public bool AddPilus(uint shapeOwner)
    {
        return pilusPhysicsShapes.Add(shapeOwner);
    }

    public bool RemovePilus(uint shapeOwner)
    {
        return pilusPhysicsShapes.Remove(shapeOwner);
    }

    public bool IsPilus(uint shape)
    {
        return pilusPhysicsShapes.Contains(shape);
    }

    /// <summary>
    ///   Instantly kills this microbe and queues this entity to be destroyed
    /// </summary>
    public void Kill()
    {
        if (Dead)
            return;

        Dead = true;

        OnDeath?.Invoke(this);
        OnDestroyed();

        // Reset some stuff
        State = MicrobeState.Normal;
        MovementDirection = new Vector3(0, 0, 0);
        LinearVelocity = new Vector3(0, 0, 0);
        allOrganellesDivided = false;

        var random = new Random();

        // Releasing all the agents.
        // To not completely deadlock in this there is a maximum limit
        int createdAgents = 0;

        if (AgentVacuoleCount > 0)
        {
            var oxytoxy = SimulationParameters.Instance.GetCompound("oxytoxy");

            var amount = Compounds.GetCompoundAmount(oxytoxy);

            var props = new AgentProperties();
            props.Compound = oxytoxy;
            props.Species = Species;

            var agentScene = SpawnHelpers.LoadAgentScene();

            while (amount > Constants.MINIMUM_AGENT_EMISSION_AMOUNT)
            {
                var direction = new Vector3(random.Next(0.0f, 1.0f) * 2 - 1,
                    0, random.Next(0.0f, 1.0f) * 2 - 1);

                SpawnHelpers.SpawnAgent(props, 10.0f, Constants.EMITTED_AGENT_LIFETIME,
                    Translation, direction, GetStageAsParent(),
                    agentScene, this);

                amount -= Constants.MINIMUM_AGENT_EMISSION_AMOUNT;
                ++createdAgents;

                if (createdAgents >= Constants.MAX_EMITTED_AGENTS_ON_DEATH)
                    break;
            }
        }

        // Eject the compounds that was in the microbe
        var compoundsToRelease = new Dictionary<Compound, float>();

        foreach (var type in SimulationParameters.Instance.GetCloudCompounds())
        {
            var amount = Compounds.GetCompoundAmount(type) *
                Constants.COMPOUND_RELEASE_PERCENTAGE;

            compoundsToRelease[type] = amount;
        }

        // Eject some part of the build cost of all the organelles
        foreach (var organelle in organelles)
        {
            foreach (var entry in organelle.Definition.InitialComposition)
            {
                float existing = 0;

                if (compoundsToRelease.ContainsKey(entry.Key))
                    existing = compoundsToRelease[entry.Key];

                compoundsToRelease[entry.Key] = existing + (entry.Value *
                    Constants.COMPOUND_MAKEUP_RELEASE_PERCENTAGE);
            }
        }

        int chunksToSpawn = Math.Max(1, HexCount / Constants.CORPSE_CHUNK_DIVISOR);

        var chunkScene = SpawnHelpers.LoadChunkScene();

        for (int i = 0; i < chunksToSpawn; ++i)
        {
            // Amount of compound in one chunk
            float amount = HexCount / Constants.CORPSE_CHUNK_AMOUNT_DIVISOR;

            var positionAdded = new Vector3(random.Next(-2.0f, 2.0f), 0,
                random.Next(-2.0f, 2.0f));

            var chunkType = new ChunkConfiguration
            {
                ChunkScale = 1.0f,
                Dissolves = true,
                Mass = 1.0f,
                Radius = 1.0f,
                Size = 3.0f,
                VentAmount = 0.1f,

                // Add compounds
                Compounds = new Dictionary<Compound, ChunkConfiguration.ChunkCompound>(),
            };

            // They were added in order already so looping through this other thing is fine
            foreach (var entry in compoundsToRelease)
            {
                var compoundValue = new ChunkConfiguration.ChunkCompound
                {
                    // Randomize compound amount a bit so things "rot away"
                    Amount = (entry.Value / random.Next(amount / 3.0f, amount)) *
                        Constants.CORPSE_COMPOUND_COMPENSATION,
                };

                chunkType.Compounds[entry.Key] = compoundValue;
            }

            chunkType.Meshes = new List<ChunkConfiguration.ChunkScene>();

            var sceneToUse = new ChunkConfiguration.ChunkScene();

            // Try all organelles in random order and use the first one with a scene for model
            foreach (var organelle in organelles.OrderBy(_ => random.Next()))
            {
                if (!string.IsNullOrEmpty(organelle.Definition.CorpseChunkScene))
                {
                    sceneToUse.LoadedScene = organelle.Definition.LoadedCorpseChunkScene;
                    break;
                }

                if (!string.IsNullOrEmpty(organelle.Definition.DisplayScene))
                {
                    sceneToUse.LoadedScene = organelle.Definition.LoadedScene;
                    sceneToUse.SceneModelPath = organelle.Definition.DisplaySceneModelPath;
                    break;
                }
            }

            // ReSharper disable once ConditionIsAlwaysTrueOrFalse
            // ReSharper disable once HeuristicUnreachableCode
            if (sceneToUse == null)
                throw new Exception("sceneToUse is null");

            chunkType.Meshes.Add(sceneToUse);

            // Finally spawn a chunk with the settings
            SpawnHelpers.SpawnChunk(chunkType, Translation + positionAdded, GetStageAsParent(),
                chunkScene, cloudSystem, random);
        }

        // Subtract population
        if (!IsPlayerMicrobe && !Species.PlayerSpecies)
        {
            GameWorld.AlterSpeciesPopulation(Species,
                Constants.CREATURE_DEATH_POPULATION_LOSS, TranslationServer.Translate("DEATH"));
        }

        if (IsPlayerMicrobe)
        {
            // If you died before entering the editor disable that
            OnReproductionStatus?.Invoke(this, false);
        }

        PlaySoundEffect("res://assets/sounds/soundeffects/microbe-death-2.ogg");

        // Disable collisions
        CollisionLayer = 0;
        CollisionMask = 0;

        // Some pre-death actions are going to be run now
    }

    public void PlaySoundEffect(string effect)
    {
        // TODO: make these sound objects only be loaded once
        var sound = GD.Load<AudioStream>(effect);

        // Find a player not in use or create a new one if none are available.
        var player = otherAudioPlayers.Find(nextPlayer => !nextPlayer.Playing);

        if (player == null)
        {
            // If we hit the player limit just return and ignore the sound.
            if (otherAudioPlayers.Count >= Constants.MAX_CONCURRENT_SOUNDS_PER_ENTITY)
                return;

            player = new AudioStreamPlayer3D();
            player.UnitDb = 50.0f;
            player.MaxDistance = 100.0f;
            player.Bus = "SFX";

            AddChild(player);
            otherAudioPlayers.Add(player);
        }

        player.Stream = sound;
        player.Play();
    }

    /// <summary>
    ///   Resets the compounds to be the ones this species spawns with. Called by spawn helpers
    /// </summary>
    public void SetInitialCompounds()
    {
        Compounds.ClearCompounds();

        foreach (var entry in Species.InitialCompounds)
        {
            Compounds.AddCompound(entry.Key, entry.Value);
        }
    }

    /// <summary>
    ///   Triggers reproduction on this cell (even if not ready)
    /// </summary>
    /// <exception cref="NotSupportedException">Thrown when this microbe is in a colony</exception>
    public void Divide()
    {
        if (Colony != null)
            throw new NotSupportedException("Cannot divide a microbe while in a colony");

        ForceDivide();
    }

    /// <summary>
    ///   Triggers reproduction on this cell (even if not ready)
    ///   Ignores security checks. If you want those checks, use <see cref="Divide"/>
    /// </summary>
    public void ForceDivide()
    {
        // Separate the two cells.
        var separation = new Vector3(Radius, 0, 0);

        // Create the one daughter cell.
        var copyEntity = SpawnHelpers.SpawnMicrobe(Species, Translation + separation,
            GetParent(), SpawnHelpers.LoadMicrobeScene(), true, cloudSystem, CurrentGame);

        // Make it despawn like normal
        SpawnSystem.AddEntityToTrack(copyEntity);

        // Remove the compounds from the created cell
        copyEntity.Compounds.ClearCompounds();

        var keys = new List<Compound>(Compounds.Compounds.Keys);
        var reproductionCompounds = copyEntity.CalculateTotalCompounds();

        // Split the compounds between the two cells.
        foreach (var compound in keys)
        {
            var amount = Compounds.GetCompoundAmount(compound);

            if (amount <= 0)
                continue;

            // If the compound is for reproduction we give player and NPC microbes different amounts.
            if (reproductionCompounds.TryGetValue(compound, out float divideAmount))
            {
                // The amount taken away from the parent cell depends on if it is a player or NPC. Player
                // cells always have 50% of the compounds they divided with taken away.
                float amountToTake = amount * 0.5f;

                if (!IsPlayerMicrobe)
                {
                    // NPC parent cells have at least 50% taken away, or more if it would leave them
                    // with more than 90% of the compound it would take to immediately divide again.
                    amountToTake = Math.Max(amountToTake, amount - (divideAmount * 0.9f));
                }

                Compounds.TakeCompound(compound, amountToTake);

                // Since the child cell is always an NPC they are given either 50% of the compound from the
                // parent, or 90% of the amount required to immediately divide again, whichever is smaller.
                float amountToGive = Math.Min(amount * 0.5f, divideAmount * 0.9f);
                var addedCompound = copyEntity.Compounds.AddCompound(compound, amountToGive);

                if (addedCompound < amountToGive)
                {
                    // TODO: handle the excess compound that didn't fit in the other cell
                }
            }
            else
            {
                // Non-reproductive compounds just always get split evenly to both cells.
                Compounds.TakeCompound(compound, amount * 0.5f);

                var amountAdded = copyEntity.Compounds.AddCompound(compound, amount * 0.5f);

                if (amountAdded < amount)
                {
                    // TODO: handle the excess compound that didn't fit in the other cell
                }
            }
        }

        // Play the split sound
        PlaySoundEffect("res://assets/sounds/soundeffects/reproduction.ogg");
    }

    /// <summary>
    ///   Throws some compound out of this Microbe, up to maxAmount
    /// </summary>
    public float EjectCompound(Compound compound, float maxAmount)
    {
        float amount = Compounds.TakeCompound(compound, maxAmount);

        SpawnEjectedCompound(compound, amount);
        return amount;
    }

    /// <summary>
    ///   Calculates the reproduction progress for a cell, used to
    ///   show how close the player is getting to the editor.
    /// </summary>
    public float CalculateReproductionProgress(out Dictionary<Compound, float> gatheredCompounds,
        out Dictionary<Compound, float> totalCompounds)
    {
        // Calculate total compounds needed to split all organelles
        totalCompounds = CalculateTotalCompounds();

        // Calculate how many compounds the cell already has absorbed to grow
        gatheredCompounds = CalculateAlreadyAbsorbedCompounds();

        // Add the currently held compounds
        var keys = new List<Compound>(gatheredCompounds.Keys);

        foreach (var key in keys)
        {
            float value = Math.Max(0.0f, Compounds.GetCompoundAmount(key) -
                Constants.ORGANELLE_GROW_STORAGE_MUST_HAVE_AT_LEAST);

            if (value > 0)
            {
                float existing = gatheredCompounds[key];

                // Only up to the total needed
                float total = totalCompounds[key];

                gatheredCompounds[key] = Math.Min(total, existing + value);
            }
        }

        float totalFraction = 0;

        foreach (var entry in totalCompounds)
        {
            float gathered = 0;

            if (gatheredCompounds.ContainsKey(entry.Key))
                gathered = gatheredCompounds[entry.Key];

            totalFraction += gathered / entry.Value;
        }

        return totalFraction / totalCompounds.Count;
    }

    /// <summary>
    ///   Calculates total compounds needed for a cell to reproduce,
    /// used by calculateReproductionProgress to calculate the
    /// fraction done.  </summary>
    public Dictionary<Compound, float> CalculateTotalCompounds()
    {
        var result = new Dictionary<Compound, float>();

        foreach (var organelle in organelles)
        {
            if (organelle.IsDuplicate)
                continue;

            result.Merge(organelle.Definition.InitialComposition);
        }

        return result;
    }

    /// <summary>
    ///   Calculates how much compounds organelles have already absorbed
    /// </summary>
    public Dictionary<Compound, float> CalculateAlreadyAbsorbedCompounds()
    {
        var result = new Dictionary<Compound, float>();

        foreach (var organelle in organelles)
        {
            if (organelle.IsDuplicate)
                continue;

            if (organelle.WasSplit)
            {
                // Organelles are reset on split, so we use the full
                // cost as the gathered amount
                result.Merge(organelle.Definition.InitialComposition);
                continue;
            }

            organelle.CalculateAbsorbedCompounds(result);
        }

        return result;
    }

    public override void _Process(float delta)
    {
        // Updates the listener if this is the player owned microbe.
        if (listener != null)
        {
            // Listener is directional and since it is a child of the microbe it will have the same forward
            // vector as the parent. Since we want sound to come from the side of the screen relative to the
            // camera rather than the microbe we need to force the listener to face up every frame.
            Transform transform = GlobalTransform;
            transform.basis = new Basis(new Vector3(0.0f, 0.0f, -1.0f));
            listener.GlobalTransform = transform;
        }

        if (membraneOrganellePositionsAreDirty)
        {
            // Redo the cell membrane.
            SendOrganellePositionsToMembrane();

            if (IsForPreviewOnly)
            {
                // Update once for the positioning of external organelles
                foreach (var organelle in organelles.Organelles)
                    organelle.Update(delta);
            }
        }

        // The code below starting from here is not needed for a display-only cell
        if (IsForPreviewOnly)
            return;

        CheckEngulfShapeSize();

        // https://github.com/Revolutionary-Games/Thrive/issues/1976
        if (delta <= 0)
            return;

        HandleCompoundAbsorbing(delta);

        // Movement factor is reset here. HandleEngulfing will set the right value
        MovementFactor = 1.0f;
        queuedMovementForce = new Vector3(0, 0, 0);

        // Reduce agent emission cooldown
        AgentEmissionCooldown -= delta;
        if (AgentEmissionCooldown < 0)
            AgentEmissionCooldown = 0;

        // Fire queued agents
        if (queuedToxinToEmit != null)
        {
            EmitToxin(queuedToxinToEmit);
            queuedToxinToEmit = null;
        }

        HandleFlashing(delta);
        HandleHitpointsRegeneration(delta);
        HandleReproduction(delta);

        // Handles engulfing related stuff as well as modifies the
        // movement factor. This needs to be done before Update is
        // called on organelles as movement organelles will use
        // MovementFactor.
        HandleEngulfing(delta);

        // Handles binding related stuff
        HandleBinding(delta);
        HandleUnbinding();

        HandleOsmoregulation(delta);

        // Let organelles do stuff (this for example gets the movement force from flagella)
        foreach (var organelle in organelles.Organelles)
        {
            organelle.Update(delta);
        }

        // Movement
        if (ColonyParent == null)
        {
            if (MovementDirection != new Vector3(0, 0, 0) ||
                queuedMovementForce != new Vector3(0, 0, 0))
            {
                // Movement direction should not be normalized to allow different speeds
                Vector3 totalMovement = new Vector3(0, 0, 0);

                if (MovementDirection != new Vector3(0, 0, 0))
                {
                    totalMovement += DoBaseMovementForce(delta);
                }

                totalMovement += queuedMovementForce;

                ApplyMovementImpulse(totalMovement, delta);

                // Play movement sound if one isn't already playing.
                if (!movementAudio.Playing)
                    movementAudio.Play();
            }
        }

        // Rotation is applied in the physics force callback as that's
        // the place where the body rotation can be directly set
        // without problems

        HandleCompoundVenting(delta);

        if (Colony != null && Colony.Master == this)
            Colony.Process(delta);

        lastCheckedATPDamage += delta;

        while (lastCheckedATPDamage >= Constants.ATP_DAMAGE_CHECK_INTERVAL)
        {
            lastCheckedATPDamage -= Constants.ATP_DAMAGE_CHECK_INTERVAL;
            ApplyATPDamage();
        }

        Membrane.HealthFraction = Hitpoints / MaxHitpoints;

        if (Hitpoints <= 0 || Dead)
        {
            HandleDeath(delta);
        }
        else
        {
            // As long as the player has been alive they can go to the editor in freebuild
            if (OnReproductionStatus != null && CurrentGame.FreeBuild)
            {
                OnReproductionStatus(this, true);
            }
        }
    }

    public void OnDestroyed()
    {
        if (IsPlayerMicrobe)
        {
            CheatManager.OnPlayerDuplicationCheatUsed -= OnPlayerDuplicationCheat;
        }

        Colony?.RemoveFromColony(this);

        AliveMarker.Alive = false;
    }

    public void AIThink(float delta, Random random, MicrobeAICommonData data)
    {
        if (IsPlayerMicrobe)
            throw new InvalidOperationException("AI can't run on the player microbe");

        if (Dead)
            return;

        try
        {
            ai.Think(delta, random, data);
        }
#pragma warning disable CA1031 // AI needs to be boxed good
        catch (Exception e)
#pragma warning restore CA1031
        {
            GD.PrintErr("Microbe AI failure! " + e);
        }
    }

    public override void _IntegrateForces(PhysicsDirectBodyState physicsState)
    {
        // TODO: should movement also be applied here?

        physicsState.Transform = GetNewPhysicsRotation(physicsState.Transform);
    }

    /// <summary>
    ///   Removes this cell and child cells from the colony.
    /// </summary>
    /// <remarks>
    ///   <para>
    ///     If this is the colony master, this disbands the whole colony
    ///   </para>
    /// </remarks>
    public void UnbindAll()
    {
        if (State == MicrobeState.Unbinding || State == MicrobeState.Binding)
            State = MicrobeState.Normal;

        // TODO: once the colony leader can leave without the entire colony disbanding this perhaps should keep the
        // disband entire colony functionality
        Colony?.RemoveFromColony(this);
    }

    internal void OnColonyMemberRemoved(Microbe microbe)
    {
        if (microbe == this)
        {
            OnUnbound?.Invoke(this);

            RevertNodeParent();
            ai?.ResetAI();

            return;
        }

        if (hostileEngulfer != microbe)
            microbe.RemoveCollisionExceptionWith(this);
        if (microbe.hostileEngulfer != this)
            RemoveCollisionExceptionWith(microbe);
    }

    internal void OnColonyMemberAdded(Microbe microbe)
    {
        if (microbe == this)
        {
            OnIGotAddedToColony();
        }
        else
        {
            AddCollisionExceptionWith(microbe);
            microbe.AddCollisionExceptionWith(this);
        }
    }

    internal void SuccessfulScavenge()
    {
        GameWorld.AlterSpeciesPopulation(Species,
            Constants.CREATURE_SCAVENGE_POPULATION_GAIN,
            TranslationServer.Translate("SUCCESSFUL_SCAVENGE"));
    }

    internal void SuccessfulKill()
    {
        GameWorld.AlterSpeciesPopulation(Species,
            Constants.CREATURE_KILL_POPULATION_GAIN,
            TranslationServer.Translate("SUCCESSFUL_KILL"));
    }

    private void OnIGotAddedToColony()
    {
        var oldRotation = Rotation;
        var vectorToParent = GlobalTransform.origin - ColonyParent.GlobalTransform.origin;
        ChangeNodeParent(ColonyParent);

        State = MicrobeState.Normal;

        var vectorToParentRotated = vectorToParent.Rotated(Vector3.Down, Rotation.y);
        var vectorToMembrane = Membrane.GetExternalOrganelle(vectorToParentRotated.x, vectorToParentRotated.y);

        vectorToParentRotated = (-vectorToParent).Rotated(Vector3.Down, ColonyParent.Rotation.y);
        var parentVectorToItsMembrane =
            ColonyParent.Membrane.GetExternalOrganelle(vectorToParentRotated.x, vectorToParentRotated.y);

        var requiredDistance = vectorToMembrane.Length() + parentVectorToItsMembrane.Length();

        var offset = vectorToParent.Normalized() * requiredDistance;

        Rotation = oldRotation - ColonyParent.Rotation;
        Translation = offset.Rotated(Vector3.Down, ColonyParent.Rotation.y);
        UnreadyToReproduce();
    }

    private void SetScaleFromSpecies()
    {
        var scale = new Vector3(1.0f, 1.0f, 1.0f);

        // Bacteria are 50% the size of other cells
        if (Species.IsBacteria)
            scale = new Vector3(0.5f, 0.5f, 0.5f);

        // Scale only the graphics parts to not have physics affected
        Membrane.Scale = scale;
        OrganelleParent.Scale = scale;
    }

    private void SetMembraneFromSpecies()
    {
        Membrane.Type = Species.MembraneType;
        Membrane.Tint = Species.Colour;
        Membrane.Dirty = true;
        ApplyMembraneWigglyness();
    }

    private void HandleCompoundAbsorbing(float delta)
    {
        // max here buffs compound absorbing for the smallest cells
        var grabRadius = Mathf.Max(Radius, 3.0f);

        cloudSystem.AbsorbCompounds(GlobalTransform.origin, grabRadius, Compounds,
            TotalAbsorbedCompounds, delta, Membrane.Type.ResourceAbsorptionFactor);

        if (IsPlayerMicrobe && CheatManager.InfiniteCompounds)
        {
            var usefulCompounds = SimulationParameters.Instance.GetCloudCompounds().Where(Compounds.IsUseful);
            foreach (var usefulCompound in usefulCompounds)
                Compounds.AddCompound(usefulCompound, Compounds.Capacity - Compounds.GetCompoundAmount(usefulCompound));
        }
    }

    private void CheckEngulfShapeSize()
    {
        var wanted = Radius;
        if (engulfShape.Radius != wanted)
            engulfShape.Radius = wanted;
    }

    /// <summary>
    ///   Vents (throws out) non-useful compounds from this cell
    /// </summary>
    private void HandleCompoundVenting(float delta)
    {
        // TODO: check that this works
        // Skip if process system has not run yet
        if (!Compounds.HasAnyBeenSetUseful())
            return;

        float amountToVent = Constants.COMPOUNDS_TO_VENT_PER_SECOND * delta;

        // Cloud types are ones that can be vented
        foreach (var type in SimulationParameters.Instance.GetCloudCompounds())
        {
            // Vent if not useful, or if over float the capacity
            if (!Compounds.IsUseful(type))
            {
                amountToVent -= EjectCompound(type, amountToVent);
            }
            else if (Compounds.GetCompoundAmount(type) > 2 * Compounds.Capacity)
            {
                // Vent the part that went over
                float toVent = Compounds.GetCompoundAmount(type) - (2 * Compounds.Capacity);

                amountToVent -= EjectCompound(type, Math.Min(toVent, amountToVent));
            }

            if (amountToVent <= 0)
                break;
        }
    }

    /// <summary>
    ///   Flashes the membrane colour when Flash has been called
    /// </summary>
    private void HandleFlashing(float delta)
    {
        // Flash membrane if something happens.
        if (flashDuration > 0 && flashColour != new Color(0, 0, 0, 0))
        {
            flashDuration -= delta;

            // How frequent it flashes, would be nice to update
            // the flash void to have this variable{
            if (flashDuration % 0.6f < 0.3f)
            {
                Membrane.Tint = flashColour;
            }
            else
            {
                // Restore colour
                Membrane.Tint = Species.Colour;
            }

            // Flashing ended
            if (flashDuration <= 0)
            {
                flashDuration = 0;

                // Restore colour
                Membrane.Tint = Species.Colour;
            }
        }
    }

    /// <summary>
    ///   Regenerate hitpoints while the cell has atp
    /// </summary>
    private void HandleHitpointsRegeneration(float delta)
    {
        if (Hitpoints < MaxHitpoints)
        {
            if (Compounds.GetCompoundAmount(atp) >= 1.0f)
            {
                Hitpoints += Constants.REGENERATION_RATE * delta;
                if (Hitpoints > MaxHitpoints)
                {
                    Hitpoints = MaxHitpoints;
                }
            }
        }
    }

    /// <summary>
    ///   Sets up the hitpoints of this microbe based on the Species membrane
    /// </summary>
    private void SetupMicrobeHitpoints()
    {
        float currentHealth = Hitpoints / MaxHitpoints;

        MaxHitpoints = Species.MembraneType.Hitpoints +
            (Species.MembraneRigidity * Constants.MEMBRANE_RIGIDITY_HITPOINTS_MODIFIER);

        Hitpoints = MaxHitpoints * currentHealth;
    }

    /// <summary>
    ///   Handles feeding the organelles in this microbe in order for
    ///   them to split. After all are split this is ready to
    ///   reproduce.
    /// </summary>
    /// <remarks>
    ///   <para>
    ///     AI cells will immediately reproduce when they can. On the
    ///     player cell the editor is unlocked when reproducing is
    ///     possible.
    ///   </para>
    /// </remarks>
#pragma warning disable CA1801 // TODO: implement handling delta
    private void HandleReproduction(float delta)
    {
#pragma warning restore CA1801

        // Dead cells can't reproduce
        if (Dead)
            return;

        if (allOrganellesDivided)
        {
            // Ready to reproduce already. Only the player gets here
            // as other cells split and reset automatically
            return;
        }

        if (Colony != null)
            return;

        bool reproductionStageComplete = true;

        // Organelles that are ready to split
        var organellesToAdd = new List<PlacedOrganelle>();

        // Grow all the organelles, except the nucleus which is given compounds last
        foreach (var organelle in organelles.Organelles)
        {
            // Check if already done
            if (organelle.WasSplit)
                continue;

            // We are in G1 phase of the cell cycle, duplicate all organelles.

            // Except the nucleus
            if (organelle.Definition.InternalName == "nucleus")
                continue;

            // If Give it some compounds to make it larger.
            organelle.GrowOrganelle(Compounds);

            if (organelle.GrowthValue >= 1.0f)
            {
                // Queue this organelle for splitting after the loop.
                organellesToAdd.Add(organelle);
            }
            else
            {
                // Needs more stuff
                reproductionStageComplete = false;
            }
        }

        // Splitting the queued organelles.
        foreach (var organelle in organellesToAdd)
        {
            // Mark this organelle as done and return to its normal size.
            organelle.ResetGrowth();
            organelle.WasSplit = true;

            // Create a second organelle.
            var organelle2 = SplitOrganelle(organelle);
            organelle2.WasSplit = true;
            organelle2.IsDuplicate = true;
            organelle2.SisterOrganelle = organelle;
        }

        if (reproductionStageComplete)
        {
            // All organelles have split. Now give the nucleus compounds

            foreach (var organelle in organelles.Organelles)
            {
                // Check if already done
                if (organelle.WasSplit)
                    continue;

                // In the S phase, the nucleus grows as chromatin is duplicated.
                if (organelle.Definition.InternalName != "nucleus")
                    continue;

                // The nucleus hasn't finished replicating
                // its DNA, give it some compounds.
                organelle.GrowOrganelle(Compounds);

                if (organelle.GrowthValue < 1.0f)
                {
                    // Nucleus needs more compounds
                    reproductionStageComplete = false;
                }
            }
        }

        if (reproductionStageComplete)
        {
            // Nucleus is also now ready to reproduce
            allOrganellesDivided = true;

            // For NPC cells this immediately splits them and the
            // allOrganellesDivided flag is reset
            ReadyToReproduce();
        }
    }

    private void OnPlayerDuplicationCheat(object sender, EventArgs e)
    {
        allOrganellesDivided = true;

        ForceDivide();
    }

    private PlacedOrganelle SplitOrganelle(PlacedOrganelle organelle)
    {
        var q = organelle.Position.Q;
        var r = organelle.Position.R;

        var newOrganelle = new PlacedOrganelle();
        newOrganelle.Definition = organelle.Definition;

        // Spiral search for space for the organelle
        int radius = 1;
        while (true)
        {
            // Moves into the ring of radius "radius" and center the old organelle
            var radiusOffset = Hex.HexNeighbourOffset[Hex.HexSide.BottomLeft];
            q = q + radiusOffset.Q;
            r = r + radiusOffset.R;

            // Iterates in the ring
            for (int side = 1; side <= 6; ++side)
            {
                var offset = Hex.HexNeighbourOffset[(Hex.HexSide)side];

                // Moves "radius" times into each direction
                for (int i = 1; i <= radius; ++i)
                {
                    q = q + offset.Q;
                    r = r + offset.R;

                    // Checks every possible rotation value.
                    for (int j = 0; j <= 5; ++j)
                    {
                        newOrganelle.Position = new Hex(q, r);

                        // TODO: in the old code this was always i *
                        // 60 so this didn't actually do what it meant
                        // to do. But perhaps that was right? This is
                        // now fixed to actually try the different
                        // rotations.
                        newOrganelle.Orientation = j;
                        if (organelles.CanPlace(newOrganelle))
                        {
                            organelles.Add(newOrganelle);
                            return newOrganelle;
                        }
                    }
                }
            }

            ++radius;
        }
    }

    /// <summary>
    ///   Copies this microbe (if this isn't the player). The new
    ///   microbe will not have the stored compounds of this one.
    /// </summary>
    private void ReadyToReproduce()
    {
        if (IsPlayerMicrobe)
        {
            // The player doesn't split automatically
            allOrganellesDivided = true;

            OnReproductionStatus?.Invoke(this, Colony == null);
        }
        else
        {
            // Return the first cell to its normal, non duplicated cell arrangement.
            if (!Species.PlayerSpecies)
            {
                GameWorld.AlterSpeciesPopulation(Species,
                    Constants.CREATURE_REPRODUCE_POPULATION_GAIN, TranslationServer.Translate("REPRODUCED"));
            }

            ResetOrganelleLayout();

            Divide();
        }
    }

    /// <summary>
    ///   Removes the player's ability to go to the editor.
    ///   Does nothing when called by the AI.
    /// </summary>
    private void UnreadyToReproduce()
    {
        OnReproductionStatus?.Invoke(this, false);
    }

    private Node GetStageAsParent()
    {
        if (Colony == null)
            return GetParent();

        return Colony.Master.GetParent();
    }

    /// <summary>
    ///   Handles things related to binding
    /// </summary>
    private void HandleBinding(float delta)
    {
        if (State != MicrobeState.Binding)
        {
            if (bindingAudio.Playing)
                bindingAudio.Stop();
            return;
        }

        // Drain atp
        var cost = Constants.BINDING_ATP_COST_PER_SECOND * delta;

        if (Compounds.TakeCompound(atp, cost) < cost - 0.001f)
        {
            State = MicrobeState.Normal;
        }

        if (!bindingAudio.Playing)
            bindingAudio.Play();

        Flash(1, new Color(0.2f, 0.5f, 0.0f, 0.5f));
    }

    /// <summary>
    ///   Handles things related to unbinding
    /// </summary>
    private void HandleUnbinding()
    {
        if (State != MicrobeState.Unbinding)
            return;

        if (IsHoveredOver)
        {
            Flash(1, new Color(1.0f, 0.0f, 0.0f, 0.5f));
        }
        else
        {
            Flash(1, new Color(1.0f, 0.5f, 0.2f, 0.5f));
        }
    }

    /// <summary>
    ///   Handles things related to engulfing. Works together with the physics callbacks
    /// </summary>
    private void HandleEngulfing(float delta)
    {
        if (State == MicrobeState.Engulf)
        {
            // Drain atp
            var cost = Constants.ENGULFING_ATP_COST_PER_SECOND * delta;

            if (Compounds.TakeCompound(atp, cost) < cost - 0.001f)
            {
                State = MicrobeState.Normal;
            }
        }

        ProcessPhysicsForEngulfing();

        // Play sound
        if (State == MicrobeState.Engulf)
        {
            if (!engulfAudio.Playing)
                engulfAudio.Play();

            // Flash the membrane blue.
            Flash(1, new Color(0.2f, 0.5f, 1.0f, 0.5f));
        }
        else
        {
            if (engulfAudio.Playing)
                engulfAudio.Stop();
        }

        // Movement modifier
        if (State == MicrobeState.Engulf)
        {
            MovementFactor /= Constants.ENGULFING_MOVEMENT_DIVISION;
        }

        if (IsBeingEngulfed)
        {
            MovementFactor /= Constants.ENGULFED_MOVEMENT_DIVISION;

            Damage(Constants.ENGULF_DAMAGE * delta, "isBeingEngulfed");
            wasBeingEngulfed = true;
        }
        else if (wasBeingEngulfed && !IsBeingEngulfed)
        {
            // Else If we were but are no longer, being engulfed
            wasBeingEngulfed = false;

            if (!IsPlayerMicrobe && !Species.PlayerSpecies)
            {
                hasEscaped = true;
                escapeInterval = 0;
            }

            RemoveEngulfedEffect();
        }

        // Still considered to be chased for CREATURE_ESCAPE_INTERVAL milliseconds
        if (hasEscaped)
        {
            escapeInterval += delta;
            if (escapeInterval >= Constants.CREATURE_ESCAPE_INTERVAL)
            {
                hasEscaped = false;
                escapeInterval = 0;

                GameWorld.AlterSpeciesPopulation(Species,
                    Constants.CREATURE_ESCAPE_POPULATION_GAIN,
                    TranslationServer.Translate("ESCAPE_ENGULFING"));
            }
        }

        // Check whether we should not be being engulfed anymore
        if (hostileEngulfer != null)
        {
            try
            {
                // Dead things can't engulf us
                if (hostileEngulfer.Dead)
                {
                    hostileEngulfer = null;
                    IsBeingEngulfed = false;
                }
            }
            catch (ObjectDisposedException)
            {
                // Something that's disposed can't engulf us
                hostileEngulfer = null;
                IsBeingEngulfed = false;
            }
        }
        else
        {
            IsBeingEngulfed = false;
        }

        previousEngulfMode = State == MicrobeState.Engulf;
    }

    private void ProcessPhysicsForEngulfing()
    {
        if (State != MicrobeState.Engulf)
        {
            // Reset the engulfing ignores and potential targets
            foreach (var body in attemptingToEngulf)
            {
                StopEngulfingOnTarget(body);
            }

            attemptingToEngulf.Clear();

            return;
        }

        // Check for starting engulfing on things we already touched
        if (!previousEngulfMode)
            CheckStartEngulfingOnCandidates();

        // Apply engulf effect (which will cause damage in their process call) to the cells we are engulfing
        foreach (var microbe in attemptingToEngulf)
        {
            microbe.hostileEngulfer = this;
            microbe.IsBeingEngulfed = true;
        }
    }

    private void RemoveEngulfedEffect()
    {
        // This kept getting doubled for some reason, so i just set it to default
        MovementFactor = 1.0f;
        wasBeingEngulfed = false;
        IsBeingEngulfed = false;

        if (hostileEngulfer != null)
        {
            // Currently unused
            // hostileEngulfer.isCurrentlyEngulfing = false;
        }

        hostileEngulfer = null;
    }

    private void HandleOsmoregulation(float delta)
    {
        var osmoregulationCost = (HexCount * Species.MembraneType.OsmoregulationFactor *
            Constants.ATP_COST_FOR_OSMOREGULATION) * delta;

        Compounds.TakeCompound(atp, osmoregulationCost);
    }

    /// <summary>
    ///   Damage the microbe if its too low on ATP.
    /// </summary>
    private void ApplyATPDamage()
    {
        if (Compounds.GetCompoundAmount(atp) <= 0.0f)
        {
            // TODO: put this on a GUI notification.
            // if(microbeComponent.isPlayerMicrobe and not this.playerAlreadyShownAtpDamage){
            //     this.playerAlreadyShownAtpDamage = true
            //     showMessage("No ATP hurts you!")
            // }

            Damage(MaxHitpoints * Constants.NO_ATP_DAMAGE_FRACTION, "atpDamage");
        }
    }

    /// <summary>
    ///   Handles the death of this microbe. This queues this object
    ///   for deletion and handles some pre-death actions.
    /// </summary>
    private void HandleDeath(float delta)
    {
        // Spawn cell death particles
        if (!deathParticlesSpawned)
        {
            deathParticlesSpawned = true;

            var cellBurstEffectParticles = (CellBurstEffect)cellBurstEffectScene.Instance();
            cellBurstEffectParticles.Translation = Translation;
            cellBurstEffectParticles.Radius = Radius;
            cellBurstEffectParticles.AddToGroup(Constants.TIMED_GROUP);

            GetParent().AddChild(cellBurstEffectParticles);

            // Hide the particles if being engulfed since they are
            // supposed to be already "absorbed" by the engulfing cell
            if (IsBeingEngulfed)
            {
                cellBurstEffectParticles.Hide();
            }
        }

        foreach (var organelle in organelles)
        {
            organelle.Hide();
        }

        Membrane.DissolveEffectValue += delta * Constants.MEMBRANE_DISSOLVE_SPEED;

        if (Membrane.DissolveEffectValue >= 1)
        {
            OnDestroyed();
            this.DetachAndQueueFree();
        }
    }

    private Vector3 DoBaseMovementForce(float delta)
    {
        var cost = (Constants.BASE_MOVEMENT_ATP_COST * HexCount) * delta;

        var got = Compounds.TakeCompound(atp, cost);

        float force = Constants.CELL_BASE_THRUST;

        // Halve speed if out of ATP
        if (got < cost)
        {
            // Not enough ATP to move at full speed
            force *= 0.5f;
        }

        if (IsPlayerMicrobe)
            force *= CheatManager.Speed;

        return Transform.basis.Xform(MovementDirection * force) * MovementFactor *
            (Species.MembraneType.MovementFactor -
                (Species.MembraneRigidity * Constants.MEMBRANE_RIGIDITY_MOBILITY_MODIFIER));
    }

    private void ApplyMovementImpulse(Vector3 movement, float delta)
    {
        if (movement.x == 0.0f && movement.z == 0.0f)
            return;

        // Scale movement by delta time (not by framerate). We aren't Fallout 4
        ApplyCentralImpulse(movement * delta);
    }

    /// <summary>
    ///   Just slerps towards a fixed amount the target point
    /// </summary>
    private Transform GetNewPhysicsRotation(Transform transform)
    {
        var target = transform.LookingAt(LookAtPoint, new Vector3(0, 1, 0));

        // Need to manually normalize everything, otherwise the slerp fails
        Quat slerped = transform.basis.Quat().Normalized().Slerp(
            target.basis.Quat().Normalized(), 0.2f);

        return new Transform(new Basis(slerped), transform.origin);
    }

    [DeserializedCallbackAllowed]
    private void OnOrganelleAdded(PlacedOrganelle organelle)
    {
        organelle.OnAddedToMicrobe(this);
        processesDirty = true;
        cachedHexCountDirty = true;
        membraneOrganellePositionsAreDirty = true;

        if (organelle.IsAgentVacuole)
            AgentVacuoleCount += 1;

        // This is calculated here as it would be a bit difficult to
        // hook up computing this when the StorageBag needs this info.
        organellesCapacity += organelle.StorageCapacity;
        Compounds.Capacity = organellesCapacity;
    }

    [DeserializedCallbackAllowed]
    private void OnOrganelleRemoved(PlacedOrganelle organelle)
    {
        organellesCapacity -= organelle.StorageCapacity;
        if (organelle.IsAgentVacuole)
            AgentVacuoleCount -= 1;
        organelle.OnRemovedFromMicrobe();

        // The organelle only detaches but doesn't delete itself, so we delete it here
        organelle.DetachAndQueueFree();

        processesDirty = true;
        cachedHexCountDirty = true;
        membraneOrganellePositionsAreDirty = true;

        Compounds.Capacity = organellesCapacity;
    }

    /// <summary>
    ///   Updates the list of processes organelles do
    /// </summary>
    private void RefreshProcesses()
    {
        processes = new List<TweakedProcess>();
        processesDirty = false;

        if (organelles == null)
            return;

        foreach (var entry in organelles.Organelles)
        {
            processes.AddRange(entry.Definition.RunnableProcesses);
        }
    }

    private void CountHexes()
    {
        cachedHexCount = 0;

        if (organelles == null)
            return;

        foreach (var entry in organelles.Organelles)
        {
            cachedHexCount += entry.Definition.Hexes.Count;
        }

        cachedHexCountDirty = false;
    }

    private void SendOrganellePositionsToMembrane()
    {
        var organellePositions = new List<Vector2>();

        foreach (var entry in organelles.Organelles)
        {
            var cartesian = Hex.AxialToCartesian(entry.Position);
            organellePositions.Add(new Vector2(cartesian.x, cartesian.z));
        }

        Membrane.OrganellePositions = organellePositions;
        Membrane.Dirty = true;
        membraneOrganellePositionsAreDirty = false;
    }

    /// <summary>
    ///   Recomputes storage from organelles, used after loading a save
    /// </summary>
    private void RecomputeOrganelleCapacity()
    {
        organellesCapacity = organelles.Sum(o => o.StorageCapacity);
        Compounds.Capacity = organellesCapacity;
    }

    /// <summary>
    ///   Ejects compounds from the microbes behind position, into the environment
    /// </summary>
    /// <remarks>
    ///   <para>
    ///     Note that the compounds ejected are created in this world
    ///     and not taken from the microbe. This is purely for adding
    ///     the compound to the cloud system at the right position.
    ///   </para>
    /// </remarks>
    private void SpawnEjectedCompound(Compound compound, float amount)
    {
        var amountToEject = amount * Constants.MICROBE_VENT_COMPOUND_MULTIPLIER;

        if (amountToEject <= 0)
            return;

        cloudSystem.AddCloud(compound, amountToEject, CalculateNearbyWorldPosition());
    }

    /// <summary>
    ///   Calculates a world pos for emitting compounds
    /// </summary>
    private Vector3 CalculateNearbyWorldPosition()
    {
        // The back of the microbe
        var exit = Hex.AxialToCartesian(new Hex(0, 1));
        var membraneCoords = Membrane.GetExternalOrganelle(exit.x, exit.z);

        // Get the distance to eject the compounds
        var ejectionDistance = Membrane.EncompassingCircleRadius;

        // The membrane radius doesn't take being bacteria into account
        if (Species.IsBacteria)
            ejectionDistance *= 0.5f;

        float angle = 180;

        // Find the direction the microbe is facing
        var yAxis = Transform.basis.y;
        var microbeAngle = Mathf.Atan2(yAxis.x, yAxis.y);
        if (microbeAngle < 0)
        {
            microbeAngle += 2 * Mathf.Pi;
        }

        microbeAngle = microbeAngle * 180 / Mathf.Pi;

        // Take the microbe angle into account so we get world relative degrees
        var finalAngle = (angle + microbeAngle) % 360;

        var s = Mathf.Sin(finalAngle / 180 * Mathf.Pi);
        var c = Mathf.Cos(finalAngle / 180 * Mathf.Pi);

        var ejectionDirection = new Vector3(-membraneCoords.x * c + membraneCoords.z * s, 0,
            membraneCoords.x * s + membraneCoords.z * c);

        return Translation + (ejectionDirection * ejectionDistance);
    }

    private void ChangeNodeParent(Microbe parent)
    {
        // We unset Colony temporarily as otherwise our exit tree callback would remove us from the colony immediately
        // TODO: it would be perhaps a nicer code approach to only set the Colony after this is re-parented
        var savedColony = Colony;
        Colony = null;

        this.ReParent(parent);

        // And restore the colony after completing the re-parenting of this node
        Colony = savedColony;
    }

    private void RevertNodeParent()
    {
        var pos = GlobalTransform;

        if (Colony.Master != this)
        {
            var newParent = GetStageAsParent();

            // See the comment in ChangeNodeParent
            var savedColony = Colony;
            Colony = null;

            this.ReParent(newParent);

            Colony = savedColony;
        }

        GlobalTransform = pos;
    }

    private void OnContactBegin(int bodyID, Node body, int bodyShape, int localShape)
    {
        _ = bodyID;

        if (body is Microbe microbe)
        {
            // TODO: does this need to check for disposed exception?
            if (microbe.Dead || (Colony != null && Colony == microbe.Colony))
                return;

            bool otherIsPilus = microbe.IsPilus(microbe.ShapeFindOwner(bodyShape));
            bool oursIsPilus = IsPilus(ShapeFindOwner(localShape));

            // Pilus logic
            if (otherIsPilus && oursIsPilus)
            {
                // Pilus on pilus doesn't deal damage and you can't engulf
                return;
            }

            if (otherIsPilus || oursIsPilus)
            {
                // Us attacking the other microbe, or it is attacking us

                // Disallow cannibalism
                if (microbe.Species == Species)
                    return;

                var target = otherIsPilus ? this : microbe;

                target.Damage(Constants.PILUS_BASE_DAMAGE, "pilus");
                return;
            }

            // Pili don't stop engulfing
            if (touchedMicrobes.Add(microbe))
            {
                CheckStartEngulfingOnCandidates();
                CheckBinding();
            }
        }
    }

    private void OnContactEnd(int bodyID, Node body, int bodyShape, int localShape)
    {
        _ = bodyID;
        _ = bodyShape;
        _ = localShape;

        if (body is Microbe microbe)
        {
            // TODO: should this also check for pilus before removing the collision?
            touchedMicrobes.Remove(microbe);
        }
    }

    private void OnBodyEnteredEngulfArea(Node body)
    {
        if (body == this)
            return;

        if (body is Microbe microbe)
        {
            // TODO: does this need to check for disposed exception?
            if (microbe.Dead)
                return;

            if (otherMicrobesInEngulfRange.Add(microbe))
            {
                CheckStartEngulfingOnCandidates();
            }
        }
    }

    private void OnBodyExitedEngulfArea(Node body)
    {
        if (body is Microbe microbe)
        {
            if (otherMicrobesInEngulfRange.Remove(microbe))
            {
                CheckStopEngulfingOnTarget(microbe);
            }
        }
    }

    private void CheckBinding()
    {
        if (State != MicrobeState.Binding)
            return;

        if (!CanBind)
        {
            State = MicrobeState.Normal;
            return;
        }

        var other = touchedMicrobes.FirstOrDefault();

        // Cannot hijack the player, other species or other colonies (TODO: yet)
        if (other?.IsPlayerMicrobe != false || other.Colony != null || other.Species != Species)
            return;

        // Invoke this on the next frame to avoid crashing when adding a third cell
        Invoke.Instance.Perform(BeginBind);
    }

    private void BeginBind()
    {
        var other = touchedMicrobes.FirstOrDefault();

        if (other == null)
        {
            GD.PrintErr("Touched microbe has disappeared before binding could start");
            return;
        }

        if (other.Colony != null)
        {
            GD.PrintErr("Can't bind to a cell that is suddenly in a colony");
            return;
        }

        touchedMicrobes.Remove(other);
        other.touchedMicrobes.Remove(this);

        other.MovementDirection = Vector3.Zero;

        // Create a colony if there isn't one yet
        if (Colony == null)
        {
            Colony = new MicrobeColony(this);
            GD.Print("Created a new colony");
        }

        // Move out of binding state before adding the colony member to avoid accidental collisions being able to
        // recursively trigger colony attachment
        State = MicrobeState.Normal;
        other.State = MicrobeState.Normal;

        Colony.AddToColony(other, this);
    }

    /// <summary>
    ///   This checks if we can start engulfing
    /// </summary>
    private void CheckStartEngulfingOnCandidates()
    {
        if (State != MicrobeState.Engulf)
            return;

        // In the case that the microbe first comes into engulf range, we don't want to start engulfing yet
        // foreach (var microbe in touchedMicrobes.Concat(otherMicrobesInEngulfRange))
        foreach (var microbe in touchedMicrobes)
        {
            if (!attemptingToEngulf.Contains(microbe) && CanEngulf(microbe))
            {
                StartEngulfingTarget(microbe);
                attemptingToEngulf.Add(microbe);
            }
        }
    }

    private void CheckStopEngulfingOnTarget(Microbe microbe)
    {
        if (touchedMicrobes.Contains(microbe) || otherMicrobesInEngulfRange.Contains(microbe))
            return;

        StopEngulfingOnTarget(microbe);
        attemptingToEngulf.Remove(microbe);
    }

    private void StartEngulfingTarget(Microbe microbe)
    {
        AddCollisionExceptionWith(microbe);
        microbe.hostileEngulfer = this;
        microbe.IsBeingEngulfed = true;
    }

    private void StopEngulfingOnTarget(Microbe microbe)
    {
        if (Colony == null || Colony != microbe.Colony)
            RemoveCollisionExceptionWith(microbe);

        microbe.hostileEngulfer = null;
    }
}<|MERGE_RESOLUTION|>--- conflicted
+++ resolved
@@ -474,12 +474,8 @@
             {
                 foreach (var child in ColonyChildren)
                 {
-<<<<<<< HEAD
-                    
-=======
                     AddChild(child);
 
->>>>>>> 70315bbc
                     // Re-adds the colony members to collision exception list of each microbe in colony
                     // Then with the master collision exception list
                     foreach (var member in ColonyChildren)
@@ -493,10 +489,7 @@
 
                     AddCollisionExceptionWith(child);
                     child.AddCollisionExceptionWith(this);
-<<<<<<< HEAD
-                
-=======
->>>>>>> 70315bbc
+
                 }
             }
 
