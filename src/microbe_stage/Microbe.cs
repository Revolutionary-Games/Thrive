--- conflicted
+++ resolved
@@ -849,15 +849,9 @@
         if (IsPlayerMicrobe)
             force *= CheatManager.Speed;
 
-<<<<<<< HEAD
-        return Transform.basis.Xform(MovementDirection * force) * MovementFactor *
+        return Transform.basis.Xform(MovementDirection * force) * appliedFactor *
             (CellTypeProperties.MembraneType.MovementFactor -
                 (CellTypeProperties.MembraneRigidity * Constants.MEMBRANE_RIGIDITY_MOBILITY_MODIFIER));
-=======
-        return Transform.basis.Xform(MovementDirection * force) * appliedFactor *
-            (Species.MembraneType.MovementFactor -
-                (Species.MembraneRigidity * Constants.MEMBRANE_RIGIDITY_MOBILITY_MODIFIER));
->>>>>>> 8422e8b6
     }
 
     private void ApplyMovementImpulse(Vector3 movement, float delta)
