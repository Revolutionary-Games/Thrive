--- conflicted
+++ resolved
@@ -639,19 +639,11 @@
 
         HandleReproduction(delta);
 
-<<<<<<< HEAD
-        HandleDigestion(delta);
-        HandleDecay(delta);
-
-        // Handles engulfing related stuff as well as modifies the
-        // movement factor. This needs to be done before Update is
-        // called on organelles as movement organelles will use
-        // MovementFactor.
-=======
         // Handles engulfing related stuff as well as modifies the movement factor.
         // This needs to be done before Update is called on organelles as movement organelles will use MovementFactor.
->>>>>>> 6aa12943
         HandleEngulfing(delta);
+
+        HandleDecay(delta);
 
         // Handles binding related stuff
         HandleBinding(delta);
