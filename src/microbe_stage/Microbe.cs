--- conflicted
+++ resolved
@@ -213,7 +213,6 @@
 
         if (IsLoadedFromSave)
         {
-<<<<<<< HEAD
             // Fix the tree of colonies
             if (ColonyChildren != null)
             {
@@ -223,8 +222,7 @@
                 }
             }
 
-=======
->>>>>>> 408d295a
+
             // Need to re-attach our organelles
             foreach (var organelle in organelles)
                 OrganelleParent.AddChild(organelle);
@@ -241,15 +239,6 @@
                 Mode = ModeEnum.Static;
             }
 
-            // Fix the tree of colonies
-            if (ColonyChildren != null)
-            {
-                foreach (var child in ColonyChildren)
-                {
-                    child.Mode = ModeEnum.Static;
-                    AddChild(child);
-                }
-            }
 
             // And recompute storage
             RecomputeOrganelleCapacity();
@@ -354,556 +343,6 @@
             transform.basis = new Basis(new Vector3(0.0f, 0.0f, -1.0f));
             listener.GlobalTransform = transform;
         }
-<<<<<<< HEAD
-        else if (flashDuration > 0)
-        {
-            return false;
-        }
-
-        flashDuration = duration;
-        flashColour = colour;
-        flashPriority = priority;
-        return true;
-    }
-
-    public void AbortFlash()
-    {
-        flashDuration = 0;
-        flashColour = new Color(0, 0, 0, 0);
-        flashPriority = 0;
-        Membrane.Tint = Species.Colour;
-    }
-
-    /// <summary>
-    ///   Applies damage to this cell. killing it if its hitpoints drop low enough
-    /// </summary>
-    public void Damage(float amount, string source)
-    {
-        if (IsPlayerMicrobe && CheatManager.GodMode)
-            return;
-
-        if (amount == 0 || Dead)
-            return;
-
-        if (string.IsNullOrEmpty(source))
-            throw new ArgumentException("damage type is empty");
-
-        // This seems to be triggered sometimes, even though our logic for damage seems right everywhere.
-        // One possible explanation is that delta is negative sometimes? So we just print an error and do nothing
-        // else here
-        if (amount < 0)
-        {
-            GD.PrintErr("Trying to deal negative damage");
-            return;
-        }
-
-        if (source == "toxin" || source == "oxytoxy")
-        {
-            // TODO: Replace this take damage sound with a more appropriate one.
-
-            // Play the toxin sound
-            PlaySoundEffect("res://assets/sounds/soundeffects/microbe-release-toxin.ogg");
-
-            // Divide damage by toxin resistance
-            amount /= Species.MembraneType.ToxinResistance;
-        }
-        else if (source == "pilus")
-        {
-            // Play the pilus sound
-            PlaySoundEffect("res://assets/sounds/soundeffects/pilus_puncture_stab.ogg");
-
-            // TODO: this may get triggered a lot more than the toxin
-            // so this might need to be rate limited or something
-            // Divide damage by physical resistance
-            amount /= Species.MembraneType.PhysicalResistance;
-        }
-        else if (source == "chunk")
-        {
-            // TODO: Replace this take damage sound with a more appropriate one.
-
-            PlaySoundEffect("res://assets/sounds/soundeffects/microbe-toxin-damage.ogg");
-
-            // Divide damage by physical resistance
-            amount /= Species.MembraneType.PhysicalResistance;
-        }
-        else if (source == "atpDamage")
-        {
-            // TODO: Replace this take damage sound with a more appropriate one.
-
-            PlaySoundEffect("res://assets/sounds/soundeffects/microbe-release-toxin.ogg");
-        }
-
-        Hitpoints -= amount;
-
-        // Flash the microbe red
-        Flash(1.0f, new Color(1, 0, 0, 0.5f), 1);
-
-        // Kill if ran out of health
-        if (Hitpoints <= 0.0f)
-        {
-            Hitpoints = 0.0f;
-            Kill();
-        }
-    }
-
-    /// <summary>
-    ///   Returns true when this microbe can engulf the target
-    /// </summary>
-    public bool CanEngulf(Microbe target)
-    {
-        // Disallow cannibalism
-        if (target.Species == Species)
-            return false;
-
-        // Membranes with Cell Wall cannot engulf
-        if (Membrane.Type.CellWall)
-            return false;
-
-        // Needs to be big enough to engulf
-        return EngulfSize >= target.EngulfSize * Constants.ENGULF_SIZE_RATIO_REQ;
-    }
-
-    /// <summary>
-    ///   Called from movement organelles to add movement force
-    /// </summary>
-    public void AddMovementForce(Vector3 force)
-    {
-        queuedMovementForce += force;
-    }
-
-    /// <summary>
-    ///   Report that a pilus shape was added to this microbe. Called by PilusComponent
-    /// </summary>
-    public bool AddPilus(uint shapeOwner)
-    {
-        return pilusPhysicsShapes.Add(shapeOwner);
-    }
-
-    public bool RemovePilus(uint shapeOwner)
-    {
-        return pilusPhysicsShapes.Remove(shapeOwner);
-    }
-
-    public bool IsPilus(uint shape)
-    {
-        return pilusPhysicsShapes.Contains(shape);
-    }
-
-    /// <summary>
-    ///   Instantly kills this microbe and queues this entity to be destroyed
-    /// </summary>
-    public void Kill()
-    {
-        if (Dead)
-            return;
-
-        Dead = true;
-
-        OnDeath?.Invoke(this);
-        OnDestroyed();
-
-        // Reset some stuff
-        State = MicrobeState.Normal;
-        MovementDirection = new Vector3(0, 0, 0);
-        LinearVelocity = new Vector3(0, 0, 0);
-        allOrganellesDivided = false;
-
-        var random = new Random();
-
-        // Releasing all the agents.
-        // To not completely deadlock in this there is a maximum limit
-        int createdAgents = 0;
-
-        if (AgentVacuoleCount > 0)
-        {
-            var oxytoxy = SimulationParameters.Instance.GetCompound("oxytoxy");
-
-            var amount = Compounds.GetCompoundAmount(oxytoxy);
-
-            var props = new AgentProperties();
-            props.Compound = oxytoxy;
-            props.Species = Species;
-
-            var agentScene = SpawnHelpers.LoadAgentScene();
-
-            while (amount > Constants.MAXIMUM_AGENT_EMISSION_AMOUNT)
-            {
-                var direction = new Vector3(random.Next(0.0f, 1.0f) * 2 - 1,
-                    0, random.Next(0.0f, 1.0f) * 2 - 1);
-
-                SpawnHelpers.SpawnAgent(props, Constants.MAXIMUM_AGENT_EMISSION_AMOUNT,
-                    Constants.EMITTED_AGENT_LIFETIME,
-                    Translation, direction, GetStageAsParent(),
-                    agentScene, this);
-
-                amount -= Constants.MAXIMUM_AGENT_EMISSION_AMOUNT;
-                ++createdAgents;
-
-                if (createdAgents >= Constants.MAX_EMITTED_AGENTS_ON_DEATH)
-                    break;
-            }
-        }
-
-        // Eject the compounds that was in the microbe
-        var compoundsToRelease = new Dictionary<Compound, float>();
-
-        foreach (var type in SimulationParameters.Instance.GetCloudCompounds())
-        {
-            var amount = Compounds.GetCompoundAmount(type) *
-                Constants.COMPOUND_RELEASE_PERCENTAGE;
-
-            compoundsToRelease[type] = amount;
-        }
-
-        // Eject some part of the build cost of all the organelles
-        foreach (var organelle in organelles)
-        {
-            foreach (var entry in organelle.Definition.InitialComposition)
-            {
-                float existing = 0;
-
-                if (compoundsToRelease.ContainsKey(entry.Key))
-                    existing = compoundsToRelease[entry.Key];
-
-                compoundsToRelease[entry.Key] = existing + (entry.Value *
-                    Constants.COMPOUND_MAKEUP_RELEASE_PERCENTAGE);
-            }
-        }
-
-        int chunksToSpawn = Math.Max(1, HexCount / Constants.CORPSE_CHUNK_DIVISOR);
-
-        var chunkScene = SpawnHelpers.LoadChunkScene();
-
-        for (int i = 0; i < chunksToSpawn; ++i)
-        {
-            // Amount of compound in one chunk
-            float amount = HexCount / Constants.CORPSE_CHUNK_AMOUNT_DIVISOR;
-
-            var positionAdded = new Vector3(random.Next(-2.0f, 2.0f), 0,
-                random.Next(-2.0f, 2.0f));
-
-            var chunkType = new ChunkConfiguration
-            {
-                ChunkScale = 1.0f,
-                Dissolves = true,
-                Mass = 1.0f,
-                Radius = 1.0f,
-                Size = 3.0f,
-                VentAmount = 0.1f,
-
-                // Add compounds
-                Compounds = new Dictionary<Compound, ChunkConfiguration.ChunkCompound>(),
-            };
-
-            // They were added in order already so looping through this other thing is fine
-            foreach (var entry in compoundsToRelease)
-            {
-                var compoundValue = new ChunkConfiguration.ChunkCompound
-                {
-                    // Randomize compound amount a bit so things "rot away"
-                    Amount = (entry.Value / random.Next(amount / 3.0f, amount)) *
-                        Constants.CORPSE_COMPOUND_COMPENSATION,
-                };
-
-                chunkType.Compounds[entry.Key] = compoundValue;
-            }
-
-            chunkType.Meshes = new List<ChunkConfiguration.ChunkScene>();
-
-            var sceneToUse = new ChunkConfiguration.ChunkScene();
-
-            // Try all organelles in random order and use the first one with a scene for model
-            foreach (var organelle in organelles.OrderBy(_ => random.Next()))
-            {
-                if (!string.IsNullOrEmpty(organelle.Definition.CorpseChunkScene))
-                {
-                    sceneToUse.LoadedScene = organelle.Definition.LoadedCorpseChunkScene;
-                    break;
-                }
-
-                if (!string.IsNullOrEmpty(organelle.Definition.DisplayScene))
-                {
-                    sceneToUse.LoadedScene = organelle.Definition.LoadedScene;
-                    sceneToUse.SceneModelPath = organelle.Definition.DisplaySceneModelPath;
-                    break;
-                }
-            }
-
-            // ReSharper disable once ConditionIsAlwaysTrueOrFalse
-            // ReSharper disable once HeuristicUnreachableCode
-            if (sceneToUse == null)
-                throw new Exception("sceneToUse is null");
-
-            chunkType.Meshes.Add(sceneToUse);
-
-            // Finally spawn a chunk with the settings
-            SpawnHelpers.SpawnChunk(chunkType, Translation + positionAdded, GetStageAsParent(),
-                chunkScene, cloudSystem, random);
-        }
-
-        // Subtract population
-        if (!IsPlayerMicrobe && !Species.PlayerSpecies)
-        {
-            GameWorld.AlterSpeciesPopulation(Species,
-                Constants.CREATURE_DEATH_POPULATION_LOSS, TranslationServer.Translate("DEATH"));
-        }
-
-        if (IsPlayerMicrobe)
-        {
-            // If you died before entering the editor disable that
-            OnReproductionStatus?.Invoke(this, false);
-        }
-
-        PlaySoundEffect("res://assets/sounds/soundeffects/microbe-death-2.ogg");
-
-        // Disable collisions
-        CollisionLayer = 0;
-        CollisionMask = 0;
-
-        // Some pre-death actions are going to be run now
-    }
-
-    public void PlaySoundEffect(string effect)
-    {
-        // TODO: make these sound objects only be loaded once
-        var sound = GD.Load<AudioStream>(effect);
-
-        // Find a player not in use or create a new one if none are available.
-        var player = otherAudioPlayers.Find(nextPlayer => !nextPlayer.Playing);
-
-        if (player == null)
-        {
-            // If we hit the player limit just return and ignore the sound.
-            if (otherAudioPlayers.Count >= Constants.MAX_CONCURRENT_SOUNDS_PER_ENTITY)
-                return;
-
-            player = new AudioStreamPlayer3D();
-            player.UnitDb = 50.0f;
-            player.MaxDistance = 100.0f;
-            player.Bus = "SFX";
-
-            AddChild(player);
-            otherAudioPlayers.Add(player);
-        }
-
-        player.Stream = sound;
-        player.Play();
-    }
-
-    /// <summary>
-    ///   Resets the compounds to be the ones this species spawns with. Called by spawn helpers
-    /// </summary>
-    public void SetInitialCompounds()
-    {
-        Compounds.ClearCompounds();
-
-        foreach (var entry in Species.InitialCompounds)
-        {
-            Compounds.AddCompound(entry.Key, entry.Value);
-        }
-    }
-
-    /// <summary>
-    ///   Triggers reproduction on this cell (even if not ready)
-    /// </summary>
-    /// <exception cref="NotSupportedException">Thrown when this microbe is in a colony</exception>
-    public void Divide()
-    {
-        if (Colony != null)
-            throw new NotSupportedException("Cannot divide a microbe while in a colony");
-
-        ForceDivide();
-    }
-
-    /// <summary>
-    ///   Triggers reproduction on this cell (even if not ready)
-    ///   Ignores security checks. If you want those checks, use <see cref="Divide"/>
-    /// </summary>
-    public void ForceDivide()
-    {
-        // Separate the two cells.
-        var separation = new Vector3(Radius, 0, 0);
-
-        // Create the one daughter cell.
-        var copyEntity = SpawnHelpers.SpawnMicrobe(Species, Translation + separation,
-            GetParent(), SpawnHelpers.LoadMicrobeScene(), true, cloudSystem, CurrentGame);
-
-        // Make it despawn like normal
-        SpawnSystem.AddEntityToTrack(copyEntity);
-
-        // Remove the compounds from the created cell
-        copyEntity.Compounds.ClearCompounds();
-
-        var keys = new List<Compound>(Compounds.Compounds.Keys);
-        var reproductionCompounds = copyEntity.CalculateTotalCompounds();
-
-        // Split the compounds between the two cells.
-        foreach (var compound in keys)
-        {
-            var amount = Compounds.GetCompoundAmount(compound);
-
-            if (amount <= 0)
-                continue;
-
-            // If the compound is for reproduction we give player and NPC microbes different amounts.
-            if (reproductionCompounds.TryGetValue(compound, out float divideAmount))
-            {
-                // The amount taken away from the parent cell depends on if it is a player or NPC. Player
-                // cells always have 50% of the compounds they divided with taken away.
-                float amountToTake = amount * 0.5f;
-
-                if (!IsPlayerMicrobe)
-                {
-                    // NPC parent cells have at least 50% taken away, or more if it would leave them
-                    // with more than 90% of the compound it would take to immediately divide again.
-                    amountToTake = Math.Max(amountToTake, amount - (divideAmount * 0.9f));
-                }
-
-                Compounds.TakeCompound(compound, amountToTake);
-
-                // Since the child cell is always an NPC they are given either 50% of the compound from the
-                // parent, or 90% of the amount required to immediately divide again, whichever is smaller.
-                float amountToGive = Math.Min(amount * 0.5f, divideAmount * 0.9f);
-                var addedCompound = copyEntity.Compounds.AddCompound(compound, amountToGive);
-
-                if (addedCompound < amountToGive)
-                {
-                    // TODO: handle the excess compound that didn't fit in the other cell
-                }
-            }
-            else
-            {
-                // Non-reproductive compounds just always get split evenly to both cells.
-                Compounds.TakeCompound(compound, amount * 0.5f);
-
-                var amountAdded = copyEntity.Compounds.AddCompound(compound, amount * 0.5f);
-
-                if (amountAdded < amount)
-                {
-                    // TODO: handle the excess compound that didn't fit in the other cell
-                }
-            }
-        }
-
-        // Play the split sound
-        PlaySoundEffect("res://assets/sounds/soundeffects/reproduction.ogg");
-    }
-
-    /// <summary>
-    ///   Throws some compound out of this Microbe, up to maxAmount
-    /// </summary>
-    public float EjectCompound(Compound compound, float maxAmount)
-    {
-        float amount = Compounds.TakeCompound(compound, maxAmount);
-
-        SpawnEjectedCompound(compound, amount);
-        return amount;
-    }
-
-    /// <summary>
-    ///   Calculates the reproduction progress for a cell, used to
-    ///   show how close the player is getting to the editor.
-    /// </summary>
-    public float CalculateReproductionProgress(out Dictionary<Compound, float> gatheredCompounds,
-        out Dictionary<Compound, float> totalCompounds)
-    {
-        // Calculate total compounds needed to split all organelles
-        totalCompounds = CalculateTotalCompounds();
-
-        // Calculate how many compounds the cell already has absorbed to grow
-        gatheredCompounds = CalculateAlreadyAbsorbedCompounds();
-
-        // Add the currently held compounds
-        var keys = new List<Compound>(gatheredCompounds.Keys);
-
-        foreach (var key in keys)
-        {
-            float value = Math.Max(0.0f, Compounds.GetCompoundAmount(key) -
-                Constants.ORGANELLE_GROW_STORAGE_MUST_HAVE_AT_LEAST);
-
-            if (value > 0)
-            {
-                float existing = gatheredCompounds[key];
-
-                // Only up to the total needed
-                float total = totalCompounds[key];
-
-                gatheredCompounds[key] = Math.Min(total, existing + value);
-            }
-        }
-
-        float totalFraction = 0;
-
-        foreach (var entry in totalCompounds)
-        {
-            float gathered = 0;
-
-            if (gatheredCompounds.ContainsKey(entry.Key))
-                gathered = gatheredCompounds[entry.Key];
-
-            totalFraction += gathered / entry.Value;
-        }
-
-        return totalFraction / totalCompounds.Count;
-    }
-
-    /// <summary>
-    ///   Calculates total compounds needed for a cell to reproduce,
-    /// used by calculateReproductionProgress to calculate the
-    /// fraction done.  </summary>
-    public Dictionary<Compound, float> CalculateTotalCompounds()
-    {
-        var result = new Dictionary<Compound, float>();
-
-        foreach (var organelle in organelles)
-        {
-            if (organelle.IsDuplicate)
-                continue;
-
-            result.Merge(organelle.Definition.InitialComposition);
-        }
-
-        return result;
-    }
-
-    /// <summary>
-    ///   Calculates how much compounds organelles have already absorbed
-    /// </summary>
-    public Dictionary<Compound, float> CalculateAlreadyAbsorbedCompounds()
-    {
-        var result = new Dictionary<Compound, float>();
-
-        foreach (var organelle in organelles)
-        {
-            if (organelle.IsDuplicate)
-                continue;
-
-            if (organelle.WasSplit)
-            {
-                // Organelles are reset on split, so we use the full
-                // cost as the gathered amount
-                result.Merge(organelle.Definition.InitialComposition);
-                continue;
-            }
-
-            organelle.CalculateAbsorbedCompounds(result);
-        }
-
-        return result;
-    }
-
-    public override void _Process(float delta)
-    {
-        // Updates the listener if this is the player owned microbe.
-        if (listener != null)
-        {
-            // Listener is directional and since it is a child of the microbe it will have the same forward
-            // vector as the parent. Since we want sound to come from the side of the screen relative to the
-            // camera rather than the microbe we need to force the listener to face up every frame.
-            Transform transform = GlobalTransform;
-            transform.basis = new Basis(new Vector3(0.0f, 0.0f, -1.0f));
-            listener.GlobalTransform = transform;
-        }
 
         if (membraneOrganellePositionsAreDirty)
         {
@@ -1039,13 +478,6 @@
         base._ExitTree();
     }
 
-    public void OnDestroyed()
-    {
-        Colony?.RemoveFromColony(this);
-
-        AliveMarker.Alive = false;
-    }
-
     public void AIThink(float delta, Random random, MicrobeAICommonData data)
     {
         if (IsPlayerMicrobe)
@@ -1068,127 +500,12 @@
 
     public override void _IntegrateForces(PhysicsDirectBodyState physicsState)
     {
+        if (ColonyParent != null)
+            return;
+
         // TODO: should movement also be applied here?
 
         physicsState.Transform = GetNewPhysicsRotation(physicsState.Transform);
-    }
-
-    /// <summary>
-    ///   Removes this cell and child cells from the colony.
-    /// </summary>
-    /// <remarks>
-    ///   <para>
-    ///     If this is the colony master, this disbands the whole colony
-    ///   </para>
-    /// </remarks>
-    public void UnbindAll()
-    {
-        if (State == MicrobeState.Unbinding || State == MicrobeState.Binding)
-            State = MicrobeState.Normal;
-
-        // TODO: once the colony leader can leave without the entire colony disbanding this perhaps should keep the
-        // disband entire colony functionality
-        Colony?.RemoveFromColony(this);
-    }
-
-    internal void OnColonyMemberRemoved(Microbe microbe)
-    {
-        if (microbe == this)
-        {
-            OnUnbound?.Invoke(this);
-
-            RevertNodeParent();
-            ai?.ResetAI();
-
-            Mode = ModeEnum.Rigid;
-
-            return;
-        }
-
-        if (hostileEngulfer != microbe)
-            microbe.RemoveCollisionExceptionWith(this);
-        if (microbe.hostileEngulfer != this)
-            RemoveCollisionExceptionWith(microbe);
-    }
-
-    internal void ReParentShapes(Microbe to, Vector3 offset)
-    {
-        foreach (var organelle in organelles)
-            organelle.ReParentShapes(to, offset);
-    }
-
-    internal void OnColonyMemberAdded(Microbe microbe)
-    {
-        if (microbe == this)
-        {
-            OnIGotAddedToColony();
-
-            if (Colony.Master != this)
-            {
-                Mode = ModeEnum.Static;
-            }
-
-            ReParentShapes(Colony.Master, GetOffsetRelativeToMaster());
-
-            // Re-adding collision exception because the bodies shapes got updated
-            AddCollisionExceptionWith(Colony.Master);
-            Colony.Master.AddCollisionExceptionWith(this);
-        }
-        else
-        {
-            AddCollisionExceptionWith(microbe);
-            microbe.AddCollisionExceptionWith(this);
-        }
-    }
-
-    internal void SuccessfulScavenge()
-    {
-        GameWorld.AlterSpeciesPopulation(Species,
-            Constants.CREATURE_SCAVENGE_POPULATION_GAIN,
-            TranslationServer.Translate("SUCCESSFUL_SCAVENGE"));
-    }
-
-    internal void SuccessfulKill()
-    {
-        GameWorld.AlterSpeciesPopulation(Species,
-            Constants.CREATURE_KILL_POPULATION_GAIN,
-            TranslationServer.Translate("SUCCESSFUL_KILL"));
-    }
-
-    private Microbe GetColonyMemberWithShapeOwner(uint ownerID, MicrobeColony colony)
-    {
-        foreach (var microbe in colony.ColonyMembers)
-        {
-            if (microbe.organelles.Any(o => o.HasShape(ownerID)) || microbe.IsPilus(ownerID))
-                return microbe;
-        }
-
-        // TODO: I really hope there is no way to hit this. I would really hate to reduce the game stability due to
-        // possibly bogus ownerID values that sometimes seem to come from Godot
-        // https://github.com/Revolutionary-Games/Thrive/issues/2504
-        throw new InvalidOperationException();
-    }
-
-    private Vector3 GetOffsetRelativeToMaster()
-    {
-        return (GlobalTransform.origin - Colony.Master.GlobalTransform.origin).Rotated(Vector3.Down,
-            Colony.Master.Rotation.y);
-    }
-
-    private void OnIGotAddedToColony()
-    {
-        State = MicrobeState.Normal;
-        UnreadyToReproduce();
-
-        if (ColonyParent == null)
-            return;
-
-        var newTransform = GetNewRelativeTransform();
-
-        Rotation = newTransform.rotation;
-        Translation = newTransform.translation;
-
-        ChangeNodeParent(ColonyParent);
     }
 
     /// <summary>
@@ -1257,297 +574,6 @@
         OrganelleParent.Scale = scale;
     }
 
-    private void SetMembraneFromSpecies()
-    {
-        Membrane.Type = Species.MembraneType;
-        Membrane.Tint = Species.Colour;
-        Membrane.Dirty = true;
-        ApplyMembraneWigglyness();
-    }
-
-    private void HandleCompoundAbsorbing(float delta)
-    {
-        // max here buffs compound absorbing for the smallest cells
-        var grabRadius = Mathf.Max(Radius, 3.0f);
-
-        cloudSystem.AbsorbCompounds(GlobalTransform.origin, grabRadius, Compounds,
-            TotalAbsorbedCompounds, delta, Membrane.Type.ResourceAbsorptionFactor);
-
-        if (IsPlayerMicrobe && CheatManager.InfiniteCompounds)
-        {
-            var usefulCompounds = SimulationParameters.Instance.GetCloudCompounds().Where(Compounds.IsUseful);
-            foreach (var usefulCompound in usefulCompounds)
-                Compounds.AddCompound(usefulCompound, Compounds.Capacity - Compounds.GetCompoundAmount(usefulCompound));
-        }
-    }
-
-    private void CheckEngulfShapeSize()
-    {
-        var wanted = Radius;
-        if (engulfShape.Radius != wanted)
-            engulfShape.Radius = wanted;
-    }
-
-    /// <summary>
-    ///   Vents (throws out) non-useful compounds from this cell
-    /// </summary>
-    private void HandleCompoundVenting(float delta)
-    {
-        // TODO: check that this works
-        // Skip if process system has not run yet
-        if (!Compounds.HasAnyBeenSetUseful())
-            return;
-
-        float amountToVent = Constants.COMPOUNDS_TO_VENT_PER_SECOND * delta;
-
-        // Cloud types are ones that can be vented
-        foreach (var type in SimulationParameters.Instance.GetCloudCompounds())
-        {
-            // Vent if not useful, or if over float the capacity
-            if (!Compounds.IsUseful(type))
-            {
-                amountToVent -= EjectCompound(type, amountToVent);
-            }
-            else if (Compounds.GetCompoundAmount(type) > 2 * Compounds.Capacity)
-            {
-                // Vent the part that went over
-                float toVent = Compounds.GetCompoundAmount(type) - (2 * Compounds.Capacity);
-
-                amountToVent -= EjectCompound(type, Math.Min(toVent, amountToVent));
-            }
-=======
->>>>>>> 408d295a
-
-        if (membraneOrganellePositionsAreDirty)
-        {
-            // Redo the cell membrane.
-            SendOrganellePositionsToMembrane();
-
-            if (IsForPreviewOnly)
-            {
-                // Update once for the positioning of external organelles
-                foreach (var organelle in organelles.Organelles)
-                    organelle.Update(delta);
-            }
-        }
-
-        // The code below starting from here is not needed for a display-only cell
-        if (IsForPreviewOnly)
-            return;
-
-        CheckEngulfShapeSize();
-
-        // https://github.com/Revolutionary-Games/Thrive/issues/1976
-        if (delta <= 0)
-            return;
-
-        HandleCompoundAbsorbing(delta);
-
-        // Movement factor is reset here. HandleEngulfing will set the right value
-        MovementFactor = 1.0f;
-        queuedMovementForce = new Vector3(0, 0, 0);
-
-        // Reduce agent emission cooldown
-        AgentEmissionCooldown -= delta;
-        if (AgentEmissionCooldown < 0)
-            AgentEmissionCooldown = 0;
-
-        // Fire queued agents
-        if (queuedToxinToEmit != null)
-        {
-            EmitToxin(queuedToxinToEmit);
-            queuedToxinToEmit = null;
-        }
-
-        HandleFlashing(delta);
-        HandleHitpointsRegeneration(delta);
-        HandleReproduction(delta);
-
-        // Handles engulfing related stuff as well as modifies the
-        // movement factor. This needs to be done before Update is
-        // called on organelles as movement organelles will use
-        // MovementFactor.
-        HandleEngulfing(delta);
-
-        // Handles binding related stuff
-        HandleBinding(delta);
-        HandleUnbinding();
-
-        HandleOsmoregulation(delta);
-
-        // Let organelles do stuff (this for example gets the movement force from flagella)
-        foreach (var organelle in organelles.Organelles)
-        {
-            organelle.Update(delta);
-        }
-
-        // Movement
-        if (ColonyParent == null)
-        {
-            if (MovementDirection != new Vector3(0, 0, 0) ||
-                queuedMovementForce != new Vector3(0, 0, 0))
-            {
-                // Movement direction should not be normalized to allow different speeds
-                Vector3 totalMovement = new Vector3(0, 0, 0);
-
-                if (MovementDirection != new Vector3(0, 0, 0))
-                {
-                    totalMovement += DoBaseMovementForce(delta);
-                }
-
-                totalMovement += queuedMovementForce;
-
-                ApplyMovementImpulse(totalMovement, delta);
-
-                // Play movement sound if one isn't already playing.
-                if (!movementAudio.Playing)
-                    movementAudio.Play();
-            }
-        }
-
-        // Rotation is applied in the physics force callback as that's
-        // the place where the body rotation can be directly set
-        // without problems
-
-        HandleCompoundVenting(delta);
-
-        if (Colony != null && Colony.Master == this)
-            Colony.Process(delta);
-
-        lastCheckedATPDamage += delta;
-
-        while (lastCheckedATPDamage >= Constants.ATP_DAMAGE_CHECK_INTERVAL)
-        {
-            lastCheckedATPDamage -= Constants.ATP_DAMAGE_CHECK_INTERVAL;
-            ApplyATPDamage();
-        }
-
-        Membrane.HealthFraction = Hitpoints / MaxHitpoints;
-
-        if (Hitpoints <= 0 || Dead)
-        {
-            HandleDeath(delta);
-        }
-        else
-        {
-            // As long as the player has been alive they can go to the editor in freebuild
-            if (OnReproductionStatus != null && CurrentGame.FreeBuild)
-            {
-                OnReproductionStatus(this, true);
-            }
-        }
-    }
-
-    public override void _EnterTree()
-    {
-        if (IsPlayerMicrobe)
-            CheatManager.OnPlayerDuplicationCheatUsed += OnPlayerDuplicationCheat;
-    }
-
-    public override void _ExitTree()
-    {
-        if (IsPlayerMicrobe)
-            CheatManager.OnPlayerDuplicationCheatUsed -= OnPlayerDuplicationCheat;
-
-        base._ExitTree();
-    }
-
-    public void AIThink(float delta, Random random, MicrobeAICommonData data)
-    {
-        if (IsPlayerMicrobe)
-            throw new InvalidOperationException("AI can't run on the player microbe");
-
-        if (Dead)
-            return;
-
-        try
-        {
-            ai.Think(delta, random, data);
-        }
-#pragma warning disable CA1031 // AI needs to be boxed good
-        catch (Exception e)
-#pragma warning restore CA1031
-        {
-            GD.PrintErr("Microbe AI failure! " + e);
-        }
-    }
-
-    public override void _IntegrateForces(PhysicsDirectBodyState physicsState)
-    {
-        if (ColonyParent != null)
-            return;
-
-        // TODO: should movement also be applied here?
-
-        physicsState.Transform = GetNewPhysicsRotation(physicsState.Transform);
-    }
-
-    /// <summary>
-    ///   This method calculates the relative rotation and translation this microbe should have to its microbe parent.
-    ///   <a href="https://randomthrivefiles.b-cdn.net/documentation/fixed_colony_rotation_explanation_image.png">
-    ///     Visual explanation
-    ///   </a>
-    /// </summary>
-    /// <remarks>
-    ///   <para>
-    ///     Storing the old global translation and rotation, re-parenting and then reapplying the stored values is
-    ///     worse than this code because this code utilizes GetVectorTowardsNearestPointOfMembrane. This reduces the
-    ///     visual gap between the microbes in a colony.
-    ///   </para>
-    /// </remarks>
-    /// <returns>Returns relative translation and rotation</returns>
-    private (Vector3 translation, Vector3 rotation) GetNewRelativeTransform()
-    {
-        // Gets the global rotation of the parent
-        var globalParentRotation = ColonyParent.GlobalTransform.basis.GetEuler();
-
-        // A vector from the parent to me
-        var vectorFromParent = GlobalTransform.origin - ColonyParent.GlobalTransform.origin;
-
-        // A vector from me to the parent
-        var vectorToParent = -vectorFromParent;
-
-        // TODO: using quaternions here instead of assuming that rotating about the up/down axis is right would be nice
-        // This vector represents the vectorToParent as if I had no rotation.
-        // This works by rotating vectorToParent by the negative value (therefore Down) of my current rotation
-        // This is important, because GetVectorTowardsNearestPointOfMembrane only works with non-rotated microbes
-        var vectorToParentWithoutRotation = vectorToParent.Rotated(Vector3.Down, Rotation.y);
-
-        // This vector represents the vectorFromParent as if the parent had no rotation.
-        var vectorFromParentWithoutRotation = vectorFromParent.Rotated(Vector3.Down, globalParentRotation.y);
-
-        // Calculates the vector from the center of the parent's membrane towards me with canceled out rotation.
-        // This gets added to the vector calculated one call before.
-        var correctedVectorFromParent = ColonyParent.Membrane
-            .GetVectorTowardsNearestPointOfMembrane(vectorFromParentWithoutRotation.x,
-                vectorFromParentWithoutRotation.z).Rotated(Vector3.Up, globalParentRotation.y);
-
-        // Calculates the vector from my center to my membrane towards the parent.
-        // This vector gets rotated back to cancel out the rotation applied two calls above.
-        // -= to negate the vector, so that the two membrane vectors amplify
-        correctedVectorFromParent -= Membrane
-            .GetVectorTowardsNearestPointOfMembrane(vectorToParentWithoutRotation.x, vectorToParentWithoutRotation.z)
-            .Rotated(Vector3.Up, Rotation.y);
-
-        // Rotated because the rotational scope is different.
-        var newTranslation = correctedVectorFromParent.Rotated(Vector3.Down, globalParentRotation.y);
-
-        return (newTranslation, Rotation - globalParentRotation);
-    }
-
-    private void SetScaleFromSpecies()
-    {
-        var scale = new Vector3(1.0f, 1.0f, 1.0f);
-
-        // Bacteria are 50% the size of other cells
-        if (Species.IsBacteria)
-            scale = new Vector3(0.5f, 0.5f, 0.5f);
-
-        // Scale only the graphics parts to not have physics affected
-        Membrane.Scale = scale;
-        OrganelleParent.Scale = scale;
-    }
-
     private Node GetStageAsParent()
     {
         if (Colony == null)
