--- conflicted
+++ resolved
@@ -347,11 +347,8 @@
         }
 
         atp = SimulationParameters.Instance.GetCompound("atp");
-<<<<<<< HEAD
         glucose = SimulationParameters.Instance.GetCompound("glucose");
-=======
         mucilage = SimulationParameters.Instance.GetCompound("mucilage");
->>>>>>> 9258343f
         lipase = SimulationParameters.Instance.GetEnzyme("lipase");
 
         engulfAudio = GetNode<HybridAudioPlayer>("EngulfAudio");
