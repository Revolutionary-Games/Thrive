--- conflicted
+++ resolved
@@ -475,10 +475,6 @@
                 foreach (var child in ColonyChildren)
                 {
                     AddChild(child);
-<<<<<<< HEAD
-=======
-
->>>>>>> c57976f2
                     // Re-adds the colony members to collision exception list of each microbe in colony
                     // Then with the master collision exception list
                     foreach (var member in ColonyChildren)
