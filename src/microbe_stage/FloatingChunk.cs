--- conflicted
+++ resolved
@@ -8,11 +8,7 @@
 /// </summary>
 [JSONAlwaysDynamicType]
 [SceneLoadedClass("res://src/microbe_stage/FloatingChunk.tscn", UsesEarlyResolve = false)]
-<<<<<<< HEAD
-public class FloatingChunk : RigidBody, ISpawned, ISaveLoadedTracked, IEngulfable
-=======
-public class FloatingChunk : RigidBody, ISpawned
->>>>>>> 7e4758db
+public class FloatingChunk : RigidBody, ISpawned, IEngulfable
 {
     [Export]
     [JsonProperty]
