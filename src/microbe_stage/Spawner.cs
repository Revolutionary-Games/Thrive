﻿using System;
using System.Collections.Generic;
using System.Linq;
using Godot;

/// <summary>
///   Spawner that can be added to a SpawnSystem to be used for spawning things
/// </summary>
public abstract class Spawner
{
    private float[] binomialValuesCache;

    public virtual int BinomialN => 0;
    public virtual float BinomialP => 0;

    /// <summary>
    ///   The minimum distance between spawns.
    /// </summary>
    public virtual float MinDistanceSquared => 0;

    /// <summary>
    ///   If this is queued to be destroyed the spawn system will remove this on next update
    /// </summary>
    /// <value><c>true</c> if destroy queued; otherwise, <c>false</c>.</value>
    public bool DestroyQueued { get; set; }

    /// <summary>
    ///   The calculated binomial values. Should add up to roughly 1f. Lazily calculated.
    /// </summary>
    private float[] BinomialValues
    {
        get
        {
            if (binomialValuesCache != null)
                return binomialValuesCache;

            var nFactorial = MathUtils.Factorial(BinomialN);

            // nCr(BinomialN, r) * BinomialP^r * (1 - BinomialP)^(BinomialN - r)
            binomialValuesCache = Enumerable.Range(0, BinomialN).Select(r =>
                MathUtils.NCr(BinomialN, nFactorial, r) * Mathf.Pow(BinomialP, r) *
                Mathf.Pow(1 - BinomialP, BinomialN - r)).ToArray();
            return binomialValuesCache;
        }
    }

    /// <summary>
    ///   Evenly distributes the spawns in a sector.
    /// </summary>
    /// <returns>Returns the relative points where stuff should spawn</returns>
    public virtual IEnumerable<Vector3> GetSpawnPoints(float sectorDensity,
        Random random)
    {
        var spawns = GetSpawnsInASector(sectorDensity, random);
        var results = new List<Vector3>(spawns);
        for (var i = 0; i < spawns; i++)
        {
            var vector = new Vector3(random.NextFloat(), 0, random.NextFloat());
            vector *= Constants.SECTOR_SIZE;

            // Check if another spawn is too close
            if (results.Any(v => (v - vector).LengthSquared() < MinDistanceSquared))
            {
                i--;
                continue;
            }

            results.Add(vector);
        }

        return results;
    }

    /// <summary>
    ///   Instantiate the next thing.
    ///   This is an enumerator to be able to control how many things to spawn per frame easily.
    ///   Do not add those instances to the world, that's the spawn system's job.
    /// </summary>
    /// <param name="location">Location the spawn system wants to spawn a thing at</param>
    /// <returns>An enumerator which defines the instances of the object to spawn</returns>
    public abstract IEnumerable<SpawnedRigidBody> Instantiate(Vector3 location);

    /// <summary>
    ///   Used in <see cref="GetSpawnPoints"/> to determine how many spawns should occur in this sector and therefore
    ///   the length of the list returned vector list.
    /// </summary>
<<<<<<< HEAD
    /// <returns>Returns the amount of spawns in a sector.</returns>
    protected virtual int GetSpawnsInASector(float sectorDensity, Random random)
    {
        if (BinomialP == 0)
            return 0;

        var nextRandom = random.NextFloat() * sectorDensity;
        var binomialSum = 0f;
        var i = 0;
        do
        {
            binomialSum += BinomialValues[i++];
        }
        while (nextRandom >= binomialSum);

        return i - 1;
    }
=======
    /// <param name="worldNode">The parent node of spawned entities</param>
    /// <param name="location">Location the spawn system wants to spawn a thing at</param>
    /// <returns>An enumerator that on each next call spawns one thing</returns>
    public abstract IEnumerable<ISpawned>? Spawn(Node worldNode, Vector3 location);
>>>>>>> 44c2d809

    /// <summary>
    ///   Clears the cache for the binomial values.
    ///   Call this when <see cref="BinomialN"/> or <see cref="BinomialP"/> change.
    /// </summary>
    protected void ClearBinomialValues()
    {
        binomialValuesCache = null;
    }
}<|MERGE_RESOLUTION|>--- conflicted
+++ resolved
@@ -8,7 +8,7 @@
 /// </summary>
 public abstract class Spawner
 {
-    private float[] binomialValuesCache;
+    private float[]? binomialValuesCache;
 
     public virtual int BinomialN => 0;
     public virtual float BinomialP => 0;
@@ -78,13 +78,12 @@
     /// </summary>
     /// <param name="location">Location the spawn system wants to spawn a thing at</param>
     /// <returns>An enumerator which defines the instances of the object to spawn</returns>
-    public abstract IEnumerable<SpawnedRigidBody> Instantiate(Vector3 location);
+    public abstract IEnumerable<SpawnedRigidBody>? Instantiate(Vector3 location);
 
     /// <summary>
     ///   Used in <see cref="GetSpawnPoints"/> to determine how many spawns should occur in this sector and therefore
     ///   the length of the list returned vector list.
     /// </summary>
-<<<<<<< HEAD
     /// <returns>Returns the amount of spawns in a sector.</returns>
     protected virtual int GetSpawnsInASector(float sectorDensity, Random random)
     {
@@ -102,12 +101,6 @@
 
         return i - 1;
     }
-=======
-    /// <param name="worldNode">The parent node of spawned entities</param>
-    /// <param name="location">Location the spawn system wants to spawn a thing at</param>
-    /// <returns>An enumerator that on each next call spawns one thing</returns>
-    public abstract IEnumerable<ISpawned>? Spawn(Node worldNode, Vector3 location);
->>>>>>> 44c2d809
 
     /// <summary>
     ///   Clears the cache for the binomial values.
