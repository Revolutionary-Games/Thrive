--- conflicted
+++ resolved
@@ -6,40 +6,24 @@
 /// </summary>
 public partial class FluidCurrentDisplay : GpuParticles3D
 {
-<<<<<<< HEAD
     private const float MIN_DISTANCE_TO_REPOSITION = 1.0f;
-=======
     private readonly StringName gameTimeParameterName = new("gameTime");
     private readonly StringName speedParameterName = new("speed");
     private readonly StringName chaoticnessParameterName = new("chaoticness");
     private readonly StringName scaleParameterName = new("scale");
->>>>>>> 4c69c8ed
 
 #pragma warning disable CA2213
     private ShaderMaterial material = null!;
 
-<<<<<<< HEAD
-    private MicrobeStage stage = null!;
+    private Node3D parent = null!;
 
-    private Node3D parent = null!;
-=======
     private IWorldSimulation timeScaling = null!;
->>>>>>> 4c69c8ed
 #pragma warning restore CA2213
 
     private float time;
 
-<<<<<<< HEAD
     private Vector3 previousParentPosition;
 
-    public void Init(MicrobeStage microbeStage, Node3D parentNode)
-    {
-        stage = microbeStage;
-        parent = parentNode;
-    }
-
-=======
->>>>>>> 4c69c8ed
     public override void _Ready()
     {
         base._Ready();
@@ -47,9 +31,10 @@
         material = (ShaderMaterial)ProcessMaterial;
     }
 
-    public void Init(IWorldSimulation worldTimeSource)
+    public void Init(IWorldSimulation worldTimeSource, Node3D parentNode)
     {
         timeScaling = worldTimeSource;
+        parent = parentNode;
     }
 
     public override void _Process(double delta)
