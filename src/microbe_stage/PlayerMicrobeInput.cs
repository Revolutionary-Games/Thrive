--- conflicted
+++ resolved
@@ -1,8 +1,5 @@
-<<<<<<< HEAD
 using System;
-=======
-﻿using System.Collections.Generic;
->>>>>>> 68ecc2a4
+using System.Collections.Generic;
 using Godot;
 
 /// <summary>
