<<<<<<< HEAD
﻿using System.Collections.Generic;
using Godot;
=======
using System.Collections.Generic;
>>>>>>> 15b9337e

/// <summary>
///   Definition of a bio process that cells can do in the form of a TweakedProcess.
/// </summary>
public class BioProcess : IRegistryType
{
    /// <summary>
    ///   User visible pretty name
    /// </summary>
    public string Name;

    /// <summary>
    ///   Inputs the process needs. The keys are compound names and values are amounts
    /// </summary>
    public Dictionary<Compound, float> Inputs;

    public Dictionary<Compound, float> Outputs;

    public string InternalName { get; set; }

    public void Check(string name)
    {
        if (Inputs == null || Outputs == null)
        {
            throw new InvalidRegistryDataException(name, GetType().Name,
                "Empty inputs or outputs");
        }

        if (Inputs.Count == 0 && Outputs.Count == 0)
        {
            throw new InvalidRegistryDataException(name, GetType().Name,
                "Process has no inputs AND no outputs");
        }

        foreach (var input in Inputs)
        {
            if (input.Value <= 0)
            {
                throw new InvalidRegistryDataException(name, GetType().Name,
                    "Non-positive amount of input compound " + input.Key + " found");
            }
        }

        foreach (var output in Outputs)
        {
            if (output.Value <= 0)
            {
                throw new InvalidRegistryDataException(name, GetType().Name,
                    "Non-positive amount of output compound " + output.Key + " found");
            }
        }
    }

    public string GetName()
    {
        return TranslationServer.Translate(Name);
    }
}<|MERGE_RESOLUTION|>--- conflicted
+++ resolved
@@ -1,9 +1,5 @@
-<<<<<<< HEAD
-﻿using System.Collections.Generic;
+using System.Collections.Generic;
 using Godot;
-=======
-using System.Collections.Generic;
->>>>>>> 15b9337e
 
 /// <summary>
 ///   Definition of a bio process that cells can do in the form of a TweakedProcess.
