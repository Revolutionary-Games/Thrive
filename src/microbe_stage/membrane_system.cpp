#include "membrane_system.h"
#include "engine/typedefs.h"

#include <Engine.h>
#include <Rendering/Graphics.h>
#include <bsfCore/Mesh/BsMesh.h>
#include <bsfCore/RenderAPI/BsVertexDataDesc.h>

#include <algorithm>
#include <atomic>

using namespace thrive;

////////////////////////////////////////////////////////////////////////////////
// Membrane Component
////////////////////////////////////////////////////////////////////////////////

//! This must be big enough that no organelle can be at this position
constexpr auto INVALID_FOUND_ORGANELLE = -999999.f;

MembraneComponent::MembraneComponent(MembraneTypeId type) :
    Leviathan::Component(TYPE)
{
    membraneType = type;
    rawMembraneType = &SimulationParameters::membraneRegistry.getTypeData(membraneType);
}

MembraneComponent::~MembraneComponent()
{
    // Skip if no graphics
    if(!Engine::Get()->IsInGraphicalMode())
        return;

    LEVIATHAN_ASSERT(!m_item, "MembraneComponent not released");
}

void
    MembraneComponent::setMembraneType(MembraneTypeId type)
{
    membraneType = type;
    rawMembraneType = &SimulationParameters::membraneRegistry.getTypeData(membraneType);
}

MembraneTypeId
MembraneComponent::getMembraneType()
{
    return membraneType;
}

void
    MembraneComponent::Release(Leviathan::Scene* scene)
{
    releaseCurrentMesh();

    if(m_item) {
        m_item->DetachFromParent();
        m_item = nullptr;
    }
}
// ------------------------------------ //
Float2
    MembraneComponent::FindClosestOrganelles(const Float2& target)
{
    // The distance we want the membrane to be from the organelles squared.
    double closestSoFar = 4;
    int closestIndex = -1;

    for(size_t i = 0, end = organellePositions.size(); i < end; i++) {
        double lenToObject = (target - organellePositions[i]).LengthSquared();

        if(lenToObject < 4 && lenToObject < closestSoFar) {
            closestSoFar = lenToObject;

            closestIndex = i;
        }
    }

    if(closestIndex != -1)
        return organellePositions[closestIndex];
    else
        return {INVALID_FOUND_ORGANELLE, INVALID_FOUND_ORGANELLE};
}

Float2
    MembraneComponent::GetMovement(const Float2& target,
        const Float2& closestOrganelle)
{
    double power = pow(2.7, (-(target - closestOrganelle).Length()) / 10) / 50;

    return (closestOrganelle - target) * power;
}

Float3
    MembraneComponent::GetExternalOrganelle(double x, double y)
{
    // This gets called by the flagella every frame as on the first call this
    // object is not initialized yet. TODO: do something about that

    // This was causing little regular-interval lag bursts
    /*if(vertices2D.empty())
        LOG_WARNING("MembraneComponent: GetExternalOrganelle: called before "
                    "membrane is initialized. Returning 0, 0");
    */



    float organelleAngle = std::atan2(y, x);

    Float3 closestSoFar(0, 0, 0);
    float angleToClosest = Leviathan::PI * 2;

    for(const auto& vertex : vertices2D) {
        if(std::abs(std::atan2(vertex.Y, vertex.X) - organelleAngle) <
            angleToClosest) {
            closestSoFar = Float3(vertex.X, vertex.Y, 0);
            angleToClosest =
                std::abs(std::atan2(vertex.Y, vertex.X) - organelleAngle);
        }
    }

    // Swap to world coordinates from internal membrane coordinates
    return Float3(closestSoFar.X, 0, closestSoFar.Y);
}

bool
    MembraneComponent::contains(float x, float y)
{
    bool crosses = false;

    int n = vertices2D.size();
    for(int i = 0; i < n - 1; i++) {
        if((vertices2D[i].Y <= y && y < vertices2D[i + 1].Y) ||
            (vertices2D[i + 1].Y <= y && y < vertices2D[i].Y)) {
            if(x < (vertices2D[i + 1].X - vertices2D[i].X) *
                           (y - vertices2D[i].Y) /
                           (vertices2D[i + 1].Y - vertices2D[i].Y) +
                       vertices2D[i].X) {
                crosses = !crosses;
            }
        }
    }

    return crosses;
}

float
    MembraneComponent::calculateEncompassingCircleRadius() const
{
    if(m_isEncompassingCircleCalculated)
        return m_encompassingCircleRadius;

    float distanceSquared = 0;

    for(const auto& vertex : vertices2D) {

        const auto currentDistance = vertex.LengthSquared();
        if(currentDistance >= distanceSquared)
            distanceSquared = currentDistance;
    }

    m_isEncompassingCircleCalculated = true;
    m_encompassingCircleRadius = std::sqrt(distanceSquared);

    return m_encompassingCircleRadius;
}

// ------------------------------------ //
//! Should set the colour of the membrane once working
void
    MembraneComponent::setColour(const Float4& value)
{
    // Desaturate it here so it looks nicer (could implement as method that
    // could be called i suppose)
    float saturation;
    float brightness;
    float hue;

    value.ConvertToHSB(hue, saturation, brightness);
    colour = Float4::FromHSB(hue, saturation * .75, brightness);

    // If we already have created a material we need to re-apply it
    if(coloredMaterial) {

        coloredMaterial->SetFloat4("gTint", colour);
    }
}

void
    MembraneComponent::setHealthFraction(float value)
{
    healthFraction = std::clamp(value, 0.0f, 1.0f);

    // If we already have created a material we need to re-apply it
    if(coloredMaterial) {

        coloredMaterial->SetFloat("gHealthFraction", healthFraction);
    }
}

Float4
    MembraneComponent::getColour() const
{
    return colour;
}
// ------------------------------------ //
void
    MembraneComponent::Update(Leviathan::Scene* scene,
        const Leviathan::SceneNode::pointer& parentComponentPos,
        const bs::SPtr<bs::VertexDataDesc>& vertexDesc)
{
    if(clearNeeded) {

        releaseCurrentMesh();
        clearNeeded = false;
    }

    // Skip if the mesh is already created //
    if(isInitialized)
        return;

    if(!isInitialized)
        Initialize();

    // Skip if no graphics
    if(!Engine::Get()->IsInGraphicalMode())
        return;

    // This is a triangle fan so we only need 2 + n vertices
    // This is actually a triangle list, but the index buffer is used to build
    // the indices (to emulate a triangle fan)
    const auto bufferSize = vertices2D.size() + 2;
    const auto indexSize = vertices2D.size() * 3;

    bs::MESH_DESC meshDesc;
    meshDesc.numVertices = bufferSize;
    meshDesc.numIndices = bufferSize;

    meshDesc.indexType = bs::IT_32BIT;
    // This is static as logic for detecting just moved vertices (no new
    // created) isn't done. This is recreated every time
    meshDesc.usage = bs::MU_STATIC;
    meshDesc.subMeshes.push_back(
        bs::SubMesh(0, indexSize, bs::DOT_TRIANGLE_LIST));

    meshDesc.vertexDesc = vertexDesc;

    // TODO: 16 bit indices would save memory
    bs::SPtr<bs::MeshData> meshData =
        bs::MeshData::create(bufferSize, indexSize, vertexDesc, bs::IT_32BIT);

    // Index mapping to build all triangles
    uint32_t* indexWrite = meshData->getIndices32();

    std::remove_pointer_t<decltype(indexWrite)> currentVertexIndex = 1;

    for(size_t i = 0; i < indexSize; i += 3) {
        indexWrite[i] = 0;
        indexWrite[i + 1] = currentVertexIndex + 1;
        indexWrite[i + 2] = currentVertexIndex;

        ++currentVertexIndex;
    }

    // Write mesh data //
    size_t writeIndex = 0;
    MembraneVertex* meshVertices =
        reinterpret_cast<MembraneVertex*>(meshData->getStreamData(0));

    writeIndex = InitializeCorrectMembrane(writeIndex, meshVertices);

    // This can be commented out when this works correctly, or maybe a
    // different macro for debug builds to include this check could
    // work, but it has to also work on linux
    LEVIATHAN_ASSERT(writeIndex == bufferSize, "Invalid array element math in "
                                               "fill vertex buffer");


    m_mesh = Leviathan::Mesh::MakeShared<Leviathan::Mesh>(
        bs::Mesh::create(meshData, meshDesc));
    // // Set the bounds to get frustum culling and LOD to work correctly.
    // // TODO: make this more accurate by calculating the actual extents
    // m_mesh->_setBounds(Ogre::Aabb(Float3::ZERO, Float3::UNIT_SCALE * 50)
    //     /*, false*/);
    // m_mesh->_setBoundingSphereRadius(50);

    // TODO: the material needs to be only recreated when the species properties
    // change, not every time an organelle is added or removed
    // Set the membrane material //
    auto baseMaterial = chooseMaterialByType();

    LEVIATHAN_ASSERT(baseMaterial, "no material for membrane");

    // The baseMaterial fetch makes a new instance so this is fine without
    // cloning
    coloredMaterial = baseMaterial;

    coloredMaterial->SetFloat4("gTint", colour);
    coloredMaterial->SetFloat("gHealthFraction", healthFraction);

    if(!m_item) {

        m_item = Leviathan::Renderable::MakeShared<Leviathan::Renderable>(
            *parentComponentPos);
    }

    m_item->SetMaterial(coloredMaterial);
    m_item->SetMesh(m_mesh);
    // m_item->setLayer(1 << scene->GetInternal());
}

void
    MembraneComponent::DrawCorrectMembrane()
{
    if (rawMembraneType->cellWall) {
        DrawCellWall();
    } else {
        DrawMembrane();
    }
}

size_t
    MembraneComponent::InitializeCorrectMembrane(size_t writeIndex,
        MembraneVertex* meshVertices)
{
    // All of these floats were originally doubles. But to have more
    // performance they are now floats

    // common variables
    float height = .1;
    const Float2 center(0.5, 0.5);

<<<<<<< HEAD
    if (rawMembraneType->cellWall) {
=======
    switch(membraneType) {
    case MEMBRANE_TYPE::MEMBRANE:
    case MEMBRANE_TYPE::DOUBLEMEMBRANE:
        meshVertices[writeIndex++] = {Float3(0, height / 2, 0), center};

        for(size_t i = 0, end = vertices2D.size(); i < end + 1; i++) {
            // Finds the UV coordinates be projecting onto a plane and
            // stretching to fit a circle.

            const double currentRadians = 2.0 * 3.1416 * i / end;

            meshVertices[writeIndex++] = {
                bs::Vector3(
                    vertices2D[i % end].X, height / 2, vertices2D[i % end].Y),
                center +
                    Float2(std::cos(currentRadians), std::sin(currentRadians)) /
                        2};
        }
        break;
    case MEMBRANE_TYPE::WALL:
    case MEMBRANE_TYPE::CHITIN:
>>>>>>> d3d5fee0
        // cell walls need obvious inner/outer memrbranes (we can worry
        // about chitin later)
        height = .05;
        meshVertices[writeIndex++] = {Float3(0, height / 2, 0), center};

        for(size_t i = 0, end = vertices2D.size(); i < end + 1; i++) {
            // Finds the UV coordinates be projecting onto a plane and
            // stretching to fit a circle.
            const double currentRadians = 3.1416 * i / end;
            meshVertices[writeIndex++] = {
                Float3(
                    vertices2D[i % end].X, height / 2, vertices2D[i % end].Y),
                center + Float2(cos(currentRadians), sin(currentRadians)) / 2};
        }
    } else {
        meshVertices[writeIndex++] = {bs::Vector3(0, height / 2, 0), center};

        for(size_t i = 0, end = vertices2D.size(); i < end + 1; i++) {
            // Finds the UV coordinates be projecting onto a plane and
            // stretching to fit a circle.

            const double currentRadians = 2.0 * 3.1416 * i / end;

            meshVertices[writeIndex++] = {
                bs::Vector3(
                    vertices2D[i % end].X, height / 2, vertices2D[i % end].Y),
                center + bs::Vector2(std::cos(currentRadians),
                             std::sin(currentRadians)) /
                             2};
        }
    }


    return writeIndex;
}

Leviathan::Material::pointer
    MembraneComponent::chooseMaterialByType()
{
    auto shader = Leviathan::Shader::MakeShared<Leviathan::Shader>(
        Engine::Get()->GetGraphics()->LoadShaderByName("membrane.bsl"));

    auto material =
        Leviathan::Material::MakeShared<Leviathan::Material>(shader);

    // This is just a tiny bit of graphics engine specific code so this is left
    // as is
    bs::HTexture normal;
    bs::HTexture damaged;

    normal = Engine::Get()->GetGraphics()->LoadTextureByName(
            rawMembraneType->normalTexture);
        damaged = Engine::Get()->GetGraphics()->LoadTextureByName(
            rawMembraneType->damagedTexture);

    LEVIATHAN_ASSERT(
        normal && damaged && shader, "failed to load some membrane resource");

    material->SetTexture("gAlbedoTex",
        Leviathan::Texture::MakeShared<Leviathan::Texture>(normal));
    material->SetTexture("gDamagedTex",
        Leviathan::Texture::MakeShared<Leviathan::Texture>(damaged));

<<<<<<< HEAD
    bs::ShaderVariation variation;
    variation.setBool("WIGGLY", !rawMembraneType->cellWall);
    material->setVariation(variation);
=======
    material->SetVariation("WIGGLY", wiggly);
>>>>>>> d3d5fee0

    return material;
}

void
    MembraneComponent::Initialize()
{
    for(const auto& pos : organellePositions) {
        if(std::abs(pos.X) + 1 > cellDimensions) {
            cellDimensions = std::abs(pos.X) + 1;
        }
        if(std::abs(pos.Y) + 1 > cellDimensions) {
            cellDimensions = std::abs(pos.Y) + 1;
        }
    }

    for(int i = membraneResolution; i > 0; i--) {
        vertices2D.emplace_back(-cellDimensions,
            cellDimensions - 2 * cellDimensions / membraneResolution * i);
    }
    for(int i = membraneResolution; i > 0; i--) {
        vertices2D.emplace_back(
            cellDimensions - 2 * cellDimensions / membraneResolution * i,
            cellDimensions);
    }
    for(int i = membraneResolution; i > 0; i--) {
        vertices2D.emplace_back(cellDimensions,
            -cellDimensions + 2 * cellDimensions / membraneResolution * i);
    }
    for(int i = membraneResolution; i > 0; i--) {
        vertices2D.emplace_back(
            -cellDimensions + 2 * cellDimensions / membraneResolution * i,
            -cellDimensions);
    }

    // Does this need to run 40*cellDimensions times. That seems to be
    // (reduced from 50 to 40 times, can probabbly be reduced more)
    for(int i = 0; i < 40 * cellDimensions; i++) {
        DrawCorrectMembrane();
    }

    // Subdivide();

    // Reset this cached status as new points have just been generated
    m_isEncompassingCircleCalculated = false;

    isInitialized = true;
}


// ------------------------------------ //
void
    MembraneComponent::DrawMembrane()
{
    // Stores the temporary positions of the membrane.
    auto newPositions = vertices2D;

    // Loops through all the points in the membrane and relocates them as
    // necessary.
    for(size_t i = 0, end = newPositions.size(); i < end; i++) {
        const auto closestOrganelle = FindClosestOrganelles(vertices2D[i]);
        if(closestOrganelle ==
            Float2(INVALID_FOUND_ORGANELLE, INVALID_FOUND_ORGANELLE)) {
            newPositions[i] =
                (vertices2D[(end + i - 1) % end] + vertices2D[(i + 1) % end]) /
                2;
        } else {
            const auto movementDirection =
                GetMovement(vertices2D[i], closestOrganelle);
            newPositions[i].X -= movementDirection.X;
            newPositions[i].Y -= movementDirection.Y;
        }
    }

    // Allows for the addition and deletion of points in the membrane.
    for(size_t i = 0; i < newPositions.size() - 1; i++) {
        // Check to see if the gap between two points in the membrane is too
        // big.
        if((newPositions[i] - newPositions[(i + 1) % newPositions.size()])
                .Length() > cellDimensions / membraneResolution) {
            // Add an element after the ith term that is the average of the
            // i and i+1 term.
            auto it = newPositions.begin();
            const auto tempPoint =
                (newPositions[(i + 1) % newPositions.size()] +
                    newPositions[i]) /
                2;
            newPositions.insert(it + i + 1, tempPoint);

            i++;
        }

        // Check to see if the gap between two points in the membrane is too
        // small.
        if((newPositions[(i + 1) % newPositions.size()] -
               newPositions[(i - 1) % newPositions.size()])
                .Length() < cellDimensions / membraneResolution) {
            // Delete the ith term.
            auto it = newPositions.begin();
            newPositions.erase(it + i);
        }
    }

    vertices2D = newPositions;
}

void
    MembraneComponent::sendOrganelles(double x, double y)
{
    organellePositions.emplace_back(x, y);
}

bool
    MembraneComponent::removeSentOrganelle(double x, double y)
{
    for(auto iter = organellePositions.begin();
        iter != organellePositions.end(); ++iter) {

        if(iter->X == x && iter->Y == y) {
            organellePositions.erase(iter);
            return true;
        }
    }

    return false;
}

void
    MembraneComponent::clear()
{
    clearNeeded = true;
}

void
    MembraneComponent::releaseCurrentMesh()
{
    isInitialized = false;
    vertices2D.clear();
    m_mesh = nullptr;
}

/*
Cell Wall Code Here
*/

// this is where the magic happens i think
Float2
    MembraneComponent::GetMovementForCellWall(const Float2& target,
        const Float2& closestOrganelle)
{
    double power = pow(10.0f, (-(target - closestOrganelle).Length())) / 50;

    return (closestOrganelle - target) * power;
}

void
    MembraneComponent::DrawCellWall()
{
    // Stores the temporary positions of the membrane.
    auto newPositions = vertices2D;

    // Loops through all the points in the membrane and relocates them as
    // necessary.
    for(size_t i = 0, end = newPositions.size(); i < end; i++) {
        const auto closestOrganelle = FindClosestOrganelles(vertices2D[i]);
        if(closestOrganelle ==
            Float2(INVALID_FOUND_ORGANELLE, INVALID_FOUND_ORGANELLE)) {
            newPositions[i] =
                (vertices2D[(end + i - 1) % end] + vertices2D[(i + 1) % end]) /
                2;
        } else {
            const auto movementDirection =
                GetMovementForCellWall(vertices2D[i], closestOrganelle);
            newPositions[i].X -= movementDirection.X;
            newPositions[i].Y -= movementDirection.Y;
        }
    }

    // Allows for the addition and deletion of points in the membrane.
    for(size_t i = 0; i < newPositions.size() - 1; i++) {
        // Check to see if the gap between two points in the membrane is too
        // big.
        if((newPositions[i] - newPositions[(i + 1) % newPositions.size()])
                .Length() > cellDimensions / membraneResolution) {
            // Add an element after the ith term that is the average of the
            // i and i+1 term.
            auto it = newPositions.begin();
            const auto tempPoint =
                (newPositions[(i + 1) % newPositions.size()] +
                    newPositions[i]) /
                2;
            newPositions.insert(it + i + 1, tempPoint);

            // Check to see if the gap between two points in the wall is too
            // small.
            if((newPositions[(i + 1) % newPositions.size()] -
                   newPositions[(i - 1) % newPositions.size()])
                    .Length() < cellDimensions / membraneResolution) {
                // Delete the ith term.
                auto it = newPositions.begin();
                newPositions.erase(it + i);
            }
            i++;
        }

        // Check to see if the gap between two points in the membrane is too
        // small.
        if((newPositions[(i + 1) % newPositions.size()] -
               newPositions[(i - 1) % newPositions.size()])
                .Length() < cellDimensions / membraneResolution) {
            // Delete the ith term.
            auto it = newPositions.begin();
            newPositions.erase(it + i);
        }
    }

    vertices2D = newPositions;
}
// ------------------------------------ //
// MembraneSystem
struct MembraneSystem::Implementation {

    Implementation()
    {
        m_vertexDesc = bs::VertexDataDesc::create();
        m_vertexDesc->addVertElem(bs::VET_FLOAT3, bs::VES_POSITION);
        m_vertexDesc->addVertElem(bs::VET_FLOAT2, bs::VES_TEXCOORD);
    }

    bs::SPtr<bs::VertexDataDesc> m_vertexDesc;
};

MembraneSystem::MembraneSystem() : m_impl(std::make_unique<Implementation>()) {}
MembraneSystem::~MembraneSystem() {}

void
    MembraneSystem::UpdateComponent(MembraneComponent& component,
        Leviathan::Scene* scene,
        const Leviathan::SceneNode::pointer& parentComponentPos)
{
    component.Update(scene, parentComponentPos, m_impl->m_vertexDesc);
}<|MERGE_RESOLUTION|>--- conflicted
+++ resolved
@@ -329,31 +329,7 @@
     float height = .1;
     const Float2 center(0.5, 0.5);
 
-<<<<<<< HEAD
     if (rawMembraneType->cellWall) {
-=======
-    switch(membraneType) {
-    case MEMBRANE_TYPE::MEMBRANE:
-    case MEMBRANE_TYPE::DOUBLEMEMBRANE:
-        meshVertices[writeIndex++] = {Float3(0, height / 2, 0), center};
-
-        for(size_t i = 0, end = vertices2D.size(); i < end + 1; i++) {
-            // Finds the UV coordinates be projecting onto a plane and
-            // stretching to fit a circle.
-
-            const double currentRadians = 2.0 * 3.1416 * i / end;
-
-            meshVertices[writeIndex++] = {
-                bs::Vector3(
-                    vertices2D[i % end].X, height / 2, vertices2D[i % end].Y),
-                center +
-                    Float2(std::cos(currentRadians), std::sin(currentRadians)) /
-                        2};
-        }
-        break;
-    case MEMBRANE_TYPE::WALL:
-    case MEMBRANE_TYPE::CHITIN:
->>>>>>> d3d5fee0
         // cell walls need obvious inner/outer memrbranes (we can worry
         // about chitin later)
         height = .05;
@@ -369,7 +345,7 @@
                 center + Float2(cos(currentRadians), sin(currentRadians)) / 2};
         }
     } else {
-        meshVertices[writeIndex++] = {bs::Vector3(0, height / 2, 0), center};
+        meshVertices[writeIndex++] = {Float3(0, height / 2, 0), center};
 
         for(size_t i = 0, end = vertices2D.size(); i < end + 1; i++) {
             // Finds the UV coordinates be projecting onto a plane and
@@ -378,9 +354,9 @@
             const double currentRadians = 2.0 * 3.1416 * i / end;
 
             meshVertices[writeIndex++] = {
-                bs::Vector3(
+                Float3(
                     vertices2D[i % end].X, height / 2, vertices2D[i % end].Y),
-                center + bs::Vector2(std::cos(currentRadians),
+                center + Float2(std::cos(currentRadians),
                              std::sin(currentRadians)) /
                              2};
         }
@@ -417,13 +393,7 @@
     material->SetTexture("gDamagedTex",
         Leviathan::Texture::MakeShared<Leviathan::Texture>(damaged));
 
-<<<<<<< HEAD
-    bs::ShaderVariation variation;
-    variation.setBool("WIGGLY", !rawMembraneType->cellWall);
-    material->setVariation(variation);
-=======
-    material->SetVariation("WIGGLY", wiggly);
->>>>>>> d3d5fee0
+    material->SetVariation("WIGGLY", !rawMembraneType->cellWall);
 
     return material;
 }
