﻿using System;
using System.Collections.Generic;
using Godot;
using Newtonsoft.Json;

/// <summary>
///   See FloatingChunk for what many of the fields here do
/// </summary>
public struct ChunkConfiguration : IEquatable<ChunkConfiguration>
{
    public string Name;

    /// <summary>
    ///   Possible models / scenes to use for this chunk
    /// </summary>
    public List<ChunkScene> Meshes;

    public float Density;
    public bool Dissolves;
    public float Radius;
    public float ChunkScale;
    public float Mass;
    public float Size;

    /// <summary>
    ///   How much compound is vented per second
    /// </summary>
    public float VentAmount;

    /// <summary>
    ///   If > 0 the amount of damage to deal on touch
    /// </summary>
    public float Damages;

    public bool DeleteOnTouch;

    /// <summary>
    ///   The name of kind of damage type this chunk inflicts.
    /// </summary>
    public string DamageType;

    public Dictionary<Compound, ChunkCompound>? Compounds;

    /// <summary>
<<<<<<< HEAD
    ///   Whether this chunk type is an Easter egg.
    /// </summary>
    public bool EasterEgg;
=======
    ///   The type of enzyme needed to break down this chunk.
    /// </summary>
    public string DissolverEnzyme;
>>>>>>> d15e0a63

    public static bool operator ==(ChunkConfiguration left, ChunkConfiguration right)
    {
        return left.Equals(right);
    }

    public static bool operator !=(ChunkConfiguration left, ChunkConfiguration right)
    {
        return !(left == right);
    }

    public override bool Equals(object obj)
    {
        if (obj is ChunkConfiguration other)
        {
            return Equals(other);
        }

        return false;
    }

    public override int GetHashCode()
    {
        return Name.GetHashCode();
    }

    public bool Equals(ChunkConfiguration other)
    {
        return Name == other.Name &&
            Density == other.Density &&
            Dissolves == other.Dissolves &&
            Radius == other.Radius &&
            ChunkScale == other.ChunkScale &&
            Mass == other.Mass &&
            Size == other.Size &&
            VentAmount == other.VentAmount &&
            Damages == other.Damages &&
            DeleteOnTouch == other.DeleteOnTouch &&
            Meshes.Equals(other.Meshes) &&
<<<<<<< HEAD
            Equals(Compounds, other.Compounds) &&
            EasterEgg == other.EasterEgg;
=======
            DamageType == other.DamageType &&
            DissolverEnzyme == other.DissolverEnzyme &&
            Equals(Compounds, other.Compounds);
>>>>>>> d15e0a63
    }

    public struct ChunkCompound : IEquatable<ChunkCompound>
    {
        public float Amount;

        public static bool operator ==(ChunkCompound left, ChunkCompound right)
        {
            return left.Equals(right);
        }

        public static bool operator !=(ChunkCompound left, ChunkCompound right)
        {
            return !(left == right);
        }

        public override bool Equals(object obj)
        {
            if (obj is ChunkCompound other)
            {
                return Equals(other);
            }

            return false;
        }

        public override int GetHashCode()
        {
            return (int)Amount;
        }

        public bool Equals(ChunkCompound other)
        {
            return Amount == other.Amount;
        }
    }

    /// <summary>
    ///   Don't modify instances of this class
    /// </summary>
    public class ChunkScene : ISaveLoadable
    {
        public string ScenePath = null!;

        /// <summary>
        ///   Path to the convex collision shape of this chunk's graphical mesh (if any).
        /// </summary>
        public string? ConvexShapePath;

        /// <summary>
        ///   Path to the MeshInstance inside the ScenePath scene, null if it is the root
        /// </summary>
        public string? SceneModelPath;

        /// <summary>
        ///   Path to the AnimationPlayer inside the ScenePath scene, null if no animation
        /// </summary>
        public string? SceneAnimationPath;

        [JsonIgnore]
        public PackedScene? LoadedScene;

        [JsonIgnore]
        public ConvexPolygonShape? LoadedConvexShape;

        public void LoadScene()
        {
            if (string.IsNullOrEmpty(ScenePath))
                throw new InvalidOperationException($"{nameof(ScenePath)} is required for a ChunkScene");

            LoadedScene = GD.Load<PackedScene>(ScenePath);

            if (!string.IsNullOrEmpty(ConvexShapePath))
                LoadedConvexShape = GD.Load<ConvexPolygonShape>(ConvexShapePath);
        }

        public void FinishLoading(ISaveContext? context)
        {
            LoadScene();
        }
    }
}<|MERGE_RESOLUTION|>--- conflicted
+++ resolved
@@ -42,15 +42,13 @@
     public Dictionary<Compound, ChunkCompound>? Compounds;
 
     /// <summary>
-<<<<<<< HEAD
     ///   Whether this chunk type is an Easter egg.
     /// </summary>
     public bool EasterEgg;
-=======
+
     ///   The type of enzyme needed to break down this chunk.
     /// </summary>
     public string DissolverEnzyme;
->>>>>>> d15e0a63
 
     public static bool operator ==(ChunkConfiguration left, ChunkConfiguration right)
     {
@@ -90,14 +88,10 @@
             Damages == other.Damages &&
             DeleteOnTouch == other.DeleteOnTouch &&
             Meshes.Equals(other.Meshes) &&
-<<<<<<< HEAD
-            Equals(Compounds, other.Compounds) &&
-            EasterEgg == other.EasterEgg;
-=======
+            EasterEgg == other.EasterEgg &&
             DamageType == other.DamageType &&
             DissolverEnzyme == other.DissolverEnzyme &&
             Equals(Compounds, other.Compounds);
->>>>>>> d15e0a63
     }
 
     public struct ChunkCompound : IEquatable<ChunkCompound>
