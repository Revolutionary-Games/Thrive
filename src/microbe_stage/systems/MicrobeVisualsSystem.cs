﻿namespace Systems;

using System;
using System.Buffers;
using System.Collections.Concurrent;
using System.Collections.Generic;
using System.Diagnostics;
using System.Runtime.CompilerServices;
using System.Threading;
using System.Threading.Tasks;
using Arch.Core;
using Arch.Core.Extensions;
using Arch.System;
using Components;
using Godot;
using World = Arch.Core.World;

/// <summary>
///   Generates the visuals needed for microbes. Handles the membrane and organelle graphics. Attaching to the
///   Godot scene tree is handled by <see cref="SpatialAttachSystem"/>
/// </summary>
[RunsBefore(typeof(SpatialAttachSystem))]
[RunsBefore(typeof(EntityMaterialFetchSystem))]
[RunsBefore(typeof(SpatialPositionSystem))]
[RuntimeCost(5)]
[RunsOnMainThread]
public partial class MicrobeVisualsSystem : BaseSystem<World, float>
{
    private readonly Lazy<PackedScene> membraneScene =
        new(() => GD.Load<PackedScene>("res://src/microbe_stage/Membrane.tscn"));

    private readonly StringName tintParameterName = new("tint");

    private readonly List<ShaderMaterial> tempMaterialsList = new();
    private readonly List<PlacedOrganelle> tempVisualsToDelete = new();

    /// <summary>
    ///   Used to detect which organelle graphics are no longer used and should be deleted
    /// </summary>
    private readonly HashSet<PlacedOrganelle> inUseOrganelles = new();

    private readonly ConcurrentQueue<MembraneGenerationParameters> membranesToGenerate = new();

    /// <summary>
    ///   Used to avoid requesting the same membrane data to be generated multiple times
    /// </summary>
    private readonly HashSet<long> pendingGenerationsOfMembraneHashes = new();

    /// <summary>
    ///   Keeps track of generated tasks, just to allow Disposing this object safely by waiting for them all
    /// </summary>
    private readonly List<Task> activeGenerationTasks = new();

    private bool pendingMembraneGenerations;

    private volatile int runningMembraneTaskCount;

    public MicrobeVisualsSystem(World world) : base(world)
    {
    }

    public bool HasPendingOperations()
    {
        return pendingMembraneGenerations;
    }

    public override void BeforeUpdate(in float delta)
    {
        pendingMembraneGenerations = false;

        activeGenerationTasks.RemoveAll(t => t.IsCompleted);
    }

    public override void AfterUpdate(in float delta)
    {
        // TODO: if we need a separate mechanism to communicate our results back, then cleaning up that mechanism
        // here and in on PreUpdate will be needed
        // // Clear any ready resources that weren't required to not keep them forever (but only ones that were
        // // ready in PreUpdate to ensure no resources that managed to finish while update was running are lost)

        // Ensure we have at least some tasks running even if no new membrane generation requests were started
        // this frame
        lock (pendingGenerationsOfMembraneHashes)
        {
            if (pendingGenerationsOfMembraneHashes.Count > runningMembraneTaskCount / 2 ||
                (runningMembraneTaskCount <= 0 && pendingGenerationsOfMembraneHashes.Count > 0))
            {
                StartMembraneGenerationJobs();
            }
        }
    }

    public override void Dispose()
    {
<<<<<<< HEAD
        ref var organelleContainer = ref entity.Get<OrganelleContainer>();
        ref var cellProperties = ref entity.Get<CellProperties>();

        if (cellProperties.CreatedMembrane != null && Settings.Instance.MicrobeMembraneTurnBend)
        {
            organelleContainer.OrganelleVisualsShifted = true;
            SetMembraneTurn(cellProperties.CreatedMembrane!, ref cellProperties, ref organelleContainer, delta);
        }

        if (!Settings.Instance.MicrobeMembraneTurnBend && organelleContainer.CreatedOrganelleVisuals != null
            && organelleContainer.OrganelleVisualsShifted)
        {
            organelleContainer.OrganelleVisualsShifted = false;

            foreach (var visual in organelleContainer.CreatedOrganelleVisuals)
            {
                var visualParent = (Node3D)visual.Value.GetParent();
                var verticalPos = visualParent.Position.Z;
                if (verticalPos < 0)
                {
                    visualParent.Position = visual.Key.TargetVisualsTransform.Origin;
                }
            }
        }
=======
        Dispose(true);
        base.Dispose();
    }
>>>>>>> 6de62b4e

    [Query]
    [All<CellProperties, SpatialInstance, EntityMaterial, RenderPriorityOverride>]
    [MethodImpl(MethodImplOptions.AggressiveInlining)]
    private void Update(ref OrganelleContainer organelleContainer, in Entity entity)
    {
        if (organelleContainer.OrganelleVisualsCreated)
            return;

        // Skip if no organelle data
        if (organelleContainer.Organelles == null)
        {
            GD.PrintErr("Missing organelles list for MicrobeVisualsSystem");
            return;
        }

        ref var spatialInstance = ref entity.Get<SpatialInstance>();

        // Create graphics top level node if missing for the entity
        spatialInstance.GraphicalInstance ??= new Node3D();

#if DEBUG

        // Check scale is applied properly (but only if not attached as being attached can mean engulfment and at
        // that time the scale can be modified)
        if (!entity.Has<AttachedToEntity>())
        {
            if (cellProperties.IsBacteria)
            {
                if (spatialInstance.ApplyVisualScale != true ||
                    spatialInstance.VisualScale != new Vector3(0.5f, 0.5f, 0.5f))
                {
                    GD.PrintErr("Microbe spatial component doesn't have scale correctly set for bacteria");

                    if (Debugger.IsAttached)
                        Debugger.Break();
                }
            }
            else
            {
                if (spatialInstance.ApplyVisualScale &&
                    spatialInstance.VisualScale != Vector3.One)
                {
                    GD.PrintErr("Microbe spatial component doesn't have scale correctly set for eukaryote");

                    if (Debugger.IsAttached)
                        Debugger.Break();
                }
            }
        }
#endif

        ref var materialStorage = ref entity.Get<EntityMaterial>();

        // Background thread membrane generation
        var data = GetMembraneDataIfReadyOrStartGenerating(ref cellProperties, ref organelleContainer);

        if (data == null)
        {
            if (cellProperties.CreatedMembrane != null)
            {
                // Let other users of the membrane know that we are in the process of re-creating the shape
                cellProperties.CreatedMembrane.IsChangingShape = true;
            }

            // Need to wait for membrane generation. Organelle visuals aren't created yet even if they could be
            // to avoid the organelles popping in before the membrane.
            pendingMembraneGenerations = true;

            return;
        }

        if (cellProperties.CreatedMembrane == null)
        {
            // TODO: pooling for membrane instances?
            var membrane = membraneScene.Value.Instantiate<Membrane>() ??
                throw new Exception("Invalid membrane scene");

            SetMembraneDisplayData(membrane, data, ref cellProperties);

            spatialInstance.GraphicalInstance.AddChild(membrane);
            cellProperties.CreatedMembrane = membrane;
        }
        else
        {
            // Existing membrane should have its properties updated to make sure they are up to date.
            // For example, an engulfed cell has its membrane wigglyness removed
            SetMembraneDisplayData(cellProperties.CreatedMembrane, data, ref cellProperties);
        }

        // Material is initialized in _Ready, so this is after AddChild of membrane
        tempMaterialsList.Add(cellProperties.CreatedMembrane!.MembraneShaderMaterial ??
            throw new Exception("Membrane didn't set material to edit"));

        // TODO: should this hide organelles when the microbe is dead? (hiding / deleting organelle instances is
        // also talked about in the microbe death system)

        CreateOrganelleVisuals(spatialInstance.GraphicalInstance, ref organelleContainer, ref cellProperties);

        materialStorage.Materials = tempMaterialsList.ToArray();
        tempMaterialsList.Clear();

        organelleContainer.OrganelleVisualsCreated = true;

        // Need to update render priority of the visuals
        entity.Get<RenderPriorityOverride>().RenderPriorityApplied = false;

        // Force recreation of the physics body in case organelles changed to make sure the shape matches growth status
        cellProperties.ShapeCreated = false;
    }

    private MembranePointData? GetMembraneDataIfReadyOrStartGenerating(ref CellProperties cellProperties,
        ref OrganelleContainer organelleContainer)
    {
        // TODO: should we consider the situation where a membrane was requested on the previous update but is not
        // ready yet? This causes extra memory usage here in those cases.
        var hexes = MembraneComputationHelpers.PrepareHexPositionsForMembraneCalculations(
            organelleContainer.Organelles!.Organelles, out var hexCount);

        var hash = MembraneComputationHelpers.ComputeMembraneDataHash(hexes, hexCount, cellProperties.MembraneType);

        var cachedMembrane = ProceduralDataCache.Instance.ReadMembraneData(hash);

        if (cachedMembrane != null)
        {
            // TODO: hopefully this can't get into a permanent loop where 2 conflicting membranes want to
            // re-generate on each game update cycle
            if (!cachedMembrane.MembraneDataFieldsEqual(hexes, hexCount, cellProperties.MembraneType))
            {
                CacheableDataExtensions.OnCacheHashCollision<MembranePointData>(hash);
                cachedMembrane = null;
            }
        }

        if (cachedMembrane != null)
        {
            // Membrane was ready now
            return cachedMembrane;
        }

        // Need to generate a new membrane

        lock (pendingGenerationsOfMembraneHashes)
        {
            if (!pendingGenerationsOfMembraneHashes.Add(hash))
            {
                // Already queued, don't need to queue again

                // Return the unnecessary array that there won't be a cache entry to hold to the pool
                ArrayPool<Vector2>.Shared.Return(hexes);

                return null;
            }
        }

        membranesToGenerate.Enqueue(new MembraneGenerationParameters(hexes, hexCount, cellProperties.MembraneType));

        // Immediately start some jobs to give background threads something to do while the main thread is busy
        // potentially setting up other visuals
        StartMembraneGenerationJobs();

        return null;
    }

    private void SetMembraneDisplayData(Membrane membrane, MembranePointData cacheData,
        ref CellProperties cellProperties)
    {
#if DEBUG
        var oldData = membrane.MembraneData;
#endif

        membrane.MembraneData = cacheData;

#if DEBUG
        if (membrane.IsChangingShape && !ReferenceEquals(oldData, cacheData))
            throw new Exception("This field should have been reset automatically");
#endif

        // TODO: this shouldn't override membrane wigglyness if it was set to 0 due to being engulfed (thankfully
        // it's probably the case that visuals aren't currently updated while something is engulfed)
        cellProperties.ApplyMembraneWigglyness(membrane);
    }

    private void SetMembraneTurn(Membrane membrane, ref CellProperties cellProperties,
        ref OrganelleContainer organelles, float delta)
    {
        cellProperties.ApplyMembraneTurn(membrane, delta);

        if (organelles.CreatedOrganelleVisuals == null)
            return;

        foreach (var visual in organelles.CreatedOrganelleVisuals)
        {
            var visualParent = (Node3D)visual.Value.GetParent();
            var verticalPos = visualParent.Position.Z;
            if (verticalPos < 0)
            {
                visualParent.Position = visual.Key.TargetVisualsTransform.Origin + new Vector3(verticalPos, 0, 0) *
                    membrane.Turn * 0.7f;
            }
        }
    }

    /// <summary>
    ///   Creates visuals for organelles in a container
    /// </summary>
    /// <remarks>
    ///   <para>
    ///     TODO: could try pooling some microbe visuals if possible (would be relatively hard to detect when ones are
    ///     unused as this system doesn't handle deleting the visuals after use)
    ///   </para>
    /// </remarks>
    private void CreateOrganelleVisuals(Node3D parentNode, ref OrganelleContainer organelleContainer,
        ref CellProperties cellProperties)
    {
        organelleContainer.CreatedOrganelleVisuals ??= new Dictionary<PlacedOrganelle, Node3D>();

        var organelleColour = PlacedOrganelle.CalculateHSVForOrganelle(cellProperties.Colour)
            * Constants.ORGANELLE_TINT_STRENGTH
            + Colors.White * (1.0f - Constants.ORGANELLE_TINT_STRENGTH);

        foreach (var placedOrganelle in organelleContainer.Organelles!)
        {
            // Only handle organelles that have graphics
            if (!placedOrganelle.Definition.TryGetGraphicsScene(placedOrganelle.Upgrades, out var graphicsInfo))
                continue;

            inUseOrganelles.Add(placedOrganelle);

            Transform3D transform;

            if (!placedOrganelle.Definition.PositionedExternally)
            {
                // Get the transform with right scale (growth) and position
                transform = placedOrganelle.CalculateVisualsTransform();
            }
            else
            {
                // Positioned externally
                var externalPosition = cellProperties.CalculateExternalOrganellePosition(placedOrganelle.Position,
                    placedOrganelle.Orientation, out var rotation);

                transform = placedOrganelle.CalculateVisualsTransformExternal(externalPosition, rotation);
            }

            if (!organelleContainer.CreatedOrganelleVisuals.ContainsKey(placedOrganelle))
            {
                // New visuals needed

                // TODO: slime jet handling (and other animation controlled organelles handling)

                // For organelle visuals to work, they need to be wrapped in an extra layer of Spatial to not
                // mess with the normal scale that is used by many organelle scenes
                var extraLayer = new Node3D
                {
                    Transform = transform,
                };

                placedOrganelle.TargetVisualsTransform = transform;

                var visualsInstance = graphicsInfo.LoadedScene.Instantiate<Node3D>();
                placedOrganelle.ReportCreatedGraphics(visualsInstance, graphicsInfo);

                extraLayer.AddChild(visualsInstance);
                parentNode.AddChild(extraLayer);

                organelleContainer.CreatedOrganelleVisuals.Add(placedOrganelle, visualsInstance);
            }

            // Visuals already exist
            var graphics = placedOrganelle.OrganelleGraphics;

            if (graphics == null)
                throw new Exception("Organelle graphics should not get reset to null");

            // Materials need to be always fully fetched again to make sure we don't forget any active ones
            int start = tempMaterialsList.Count;

            // Use the model data from when the graphics were loaded for consistency
            if (!graphics.GetMaterial(tempMaterialsList, placedOrganelle.LoadedGraphicsSceneInfo.ModelPath))
            {
                GD.PrintErr("Failed to fetch organelle materials for created: ",
                    placedOrganelle.Definition.InternalName);
            }

            // Apply tint (again) to make sure it is up-to-date
            int count = tempMaterialsList.Count;
            for (int i = start; i < count; ++i)
            {
                tempMaterialsList[i].SetShaderParameter(tintParameterName, organelleColour);
            }
        }

        // Delete unused visuals
        foreach (var entry in organelleContainer.CreatedOrganelleVisuals)
        {
            if (!inUseOrganelles.Contains(entry.Key))
            {
                entry.Value.QueueFree();
                tempVisualsToDelete.Add(entry.Key);
            }
        }

        foreach (var toDelete in tempVisualsToDelete)
        {
            organelleContainer.CreatedOrganelleVisuals.Remove(toDelete);
        }

        inUseOrganelles.Clear();
        tempVisualsToDelete.Clear();
    }

    /// <summary>
    ///   Starts more membrane generation task instances if it makes sense to do so
    /// </summary>
    private void StartMembraneGenerationJobs()
    {
        var executor = TaskExecutor.Instance;

        // Limit concurrent tasks
        int max = Math.Max(1, executor.ParallelTasks - Constants.MEMBRANE_TASKS_LEAVE_EMPTY_THREADS);
        if (runningMembraneTaskCount >= max)
            return;

        // Don't uselessly spawn too many tasks
        if (runningMembraneTaskCount >= membranesToGenerate.Count)
            return;

        var task = new Task(RunMembraneGenerationThread);

        activeGenerationTasks.Add(task);
        executor.AddTask(task);
    }

    private void RunMembraneGenerationThread()
    {
        Interlocked.Increment(ref runningMembraneTaskCount);

        // Process membrane generation requests until empty
        while (membranesToGenerate.TryDequeue(out var generationParameters))
        {
            var generator = MembraneShapeGenerator.GetThreadSpecificGenerator();

            // TODO: https://github.com/Revolutionary-Games/Thrive/issues/4989
            MembranePointData cacheEntry;
            lock (generator)
            {
                cacheEntry = generator.GenerateShape(ref generationParameters);
            }

            // Cache entry now owns the array data that was in the generationParameters and will return it to the
            // pool when the cache disposes it

            var hash = ProceduralDataCache.Instance.WriteMembraneData(ref cacheEntry);

            // TODO: already generate the 3D points here for use on the main thread for faster membrane creation?

            lock (pendingGenerationsOfMembraneHashes)
            {
                if (!pendingGenerationsOfMembraneHashes.Remove(hash))
                    GD.PrintErr("Membrane generation result is a hash that wasn't in the pending hashes");
            }

            // TODO: can we always rely on the dynamic data cache or should we have an explicit method for
            // communicating the results back to ourselves in Update? It's fine as long as there isn't a max size
            // for the cache and the clear time is long enough for this to not have to worry about that
        }

        Interlocked.Decrement(ref runningMembraneTaskCount);
    }

    private void Dispose(bool disposing)
    {
        if (disposing)
        {
            tintParameterName.Dispose();
        }

        var maxWait = TimeSpan.FromSeconds(10);
        foreach (var task in activeGenerationTasks)
        {
            if (!task.Wait(maxWait))
            {
                GD.PrintErr("Failed to wait for a background membrane generation task to finish on " +
                    "dispose");
            }
        }

        activeGenerationTasks.Clear();
    }
}<|MERGE_RESOLUTION|>--- conflicted
+++ resolved
@@ -92,36 +92,9 @@
 
     public override void Dispose()
     {
-<<<<<<< HEAD
-        ref var organelleContainer = ref entity.Get<OrganelleContainer>();
-        ref var cellProperties = ref entity.Get<CellProperties>();
-
-        if (cellProperties.CreatedMembrane != null && Settings.Instance.MicrobeMembraneTurnBend)
-        {
-            organelleContainer.OrganelleVisualsShifted = true;
-            SetMembraneTurn(cellProperties.CreatedMembrane!, ref cellProperties, ref organelleContainer, delta);
-        }
-
-        if (!Settings.Instance.MicrobeMembraneTurnBend && organelleContainer.CreatedOrganelleVisuals != null
-            && organelleContainer.OrganelleVisualsShifted)
-        {
-            organelleContainer.OrganelleVisualsShifted = false;
-
-            foreach (var visual in organelleContainer.CreatedOrganelleVisuals)
-            {
-                var visualParent = (Node3D)visual.Value.GetParent();
-                var verticalPos = visualParent.Position.Z;
-                if (verticalPos < 0)
-                {
-                    visualParent.Position = visual.Key.TargetVisualsTransform.Origin;
-                }
-            }
-        }
-=======
         Dispose(true);
         base.Dispose();
     }
->>>>>>> 6de62b4e
 
     [Query]
     [All<CellProperties, SpatialInstance, EntityMaterial, RenderPriorityOverride>]
@@ -139,6 +112,7 @@
         }
 
         ref var spatialInstance = ref entity.Get<SpatialInstance>();
+        ref var cellProperties = ref entity.Get<CellProperties>();
 
         // Create graphics top level node if missing for the entity
         spatialInstance.GraphicalInstance ??= new Node3D();
