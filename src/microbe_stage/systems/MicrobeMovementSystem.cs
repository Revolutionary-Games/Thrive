--- conflicted
+++ resolved
@@ -22,13 +22,10 @@
     [ReadsComponent(typeof(AttachedToEntity))]
     [ReadsComponent(typeof(MicrobeColony))]
     [ReadsComponent(typeof(Health))]
-<<<<<<< HEAD
     [RunsAfter(typeof(StrainSystem))]
-=======
     [RunsAfter(typeof(PhysicsBodyCreationSystem))]
     [RunsAfter(typeof(PhysicsBodyDisablingSystem))]
     [RunsBefore(typeof(PhysicsBodyControlSystem))]
->>>>>>> 4f8e626f
     public sealed class MicrobeMovementSystem : AEntitySetSystem<float>
     {
         private readonly PhysicalWorld physicalWorld;
