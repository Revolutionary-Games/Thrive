﻿namespace Systems;

using System;
using Components;
using DefaultEcs;
using DefaultEcs.System;
using DefaultEcs.Threading;

/// <summary>
///   Handles taking energy from microbes for osmoregulation (staying alive) cost and dealing damage if there's not
///   enough energy. If microbe has non-zero ATP then passive health regeneration happens.
/// </summary>
/// <remarks>
///   <para>
///     This is marked as just reading <see cref="MicrobeStatus"/> as this has a reserved variable in it just for
///     this systems use so writing to it doesn't conflict with other systems.
///   </para>
/// </remarks>
[With(typeof(OrganelleContainer))]
[With(typeof(CellProperties))]
[With(typeof(MicrobeStatus))]
[With(typeof(MicrobeControl))]
[With(typeof(CompoundStorage))]
[With(typeof(Engulfable))]
[With(typeof(SpeciesMember))]
[With(typeof(Health))]
[ReadsComponent(typeof(OrganelleContainer))]
[ReadsComponent(typeof(CellProperties))]
[ReadsComponent(typeof(MicrobeStatus))]
[ReadsComponent(typeof(Engulfable))]
[ReadsComponent(typeof(MicrobeColony))]
[ReadsComponent(typeof(MicrobeColonyMember))]
[RunsAfter(typeof(PilusDamageSystem))]
[RunsAfter(typeof(DamageOnTouchSystem))]
[RunsAfter(typeof(ToxinCollisionSystem))]
[RuntimeCost(4)]
public sealed class OsmoregulationAndHealingSystem : AEntitySetSystem<float>
{
    private readonly Compound atp;

    private GameWorld? gameWorld;

    public OsmoregulationAndHealingSystem(World world, IParallelRunner parallelRunner) :
        base(world, parallelRunner)
    {
        atp = SimulationParameters.Instance.GetCompound("atp");
    }

    public void SetWorld(GameWorld world)
    {
        gameWorld = world;
    }

    protected override void PreUpdate(float state)
    {
        base.PreUpdate(state);

        if (gameWorld == null)
            throw new InvalidOperationException("GameWorld not set");
    }

    protected override void Update(float delta, in Entity entity)
    {
        ref var status = ref entity.Get<MicrobeStatus>();
        ref var control = ref entity.Get<MicrobeControl>();
        ref var health = ref entity.Get<Health>();
        ref var cellProperties = ref entity.Get<CellProperties>();

        // Dead cells may not regenerate health
        if (health.Dead || health.CurrentHealth <= 0)
            return;

        var compounds = entity.Get<CompoundStorage>().Compounds;

        HandleHitpointsRegeneration(ref health, compounds, delta);

        TakeOsmoregulationEnergyCost(entity, ref cellProperties, compounds, delta);

        HandleOsmoregulationDamage(entity, ref status, ref health, ref cellProperties, compounds, delta);

        // Take extra ATP if in engulf mode (and disable engulf mode if out of ATP)
        if (control.State == MicrobeState.Engulf)
        {
            var cost = Constants.ENGULFING_ATP_COST_PER_SECOND * delta;

            if (compounds.TakeCompound(atp, cost) < cost)
            {
                // Ran out of ATP, disable engulf
                control.SetStateColonyAware(entity, MicrobeState.Normal);
            }
        }
    }

    private void HandleOsmoregulationDamage(in Entity entity, ref MicrobeStatus status, ref Health health,
        ref CellProperties cellProperties, CompoundBag compounds, float delta)
    {
        status.LastCheckedATPDamage += delta;

        // TODO: should this loop be made into a single if to ensure that ATP damage can't stack a lot if the game
        // lags?
        while (status.LastCheckedATPDamage >= Constants.ATP_DAMAGE_CHECK_INTERVAL)
        {
            status.LastCheckedATPDamage -= Constants.ATP_DAMAGE_CHECK_INTERVAL;

            // When engulfed osmoregulation cost is not taken
            if (entity.Get<Engulfable>().PhagocytosisStep != PhagocytosisPhase.None)
                return;

            ApplyATPDamage(compounds, ref health, ref cellProperties);
        }
    }

    private void TakeOsmoregulationEnergyCost(in Entity entity, ref CellProperties cellProperties,
        CompoundBag compounds, float delta)
    {
        ref var organelles = ref entity.Get<OrganelleContainer>();

<<<<<<< HEAD
            var osmoregulationCost = organelles.HexCount * cellProperties.MembraneType.OsmoregulationFactor *
                Constants.ATP_COST_FOR_OSMOREGULATION * delta;
=======
        var osmoregulationCost = organelles.HexCount * cellProperties.MembraneType.OsmoregulationFactor *
            Constants.ATP_COST_FOR_OSMOREGULATION * delta;
>>>>>>> 66487621

        int colonySize = 0;
        if (entity.Has<MicrobeColony>())
        {
            colonySize = entity.Get<MicrobeColony>().ColonyMembers.Length;
        }
        else if (entity.Has<MicrobeColonyMember>())
        {
            if (entity.Get<MicrobeColonyMember>().GetColonyFromMember(out var colonyEntity))
            {
                colonySize = colonyEntity.Get<MicrobeColony>().ColonyMembers.Length;
            }
        }

        // 5% osmoregulation bonus per colony member
        if (colonySize != 0)
        {
            osmoregulationCost *= 20.0f / (20.0f + colonySize);
        }

        // Only player species benefits from lowered osmoregulation
        if (entity.Get<SpeciesMember>().Species.PlayerSpecies)
            osmoregulationCost *= gameWorld!.WorldSettings.OsmoregulationMultiplier;

        compounds.TakeCompound(atp, osmoregulationCost);
    }

    /// <summary>
    ///   Damage the microbe if it's too low on ATP.
    /// </summary>
    private void ApplyATPDamage(CompoundBag compounds, ref Health health, ref CellProperties cellProperties)
    {
        if (compounds.GetCompoundAmount(atp) > 0)
            return;

        health.DealMicrobeDamage(ref cellProperties, health.MaxHealth * Constants.NO_ATP_DAMAGE_FRACTION,
            "atpDamage");
    }

    /// <summary>
    ///   Regenerate hitpoints while the cell has atp
    /// </summary>
    private void HandleHitpointsRegeneration(ref Health health, CompoundBag compounds, float delta)
    {
        if (health.CurrentHealth >= health.MaxHealth)
            return;

        if (compounds.GetCompoundAmount(atp) < Constants.HEALTH_REGENERATION_ATP_THRESHOLD)
            return;

        health.CurrentHealth += Constants.HEALTH_REGENERATION_RATE * delta;
        if (health.CurrentHealth > health.MaxHealth)
        {
            health.CurrentHealth = health.MaxHealth;
        }
    }
}<|MERGE_RESOLUTION|>--- conflicted
+++ resolved
@@ -115,13 +115,8 @@
     {
         ref var organelles = ref entity.Get<OrganelleContainer>();
 
-<<<<<<< HEAD
-            var osmoregulationCost = organelles.HexCount * cellProperties.MembraneType.OsmoregulationFactor *
-                Constants.ATP_COST_FOR_OSMOREGULATION * delta;
-=======
         var osmoregulationCost = organelles.HexCount * cellProperties.MembraneType.OsmoregulationFactor *
             Constants.ATP_COST_FOR_OSMOREGULATION * delta;
->>>>>>> 66487621
 
         int colonySize = 0;
         if (entity.Has<MicrobeColony>())
