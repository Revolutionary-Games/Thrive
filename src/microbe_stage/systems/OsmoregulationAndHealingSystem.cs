--- conflicted
+++ resolved
@@ -147,20 +147,14 @@
             osmoregulationCost *= 20.0f / (20.0f + colonySize);
         }
 
-<<<<<<< HEAD
+        // 30% osmoregulation bonus if have nucleus
         if (!cellProperties.IsBacteria)
         {
             osmoregulationCost *= Constants.NUCLEUS_OSMOREGULATION_COST_MODIFIER;
         }
 
-        // TODO: remove this check on next save breakage point
-        if (entity.Has<MicrobeEnvironmentalEffects>())
-        {
-            ref var environmentalEffects = ref entity.Get<MicrobeEnvironmentalEffects>();
-            environmentalMultiplier = environmentalEffects.OsmoregulationMultiplier;
-=======
         var environmentalMultiplier = environmentalEffects.OsmoregulationMultiplier;
->>>>>>> d6e1684d
+
 
         // TODO: remove this safety check once it is no longer possible for this problem to happen
         // https://github.com/Revolutionary-Games/Thrive/issues/5928
