﻿// Automatically generated file. DO NOT EDIT!
// Run GenerateThreadedSystems to generate this file
using System;
using System.Diagnostics;
using System.Threading;
using System.Threading.Tasks;
using Godot;

public partial class MicrobeWorldSimulation
{
    private readonly Barrier barrier1 = new(2);

    private void InitGenerated()
    {
    }

    private void OnProcessFixedWithThreads(float delta)
    {
        var background1 = new Task(() =>
            {
                // Catch for extra system run safety (for debugging why higher level catches don't get errors)
                try
                {
                    // Timeslot 1 on thread 2
                    endosymbiontOrganelleSystem.Update(delta);
                    damageCooldownSystem.Update(delta);
                    entitySignalingSystem.Update(delta);
                    compoundAbsorptionSystem.Update(delta);
                    barrier1.SignalAndWait();

                    // Timeslot 2 on thread 2
                    ProcessSystem.Update(delta);
                    barrier1.SignalAndWait();

                    // Timeslot 3 on thread 2
                    microbeTemporaryEffectsSystem.Update(delta);
                    barrier1.SignalAndWait();
                    barrier1.SignalAndWait();

                    // Timeslot 5 on thread 2
                    engulfedDigestionSystem.Update(delta);
                    multicellularGrowthSystem.Update(delta);
                    organelleComponentFetchSystem.Update(delta);
                    if (RunAI)
                    {
                        microbeAI.ReportPotentialPlayerPosition(reportedPlayerPosition);
                        microbeAI.Update(delta);
                    }

                    slimeSlowdownSystem.Update(delta);
                    microbeEmissionSystem.Update(delta);
                    microbeMovementSystem.Update(delta);
                    microbeMovementSoundSystem.Update(delta);
                    physicsBodyControlSystem.Update(delta);
                    colonyBindingSystem.Update(delta);
                    barrier1.SignalAndWait();

                    // Timeslot 6 on thread 2
                    microbeFlashingSystem.Update(delta);
                    SpawnSystem.Update(delta);
                    colonyStatsUpdateSystem.Update(delta);
                    barrier1.SignalAndWait();

                    // Timeslot 7 on thread 2
                    microbeDeathSystem.Update(delta);
                    delayedColonyOperationSystem.Update(delta);
                    barrier1.SignalAndWait();

                    // Timeslot 8 on thread 2
                    microbeEventCallbackSystem.Update(delta);
                    barrier1.SignalAndWait();

                    // Timeslot 9 on thread 2
                    unneededCompoundVentingSystem.Update(delta);

                    barrier1.SignalAndWait();
                }
                catch (Exception e)
                {
                    GD.PrintErr("Simulation system failure (threaded run for thread 2): " + e);

#if DEBUG
                    if (Debugger.IsAttached)
                        Debugger.Break();
#endif

<<<<<<< HEAD
                microbeEmissionSystem.Update(delta);
                slimeSlowdownSystem.Update(delta);
                strainSystem.Update(delta);
                microbeMovementSystem.Update(delta);
                physicsBodyControlSystem.Update(delta);
                colonyBindingSystem.Update(delta);
                microbeFlashingSystem.Update(delta);
                delayedColonyOperationSystem.Update(delta);
                engulfedDigestionSystem.Update(delta);
                microbeMovementSoundSystem.Update(delta);
                barrier1.SignalAndWait();

                // Timeslot 5 on thread 2
                SpawnSystem.Update(delta);
                colonyStatsUpdateSystem.Update(delta);
                barrier1.SignalAndWait();

                // Timeslot 6 on thread 2
                microbeDeathSystem.Update(delta);
                engulfedHandlingSystem.Update(delta);
                barrier1.SignalAndWait();

                // Timeslot 7 on thread 2
                microbeEventCallbackSystem.Update(delta);
                damageSoundSystem.Update(delta);
                barrier1.SignalAndWait();

                // Timeslot 8 on thread 2
                allCompoundsVentingSystem.Update(delta);

                barrier1.SignalAndWait();
=======
                    throw;
                }
>>>>>>> a329dd38
            });

        TaskExecutor.Instance.AddTask(background1);

        // Catch for extra system run safety (for debugging why higher level catches don't get errors)
        try
        {
            // Timeslot 1 on thread 1
            fluidCurrentsSystem.Update(delta);
            pathBasedSceneLoader.Update(delta);
            countLimitedDespawnSystem.Update(delta);
            simpleShapeCreatorSystem.Update(delta);
            predefinedVisualLoaderSystem.Update(delta);
            animationControlSystem.Update(delta);
            collisionShapeLoaderSystem.Update(delta);
            cellBurstEffectSystem.Update(delta);
            TimedLifeSystem.Update(delta);
            barrier1.SignalAndWait();

            // Timeslot 2 on thread 1
            microbeVisualsSystem.Update(delta);
            entityMaterialFetchSystem.Update(delta);
            microbeRenderPrioritySystem.Update(delta);
            microbePhysicsCreationAndSizeSystem.Update(delta);
            physicsBodyCreationSystem.Update(delta);
            physicsBodyDisablingSystem.Update(delta);
            physicsUpdateAndPositionSystem.Update(delta);
            attachedEntityPositionSystem.Update(delta);
            disallowPlayerBodySleepSystem.Update(delta);
            soundListenerSystem.Update(delta);
            CameraFollowSystem.Update(delta);
            physicsCollisionManagementSystem.Update(delta);
            microbeCollisionSoundSystem.Update(delta);
            toxinCollisionSystem.Update(delta);
            pilusDamageSystem.Update(delta);
            damageOnTouchSystem.Update(delta);
            barrier1.SignalAndWait();

            // Timeslot 3 on thread 1
            allCompoundsVentingSystem.Update(delta);
            barrier1.SignalAndWait();

            // Timeslot 4 on thread 1
            osmoregulationAndHealingSystem.Update(delta);
            microbeReproductionSystem.Update(delta);
            colonyCompoundDistributionSystem.Update(delta);
            engulfingSystem.Update(delta);
            barrier1.SignalAndWait();

            // Timeslot 5 on thread 1
            spatialAttachSystem.Update(delta);
            spatialPositionSystem.Update(delta);
            barrier1.SignalAndWait();

            // Timeslot 6 on thread 1
            organelleTickSystem.Update(delta);
            barrier1.SignalAndWait();

            // Timeslot 7 on thread 1
            physicsSensorSystem.Update(delta);
            barrier1.SignalAndWait();

            // Timeslot 8 on thread 1
            fadeOutActionSystem.Update(delta);
            engulfedHandlingSystem.Update(delta);
            barrier1.SignalAndWait();

            // Timeslot 9 on thread 1
            damageSoundSystem.Update(delta);
            soundEffectSystem.Update(delta);

            barrier1.SignalAndWait();
        }
        catch (Exception e)
        {
            GD.PrintErr("Simulation system failure (threaded run for main thread): " + e);

#if DEBUG
            if (Debugger.IsAttached)
                Debugger.Break();
#endif

            throw;
        }

        // Catch for extra system run safety (for debugging why higher level catches don't get errors)
        try
        {
            cellCountingEntitySet.Complete();
            reportedPlayerPosition = null;
        }
        catch (Exception e)
        {
            GD.PrintErr("Simulation system failure (processing end actions): " + e);

#if DEBUG
            if (Debugger.IsAttached)
                Debugger.Break();
#endif

            throw;
        }
    }

    private void OnProcessFixedWithoutThreads(float delta)
    {
        // This variant doesn't use threading, use when not enough threads are available
        // or threaded run would be slower (or just for debugging)

        // Catch for extra system run safety (for debugging why higher level catches don't get errors)
        try
        {
            pathBasedSceneLoader.Update(delta);
            predefinedVisualLoaderSystem.Update(delta);
            endosymbiontOrganelleSystem.Update(delta);
            microbeVisualsSystem.Update(delta);
            animationControlSystem.Update(delta);
            entityMaterialFetchSystem.Update(delta);
            collisionShapeLoaderSystem.Update(delta);
            simpleShapeCreatorSystem.Update(delta);
            microbePhysicsCreationAndSizeSystem.Update(delta);
            physicsBodyCreationSystem.Update(delta);
            damageCooldownSystem.Update(delta);
            physicsCollisionManagementSystem.Update(delta);
            physicsUpdateAndPositionSystem.Update(delta);
            colonyCompoundDistributionSystem.Update(delta);
            toxinCollisionSystem.Update(delta);
            microbeTemporaryEffectsSystem.Update(delta);
            damageOnTouchSystem.Update(delta);
            pilusDamageSystem.Update(delta);
            engulfingSystem.Update(delta);
            spatialAttachSystem.Update(delta);
            attachedEntityPositionSystem.Update(delta);
            spatialPositionSystem.Update(delta);
            compoundAbsorptionSystem.Update(delta);
            ProcessSystem.Update(delta);
            multicellularGrowthSystem.Update(delta);
            engulfedDigestionSystem.Update(delta);
            engulfedHandlingSystem.Update(delta);
            osmoregulationAndHealingSystem.Update(delta);
            microbeReproductionSystem.Update(delta);
            countLimitedDespawnSystem.Update(delta);
            SpawnSystem.Update(delta);
            colonyStatsUpdateSystem.Update(delta);
            entitySignalingSystem.Update(delta);
            organelleComponentFetchSystem.Update(delta);
            unneededCompoundVentingSystem.Update(delta);
            allCompoundsVentingSystem.Update(delta);
            if (RunAI)
            {
                microbeAI.ReportPotentialPlayerPosition(reportedPlayerPosition);
                microbeAI.Update(delta);
            }

            microbeEmissionSystem.Update(delta);
            microbeDeathSystem.Update(delta);
            fadeOutActionSystem.Update(delta);
            physicsBodyDisablingSystem.Update(delta);
            slimeSlowdownSystem.Update(delta);
            microbeMovementSystem.Update(delta);
            physicsBodyControlSystem.Update(delta);
            colonyBindingSystem.Update(delta);
            delayedColonyOperationSystem.Update(delta);
            organelleTickSystem.Update(delta);
            physicsSensorSystem.Update(delta);
            microbeMovementSoundSystem.Update(delta);
            microbeEventCallbackSystem.Update(delta);
            microbeFlashingSystem.Update(delta);
            damageSoundSystem.Update(delta);
            microbeCollisionSoundSystem.Update(delta);
            soundEffectSystem.Update(delta);
            soundListenerSystem.Update(delta);
            cellBurstEffectSystem.Update(delta);
            microbeRenderPrioritySystem.Update(delta);
            CameraFollowSystem.Update(delta);
            TimedLifeSystem.Update(delta);
            disallowPlayerBodySleepSystem.Update(delta);
            fluidCurrentsSystem.Update(delta);
        }
        catch (Exception e)
        {
            GD.PrintErr("Simulation system failure (processing without threads): " + e);

#if DEBUG
            if (Debugger.IsAttached)
                Debugger.Break();
#endif

            throw;
        }

        // Catch for extra system run safety (for debugging why higher level catches don't get errors)
        try
        {
            cellCountingEntitySet.Complete();
            reportedPlayerPosition = null;
        }
        catch (Exception e)
        {
            GD.PrintErr("Simulation system failure (processing end actions): " + e);

#if DEBUG
            if (Debugger.IsAttached)
                Debugger.Break();
#endif

<<<<<<< HEAD
        strainSystem.Update(delta);
        microbeEmissionSystem.Update(delta);
        microbeDeathSystem.Update(delta);
        fadeOutActionSystem.Update(delta);
        physicsBodyDisablingSystem.Update(delta);
        slimeSlowdownSystem.Update(delta);
        microbeMovementSystem.Update(delta);
        physicsBodyControlSystem.Update(delta);
        colonyBindingSystem.Update(delta);
        delayedColonyOperationSystem.Update(delta);
        organelleTickSystem.Update(delta);
        physicsSensorSystem.Update(delta);
        microbeMovementSoundSystem.Update(delta);
        microbeEventCallbackSystem.Update(delta);
        microbeFlashingSystem.Update(delta);
        damageSoundSystem.Update(delta);
        microbeCollisionSoundSystem.Update(delta);
        soundEffectSystem.Update(delta);
        soundListenerSystem.Update(delta);
        cellBurstEffectSystem.Update(delta);
        microbeRenderPrioritySystem.Update(delta);
        CameraFollowSystem.Update(delta);
        disallowPlayerBodySleepSystem.Update(delta);
        fluidCurrentsSystem.Update(delta);
        TimedLifeSystem.Update(delta);

        cellCountingEntitySet.Complete();
        reportedPlayerPosition = null;
=======
            throw;
        }
>>>>>>> a329dd38
    }

    private void OnProcessFrameLogicGenerated(float delta)
    {
        // NOTE: not currently ran in parallel due to low frame system count
        // Catch for extra system run safety (for debugging why higher level catches don't get errors)
        try
        {
            colourAnimationSystem.Update(delta);
            microbeShaderSystem.Update(delta);
            tintColourApplyingSystem.Update(delta);
        }
        catch (Exception e)
        {
            GD.PrintErr("Simulation system failure (simple running group method): " + e);

#if DEBUG
            if (Debugger.IsAttached)
                Debugger.Break();
#endif

            throw;
        }
    }

    private void DisposeGenerated()
    {
    }
}<|MERGE_RESOLUTION|>--- conflicted
+++ resolved
@@ -84,42 +84,8 @@
                         Debugger.Break();
 #endif
 
-<<<<<<< HEAD
-                microbeEmissionSystem.Update(delta);
-                slimeSlowdownSystem.Update(delta);
-                strainSystem.Update(delta);
-                microbeMovementSystem.Update(delta);
-                physicsBodyControlSystem.Update(delta);
-                colonyBindingSystem.Update(delta);
-                microbeFlashingSystem.Update(delta);
-                delayedColonyOperationSystem.Update(delta);
-                engulfedDigestionSystem.Update(delta);
-                microbeMovementSoundSystem.Update(delta);
-                barrier1.SignalAndWait();
-
-                // Timeslot 5 on thread 2
-                SpawnSystem.Update(delta);
-                colonyStatsUpdateSystem.Update(delta);
-                barrier1.SignalAndWait();
-
-                // Timeslot 6 on thread 2
-                microbeDeathSystem.Update(delta);
-                engulfedHandlingSystem.Update(delta);
-                barrier1.SignalAndWait();
-
-                // Timeslot 7 on thread 2
-                microbeEventCallbackSystem.Update(delta);
-                damageSoundSystem.Update(delta);
-                barrier1.SignalAndWait();
-
-                // Timeslot 8 on thread 2
-                allCompoundsVentingSystem.Update(delta);
-
-                barrier1.SignalAndWait();
-=======
                     throw;
                 }
->>>>>>> a329dd38
             });
 
         TaskExecutor.Instance.AddTask(background1);
@@ -326,39 +292,8 @@
                 Debugger.Break();
 #endif
 
-<<<<<<< HEAD
-        strainSystem.Update(delta);
-        microbeEmissionSystem.Update(delta);
-        microbeDeathSystem.Update(delta);
-        fadeOutActionSystem.Update(delta);
-        physicsBodyDisablingSystem.Update(delta);
-        slimeSlowdownSystem.Update(delta);
-        microbeMovementSystem.Update(delta);
-        physicsBodyControlSystem.Update(delta);
-        colonyBindingSystem.Update(delta);
-        delayedColonyOperationSystem.Update(delta);
-        organelleTickSystem.Update(delta);
-        physicsSensorSystem.Update(delta);
-        microbeMovementSoundSystem.Update(delta);
-        microbeEventCallbackSystem.Update(delta);
-        microbeFlashingSystem.Update(delta);
-        damageSoundSystem.Update(delta);
-        microbeCollisionSoundSystem.Update(delta);
-        soundEffectSystem.Update(delta);
-        soundListenerSystem.Update(delta);
-        cellBurstEffectSystem.Update(delta);
-        microbeRenderPrioritySystem.Update(delta);
-        CameraFollowSystem.Update(delta);
-        disallowPlayerBodySleepSystem.Update(delta);
-        fluidCurrentsSystem.Update(delta);
-        TimedLifeSystem.Update(delta);
-
-        cellCountingEntitySet.Complete();
-        reportedPlayerPosition = null;
-=======
-            throw;
-        }
->>>>>>> a329dd38
+            throw;
+        }
     }
 
     private void OnProcessFrameLogicGenerated(float delta)
