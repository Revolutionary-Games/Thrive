﻿// Automatically generated file. DO NOT EDIT!
// Run GenerateThreadedSystems to generate this file
using System;
using System.Diagnostics;
using System.Threading;
using System.Threading.Tasks;
using Godot;

public partial class MicrobeWorldSimulation
{
    private readonly Barrier barrier1 = new(2);

    private void InitGenerated()
    {
    }

    private void OnProcessFixedWithThreads(float delta)
    {
        var background1 = new Task(() =>
            {
                // Catch for extra system run safety (for debugging why higher level catches don't get errors)
                try
                {
                    // Timeslot 1 on thread 2
                    simpleShapeCreatorSystem.Update(delta);
                    entitySignalingSystem.Update(delta);
                    endosymbiontOrganelleSystem.Update(delta);
<<<<<<< HEAD
                    damageCooldownSystem.Update(delta);
=======
                    simpleShapeCreatorSystem.Update(delta);
>>>>>>> 526bbbc7
                    compoundAbsorptionSystem.Update(delta);
                    barrier1.SignalAndWait();

                    // Timeslot 2 on thread 2
                    ProcessSystem.Update(delta);
                    barrier1.SignalAndWait();
                    barrier1.SignalAndWait();

                    // Timeslot 4 on thread 2
                    colonyCompoundDistributionSystem.Update(delta);
                    allCompoundsVentingSystem.Update(delta);
                    barrier1.SignalAndWait();
                    barrier1.SignalAndWait();

                    // Timeslot 6 on thread 2
                    engulfedDigestionSystem.Update(delta);
                    multicellularGrowthSystem.Update(delta);
                    organelleComponentFetchSystem.Update(delta);
                    if (RunAI)
                    {
                        microbeAI.ReportPotentialPlayerPosition(reportedPlayerPosition);
                        microbeAI.Update(delta);
                    }

                    microbeEmissionSystem.Update(delta);
                    slimeSlowdownSystem.Update(delta);
                    microbeMovementSystem.Update(delta);
<<<<<<< HEAD
                    colonyBindingSystem.Update(delta);
                    microbeFlashingSystem.Update(delta);
                    microbeMovementSoundSystem.Update(delta);
=======
                    strainSystem.Update(delta);
                    physicsBodyControlSystem.Update(delta);
                    colonyBindingSystem.Update(delta);
                    delayedColonyOperationSystem.Update(delta);
                    microbeFlashingSystem.Update(delta);
>>>>>>> 526bbbc7
                    barrier1.SignalAndWait();

                    // Timeslot 7 on thread 2
                    SpawnSystem.Update(delta);
                    colonyStatsUpdateSystem.Update(delta);
<<<<<<< HEAD
                    barrier1.SignalAndWait();

                    // Timeslot 8 on thread 2
                    microbeEventCallbackSystem.Update(delta);
                    engulfedHandlingSystem.Update(delta);
=======
                    microbeMovementSoundSystem.Update(delta);
                    barrier1.SignalAndWait();

                    // Timeslot 8 on thread 2
                    engulfedHandlingSystem.Update(delta);
                    microbeEventCallbackSystem.Update(delta);
>>>>>>> 526bbbc7
                    microbeDeathSystem.Update(delta);
                    barrier1.SignalAndWait();
                    barrier1.SignalAndWait();

                    barrier1.SignalAndWait();
                }
                catch (Exception e)
                {
                    GD.PrintErr("Simulation system failure (threaded run for thread 2): " + e);

#if DEBUG
                    if (Debugger.IsAttached)
                        Debugger.Break();
#endif

                    throw;
                }
            });

        TaskExecutor.Instance.AddTask(background1);

        // Catch for extra system run safety (for debugging why higher level catches don't get errors)
        try
        {
            // Timeslot 1 on thread 1
            pathBasedSceneLoader.Update(delta);
            predefinedVisualLoaderSystem.Update(delta);
            countLimitedDespawnSystem.Update(delta);
            animationControlSystem.Update(delta);
            cellBurstEffectSystem.Update(delta);
<<<<<<< HEAD
=======
            entitySignalingSystem.Update(delta);
>>>>>>> 526bbbc7
            fluidCurrentsSystem.Update(delta);
            TimedLifeSystem.Update(delta);
            countLimitedDespawnSystem.Update(delta);
            barrier1.SignalAndWait();

            // Timeslot 2 on thread 1
            microbeVisualsSystem.Update(delta);
            entityMaterialFetchSystem.Update(delta);
            collisionShapeLoaderSystem.Update(delta);
<<<<<<< HEAD
            microbeRenderPrioritySystem.Update(delta);
            TimedLifeSystem.Update(delta);
            strainSystem.Update(delta);
            microbePhysicsCreationAndSizeSystem.Update(delta);
            physicsBodyCreationSystem.Update(delta);
            physicsBodyDisablingSystem.Update(delta);
            disallowPlayerBodySleepSystem.Update(delta);
            physicsCollisionManagementSystem.Update(delta);
            toxinCollisionSystem.Update(delta);
            pilusDamageSystem.Update(delta);
=======
            microbePhysicsCreationAndSizeSystem.Update(delta);
            physicsBodyCreationSystem.Update(delta);
            physicsBodyDisablingSystem.Update(delta);
            microbeRenderPrioritySystem.Update(delta);
            physicsUpdateAndPositionSystem.Update(delta);
            physicsCollisionManagementSystem.Update(delta);
            toxinCollisionSystem.Update(delta);
            disallowPlayerBodySleepSystem.Update(delta);
            pilusDamageSystem.Update(delta);
            attachedEntityPositionSystem.Update(delta);
>>>>>>> 526bbbc7
            damageOnTouchSystem.Update(delta);
            physicsUpdateAndPositionSystem.Update(delta);
            attachedEntityPositionSystem.Update(delta);
            microbeCollisionSoundSystem.Update(delta);
            soundListenerSystem.Update(delta);
<<<<<<< HEAD
=======
            microbeCollisionSoundSystem.Update(delta);
>>>>>>> 526bbbc7
            CameraFollowSystem.Update(delta);
            barrier1.SignalAndWait();

            // Timeslot 3 on thread 1
            mucocystSystem.Update(delta);
            osmoregulationAndHealingSystem.Update(delta);
            unneededCompoundVentingSystem.Update(delta);
            microbeReproductionSystem.Update(delta);
            unneededCompoundVentingSystem.Update(delta);
            barrier1.SignalAndWait();

            // Timeslot 4 on thread 1
            microbeTemporaryEffectsSystem.Update(delta);
            barrier1.SignalAndWait();

            // Timeslot 5 on thread 1
            engulfingSystem.Update(delta);
            barrier1.SignalAndWait();

            // Timeslot 6 on thread 1
            spatialAttachSystem.Update(delta);
            spatialPositionSystem.Update(delta);
            barrier1.SignalAndWait();

            // Timeslot 7 on thread 1
            organelleTickSystem.Update(delta);
            barrier1.SignalAndWait();

            // Timeslot 8 on thread 1
            physicsSensorSystem.Update(delta);
            barrier1.SignalAndWait();

            // Timeslot 9 on thread 1
            fadeOutActionSystem.Update(delta);
<<<<<<< HEAD
            physicsBodyControlSystem.Update(delta);
=======
>>>>>>> 526bbbc7
            damageSoundSystem.Update(delta);
            barrier1.SignalAndWait();

            // Timeslot 10 on thread 1
            soundEffectSystem.Update(delta);

            barrier1.SignalAndWait();
        }
        catch (Exception e)
        {
            GD.PrintErr("Simulation system failure (threaded run for main thread): " + e);

#if DEBUG
            if (Debugger.IsAttached)
                Debugger.Break();
#endif

            throw;
        }

        // Catch for extra system run safety (for debugging why higher level catches don't get errors)
        try
        {
            cellCountingEntitySet.Complete();
            reportedPlayerPosition = null;
        }
        catch (Exception e)
        {
            GD.PrintErr("Simulation system failure (processing end actions): " + e);

#if DEBUG
            if (Debugger.IsAttached)
                Debugger.Break();
#endif

            throw;
        }
    }

    private void OnProcessFixedWithoutThreads(float delta)
    {
        // This variant doesn't use threading, use when not enough threads are available
        // or threaded run would be slower (or just for debugging)

        // Catch for extra system run safety (for debugging why higher level catches don't get errors)
        try
        {
            pathBasedSceneLoader.Update(delta);
            predefinedVisualLoaderSystem.Update(delta);
            endosymbiontOrganelleSystem.Update(delta);
            microbeVisualsSystem.Update(delta);
            animationControlSystem.Update(delta);
            entityMaterialFetchSystem.Update(delta);
            collisionShapeLoaderSystem.Update(delta);
            simpleShapeCreatorSystem.Update(delta);
            microbePhysicsCreationAndSizeSystem.Update(delta);
            physicsBodyCreationSystem.Update(delta);
            damageCooldownSystem.Update(delta);
            physicsCollisionManagementSystem.Update(delta);
            physicsUpdateAndPositionSystem.Update(delta);
            colonyCompoundDistributionSystem.Update(delta);
            toxinCollisionSystem.Update(delta);
            microbeTemporaryEffectsSystem.Update(delta);
            damageOnTouchSystem.Update(delta);
            pilusDamageSystem.Update(delta);
            engulfingSystem.Update(delta);
            spatialAttachSystem.Update(delta);
            attachedEntityPositionSystem.Update(delta);
            spatialPositionSystem.Update(delta);
            mucocystSystem.Update(delta);
            compoundAbsorptionSystem.Update(delta);
            ProcessSystem.Update(delta);
            multicellularGrowthSystem.Update(delta);
            engulfedDigestionSystem.Update(delta);
            engulfedHandlingSystem.Update(delta);
            osmoregulationAndHealingSystem.Update(delta);
            microbeReproductionSystem.Update(delta);
            countLimitedDespawnSystem.Update(delta);
            SpawnSystem.Update(delta);
            colonyStatsUpdateSystem.Update(delta);
            entitySignalingSystem.Update(delta);
            organelleComponentFetchSystem.Update(delta);
            unneededCompoundVentingSystem.Update(delta);
            allCompoundsVentingSystem.Update(delta);
            if (RunAI)
            {
                microbeAI.ReportPotentialPlayerPosition(reportedPlayerPosition);
                microbeAI.Update(delta);
            }

            microbeEmissionSystem.Update(delta);
            microbeDeathSystem.Update(delta);
            fadeOutActionSystem.Update(delta);
            physicsBodyDisablingSystem.Update(delta);
            strainSystem.Update(delta);
            slimeSlowdownSystem.Update(delta);
            microbeMovementSystem.Update(delta);
            physicsBodyControlSystem.Update(delta);
            colonyBindingSystem.Update(delta);
            delayedColonyOperationSystem.Update(delta);
            organelleTickSystem.Update(delta);
            physicsSensorSystem.Update(delta);
            microbeMovementSoundSystem.Update(delta);
            microbeEventCallbackSystem.Update(delta);
            microbeFlashingSystem.Update(delta);
            damageSoundSystem.Update(delta);
            microbeCollisionSoundSystem.Update(delta);
            soundEffectSystem.Update(delta);
            soundListenerSystem.Update(delta);
            cellBurstEffectSystem.Update(delta);
            microbeRenderPrioritySystem.Update(delta);
            CameraFollowSystem.Update(delta);
            TimedLifeSystem.Update(delta);
            disallowPlayerBodySleepSystem.Update(delta);
            fluidCurrentsSystem.Update(delta);
        }
        catch (Exception e)
        {
            GD.PrintErr("Simulation system failure (processing without threads): " + e);

#if DEBUG
            if (Debugger.IsAttached)
                Debugger.Break();
#endif

            throw;
        }

        // Catch for extra system run safety (for debugging why higher level catches don't get errors)
        try
        {
            cellCountingEntitySet.Complete();
            reportedPlayerPosition = null;
        }
        catch (Exception e)
        {
            GD.PrintErr("Simulation system failure (processing end actions): " + e);

#if DEBUG
            if (Debugger.IsAttached)
                Debugger.Break();
#endif

            throw;
        }
    }

    private void OnProcessFrameLogicGenerated(float delta)
    {
        // NOTE: not currently ran in parallel due to low frame system count
        // Catch for extra system run safety (for debugging why higher level catches don't get errors)
        try
        {
            colourAnimationSystem.Update(delta);
            microbeShaderSystem.Update(delta);
            tintColourApplyingSystem.Update(delta);
        }
        catch (Exception e)
        {
            GD.PrintErr("Simulation system failure (simple running group method): " + e);

#if DEBUG
            if (Debugger.IsAttached)
                Debugger.Break();
#endif

            throw;
        }
    }

    private void DisposeGenerated()
    {
    }
}<|MERGE_RESOLUTION|>--- conflicted
+++ resolved
@@ -25,11 +25,7 @@
                     simpleShapeCreatorSystem.Update(delta);
                     entitySignalingSystem.Update(delta);
                     endosymbiontOrganelleSystem.Update(delta);
-<<<<<<< HEAD
-                    damageCooldownSystem.Update(delta);
-=======
                     simpleShapeCreatorSystem.Update(delta);
->>>>>>> 526bbbc7
                     compoundAbsorptionSystem.Update(delta);
                     barrier1.SignalAndWait();
 
@@ -57,36 +53,22 @@
                     microbeEmissionSystem.Update(delta);
                     slimeSlowdownSystem.Update(delta);
                     microbeMovementSystem.Update(delta);
-<<<<<<< HEAD
-                    colonyBindingSystem.Update(delta);
-                    microbeFlashingSystem.Update(delta);
-                    microbeMovementSoundSystem.Update(delta);
-=======
                     strainSystem.Update(delta);
                     physicsBodyControlSystem.Update(delta);
                     colonyBindingSystem.Update(delta);
                     delayedColonyOperationSystem.Update(delta);
                     microbeFlashingSystem.Update(delta);
->>>>>>> 526bbbc7
                     barrier1.SignalAndWait();
 
                     // Timeslot 7 on thread 2
                     SpawnSystem.Update(delta);
                     colonyStatsUpdateSystem.Update(delta);
-<<<<<<< HEAD
-                    barrier1.SignalAndWait();
-
-                    // Timeslot 8 on thread 2
-                    microbeEventCallbackSystem.Update(delta);
-                    engulfedHandlingSystem.Update(delta);
-=======
                     microbeMovementSoundSystem.Update(delta);
                     barrier1.SignalAndWait();
 
                     // Timeslot 8 on thread 2
                     engulfedHandlingSystem.Update(delta);
                     microbeEventCallbackSystem.Update(delta);
->>>>>>> 526bbbc7
                     microbeDeathSystem.Update(delta);
                     barrier1.SignalAndWait();
                     barrier1.SignalAndWait();
@@ -117,10 +99,7 @@
             countLimitedDespawnSystem.Update(delta);
             animationControlSystem.Update(delta);
             cellBurstEffectSystem.Update(delta);
-<<<<<<< HEAD
-=======
             entitySignalingSystem.Update(delta);
->>>>>>> 526bbbc7
             fluidCurrentsSystem.Update(delta);
             TimedLifeSystem.Update(delta);
             countLimitedDespawnSystem.Update(delta);
@@ -130,18 +109,6 @@
             microbeVisualsSystem.Update(delta);
             entityMaterialFetchSystem.Update(delta);
             collisionShapeLoaderSystem.Update(delta);
-<<<<<<< HEAD
-            microbeRenderPrioritySystem.Update(delta);
-            TimedLifeSystem.Update(delta);
-            strainSystem.Update(delta);
-            microbePhysicsCreationAndSizeSystem.Update(delta);
-            physicsBodyCreationSystem.Update(delta);
-            physicsBodyDisablingSystem.Update(delta);
-            disallowPlayerBodySleepSystem.Update(delta);
-            physicsCollisionManagementSystem.Update(delta);
-            toxinCollisionSystem.Update(delta);
-            pilusDamageSystem.Update(delta);
-=======
             microbePhysicsCreationAndSizeSystem.Update(delta);
             physicsBodyCreationSystem.Update(delta);
             physicsBodyDisablingSystem.Update(delta);
@@ -152,16 +119,12 @@
             disallowPlayerBodySleepSystem.Update(delta);
             pilusDamageSystem.Update(delta);
             attachedEntityPositionSystem.Update(delta);
->>>>>>> 526bbbc7
             damageOnTouchSystem.Update(delta);
             physicsUpdateAndPositionSystem.Update(delta);
             attachedEntityPositionSystem.Update(delta);
             microbeCollisionSoundSystem.Update(delta);
             soundListenerSystem.Update(delta);
-<<<<<<< HEAD
-=======
             microbeCollisionSoundSystem.Update(delta);
->>>>>>> 526bbbc7
             CameraFollowSystem.Update(delta);
             barrier1.SignalAndWait();
 
@@ -196,10 +159,6 @@
 
             // Timeslot 9 on thread 1
             fadeOutActionSystem.Update(delta);
-<<<<<<< HEAD
-            physicsBodyControlSystem.Update(delta);
-=======
->>>>>>> 526bbbc7
             damageSoundSystem.Update(delta);
             barrier1.SignalAndWait();
 
