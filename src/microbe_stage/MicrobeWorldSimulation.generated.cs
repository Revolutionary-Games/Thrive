--- conflicted
+++ resolved
@@ -22,16 +22,6 @@
                 try
                 {
                     // Timeslot 1 on thread 2
-<<<<<<< HEAD
-                    simpleShapeCreatorSystem.Update(delta);
-                    countLimitedDespawnSystem.Update(delta);
-                    damageCooldownSystem.Update(delta);
-                    irradiationSystem.Update(delta);
-                    entitySignalingSystem.Update(delta);
-                    barrier1.SignalAndWait();
-
-                    // Timeslot 2 on thread 2
-=======
                     countLimitedDespawnSystem.Update(delta);
                     fluidCurrentsSystem.Update(delta);
                     damageCooldownSystem.Update(delta);
@@ -40,19 +30,11 @@
 
                     // Timeslot 2 on thread 2
                     microbePhysicsCreationAndSizeSystem.Update(delta);
->>>>>>> be814439
                     compoundAbsorptionSystem.Update(delta);
                     barrier1.SignalAndWait();
 
                     // Timeslot 3 on thread 2
-<<<<<<< HEAD
-                    microbePhysicsCreationAndSizeSystem.Update(delta);
-                    microbeHeatAccumulationSystem.Update(delta);
-                    ProcessSystem.Update(delta);
-                    barrier1.SignalAndWait();
-=======
                     simpleShapeCreatorSystem.Update(delta);
->>>>>>> be814439
                     barrier1.SignalAndWait();
 
                     // Timeslot 5 on thread 2
@@ -62,23 +44,11 @@
                     barrier1.SignalAndWait();
                     barrier1.SignalAndWait();
 
-<<<<<<< HEAD
-                    // Timeslot 7 on thread 2
-                    attachedEntityPositionSystem.Update(delta);
-                    engulfedDigestionSystem.Update(delta);
-                    organelleComponentFetchSystem.Update(delta);
-                    allCompoundsVentingSystem.Update(delta);
-                    barrier1.SignalAndWait();
-
-                    // Timeslot 8 on thread 2
-                    engulfedHandlingSystem.Update(delta);
-=======
                     // Timeslot 6 on thread 2
                     engulfedDigestionSystem.Update(delta);
                     multicellularGrowthSystem.Update(delta);
                     organelleComponentFetchSystem.Update(delta);
                     slimeSlowdownSystem.Update(delta);
->>>>>>> be814439
                     if (RunAI)
                     {
                         microbeAI.ReportPotentialPlayerPosition(reportedPlayerPosition);
@@ -93,13 +63,6 @@
                     physicsBodyControlSystem.Update(delta);
                     colonyBindingSystem.Update(delta);
                     delayedColonyOperationSystem.Update(delta);
-<<<<<<< HEAD
-                    colonyStatsUpdateSystem.Update(delta);
-                    microbeDeathSystem.Update(delta);
-                    microbeMovementSoundSystem.Update(delta);
-                    microbeFlashingSystem.Update(delta);
-                    barrier1.SignalAndWait();
-=======
                     microbeFlashingSystem.Update(delta);
                     microbeMovementSoundSystem.Update(delta);
                     barrier1.SignalAndWait();
@@ -112,7 +75,6 @@
                     // Timeslot 8 on thread 2
                     microbeDeathSystem.Update(delta);
                     engulfedHandlingSystem.Update(delta);
->>>>>>> be814439
                     barrier1.SignalAndWait();
 
                     // Timeslot 11 on thread 2
@@ -141,46 +103,6 @@
         try
         {
             // Timeslot 1 on thread 1
-<<<<<<< HEAD
-            endosymbiontOrganelleSystem.Update(delta);
-            predefinedVisualLoaderSystem.Update(delta);
-            mucocystSystem.Update(delta);
-            colonyCompoundDistributionSystem.Update(delta);
-            barrier1.SignalAndWait();
-
-            // Timeslot 2 on thread 1
-            strainSystem.Update(delta);
-            microbeVisualsSystem.Update(delta);
-            cellBurstEffectSystem.Update(delta);
-            TimedLifeSystem.Update(delta);
-            pathBasedSceneLoader.Update(delta);
-            entityMaterialFetchSystem.Update(delta);
-            microbeRenderPrioritySystem.Update(delta);
-            animationControlSystem.Update(delta);
-            collisionShapeLoaderSystem.Update(delta);
-            barrier1.SignalAndWait();
-
-            // Timeslot 3 on thread 1
-            fluidCurrentsSystem.Update(delta);
-            barrier1.SignalAndWait();
-
-            // Timeslot 4 on thread 1
-            multicellularGrowthSystem.Update(delta);
-            physicsBodyCreationSystem.Update(delta);
-            physicsBodyDisablingSystem.Update(delta);
-            physicsCollisionManagementSystem.Update(delta);
-            toxinCollisionSystem.Update(delta);
-            damageOnTouchSystem.Update(delta);
-            siderophoreSystem.Update(delta);
-            pilusDamageSystem.Update(delta);
-            disallowPlayerBodySleepSystem.Update(delta);
-            microbeCollisionSoundSystem.Update(delta);
-            unneededCompoundVentingSystem.Update(delta);
-            barrier1.SignalAndWait();
-
-            // Timeslot 5 on thread 1
-            physicsUpdateAndPositionSystem.Update(delta);
-=======
             pathBasedSceneLoader.Update(delta);
             predefinedVisualLoaderSystem.Update(delta);
             animationControlSystem.Update(delta);
@@ -228,7 +150,6 @@
             allCompoundsVentingSystem.Update(delta);
             microbeTemporaryEffectsSystem.Update(delta);
             engulfingSystem.Update(delta);
->>>>>>> be814439
             barrier1.SignalAndWait();
 
             // Timeslot 6 on thread 1
