﻿using System;
using System.Collections.Generic;
using System.Globalization;
using System.Linq;
using Godot;
using Newtonsoft.Json;

/// <summary>
///   Manages the microbe HUD
/// </summary>
[JsonObject(MemberSerialization.OptIn)]
public class MicrobeHUD : StageHUDBase<MicrobeStage>
{
    [Export]
    public NodePath MulticellularButtonPath = null!;

    [Export]
    public NodePath MulticellularConfirmPopupPath = null!;

    [Export]
    public NodePath MacroscopicButtonPath = null!;

    [Export]
<<<<<<< HEAD
=======
    public NodePath EnvironmentPanelPath = null!;

    [Export]
    public NodePath OxygenBarPath = null!;

    [Export]
    public NodePath Co2BarPath = null!;

    [Export]
    public NodePath NitrogenBarPath = null!;

    [Export]
    public NodePath TemperaturePath = null!;

    [Export]
    public NodePath SunlightPath = null!;

    [Export]
    public NodePath PressurePath = null!;

    [Export]
    public NodePath EnvironmentPanelBarContainerPath = null!;

    [Export]
    public NodePath CompoundsPanelPath = null!;

    [Export]
    public NodePath GlucoseBarPath = null!;

    [Export]
    public NodePath AmmoniaBarPath = null!;

    [Export]
    public NodePath PhosphateBarPath = null!;

    [Export]
    public NodePath HydrogenSulfideBarPath = null!;

    [Export]
    public NodePath IronBarPath = null!;

    [Export]
    public NodePath IngestedMatterBarPath = null!;

    [Export]
    public NodePath EnvironmentPanelExpandButtonPath = null!;

    [Export]
    public NodePath EnvironmentPanelCompressButtonPath = null!;

    [Export]
    public NodePath CompoundsPanelExpandButtonPath = null!;

    [Export]
    public NodePath CompoundsPanelCompressButtonPath = null!;

    [Export]
    public NodePath CompoundsPanelBarContainerPath = null!;

    [Export]
    public NodePath AgentsPanelPath = null!;

    [Export]
    public NodePath OxytoxyBarPath = null!;

    [Export]
    public NodePath AgentsPanelBarContainerPath = null!;

    [Export]
    public NodePath AtpBarPath = null!;

    [Export]
    public NodePath HealthBarPath = null!;

    [Export]
    public NodePath AmmoniaReproductionBarPath = null!;

    [Export]
    public NodePath PhosphateReproductionBarPath = null!;

    [Export]
    public NodePath EditorButtonFlashPath = null!;

    [Export]
    public NodePath ProcessPanelPath = null!;

    [Export]
    public NodePath ProcessPanelButtonPath = null!;

    [Export]
    public NodePath HintTextPath = null!;

    [Export]
    public PackedScene ExtinctionBoxScene = null!;

    [Export]
    public PackedScene PatchExtinctionBoxScene = null!;

    [Export]
>>>>>>> d15e0a63
    public PackedScene WinBoxScene = null!;

    [Export]
    public NodePath BindingModeHotkeyPath = null!;

    [Export]
    public NodePath UnbindAllHotkeyPath = null!;

<<<<<<< HEAD
    private ActionButton bindingModeHotkey = null!;
    private ActionButton unbindAllHotkey = null!;

=======
    [Export]
    public NodePath SignallingAgentsHotkeyPath = null!;

    [Export]
    public NodePath MicrobeControlRadialPath = null!;

    [Export]
    public NodePath PausePromptPath = null!;

    [Export]
    public NodePath PauseInfoPath = null!;

    // Formatter and code checks disagree here
    // ReSharper disable RedundantNameQualifier
    private readonly System.Collections.Generic.Dictionary<Species, int> hoveredSpeciesCounts = new();

    private readonly System.Collections.Generic.Dictionary<Compound, HoveredCompoundControl> hoveredCompoundControls =
        new();

    private readonly Color defaultHealthBarColour = new(0.96f, 0.27f, 0.48f);

    // ReSharper restore RedundantNameQualifier

    private Compound ammonia = null!;
    private Compound atp = null!;
    private Compound carbondioxide = null!;
    private Compound glucose = null!;
    private Compound hydrogensulfide = null!;
    private Compound iron = null!;
    private Compound nitrogen = null!;
    private Compound oxygen = null!;
    private Compound oxytoxy = null!;
    private Compound phosphates = null!;
    private Compound sunlight = null!;

    private AnimationPlayer animationPlayer = null!;
    private MarginContainer mouseHoverPanel = null!;
    private VBoxContainer hoveredCompoundsContainer = null!;
    private HSeparator hoveredCellsSeparator = null!;
    private VBoxContainer hoveredCellsContainer = null!;
    private Panel environmentPanel = null!;
    private GridContainer? environmentPanelBarContainer;
    private Panel compoundsPanel = null!;
    private HBoxContainer hotBar = null!;
    private ActionButton engulfHotkey = null!;
    private ActionButton fireToxinHotkey = null!;
    private ActionButton bindingModeHotkey = null!;
    private ActionButton unbindAllHotkey = null!;
    private ActionButton signallingAgentsHotkey = null!;

    // Store these statefully for after player death
    private float maxHP = 1.0f;
    private float maxATP = 1.0f;

    private ProgressBar oxygenBar = null!;
    private ProgressBar co2Bar = null!;
    private ProgressBar nitrogenBar = null!;
    private ProgressBar temperature = null!;
    private ProgressBar sunlightLabel = null!;

    // TODO: implement changing pressure conditions
    // ReSharper disable once NotAccessedField.Local
    private ProgressBar pressure = null!;

    private GridContainer? compoundsPanelBarContainer;
    private ProgressBar glucoseBar = null!;
    private ProgressBar ammoniaBar = null!;
    private ProgressBar phosphateBar = null!;
    private ProgressBar hydrogenSulfideBar = null!;
    private ProgressBar ironBar = null!;
    private ProgressBar ingestedMatterBar = null!;

    private Button environmentPanelExpandButton = null!;
    private Button environmentPanelCompressButton = null!;
    private Button compoundsPanelExpandButton = null!;
    private Button compoundsPanelCompressButton = null!;

    private Control agentsPanel = null!;
    private ProgressBar oxytoxyBar = null!;

    private TextureProgress atpBar = null!;
    private TextureProgress healthBar = null!;
    private TextureProgress ammoniaReproductionBar = null!;
    private TextureProgress phosphateReproductionBar = null!;
    private Light2D editorButtonFlash = null!;

    private PauseMenu menu = null!;
    private PlayButton pauseButton = null!;
    private Label atpLabel = null!;
    private Label hpLabel = null!;
    private Label populationLabel = null!;
    private Label patchLabel = null!;
    private AnimationPlayer patchOverlayAnimator = null!;
    private TextureButton editorButton = null!;
>>>>>>> d15e0a63
    private Button multicellularButton = null!;
    private CustomDialog multicellularConfirmPopup = null!;
    private Button macroscopicButton = null!;

    private CustomDialog? winBox;
<<<<<<< HEAD
=======
    private CustomDialog? extinctionBox;
    private PatchExtinctionBox? patchExtinctionBox;
    private Tween panelsTween = null!;
    private Control winExtinctBoxHolder = null!;
    private Label hintText = null!;

    private RadialPopup microbeControlRadial = null!;

    private Array compoundBars = null!;
>>>>>>> d15e0a63

    private int? playerColonySize;

    /// <summary>
    ///   If not null the signaling agent radial menu is open for the given microbe, which should be the player
    /// </summary>
    private Microbe? signalingAgentMenuOpenForMicrobe;

<<<<<<< HEAD
    // These signals need to be copied to inheriting classes for Godot editor to pick them up
    [Signal]
    public new delegate void OnOpenMenu();
=======
    private int? playerColonySize;

    private bool playerWasDigested;

    [JsonProperty]
    private float healthBarFlashDuration;

    [JsonProperty]
    private Color healthBarFlashColour = new(0, 0, 0, 0);

    /// <summary>
    ///   Gets and sets the text that appears at the upper HUD.
    /// </summary>
    public string HintText
    {
        get => hintText.Text;
        set => hintText.Text = value;
    }
>>>>>>> d15e0a63

    [Signal]
    public new delegate void OnOpenMenuToHelp();

    protected override string? UnPauseHelpText => TranslationServer.Translate("PAUSE_PROMPT");

    public override void _Ready()
    {
<<<<<<< HEAD
        base._Ready();

=======
        compoundBars = GetTree().GetNodesInGroup("CompoundBar");

        winExtinctBoxHolder = GetNode<Control>("../WinExtinctBoxHolder");

        panelsTween = GetNode<Tween>(PanelsTweenPath);
        mouseHoverPanel = GetNode<MarginContainer>(MouseHoverPanelPath);
        pauseButton = GetNode<PlayButton>(PauseButtonPath);
        agentsPanel = GetNode<Control>(AgentsPanelPath);

        environmentPanel = GetNode<Panel>(EnvironmentPanelPath);
        environmentPanelBarContainer = GetNode<GridContainer>(EnvironmentPanelBarContainerPath);
        oxygenBar = GetNode<ProgressBar>(OxygenBarPath);
        co2Bar = GetNode<ProgressBar>(Co2BarPath);
        nitrogenBar = GetNode<ProgressBar>(NitrogenBarPath);
        temperature = GetNode<ProgressBar>(TemperaturePath);
        sunlightLabel = GetNode<ProgressBar>(SunlightPath);
        pressure = GetNode<ProgressBar>(PressurePath);

        compoundsPanel = GetNode<Panel>(CompoundsPanelPath);
        compoundsPanelBarContainer = GetNode<GridContainer>(CompoundsPanelBarContainerPath);
        glucoseBar = GetNode<ProgressBar>(GlucoseBarPath);
        ammoniaBar = GetNode<ProgressBar>(AmmoniaBarPath);
        phosphateBar = GetNode<ProgressBar>(PhosphateBarPath);
        hydrogenSulfideBar = GetNode<ProgressBar>(HydrogenSulfideBarPath);
        ironBar = GetNode<ProgressBar>(IronBarPath);
        ingestedMatterBar = GetNode<ProgressBar>(IngestedMatterBarPath);

        environmentPanelExpandButton = GetNode<Button>(EnvironmentPanelExpandButtonPath);
        environmentPanelCompressButton = GetNode<Button>(EnvironmentPanelCompressButtonPath);
        compoundsPanelExpandButton = GetNode<Button>(CompoundsPanelExpandButtonPath);
        compoundsPanelCompressButton = GetNode<Button>(CompoundsPanelCompressButtonPath);

        oxytoxyBar = GetNode<ProgressBar>(OxytoxyBarPath);
        atpBar = GetNode<TextureProgress>(AtpBarPath);
        healthBar = GetNode<TextureProgress>(HealthBarPath);
        ammoniaReproductionBar = GetNode<TextureProgress>(AmmoniaReproductionBarPath);
        phosphateReproductionBar = GetNode<TextureProgress>(PhosphateReproductionBarPath);
        editorButtonFlash = GetNode<Light2D>(EditorButtonFlashPath);

        atpLabel = GetNode<Label>(AtpLabelPath);
        hpLabel = GetNode<Label>(HpLabelPath);
        menu = GetNode<PauseMenu>(MenuPath);
        animationPlayer = GetNode<AnimationPlayer>(AnimationPlayerPath);
        hoveredCompoundsContainer = GetNode<VBoxContainer>(HoveredCompoundsContainerPath);
        hoveredCellsSeparator = GetNode<HSeparator>(HoverPanelSeparatorPath);
        hoveredCellsContainer = GetNode<VBoxContainer>(HoveredCellsContainerPath);
        populationLabel = GetNode<Label>(PopulationLabelPath);
        patchLabel = GetNode<Label>(PatchLabelPath);
        patchOverlayAnimator = GetNode<AnimationPlayer>(PatchOverlayAnimatorPath);
        editorButton = GetNode<TextureButton>(EditorButtonPath);
>>>>>>> d15e0a63
        multicellularButton = GetNode<Button>(MulticellularButtonPath);
        multicellularConfirmPopup = GetNode<CustomDialog>(MulticellularConfirmPopupPath);
        macroscopicButton = GetNode<Button>(MacroscopicButtonPath);

        bindingModeHotkey = GetNode<ActionButton>(BindingModeHotkeyPath);
        unbindAllHotkey = GetNode<ActionButton>(UnbindAllHotkeyPath);

        multicellularButton.Visible = false;
        macroscopicButton.Visible = false;
    }

    public override void _Process(float delta)
    {
        base._Process(delta);

        if (stage == null)
            return;

        if (stage.HasPlayer)
        {
            UpdateMulticellularButton(stage.Player!);
            UpdateMacroscopicButton(stage.Player!);
        }
        else
        {
            multicellularButton.Visible = false;
            macroscopicButton.Visible = false;
        }
    }

    public void ShowSignalingCommandsMenu(Microbe player)
    {
        if (packControlRadial.Visible)
        {
            GD.PrintErr("Radial menu is already open for signaling commands");
            return;
        }

        var choices = new List<(string Text, int Id)>
        {
            (TranslationServer.Translate("SIGNAL_COMMAND_NONE"), (int)MicrobeSignalCommand.None),
            (TranslationServer.Translate("SIGNAL_COMMAND_FOLLOW"), (int)MicrobeSignalCommand.FollowMe),
            (TranslationServer.Translate("SIGNAL_COMMAND_TO_ME"), (int)MicrobeSignalCommand.MoveToMe),
            (TranslationServer.Translate("SIGNAL_COMMAND_FLEE"), (int)MicrobeSignalCommand.FleeFromMe),
            (TranslationServer.Translate("SIGNAL_COMMAND_AGGRESSION"), (int)MicrobeSignalCommand.BecomeAggressive),
        };

        packControlRadial.Radial.CenterText = TranslationServer.Translate("SIGNAL_TO_EMIT");

        signalingAgentMenuOpenForMicrobe = player;
        packControlRadial.ShowWithItems(choices);
    }

    public MicrobeSignalCommand? SelectSignalCommandIfOpen()
    {
        // Return nothing if not open
        if (!packControlRadial.Visible)
            return null;

        var item = packControlRadial.Radial.HoveredItem;

        packControlRadial.Hide();

        if (item == null)
            return null;

        return (MicrobeSignalCommand)item.Value;
    }

    /// <summary>
    ///   Applies a signaling command to microbe. This is here as the user can actively select a radial menu item
    /// </summary>
    /// <param name="command">The command to apply</param>
    /// <param name="microbe">The target microbe</param>
    public void ApplySignalCommand(MicrobeSignalCommand? command, Microbe microbe)
    {
        microbe.QueuedSignalingCommand = command;
        signalingAgentMenuOpenForMicrobe = null;
    }

<<<<<<< HEAD
=======
    /// <summary>
    ///   Enables the editor button.
    /// </summary>
    public void ShowReproductionDialog()
    {
        if (!editorButton.Disabled || stage?.Player == null)
            return;

        GUICommon.Instance.PlayCustomSound(MicrobePickupOrganelleSound);

        editorButton.Disabled = false;
        editorButton.GetNode<TextureRect>("Highlight").Show();
        editorButton.GetNode<TextureProgress>("ReproductionBar/PhosphateReproductionBar").TintProgress =
            new Color(1, 1, 1, 1);
        editorButton.GetNode<TextureProgress>("ReproductionBar/AmmoniaReproductionBar").TintProgress =
            new Color(1, 1, 1, 1);
        editorButton.GetNode<TextureRect>("ReproductionBar/PhosphateIcon").Texture = PhosphatesBW;
        editorButton.GetNode<TextureRect>("ReproductionBar/AmmoniaIcon").Texture = AmmoniaBW;
        editorButton.GetNode<AnimationPlayer>("AnimationPlayer").Play("EditorButtonFlash");
    }

    /// <summary>
    ///   Disables the editor button.
    /// </summary>
    public void HideReproductionDialog()
    {
        if (!editorButton.Disabled)
            editorButton.Disabled = true;

        editorButton.GetNode<TextureRect>("Highlight").Hide();
        editorButton.GetNode<Control>("ReproductionBar").Show();
        editorButton.GetNode<TextureProgress>("ReproductionBar/PhosphateReproductionBar").TintProgress =
            new Color(0.69f, 0.42f, 1, 1);
        editorButton.GetNode<TextureProgress>("ReproductionBar/AmmoniaReproductionBar").TintProgress =
            new Color(1, 0.62f, 0.12f, 1);
        editorButton.GetNode<TextureRect>("ReproductionBar/PhosphateIcon").Texture = PhosphatesInv;
        editorButton.GetNode<TextureRect>("ReproductionBar/AmmoniaIcon").Texture = AmmoniaInv;
        editorButton.GetNode<AnimationPlayer>("AnimationPlayer").Stop();
    }

    public void OnSuicide()
    {
        stage?.Player?.Damage(9999.0f, "suicide");
    }

    public void UpdatePatchInfo(string patchName)
    {
        patchLabel.Text = patchName;
    }

    public void PopupPatchInfo()
    {
        patchOverlayAnimator.Play("FadeInOut");
    }

    public void EditorButtonPressed()
    {
        GD.Print("Move to editor pressed");

        // TODO: find out when this can happen (this happened when a really laggy save was loaded and the editor button
        // was pressed before the stage fade in fully completed)
        if (stage?.Player == null)
        {
            GD.PrintErr("Trying to press editor button while having no player object");
            return;
        }

        // To prevent being clicked twice
        editorButton.Disabled = true;

        EnsureGameIsUnpausedForEditor();

        TransitionManager.Instance.AddSequence(ScreenFade.FadeType.FadeOut, 0.3f, stage.MoveToEditor, false);

        stage.MovingToEditor = true;

        // TODO: mitigation for https://github.com/Revolutionary-Games/Thrive/issues/3006 remove once solved
        // Start auto-evo if not started already to make sure it doesn't start after we are in the editor
        // scene, this is a potential mitigation for the issue linked above
        if (!Settings.Instance.RunAutoEvoDuringGamePlay)
        {
            GD.Print("Starting auto-evo while fading into the editor as mitigation for issue #3006");
            stage.GameWorld.IsAutoEvoFinished(true);
        }
    }

    public void ShowExtinctionBox()
    {
        if (extinctionBox != null)
            return;

        winExtinctBoxHolder.Show();

        extinctionBox = ExtinctionBoxScene.Instance<CustomDialog>();
        winExtinctBoxHolder.AddChild(extinctionBox);
        extinctionBox.Show();
    }

    public void ShowPatchExtinctionBox()
    {
        winExtinctBoxHolder.Show();

        if (patchExtinctionBox == null)
        {
            patchExtinctionBox = PatchExtinctionBoxScene.Instance<PatchExtinctionBox>();
            winExtinctBoxHolder.AddChild(patchExtinctionBox);

            patchExtinctionBox.OnMovedToNewPatch = MoveToNewPatchAfterExtinctInCurrent;
        }

        patchExtinctionBox.PlayerSpecies = stage!.GameWorld.PlayerSpecies;
        patchExtinctionBox.Map = stage.GameWorld.Map;

        patchExtinctionBox.Show();
    }

    public void HidePatchExtinctionBox()
    {
        winExtinctBoxHolder.Hide();
        patchExtinctionBox?.Hide();
    }

>>>>>>> d15e0a63
    public void ToggleWinBox()
    {
        if (winBox != null)
        {
            winExtinctBoxHolder.Hide();
            winBox.DetachAndQueueFree();
            return;
        }

        winExtinctBoxHolder.Show();

        winBox = WinBoxScene.Instance<CustomDialog>();
        winExtinctBoxHolder.AddChild(winBox);
        winBox.Show();

        winBox.GetNode<Timer>("Timer").Connect("timeout", this, nameof(ToggleWinBox));
    }

<<<<<<< HEAD
    public override void _Notification(int what)
=======
    public void UpdateEnvironmentalBars(BiomeConditions biome)
    {
        var oxygenPercentage = biome.Compounds[oxygen].Dissolved * 100;
        var co2Percentage = biome.Compounds[carbondioxide].Dissolved * 100;
        var nitrogenPercentage = biome.Compounds[nitrogen].Dissolved * 100;
        var sunlightPercentage = biome.Compounds[sunlight].Dissolved * 100;
        var averageTemperature = biome.AverageTemperature;

        var percentageFormat = TranslationServer.Translate("PERCENTAGE_VALUE");

        oxygenBar.MaxValue = 100;
        oxygenBar.Value = oxygenPercentage;
        oxygenBar.GetNode<Label>("Value").Text =
            string.Format(CultureInfo.CurrentCulture, percentageFormat, oxygenPercentage);

        co2Bar.MaxValue = 100;
        co2Bar.Value = co2Percentage;
        co2Bar.GetNode<Label>("Value").Text =
            string.Format(CultureInfo.CurrentCulture, percentageFormat, co2Percentage);

        nitrogenBar.MaxValue = 100;
        nitrogenBar.Value = nitrogenPercentage;
        nitrogenBar.GetNode<Label>("Value").Text =
            string.Format(CultureInfo.CurrentCulture, percentageFormat, nitrogenPercentage);

        sunlightLabel.GetNode<Label>("Value").Text =
            string.Format(CultureInfo.CurrentCulture, percentageFormat, sunlightPercentage);
        temperature.GetNode<Label>("Value").Text = averageTemperature + " °C";

        // TODO: pressure?
    }

    public void TogglePause()
    {
        if (menu.Visible)
            return;

        pauseButton.Toggle();
    }

    public void SendEditorButtonToTutorial(TutorialState tutorialState)
    {
        tutorialState.MicrobePressEditorButton.PressEditorButtonControl = editorButton;
    }

    /// <summary>
    ///   Called when the player died out in a patch and selected a new one
    /// </summary>
    private void MoveToNewPatchAfterExtinctInCurrent(Patch patch)
    {
        winExtinctBoxHolder.Hide();
        stage!.MoveToPatch(patch);
    }

    /// <summary>
    ///   Updates the GUI bars to show only needed compounds
    /// </summary>
    private void UpdateNeededBars()
    {
        var compounds = stage!.Player?.Compounds;

        if (compounds?.HasAnyBeenSetUseful() != true)
            return;

        if (compounds.IsSpecificallySetUseful(oxytoxy))
        {
            agentsPanel.Show();
        }
        else
        {
            agentsPanel.Hide();
        }

        foreach (ProgressBar bar in compoundBars)
        {
            if (bar == ingestedMatterBar)
            {
                bar.Visible = GetPlayerUsedIngestionCapacity() > 0;
                continue;
            }

            var compound = SimulationParameters.Instance.GetCompound(bar.Name);

            if (compounds.IsUseful(compound))
            {
                bar.Show();
            }
            else
            {
                bar.Hide();
            }
        }
    }

    private void UpdatePausePrompt()
    {
        pauseInfo.ExtendedBbcode = TranslationServer.Translate("PAUSE_PROMPT");
    }

    private void UpdateEnvironmentPanelState()
    {
        if (environmentPanelBarContainer == null)
            return;

        var bars = environmentPanelBarContainer.GetChildren();

        if (environmentCompressed)
        {
            environmentPanelCompressButton.Pressed = true;
            environmentPanelBarContainer.Columns = 2;
            environmentPanelBarContainer.AddConstantOverride("vseparation", 20);
            environmentPanelBarContainer.AddConstantOverride("hseparation", 17);

            foreach (ProgressBar bar in bars)
            {
                panelsTween?.InterpolateProperty(bar, "rect_min_size:x", 95, 73, 0.3f);
                panelsTween?.Start();

                bar.GetNode<Label>("Label").Hide();
                bar.GetNode<Label>("Value").Align = Label.AlignEnum.Center;
            }
        }

        if (!environmentCompressed)
        {
            environmentPanelExpandButton.Pressed = true;
            environmentPanelBarContainer.Columns = 1;
            environmentPanelBarContainer.AddConstantOverride("vseparation", 4);
            environmentPanelBarContainer.AddConstantOverride("hseparation", 0);

            foreach (ProgressBar bar in bars)
            {
                panelsTween?.InterpolateProperty(bar, "rect_min_size:x", bar.RectMinSize.x, 162, 0.3f);
                panelsTween?.Start();

                bar.GetNode<Label>("Label").Show();
                bar.GetNode<Label>("Value").Align = Label.AlignEnum.Right;
            }
        }
    }

    private void UpdateCompoundsPanelState()
>>>>>>> d15e0a63
    {
        base._Notification(what);

        if (what == NotificationTranslationChanged)
        {
            UpdateColonySizeForMulticellular();
            UpdateColonySizeForMacroscopic();
        }
    }

    protected override void ReadPlayerHitpoints(out float hp, out float maxHP)
    {
        hp = stage!.Player!.Hitpoints;
        maxHP = stage.Player.MaxHitpoints;
    }

    protected override CompoundBag? GetPlayerUsefulCompounds()
    {
        return stage!.Player?.Compounds;
    }

    protected override ICompoundStorage GetPlayerColonyOrPlayerStorage()
    {
<<<<<<< HEAD
        return stage!.Player!.Colony?.ColonyCompounds ?? (ICompoundStorage)stage.Player.Compounds;
=======
        return amount switch
        {
            >= Constants.COMPOUND_DENSITY_CATEGORY_AN_ABUNDANCE => new Color(0.282f, 0.788f, 0.011f),
            >= Constants.COMPOUND_DENSITY_CATEGORY_QUITE_A_BIT => new Color(0.011f, 0.768f, 0.466f),
            >= Constants.COMPOUND_DENSITY_CATEGORY_FAIR_AMOUNT => new Color(0.011f, 0.768f, 0.717f),
            >= Constants.COMPOUND_DENSITY_CATEGORY_SOME => new Color(0.011f, 0.705f, 0.768f),
            >= Constants.COMPOUND_DENSITY_CATEGORY_LITTLE => new Color(0.011f, 0.552f, 0.768f),
            >= Constants.COMPOUND_DENSITY_CATEGORY_VERY_LITTLE => new Color(0.011f, 0.290f, 0.768f),
            _ => new Color(1.0f, 1.0f, 1.0f),
        };
>>>>>>> d15e0a63
    }

    protected override ProcessStatistics? GetPlayerProcessStatistics()
    {
        return stage!.Player!.ProcessStatistics;
    }

    protected override void CalculatePlayerReproductionProgress(out Dictionary<Compound, float> gatheredCompounds,
        out Dictionary<Compound, float> totalNeededCompounds)
    {
<<<<<<< HEAD
        stage!.Player!.CalculateReproductionProgress(out gatheredCompounds, out totalNeededCompounds);
=======
        var compounds = GetPlayerStorage();

        glucoseBar.MaxValue = compounds.GetCapacityForCompound(glucose);
        glucoseBar.Value = compounds.GetCompoundAmount(glucose);
        glucoseBar.GetNode<Label>("Value").Text = glucoseBar.Value + " / " + glucoseBar.MaxValue;

        ammoniaBar.MaxValue = compounds.GetCapacityForCompound(ammonia);
        ammoniaBar.Value = compounds.GetCompoundAmount(ammonia);
        ammoniaBar.GetNode<Label>("Value").Text = ammoniaBar.Value + " / " + ammoniaBar.MaxValue;

        phosphateBar.MaxValue = compounds.GetCapacityForCompound(phosphates);
        phosphateBar.Value = compounds.GetCompoundAmount(phosphates);
        phosphateBar.GetNode<Label>("Value").Text = phosphateBar.Value + " / " + phosphateBar.MaxValue;

        hydrogenSulfideBar.MaxValue = compounds.GetCapacityForCompound(hydrogensulfide);
        hydrogenSulfideBar.Value = compounds.GetCompoundAmount(hydrogensulfide);
        hydrogenSulfideBar.GetNode<Label>("Value").Text = hydrogenSulfideBar.Value + " / " +
            hydrogenSulfideBar.MaxValue;

        ironBar.MaxValue = compounds.GetCapacityForCompound(iron);
        ironBar.Value = compounds.GetCompoundAmount(iron);
        ironBar.GetNode<Label>("Value").Text = ironBar.Value + " / " + ironBar.MaxValue;

        ingestedMatterBar.MaxValue = stage!.Player!.Colony?.HexCount ?? stage.Player.HexCount;
        ingestedMatterBar.Value = GetPlayerUsedIngestionCapacity();
        ingestedMatterBar.GetNode<Label>("Value").Text = ingestedMatterBar.Value + " / " + ingestedMatterBar.MaxValue;

        oxytoxyBar.MaxValue = compounds.GetCapacityForCompound(oxytoxy);
        oxytoxyBar.Value = compounds.GetCompoundAmount(oxytoxy);
        oxytoxyBar.GetNode<Label>("Value").Text = oxytoxyBar.Value + " / " + oxytoxyBar.MaxValue;
>>>>>>> d15e0a63
    }

    protected override IEnumerable<(bool Player, Species Species)> GetHoveredSpecies()
    {
        return stage!.HoverInfo.HoveredMicrobes.Select(m => (m.IsPlayerMicrobe, m.Species));
    }

    protected override IReadOnlyDictionary<Compound, float> GetHoveredCompounds()
    {
        return stage!.HoverInfo.HoveredCompounds;
    }

    protected override string GetMouseHoverCoordinateText()
    {
        return string.Format(CultureInfo.CurrentCulture, TranslationServer.Translate("STUFF_AT"),
            stage!.Camera.CursorWorldPos.x, stage.Camera.CursorWorldPos.z);
    }

    protected override void UpdateAbilitiesHotBar()
    {
<<<<<<< HEAD
        var player = stage!.Player!;
        UpdateBaseAbilitiesBar(!player.CellTypeProperties.MembraneType.CellWall, player.AgentVacuoleCount > 0,
            player.HasSignalingAgent, player.State == Microbe.MicrobeState.Engulf);
=======
        // https://github.com/Revolutionary-Games/Thrive/issues/1976
        if (delta <= 0)
            return;

        var atpAmount = 0.0f;

        // Update to the player's current ATP, unless the player does not exist
        if (stage!.Player != null)
        {
            var compounds = GetPlayerStorage();

            atpAmount = compounds.GetCompoundAmount(atp);
            maxATP = compounds.GetCapacityForCompound(atp);
        }

        atpBar.MaxValue = maxATP * 10.0f;

        // If the current ATP is close to full, just pretend that it is to keep the bar from flickering
        if (maxATP - atpAmount < Math.Max(maxATP / 20.0f, 0.1f))
        {
            atpAmount = maxATP;
        }
>>>>>>> d15e0a63

        bindingModeHotkey.Visible = player.CanBind;
        unbindAllHotkey.Visible = player.CanUnbind;

<<<<<<< HEAD
        bindingModeHotkey.Pressed = player.State == Microbe.MicrobeState.Binding;
        unbindAllHotkey.Pressed = Input.IsActionPressed(unbindAllHotkey.ActionName);
    }

    private void OnRadialItemSelected(int itemId)
    {
        if (signalingAgentMenuOpenForMicrobe != null)
        {
            ApplySignalCommand((MicrobeSignalCommand)itemId, signalingAgentMenuOpenForMicrobe);
=======
    private ICompoundStorage GetPlayerStorage()
    {
        return stage!.Player!.Colony?.ColonyCompounds ?? (ICompoundStorage)stage.Player.Compounds;
    }

    private float GetPlayerUsedIngestionCapacity()
    {
        return stage!.Player!.Colony?.UsedIngestionCapacity ?? stage.Player.UsedIngestionCapacity;
    }

    private void UpdateHealth(float delta)
    {
        // https://github.com/Revolutionary-Games/Thrive/issues/1976
        if (delta <= 0)
            return;

        var hp = 0.0f;
        string hpText = playerWasDigested ?
            TranslationServer.Translate("DEVOURED") :
            hp.ToString(CultureInfo.CurrentCulture);

        var percentageValue = TranslationServer.Translate("PERCENTAGE_VALUE");

        // Update to the player's current HP, unless the player does not exist
        if (stage!.Player != null)
        {
            // Change mode depending on whether the player is ingested or not
            if (stage.Player.PhagocytosisStep == PhagocytosisPhase.Ingested)
            {
                // Show the digestion progress to the player
                hp = 1 - (stage.Player.DigestedAmount / Constants.PARTIALLY_DIGESTED_THRESHOLD);
                maxHP = Constants.FULLY_DIGESTED_LIMIT;
                hpText = string.Format(CultureInfo.CurrentCulture, percentageValue, Mathf.Round((1 - hp) * 100));
                playerWasDigested = true;
                FlashHealthBar(new Color(0.96f, 0.5f, 0.27f), delta);
            }
            else
            {
                hp = stage.Player.Hitpoints;
                maxHP = stage.Player.MaxHitpoints;
                hpText = StringUtils.FormatNumber(Mathf.Round(hp)) + " / " + StringUtils.FormatNumber(maxHP);
                playerWasDigested = false;
                healthBar.TintProgress = defaultHealthBarColour;
            }
        }

        healthBar.MaxValue = maxHP;
        GUICommon.SmoothlyUpdateBar(healthBar, hp, delta);

        hpLabel.Text = hpText;
        hpLabel.HintTooltip = hpText;
    }

    private void FlashHealthBar(Color colour, float delta)
    {
        healthBarFlashDuration -= delta;

        if (healthBarFlashDuration % 0.6f < 0.3f)
        {
            healthBar.TintProgress = colour;
        }
        else
        {
            // Restore colour
            healthBar.TintProgress = defaultHealthBarColour;
        }

        // Loop flash
        if (healthBarFlashDuration <= 0)
            healthBarFlashDuration = 2.5f;
    }

    private void SetEditorButtonFlashEffect(bool enabled)
    {
        editorButtonFlash.Visible = enabled;
    }

    private void UpdatePopulation()
    {
        populationLabel.Text = stage!.GameWorld.PlayerSpecies.Population.FormatNumber();
    }

    private void UpdateProcessPanel()
    {
        if (!processPanel.Visible)
>>>>>>> d15e0a63
            return;
        }

        GD.PrintErr("Unexpected radial menu item selection signal");
    }

    private void UpdateMulticellularButton(Microbe player)
    {
        if (stage == null)
            throw new InvalidOperationException("Can't update multicellular button without stage set");

        if (player.Colony == null || player.IsMulticellular ||
            !stage.CurrentGame!.GameWorld.WorldSettings.IncludeMulticellular || stage.CurrentGame!.FreeBuild)
        {
            multicellularButton.Visible = false;
            return;
        }

        multicellularButton.Visible = true;

        var newColonySize = player.Colony.ColonyMembers.Count;

        if (stage.MovingToEditor)
        {
            multicellularButton.Disabled = true;
        }
        else
        {
            multicellularButton.Disabled = newColonySize < Constants.COLONY_SIZE_REQUIRED_FOR_MULTICELLULAR;
        }

        UpdateColonySize(newColonySize);
    }

    private void UpdateColonySize(int newColonySize)
    {
        if (newColonySize != playerColonySize)
        {
            playerColonySize = newColonySize;
            UpdateColonySizeForMulticellular();
            UpdateColonySizeForMacroscopic();
        }
    }

    private void UpdateColonySizeForMulticellular()
    {
        if (playerColonySize == null)
            return;

        multicellularButton.Text = string.Format(TranslationServer.Translate("BECOME_MULTICELLULAR"), playerColonySize,
            Constants.COLONY_SIZE_REQUIRED_FOR_MULTICELLULAR);
    }

    private void UpdateMacroscopicButton(Microbe player)
    {
        if (stage == null)
            throw new InvalidOperationException("Can't update macroscopic button without stage set");

        if (player.Colony == null || !player.IsMulticellular || stage.CurrentGame!.FreeBuild)
        {
            macroscopicButton.Visible = false;
            return;
        }

        macroscopicButton.Visible = true;

        var newColonySize = player.Colony.ColonyMembers.Count;

        if (stage.MovingToEditor)
        {
            macroscopicButton.Disabled = true;
        }
        else
        {
            macroscopicButton.Disabled = newColonySize < Constants.COLONY_SIZE_REQUIRED_FOR_MACROSCOPIC;
        }

        UpdateColonySize(newColonySize);
    }

    private void UpdateColonySizeForMacroscopic()
    {
        if (playerColonySize == null)
            return;

        macroscopicButton.Text = string.Format(TranslationServer.Translate("BECOME_MACROSCOPIC"), playerColonySize,
            Constants.COLONY_SIZE_REQUIRED_FOR_MACROSCOPIC);
    }

    private void OnBecomeMulticellularPressed()
    {
        if (!Paused)
        {
            bottomLeftBar.Paused = true;
        }
        else
        {
            GUICommon.Instance.PlayButtonPressSound();
        }

        multicellularConfirmPopup.PopupCenteredShrink();
    }

    private void OnBecomeMulticellularCancelled()
    {
        // The game should have been paused already but just in case
        if (Paused)
        {
            bottomLeftBar.Paused = false;
        }
    }

    private void OnBecomeMulticellularConfirmed()
    {
        GUICommon.Instance.PlayButtonPressSound();

        if (stage?.Player == null || playerColonySize is null or < Constants.COLONY_SIZE_REQUIRED_FOR_MULTICELLULAR)
        {
            GD.Print("Player is no longer eligible to move to multicellular stage");
            return;
        }

        GD.Print("Becoming multicellular. NOTE: game is moving to prototype parts of the game, " +
            "expect non-finished and buggy things!");

        // To prevent being clicked twice
        multicellularButton.Disabled = true;

        EnsureGameIsUnpausedForEditor();

        TransitionManager.Instance.AddSequence(ScreenFade.FadeType.FadeOut, 0.3f, stage.MoveToMulticellular, false);

        stage.MovingToEditor = true;
    }

    private void OnBecomeMacroscopicPressed()
    {
        GUICommon.Instance.PlayButtonPressSound();

        if (stage?.Player?.IsMulticellular != true ||
            playerColonySize is null or < Constants.COLONY_SIZE_REQUIRED_FOR_MACROSCOPIC)
        {
            GD.Print("Player is no longer eligible to move to late multicellular stage");
            return;
        }

        GD.Print("Becoming macroscopic");

        // To prevent being clicked twice
        macroscopicButton.Disabled = true;

        EnsureGameIsUnpausedForEditor();

        TransitionManager.Instance.AddSequence(ScreenFade.FadeType.FadeOut, 0.3f, stage.MoveToMacroscopic, false);

        stage.MovingToEditor = true;
    }
}<|MERGE_RESOLUTION|>--- conflicted
+++ resolved
@@ -21,108 +21,9 @@
     public NodePath MacroscopicButtonPath = null!;
 
     [Export]
-<<<<<<< HEAD
-=======
-    public NodePath EnvironmentPanelPath = null!;
-
-    [Export]
-    public NodePath OxygenBarPath = null!;
-
-    [Export]
-    public NodePath Co2BarPath = null!;
-
-    [Export]
-    public NodePath NitrogenBarPath = null!;
-
-    [Export]
-    public NodePath TemperaturePath = null!;
-
-    [Export]
-    public NodePath SunlightPath = null!;
-
-    [Export]
-    public NodePath PressurePath = null!;
-
-    [Export]
-    public NodePath EnvironmentPanelBarContainerPath = null!;
-
-    [Export]
-    public NodePath CompoundsPanelPath = null!;
-
-    [Export]
-    public NodePath GlucoseBarPath = null!;
-
-    [Export]
-    public NodePath AmmoniaBarPath = null!;
-
-    [Export]
-    public NodePath PhosphateBarPath = null!;
-
-    [Export]
-    public NodePath HydrogenSulfideBarPath = null!;
-
-    [Export]
-    public NodePath IronBarPath = null!;
-
-    [Export]
     public NodePath IngestedMatterBarPath = null!;
 
     [Export]
-    public NodePath EnvironmentPanelExpandButtonPath = null!;
-
-    [Export]
-    public NodePath EnvironmentPanelCompressButtonPath = null!;
-
-    [Export]
-    public NodePath CompoundsPanelExpandButtonPath = null!;
-
-    [Export]
-    public NodePath CompoundsPanelCompressButtonPath = null!;
-
-    [Export]
-    public NodePath CompoundsPanelBarContainerPath = null!;
-
-    [Export]
-    public NodePath AgentsPanelPath = null!;
-
-    [Export]
-    public NodePath OxytoxyBarPath = null!;
-
-    [Export]
-    public NodePath AgentsPanelBarContainerPath = null!;
-
-    [Export]
-    public NodePath AtpBarPath = null!;
-
-    [Export]
-    public NodePath HealthBarPath = null!;
-
-    [Export]
-    public NodePath AmmoniaReproductionBarPath = null!;
-
-    [Export]
-    public NodePath PhosphateReproductionBarPath = null!;
-
-    [Export]
-    public NodePath EditorButtonFlashPath = null!;
-
-    [Export]
-    public NodePath ProcessPanelPath = null!;
-
-    [Export]
-    public NodePath ProcessPanelButtonPath = null!;
-
-    [Export]
-    public NodePath HintTextPath = null!;
-
-    [Export]
-    public PackedScene ExtinctionBoxScene = null!;
-
-    [Export]
-    public PackedScene PatchExtinctionBoxScene = null!;
-
-    [Export]
->>>>>>> d15e0a63
     public PackedScene WinBoxScene = null!;
 
     [Export]
@@ -131,145 +32,25 @@
     [Export]
     public NodePath UnbindAllHotkeyPath = null!;
 
-<<<<<<< HEAD
     private ActionButton bindingModeHotkey = null!;
     private ActionButton unbindAllHotkey = null!;
 
-=======
-    [Export]
-    public NodePath SignallingAgentsHotkeyPath = null!;
-
-    [Export]
-    public NodePath MicrobeControlRadialPath = null!;
-
-    [Export]
-    public NodePath PausePromptPath = null!;
-
-    [Export]
-    public NodePath PauseInfoPath = null!;
-
-    // Formatter and code checks disagree here
-    // ReSharper disable RedundantNameQualifier
-    private readonly System.Collections.Generic.Dictionary<Species, int> hoveredSpeciesCounts = new();
-
-    private readonly System.Collections.Generic.Dictionary<Compound, HoveredCompoundControl> hoveredCompoundControls =
-        new();
-
-    private readonly Color defaultHealthBarColour = new(0.96f, 0.27f, 0.48f);
-
-    // ReSharper restore RedundantNameQualifier
-
-    private Compound ammonia = null!;
-    private Compound atp = null!;
-    private Compound carbondioxide = null!;
-    private Compound glucose = null!;
-    private Compound hydrogensulfide = null!;
-    private Compound iron = null!;
-    private Compound nitrogen = null!;
-    private Compound oxygen = null!;
-    private Compound oxytoxy = null!;
-    private Compound phosphates = null!;
-    private Compound sunlight = null!;
-
-    private AnimationPlayer animationPlayer = null!;
-    private MarginContainer mouseHoverPanel = null!;
-    private VBoxContainer hoveredCompoundsContainer = null!;
-    private HSeparator hoveredCellsSeparator = null!;
-    private VBoxContainer hoveredCellsContainer = null!;
-    private Panel environmentPanel = null!;
-    private GridContainer? environmentPanelBarContainer;
-    private Panel compoundsPanel = null!;
-    private HBoxContainer hotBar = null!;
-    private ActionButton engulfHotkey = null!;
-    private ActionButton fireToxinHotkey = null!;
-    private ActionButton bindingModeHotkey = null!;
-    private ActionButton unbindAllHotkey = null!;
-    private ActionButton signallingAgentsHotkey = null!;
-
-    // Store these statefully for after player death
-    private float maxHP = 1.0f;
-    private float maxATP = 1.0f;
-
-    private ProgressBar oxygenBar = null!;
-    private ProgressBar co2Bar = null!;
-    private ProgressBar nitrogenBar = null!;
-    private ProgressBar temperature = null!;
-    private ProgressBar sunlightLabel = null!;
-
-    // TODO: implement changing pressure conditions
-    // ReSharper disable once NotAccessedField.Local
-    private ProgressBar pressure = null!;
-
-    private GridContainer? compoundsPanelBarContainer;
-    private ProgressBar glucoseBar = null!;
-    private ProgressBar ammoniaBar = null!;
-    private ProgressBar phosphateBar = null!;
-    private ProgressBar hydrogenSulfideBar = null!;
-    private ProgressBar ironBar = null!;
-    private ProgressBar ingestedMatterBar = null!;
-
-    private Button environmentPanelExpandButton = null!;
-    private Button environmentPanelCompressButton = null!;
-    private Button compoundsPanelExpandButton = null!;
-    private Button compoundsPanelCompressButton = null!;
-
-    private Control agentsPanel = null!;
-    private ProgressBar oxytoxyBar = null!;
-
-    private TextureProgress atpBar = null!;
-    private TextureProgress healthBar = null!;
-    private TextureProgress ammoniaReproductionBar = null!;
-    private TextureProgress phosphateReproductionBar = null!;
-    private Light2D editorButtonFlash = null!;
-
-    private PauseMenu menu = null!;
-    private PlayButton pauseButton = null!;
-    private Label atpLabel = null!;
-    private Label hpLabel = null!;
-    private Label populationLabel = null!;
-    private Label patchLabel = null!;
-    private AnimationPlayer patchOverlayAnimator = null!;
-    private TextureButton editorButton = null!;
->>>>>>> d15e0a63
     private Button multicellularButton = null!;
     private CustomDialog multicellularConfirmPopup = null!;
     private Button macroscopicButton = null!;
 
+    private ProgressBar ingestedMatterBar = null!;
+
     private CustomDialog? winBox;
-<<<<<<< HEAD
-=======
-    private CustomDialog? extinctionBox;
-    private PatchExtinctionBox? patchExtinctionBox;
-    private Tween panelsTween = null!;
-    private Control winExtinctBoxHolder = null!;
-    private Label hintText = null!;
-
-    private RadialPopup microbeControlRadial = null!;
-
-    private Array compoundBars = null!;
->>>>>>> d15e0a63
-
-    private int? playerColonySize;
 
     /// <summary>
     ///   If not null the signaling agent radial menu is open for the given microbe, which should be the player
     /// </summary>
     private Microbe? signalingAgentMenuOpenForMicrobe;
 
-<<<<<<< HEAD
-    // These signals need to be copied to inheriting classes for Godot editor to pick them up
-    [Signal]
-    public new delegate void OnOpenMenu();
-=======
     private int? playerColonySize;
 
     private bool playerWasDigested;
-
-    [JsonProperty]
-    private float healthBarFlashDuration;
-
-    [JsonProperty]
-    private Color healthBarFlashColour = new(0, 0, 0, 0);
 
     /// <summary>
     ///   Gets and sets the text that appears at the upper HUD.
@@ -279,7 +60,10 @@
         get => hintText.Text;
         set => hintText.Text = value;
     }
->>>>>>> d15e0a63
+
+    // These signals need to be copied to inheriting classes for Godot editor to pick them up
+    [Signal]
+    public new delegate void OnOpenMenu();
 
     [Signal]
     public new delegate void OnOpenMenuToHelp();
@@ -288,61 +72,9 @@
 
     public override void _Ready()
     {
-<<<<<<< HEAD
         base._Ready();
-
-=======
-        compoundBars = GetTree().GetNodesInGroup("CompoundBar");
-
-        winExtinctBoxHolder = GetNode<Control>("../WinExtinctBoxHolder");
-
-        panelsTween = GetNode<Tween>(PanelsTweenPath);
-        mouseHoverPanel = GetNode<MarginContainer>(MouseHoverPanelPath);
-        pauseButton = GetNode<PlayButton>(PauseButtonPath);
-        agentsPanel = GetNode<Control>(AgentsPanelPath);
-
-        environmentPanel = GetNode<Panel>(EnvironmentPanelPath);
-        environmentPanelBarContainer = GetNode<GridContainer>(EnvironmentPanelBarContainerPath);
-        oxygenBar = GetNode<ProgressBar>(OxygenBarPath);
-        co2Bar = GetNode<ProgressBar>(Co2BarPath);
-        nitrogenBar = GetNode<ProgressBar>(NitrogenBarPath);
-        temperature = GetNode<ProgressBar>(TemperaturePath);
-        sunlightLabel = GetNode<ProgressBar>(SunlightPath);
-        pressure = GetNode<ProgressBar>(PressurePath);
-
-        compoundsPanel = GetNode<Panel>(CompoundsPanelPath);
-        compoundsPanelBarContainer = GetNode<GridContainer>(CompoundsPanelBarContainerPath);
-        glucoseBar = GetNode<ProgressBar>(GlucoseBarPath);
-        ammoniaBar = GetNode<ProgressBar>(AmmoniaBarPath);
-        phosphateBar = GetNode<ProgressBar>(PhosphateBarPath);
-        hydrogenSulfideBar = GetNode<ProgressBar>(HydrogenSulfideBarPath);
-        ironBar = GetNode<ProgressBar>(IronBarPath);
         ingestedMatterBar = GetNode<ProgressBar>(IngestedMatterBarPath);
 
-        environmentPanelExpandButton = GetNode<Button>(EnvironmentPanelExpandButtonPath);
-        environmentPanelCompressButton = GetNode<Button>(EnvironmentPanelCompressButtonPath);
-        compoundsPanelExpandButton = GetNode<Button>(CompoundsPanelExpandButtonPath);
-        compoundsPanelCompressButton = GetNode<Button>(CompoundsPanelCompressButtonPath);
-
-        oxytoxyBar = GetNode<ProgressBar>(OxytoxyBarPath);
-        atpBar = GetNode<TextureProgress>(AtpBarPath);
-        healthBar = GetNode<TextureProgress>(HealthBarPath);
-        ammoniaReproductionBar = GetNode<TextureProgress>(AmmoniaReproductionBarPath);
-        phosphateReproductionBar = GetNode<TextureProgress>(PhosphateReproductionBarPath);
-        editorButtonFlash = GetNode<Light2D>(EditorButtonFlashPath);
-
-        atpLabel = GetNode<Label>(AtpLabelPath);
-        hpLabel = GetNode<Label>(HpLabelPath);
-        menu = GetNode<PauseMenu>(MenuPath);
-        animationPlayer = GetNode<AnimationPlayer>(AnimationPlayerPath);
-        hoveredCompoundsContainer = GetNode<VBoxContainer>(HoveredCompoundsContainerPath);
-        hoveredCellsSeparator = GetNode<HSeparator>(HoverPanelSeparatorPath);
-        hoveredCellsContainer = GetNode<VBoxContainer>(HoveredCellsContainerPath);
-        populationLabel = GetNode<Label>(PopulationLabelPath);
-        patchLabel = GetNode<Label>(PatchLabelPath);
-        patchOverlayAnimator = GetNode<AnimationPlayer>(PatchOverlayAnimatorPath);
-        editorButton = GetNode<TextureButton>(EditorButtonPath);
->>>>>>> d15e0a63
         multicellularButton = GetNode<Button>(MulticellularButtonPath);
         multicellularConfirmPopup = GetNode<CustomDialog>(MulticellularConfirmPopupPath);
         macroscopicButton = GetNode<Button>(MacroscopicButtonPath);
@@ -423,131 +155,6 @@
         signalingAgentMenuOpenForMicrobe = null;
     }
 
-<<<<<<< HEAD
-=======
-    /// <summary>
-    ///   Enables the editor button.
-    /// </summary>
-    public void ShowReproductionDialog()
-    {
-        if (!editorButton.Disabled || stage?.Player == null)
-            return;
-
-        GUICommon.Instance.PlayCustomSound(MicrobePickupOrganelleSound);
-
-        editorButton.Disabled = false;
-        editorButton.GetNode<TextureRect>("Highlight").Show();
-        editorButton.GetNode<TextureProgress>("ReproductionBar/PhosphateReproductionBar").TintProgress =
-            new Color(1, 1, 1, 1);
-        editorButton.GetNode<TextureProgress>("ReproductionBar/AmmoniaReproductionBar").TintProgress =
-            new Color(1, 1, 1, 1);
-        editorButton.GetNode<TextureRect>("ReproductionBar/PhosphateIcon").Texture = PhosphatesBW;
-        editorButton.GetNode<TextureRect>("ReproductionBar/AmmoniaIcon").Texture = AmmoniaBW;
-        editorButton.GetNode<AnimationPlayer>("AnimationPlayer").Play("EditorButtonFlash");
-    }
-
-    /// <summary>
-    ///   Disables the editor button.
-    /// </summary>
-    public void HideReproductionDialog()
-    {
-        if (!editorButton.Disabled)
-            editorButton.Disabled = true;
-
-        editorButton.GetNode<TextureRect>("Highlight").Hide();
-        editorButton.GetNode<Control>("ReproductionBar").Show();
-        editorButton.GetNode<TextureProgress>("ReproductionBar/PhosphateReproductionBar").TintProgress =
-            new Color(0.69f, 0.42f, 1, 1);
-        editorButton.GetNode<TextureProgress>("ReproductionBar/AmmoniaReproductionBar").TintProgress =
-            new Color(1, 0.62f, 0.12f, 1);
-        editorButton.GetNode<TextureRect>("ReproductionBar/PhosphateIcon").Texture = PhosphatesInv;
-        editorButton.GetNode<TextureRect>("ReproductionBar/AmmoniaIcon").Texture = AmmoniaInv;
-        editorButton.GetNode<AnimationPlayer>("AnimationPlayer").Stop();
-    }
-
-    public void OnSuicide()
-    {
-        stage?.Player?.Damage(9999.0f, "suicide");
-    }
-
-    public void UpdatePatchInfo(string patchName)
-    {
-        patchLabel.Text = patchName;
-    }
-
-    public void PopupPatchInfo()
-    {
-        patchOverlayAnimator.Play("FadeInOut");
-    }
-
-    public void EditorButtonPressed()
-    {
-        GD.Print("Move to editor pressed");
-
-        // TODO: find out when this can happen (this happened when a really laggy save was loaded and the editor button
-        // was pressed before the stage fade in fully completed)
-        if (stage?.Player == null)
-        {
-            GD.PrintErr("Trying to press editor button while having no player object");
-            return;
-        }
-
-        // To prevent being clicked twice
-        editorButton.Disabled = true;
-
-        EnsureGameIsUnpausedForEditor();
-
-        TransitionManager.Instance.AddSequence(ScreenFade.FadeType.FadeOut, 0.3f, stage.MoveToEditor, false);
-
-        stage.MovingToEditor = true;
-
-        // TODO: mitigation for https://github.com/Revolutionary-Games/Thrive/issues/3006 remove once solved
-        // Start auto-evo if not started already to make sure it doesn't start after we are in the editor
-        // scene, this is a potential mitigation for the issue linked above
-        if (!Settings.Instance.RunAutoEvoDuringGamePlay)
-        {
-            GD.Print("Starting auto-evo while fading into the editor as mitigation for issue #3006");
-            stage.GameWorld.IsAutoEvoFinished(true);
-        }
-    }
-
-    public void ShowExtinctionBox()
-    {
-        if (extinctionBox != null)
-            return;
-
-        winExtinctBoxHolder.Show();
-
-        extinctionBox = ExtinctionBoxScene.Instance<CustomDialog>();
-        winExtinctBoxHolder.AddChild(extinctionBox);
-        extinctionBox.Show();
-    }
-
-    public void ShowPatchExtinctionBox()
-    {
-        winExtinctBoxHolder.Show();
-
-        if (patchExtinctionBox == null)
-        {
-            patchExtinctionBox = PatchExtinctionBoxScene.Instance<PatchExtinctionBox>();
-            winExtinctBoxHolder.AddChild(patchExtinctionBox);
-
-            patchExtinctionBox.OnMovedToNewPatch = MoveToNewPatchAfterExtinctInCurrent;
-        }
-
-        patchExtinctionBox.PlayerSpecies = stage!.GameWorld.PlayerSpecies;
-        patchExtinctionBox.Map = stage.GameWorld.Map;
-
-        patchExtinctionBox.Show();
-    }
-
-    public void HidePatchExtinctionBox()
-    {
-        winExtinctBoxHolder.Hide();
-        patchExtinctionBox?.Hide();
-    }
-
->>>>>>> d15e0a63
     public void ToggleWinBox()
     {
         if (winBox != null)
@@ -566,152 +173,7 @@
         winBox.GetNode<Timer>("Timer").Connect("timeout", this, nameof(ToggleWinBox));
     }
 
-<<<<<<< HEAD
     public override void _Notification(int what)
-=======
-    public void UpdateEnvironmentalBars(BiomeConditions biome)
-    {
-        var oxygenPercentage = biome.Compounds[oxygen].Dissolved * 100;
-        var co2Percentage = biome.Compounds[carbondioxide].Dissolved * 100;
-        var nitrogenPercentage = biome.Compounds[nitrogen].Dissolved * 100;
-        var sunlightPercentage = biome.Compounds[sunlight].Dissolved * 100;
-        var averageTemperature = biome.AverageTemperature;
-
-        var percentageFormat = TranslationServer.Translate("PERCENTAGE_VALUE");
-
-        oxygenBar.MaxValue = 100;
-        oxygenBar.Value = oxygenPercentage;
-        oxygenBar.GetNode<Label>("Value").Text =
-            string.Format(CultureInfo.CurrentCulture, percentageFormat, oxygenPercentage);
-
-        co2Bar.MaxValue = 100;
-        co2Bar.Value = co2Percentage;
-        co2Bar.GetNode<Label>("Value").Text =
-            string.Format(CultureInfo.CurrentCulture, percentageFormat, co2Percentage);
-
-        nitrogenBar.MaxValue = 100;
-        nitrogenBar.Value = nitrogenPercentage;
-        nitrogenBar.GetNode<Label>("Value").Text =
-            string.Format(CultureInfo.CurrentCulture, percentageFormat, nitrogenPercentage);
-
-        sunlightLabel.GetNode<Label>("Value").Text =
-            string.Format(CultureInfo.CurrentCulture, percentageFormat, sunlightPercentage);
-        temperature.GetNode<Label>("Value").Text = averageTemperature + " °C";
-
-        // TODO: pressure?
-    }
-
-    public void TogglePause()
-    {
-        if (menu.Visible)
-            return;
-
-        pauseButton.Toggle();
-    }
-
-    public void SendEditorButtonToTutorial(TutorialState tutorialState)
-    {
-        tutorialState.MicrobePressEditorButton.PressEditorButtonControl = editorButton;
-    }
-
-    /// <summary>
-    ///   Called when the player died out in a patch and selected a new one
-    /// </summary>
-    private void MoveToNewPatchAfterExtinctInCurrent(Patch patch)
-    {
-        winExtinctBoxHolder.Hide();
-        stage!.MoveToPatch(patch);
-    }
-
-    /// <summary>
-    ///   Updates the GUI bars to show only needed compounds
-    /// </summary>
-    private void UpdateNeededBars()
-    {
-        var compounds = stage!.Player?.Compounds;
-
-        if (compounds?.HasAnyBeenSetUseful() != true)
-            return;
-
-        if (compounds.IsSpecificallySetUseful(oxytoxy))
-        {
-            agentsPanel.Show();
-        }
-        else
-        {
-            agentsPanel.Hide();
-        }
-
-        foreach (ProgressBar bar in compoundBars)
-        {
-            if (bar == ingestedMatterBar)
-            {
-                bar.Visible = GetPlayerUsedIngestionCapacity() > 0;
-                continue;
-            }
-
-            var compound = SimulationParameters.Instance.GetCompound(bar.Name);
-
-            if (compounds.IsUseful(compound))
-            {
-                bar.Show();
-            }
-            else
-            {
-                bar.Hide();
-            }
-        }
-    }
-
-    private void UpdatePausePrompt()
-    {
-        pauseInfo.ExtendedBbcode = TranslationServer.Translate("PAUSE_PROMPT");
-    }
-
-    private void UpdateEnvironmentPanelState()
-    {
-        if (environmentPanelBarContainer == null)
-            return;
-
-        var bars = environmentPanelBarContainer.GetChildren();
-
-        if (environmentCompressed)
-        {
-            environmentPanelCompressButton.Pressed = true;
-            environmentPanelBarContainer.Columns = 2;
-            environmentPanelBarContainer.AddConstantOverride("vseparation", 20);
-            environmentPanelBarContainer.AddConstantOverride("hseparation", 17);
-
-            foreach (ProgressBar bar in bars)
-            {
-                panelsTween?.InterpolateProperty(bar, "rect_min_size:x", 95, 73, 0.3f);
-                panelsTween?.Start();
-
-                bar.GetNode<Label>("Label").Hide();
-                bar.GetNode<Label>("Value").Align = Label.AlignEnum.Center;
-            }
-        }
-
-        if (!environmentCompressed)
-        {
-            environmentPanelExpandButton.Pressed = true;
-            environmentPanelBarContainer.Columns = 1;
-            environmentPanelBarContainer.AddConstantOverride("vseparation", 4);
-            environmentPanelBarContainer.AddConstantOverride("hseparation", 0);
-
-            foreach (ProgressBar bar in bars)
-            {
-                panelsTween?.InterpolateProperty(bar, "rect_min_size:x", bar.RectMinSize.x, 162, 0.3f);
-                panelsTween?.Start();
-
-                bar.GetNode<Label>("Label").Show();
-                bar.GetNode<Label>("Value").Align = Label.AlignEnum.Right;
-            }
-        }
-    }
-
-    private void UpdateCompoundsPanelState()
->>>>>>> d15e0a63
     {
         base._Notification(what);
 
@@ -728,163 +190,31 @@
         maxHP = stage.Player.MaxHitpoints;
     }
 
-    protected override CompoundBag? GetPlayerUsefulCompounds()
-    {
-        return stage!.Player?.Compounds;
-    }
-
-    protected override ICompoundStorage GetPlayerColonyOrPlayerStorage()
-    {
-<<<<<<< HEAD
-        return stage!.Player!.Colony?.ColonyCompounds ?? (ICompoundStorage)stage.Player.Compounds;
-=======
-        return amount switch
-        {
-            >= Constants.COMPOUND_DENSITY_CATEGORY_AN_ABUNDANCE => new Color(0.282f, 0.788f, 0.011f),
-            >= Constants.COMPOUND_DENSITY_CATEGORY_QUITE_A_BIT => new Color(0.011f, 0.768f, 0.466f),
-            >= Constants.COMPOUND_DENSITY_CATEGORY_FAIR_AMOUNT => new Color(0.011f, 0.768f, 0.717f),
-            >= Constants.COMPOUND_DENSITY_CATEGORY_SOME => new Color(0.011f, 0.705f, 0.768f),
-            >= Constants.COMPOUND_DENSITY_CATEGORY_LITTLE => new Color(0.011f, 0.552f, 0.768f),
-            >= Constants.COMPOUND_DENSITY_CATEGORY_VERY_LITTLE => new Color(0.011f, 0.290f, 0.768f),
-            _ => new Color(1.0f, 1.0f, 1.0f),
-        };
->>>>>>> d15e0a63
-    }
-
-    protected override ProcessStatistics? GetPlayerProcessStatistics()
-    {
-        return stage!.Player!.ProcessStatistics;
-    }
-
-    protected override void CalculatePlayerReproductionProgress(out Dictionary<Compound, float> gatheredCompounds,
-        out Dictionary<Compound, float> totalNeededCompounds)
-    {
-<<<<<<< HEAD
-        stage!.Player!.CalculateReproductionProgress(out gatheredCompounds, out totalNeededCompounds);
-=======
-        var compounds = GetPlayerStorage();
-
-        glucoseBar.MaxValue = compounds.GetCapacityForCompound(glucose);
-        glucoseBar.Value = compounds.GetCompoundAmount(glucose);
-        glucoseBar.GetNode<Label>("Value").Text = glucoseBar.Value + " / " + glucoseBar.MaxValue;
-
-        ammoniaBar.MaxValue = compounds.GetCapacityForCompound(ammonia);
-        ammoniaBar.Value = compounds.GetCompoundAmount(ammonia);
-        ammoniaBar.GetNode<Label>("Value").Text = ammoniaBar.Value + " / " + ammoniaBar.MaxValue;
-
-        phosphateBar.MaxValue = compounds.GetCapacityForCompound(phosphates);
-        phosphateBar.Value = compounds.GetCompoundAmount(phosphates);
-        phosphateBar.GetNode<Label>("Value").Text = phosphateBar.Value + " / " + phosphateBar.MaxValue;
-
-        hydrogenSulfideBar.MaxValue = compounds.GetCapacityForCompound(hydrogensulfide);
-        hydrogenSulfideBar.Value = compounds.GetCompoundAmount(hydrogensulfide);
-        hydrogenSulfideBar.GetNode<Label>("Value").Text = hydrogenSulfideBar.Value + " / " +
-            hydrogenSulfideBar.MaxValue;
-
-        ironBar.MaxValue = compounds.GetCapacityForCompound(iron);
-        ironBar.Value = compounds.GetCompoundAmount(iron);
-        ironBar.GetNode<Label>("Value").Text = ironBar.Value + " / " + ironBar.MaxValue;
-
-        ingestedMatterBar.MaxValue = stage!.Player!.Colony?.HexCount ?? stage.Player.HexCount;
-        ingestedMatterBar.Value = GetPlayerUsedIngestionCapacity();
-        ingestedMatterBar.GetNode<Label>("Value").Text = ingestedMatterBar.Value + " / " + ingestedMatterBar.MaxValue;
-
-        oxytoxyBar.MaxValue = compounds.GetCapacityForCompound(oxytoxy);
-        oxytoxyBar.Value = compounds.GetCompoundAmount(oxytoxy);
-        oxytoxyBar.GetNode<Label>("Value").Text = oxytoxyBar.Value + " / " + oxytoxyBar.MaxValue;
->>>>>>> d15e0a63
-    }
-
-    protected override IEnumerable<(bool Player, Species Species)> GetHoveredSpecies()
-    {
-        return stage!.HoverInfo.HoveredMicrobes.Select(m => (m.IsPlayerMicrobe, m.Species));
-    }
-
-    protected override IReadOnlyDictionary<Compound, float> GetHoveredCompounds()
-    {
-        return stage!.HoverInfo.HoveredCompounds;
-    }
-
-    protected override string GetMouseHoverCoordinateText()
-    {
-        return string.Format(CultureInfo.CurrentCulture, TranslationServer.Translate("STUFF_AT"),
-            stage!.Camera.CursorWorldPos.x, stage.Camera.CursorWorldPos.z);
-    }
-
-    protected override void UpdateAbilitiesHotBar()
-    {
-<<<<<<< HEAD
-        var player = stage!.Player!;
-        UpdateBaseAbilitiesBar(!player.CellTypeProperties.MembraneType.CellWall, player.AgentVacuoleCount > 0,
-            player.HasSignalingAgent, player.State == Microbe.MicrobeState.Engulf);
-=======
-        // https://github.com/Revolutionary-Games/Thrive/issues/1976
-        if (delta <= 0)
-            return;
-
-        var atpAmount = 0.0f;
-
-        // Update to the player's current ATP, unless the player does not exist
+    protected override void UpdateHealth(float delta)
+    {
+        if (stage?.Player != null && stage.Player.PhagocytosisStep != PhagocytosisPhase.Ingested)
+        {
+            base.UpdateHealth(delta);
+            return;
+        }
+
+        float hp = 0;
+
         if (stage!.Player != null)
-        {
-            var compounds = GetPlayerStorage();
-
-            atpAmount = compounds.GetCompoundAmount(atp);
-            maxATP = compounds.GetCapacityForCompound(atp);
-        }
-
-        atpBar.MaxValue = maxATP * 10.0f;
-
-        // If the current ATP is close to full, just pretend that it is to keep the bar from flickering
-        if (maxATP - atpAmount < Math.Max(maxATP / 20.0f, 0.1f))
-        {
-            atpAmount = maxATP;
-        }
->>>>>>> d15e0a63
-
-        bindingModeHotkey.Visible = player.CanBind;
-        unbindAllHotkey.Visible = player.CanUnbind;
-
-<<<<<<< HEAD
-        bindingModeHotkey.Pressed = player.State == Microbe.MicrobeState.Binding;
-        unbindAllHotkey.Pressed = Input.IsActionPressed(unbindAllHotkey.ActionName);
-    }
-
-    private void OnRadialItemSelected(int itemId)
-    {
-        if (signalingAgentMenuOpenForMicrobe != null)
-        {
-            ApplySignalCommand((MicrobeSignalCommand)itemId, signalingAgentMenuOpenForMicrobe);
-=======
-    private ICompoundStorage GetPlayerStorage()
-    {
-        return stage!.Player!.Colony?.ColonyCompounds ?? (ICompoundStorage)stage.Player.Compounds;
-    }
-
-    private float GetPlayerUsedIngestionCapacity()
-    {
-        return stage!.Player!.Colony?.UsedIngestionCapacity ?? stage.Player.UsedIngestionCapacity;
-    }
-
-    private void UpdateHealth(float delta)
-    {
-        // https://github.com/Revolutionary-Games/Thrive/issues/1976
-        if (delta <= 0)
-            return;
-
-        var hp = 0.0f;
+            hp = stage.Player.Hitpoints;
+
         string hpText = playerWasDigested ?
             TranslationServer.Translate("DEVOURED") :
             hp.ToString(CultureInfo.CurrentCulture);
 
-        var percentageValue = TranslationServer.Translate("PERCENTAGE_VALUE");
-
         // Update to the player's current HP, unless the player does not exist
-        if (stage!.Player != null)
+        if (stage.Player != null)
         {
             // Change mode depending on whether the player is ingested or not
             if (stage.Player.PhagocytosisStep == PhagocytosisPhase.Ingested)
             {
+                var percentageValue = TranslationServer.Translate("PERCENTAGE_VALUE");
+
                 // Show the digestion progress to the player
                 hp = 1 - (stage.Player.DigestedAmount / Constants.PARTIALLY_DIGESTED_THRESHOLD);
                 maxHP = Constants.FULLY_DIGESTED_LIMIT;
@@ -904,48 +234,83 @@
 
         healthBar.MaxValue = maxHP;
         GUICommon.SmoothlyUpdateBar(healthBar, hp, delta);
-
         hpLabel.Text = hpText;
         hpLabel.HintTooltip = hpText;
     }
 
-    private void FlashHealthBar(Color colour, float delta)
-    {
-        healthBarFlashDuration -= delta;
-
-        if (healthBarFlashDuration % 0.6f < 0.3f)
-        {
-            healthBar.TintProgress = colour;
-        }
-        else
-        {
-            // Restore colour
-            healthBar.TintProgress = defaultHealthBarColour;
-        }
-
-        // Loop flash
-        if (healthBarFlashDuration <= 0)
-            healthBarFlashDuration = 2.5f;
-    }
-
-    private void SetEditorButtonFlashEffect(bool enabled)
-    {
-        editorButtonFlash.Visible = enabled;
-    }
-
-    private void UpdatePopulation()
-    {
-        populationLabel.Text = stage!.GameWorld.PlayerSpecies.Population.FormatNumber();
-    }
-
-    private void UpdateProcessPanel()
-    {
-        if (!processPanel.Visible)
->>>>>>> d15e0a63
+    protected override CompoundBag? GetPlayerUsefulCompounds()
+    {
+        return stage!.Player?.Compounds;
+    }
+
+    protected override ICompoundStorage GetPlayerStorage()
+    {
+        return stage!.Player!.Colony?.ColonyCompounds ?? (ICompoundStorage)stage.Player.Compounds;
+    }
+
+    protected override void UpdateCompoundBars()
+    {
+        base.UpdateCompoundBars();
+
+        ingestedMatterBar.MaxValue = stage!.Player!.Colony?.HexCount ?? stage.Player.HexCount;
+        ingestedMatterBar.Value = GetPlayerUsedIngestionCapacity();
+        ingestedMatterBar.GetNode<Label>("Value").Text = ingestedMatterBar.Value + " / " + ingestedMatterBar.MaxValue;
+    }
+
+    protected override ProcessStatistics? GetPlayerProcessStatistics()
+    {
+        return stage!.Player!.ProcessStatistics;
+    }
+
+    protected override void CalculatePlayerReproductionProgress(out Dictionary<Compound, float> gatheredCompounds,
+        out Dictionary<Compound, float> totalNeededCompounds)
+    {
+        stage!.Player!.CalculateReproductionProgress(out gatheredCompounds, out totalNeededCompounds);
+    }
+
+    protected override IEnumerable<(bool Player, Species Species)> GetHoveredSpecies()
+    {
+        return stage!.HoverInfo.HoveredMicrobes.Select(m => (m.IsPlayerMicrobe, m.Species));
+    }
+
+    protected override IReadOnlyDictionary<Compound, float> GetHoveredCompounds()
+    {
+        return stage!.HoverInfo.HoveredCompounds;
+    }
+
+    protected override string GetMouseHoverCoordinateText()
+    {
+        return string.Format(CultureInfo.CurrentCulture, TranslationServer.Translate("STUFF_AT"),
+            stage!.Camera.CursorWorldPos.x, stage.Camera.CursorWorldPos.z);
+    }
+
+    protected override void UpdateAbilitiesHotBar()
+    {
+        var player = stage!.Player!;
+        UpdateBaseAbilitiesBar(!player.CellTypeProperties.MembraneType.CellWall, player.AgentVacuoleCount > 0,
+            player.HasSignalingAgent, player.State == Microbe.MicrobeState.Engulf);
+
+        bindingModeHotkey.Visible = player.CanBind;
+        unbindAllHotkey.Visible = player.CanUnbind;
+
+        bindingModeHotkey.Pressed = player.State == Microbe.MicrobeState.Binding;
+        unbindAllHotkey.Pressed = Input.IsActionPressed(unbindAllHotkey.ActionName);
+    }
+
+    private void OnRadialItemSelected(int itemId)
+    {
+        if (signalingAgentMenuOpenForMicrobe != null)
+        {
+            ApplySignalCommand((MicrobeSignalCommand)itemId, signalingAgentMenuOpenForMicrobe);
             return;
         }
 
         GD.PrintErr("Unexpected radial menu item selection signal");
+    }
+
+    private float GetPlayerUsedIngestionCapacity()
+    {
+        return stage!.Player!.Colony?.UsedIngestionCapacity ?? stage.Player.UsedIngestionCapacity;
     }
 
     private void UpdateMulticellularButton(Microbe player)
