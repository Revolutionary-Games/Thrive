﻿using System;
using System.Collections.Generic;
using System.Globalization;
using System.Linq;
using Godot;
using Newtonsoft.Json;

/// <summary>
///   Manages the microbe HUD
/// </summary>
[JsonObject(MemberSerialization.OptIn)]
public class MicrobeHUD : StageHUDBase<MicrobeStage>
{
    [Export]
    public NodePath MulticellularButtonPath = null!;

    [Export]
    public NodePath MulticellularConfirmPopupPath = null!;

    [Export]
    public NodePath MacroscopicButtonPath = null!;

    [Export]
    public NodePath IngestedMatterBarPath = null!;

    [Export]
    public PackedScene WinBoxScene = null!;

    [Export]
    public NodePath BindingModeHotkeyPath = null!;

    [Export]
    public NodePath UnbindAllHotkeyPath = null!;

<<<<<<< HEAD
    private ActionButton bindingModeHotkey = null!;
    private ActionButton unbindAllHotkey = null!;
=======
    [Export]
    public NodePath SignallingAgentsHotkeyPath = null!;

    [Export]
    public NodePath MicrobeControlRadialPath = null!;

    [Export]
    public NodePath PausePromptPath = null!;

    [Export]
    public NodePath PauseInfoPath = null!;

    // Formatter and code checks disagree here
    // ReSharper disable RedundantNameQualifier
    private readonly System.Collections.Generic.Dictionary<Species, int> hoveredSpeciesCounts = new();

    private readonly System.Collections.Generic.Dictionary<Compound, HoveredCompoundControl> hoveredCompoundControls =
        new();

    private readonly Color defaultHealthBarColour = new(0.96f, 0.27f, 0.48f);

    // ReSharper restore RedundantNameQualifier

    private Compound ammonia = null!;
    private Compound atp = null!;
    private Compound carbondioxide = null!;
    private Compound glucose = null!;
    private Compound hydrogensulfide = null!;
    private Compound iron = null!;
    private Compound nitrogen = null!;
    private Compound oxygen = null!;
    private Compound oxytoxy = null!;
    private Compound phosphates = null!;
    private Compound sunlight = null!;
    private Compound temperature = null!;

    private AnimationPlayer animationPlayer = null!;
    private MarginContainer mouseHoverPanel = null!;
    private VBoxContainer hoveredCompoundsContainer = null!;
    private HSeparator hoveredCellsSeparator = null!;
    private VBoxContainer hoveredCellsContainer = null!;
    private Panel environmentPanel = null!;
    private GridContainer? environmentPanelBarContainer;
    private Panel compoundsPanel = null!;
    private HBoxContainer hotBar = null!;
    private ActionButton engulfHotkey = null!;
    private ActionButton fireToxinHotkey = null!;
    private ActionButton bindingModeHotkey = null!;
    private ActionButton unbindAllHotkey = null!;
    private ActionButton signallingAgentsHotkey = null!;

    // Store these statefully for after player death
    private float maxHP = 1.0f;
    private float maxATP = 1.0f;

    private ProgressBar oxygenBar = null!;
    private ProgressBar co2Bar = null!;
    private ProgressBar nitrogenBar = null!;
    private ProgressBar temperatureBar = null!;
    private ProgressBar sunlightLabel = null!;

    // TODO: implement changing pressure conditions
    // ReSharper disable once NotAccessedField.Local
    private ProgressBar pressure = null!;

    private GridContainer? compoundsPanelBarContainer;
    private ProgressBar glucoseBar = null!;
    private ProgressBar ammoniaBar = null!;
    private ProgressBar phosphateBar = null!;
    private ProgressBar hydrogenSulfideBar = null!;
    private ProgressBar ironBar = null!;
    private ProgressBar ingestedMatterBar = null!;
>>>>>>> d3a7d50f

    private Button multicellularButton = null!;
    private CustomDialog multicellularConfirmPopup = null!;
    private Button macroscopicButton = null!;

    private ProgressBar ingestedMatterBar = null!;

    private CustomDialog? winBox;

    /// <summary>
    ///   If not null the signaling agent radial menu is open for the given microbe, which should be the player
    /// </summary>
    private Microbe? signalingAgentMenuOpenForMicrobe;

    private int? playerColonySize;

    private bool playerWasDigested;
<<<<<<< HEAD
=======

    [JsonProperty]
    private float healthBarFlashDuration;

    [JsonProperty]
    private Color healthBarFlashColour = new(0, 0, 0, 0);

    /// <summary>
    ///   Gets and sets the text that appears at the upper HUD.
    /// </summary>
    public string HintText
    {
        get => hintText.Text;
        set => hintText.Text = value;
    }

    [JsonProperty]
    public bool EnvironmentPanelCompressed
    {
        get => environmentCompressed;
        set
        {
            if (environmentCompressed == value)
                return;

            environmentCompressed = value;
            UpdateEnvironmentPanelState();
        }
    }

    [JsonProperty]
    public bool CompoundsPanelCompressed
    {
        get => compoundCompressed;
        set
        {
            if (compoundCompressed == value)
                return;

            compoundCompressed = value;
            UpdateCompoundsPanelState();
        }
    }

    public override void _Ready()
    {
        compoundBars = GetTree().GetNodesInGroup("CompoundBar");

        winExtinctBoxHolder = GetNode<Control>("../WinExtinctBoxHolder");

        panelsTween = GetNode<Tween>(PanelsTweenPath);
        mouseHoverPanel = GetNode<MarginContainer>(MouseHoverPanelPath);
        pauseButton = GetNode<PlayButton>(PauseButtonPath);
        agentsPanel = GetNode<Control>(AgentsPanelPath);

        environmentPanel = GetNode<Panel>(EnvironmentPanelPath);
        environmentPanelBarContainer = GetNode<GridContainer>(EnvironmentPanelBarContainerPath);
        oxygenBar = GetNode<ProgressBar>(OxygenBarPath);
        co2Bar = GetNode<ProgressBar>(Co2BarPath);
        nitrogenBar = GetNode<ProgressBar>(NitrogenBarPath);
        temperatureBar = GetNode<ProgressBar>(TemperaturePath);
        sunlightLabel = GetNode<ProgressBar>(SunlightPath);
        pressure = GetNode<ProgressBar>(PressurePath);

        compoundsPanel = GetNode<Panel>(CompoundsPanelPath);
        compoundsPanelBarContainer = GetNode<GridContainer>(CompoundsPanelBarContainerPath);
        glucoseBar = GetNode<ProgressBar>(GlucoseBarPath);
        ammoniaBar = GetNode<ProgressBar>(AmmoniaBarPath);
        phosphateBar = GetNode<ProgressBar>(PhosphateBarPath);
        hydrogenSulfideBar = GetNode<ProgressBar>(HydrogenSulfideBarPath);
        ironBar = GetNode<ProgressBar>(IronBarPath);
        ingestedMatterBar = GetNode<ProgressBar>(IngestedMatterBarPath);

        environmentPanelExpandButton = GetNode<Button>(EnvironmentPanelExpandButtonPath);
        environmentPanelCompressButton = GetNode<Button>(EnvironmentPanelCompressButtonPath);
        compoundsPanelExpandButton = GetNode<Button>(CompoundsPanelExpandButtonPath);
        compoundsPanelCompressButton = GetNode<Button>(CompoundsPanelCompressButtonPath);

        oxytoxyBar = GetNode<ProgressBar>(OxytoxyBarPath);
        atpBar = GetNode<TextureProgress>(AtpBarPath);
        healthBar = GetNode<TextureProgress>(HealthBarPath);
        ammoniaReproductionBar = GetNode<TextureProgress>(AmmoniaReproductionBarPath);
        phosphateReproductionBar = GetNode<TextureProgress>(PhosphateReproductionBarPath);
        editorButtonFlash = GetNode<Light2D>(EditorButtonFlashPath);

        atpLabel = GetNode<Label>(AtpLabelPath);
        hpLabel = GetNode<Label>(HpLabelPath);
        menu = GetNode<PauseMenu>(MenuPath);
        animationPlayer = GetNode<AnimationPlayer>(AnimationPlayerPath);
        hoveredCompoundsContainer = GetNode<VBoxContainer>(HoveredCompoundsContainerPath);
        hoveredCellsSeparator = GetNode<HSeparator>(HoverPanelSeparatorPath);
        hoveredCellsContainer = GetNode<VBoxContainer>(HoveredCellsContainerPath);
        populationLabel = GetNode<Label>(PopulationLabelPath);
        patchLabel = GetNode<Label>(PatchLabelPath);
        patchOverlayAnimator = GetNode<AnimationPlayer>(PatchOverlayAnimatorPath);
        editorButton = GetNode<TextureButton>(EditorButtonPath);
        multicellularButton = GetNode<Button>(MulticellularButtonPath);
        multicellularConfirmPopup = GetNode<CustomDialog>(MulticellularConfirmPopupPath);
        macroscopicButton = GetNode<Button>(MacroscopicButtonPath);
        hintText = GetNode<Label>(HintTextPath);
        hotBar = GetNode<HBoxContainer>(HotBarPath);

        microbeControlRadial = GetNode<RadialPopup>(MicrobeControlRadialPath);

        engulfHotkey = GetNode<ActionButton>(EngulfHotkeyPath);
        fireToxinHotkey = GetNode<ActionButton>(FireToxinHotkeyPath);
        bindingModeHotkey = GetNode<ActionButton>(BindingModeHotkeyPath);
        unbindAllHotkey = GetNode<ActionButton>(UnbindAllHotkeyPath);
        signallingAgentsHotkey = GetNode<ActionButton>(SignallingAgentsHotkeyPath);

        processPanel = GetNode<ProcessPanel>(ProcessPanelPath);
        processPanelButton = GetNode<TextureButton>(ProcessPanelButtonPath);

        pausePrompt = GetNode<Control>(PausePromptPath);
        pauseInfo = GetNode<CustomRichTextLabel>(PauseInfoPath);

        OnAbilitiesHotBarDisplayChanged(Settings.Instance.DisplayAbilitiesHotBar);
        Settings.Instance.DisplayAbilitiesHotBar.OnChanged += OnAbilitiesHotBarDisplayChanged;

        SetEditorButtonFlashEffect(Settings.Instance.GUILightEffectsEnabled);
        Settings.Instance.GUILightEffectsEnabled.OnChanged += SetEditorButtonFlashEffect;

        foreach (var compound in SimulationParameters.Instance.GetCloudCompounds())
        {
            var hoveredCompoundControl = new HoveredCompoundControl(compound);
            hoveredCompoundControls.Add(compound, hoveredCompoundControl);
            hoveredCompoundsContainer.AddChild(hoveredCompoundControl);
        }

        ammonia = SimulationParameters.Instance.GetCompound("ammonia");
        atp = SimulationParameters.Instance.GetCompound("atp");
        carbondioxide = SimulationParameters.Instance.GetCompound("carbondioxide");
        glucose = SimulationParameters.Instance.GetCompound("glucose");
        hydrogensulfide = SimulationParameters.Instance.GetCompound("hydrogensulfide");
        iron = SimulationParameters.Instance.GetCompound("iron");
        nitrogen = SimulationParameters.Instance.GetCompound("nitrogen");
        oxygen = SimulationParameters.Instance.GetCompound("oxygen");
        oxytoxy = SimulationParameters.Instance.GetCompound("oxytoxy");
        phosphates = SimulationParameters.Instance.GetCompound("phosphates");
        sunlight = SimulationParameters.Instance.GetCompound("sunlight");
        temperature = SimulationParameters.Instance.GetCompound("temperature");

        multicellularButton.Visible = false;
        macroscopicButton.Visible = false;

        UpdatePausePrompt();
        UpdateEnvironmentPanelState();
        UpdateCompoundsPanelState();
    }

    public void OnEnterStageTransition(bool longerDuration, bool returningFromEditor)
    {
        if (stage == null)
            throw new InvalidOperationException("Stage not setup for HUD");

        if (stage.IsLoadedFromSave && !returningFromEditor)
        {
            stage.OnFinishTransitioning();
            return;
        }

        stage.TransitionFinished = false;

        // Fade out for that smooth satisfying transition
        TransitionManager.Instance.AddSequence(
            ScreenFade.FadeType.FadeIn, longerDuration ? 1.0f : 0.5f, stage.OnFinishTransitioning);
    }

    public override void _Process(float delta)
    {
        if (stage == null)
            return;

        if (stage.Player != null)
        {
            UpdateNeededBars();
            UpdateCompoundBars();
            UpdateReproductionProgress(stage.Player);
            UpdateAbilitiesHotBar(stage.Player);
            UpdateMulticellularButton(stage.Player);
            UpdateMacroscopicButton(stage.Player);
        }
        else
        {
            multicellularButton.Visible = false;
            macroscopicButton.Visible = false;
        }

        UpdateATP(delta);
        UpdateHealth(delta);
        UpdateHoverInfo(delta);

        UpdatePopulation();
        UpdateProcessPanel();
        UpdatePanelSizing(delta);
    }

    public void Init(MicrobeStage stage)
    {
        this.stage = stage;
    }

    public override void _Notification(int what)
    {
        if (what == NotificationTranslationChanged)
        {
            foreach (var hoveredCompoundControl in hoveredCompoundControls)
            {
                hoveredCompoundControl.Value.UpdateTranslation();
            }

            UpdateColonySizeForMulticellular();
            UpdateColonySizeForMacroscopic();
        }
    }

    public void ShowSignalingCommandsMenu(Microbe player)
    {
        if (microbeControlRadial.Visible)
        {
            GD.PrintErr("Radial menu is already open for signaling commands");
            return;
        }

        var choices = new List<(string Text, int Id)>
        {
            (TranslationServer.Translate("SIGNAL_COMMAND_NONE"), (int)MicrobeSignalCommand.None),
            (TranslationServer.Translate("SIGNAL_COMMAND_FOLLOW"), (int)MicrobeSignalCommand.FollowMe),
            (TranslationServer.Translate("SIGNAL_COMMAND_TO_ME"), (int)MicrobeSignalCommand.MoveToMe),
            (TranslationServer.Translate("SIGNAL_COMMAND_FLEE"), (int)MicrobeSignalCommand.FleeFromMe),
            (TranslationServer.Translate("SIGNAL_COMMAND_AGGRESSION"), (int)MicrobeSignalCommand.BecomeAggressive),
        };

        microbeControlRadial.Radial.CenterText = TranslationServer.Translate("SIGNAL_TO_EMIT");

        signalingAgentMenuOpenForMicrobe = player;
        microbeControlRadial.ShowWithItems(choices);
    }

    public MicrobeSignalCommand? SelectSignalCommandIfOpen()
    {
        // Return nothing if not open
        if (!microbeControlRadial.Visible)
            return null;

        var item = microbeControlRadial.Radial.HoveredItem;

        microbeControlRadial.Hide();

        if (item == null)
            return null;

        return (MicrobeSignalCommand)item.Value;
    }

    /// <summary>
    ///   Applies a signaling command to microbe. This is here as the user can actively select a radial menu item
    /// </summary>
    /// <param name="command">The command to apply</param>
    /// <param name="microbe">The target microbe</param>
    public void ApplySignalCommand(MicrobeSignalCommand? command, Microbe microbe)
    {
        microbe.QueuedSignalingCommand = command;
        signalingAgentMenuOpenForMicrobe = null;
    }

    /// <summary>
    ///   Enables the editor button.
    /// </summary>
    public void ShowReproductionDialog()
    {
        if (!editorButton.Disabled || stage?.Player == null)
            return;

        GUICommon.Instance.PlayCustomSound(MicrobePickupOrganelleSound);

        editorButton.Disabled = false;
        editorButton.GetNode<TextureRect>("Highlight").Show();
        editorButton.GetNode<TextureProgress>("ReproductionBar/PhosphateReproductionBar").TintProgress =
            new Color(1, 1, 1, 1);
        editorButton.GetNode<TextureProgress>("ReproductionBar/AmmoniaReproductionBar").TintProgress =
            new Color(1, 1, 1, 1);
        editorButton.GetNode<TextureRect>("ReproductionBar/PhosphateIcon").Texture = PhosphatesBW;
        editorButton.GetNode<TextureRect>("ReproductionBar/AmmoniaIcon").Texture = AmmoniaBW;
        editorButton.GetNode<AnimationPlayer>("AnimationPlayer").Play("EditorButtonFlash");
    }

    /// <summary>
    ///   Disables the editor button.
    /// </summary>
    public void HideReproductionDialog()
    {
        if (!editorButton.Disabled)
            editorButton.Disabled = true;

        editorButton.GetNode<TextureRect>("Highlight").Hide();
        editorButton.GetNode<Control>("ReproductionBar").Show();
        editorButton.GetNode<TextureProgress>("ReproductionBar/PhosphateReproductionBar").TintProgress =
            new Color(0.69f, 0.42f, 1, 1);
        editorButton.GetNode<TextureProgress>("ReproductionBar/AmmoniaReproductionBar").TintProgress =
            new Color(1, 0.62f, 0.12f, 1);
        editorButton.GetNode<TextureRect>("ReproductionBar/PhosphateIcon").Texture = PhosphatesInv;
        editorButton.GetNode<TextureRect>("ReproductionBar/AmmoniaIcon").Texture = AmmoniaInv;
        editorButton.GetNode<AnimationPlayer>("AnimationPlayer").Stop();
    }

    public void OnSuicide()
    {
        stage?.Player?.Damage(9999.0f, "suicide");
    }

    public void UpdatePatchInfo(string patchName)
    {
        patchLabel.Text = patchName;
    }

    public void PopupPatchInfo()
    {
        patchOverlayAnimator.Play("FadeInOut");
    }

    public void EditorButtonPressed()
    {
        GD.Print("Move to editor pressed");

        // TODO: find out when this can happen (this happened when a really laggy save was loaded and the editor button
        // was pressed before the stage fade in fully completed)
        if (stage?.Player == null)
        {
            GD.PrintErr("Trying to press editor button while having no player object");
            return;
        }

        // To prevent being clicked twice
        editorButton.Disabled = true;

        EnsureGameIsUnpausedForEditor();

        TransitionManager.Instance.AddSequence(ScreenFade.FadeType.FadeOut, 0.3f, stage.MoveToEditor, false);

        stage.MovingToEditor = true;

        // TODO: mitigation for https://github.com/Revolutionary-Games/Thrive/issues/3006 remove once solved
        // Start auto-evo if not started already to make sure it doesn't start after we are in the editor
        // scene, this is a potential mitigation for the issue linked above
        if (!Settings.Instance.RunAutoEvoDuringGamePlay)
        {
            GD.Print("Starting auto-evo while fading into the editor as mitigation for issue #3006");
            stage.GameWorld.IsAutoEvoFinished(true);
        }
    }

    public void ShowExtinctionBox()
    {
        if (extinctionBox != null)
            return;

        winExtinctBoxHolder.Show();

        extinctionBox = ExtinctionBoxScene.Instance<CustomDialog>();
        winExtinctBoxHolder.AddChild(extinctionBox);
        extinctionBox.Show();
    }

    public void ShowPatchExtinctionBox()
    {
        winExtinctBoxHolder.Show();

        if (patchExtinctionBox == null)
        {
            patchExtinctionBox = PatchExtinctionBoxScene.Instance<PatchExtinctionBox>();
            winExtinctBoxHolder.AddChild(patchExtinctionBox);

            patchExtinctionBox.OnMovedToNewPatch = MoveToNewPatchAfterExtinctInCurrent;
        }

        patchExtinctionBox.PlayerSpecies = stage!.GameWorld.PlayerSpecies;
        patchExtinctionBox.Map = stage.GameWorld.Map;

        patchExtinctionBox.Show();
    }

    public void HidePatchExtinctionBox()
    {
        winExtinctBoxHolder.Hide();
        patchExtinctionBox?.Hide();
    }

    public void ToggleWinBox()
    {
        if (winBox != null)
        {
            winExtinctBoxHolder.Hide();
            winBox.DetachAndQueueFree();
            return;
        }

        winExtinctBoxHolder.Show();

        winBox = WinBoxScene.Instance<CustomDialog>();
        winExtinctBoxHolder.AddChild(winBox);
        winBox.Show();

        winBox.GetNode<Timer>("Timer").Connect("timeout", this, nameof(ToggleWinBox));
    }

    public void UpdateEnvironmentalBars(BiomeConditions biome)
    {
        var oxygenPercentage = biome.Compounds[oxygen].Ambient * 100;
        var co2Percentage = biome.Compounds[carbondioxide].Ambient * 100;
        var nitrogenPercentage = biome.Compounds[nitrogen].Ambient * 100;
        var sunlightPercentage = biome.Compounds[sunlight].Ambient * 100;
        var averageTemperature = biome.Compounds[temperature].Ambient;

        var percentageFormat = TranslationServer.Translate("PERCENTAGE_VALUE");
        var unitFormat = TranslationServer.Translate("VALUE_WITH_UNIT");

        oxygenBar.MaxValue = 100;
        oxygenBar.Value = oxygenPercentage;
        oxygenBar.GetNode<Label>("Value").Text =
            string.Format(CultureInfo.CurrentCulture, percentageFormat, oxygenPercentage);

        co2Bar.MaxValue = 100;
        co2Bar.Value = co2Percentage;
        co2Bar.GetNode<Label>("Value").Text =
            string.Format(CultureInfo.CurrentCulture, percentageFormat, co2Percentage);

        nitrogenBar.MaxValue = 100;
        nitrogenBar.Value = nitrogenPercentage;
        nitrogenBar.GetNode<Label>("Value").Text =
            string.Format(CultureInfo.CurrentCulture, percentageFormat, nitrogenPercentage);

        sunlightLabel.GetNode<Label>("Value").Text =
            string.Format(CultureInfo.CurrentCulture, percentageFormat, sunlightPercentage);
        temperatureBar.GetNode<Label>("Value").Text =
            string.Format(CultureInfo.CurrentCulture, unitFormat, averageTemperature, temperature.Unit);

        // TODO: pressure?
    }

    public void TogglePause()
    {
        if (menu.Visible)
            return;

        pauseButton.Toggle();
    }

    public void SendEditorButtonToTutorial(TutorialState tutorialState)
    {
        tutorialState.MicrobePressEditorButton.PressEditorButtonControl = editorButton;
    }

    /// <summary>
    ///   Called when the player died out in a patch and selected a new one
    /// </summary>
    private void MoveToNewPatchAfterExtinctInCurrent(Patch patch)
    {
        winExtinctBoxHolder.Hide();
        stage!.MoveToPatch(patch);
    }

    /// <summary>
    ///   Updates the GUI bars to show only needed compounds
    /// </summary>
    private void UpdateNeededBars()
    {
        if (stage!.Player == null)
            return;

        var colony = stage.Player.Colony;
        if (colony == null)
        {
            var compounds = stage.Player.Compounds;

            if (compounds.HasAnyBeenSetUseful() != true)
                return;

            UpdateBarVisibility(compounds.IsSpecificallySetUseful(oxytoxy),
                compound => compounds.IsUseful(compound));
        }
        else
        {
            UpdateBarVisibility(
                colony.ColonyMembers.Any(c => c.Compounds.IsSpecificallySetUseful(oxytoxy)),
                compound => colony.ColonyMembers.Any(c => c.Compounds.IsUseful(compound)));
        }
    }

    /// <summary>
    ///  Updates the different bars and panels that should be displayed to the screen
    /// </summary>
    private void UpdateBarVisibility(bool showAgents, Func<Compound, bool> isUseful)
    {
        if (showAgents)
        {
            agentsPanel.Show();
        }
        else
        {
            agentsPanel.Hide();
        }

        foreach (ProgressBar bar in compoundBars)
        {
            if (bar == ingestedMatterBar)
            {
                bar.Visible = GetPlayerUsedIngestionCapacity() > 0;
                continue;
            }

            var compound = SimulationParameters.Instance.GetCompound(bar.Name);

            if (isUseful.Invoke(compound))
            {
                bar.Show();
            }
            else
            {
                bar.Hide();
            }
        }
    }

    private void UpdatePausePrompt()
    {
        pauseInfo.ExtendedBbcode = TranslationServer.Translate("PAUSE_PROMPT");
    }

    private void UpdateEnvironmentPanelState()
    {
        if (environmentPanelBarContainer == null)
            return;

        var bars = environmentPanelBarContainer.GetChildren();

        if (environmentCompressed)
        {
            environmentPanelCompressButton.Pressed = true;
            environmentPanelBarContainer.Columns = 2;
            environmentPanelBarContainer.AddConstantOverride("vseparation", 20);
            environmentPanelBarContainer.AddConstantOverride("hseparation", 17);

            foreach (ProgressBar bar in bars)
            {
                panelsTween?.InterpolateProperty(bar, "rect_min_size:x", 95, 73, 0.3f);
                panelsTween?.Start();

                bar.GetNode<Label>("Label").Hide();
                bar.GetNode<Label>("Value").Align = Label.AlignEnum.Center;
            }
        }

        if (!environmentCompressed)
        {
            environmentPanelExpandButton.Pressed = true;
            environmentPanelBarContainer.Columns = 1;
            environmentPanelBarContainer.AddConstantOverride("vseparation", 4);
            environmentPanelBarContainer.AddConstantOverride("hseparation", 0);

            foreach (ProgressBar bar in bars)
            {
                panelsTween?.InterpolateProperty(bar, "rect_min_size:x", bar.RectMinSize.x, 162, 0.3f);
                panelsTween?.Start();

                bar.GetNode<Label>("Label").Show();
                bar.GetNode<Label>("Value").Align = Label.AlignEnum.Right;
            }
        }
    }

    private void UpdateCompoundsPanelState()
    {
        if (compoundsPanelBarContainer == null)
            return;

        var bars = compoundsPanelBarContainer.GetChildren();

        if (compoundCompressed)
        {
            compoundsPanelCompressButton.Pressed = true;
            compoundsPanelBarContainer.AddConstantOverride("vseparation", 20);
            compoundsPanelBarContainer.AddConstantOverride("hseparation", 14);

            if (bars.Count < 4)
            {
                compoundsPanelBarContainer.Columns = 2;
            }
            else
            {
                compoundsPanelBarContainer.Columns = 3;
            }

            foreach (ProgressBar bar in bars)
            {
                panelsTween?.InterpolateProperty(bar, "rect_min_size:x", 90, 64, 0.3f);
                panelsTween?.Start();

                bar.GetNode<Label>("Label").Hide();
            }
        }

        if (!compoundCompressed)
        {
            compoundsPanelExpandButton.Pressed = true;
            compoundsPanelBarContainer.Columns = 1;
            compoundsPanelBarContainer.AddConstantOverride("vseparation", 5);
            compoundsPanelBarContainer.AddConstantOverride("hseparation", 0);

            foreach (ProgressBar bar in bars)
            {
                panelsTween?.InterpolateProperty(bar, "rect_min_size:x", bar.RectMinSize.x, 220, 0.3f);
                panelsTween?.Start();

                bar.GetNode<Label>("Label").Show();
            }
        }
    }

    /// <summary>
    ///   Updates the mouse hover indicator box with stuff.
    /// </summary>
    private void UpdateHoverInfo(float delta)
    {
        hoverInfoTimeElapsed += delta;

        if (hoverInfoTimeElapsed < Constants.HOVER_PANEL_UPDATE_INTERVAL)
            return;

        hoverInfoTimeElapsed = 0;

        // Refresh cells list
        hoveredCellsContainer.FreeChildren();

        var container = mouseHoverPanel.GetNode("PanelContainer/MarginContainer/VBoxContainer");
        var mousePosLabel = container.GetNode<Label>("MousePos");
        var nothingHere = container.GetNode<MarginContainer>("NothingHere");

        if (showMouseCoordinates)
        {
            mousePosLabel.Text = string.Format(CultureInfo.CurrentCulture, TranslationServer.Translate("STUFF_AT"),
                stage!.Camera.CursorWorldPos.x, stage.Camera.CursorWorldPos.z) + "\n";
        }

        // Show hovered compound information in GUI
        bool anyCompoundVisible = false;
        foreach (var compound in hoveredCompoundControls)
        {
            var compoundControl = compound.Value;
            stage!.HoverInfo.HoveredCompounds.TryGetValue(compound.Key, out float amount);

            // It is not useful to show trace amounts of a compound, so those are skipped
            if (amount < Constants.COMPOUND_DENSITY_CATEGORY_VERY_LITTLE)
            {
                compoundControl.Visible = false;
                continue;
            }

            compoundControl.Category = GetCompoundDensityCategory(amount);
            compoundControl.CategoryColor = GetCompoundDensityCategoryColor(amount);
            compoundControl.Visible = true;
            anyCompoundVisible = true;
        }

        hoveredCompoundsContainer.GetParent<VBoxContainer>().Visible = anyCompoundVisible;

        // Show the species name and count of hovered cells
        hoveredSpeciesCounts.Clear();
        foreach (var microbe in stage!.HoverInfo.HoveredMicrobes)
        {
            if (microbe.IsPlayerMicrobe)
            {
                AddHoveredCellLabel(microbe.Species.FormattedName +
                    " (" + TranslationServer.Translate("PLAYER_CELL") + ")");
                continue;
            }

            if (!hoveredSpeciesCounts.TryGetValue(microbe.Species, out int count))
            {
                count = 0;
            }

            hoveredSpeciesCounts[microbe.Species] = count + 1;
        }

        foreach (var hoveredSpeciesCount in hoveredSpeciesCounts)
        {
            if (hoveredSpeciesCount.Value > 1)
            {
                AddHoveredCellLabel(
                    string.Format(CultureInfo.CurrentCulture, TranslationServer.Translate("SPECIES_N_TIMES"),
                        hoveredSpeciesCount.Key.FormattedName, hoveredSpeciesCount.Value));
            }
            else
            {
                AddHoveredCellLabel(hoveredSpeciesCount.Key.FormattedName);
            }
        }

        hoveredCellsSeparator.Visible = hoveredCellsContainer.GetChildCount() > 0 &&
            anyCompoundVisible;

        hoveredCellsContainer.GetParent<VBoxContainer>().Visible = hoveredCellsContainer.GetChildCount() > 0;

        nothingHere.Visible = hoveredCellsContainer.GetChildCount() == 0 && !anyCompoundVisible;
    }

    private void AddHoveredCellLabel(string cellInfo)
    {
        hoveredCellsContainer.AddChild(new Label
        {
            Valign = Label.VAlign.Center,
            Text = cellInfo,
        });
    }

    private Color GetCompoundDensityCategoryColor(float amount)
    {
        return amount switch
        {
            >= Constants.COMPOUND_DENSITY_CATEGORY_AN_ABUNDANCE => new Color(0.282f, 0.788f, 0.011f),
            >= Constants.COMPOUND_DENSITY_CATEGORY_QUITE_A_BIT => new Color(0.011f, 0.768f, 0.466f),
            >= Constants.COMPOUND_DENSITY_CATEGORY_FAIR_AMOUNT => new Color(0.011f, 0.768f, 0.717f),
            >= Constants.COMPOUND_DENSITY_CATEGORY_SOME => new Color(0.011f, 0.705f, 0.768f),
            >= Constants.COMPOUND_DENSITY_CATEGORY_LITTLE => new Color(0.011f, 0.552f, 0.768f),
            >= Constants.COMPOUND_DENSITY_CATEGORY_VERY_LITTLE => new Color(0.011f, 0.290f, 0.768f),
            _ => new Color(1.0f, 1.0f, 1.0f),
        };
    }

    private string? GetCompoundDensityCategory(float amount)
    {
        return amount switch
        {
            >= Constants.COMPOUND_DENSITY_CATEGORY_AN_ABUNDANCE =>
                TranslationServer.Translate("CATEGORY_AN_ABUNDANCE"),
            >= Constants.COMPOUND_DENSITY_CATEGORY_QUITE_A_BIT =>
                TranslationServer.Translate("CATEGORY_QUITE_A_BIT"),
            >= Constants.COMPOUND_DENSITY_CATEGORY_FAIR_AMOUNT =>
                TranslationServer.Translate("CATEGORY_A_FAIR_AMOUNT"),
            >= Constants.COMPOUND_DENSITY_CATEGORY_SOME =>
                TranslationServer.Translate("CATEGORY_SOME"),
            >= Constants.COMPOUND_DENSITY_CATEGORY_LITTLE =>
                TranslationServer.Translate("CATEGORY_LITTLE"),
            >= Constants.COMPOUND_DENSITY_CATEGORY_VERY_LITTLE =>
                TranslationServer.Translate("CATEGORY_VERY_LITTLE"),
            _ => null,
        };
    }
>>>>>>> d3a7d50f

    /// <summary>
    ///   Gets and sets the text that appears at the upper HUD.
    /// </summary>
    public string HintText
    {
        get => hintText.Text;
        set => hintText.Text = value;
    }

    // These signals need to be copied to inheriting classes for Godot editor to pick them up
    [Signal]
    public new delegate void OnOpenMenu();

    [Signal]
    public new delegate void OnOpenMenuToHelp();

    protected override string? UnPauseHelpText => TranslationServer.Translate("PAUSE_PROMPT");

    public override void _Ready()
    {
        base._Ready();
        ingestedMatterBar = GetNode<ProgressBar>(IngestedMatterBarPath);

        multicellularButton = GetNode<Button>(MulticellularButtonPath);
        multicellularConfirmPopup = GetNode<CustomDialog>(MulticellularConfirmPopupPath);
        macroscopicButton = GetNode<Button>(MacroscopicButtonPath);

        bindingModeHotkey = GetNode<ActionButton>(BindingModeHotkeyPath);
        unbindAllHotkey = GetNode<ActionButton>(UnbindAllHotkeyPath);

        multicellularButton.Visible = false;
        macroscopicButton.Visible = false;
    }

    public override void _Process(float delta)
    {
        base._Process(delta);

        if (stage == null)
            return;

        if (stage.HasPlayer)
        {
            UpdateMulticellularButton(stage.Player!);
            UpdateMacroscopicButton(stage.Player!);
        }
        else
        {
            multicellularButton.Visible = false;
            macroscopicButton.Visible = false;
        }
    }

    public void ShowSignalingCommandsMenu(Microbe player)
    {
        if (packControlRadial.Visible)
        {
            GD.PrintErr("Radial menu is already open for signaling commands");
            return;
        }

        var choices = new List<(string Text, int Id)>
        {
            (TranslationServer.Translate("SIGNAL_COMMAND_NONE"), (int)MicrobeSignalCommand.None),
            (TranslationServer.Translate("SIGNAL_COMMAND_FOLLOW"), (int)MicrobeSignalCommand.FollowMe),
            (TranslationServer.Translate("SIGNAL_COMMAND_TO_ME"), (int)MicrobeSignalCommand.MoveToMe),
            (TranslationServer.Translate("SIGNAL_COMMAND_FLEE"), (int)MicrobeSignalCommand.FleeFromMe),
            (TranslationServer.Translate("SIGNAL_COMMAND_AGGRESSION"), (int)MicrobeSignalCommand.BecomeAggressive),
        };

        packControlRadial.Radial.CenterText = TranslationServer.Translate("SIGNAL_TO_EMIT");

        signalingAgentMenuOpenForMicrobe = player;
        packControlRadial.ShowWithItems(choices);
    }

    public MicrobeSignalCommand? SelectSignalCommandIfOpen()
    {
        // Return nothing if not open
        if (!packControlRadial.Visible)
            return null;

        var item = packControlRadial.Radial.HoveredItem;

        packControlRadial.Hide();

        if (item == null)
            return null;

        return (MicrobeSignalCommand)item.Value;
    }

    /// <summary>
    ///   Applies a signaling command to microbe. This is here as the user can actively select a radial menu item
    /// </summary>
    /// <param name="command">The command to apply</param>
    /// <param name="microbe">The target microbe</param>
    public void ApplySignalCommand(MicrobeSignalCommand? command, Microbe microbe)
    {
        microbe.QueuedSignalingCommand = command;
        signalingAgentMenuOpenForMicrobe = null;
    }

    public void ToggleWinBox()
    {
        if (winBox != null)
        {
            winExtinctBoxHolder.Hide();
            winBox.DetachAndQueueFree();
            return;
        }

        winExtinctBoxHolder.Show();

        winBox = WinBoxScene.Instance<CustomDialog>();
        winExtinctBoxHolder.AddChild(winBox);
        winBox.Show();

        winBox.GetNode<Timer>("Timer").Connect("timeout", this, nameof(ToggleWinBox));
    }

    public override void _Notification(int what)
    {
        base._Notification(what);

        if (what == NotificationTranslationChanged)
        {
            UpdateColonySizeForMulticellular();
            UpdateColonySizeForMacroscopic();
        }
    }

    protected override void ReadPlayerHitpoints(out float hp, out float maxHP)
    {
        hp = stage!.Player!.Hitpoints;
        maxHP = stage.Player.MaxHitpoints;
    }

    protected override void UpdateHealth(float delta)
    {
        if (stage?.Player != null && stage.Player.PhagocytosisStep != PhagocytosisPhase.Ingested)
        {
            base.UpdateHealth(delta);
            return;
        }

        float hp = 0;

        if (stage!.Player != null)
            hp = stage.Player.Hitpoints;

        string hpText = playerWasDigested ?
            TranslationServer.Translate("DEVOURED") :
            hp.ToString(CultureInfo.CurrentCulture);

        // Update to the player's current HP, unless the player does not exist
        if (stage.Player != null)
        {
            // Change mode depending on whether the player is ingested or not
            if (stage.Player.PhagocytosisStep == PhagocytosisPhase.Ingested)
            {
                var percentageValue = TranslationServer.Translate("PERCENTAGE_VALUE");

                // Show the digestion progress to the player
                hp = 1 - (stage.Player.DigestedAmount / Constants.PARTIALLY_DIGESTED_THRESHOLD);
                maxHP = Constants.FULLY_DIGESTED_LIMIT;
                hpText = string.Format(CultureInfo.CurrentCulture, percentageValue, Mathf.Round((1 - hp) * 100));
                playerWasDigested = true;
                FlashHealthBar(new Color(0.96f, 0.5f, 0.27f), delta);
            }
            else
            {
                hp = stage.Player.Hitpoints;
                maxHP = stage.Player.MaxHitpoints;
                hpText = StringUtils.FormatNumber(Mathf.Round(hp)) + " / " + StringUtils.FormatNumber(maxHP);
                playerWasDigested = false;
                healthBar.TintProgress = defaultHealthBarColour;
            }
        }

        healthBar.MaxValue = maxHP;
        GUICommon.SmoothlyUpdateBar(healthBar, hp, delta);
        hpLabel.Text = hpText;
        hpLabel.HintTooltip = hpText;
    }

    protected override CompoundBag? GetPlayerUsefulCompounds()
    {
        return stage!.Player?.Compounds;
    }

    protected override ICompoundStorage GetPlayerStorage()
    {
        return stage!.Player!.Colony?.ColonyCompounds ?? (ICompoundStorage)stage.Player.Compounds;
    }

    protected override void UpdateCompoundBars()
    {
        base.UpdateCompoundBars();

        ingestedMatterBar.MaxValue = stage!.Player!.Colony?.HexCount ?? stage.Player.HexCount;
        ingestedMatterBar.Value = GetPlayerUsedIngestionCapacity();
        ingestedMatterBar.GetNode<Label>("Value").Text = ingestedMatterBar.Value + " / " + ingestedMatterBar.MaxValue;
    }

    protected override ProcessStatistics? GetPlayerProcessStatistics()
    {
        return stage!.Player!.ProcessStatistics;
    }

    protected override void CalculatePlayerReproductionProgress(out Dictionary<Compound, float> gatheredCompounds,
        out Dictionary<Compound, float> totalNeededCompounds)
    {
        stage!.Player!.CalculateReproductionProgress(out gatheredCompounds, out totalNeededCompounds);
    }

    protected override IEnumerable<(bool Player, Species Species)> GetHoveredSpecies()
    {
        return stage!.HoverInfo.HoveredMicrobes.Select(m => (m.IsPlayerMicrobe, m.Species));
    }

    protected override IReadOnlyDictionary<Compound, float> GetHoveredCompounds()
    {
        return stage!.HoverInfo.HoveredCompounds;
    }

    protected override string GetMouseHoverCoordinateText()
    {
        return string.Format(CultureInfo.CurrentCulture, TranslationServer.Translate("STUFF_AT"),
            stage!.Camera.CursorWorldPos.x, stage.Camera.CursorWorldPos.z);
    }

    protected override void UpdateAbilitiesHotBar()
    {
        var player = stage!.Player!;
        UpdateBaseAbilitiesBar(!player.CellTypeProperties.MembraneType.CellWall, player.AgentVacuoleCount > 0,
            player.HasSignalingAgent, player.State == Microbe.MicrobeState.Engulf);

        bindingModeHotkey.Visible = player.CanBind;
<<<<<<< HEAD
=======

        // Multicellularity is not checked here (only colony membership) as that is also not checked when firing toxins
        if (player.Colony != null)
        {
            fireToxinHotkey.Visible = player.Colony.ColonyMembers.Any(c => c.AgentVacuoleCount > 0);
        }
        else
        {
            fireToxinHotkey.Visible = player.AgentVacuoleCount > 0;
        }

>>>>>>> d3a7d50f
        unbindAllHotkey.Visible = player.CanUnbind;

        bindingModeHotkey.Pressed = player.State == Microbe.MicrobeState.Binding;
        unbindAllHotkey.Pressed = Input.IsActionPressed(unbindAllHotkey.ActionName);
    }

    private void OnRadialItemSelected(int itemId)
    {
        if (signalingAgentMenuOpenForMicrobe != null)
        {
            ApplySignalCommand((MicrobeSignalCommand)itemId, signalingAgentMenuOpenForMicrobe);
            return;
        }

        GD.PrintErr("Unexpected radial menu item selection signal");
    }

    private float GetPlayerUsedIngestionCapacity()
    {
        return stage!.Player!.Colony?.UsedIngestionCapacity ?? stage.Player.UsedIngestionCapacity;
    }

    private void UpdateMulticellularButton(Microbe player)
    {
        if (stage == null)
            throw new InvalidOperationException("Can't update multicellular button without stage set");

        if (player.Colony == null || player.IsMulticellular ||
            !stage.CurrentGame!.GameWorld.WorldSettings.IncludeMulticellular || stage.CurrentGame!.FreeBuild)
        {
            multicellularButton.Visible = false;
            return;
        }

        multicellularButton.Visible = true;

        var newColonySize = player.Colony.ColonyMembers.Count;

        if (stage.MovingToEditor)
        {
            multicellularButton.Disabled = true;
        }
        else
        {
            multicellularButton.Disabled = newColonySize < Constants.COLONY_SIZE_REQUIRED_FOR_MULTICELLULAR;
        }

        UpdateColonySize(newColonySize);
    }

    private void UpdateColonySize(int newColonySize)
    {
        if (newColonySize != playerColonySize)
        {
            playerColonySize = newColonySize;
            UpdateColonySizeForMulticellular();
            UpdateColonySizeForMacroscopic();
        }
    }

    private void UpdateColonySizeForMulticellular()
    {
        if (playerColonySize == null)
            return;

        multicellularButton.Text = string.Format(TranslationServer.Translate("BECOME_MULTICELLULAR"), playerColonySize,
            Constants.COLONY_SIZE_REQUIRED_FOR_MULTICELLULAR);
    }

    private void UpdateMacroscopicButton(Microbe player)
    {
        if (stage == null)
            throw new InvalidOperationException("Can't update macroscopic button without stage set");

        if (player.Colony == null || !player.IsMulticellular || stage.CurrentGame!.FreeBuild)
        {
            macroscopicButton.Visible = false;
            return;
        }

        macroscopicButton.Visible = true;

        var newColonySize = player.Colony.ColonyMembers.Count;

        if (stage.MovingToEditor)
        {
            macroscopicButton.Disabled = true;
        }
        else
        {
            macroscopicButton.Disabled = newColonySize < Constants.COLONY_SIZE_REQUIRED_FOR_MACROSCOPIC;
        }

        UpdateColonySize(newColonySize);
    }

    private void UpdateColonySizeForMacroscopic()
    {
        if (playerColonySize == null)
            return;

        macroscopicButton.Text = string.Format(TranslationServer.Translate("BECOME_MACROSCOPIC"), playerColonySize,
            Constants.COLONY_SIZE_REQUIRED_FOR_MACROSCOPIC);
    }

    private void OnBecomeMulticellularPressed()
    {
        if (!Paused)
        {
            bottomLeftBar.Paused = true;
        }
        else
        {
            GUICommon.Instance.PlayButtonPressSound();
        }

        multicellularConfirmPopup.PopupCenteredShrink();
    }

    private void OnBecomeMulticellularCancelled()
    {
        // The game should have been paused already but just in case
        if (Paused)
        {
            bottomLeftBar.Paused = false;
        }
    }

    private void OnBecomeMulticellularConfirmed()
    {
        GUICommon.Instance.PlayButtonPressSound();

        if (stage?.Player == null || playerColonySize is null or < Constants.COLONY_SIZE_REQUIRED_FOR_MULTICELLULAR)
        {
            GD.Print("Player is no longer eligible to move to multicellular stage");
            return;
        }

        GD.Print("Becoming multicellular. NOTE: game is moving to prototype parts of the game, " +
            "expect non-finished and buggy things!");

        // To prevent being clicked twice
        multicellularButton.Disabled = true;

        EnsureGameIsUnpausedForEditor();

        TransitionManager.Instance.AddSequence(ScreenFade.FadeType.FadeOut, 0.3f, stage.MoveToMulticellular, false);

        stage.MovingToEditor = true;
    }

    private void OnBecomeMacroscopicPressed()
    {
        GUICommon.Instance.PlayButtonPressSound();

        if (stage?.Player?.IsMulticellular != true ||
            playerColonySize is null or < Constants.COLONY_SIZE_REQUIRED_FOR_MACROSCOPIC)
        {
            GD.Print("Player is no longer eligible to move to late multicellular stage");
            return;
        }

        GD.Print("Becoming macroscopic");

        // To prevent being clicked twice
        macroscopicButton.Disabled = true;

        EnsureGameIsUnpausedForEditor();

        TransitionManager.Instance.AddSequence(ScreenFade.FadeType.FadeOut, 0.3f, stage.MoveToMacroscopic, false);

        stage.MovingToEditor = true;
    }
}<|MERGE_RESOLUTION|>--- conflicted
+++ resolved
@@ -32,83 +32,8 @@
     [Export]
     public NodePath UnbindAllHotkeyPath = null!;
 
-<<<<<<< HEAD
     private ActionButton bindingModeHotkey = null!;
     private ActionButton unbindAllHotkey = null!;
-=======
-    [Export]
-    public NodePath SignallingAgentsHotkeyPath = null!;
-
-    [Export]
-    public NodePath MicrobeControlRadialPath = null!;
-
-    [Export]
-    public NodePath PausePromptPath = null!;
-
-    [Export]
-    public NodePath PauseInfoPath = null!;
-
-    // Formatter and code checks disagree here
-    // ReSharper disable RedundantNameQualifier
-    private readonly System.Collections.Generic.Dictionary<Species, int> hoveredSpeciesCounts = new();
-
-    private readonly System.Collections.Generic.Dictionary<Compound, HoveredCompoundControl> hoveredCompoundControls =
-        new();
-
-    private readonly Color defaultHealthBarColour = new(0.96f, 0.27f, 0.48f);
-
-    // ReSharper restore RedundantNameQualifier
-
-    private Compound ammonia = null!;
-    private Compound atp = null!;
-    private Compound carbondioxide = null!;
-    private Compound glucose = null!;
-    private Compound hydrogensulfide = null!;
-    private Compound iron = null!;
-    private Compound nitrogen = null!;
-    private Compound oxygen = null!;
-    private Compound oxytoxy = null!;
-    private Compound phosphates = null!;
-    private Compound sunlight = null!;
-    private Compound temperature = null!;
-
-    private AnimationPlayer animationPlayer = null!;
-    private MarginContainer mouseHoverPanel = null!;
-    private VBoxContainer hoveredCompoundsContainer = null!;
-    private HSeparator hoveredCellsSeparator = null!;
-    private VBoxContainer hoveredCellsContainer = null!;
-    private Panel environmentPanel = null!;
-    private GridContainer? environmentPanelBarContainer;
-    private Panel compoundsPanel = null!;
-    private HBoxContainer hotBar = null!;
-    private ActionButton engulfHotkey = null!;
-    private ActionButton fireToxinHotkey = null!;
-    private ActionButton bindingModeHotkey = null!;
-    private ActionButton unbindAllHotkey = null!;
-    private ActionButton signallingAgentsHotkey = null!;
-
-    // Store these statefully for after player death
-    private float maxHP = 1.0f;
-    private float maxATP = 1.0f;
-
-    private ProgressBar oxygenBar = null!;
-    private ProgressBar co2Bar = null!;
-    private ProgressBar nitrogenBar = null!;
-    private ProgressBar temperatureBar = null!;
-    private ProgressBar sunlightLabel = null!;
-
-    // TODO: implement changing pressure conditions
-    // ReSharper disable once NotAccessedField.Local
-    private ProgressBar pressure = null!;
-
-    private GridContainer? compoundsPanelBarContainer;
-    private ProgressBar glucoseBar = null!;
-    private ProgressBar ammoniaBar = null!;
-    private ProgressBar phosphateBar = null!;
-    private ProgressBar hydrogenSulfideBar = null!;
-    private ProgressBar ironBar = null!;
-    private ProgressBar ingestedMatterBar = null!;
->>>>>>> d3a7d50f
 
     private Button multicellularButton = null!;
     private CustomDialog multicellularConfirmPopup = null!;
@@ -126,758 +51,6 @@
     private int? playerColonySize;
 
     private bool playerWasDigested;
-<<<<<<< HEAD
-=======
-
-    [JsonProperty]
-    private float healthBarFlashDuration;
-
-    [JsonProperty]
-    private Color healthBarFlashColour = new(0, 0, 0, 0);
-
-    /// <summary>
-    ///   Gets and sets the text that appears at the upper HUD.
-    /// </summary>
-    public string HintText
-    {
-        get => hintText.Text;
-        set => hintText.Text = value;
-    }
-
-    [JsonProperty]
-    public bool EnvironmentPanelCompressed
-    {
-        get => environmentCompressed;
-        set
-        {
-            if (environmentCompressed == value)
-                return;
-
-            environmentCompressed = value;
-            UpdateEnvironmentPanelState();
-        }
-    }
-
-    [JsonProperty]
-    public bool CompoundsPanelCompressed
-    {
-        get => compoundCompressed;
-        set
-        {
-            if (compoundCompressed == value)
-                return;
-
-            compoundCompressed = value;
-            UpdateCompoundsPanelState();
-        }
-    }
-
-    public override void _Ready()
-    {
-        compoundBars = GetTree().GetNodesInGroup("CompoundBar");
-
-        winExtinctBoxHolder = GetNode<Control>("../WinExtinctBoxHolder");
-
-        panelsTween = GetNode<Tween>(PanelsTweenPath);
-        mouseHoverPanel = GetNode<MarginContainer>(MouseHoverPanelPath);
-        pauseButton = GetNode<PlayButton>(PauseButtonPath);
-        agentsPanel = GetNode<Control>(AgentsPanelPath);
-
-        environmentPanel = GetNode<Panel>(EnvironmentPanelPath);
-        environmentPanelBarContainer = GetNode<GridContainer>(EnvironmentPanelBarContainerPath);
-        oxygenBar = GetNode<ProgressBar>(OxygenBarPath);
-        co2Bar = GetNode<ProgressBar>(Co2BarPath);
-        nitrogenBar = GetNode<ProgressBar>(NitrogenBarPath);
-        temperatureBar = GetNode<ProgressBar>(TemperaturePath);
-        sunlightLabel = GetNode<ProgressBar>(SunlightPath);
-        pressure = GetNode<ProgressBar>(PressurePath);
-
-        compoundsPanel = GetNode<Panel>(CompoundsPanelPath);
-        compoundsPanelBarContainer = GetNode<GridContainer>(CompoundsPanelBarContainerPath);
-        glucoseBar = GetNode<ProgressBar>(GlucoseBarPath);
-        ammoniaBar = GetNode<ProgressBar>(AmmoniaBarPath);
-        phosphateBar = GetNode<ProgressBar>(PhosphateBarPath);
-        hydrogenSulfideBar = GetNode<ProgressBar>(HydrogenSulfideBarPath);
-        ironBar = GetNode<ProgressBar>(IronBarPath);
-        ingestedMatterBar = GetNode<ProgressBar>(IngestedMatterBarPath);
-
-        environmentPanelExpandButton = GetNode<Button>(EnvironmentPanelExpandButtonPath);
-        environmentPanelCompressButton = GetNode<Button>(EnvironmentPanelCompressButtonPath);
-        compoundsPanelExpandButton = GetNode<Button>(CompoundsPanelExpandButtonPath);
-        compoundsPanelCompressButton = GetNode<Button>(CompoundsPanelCompressButtonPath);
-
-        oxytoxyBar = GetNode<ProgressBar>(OxytoxyBarPath);
-        atpBar = GetNode<TextureProgress>(AtpBarPath);
-        healthBar = GetNode<TextureProgress>(HealthBarPath);
-        ammoniaReproductionBar = GetNode<TextureProgress>(AmmoniaReproductionBarPath);
-        phosphateReproductionBar = GetNode<TextureProgress>(PhosphateReproductionBarPath);
-        editorButtonFlash = GetNode<Light2D>(EditorButtonFlashPath);
-
-        atpLabel = GetNode<Label>(AtpLabelPath);
-        hpLabel = GetNode<Label>(HpLabelPath);
-        menu = GetNode<PauseMenu>(MenuPath);
-        animationPlayer = GetNode<AnimationPlayer>(AnimationPlayerPath);
-        hoveredCompoundsContainer = GetNode<VBoxContainer>(HoveredCompoundsContainerPath);
-        hoveredCellsSeparator = GetNode<HSeparator>(HoverPanelSeparatorPath);
-        hoveredCellsContainer = GetNode<VBoxContainer>(HoveredCellsContainerPath);
-        populationLabel = GetNode<Label>(PopulationLabelPath);
-        patchLabel = GetNode<Label>(PatchLabelPath);
-        patchOverlayAnimator = GetNode<AnimationPlayer>(PatchOverlayAnimatorPath);
-        editorButton = GetNode<TextureButton>(EditorButtonPath);
-        multicellularButton = GetNode<Button>(MulticellularButtonPath);
-        multicellularConfirmPopup = GetNode<CustomDialog>(MulticellularConfirmPopupPath);
-        macroscopicButton = GetNode<Button>(MacroscopicButtonPath);
-        hintText = GetNode<Label>(HintTextPath);
-        hotBar = GetNode<HBoxContainer>(HotBarPath);
-
-        microbeControlRadial = GetNode<RadialPopup>(MicrobeControlRadialPath);
-
-        engulfHotkey = GetNode<ActionButton>(EngulfHotkeyPath);
-        fireToxinHotkey = GetNode<ActionButton>(FireToxinHotkeyPath);
-        bindingModeHotkey = GetNode<ActionButton>(BindingModeHotkeyPath);
-        unbindAllHotkey = GetNode<ActionButton>(UnbindAllHotkeyPath);
-        signallingAgentsHotkey = GetNode<ActionButton>(SignallingAgentsHotkeyPath);
-
-        processPanel = GetNode<ProcessPanel>(ProcessPanelPath);
-        processPanelButton = GetNode<TextureButton>(ProcessPanelButtonPath);
-
-        pausePrompt = GetNode<Control>(PausePromptPath);
-        pauseInfo = GetNode<CustomRichTextLabel>(PauseInfoPath);
-
-        OnAbilitiesHotBarDisplayChanged(Settings.Instance.DisplayAbilitiesHotBar);
-        Settings.Instance.DisplayAbilitiesHotBar.OnChanged += OnAbilitiesHotBarDisplayChanged;
-
-        SetEditorButtonFlashEffect(Settings.Instance.GUILightEffectsEnabled);
-        Settings.Instance.GUILightEffectsEnabled.OnChanged += SetEditorButtonFlashEffect;
-
-        foreach (var compound in SimulationParameters.Instance.GetCloudCompounds())
-        {
-            var hoveredCompoundControl = new HoveredCompoundControl(compound);
-            hoveredCompoundControls.Add(compound, hoveredCompoundControl);
-            hoveredCompoundsContainer.AddChild(hoveredCompoundControl);
-        }
-
-        ammonia = SimulationParameters.Instance.GetCompound("ammonia");
-        atp = SimulationParameters.Instance.GetCompound("atp");
-        carbondioxide = SimulationParameters.Instance.GetCompound("carbondioxide");
-        glucose = SimulationParameters.Instance.GetCompound("glucose");
-        hydrogensulfide = SimulationParameters.Instance.GetCompound("hydrogensulfide");
-        iron = SimulationParameters.Instance.GetCompound("iron");
-        nitrogen = SimulationParameters.Instance.GetCompound("nitrogen");
-        oxygen = SimulationParameters.Instance.GetCompound("oxygen");
-        oxytoxy = SimulationParameters.Instance.GetCompound("oxytoxy");
-        phosphates = SimulationParameters.Instance.GetCompound("phosphates");
-        sunlight = SimulationParameters.Instance.GetCompound("sunlight");
-        temperature = SimulationParameters.Instance.GetCompound("temperature");
-
-        multicellularButton.Visible = false;
-        macroscopicButton.Visible = false;
-
-        UpdatePausePrompt();
-        UpdateEnvironmentPanelState();
-        UpdateCompoundsPanelState();
-    }
-
-    public void OnEnterStageTransition(bool longerDuration, bool returningFromEditor)
-    {
-        if (stage == null)
-            throw new InvalidOperationException("Stage not setup for HUD");
-
-        if (stage.IsLoadedFromSave && !returningFromEditor)
-        {
-            stage.OnFinishTransitioning();
-            return;
-        }
-
-        stage.TransitionFinished = false;
-
-        // Fade out for that smooth satisfying transition
-        TransitionManager.Instance.AddSequence(
-            ScreenFade.FadeType.FadeIn, longerDuration ? 1.0f : 0.5f, stage.OnFinishTransitioning);
-    }
-
-    public override void _Process(float delta)
-    {
-        if (stage == null)
-            return;
-
-        if (stage.Player != null)
-        {
-            UpdateNeededBars();
-            UpdateCompoundBars();
-            UpdateReproductionProgress(stage.Player);
-            UpdateAbilitiesHotBar(stage.Player);
-            UpdateMulticellularButton(stage.Player);
-            UpdateMacroscopicButton(stage.Player);
-        }
-        else
-        {
-            multicellularButton.Visible = false;
-            macroscopicButton.Visible = false;
-        }
-
-        UpdateATP(delta);
-        UpdateHealth(delta);
-        UpdateHoverInfo(delta);
-
-        UpdatePopulation();
-        UpdateProcessPanel();
-        UpdatePanelSizing(delta);
-    }
-
-    public void Init(MicrobeStage stage)
-    {
-        this.stage = stage;
-    }
-
-    public override void _Notification(int what)
-    {
-        if (what == NotificationTranslationChanged)
-        {
-            foreach (var hoveredCompoundControl in hoveredCompoundControls)
-            {
-                hoveredCompoundControl.Value.UpdateTranslation();
-            }
-
-            UpdateColonySizeForMulticellular();
-            UpdateColonySizeForMacroscopic();
-        }
-    }
-
-    public void ShowSignalingCommandsMenu(Microbe player)
-    {
-        if (microbeControlRadial.Visible)
-        {
-            GD.PrintErr("Radial menu is already open for signaling commands");
-            return;
-        }
-
-        var choices = new List<(string Text, int Id)>
-        {
-            (TranslationServer.Translate("SIGNAL_COMMAND_NONE"), (int)MicrobeSignalCommand.None),
-            (TranslationServer.Translate("SIGNAL_COMMAND_FOLLOW"), (int)MicrobeSignalCommand.FollowMe),
-            (TranslationServer.Translate("SIGNAL_COMMAND_TO_ME"), (int)MicrobeSignalCommand.MoveToMe),
-            (TranslationServer.Translate("SIGNAL_COMMAND_FLEE"), (int)MicrobeSignalCommand.FleeFromMe),
-            (TranslationServer.Translate("SIGNAL_COMMAND_AGGRESSION"), (int)MicrobeSignalCommand.BecomeAggressive),
-        };
-
-        microbeControlRadial.Radial.CenterText = TranslationServer.Translate("SIGNAL_TO_EMIT");
-
-        signalingAgentMenuOpenForMicrobe = player;
-        microbeControlRadial.ShowWithItems(choices);
-    }
-
-    public MicrobeSignalCommand? SelectSignalCommandIfOpen()
-    {
-        // Return nothing if not open
-        if (!microbeControlRadial.Visible)
-            return null;
-
-        var item = microbeControlRadial.Radial.HoveredItem;
-
-        microbeControlRadial.Hide();
-
-        if (item == null)
-            return null;
-
-        return (MicrobeSignalCommand)item.Value;
-    }
-
-    /// <summary>
-    ///   Applies a signaling command to microbe. This is here as the user can actively select a radial menu item
-    /// </summary>
-    /// <param name="command">The command to apply</param>
-    /// <param name="microbe">The target microbe</param>
-    public void ApplySignalCommand(MicrobeSignalCommand? command, Microbe microbe)
-    {
-        microbe.QueuedSignalingCommand = command;
-        signalingAgentMenuOpenForMicrobe = null;
-    }
-
-    /// <summary>
-    ///   Enables the editor button.
-    /// </summary>
-    public void ShowReproductionDialog()
-    {
-        if (!editorButton.Disabled || stage?.Player == null)
-            return;
-
-        GUICommon.Instance.PlayCustomSound(MicrobePickupOrganelleSound);
-
-        editorButton.Disabled = false;
-        editorButton.GetNode<TextureRect>("Highlight").Show();
-        editorButton.GetNode<TextureProgress>("ReproductionBar/PhosphateReproductionBar").TintProgress =
-            new Color(1, 1, 1, 1);
-        editorButton.GetNode<TextureProgress>("ReproductionBar/AmmoniaReproductionBar").TintProgress =
-            new Color(1, 1, 1, 1);
-        editorButton.GetNode<TextureRect>("ReproductionBar/PhosphateIcon").Texture = PhosphatesBW;
-        editorButton.GetNode<TextureRect>("ReproductionBar/AmmoniaIcon").Texture = AmmoniaBW;
-        editorButton.GetNode<AnimationPlayer>("AnimationPlayer").Play("EditorButtonFlash");
-    }
-
-    /// <summary>
-    ///   Disables the editor button.
-    /// </summary>
-    public void HideReproductionDialog()
-    {
-        if (!editorButton.Disabled)
-            editorButton.Disabled = true;
-
-        editorButton.GetNode<TextureRect>("Highlight").Hide();
-        editorButton.GetNode<Control>("ReproductionBar").Show();
-        editorButton.GetNode<TextureProgress>("ReproductionBar/PhosphateReproductionBar").TintProgress =
-            new Color(0.69f, 0.42f, 1, 1);
-        editorButton.GetNode<TextureProgress>("ReproductionBar/AmmoniaReproductionBar").TintProgress =
-            new Color(1, 0.62f, 0.12f, 1);
-        editorButton.GetNode<TextureRect>("ReproductionBar/PhosphateIcon").Texture = PhosphatesInv;
-        editorButton.GetNode<TextureRect>("ReproductionBar/AmmoniaIcon").Texture = AmmoniaInv;
-        editorButton.GetNode<AnimationPlayer>("AnimationPlayer").Stop();
-    }
-
-    public void OnSuicide()
-    {
-        stage?.Player?.Damage(9999.0f, "suicide");
-    }
-
-    public void UpdatePatchInfo(string patchName)
-    {
-        patchLabel.Text = patchName;
-    }
-
-    public void PopupPatchInfo()
-    {
-        patchOverlayAnimator.Play("FadeInOut");
-    }
-
-    public void EditorButtonPressed()
-    {
-        GD.Print("Move to editor pressed");
-
-        // TODO: find out when this can happen (this happened when a really laggy save was loaded and the editor button
-        // was pressed before the stage fade in fully completed)
-        if (stage?.Player == null)
-        {
-            GD.PrintErr("Trying to press editor button while having no player object");
-            return;
-        }
-
-        // To prevent being clicked twice
-        editorButton.Disabled = true;
-
-        EnsureGameIsUnpausedForEditor();
-
-        TransitionManager.Instance.AddSequence(ScreenFade.FadeType.FadeOut, 0.3f, stage.MoveToEditor, false);
-
-        stage.MovingToEditor = true;
-
-        // TODO: mitigation for https://github.com/Revolutionary-Games/Thrive/issues/3006 remove once solved
-        // Start auto-evo if not started already to make sure it doesn't start after we are in the editor
-        // scene, this is a potential mitigation for the issue linked above
-        if (!Settings.Instance.RunAutoEvoDuringGamePlay)
-        {
-            GD.Print("Starting auto-evo while fading into the editor as mitigation for issue #3006");
-            stage.GameWorld.IsAutoEvoFinished(true);
-        }
-    }
-
-    public void ShowExtinctionBox()
-    {
-        if (extinctionBox != null)
-            return;
-
-        winExtinctBoxHolder.Show();
-
-        extinctionBox = ExtinctionBoxScene.Instance<CustomDialog>();
-        winExtinctBoxHolder.AddChild(extinctionBox);
-        extinctionBox.Show();
-    }
-
-    public void ShowPatchExtinctionBox()
-    {
-        winExtinctBoxHolder.Show();
-
-        if (patchExtinctionBox == null)
-        {
-            patchExtinctionBox = PatchExtinctionBoxScene.Instance<PatchExtinctionBox>();
-            winExtinctBoxHolder.AddChild(patchExtinctionBox);
-
-            patchExtinctionBox.OnMovedToNewPatch = MoveToNewPatchAfterExtinctInCurrent;
-        }
-
-        patchExtinctionBox.PlayerSpecies = stage!.GameWorld.PlayerSpecies;
-        patchExtinctionBox.Map = stage.GameWorld.Map;
-
-        patchExtinctionBox.Show();
-    }
-
-    public void HidePatchExtinctionBox()
-    {
-        winExtinctBoxHolder.Hide();
-        patchExtinctionBox?.Hide();
-    }
-
-    public void ToggleWinBox()
-    {
-        if (winBox != null)
-        {
-            winExtinctBoxHolder.Hide();
-            winBox.DetachAndQueueFree();
-            return;
-        }
-
-        winExtinctBoxHolder.Show();
-
-        winBox = WinBoxScene.Instance<CustomDialog>();
-        winExtinctBoxHolder.AddChild(winBox);
-        winBox.Show();
-
-        winBox.GetNode<Timer>("Timer").Connect("timeout", this, nameof(ToggleWinBox));
-    }
-
-    public void UpdateEnvironmentalBars(BiomeConditions biome)
-    {
-        var oxygenPercentage = biome.Compounds[oxygen].Ambient * 100;
-        var co2Percentage = biome.Compounds[carbondioxide].Ambient * 100;
-        var nitrogenPercentage = biome.Compounds[nitrogen].Ambient * 100;
-        var sunlightPercentage = biome.Compounds[sunlight].Ambient * 100;
-        var averageTemperature = biome.Compounds[temperature].Ambient;
-
-        var percentageFormat = TranslationServer.Translate("PERCENTAGE_VALUE");
-        var unitFormat = TranslationServer.Translate("VALUE_WITH_UNIT");
-
-        oxygenBar.MaxValue = 100;
-        oxygenBar.Value = oxygenPercentage;
-        oxygenBar.GetNode<Label>("Value").Text =
-            string.Format(CultureInfo.CurrentCulture, percentageFormat, oxygenPercentage);
-
-        co2Bar.MaxValue = 100;
-        co2Bar.Value = co2Percentage;
-        co2Bar.GetNode<Label>("Value").Text =
-            string.Format(CultureInfo.CurrentCulture, percentageFormat, co2Percentage);
-
-        nitrogenBar.MaxValue = 100;
-        nitrogenBar.Value = nitrogenPercentage;
-        nitrogenBar.GetNode<Label>("Value").Text =
-            string.Format(CultureInfo.CurrentCulture, percentageFormat, nitrogenPercentage);
-
-        sunlightLabel.GetNode<Label>("Value").Text =
-            string.Format(CultureInfo.CurrentCulture, percentageFormat, sunlightPercentage);
-        temperatureBar.GetNode<Label>("Value").Text =
-            string.Format(CultureInfo.CurrentCulture, unitFormat, averageTemperature, temperature.Unit);
-
-        // TODO: pressure?
-    }
-
-    public void TogglePause()
-    {
-        if (menu.Visible)
-            return;
-
-        pauseButton.Toggle();
-    }
-
-    public void SendEditorButtonToTutorial(TutorialState tutorialState)
-    {
-        tutorialState.MicrobePressEditorButton.PressEditorButtonControl = editorButton;
-    }
-
-    /// <summary>
-    ///   Called when the player died out in a patch and selected a new one
-    /// </summary>
-    private void MoveToNewPatchAfterExtinctInCurrent(Patch patch)
-    {
-        winExtinctBoxHolder.Hide();
-        stage!.MoveToPatch(patch);
-    }
-
-    /// <summary>
-    ///   Updates the GUI bars to show only needed compounds
-    /// </summary>
-    private void UpdateNeededBars()
-    {
-        if (stage!.Player == null)
-            return;
-
-        var colony = stage.Player.Colony;
-        if (colony == null)
-        {
-            var compounds = stage.Player.Compounds;
-
-            if (compounds.HasAnyBeenSetUseful() != true)
-                return;
-
-            UpdateBarVisibility(compounds.IsSpecificallySetUseful(oxytoxy),
-                compound => compounds.IsUseful(compound));
-        }
-        else
-        {
-            UpdateBarVisibility(
-                colony.ColonyMembers.Any(c => c.Compounds.IsSpecificallySetUseful(oxytoxy)),
-                compound => colony.ColonyMembers.Any(c => c.Compounds.IsUseful(compound)));
-        }
-    }
-
-    /// <summary>
-    ///  Updates the different bars and panels that should be displayed to the screen
-    /// </summary>
-    private void UpdateBarVisibility(bool showAgents, Func<Compound, bool> isUseful)
-    {
-        if (showAgents)
-        {
-            agentsPanel.Show();
-        }
-        else
-        {
-            agentsPanel.Hide();
-        }
-
-        foreach (ProgressBar bar in compoundBars)
-        {
-            if (bar == ingestedMatterBar)
-            {
-                bar.Visible = GetPlayerUsedIngestionCapacity() > 0;
-                continue;
-            }
-
-            var compound = SimulationParameters.Instance.GetCompound(bar.Name);
-
-            if (isUseful.Invoke(compound))
-            {
-                bar.Show();
-            }
-            else
-            {
-                bar.Hide();
-            }
-        }
-    }
-
-    private void UpdatePausePrompt()
-    {
-        pauseInfo.ExtendedBbcode = TranslationServer.Translate("PAUSE_PROMPT");
-    }
-
-    private void UpdateEnvironmentPanelState()
-    {
-        if (environmentPanelBarContainer == null)
-            return;
-
-        var bars = environmentPanelBarContainer.GetChildren();
-
-        if (environmentCompressed)
-        {
-            environmentPanelCompressButton.Pressed = true;
-            environmentPanelBarContainer.Columns = 2;
-            environmentPanelBarContainer.AddConstantOverride("vseparation", 20);
-            environmentPanelBarContainer.AddConstantOverride("hseparation", 17);
-
-            foreach (ProgressBar bar in bars)
-            {
-                panelsTween?.InterpolateProperty(bar, "rect_min_size:x", 95, 73, 0.3f);
-                panelsTween?.Start();
-
-                bar.GetNode<Label>("Label").Hide();
-                bar.GetNode<Label>("Value").Align = Label.AlignEnum.Center;
-            }
-        }
-
-        if (!environmentCompressed)
-        {
-            environmentPanelExpandButton.Pressed = true;
-            environmentPanelBarContainer.Columns = 1;
-            environmentPanelBarContainer.AddConstantOverride("vseparation", 4);
-            environmentPanelBarContainer.AddConstantOverride("hseparation", 0);
-
-            foreach (ProgressBar bar in bars)
-            {
-                panelsTween?.InterpolateProperty(bar, "rect_min_size:x", bar.RectMinSize.x, 162, 0.3f);
-                panelsTween?.Start();
-
-                bar.GetNode<Label>("Label").Show();
-                bar.GetNode<Label>("Value").Align = Label.AlignEnum.Right;
-            }
-        }
-    }
-
-    private void UpdateCompoundsPanelState()
-    {
-        if (compoundsPanelBarContainer == null)
-            return;
-
-        var bars = compoundsPanelBarContainer.GetChildren();
-
-        if (compoundCompressed)
-        {
-            compoundsPanelCompressButton.Pressed = true;
-            compoundsPanelBarContainer.AddConstantOverride("vseparation", 20);
-            compoundsPanelBarContainer.AddConstantOverride("hseparation", 14);
-
-            if (bars.Count < 4)
-            {
-                compoundsPanelBarContainer.Columns = 2;
-            }
-            else
-            {
-                compoundsPanelBarContainer.Columns = 3;
-            }
-
-            foreach (ProgressBar bar in bars)
-            {
-                panelsTween?.InterpolateProperty(bar, "rect_min_size:x", 90, 64, 0.3f);
-                panelsTween?.Start();
-
-                bar.GetNode<Label>("Label").Hide();
-            }
-        }
-
-        if (!compoundCompressed)
-        {
-            compoundsPanelExpandButton.Pressed = true;
-            compoundsPanelBarContainer.Columns = 1;
-            compoundsPanelBarContainer.AddConstantOverride("vseparation", 5);
-            compoundsPanelBarContainer.AddConstantOverride("hseparation", 0);
-
-            foreach (ProgressBar bar in bars)
-            {
-                panelsTween?.InterpolateProperty(bar, "rect_min_size:x", bar.RectMinSize.x, 220, 0.3f);
-                panelsTween?.Start();
-
-                bar.GetNode<Label>("Label").Show();
-            }
-        }
-    }
-
-    /// <summary>
-    ///   Updates the mouse hover indicator box with stuff.
-    /// </summary>
-    private void UpdateHoverInfo(float delta)
-    {
-        hoverInfoTimeElapsed += delta;
-
-        if (hoverInfoTimeElapsed < Constants.HOVER_PANEL_UPDATE_INTERVAL)
-            return;
-
-        hoverInfoTimeElapsed = 0;
-
-        // Refresh cells list
-        hoveredCellsContainer.FreeChildren();
-
-        var container = mouseHoverPanel.GetNode("PanelContainer/MarginContainer/VBoxContainer");
-        var mousePosLabel = container.GetNode<Label>("MousePos");
-        var nothingHere = container.GetNode<MarginContainer>("NothingHere");
-
-        if (showMouseCoordinates)
-        {
-            mousePosLabel.Text = string.Format(CultureInfo.CurrentCulture, TranslationServer.Translate("STUFF_AT"),
-                stage!.Camera.CursorWorldPos.x, stage.Camera.CursorWorldPos.z) + "\n";
-        }
-
-        // Show hovered compound information in GUI
-        bool anyCompoundVisible = false;
-        foreach (var compound in hoveredCompoundControls)
-        {
-            var compoundControl = compound.Value;
-            stage!.HoverInfo.HoveredCompounds.TryGetValue(compound.Key, out float amount);
-
-            // It is not useful to show trace amounts of a compound, so those are skipped
-            if (amount < Constants.COMPOUND_DENSITY_CATEGORY_VERY_LITTLE)
-            {
-                compoundControl.Visible = false;
-                continue;
-            }
-
-            compoundControl.Category = GetCompoundDensityCategory(amount);
-            compoundControl.CategoryColor = GetCompoundDensityCategoryColor(amount);
-            compoundControl.Visible = true;
-            anyCompoundVisible = true;
-        }
-
-        hoveredCompoundsContainer.GetParent<VBoxContainer>().Visible = anyCompoundVisible;
-
-        // Show the species name and count of hovered cells
-        hoveredSpeciesCounts.Clear();
-        foreach (var microbe in stage!.HoverInfo.HoveredMicrobes)
-        {
-            if (microbe.IsPlayerMicrobe)
-            {
-                AddHoveredCellLabel(microbe.Species.FormattedName +
-                    " (" + TranslationServer.Translate("PLAYER_CELL") + ")");
-                continue;
-            }
-
-            if (!hoveredSpeciesCounts.TryGetValue(microbe.Species, out int count))
-            {
-                count = 0;
-            }
-
-            hoveredSpeciesCounts[microbe.Species] = count + 1;
-        }
-
-        foreach (var hoveredSpeciesCount in hoveredSpeciesCounts)
-        {
-            if (hoveredSpeciesCount.Value > 1)
-            {
-                AddHoveredCellLabel(
-                    string.Format(CultureInfo.CurrentCulture, TranslationServer.Translate("SPECIES_N_TIMES"),
-                        hoveredSpeciesCount.Key.FormattedName, hoveredSpeciesCount.Value));
-            }
-            else
-            {
-                AddHoveredCellLabel(hoveredSpeciesCount.Key.FormattedName);
-            }
-        }
-
-        hoveredCellsSeparator.Visible = hoveredCellsContainer.GetChildCount() > 0 &&
-            anyCompoundVisible;
-
-        hoveredCellsContainer.GetParent<VBoxContainer>().Visible = hoveredCellsContainer.GetChildCount() > 0;
-
-        nothingHere.Visible = hoveredCellsContainer.GetChildCount() == 0 && !anyCompoundVisible;
-    }
-
-    private void AddHoveredCellLabel(string cellInfo)
-    {
-        hoveredCellsContainer.AddChild(new Label
-        {
-            Valign = Label.VAlign.Center,
-            Text = cellInfo,
-        });
-    }
-
-    private Color GetCompoundDensityCategoryColor(float amount)
-    {
-        return amount switch
-        {
-            >= Constants.COMPOUND_DENSITY_CATEGORY_AN_ABUNDANCE => new Color(0.282f, 0.788f, 0.011f),
-            >= Constants.COMPOUND_DENSITY_CATEGORY_QUITE_A_BIT => new Color(0.011f, 0.768f, 0.466f),
-            >= Constants.COMPOUND_DENSITY_CATEGORY_FAIR_AMOUNT => new Color(0.011f, 0.768f, 0.717f),
-            >= Constants.COMPOUND_DENSITY_CATEGORY_SOME => new Color(0.011f, 0.705f, 0.768f),
-            >= Constants.COMPOUND_DENSITY_CATEGORY_LITTLE => new Color(0.011f, 0.552f, 0.768f),
-            >= Constants.COMPOUND_DENSITY_CATEGORY_VERY_LITTLE => new Color(0.011f, 0.290f, 0.768f),
-            _ => new Color(1.0f, 1.0f, 1.0f),
-        };
-    }
-
-    private string? GetCompoundDensityCategory(float amount)
-    {
-        return amount switch
-        {
-            >= Constants.COMPOUND_DENSITY_CATEGORY_AN_ABUNDANCE =>
-                TranslationServer.Translate("CATEGORY_AN_ABUNDANCE"),
-            >= Constants.COMPOUND_DENSITY_CATEGORY_QUITE_A_BIT =>
-                TranslationServer.Translate("CATEGORY_QUITE_A_BIT"),
-            >= Constants.COMPOUND_DENSITY_CATEGORY_FAIR_AMOUNT =>
-                TranslationServer.Translate("CATEGORY_A_FAIR_AMOUNT"),
-            >= Constants.COMPOUND_DENSITY_CATEGORY_SOME =>
-                TranslationServer.Translate("CATEGORY_SOME"),
-            >= Constants.COMPOUND_DENSITY_CATEGORY_LITTLE =>
-                TranslationServer.Translate("CATEGORY_LITTLE"),
-            >= Constants.COMPOUND_DENSITY_CATEGORY_VERY_LITTLE =>
-                TranslationServer.Translate("CATEGORY_VERY_LITTLE"),
-            _ => null,
-        };
-    }
->>>>>>> d3a7d50f
 
     /// <summary>
     ///   Gets and sets the text that appears at the upper HUD.
@@ -1070,6 +243,42 @@
         return stage!.Player?.Compounds;
     }
 
+    protected override Func<Compound, bool> GetIsUsefulCheck()
+    {
+        var colony = stage!.Player!.Colony;
+        if (colony == null)
+        {
+            var compounds = stage.Player.Compounds;
+            return compound => compounds.IsUseful(compound);
+        }
+
+        return compound => colony.ColonyMembers.Any(c => c.Compounds.IsUseful(compound));
+    }
+
+    protected override bool SpecialHandleBar(ProgressBar bar)
+    {
+        if (bar == ingestedMatterBar)
+        {
+            bar.Visible = GetPlayerUsedIngestionCapacity() > 0;
+            return true;
+        }
+
+        return false;
+    }
+
+    protected override bool ShouldShowAgentsPanel()
+    {
+        var colony = stage!.Player!.Colony;
+        if (colony == null)
+        {
+            return GetPlayerUsefulCompounds()!.IsSpecificallySetUseful(oxytoxy);
+        }
+        else
+        {
+            return colony.ColonyMembers.Any(c => c.Compounds.IsSpecificallySetUseful(oxytoxy));
+        }
+    }
+
     protected override ICompoundStorage GetPlayerStorage()
     {
         return stage!.Player!.Colony?.ColonyCompounds ?? (ICompoundStorage)stage.Player.Compounds;
@@ -1114,24 +323,23 @@
     protected override void UpdateAbilitiesHotBar()
     {
         var player = stage!.Player!;
-        UpdateBaseAbilitiesBar(!player.CellTypeProperties.MembraneType.CellWall, player.AgentVacuoleCount > 0,
-            player.HasSignalingAgent, player.State == Microbe.MicrobeState.Engulf);
-
-        bindingModeHotkey.Visible = player.CanBind;
-<<<<<<< HEAD
-=======
+
+        bool showToxin;
 
         // Multicellularity is not checked here (only colony membership) as that is also not checked when firing toxins
         if (player.Colony != null)
         {
-            fireToxinHotkey.Visible = player.Colony.ColonyMembers.Any(c => c.AgentVacuoleCount > 0);
+            showToxin = player.Colony.ColonyMembers.Any(c => c.AgentVacuoleCount > 0);
         }
         else
         {
-            fireToxinHotkey.Visible = player.AgentVacuoleCount > 0;
-        }
-
->>>>>>> d3a7d50f
+            showToxin = player.AgentVacuoleCount > 0;
+        }
+
+        UpdateBaseAbilitiesBar(!player.CellTypeProperties.MembraneType.CellWall, showToxin,
+            player.HasSignalingAgent, player.State == Microbe.MicrobeState.Engulf);
+
+        bindingModeHotkey.Visible = player.CanBind;
         unbindAllHotkey.Visible = player.CanUnbind;
 
         bindingModeHotkey.Pressed = player.State == Microbe.MicrobeState.Binding;
