﻿using System;
using System.Globalization;
using Godot;
using Array = Godot.Collections.Array;

/// <summary>
///   Manages the microbe HUD
/// </summary>
public class MicrobeHUD : Node
{
    [Export]
    public NodePath AnimationPlayerPath;

    [Export]
    public NodePath PanelsTweenPath;

    [Export]
    public NodePath LeftPanelsPath;

    [Export]
    public NodePath MouseHoverPanelPath;

    [Export]
    public NodePath HoveredCompoundsContainerPath;

    [Export]
    public NodePath HoverPanelSeparatorPath;

    [Export]
    public NodePath HoveredCellsContainerPath;

    [Export]
    public NodePath MenuPath;

    [Export]
    public NodePath PauseButtonPath;

    [Export]
    public NodePath ResumeButtonPath;

    [Export]
    public NodePath AtpLabelPath;

    [Export]
    public NodePath HpLabelPath;

    [Export]
    public NodePath PopulationLabelPath;

    [Export]
    public NodePath PatchLabelPath;

    [Export]
    public NodePath EditorButtonPath;

    [Export]
    public NodePath EnvironmentPanelPath;

    [Export]
    public NodePath OxygenBarPath;

    [Export]
    public NodePath Co2BarPath;

    [Export]
    public NodePath NitrogenBarPath;

    [Export]
    public NodePath TemperaturePath;

    [Export]
    public NodePath SunlightPath;

    [Export]
    public NodePath PressurePath;

    [Export]
    public NodePath EnvironmentPanelBarContainerPath;

    [Export]
    public NodePath CompoundsPanelPath;

    [Export]
    public NodePath GlucoseBarPath;

    [Export]
    public NodePath AmmoniaBarPath;

    [Export]
    public NodePath PhosphateBarPath;

    [Export]
    public NodePath HydrogenSulfideBarPath;

    [Export]
    public NodePath IronBarPath;

    [Export]
    public NodePath CompoundsPanelBarContainerPath;

    [Export]
    public NodePath AgentsPanelPath;

    [Export]
    public NodePath OxytoxyBarPath;

    [Export]
    public NodePath AgentsPanelBarContainerPath;

    [Export]
    public NodePath AtpBarPath;

    [Export]
    public NodePath HealthBarPath;

    [Export]
    public NodePath AmmoniaReproductionBarPath;

    [Export]
    public NodePath PhosphateReproductionBarPath;

    [Export]
    public NodePath ProcessPanelPath;

    [Export]
    public NodePath ProcessPanelButtonPath;

    [Export]
    public PackedScene ExtinctionBoxScene;

    [Export]
    public PackedScene WinBoxScene;

    [Export]
    public AudioStream MicrobePickupOrganelleSound;

    [Export]
    public Texture AmmoniaBW;

    [Export]
    public Texture PhosphatesBW;

    [Export]
    public Texture AmmoniaInv;

    [Export]
    public Texture PhosphatesInv;

    private readonly Compound ammonia = SimulationParameters.Instance.GetCompound("ammonia");
    private readonly Compound atp = SimulationParameters.Instance.GetCompound("atp");
    private readonly Compound carbondioxide = SimulationParameters.Instance.GetCompound("carbondioxide");
    private readonly Compound glucose = SimulationParameters.Instance.GetCompound("glucose");
    private readonly Compound hydrogensulfide = SimulationParameters.Instance.GetCompound("hydrogensulfide");
    private readonly Compound iron = SimulationParameters.Instance.GetCompound("iron");
    private readonly Compound nitrogen = SimulationParameters.Instance.GetCompound("nitrogen");
    private readonly Compound oxygen = SimulationParameters.Instance.GetCompound("oxygen");
    private readonly Compound oxytoxy = SimulationParameters.Instance.GetCompound("oxytoxy");
    private readonly Compound phosphates = SimulationParameters.Instance.GetCompound("phosphates");
    private readonly Compound sunlight = SimulationParameters.Instance.GetCompound("sunlight");

    private AnimationPlayer animationPlayer;
    private MarginContainer mouseHoverPanel;
    private VBoxContainer hoveredCompoundsContainer;
    private HSeparator hoveredCellsSeparator;
    private VBoxContainer hoveredCellsContainer;
    private Panel environmentPanel;
    private GridContainer environmentPanelBarContainer;
    private Panel compoundsPanel;

    private ProgressBar oxygenBar;
    private ProgressBar co2Bar;
    private ProgressBar nitrogenBar;
    private ProgressBar temperature;
    private ProgressBar sunlightLabel;

    // TODO: implement changing pressure conditions
    // ReSharper disable once NotAccessedField.Local
    private ProgressBar pressure;

    private GridContainer compoundsPanelBarContainer;
    private ProgressBar glucoseBar;
    private ProgressBar ammoniaBar;
    private ProgressBar phosphateBar;
    private ProgressBar hydrogenSulfideBar;
    private ProgressBar ironBar;

    private Control agentsPanel;
    private ProgressBar oxytoxyBar;

    private TextureProgress atpBar;
    private TextureProgress healthBar;
    private TextureProgress ammoniaReproductionBar;
    private TextureProgress phosphateReproductionBar;

    private PauseMenu menu;
    private TextureButton pauseButton;
    private TextureButton resumeButton;
    private Label atpLabel;
    private Label hpLabel;
    private Label populationLabel;
    private Label patchLabel;
    private TextureButton editorButton;
    private Node extinctionBox;
    private Node winBox;
    private Tween panelsTween;
    private Control winExtinctBoxHolder;

    private Array compoundBars;

    private ProcessPanel processPanel;
    private TextureButton processPanelButton;

    /// <summary>
    ///   Access to the stage to retrieve information for display as
    ///   well as call some player initiated actions.
    /// </summary>
    private MicrobeStage stage;

    /// <summary>
    ///   Show mouse coordinates data in the mouse
    ///   hover box, useful during develop.
    /// </summary>
    private bool showMouseCoordinates = false;

    /// <summary>
    ///   For toggling paused with the pause button.
    /// </summary>
    private bool paused;

    // Checks
    private bool environmentCompressed;
    private bool compundCompressed;
    private bool leftPanelsActive;

    /// <summary>
    ///   Used by UpdateHoverInfo to run HOVER_PANEL_UPDATE_INTERVAL
    /// </summary>
    private float hoverInfoTimeElapsed;

    public override void _Ready()
    {
        compoundBars = GetTree().GetNodesInGroup("CompoundBar");

        winExtinctBoxHolder = GetNode<Control>("WinExtinctBoxHolder");

        panelsTween = GetNode<Tween>(PanelsTweenPath);
        mouseHoverPanel = GetNode<MarginContainer>(MouseHoverPanelPath);
        pauseButton = GetNode<TextureButton>(PauseButtonPath);
        resumeButton = GetNode<TextureButton>(ResumeButtonPath);
        agentsPanel = GetNode<Control>(AgentsPanelPath);

        environmentPanel = GetNode<Panel>(EnvironmentPanelPath);
        environmentPanelBarContainer = GetNode<GridContainer>(EnvironmentPanelBarContainerPath);
        oxygenBar = GetNode<ProgressBar>(OxygenBarPath);
        co2Bar = GetNode<ProgressBar>(Co2BarPath);
        nitrogenBar = GetNode<ProgressBar>(NitrogenBarPath);
        temperature = GetNode<ProgressBar>(TemperaturePath);
        sunlightLabel = GetNode<ProgressBar>(SunlightPath);
        pressure = GetNode<ProgressBar>(PressurePath);

        compoundsPanel = GetNode<Panel>(CompoundsPanelPath);
        compoundsPanelBarContainer = GetNode<GridContainer>(CompoundsPanelBarContainerPath);
        glucoseBar = GetNode<ProgressBar>(GlucoseBarPath);
        ammoniaBar = GetNode<ProgressBar>(AmmoniaBarPath);
        phosphateBar = GetNode<ProgressBar>(PhosphateBarPath);
        hydrogenSulfideBar = GetNode<ProgressBar>(HydrogenSulfideBarPath);
        ironBar = GetNode<ProgressBar>(IronBarPath);

        oxytoxyBar = GetNode<ProgressBar>(OxytoxyBarPath);
        atpBar = GetNode<TextureProgress>(AtpBarPath);
        healthBar = GetNode<TextureProgress>(HealthBarPath);
        ammoniaReproductionBar = GetNode<TextureProgress>(AmmoniaReproductionBarPath);
        phosphateReproductionBar = GetNode<TextureProgress>(PhosphateReproductionBarPath);

        atpLabel = GetNode<Label>(AtpLabelPath);
        hpLabel = GetNode<Label>(HpLabelPath);
        menu = GetNode<PauseMenu>(MenuPath);
        animationPlayer = GetNode<AnimationPlayer>(AnimationPlayerPath);
        hoveredCompoundsContainer = GetNode<VBoxContainer>(HoveredCompoundsContainerPath);
        hoveredCellsSeparator = GetNode<HSeparator>(HoverPanelSeparatorPath);
        hoveredCellsContainer = GetNode<VBoxContainer>(HoveredCellsContainerPath);
        populationLabel = GetNode<Label>(PopulationLabelPath);
        patchLabel = GetNode<Label>(PatchLabelPath);
        editorButton = GetNode<TextureButton>(EditorButtonPath);

        processPanel = GetNode<ProcessPanel>(ProcessPanelPath);
        processPanelButton = GetNode<TextureButton>(ProcessPanelButtonPath);
    }

    public void OnEnterStageTransition(bool longerDuration)
    {
        // Fade out for that smooth satisfying transition
        stage.TransitionFinished = false;
        TransitionManager.Instance.AddScreenFade(ScreenFade.FadeType.FadeOut, longerDuration ? 1.0f : 0.3f);
        TransitionManager.Instance.StartTransitions(stage, nameof(MicrobeStage.OnFinishTransitioning));
    }

    public override void _Process(float delta)
    {
        if (stage == null)
            return;

        if (stage.Player != null)
        {
            UpdateNeededBars();
            UpdateCompoundBars();
            UpdateReproductionProgress();
        }

        UpdateATP(delta);
        UpdateHealth(delta);

        if (stage.Camera != null)
        {
            UpdateHoverInfo(delta);
        }

        UpdatePopulation();
        UpdateProcessPanel();
        UpdatePanelSizing(delta);
    }

    public void Init(MicrobeStage stage)
    {
        this.stage = stage;
    }

    public void ResizeEnvironmentPanel(string mode)
    {
        var bars = environmentPanelBarContainer.GetChildren();

        if (mode == "compress" && !environmentCompressed)
        {
            environmentCompressed = true;
            environmentPanelBarContainer.Columns = 2;
            environmentPanelBarContainer.AddConstantOverride("vseparation", 20);
            environmentPanelBarContainer.AddConstantOverride("hseparation", 17);

            foreach (ProgressBar bar in bars)
            {
                panelsTween.InterpolateProperty(bar, "rect_min_size:x", 95, 73, 0.3f);
                panelsTween.Start();

                bar.GetNode<Label>("Label").Hide();
                bar.GetNode<Label>("Value").Align = Label.AlignEnum.Center;
            }
        }

        if (mode == "expand" && environmentCompressed)
        {
            environmentCompressed = false;
            environmentPanelBarContainer.Columns = 1;
            environmentPanelBarContainer.AddConstantOverride("vseparation", 4);
            environmentPanelBarContainer.AddConstantOverride("hseparation", 0);

            foreach (ProgressBar bar in bars)
            {
                panelsTween.InterpolateProperty(bar, "rect_min_size:x", bar.RectMinSize.x, 162, 0.3f);
                panelsTween.Start();

                bar.GetNode<Label>("Label").Show();
                bar.GetNode<Label>("Value").Align = Label.AlignEnum.Right;
            }
        }
    }

    public void ResizeCompoundPanel(string mode)
    {
        var bars = compoundsPanelBarContainer.GetChildren();

        if (mode == "compress" && !compundCompressed)
        {
            compundCompressed = true;
            compoundsPanelBarContainer.AddConstantOverride("vseparation", 20);
            compoundsPanelBarContainer.AddConstantOverride("hseparation", 14);

            if (bars.Count < 4)
            {
                compoundsPanelBarContainer.Columns = 2;
            }
            else
            {
                compoundsPanelBarContainer.Columns = 3;
            }

            foreach (ProgressBar bar in bars)
            {
                panelsTween.InterpolateProperty(bar, "rect_min_size:x", 90, 64, 0.3f);
                panelsTween.Start();

                bar.GetNode<Label>("Label").Hide();
            }
        }

        if (mode == "expand" && compundCompressed)
        {
            compundCompressed = false;
            compoundsPanelBarContainer.Columns = 1;
            compoundsPanelBarContainer.AddConstantOverride("vseparation", 5);
            compoundsPanelBarContainer.AddConstantOverride("hseparation", 0);

            foreach (ProgressBar bar in bars)
            {
                panelsTween.InterpolateProperty(bar, "rect_min_size:x", bar.RectMinSize.x, 220, 0.3f);
                panelsTween.Start();

                bar.GetNode<Label>("Label").Show();
            }
        }
    }

    /// <summary>
    ///   Enables the editor button.
    /// </summary>
    public void ShowReproductionDialog()
    {
        if (editorButton.Disabled)
        {
            GUICommon.Instance.PlayCustomSound(MicrobePickupOrganelleSound);

            editorButton.Disabled = false;
            editorButton.GetNode<TextureRect>("Highlight").Show();
            editorButton.GetNode<TextureProgress>("ReproductionBar/PhosphateReproductionBar").TintProgress =
                new Color(1, 1, 1, 1);
            editorButton.GetNode<TextureProgress>("ReproductionBar/AmmoniaReproductionBar").TintProgress =
                new Color(1, 1, 1, 1);
            editorButton.GetNode<TextureRect>("ReproductionBar/PhosphateIcon").Texture = PhosphatesBW;
            editorButton.GetNode<TextureRect>("ReproductionBar/AmmoniaIcon").Texture = AmmoniaBW;
            editorButton.GetNode<AnimationPlayer>("AnimationPlayer").Play("EditorButtonFlash");
        }
    }

    /// <summary>
    ///   Disables the editor button.
    /// </summary>
    public void HideReproductionDialog()
    {
        if (!editorButton.Disabled)
            editorButton.Disabled = true;

        editorButton.GetNode<TextureRect>("Highlight").Hide();
        editorButton.GetNode<Control>("ReproductionBar").Show();
        editorButton.GetNode<TextureProgress>("ReproductionBar/PhosphateReproductionBar").TintProgress =
            new Color(0.69f, 0.42f, 1, 1);
        editorButton.GetNode<TextureProgress>("ReproductionBar/AmmoniaReproductionBar").TintProgress =
            new Color(1, 0.62f, 0.12f, 1);
        editorButton.GetNode<TextureRect>("ReproductionBar/PhosphateIcon").Texture = PhosphatesInv;
        editorButton.GetNode<TextureRect>("ReproductionBar/AmmoniaIcon").Texture = AmmoniaInv;
        editorButton.GetNode<AnimationPlayer>("AnimationPlayer").Stop();
    }

    public void OnSuicide()
    {
        stage.Player?.Damage(9999.0f, "suicide");
    }

    public void UpdatePatchInfo(string patchName)
    {
        // Patch: {0}
        patchLabel.Text = string.Format(CultureInfo.CurrentCulture,
            TranslationServer.Translate("MICROBE_PATCH_LABEL"), patchName);
    }

    public void EditorButtonPressed()
    {
        GD.Print("Move to editor pressed");

        // Make sure the game is unpaused
        if (GetTree().Paused)
        {
            PauseButtonPressed();
        }

        TransitionManager.Instance.AddScreenFade(ScreenFade.FadeType.FadeIn, 0.3f, false);
        TransitionManager.Instance.StartTransitions(stage, nameof(MicrobeStage.MoveToEditor));
    }

    public void ShowExtinctionBox()
    {
        if (extinctionBox != null)
            return;

        winExtinctBoxHolder.Show();

        extinctionBox = ExtinctionBoxScene.Instance();
        winExtinctBoxHolder.AddChild(extinctionBox);
    }

    public void ToggleWinBox()
    {
        if (winBox != null)
        {
            winExtinctBoxHolder.Hide();
            winBox.DetachAndQueueFree();
            return;
        }

        winExtinctBoxHolder.Show();

        winBox = WinBoxScene.Instance();
        winExtinctBoxHolder.AddChild(winBox);

        winBox.GetNode<Timer>("Timer").Connect("timeout", this, nameof(ToggleWinBox));
    }

    /// <summary>
    ///   Updates the GUI bars to show only needed compounds
    /// </summary>
    public void UpdateNeededBars()
    {
        if (stage.Player == null)
            return;

        var compounds = stage.Player.Compounds;

        if (!compounds.HasAnyBeenSetUseful())
            return;

        if (compounds.IsSpecificallySetUseful(oxytoxy))
        {
            agentsPanel.Show();
        }
        else
        {
            agentsPanel.Hide();
        }

        foreach (ProgressBar bar in compoundBars)
        {
            var compound = SimulationParameters.Instance.GetCompound(bar.Name);

            if (compounds.IsUseful(compound))
            {
                bar.Show();
            }
            else
            {
                bar.Hide();
            }
        }
    }

    public void UpdateEnvironmentalBars(BiomeConditions biome)
    {
        var oxygenPercentage = biome.Compounds[oxygen].Dissolved * 100;
        var co2Percentage = biome.Compounds[carbondioxide].Dissolved * 100;
        var nitrogenPercentage = biome.Compounds[nitrogen].Dissolved * 100;
        var sunlightPercentage = biome.Compounds[sunlight].Dissolved * 100;
        var averageTemperature = biome.AverageTemperature;

        oxygenBar.MaxValue = 100;
        oxygenBar.Value = oxygenPercentage;
        oxygenBar.GetNode<Label>("Value").Text = oxygenPercentage + "%";

        co2Bar.MaxValue = 100;
        co2Bar.Value = co2Percentage;
        co2Bar.GetNode<Label>("Value").Text = co2Percentage + "%";

        nitrogenBar.MaxValue = 100;
        nitrogenBar.Value = nitrogenPercentage;
        nitrogenBar.GetNode<Label>("Value").Text = nitrogenPercentage + "%";

        sunlightLabel.GetNode<Label>("Value").Text = sunlightPercentage + "%";
        temperature.GetNode<Label>("Value").Text = averageTemperature + " °C";

        // TODO: pressure?
    }

    /// <summary>
    ///   Updates the mouse hover indicator box with stuff.
    /// </summary>
    private void UpdateHoverInfo(float delta)
    {
        hoverInfoTimeElapsed += delta;

        if (hoverInfoTimeElapsed < Constants.HOVER_PANEL_UPDATE_INTERVAL)
            return;

        hoverInfoTimeElapsed = 0;

        // Refresh compounds list

        // Using QueueFree leaves a gap at the bottom of the panel
        hoveredCompoundsContainer.FreeChildren();

        // Refresh cells list
        hoveredCellsContainer.FreeChildren();

        if (mouseHoverPanel.RectSize != new Vector2(240, 80))
            mouseHoverPanel.RectSize = new Vector2(240, 80);

        if (mouseHoverPanel.MarginLeft != -240)
            mouseHoverPanel.MarginLeft = -240;
        if (mouseHoverPanel.MarginRight != 0)
            mouseHoverPanel.MarginRight = 0;

        var container = mouseHoverPanel.GetNode("PanelContainer/MarginContainer/VBoxContainer");
        var mousePosLabel = container.GetNode<Label>("MousePos");
        var nothingHere = container.GetNode<MarginContainer>("NothingHere");

        if (showMouseCoordinates)
        {
            mousePosLabel.Text = string.Format(CultureInfo.CurrentCulture, TranslationServer.Translate("STUFF_AT"),
                stage.Camera.CursorWorldPos.x, stage.Camera.CursorWorldPos.z) + "\n";
        }

        if (stage.CompoundsAtMouse.Count == 0)
        {
            hoveredCompoundsContainer.GetParent<VBoxContainer>().Visible = false;
        }
        else
        {
            hoveredCompoundsContainer.GetParent<VBoxContainer>().Visible = true;

            // Create for each compound the information in GUI
            foreach (var entry in stage.CompoundsAtMouse)
            {
                // It is not useful to show trace amounts of a compound, so those are skipped
                if (entry.Value < 0.1)
                    continue;

                var hBox = new HBoxContainer();
                var compoundName = new Label();
                var compoundValue = new Label();

                var compoundIcon = GUICommon.Instance.CreateCompoundIcon(entry.Key.InternalName, 20, 20);

                compoundName.SizeFlagsHorizontal = (int)Control.SizeFlags.ExpandFill;
                compoundName.Text = entry.Key.Name;

                compoundValue.Text = string.Format(CultureInfo.CurrentCulture, "{0:F1}", entry.Value);

                hBox.AddChild(compoundIcon);
                hBox.AddChild(compoundName);
                hBox.AddChild(compoundValue);
                hoveredCompoundsContainer.AddChild(hBox);
            }
        }

<<<<<<< HEAD
        // Show the species name of hovered cells
        foreach (var entry in stage.MicrobesAtMouse)
=======
        var allMicrobes = GetTree().GetNodesInGroup(Constants.AI_TAG_MICROBE);

        // Show the species name of hovered cells
        foreach (Microbe entry in allMicrobes)
>>>>>>> f8ecf206
        {
            if (entry.IsPlayerMicrobe)
                continue;

            // TODO: Combine cells of same species within mouse over
            // into a single line with total number of them

            var microbeText = new Label();
            microbeText.Valign = Label.VAlign.Center;
            hoveredCellsContainer.AddChild(microbeText);

            microbeText.Text = entry.Species.FormattedName;

            if (entry.IsPlayerMicrobe)
                microbeText.Text += " (" + TranslationServer.Translate("PLAYER_CELL") + ")";
        }

        hoveredCellsSeparator.Visible = hoveredCellsContainer.GetChildCount() > 0 &&
            hoveredCompoundsContainer.GetChildCount() > 0;

        hoveredCellsContainer.GetParent<VBoxContainer>().Visible = hoveredCellsContainer.GetChildCount() > 0;

        if (stage.CompoundsAtMouse.Count > 0 || hoveredCellsContainer.GetChildCount() > 0)
        {
            nothingHere.Hide();
        }
        else
        {
            nothingHere.Show();
        }
    }

    /// <summary>
    ///   Updates the compound bars with the correct values.
    /// </summary>
    private void UpdateCompoundBars()
    {
        var compounds = stage.Player.ColonyCompoundBag;

        glucoseBar.MaxValue = compounds.Capacity;
        glucoseBar.Value = compounds.GetCompoundAmount(glucose);
        glucoseBar.GetNode<Label>("Value").Text = glucoseBar.Value + " / " + glucoseBar.MaxValue;

        ammoniaBar.MaxValue = compounds.Capacity;
        ammoniaBar.Value = compounds.GetCompoundAmount(ammonia);
        ammoniaBar.GetNode<Label>("Value").Text = ammoniaBar.Value + " / " + ammoniaBar.MaxValue;

        phosphateBar.MaxValue = compounds.Capacity;
        phosphateBar.Value = compounds.GetCompoundAmount(phosphates);
        phosphateBar.GetNode<Label>("Value").Text = phosphateBar.Value + " / " + phosphateBar.MaxValue;

        hydrogenSulfideBar.MaxValue = compounds.Capacity;
        hydrogenSulfideBar.Value = compounds.GetCompoundAmount(hydrogensulfide);
        hydrogenSulfideBar.GetNode<Label>("Value").Text = hydrogenSulfideBar.Value + " / " +
            hydrogenSulfideBar.MaxValue;

        ironBar.MaxValue = compounds.Capacity;
        ironBar.Value = compounds.GetCompoundAmount(iron);
        ironBar.GetNode<Label>("Value").Text = ironBar.Value + " / " + ironBar.MaxValue;

        oxytoxyBar.MaxValue = compounds.Capacity;
        oxytoxyBar.Value = compounds.GetCompoundAmount(oxytoxy);
        oxytoxyBar.GetNode<Label>("Value").Text = oxytoxyBar.Value + " / " + oxytoxyBar.MaxValue;
    }

    private void UpdateReproductionProgress()
    {
        // Get player reproduction progress
        stage.Player.CalculateReproductionProgress(
            out System.Collections.Generic.Dictionary<Compound, float> gatheredCompounds,
            out System.Collections.Generic.Dictionary<Compound, float> totalNeededCompounds);

        float fractionOfAmmonia = 0;
        float fractionOfPhosphates = 0;

        try
        {
            fractionOfAmmonia = gatheredCompounds[ammonia] / totalNeededCompounds[ammonia];
        }
        catch (Exception e)
        {
            GD.PrintErr("can't get reproduction ammonia progress: ", e);
        }

        try
        {
            fractionOfPhosphates = gatheredCompounds[phosphates] / totalNeededCompounds[phosphates];
        }
        catch (Exception e)
        {
            GD.PrintErr("can't get reproduction phosphates progress: ", e);
        }

        ammoniaReproductionBar.Value = fractionOfAmmonia * ammoniaReproductionBar.MaxValue;
        phosphateReproductionBar.Value = fractionOfPhosphates * phosphateReproductionBar.MaxValue;

        CheckAmmoniaProgressHighlight(fractionOfAmmonia);
        CheckPhosphateProgressHighlight(fractionOfPhosphates);
    }

    private void CheckAmmoniaProgressHighlight(float fractionOfAmmonia)
    {
        if (fractionOfAmmonia < 1.0f)
            return;

        ammoniaReproductionBar.TintProgress = new Color(1, 1, 1, 1);
        editorButton.GetNode<TextureRect>("ReproductionBar/AmmoniaIcon").Texture = AmmoniaBW;
    }

    private void CheckPhosphateProgressHighlight(float fractionOfPhosphates)
    {
        if (fractionOfPhosphates < 1.0f)
            return;

        phosphateReproductionBar.TintProgress = new Color(1, 1, 1, 1);
        editorButton.GetNode<TextureRect>("ReproductionBar/PhosphateIcon").Texture = PhosphatesBW;
    }

    private void UpdateATP(float delta)
    {
        // https://github.com/Revolutionary-Games/Thrive/issues/1976
        if (delta <= 0)
            return;

        var atpAmount = 0.0f;
        var capacity = 4.0f;

        if (stage.Player != null)
        {
            atpAmount = Mathf.Ceil(stage.Player.Compounds.GetCompoundAmount(atp));
            capacity = stage.Player.Compounds.Capacity;
        }

        atpBar.MaxValue = capacity;
        atpBar.Value = MathUtils.Lerp((float)atpBar.Value, atpAmount, 3.0f * delta, 0.1f);
        atpLabel.Text = atpAmount + " / " + capacity;
    }

    private void UpdateHealth(float delta)
    {
        // https://github.com/Revolutionary-Games/Thrive/issues/1976
        if (delta <= 0)
            return;

        var hp = 0.0f;
        var maxHP = 100.0f;

        if (stage.Player != null)
        {
            hp = stage.Player.Hitpoints;
            maxHP = stage.Player.MaxHitpoints;
        }

        healthBar.MaxValue = maxHP;
        healthBar.Value = MathUtils.Lerp((float)healthBar.Value, hp, 3.0f * delta, 0.1f);
        hpLabel.Text = Mathf.Round(hp) + " / " + maxHP;
    }

    private void UpdatePopulation()
    {
        populationLabel.Text = stage.GameWorld.PlayerSpecies.Population.ToString(CultureInfo.InvariantCulture);
    }

    private void UpdateProcessPanel()
    {
        if (!processPanel.Visible)
            return;

        if (stage.Player == null)
        {
            processPanel.ShownData = null;
        }
        else
        {
            processPanel.ShownData = stage.Player.ProcessStatistics;
        }
    }

    private void UpdatePanelSizing(float delta)
    {
        // https://github.com/Revolutionary-Games/Thrive/issues/1976
        if (delta <= 0)
            return;

        var environmentPanelVBoxContainer = environmentPanel.GetNode<VBoxContainer>("VBoxContainer");
        var compoundsPanelVBoxContainer = compoundsPanel.GetNode<VBoxContainer>("VBoxContainer");

        environmentPanelVBoxContainer.RectSize = new Vector2(environmentPanelVBoxContainer.RectMinSize.x, 0);
        compoundsPanelVBoxContainer.RectSize = new Vector2(compoundsPanelVBoxContainer.RectMinSize.x, 0);

        // Multiply interpolation value with delta time to make it not be affected by framerate
        var environmentPanelSize = environmentPanel.RectMinSize.LinearInterpolate(
            new Vector2(environmentPanel.RectMinSize.x, environmentPanelVBoxContainer.RectSize.y), 5 * delta);

        var compoundsPanelSize = compoundsPanel.RectMinSize.LinearInterpolate(
            new Vector2(compoundsPanel.RectMinSize.x, compoundsPanelVBoxContainer.RectSize.y), 5 * delta);

        environmentPanel.RectMinSize = environmentPanelSize;
        compoundsPanel.RectMinSize = compoundsPanelSize;
    }

    /// <summary>
    ///   Received for button that opens the menu inside the Microbe Stage.
    /// </summary>
    private void OpenMicrobeStageMenuPressed()
    {
        GUICommon.Instance.PlayButtonPressSound();

        OpenMenu();
    }

    private void OpenMenu()
    {
        menu.Show();
        GetTree().Paused = true;
    }

    private void CloseMenu()
    {
        menu.Hide();

        if (!paused)
            GetTree().Paused = false;
    }

    private void PauseButtonPressed()
    {
        GUICommon.Instance.PlayButtonPressSound();

        paused = !paused;
        if (paused)
        {
            pauseButton.Hide();
            resumeButton.Show();
            pauseButton.Pressed = false;

            // Pause the game
            GetTree().Paused = true;
        }
        else
        {
            pauseButton.Show();
            resumeButton.Hide();
            resumeButton.Pressed = false;

            // Unpause the game
            GetTree().Paused = false;
        }
    }

    private void CompoundButtonPressed()
    {
        GUICommon.Instance.PlayButtonPressSound();

        if (!leftPanelsActive)
        {
            leftPanelsActive = true;
            animationPlayer.Play("HideLeftPanels");
        }
        else
        {
            leftPanelsActive = false;
            animationPlayer.Play("ShowLeftPanels");
        }
    }

    private void HelpButtonPressed()
    {
        GUICommon.Instance.PlayButtonPressSound();

        OpenMenu();
        menu.ShowHelpScreen();
    }

    private void OnEditorButtonMouseEnter()
    {
        if (editorButton.Disabled)
            return;

        editorButton.GetNode<TextureRect>("Highlight").Hide();
        editorButton.GetNode<AnimationPlayer>("AnimationPlayer").Stop();
    }

    private void OnEditorButtonMouseExit()
    {
        if (editorButton.Disabled)
            return;

        editorButton.GetNode<TextureRect>("Highlight").Show();
        editorButton.GetNode<AnimationPlayer>("AnimationPlayer").Play();
    }

    private void ProcessPanelButtonPressed()
    {
        GUICommon.Instance.PlayButtonPressSound();

        if (processPanel.Visible)
        {
            processPanel.Visible = false;
        }
        else
        {
            processPanel.Show();
        }
    }

    private void OnProcessPanelClosed()
    {
        processPanelButton.Pressed = false;
    }
}<|MERGE_RESOLUTION|>--- conflicted
+++ resolved
@@ -637,15 +637,8 @@
             }
         }
 
-<<<<<<< HEAD
         // Show the species name of hovered cells
         foreach (var entry in stage.MicrobesAtMouse)
-=======
-        var allMicrobes = GetTree().GetNodesInGroup(Constants.AI_TAG_MICROBE);
-
-        // Show the species name of hovered cells
-        foreach (Microbe entry in allMicrobes)
->>>>>>> f8ecf206
         {
             if (entry.IsPlayerMicrobe)
                 continue;
