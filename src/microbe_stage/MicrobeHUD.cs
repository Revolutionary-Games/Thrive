﻿using System;
using System.Collections.Generic;
using System.Globalization;
using System.Linq;
using Godot;
using Newtonsoft.Json;

/// <summary>
///   Manages the microbe HUD
/// </summary>
[JsonObject(MemberSerialization.OptIn)]
public class MicrobeHUD : StageHUDBase<MicrobeStage>
{
    [Export]
<<<<<<< HEAD
=======
    public NodePath AnimationPlayerPath = null!;

    [Export]
    public NodePath PanelsTweenPath = null!;

    [Export]
    public NodePath LeftPanelsPath = null!;

    [Export]
    public NodePath MouseHoverPanelPath = null!;

    [Export]
    public NodePath HoveredCompoundsContainerPath = null!;

    [Export]
    public NodePath HoverPanelSeparatorPath = null!;

    [Export]
    public NodePath HoveredCellsContainerPath = null!;

    [Export]
    public NodePath MenuPath = null!;

    [Export]
    public NodePath PauseButtonPath = null!;

    [Export]
    public NodePath AtpLabelPath = null!;

    [Export]
    public NodePath HpLabelPath = null!;

    [Export]
    public NodePath PopulationLabelPath = null!;

    [Export]
    public NodePath PatchLabelPath = null!;

    [Export]
    public NodePath PatchOverlayAnimatorPath = null!;

    [Export]
    public NodePath EditorButtonPath = null!;

    [Export]
>>>>>>> 87c6bc95
    public NodePath MulticellularButtonPath = null!;

    [Export]
    public NodePath MulticellularConfirmPopupPath = null!;

    [Export]
    public NodePath MacroscopicButtonPath = null!;

    [Export]
    public PackedScene WinBoxScene = null!;

    [Export]
    public NodePath BindingModeHotkeyPath = null!;

    [Export]
    public NodePath UnbindAllHotkeyPath = null!;

    private ActionButton bindingModeHotkey = null!;
    private ActionButton unbindAllHotkey = null!;
<<<<<<< HEAD

=======
    private ActionButton signallingAgentsHotkey = null!;

    // Store these statefully for after player death
    private float maxHP = 1.0f;
    private float maxATP = 1.0f;

    private ProgressBar oxygenBar = null!;
    private ProgressBar co2Bar = null!;
    private ProgressBar nitrogenBar = null!;
    private ProgressBar temperature = null!;
    private ProgressBar sunlightLabel = null!;

    // TODO: implement changing pressure conditions
    // ReSharper disable once NotAccessedField.Local
    private ProgressBar pressure = null!;

    private GridContainer? compoundsPanelBarContainer;
    private ProgressBar glucoseBar = null!;
    private ProgressBar ammoniaBar = null!;
    private ProgressBar phosphateBar = null!;
    private ProgressBar hydrogenSulfideBar = null!;
    private ProgressBar ironBar = null!;

    private Button environmentPanelExpandButton = null!;
    private Button environmentPanelCompressButton = null!;
    private Button compoundsPanelExpandButton = null!;
    private Button compoundsPanelCompressButton = null!;

    private Control agentsPanel = null!;
    private ProgressBar oxytoxyBar = null!;

    private TextureProgress atpBar = null!;
    private TextureProgress healthBar = null!;
    private TextureProgress ammoniaReproductionBar = null!;
    private TextureProgress phosphateReproductionBar = null!;
    private Light2D editorButtonFlash = null!;

    private PauseMenu menu = null!;
    private PlayButton pauseButton = null!;
    private Label atpLabel = null!;
    private Label hpLabel = null!;
    private Label populationLabel = null!;
    private Label patchLabel = null!;
    private AnimationPlayer patchOverlayAnimator = null!;
    private TextureButton editorButton = null!;
>>>>>>> 87c6bc95
    private Button multicellularButton = null!;
    private CustomDialog multicellularConfirmPopup = null!;
    private Button macroscopicButton = null!;

    private CustomDialog? winBox;

<<<<<<< HEAD
    private int? playerColonySize;
=======
    private Control pausePrompt = null!;
    private CustomRichTextLabel pauseInfo = null!;

    /// <summary>
    ///   Access to the stage to retrieve information for display as
    ///   well as call some player initiated actions.
    /// </summary>
    private MicrobeStage? stage;

    /// <summary>
    ///   Show mouse coordinates data in the mouse
    ///   hover box, useful during develop.
    /// </summary>
#pragma warning disable 649 // ignored until we get some GUI or something to change this
    private bool showMouseCoordinates;
#pragma warning restore 649

    // Checks
    private bool environmentCompressed;
    private bool compoundCompressed;
    private bool leftPanelsActive;

    /// <summary>
    ///   Used by UpdateHoverInfo to run HOVER_PANEL_UPDATE_INTERVAL
    /// </summary>
    private float hoverInfoTimeElapsed;
>>>>>>> 87c6bc95

    /// <summary>
    ///   If not null the signaling agent radial menu is open for the given microbe, which should be the player
    /// </summary>
    private Microbe? signalingAgentMenuOpenForMicrobe;

    // These signals need to be copied to inheriting classes for Godot editor to pick them up
    [Signal]
    public new delegate void OnOpenMenu();

    [Signal]
    public new delegate void OnOpenMenuToHelp();

    protected override string? UnPauseHelpText => TranslationServer.Translate("PAUSE_PROMPT");

    public override void _Ready()
    {
<<<<<<< HEAD
        base._Ready();

=======
        compoundBars = GetTree().GetNodesInGroup("CompoundBar");

        winExtinctBoxHolder = GetNode<Control>("../WinExtinctBoxHolder");

        panelsTween = GetNode<Tween>(PanelsTweenPath);
        mouseHoverPanel = GetNode<MarginContainer>(MouseHoverPanelPath);
        pauseButton = GetNode<PlayButton>(PauseButtonPath);
        agentsPanel = GetNode<Control>(AgentsPanelPath);

        environmentPanel = GetNode<Panel>(EnvironmentPanelPath);
        environmentPanelBarContainer = GetNode<GridContainer>(EnvironmentPanelBarContainerPath);
        oxygenBar = GetNode<ProgressBar>(OxygenBarPath);
        co2Bar = GetNode<ProgressBar>(Co2BarPath);
        nitrogenBar = GetNode<ProgressBar>(NitrogenBarPath);
        temperature = GetNode<ProgressBar>(TemperaturePath);
        sunlightLabel = GetNode<ProgressBar>(SunlightPath);
        pressure = GetNode<ProgressBar>(PressurePath);

        compoundsPanel = GetNode<Panel>(CompoundsPanelPath);
        compoundsPanelBarContainer = GetNode<GridContainer>(CompoundsPanelBarContainerPath);
        glucoseBar = GetNode<ProgressBar>(GlucoseBarPath);
        ammoniaBar = GetNode<ProgressBar>(AmmoniaBarPath);
        phosphateBar = GetNode<ProgressBar>(PhosphateBarPath);
        hydrogenSulfideBar = GetNode<ProgressBar>(HydrogenSulfideBarPath);
        ironBar = GetNode<ProgressBar>(IronBarPath);

        environmentPanelExpandButton = GetNode<Button>(EnvironmentPanelExpandButtonPath);
        environmentPanelCompressButton = GetNode<Button>(EnvironmentPanelCompressButtonPath);
        compoundsPanelExpandButton = GetNode<Button>(CompoundsPanelExpandButtonPath);
        compoundsPanelCompressButton = GetNode<Button>(CompoundsPanelCompressButtonPath);

        oxytoxyBar = GetNode<ProgressBar>(OxytoxyBarPath);
        atpBar = GetNode<TextureProgress>(AtpBarPath);
        healthBar = GetNode<TextureProgress>(HealthBarPath);
        ammoniaReproductionBar = GetNode<TextureProgress>(AmmoniaReproductionBarPath);
        phosphateReproductionBar = GetNode<TextureProgress>(PhosphateReproductionBarPath);
        editorButtonFlash = GetNode<Light2D>(EditorButtonFlashPath);

        atpLabel = GetNode<Label>(AtpLabelPath);
        hpLabel = GetNode<Label>(HpLabelPath);
        menu = GetNode<PauseMenu>(MenuPath);
        animationPlayer = GetNode<AnimationPlayer>(AnimationPlayerPath);
        hoveredCompoundsContainer = GetNode<VBoxContainer>(HoveredCompoundsContainerPath);
        hoveredCellsSeparator = GetNode<HSeparator>(HoverPanelSeparatorPath);
        hoveredCellsContainer = GetNode<VBoxContainer>(HoveredCellsContainerPath);
        populationLabel = GetNode<Label>(PopulationLabelPath);
        patchLabel = GetNode<Label>(PatchLabelPath);
        patchOverlayAnimator = GetNode<AnimationPlayer>(PatchOverlayAnimatorPath);
        editorButton = GetNode<TextureButton>(EditorButtonPath);
>>>>>>> 87c6bc95
        multicellularButton = GetNode<Button>(MulticellularButtonPath);
        multicellularConfirmPopup = GetNode<CustomDialog>(MulticellularConfirmPopupPath);
        macroscopicButton = GetNode<Button>(MacroscopicButtonPath);

        bindingModeHotkey = GetNode<ActionButton>(BindingModeHotkeyPath);
        unbindAllHotkey = GetNode<ActionButton>(UnbindAllHotkeyPath);

        multicellularButton.Visible = false;
        macroscopicButton.Visible = false;
<<<<<<< HEAD
=======

        UpdatePausePrompt();
        UpdateEnvironmentPanelState();
        UpdateCompoundsPanelState();
    }

    public void OnEnterStageTransition(bool longerDuration, bool returningFromEditor)
    {
        if (stage == null)
            throw new InvalidOperationException("Stage not setup for HUD");

        if (stage.IsLoadedFromSave && !returningFromEditor)
        {
            stage.OnFinishTransitioning();
            return;
        }

        stage.TransitionFinished = false;

        // Fade out for that smooth satisfying transition
        TransitionManager.Instance.AddSequence(
            ScreenFade.FadeType.FadeIn, longerDuration ? 1.0f : 0.5f, stage.OnFinishTransitioning);
>>>>>>> 87c6bc95
    }

    public override void _Process(float delta)
    {
        base._Process(delta);

        if (stage == null)
            return;

        if (stage.HasPlayer)
        {
            UpdateMulticellularButton(stage.Player!);
            UpdateMacroscopicButton(stage.Player!);
        }
        else
        {
            multicellularButton.Visible = false;
            macroscopicButton.Visible = false;
        }
    }

    public void ShowSignalingCommandsMenu(Microbe player)
    {
        if (packControlRadial.Visible)
        {
            GD.PrintErr("Radial menu is already open for signaling commands");
            return;
        }

        var choices = new List<(string Text, int Id)>
        {
            (TranslationServer.Translate("SIGNAL_COMMAND_NONE"), (int)MicrobeSignalCommand.None),
            (TranslationServer.Translate("SIGNAL_COMMAND_FOLLOW"), (int)MicrobeSignalCommand.FollowMe),
            (TranslationServer.Translate("SIGNAL_COMMAND_TO_ME"), (int)MicrobeSignalCommand.MoveToMe),
            (TranslationServer.Translate("SIGNAL_COMMAND_FLEE"), (int)MicrobeSignalCommand.FleeFromMe),
            (TranslationServer.Translate("SIGNAL_COMMAND_AGGRESSION"), (int)MicrobeSignalCommand.BecomeAggressive),
        };

        packControlRadial.Radial.CenterText = TranslationServer.Translate("SIGNAL_TO_EMIT");

        signalingAgentMenuOpenForMicrobe = player;
        packControlRadial.ShowWithItems(choices);
    }

    public MicrobeSignalCommand? SelectSignalCommandIfOpen()
    {
        // Return nothing if not open
        if (!packControlRadial.Visible)
            return null;

        var item = packControlRadial.Radial.HoveredItem;

        packControlRadial.Hide();

        if (item == null)
            return null;

        return (MicrobeSignalCommand)item.Value;
    }

    /// <summary>
    ///   Applies a signaling command to microbe. This is here as the user can actively select a radial menu item
    /// </summary>
    /// <param name="command">The command to apply</param>
    /// <param name="microbe">The target microbe</param>
    public void ApplySignalCommand(MicrobeSignalCommand? command, Microbe microbe)
    {
        microbe.QueuedSignalingCommand = command;
        signalingAgentMenuOpenForMicrobe = null;
    }

    public void ToggleWinBox()
    {
        if (winBox != null)
        {
            winExtinctBoxHolder.Hide();
            winBox.DetachAndQueueFree();
            return;
        }

        winExtinctBoxHolder.Show();

        winBox = WinBoxScene.Instance<CustomDialog>();
        winExtinctBoxHolder.AddChild(winBox);
        winBox.Show();

        winBox.GetNode<Timer>("Timer").Connect("timeout", this, nameof(ToggleWinBox));
    }

<<<<<<< HEAD
    public override void _Notification(int what)
=======
    public void UpdateEnvironmentalBars(BiomeConditions biome)
    {
        var oxygenPercentage = biome.Compounds[oxygen].Dissolved * 100;
        var co2Percentage = biome.Compounds[carbondioxide].Dissolved * 100;
        var nitrogenPercentage = biome.Compounds[nitrogen].Dissolved * 100;
        var sunlightPercentage = biome.Compounds[sunlight].Dissolved * 100;
        var averageTemperature = biome.AverageTemperature;

        var percentageFormat = TranslationServer.Translate("PERCENTAGE_VALUE");

        oxygenBar.MaxValue = 100;
        oxygenBar.Value = oxygenPercentage;
        oxygenBar.GetNode<Label>("Value").Text =
            string.Format(CultureInfo.CurrentCulture, percentageFormat, oxygenPercentage);

        co2Bar.MaxValue = 100;
        co2Bar.Value = co2Percentage;
        co2Bar.GetNode<Label>("Value").Text =
            string.Format(CultureInfo.CurrentCulture, percentageFormat, co2Percentage);

        nitrogenBar.MaxValue = 100;
        nitrogenBar.Value = nitrogenPercentage;
        nitrogenBar.GetNode<Label>("Value").Text =
            string.Format(CultureInfo.CurrentCulture, percentageFormat, nitrogenPercentage);

        sunlightLabel.GetNode<Label>("Value").Text =
            string.Format(CultureInfo.CurrentCulture, percentageFormat, sunlightPercentage);
        temperature.GetNode<Label>("Value").Text = averageTemperature + " °C";

        // TODO: pressure?
    }

    public void TogglePause()
    {
        if (menu.Visible)
            return;

        pauseButton.Toggle();
    }

    public void SendEditorButtonToTutorial(TutorialState tutorialState)
    {
        tutorialState.MicrobePressEditorButton.PressEditorButtonControl = editorButton;
    }

    /// <summary>
    ///   Updates the GUI bars to show only needed compounds
    /// </summary>
    private void UpdateNeededBars()
    {
        var compounds = stage!.Player?.Compounds;

        if (compounds?.HasAnyBeenSetUseful() != true)
            return;

        if (compounds.IsSpecificallySetUseful(oxytoxy))
        {
            agentsPanel.Show();
        }
        else
        {
            agentsPanel.Hide();
        }

        foreach (ProgressBar bar in compoundBars)
        {
            var compound = SimulationParameters.Instance.GetCompound(bar.Name);

            if (compounds.IsUseful(compound))
            {
                bar.Show();
            }
            else
            {
                bar.Hide();
            }
        }
    }

    private void UpdatePausePrompt()
    {
        pauseInfo.ExtendedBbcode = TranslationServer.Translate("PAUSE_PROMPT");
    }

    private void UpdateEnvironmentPanelState()
    {
        if (environmentPanelBarContainer == null)
            return;

        var bars = environmentPanelBarContainer.GetChildren();

        if (environmentCompressed)
        {
            environmentPanelCompressButton.Pressed = true;
            environmentPanelBarContainer.Columns = 2;
            environmentPanelBarContainer.AddConstantOverride("vseparation", 20);
            environmentPanelBarContainer.AddConstantOverride("hseparation", 17);

            foreach (ProgressBar bar in bars)
            {
                panelsTween?.InterpolateProperty(bar, "rect_min_size:x", 95, 73, 0.3f);
                panelsTween?.Start();

                bar.GetNode<Label>("Label").Hide();
                bar.GetNode<Label>("Value").Align = Label.AlignEnum.Center;
            }
        }

        if (!environmentCompressed)
        {
            environmentPanelExpandButton.Pressed = true;
            environmentPanelBarContainer.Columns = 1;
            environmentPanelBarContainer.AddConstantOverride("vseparation", 4);
            environmentPanelBarContainer.AddConstantOverride("hseparation", 0);

            foreach (ProgressBar bar in bars)
            {
                panelsTween?.InterpolateProperty(bar, "rect_min_size:x", bar.RectMinSize.x, 162, 0.3f);
                panelsTween?.Start();

                bar.GetNode<Label>("Label").Show();
                bar.GetNode<Label>("Value").Align = Label.AlignEnum.Right;
            }
        }
    }

    private void UpdateCompoundsPanelState()
>>>>>>> 87c6bc95
    {
        base._Notification(what);

        if (what == NotificationTranslationChanged)
        {
            UpdateColonySizeForMulticellular();
            UpdateColonySizeForMacroscopic();
        }
    }

    protected override void ReadPlayerHitpoints(out float hp, out float maxHP)
    {
        hp = stage!.Player!.Hitpoints;
        maxHP = stage.Player.MaxHitpoints;
    }

    protected override CompoundBag? GetPlayerUsefulCompounds()
    {
        return stage!.Player?.Compounds;
    }

    protected override ICompoundStorage GetPlayerColonyOrPlayerStorage()
    {
        return stage!.Player!.Colony?.ColonyCompounds ?? (ICompoundStorage)stage.Player.Compounds;
    }

    protected override ProcessStatistics? GetPlayerProcessStatistics()
    {
        return stage!.Player!.ProcessStatistics;
    }

    protected override void CalculatePlayerReproductionProgress(out Dictionary<Compound, float> gatheredCompounds,
        out Dictionary<Compound, float> totalNeededCompounds)
    {
        stage!.Player!.CalculateReproductionProgress(out gatheredCompounds, out totalNeededCompounds);
    }

    protected override IEnumerable<(bool Player, Species Species)> GetHoveredSpecies()
    {
        return stage!.HoverInfo.HoveredMicrobes.Select(m => (m.IsPlayerMicrobe, m.Species));
    }

    protected override IReadOnlyDictionary<Compound, float> GetHoveredCompounds()
    {
        return stage!.HoverInfo.HoveredCompounds;
    }

    protected override string GetMouseHoverCoordinateText()
    {
        return string.Format(CultureInfo.CurrentCulture, TranslationServer.Translate("STUFF_AT"),
            stage!.Camera.CursorWorldPos.x, stage.Camera.CursorWorldPos.z);
    }

    protected override void UpdateAbilitiesHotBar()
    {
        var player = stage!.Player!;
        UpdateBaseAbilitiesBar(!player.CellTypeProperties.MembraneType.CellWall, player.AgentVacuoleCount > 0,
            player.HasSignalingAgent, player.State == Microbe.MicrobeState.Engulf);

        bindingModeHotkey.Visible = player.CanBind;
        unbindAllHotkey.Visible = player.CanUnbind;

        bindingModeHotkey.Pressed = player.State == Microbe.MicrobeState.Binding;
        unbindAllHotkey.Pressed = Input.IsActionPressed(unbindAllHotkey.ActionName);
    }

    private void OnRadialItemSelected(int itemId)
    {
        if (signalingAgentMenuOpenForMicrobe != null)
        {
            ApplySignalCommand((MicrobeSignalCommand)itemId, signalingAgentMenuOpenForMicrobe);
            return;
        }

        GD.PrintErr("Unexpected radial menu item selection signal");
    }

    private void UpdateMulticellularButton(Microbe player)
    {
        if (stage == null)
            throw new InvalidOperationException("Can't update multicellular button without stage set");

        if (player.Colony == null || player.IsMulticellular || stage.CurrentGame!.FreeBuild)
        {
            multicellularButton.Visible = false;
            return;
        }

        multicellularButton.Visible = true;

        var newColonySize = player.Colony.ColonyMembers.Count;

        if (stage.MovingToEditor)
        {
            multicellularButton.Disabled = true;
        }
        else
        {
            multicellularButton.Disabled = newColonySize < Constants.COLONY_SIZE_REQUIRED_FOR_MULTICELLULAR;
        }

        UpdateColonySize(newColonySize);
    }

    private void UpdateColonySize(int newColonySize)
    {
        if (newColonySize != playerColonySize)
        {
            playerColonySize = newColonySize;
            UpdateColonySizeForMulticellular();
            UpdateColonySizeForMacroscopic();
        }
    }

    private void UpdateColonySizeForMulticellular()
    {
        if (playerColonySize == null)
            return;

        multicellularButton.Text = string.Format(TranslationServer.Translate("BECOME_MULTICELLULAR"), playerColonySize,
            Constants.COLONY_SIZE_REQUIRED_FOR_MULTICELLULAR);
    }

    private void UpdateMacroscopicButton(Microbe player)
    {
        if (stage == null)
            throw new InvalidOperationException("Can't update macroscopic button without stage set");

        if (player.Colony == null || !player.IsMulticellular || stage.CurrentGame!.FreeBuild)
        {
            macroscopicButton.Visible = false;
            return;
        }

        macroscopicButton.Visible = true;

        var newColonySize = player.Colony.ColonyMembers.Count;

        if (stage.MovingToEditor)
        {
            macroscopicButton.Disabled = true;
        }
        else
        {
            macroscopicButton.Disabled = newColonySize < Constants.COLONY_SIZE_REQUIRED_FOR_MACROSCOPIC;
        }

        UpdateColonySize(newColonySize);
    }

    private void UpdateColonySizeForMacroscopic()
    {
        if (playerColonySize == null)
            return;

        macroscopicButton.Text = string.Format(TranslationServer.Translate("BECOME_MACROSCOPIC"), playerColonySize,
            Constants.COLONY_SIZE_REQUIRED_FOR_MACROSCOPIC);
    }

<<<<<<< HEAD
=======
    /// <summary>
    ///   Received for button that opens the menu inside the Microbe Stage.
    /// </summary>
    private void OpenMicrobeStageMenuPressed()
    {
        GUICommon.Instance.PlayButtonPressSound();
        menu.Open();
    }

    private void PauseButtonPressed(bool paused)
    {
        GUICommon.Instance.PlayButtonPressSound();

        if (paused)
        {
            pausePrompt.Show();

            // Pause the game
            PauseManager.Instance.AddPause(nameof(MicrobeHUD));
        }
        else
        {
            pausePrompt.Hide();

            // Unpause the game
            PauseManager.Instance.Resume(nameof(MicrobeHUD));
        }
    }

    private void CompoundButtonPressed()
    {
        GUICommon.Instance.PlayButtonPressSound();

        if (!leftPanelsActive)
        {
            leftPanelsActive = true;
            animationPlayer.Play("HideLeftPanels");
        }
        else
        {
            leftPanelsActive = false;
            animationPlayer.Play("ShowLeftPanels");
        }
    }

    private void OnEnvironmentPanelSizeButtonPressed(string mode)
    {
        if (mode == "compress")
        {
            EnvironmentPanelCompressed = true;
        }
        else if (mode == "expand")
        {
            EnvironmentPanelCompressed = false;
        }
    }

    private void OnCompoundsPanelSizeButtonPressed(string mode)
    {
        if (mode == "compress")
        {
            CompoundsPanelCompressed = true;
        }
        else if (mode == "expand")
        {
            CompoundsPanelCompressed = false;
        }
    }

    private void HelpButtonPressed()
    {
        GUICommon.Instance.PlayButtonPressSound();
        menu.OpenToHelp();
    }

    private void OnEditorButtonMouseEnter()
    {
        if (editorButton.Disabled)
            return;

        editorButton.GetNode<TextureRect>("Highlight").Hide();
        editorButton.GetNode<AnimationPlayer>("AnimationPlayer").Stop();
    }

    private void OnEditorButtonMouseExit()
    {
        if (editorButton.Disabled)
            return;

        editorButton.GetNode<TextureRect>("Highlight").Show();
        editorButton.GetNode<AnimationPlayer>("AnimationPlayer").Play();
    }

    private void ProcessPanelButtonPressed()
    {
        GUICommon.Instance.PlayButtonPressSound();

        if (processPanel.Visible)
        {
            processPanel.Visible = false;
        }
        else
        {
            processPanel.Show();
        }
    }

    private void OnProcessPanelClosed()
    {
        processPanelButton.Pressed = false;
    }

    private void OnAbilitiesHotBarDisplayChanged(bool displayed)
    {
        hotBar.Visible = displayed;
    }

    private void OnRadialItemSelected(int itemId)
    {
        if (signalingAgentMenuOpenForMicrobe != null)
        {
            ApplySignalCommand((MicrobeSignalCommand)itemId, signalingAgentMenuOpenForMicrobe);
            return;
        }

        GD.PrintErr("Unexpected radial menu item selection signal");
    }

>>>>>>> 87c6bc95
    private void OnBecomeMulticellularPressed()
    {
        if (!Paused)
        {
            // The button press sound will play along with this
<<<<<<< HEAD
            PauseButtonPressed(!Paused);
=======
            pauseButton.Paused = true;
>>>>>>> 87c6bc95
        }
        else
        {
            GUICommon.Instance.PlayButtonPressSound();
        }

        multicellularConfirmPopup.PopupCenteredShrink();
    }

    private void OnBecomeMulticellularCancelled()
    {
        // The game should have been paused already but just in case
        if (Paused)
        {
            // The button press sound will play along with this
<<<<<<< HEAD
            PauseButtonPressed(!Paused);
=======
            pauseButton.Paused = false;
>>>>>>> 87c6bc95
        }
    }

    private void OnBecomeMulticellularConfirmed()
    {
        GUICommon.Instance.PlayButtonPressSound();

        if (stage?.Player == null || playerColonySize is null or < Constants.COLONY_SIZE_REQUIRED_FOR_MULTICELLULAR)
        {
            GD.Print("Player is no longer eligible to move to multicellular stage");
            return;
        }

        GD.Print("Becoming multicellular. NOTE: game is moving to prototype parts of the game, " +
            "expect non-finished and buggy things!");

        // To prevent being clicked twice
        multicellularButton.Disabled = true;

        EnsureGameIsUnpausedForEditor();

        TransitionManager.Instance.AddSequence(ScreenFade.FadeType.FadeOut, 0.3f, stage.MoveToMulticellular, false);

        stage.MovingToEditor = true;
    }

<<<<<<< HEAD
=======
    /// <summary>
    ///   Makes sure the game is unpaused (at least by us)
    /// </summary>
    private void EnsureGameIsUnpausedForEditor()
    {
        if (PauseManager.Instance.Paused)
        {
            pauseButton.Paused = false;

            if (PauseManager.Instance.Paused)
                GD.PrintErr("Unpausing the game after editor button press didn't work");
        }
    }

>>>>>>> 87c6bc95
    private void OnBecomeMacroscopicPressed()
    {
        GUICommon.Instance.PlayButtonPressSound();

        if (stage?.Player?.IsMulticellular != true ||
            playerColonySize is null or < Constants.COLONY_SIZE_REQUIRED_FOR_MACROSCOPIC)
        {
            GD.Print("Player is no longer eligible to move to late multicellular stage");
            return;
        }

        GD.Print("Becoming macroscopic");

        // To prevent being clicked twice
        macroscopicButton.Disabled = true;

        EnsureGameIsUnpausedForEditor();

        TransitionManager.Instance.AddSequence(ScreenFade.FadeType.FadeOut, 0.3f, stage.MoveToMacroscopic, false);

        stage.MovingToEditor = true;
    }
}<|MERGE_RESOLUTION|>--- conflicted
+++ resolved
@@ -12,54 +12,6 @@
 public class MicrobeHUD : StageHUDBase<MicrobeStage>
 {
     [Export]
-<<<<<<< HEAD
-=======
-    public NodePath AnimationPlayerPath = null!;
-
-    [Export]
-    public NodePath PanelsTweenPath = null!;
-
-    [Export]
-    public NodePath LeftPanelsPath = null!;
-
-    [Export]
-    public NodePath MouseHoverPanelPath = null!;
-
-    [Export]
-    public NodePath HoveredCompoundsContainerPath = null!;
-
-    [Export]
-    public NodePath HoverPanelSeparatorPath = null!;
-
-    [Export]
-    public NodePath HoveredCellsContainerPath = null!;
-
-    [Export]
-    public NodePath MenuPath = null!;
-
-    [Export]
-    public NodePath PauseButtonPath = null!;
-
-    [Export]
-    public NodePath AtpLabelPath = null!;
-
-    [Export]
-    public NodePath HpLabelPath = null!;
-
-    [Export]
-    public NodePath PopulationLabelPath = null!;
-
-    [Export]
-    public NodePath PatchLabelPath = null!;
-
-    [Export]
-    public NodePath PatchOverlayAnimatorPath = null!;
-
-    [Export]
-    public NodePath EditorButtonPath = null!;
-
-    [Export]
->>>>>>> 87c6bc95
     public NodePath MulticellularButtonPath = null!;
 
     [Export]
@@ -79,91 +31,14 @@
 
     private ActionButton bindingModeHotkey = null!;
     private ActionButton unbindAllHotkey = null!;
-<<<<<<< HEAD
-
-=======
-    private ActionButton signallingAgentsHotkey = null!;
-
-    // Store these statefully for after player death
-    private float maxHP = 1.0f;
-    private float maxATP = 1.0f;
-
-    private ProgressBar oxygenBar = null!;
-    private ProgressBar co2Bar = null!;
-    private ProgressBar nitrogenBar = null!;
-    private ProgressBar temperature = null!;
-    private ProgressBar sunlightLabel = null!;
-
-    // TODO: implement changing pressure conditions
-    // ReSharper disable once NotAccessedField.Local
-    private ProgressBar pressure = null!;
-
-    private GridContainer? compoundsPanelBarContainer;
-    private ProgressBar glucoseBar = null!;
-    private ProgressBar ammoniaBar = null!;
-    private ProgressBar phosphateBar = null!;
-    private ProgressBar hydrogenSulfideBar = null!;
-    private ProgressBar ironBar = null!;
-
-    private Button environmentPanelExpandButton = null!;
-    private Button environmentPanelCompressButton = null!;
-    private Button compoundsPanelExpandButton = null!;
-    private Button compoundsPanelCompressButton = null!;
-
-    private Control agentsPanel = null!;
-    private ProgressBar oxytoxyBar = null!;
-
-    private TextureProgress atpBar = null!;
-    private TextureProgress healthBar = null!;
-    private TextureProgress ammoniaReproductionBar = null!;
-    private TextureProgress phosphateReproductionBar = null!;
-    private Light2D editorButtonFlash = null!;
-
-    private PauseMenu menu = null!;
-    private PlayButton pauseButton = null!;
-    private Label atpLabel = null!;
-    private Label hpLabel = null!;
-    private Label populationLabel = null!;
-    private Label patchLabel = null!;
-    private AnimationPlayer patchOverlayAnimator = null!;
-    private TextureButton editorButton = null!;
->>>>>>> 87c6bc95
+
     private Button multicellularButton = null!;
     private CustomDialog multicellularConfirmPopup = null!;
     private Button macroscopicButton = null!;
 
     private CustomDialog? winBox;
 
-<<<<<<< HEAD
     private int? playerColonySize;
-=======
-    private Control pausePrompt = null!;
-    private CustomRichTextLabel pauseInfo = null!;
-
-    /// <summary>
-    ///   Access to the stage to retrieve information for display as
-    ///   well as call some player initiated actions.
-    /// </summary>
-    private MicrobeStage? stage;
-
-    /// <summary>
-    ///   Show mouse coordinates data in the mouse
-    ///   hover box, useful during develop.
-    /// </summary>
-#pragma warning disable 649 // ignored until we get some GUI or something to change this
-    private bool showMouseCoordinates;
-#pragma warning restore 649
-
-    // Checks
-    private bool environmentCompressed;
-    private bool compoundCompressed;
-    private bool leftPanelsActive;
-
-    /// <summary>
-    ///   Used by UpdateHoverInfo to run HOVER_PANEL_UPDATE_INTERVAL
-    /// </summary>
-    private float hoverInfoTimeElapsed;
->>>>>>> 87c6bc95
 
     /// <summary>
     ///   If not null the signaling agent radial menu is open for the given microbe, which should be the player
@@ -181,60 +56,8 @@
 
     public override void _Ready()
     {
-<<<<<<< HEAD
         base._Ready();
 
-=======
-        compoundBars = GetTree().GetNodesInGroup("CompoundBar");
-
-        winExtinctBoxHolder = GetNode<Control>("../WinExtinctBoxHolder");
-
-        panelsTween = GetNode<Tween>(PanelsTweenPath);
-        mouseHoverPanel = GetNode<MarginContainer>(MouseHoverPanelPath);
-        pauseButton = GetNode<PlayButton>(PauseButtonPath);
-        agentsPanel = GetNode<Control>(AgentsPanelPath);
-
-        environmentPanel = GetNode<Panel>(EnvironmentPanelPath);
-        environmentPanelBarContainer = GetNode<GridContainer>(EnvironmentPanelBarContainerPath);
-        oxygenBar = GetNode<ProgressBar>(OxygenBarPath);
-        co2Bar = GetNode<ProgressBar>(Co2BarPath);
-        nitrogenBar = GetNode<ProgressBar>(NitrogenBarPath);
-        temperature = GetNode<ProgressBar>(TemperaturePath);
-        sunlightLabel = GetNode<ProgressBar>(SunlightPath);
-        pressure = GetNode<ProgressBar>(PressurePath);
-
-        compoundsPanel = GetNode<Panel>(CompoundsPanelPath);
-        compoundsPanelBarContainer = GetNode<GridContainer>(CompoundsPanelBarContainerPath);
-        glucoseBar = GetNode<ProgressBar>(GlucoseBarPath);
-        ammoniaBar = GetNode<ProgressBar>(AmmoniaBarPath);
-        phosphateBar = GetNode<ProgressBar>(PhosphateBarPath);
-        hydrogenSulfideBar = GetNode<ProgressBar>(HydrogenSulfideBarPath);
-        ironBar = GetNode<ProgressBar>(IronBarPath);
-
-        environmentPanelExpandButton = GetNode<Button>(EnvironmentPanelExpandButtonPath);
-        environmentPanelCompressButton = GetNode<Button>(EnvironmentPanelCompressButtonPath);
-        compoundsPanelExpandButton = GetNode<Button>(CompoundsPanelExpandButtonPath);
-        compoundsPanelCompressButton = GetNode<Button>(CompoundsPanelCompressButtonPath);
-
-        oxytoxyBar = GetNode<ProgressBar>(OxytoxyBarPath);
-        atpBar = GetNode<TextureProgress>(AtpBarPath);
-        healthBar = GetNode<TextureProgress>(HealthBarPath);
-        ammoniaReproductionBar = GetNode<TextureProgress>(AmmoniaReproductionBarPath);
-        phosphateReproductionBar = GetNode<TextureProgress>(PhosphateReproductionBarPath);
-        editorButtonFlash = GetNode<Light2D>(EditorButtonFlashPath);
-
-        atpLabel = GetNode<Label>(AtpLabelPath);
-        hpLabel = GetNode<Label>(HpLabelPath);
-        menu = GetNode<PauseMenu>(MenuPath);
-        animationPlayer = GetNode<AnimationPlayer>(AnimationPlayerPath);
-        hoveredCompoundsContainer = GetNode<VBoxContainer>(HoveredCompoundsContainerPath);
-        hoveredCellsSeparator = GetNode<HSeparator>(HoverPanelSeparatorPath);
-        hoveredCellsContainer = GetNode<VBoxContainer>(HoveredCellsContainerPath);
-        populationLabel = GetNode<Label>(PopulationLabelPath);
-        patchLabel = GetNode<Label>(PatchLabelPath);
-        patchOverlayAnimator = GetNode<AnimationPlayer>(PatchOverlayAnimatorPath);
-        editorButton = GetNode<TextureButton>(EditorButtonPath);
->>>>>>> 87c6bc95
         multicellularButton = GetNode<Button>(MulticellularButtonPath);
         multicellularConfirmPopup = GetNode<CustomDialog>(MulticellularConfirmPopupPath);
         macroscopicButton = GetNode<Button>(MacroscopicButtonPath);
@@ -244,31 +67,6 @@
 
         multicellularButton.Visible = false;
         macroscopicButton.Visible = false;
-<<<<<<< HEAD
-=======
-
-        UpdatePausePrompt();
-        UpdateEnvironmentPanelState();
-        UpdateCompoundsPanelState();
-    }
-
-    public void OnEnterStageTransition(bool longerDuration, bool returningFromEditor)
-    {
-        if (stage == null)
-            throw new InvalidOperationException("Stage not setup for HUD");
-
-        if (stage.IsLoadedFromSave && !returningFromEditor)
-        {
-            stage.OnFinishTransitioning();
-            return;
-        }
-
-        stage.TransitionFinished = false;
-
-        // Fade out for that smooth satisfying transition
-        TransitionManager.Instance.AddSequence(
-            ScreenFade.FadeType.FadeIn, longerDuration ? 1.0f : 0.5f, stage.OnFinishTransitioning);
->>>>>>> 87c6bc95
     }
 
     public override void _Process(float delta)
@@ -358,137 +156,7 @@
         winBox.GetNode<Timer>("Timer").Connect("timeout", this, nameof(ToggleWinBox));
     }
 
-<<<<<<< HEAD
     public override void _Notification(int what)
-=======
-    public void UpdateEnvironmentalBars(BiomeConditions biome)
-    {
-        var oxygenPercentage = biome.Compounds[oxygen].Dissolved * 100;
-        var co2Percentage = biome.Compounds[carbondioxide].Dissolved * 100;
-        var nitrogenPercentage = biome.Compounds[nitrogen].Dissolved * 100;
-        var sunlightPercentage = biome.Compounds[sunlight].Dissolved * 100;
-        var averageTemperature = biome.AverageTemperature;
-
-        var percentageFormat = TranslationServer.Translate("PERCENTAGE_VALUE");
-
-        oxygenBar.MaxValue = 100;
-        oxygenBar.Value = oxygenPercentage;
-        oxygenBar.GetNode<Label>("Value").Text =
-            string.Format(CultureInfo.CurrentCulture, percentageFormat, oxygenPercentage);
-
-        co2Bar.MaxValue = 100;
-        co2Bar.Value = co2Percentage;
-        co2Bar.GetNode<Label>("Value").Text =
-            string.Format(CultureInfo.CurrentCulture, percentageFormat, co2Percentage);
-
-        nitrogenBar.MaxValue = 100;
-        nitrogenBar.Value = nitrogenPercentage;
-        nitrogenBar.GetNode<Label>("Value").Text =
-            string.Format(CultureInfo.CurrentCulture, percentageFormat, nitrogenPercentage);
-
-        sunlightLabel.GetNode<Label>("Value").Text =
-            string.Format(CultureInfo.CurrentCulture, percentageFormat, sunlightPercentage);
-        temperature.GetNode<Label>("Value").Text = averageTemperature + " °C";
-
-        // TODO: pressure?
-    }
-
-    public void TogglePause()
-    {
-        if (menu.Visible)
-            return;
-
-        pauseButton.Toggle();
-    }
-
-    public void SendEditorButtonToTutorial(TutorialState tutorialState)
-    {
-        tutorialState.MicrobePressEditorButton.PressEditorButtonControl = editorButton;
-    }
-
-    /// <summary>
-    ///   Updates the GUI bars to show only needed compounds
-    /// </summary>
-    private void UpdateNeededBars()
-    {
-        var compounds = stage!.Player?.Compounds;
-
-        if (compounds?.HasAnyBeenSetUseful() != true)
-            return;
-
-        if (compounds.IsSpecificallySetUseful(oxytoxy))
-        {
-            agentsPanel.Show();
-        }
-        else
-        {
-            agentsPanel.Hide();
-        }
-
-        foreach (ProgressBar bar in compoundBars)
-        {
-            var compound = SimulationParameters.Instance.GetCompound(bar.Name);
-
-            if (compounds.IsUseful(compound))
-            {
-                bar.Show();
-            }
-            else
-            {
-                bar.Hide();
-            }
-        }
-    }
-
-    private void UpdatePausePrompt()
-    {
-        pauseInfo.ExtendedBbcode = TranslationServer.Translate("PAUSE_PROMPT");
-    }
-
-    private void UpdateEnvironmentPanelState()
-    {
-        if (environmentPanelBarContainer == null)
-            return;
-
-        var bars = environmentPanelBarContainer.GetChildren();
-
-        if (environmentCompressed)
-        {
-            environmentPanelCompressButton.Pressed = true;
-            environmentPanelBarContainer.Columns = 2;
-            environmentPanelBarContainer.AddConstantOverride("vseparation", 20);
-            environmentPanelBarContainer.AddConstantOverride("hseparation", 17);
-
-            foreach (ProgressBar bar in bars)
-            {
-                panelsTween?.InterpolateProperty(bar, "rect_min_size:x", 95, 73, 0.3f);
-                panelsTween?.Start();
-
-                bar.GetNode<Label>("Label").Hide();
-                bar.GetNode<Label>("Value").Align = Label.AlignEnum.Center;
-            }
-        }
-
-        if (!environmentCompressed)
-        {
-            environmentPanelExpandButton.Pressed = true;
-            environmentPanelBarContainer.Columns = 1;
-            environmentPanelBarContainer.AddConstantOverride("vseparation", 4);
-            environmentPanelBarContainer.AddConstantOverride("hseparation", 0);
-
-            foreach (ProgressBar bar in bars)
-            {
-                panelsTween?.InterpolateProperty(bar, "rect_min_size:x", bar.RectMinSize.x, 162, 0.3f);
-                panelsTween?.Start();
-
-                bar.GetNode<Label>("Label").Show();
-                bar.GetNode<Label>("Value").Align = Label.AlignEnum.Right;
-            }
-        }
-    }
-
-    private void UpdateCompoundsPanelState()
->>>>>>> 87c6bc95
     {
         base._Notification(what);
 
@@ -648,147 +316,11 @@
             Constants.COLONY_SIZE_REQUIRED_FOR_MACROSCOPIC);
     }
 
-<<<<<<< HEAD
-=======
-    /// <summary>
-    ///   Received for button that opens the menu inside the Microbe Stage.
-    /// </summary>
-    private void OpenMicrobeStageMenuPressed()
-    {
-        GUICommon.Instance.PlayButtonPressSound();
-        menu.Open();
-    }
-
-    private void PauseButtonPressed(bool paused)
-    {
-        GUICommon.Instance.PlayButtonPressSound();
-
-        if (paused)
-        {
-            pausePrompt.Show();
-
-            // Pause the game
-            PauseManager.Instance.AddPause(nameof(MicrobeHUD));
-        }
-        else
-        {
-            pausePrompt.Hide();
-
-            // Unpause the game
-            PauseManager.Instance.Resume(nameof(MicrobeHUD));
-        }
-    }
-
-    private void CompoundButtonPressed()
-    {
-        GUICommon.Instance.PlayButtonPressSound();
-
-        if (!leftPanelsActive)
-        {
-            leftPanelsActive = true;
-            animationPlayer.Play("HideLeftPanels");
-        }
-        else
-        {
-            leftPanelsActive = false;
-            animationPlayer.Play("ShowLeftPanels");
-        }
-    }
-
-    private void OnEnvironmentPanelSizeButtonPressed(string mode)
-    {
-        if (mode == "compress")
-        {
-            EnvironmentPanelCompressed = true;
-        }
-        else if (mode == "expand")
-        {
-            EnvironmentPanelCompressed = false;
-        }
-    }
-
-    private void OnCompoundsPanelSizeButtonPressed(string mode)
-    {
-        if (mode == "compress")
-        {
-            CompoundsPanelCompressed = true;
-        }
-        else if (mode == "expand")
-        {
-            CompoundsPanelCompressed = false;
-        }
-    }
-
-    private void HelpButtonPressed()
-    {
-        GUICommon.Instance.PlayButtonPressSound();
-        menu.OpenToHelp();
-    }
-
-    private void OnEditorButtonMouseEnter()
-    {
-        if (editorButton.Disabled)
-            return;
-
-        editorButton.GetNode<TextureRect>("Highlight").Hide();
-        editorButton.GetNode<AnimationPlayer>("AnimationPlayer").Stop();
-    }
-
-    private void OnEditorButtonMouseExit()
-    {
-        if (editorButton.Disabled)
-            return;
-
-        editorButton.GetNode<TextureRect>("Highlight").Show();
-        editorButton.GetNode<AnimationPlayer>("AnimationPlayer").Play();
-    }
-
-    private void ProcessPanelButtonPressed()
-    {
-        GUICommon.Instance.PlayButtonPressSound();
-
-        if (processPanel.Visible)
-        {
-            processPanel.Visible = false;
-        }
-        else
-        {
-            processPanel.Show();
-        }
-    }
-
-    private void OnProcessPanelClosed()
-    {
-        processPanelButton.Pressed = false;
-    }
-
-    private void OnAbilitiesHotBarDisplayChanged(bool displayed)
-    {
-        hotBar.Visible = displayed;
-    }
-
-    private void OnRadialItemSelected(int itemId)
-    {
-        if (signalingAgentMenuOpenForMicrobe != null)
-        {
-            ApplySignalCommand((MicrobeSignalCommand)itemId, signalingAgentMenuOpenForMicrobe);
-            return;
-        }
-
-        GD.PrintErr("Unexpected radial menu item selection signal");
-    }
-
->>>>>>> 87c6bc95
     private void OnBecomeMulticellularPressed()
     {
         if (!Paused)
         {
-            // The button press sound will play along with this
-<<<<<<< HEAD
-            PauseButtonPressed(!Paused);
-=======
-            pauseButton.Paused = true;
->>>>>>> 87c6bc95
+            bottomLeftBar.Paused = true;
         }
         else
         {
@@ -803,12 +335,7 @@
         // The game should have been paused already but just in case
         if (Paused)
         {
-            // The button press sound will play along with this
-<<<<<<< HEAD
-            PauseButtonPressed(!Paused);
-=======
-            pauseButton.Paused = false;
->>>>>>> 87c6bc95
+            bottomLeftBar.Paused = false;
         }
     }
 
@@ -835,23 +362,6 @@
         stage.MovingToEditor = true;
     }
 
-<<<<<<< HEAD
-=======
-    /// <summary>
-    ///   Makes sure the game is unpaused (at least by us)
-    /// </summary>
-    private void EnsureGameIsUnpausedForEditor()
-    {
-        if (PauseManager.Instance.Paused)
-        {
-            pauseButton.Paused = false;
-
-            if (PauseManager.Instance.Paused)
-                GD.PrintErr("Unpausing the game after editor button press didn't work");
-        }
-    }
-
->>>>>>> 87c6bc95
     private void OnBecomeMacroscopicPressed()
     {
         GUICommon.Instance.PlayButtonPressSound();
