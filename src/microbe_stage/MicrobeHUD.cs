﻿using System;
using System.Collections.Generic;
using System.Globalization;
using Godot;
using Newtonsoft.Json;
using Array = Godot.Collections.Array;

/// <summary>
///   Manages the microbe HUD
/// </summary>
[JsonObject(MemberSerialization.OptIn)]
public class MicrobeHUD : Control
{
    [Export]
    public NodePath AnimationPlayerPath = null!;

    [Export]
    public NodePath PanelsTweenPath = null!;

    [Export]
    public NodePath LeftPanelsPath = null!;

    [Export]
    public NodePath MouseHoverPanelPath = null!;

    [Export]
    public NodePath HoveredCompoundsContainerPath = null!;

    [Export]
    public NodePath HoverPanelSeparatorPath = null!;

    [Export]
    public NodePath HoveredCellsContainerPath = null!;

    [Export]
    public NodePath MenuPath = null!;

    [Export]
    public NodePath PlayButtonPath = null!;

    [Export]
    public NodePath AtpLabelPath = null!;

    [Export]
    public NodePath HpLabelPath = null!;

    [Export]
    public NodePath PopulationLabelPath = null!;

    [Export]
    public NodePath PatchLabelPath = null!;

    [Export]
    public NodePath PatchOverlayAnimatorPath = null!;

    [Export]
    public NodePath EditorButtonPath = null!;

    [Export]
    public NodePath MulticellularButtonPath = null!;

    [Export]
    public NodePath MulticellularConfirmPopupPath = null!;

    [Export]
    public NodePath MacroscopicButtonPath = null!;

    [Export]
    public NodePath EnvironmentPanelPath = null!;

    [Export]
    public NodePath OxygenBarPath = null!;

    [Export]
    public NodePath Co2BarPath = null!;

    [Export]
    public NodePath NitrogenBarPath = null!;

    [Export]
    public NodePath TemperaturePath = null!;

    [Export]
    public NodePath SunlightPath = null!;

    [Export]
    public NodePath PressurePath = null!;

    [Export]
    public NodePath EnvironmentPanelBarContainerPath = null!;

    [Export]
    public NodePath CompoundsPanelPath = null!;

    [Export]
    public NodePath GlucoseBarPath = null!;

    [Export]
    public NodePath AmmoniaBarPath = null!;

    [Export]
    public NodePath PhosphateBarPath = null!;

    [Export]
    public NodePath HydrogenSulfideBarPath = null!;

    [Export]
    public NodePath IronBarPath = null!;

    [Export]
    public NodePath EnvironmentPanelExpandButtonPath = null!;

    [Export]
    public NodePath EnvironmentPanelCompressButtonPath = null!;

    [Export]
    public NodePath CompoundsPanelExpandButtonPath = null!;

    [Export]
    public NodePath CompoundsPanelCompressButtonPath = null!;

    [Export]
    public NodePath CompoundsPanelBarContainerPath = null!;

    [Export]
    public NodePath AgentsPanelPath = null!;

    [Export]
    public NodePath OxytoxyBarPath = null!;

    [Export]
    public NodePath AgentsPanelBarContainerPath = null!;

    [Export]
    public NodePath AtpBarPath = null!;

    [Export]
    public NodePath HealthBarPath = null!;

    [Export]
    public NodePath AmmoniaReproductionBarPath = null!;

    [Export]
    public NodePath PhosphateReproductionBarPath = null!;

    [Export]
    public NodePath EditorButtonFlashPath = null!;

    [Export]
    public NodePath ProcessPanelPath = null!;

    [Export]
    public NodePath ProcessPanelButtonPath = null!;

    [Export]
    public NodePath HintTextPath = null!;

    [Export]
    public PackedScene ExtinctionBoxScene = null!;

    [Export]
    public PackedScene WinBoxScene = null!;

    [Export]
    public AudioStream MicrobePickupOrganelleSound = null!;

    [Export]
    public Texture AmmoniaBW = null!;

    [Export]
    public Texture PhosphatesBW = null!;

    [Export]
    public Texture AmmoniaInv = null!;

    [Export]
    public Texture PhosphatesInv = null!;

    [Export]
    public NodePath HotBarPath = null!;

    [Export]
    public NodePath EngulfHotkeyPath = null!;

    [Export]
    public NodePath FireToxinHotkeyPath = null!;

    [Export]
    public NodePath BindingModeHotkeyPath = null!;

    [Export]
    public NodePath UnbindAllHotkeyPath = null!;

    [Export]
    public NodePath SignallingAgentsHotkeyPath = null!;

    [Export]
    public NodePath MicrobeControlRadialPath = null!;

    [Export]
    public NodePath PausePromptPath = null!;

    [Export]
    public NodePath PauseInfoPath = null!;

    // Formatter and code checks disagree here
    // ReSharper disable RedundantNameQualifier
    private readonly System.Collections.Generic.Dictionary<Species, int> hoveredSpeciesCounts = new();

    private readonly System.Collections.Generic.Dictionary<Compound, HoveredCompoundControl> hoveredCompoundControls =
        new();

    // ReSharper restore RedundantNameQualifier

    private Compound ammonia = null!;
    private Compound atp = null!;
    private Compound carbondioxide = null!;
    private Compound glucose = null!;
    private Compound hydrogensulfide = null!;
    private Compound iron = null!;
    private Compound nitrogen = null!;
    private Compound oxygen = null!;
    private Compound oxytoxy = null!;
    private Compound phosphates = null!;
    private Compound sunlight = null!;

    private AnimationPlayer animationPlayer = null!;
    private MarginContainer mouseHoverPanel = null!;
    private VBoxContainer hoveredCompoundsContainer = null!;
    private HSeparator hoveredCellsSeparator = null!;
    private VBoxContainer hoveredCellsContainer = null!;
    private Panel environmentPanel = null!;
    private GridContainer? environmentPanelBarContainer;
    private Panel compoundsPanel = null!;
    private HBoxContainer hotBar = null!;
    private ActionButton engulfHotkey = null!;
    private ActionButton fireToxinHotkey = null!;
    private ActionButton bindingModeHotkey = null!;
    private ActionButton unbindAllHotkey = null!;
    private ActionButton signallingAgentsHotkey = null!;

    // Store these statefully for after player death
    private float maxHP = 1.0f;
    private float maxATP = 1.0f;

    private ProgressBar oxygenBar = null!;
    private ProgressBar co2Bar = null!;
    private ProgressBar nitrogenBar = null!;
    private ProgressBar temperature = null!;
    private ProgressBar sunlightLabel = null!;

    // TODO: implement changing pressure conditions
    // ReSharper disable once NotAccessedField.Local
    private ProgressBar pressure = null!;

    private GridContainer? compoundsPanelBarContainer;
    private ProgressBar glucoseBar = null!;
    private ProgressBar ammoniaBar = null!;
    private ProgressBar phosphateBar = null!;
    private ProgressBar hydrogenSulfideBar = null!;
    private ProgressBar ironBar = null!;

    private Button environmentPanelExpandButton = null!;
    private Button environmentPanelCompressButton = null!;
    private Button compoundsPanelExpandButton = null!;
    private Button compoundsPanelCompressButton = null!;

    private Control agentsPanel = null!;
    private ProgressBar oxytoxyBar = null!;

    private TextureProgress atpBar = null!;
    private TextureProgress healthBar = null!;
    private TextureProgress ammoniaReproductionBar = null!;
    private TextureProgress phosphateReproductionBar = null!;
    private Light2D editorButtonFlash = null!;

    private PauseMenu menu = null!;
    private PlayButton playButton = null!;
    private Label atpLabel = null!;
    private Label hpLabel = null!;
    private Label populationLabel = null!;
    private Label patchLabel = null!;
    private AnimationPlayer patchOverlayAnimator = null!;
    private TextureButton editorButton = null!;
    private Button multicellularButton = null!;
    private CustomDialog multicellularConfirmPopup = null!;
    private Button macroscopicButton = null!;

    private CustomDialog? extinctionBox;
    private CustomDialog? winBox;
    private Tween panelsTween = null!;
    private Control winExtinctBoxHolder = null!;
    private Label hintText = null!;

    private RadialPopup microbeControlRadial = null!;

    private Array compoundBars = null!;

    private ProcessPanel processPanel = null!;
    private TextureButton processPanelButton = null!;

    private Control pausePrompt = null!;
    private CustomRichTextLabel pauseInfo = null!;

    /// <summary>
    ///   Access to the stage to retrieve information for display as
    ///   well as call some player initiated actions.
    /// </summary>
    private MicrobeStage? stage;

    /// <summary>
    ///   Show mouse coordinates data in the mouse
    ///   hover box, useful during develop.
    /// </summary>
#pragma warning disable 649 // ignored until we get some GUI or something to change this
    private bool showMouseCoordinates;
#pragma warning restore 649

    // Checks
    private bool environmentCompressed;
    private bool compoundCompressed;
    private bool leftPanelsActive;

    /// <summary>
    ///   Used by UpdateHoverInfo to run HOVER_PANEL_UPDATE_INTERVAL
    /// </summary>
    private float hoverInfoTimeElapsed;

    /// <summary>
    ///   If not null the signaling agent radial menu is open for the given microbe, which should be the player
    /// </summary>
    private Microbe? signalingAgentMenuOpenForMicrobe;

    private int? playerColonySize;

    /// <summary>
    ///   Gets and sets the text that appears at the upper HUD.
    /// </summary>
    public string HintText
    {
        get => hintText.Text;
        set => hintText.Text = value;
    }

    [JsonProperty]
    public bool EnvironmentPanelCompressed
    {
        get => environmentCompressed;
        set
        {
            if (environmentCompressed == value)
                return;

            environmentCompressed = value;
            UpdateEnvironmentPanelState();
        }
    }

    [JsonProperty]
    public bool CompoundsPanelCompressed
    {
        get => compoundCompressed;
        set
        {
            if (compoundCompressed == value)
                return;

            compoundCompressed = value;
            UpdateCompoundsPanelState();
        }
    }

    public override void _Ready()
    {
        compoundBars = GetTree().GetNodesInGroup("CompoundBar");

        winExtinctBoxHolder = GetNode<Control>("../WinExtinctBoxHolder");

        panelsTween = GetNode<Tween>(PanelsTweenPath);
        mouseHoverPanel = GetNode<MarginContainer>(MouseHoverPanelPath);
        playButton = GetNode<PlayButton>(PlayButtonPath);
        agentsPanel = GetNode<Control>(AgentsPanelPath);

        environmentPanel = GetNode<Panel>(EnvironmentPanelPath);
        environmentPanelBarContainer = GetNode<GridContainer>(EnvironmentPanelBarContainerPath);
        oxygenBar = GetNode<ProgressBar>(OxygenBarPath);
        co2Bar = GetNode<ProgressBar>(Co2BarPath);
        nitrogenBar = GetNode<ProgressBar>(NitrogenBarPath);
        temperature = GetNode<ProgressBar>(TemperaturePath);
        sunlightLabel = GetNode<ProgressBar>(SunlightPath);
        pressure = GetNode<ProgressBar>(PressurePath);

        compoundsPanel = GetNode<Panel>(CompoundsPanelPath);
        compoundsPanelBarContainer = GetNode<GridContainer>(CompoundsPanelBarContainerPath);
        glucoseBar = GetNode<ProgressBar>(GlucoseBarPath);
        ammoniaBar = GetNode<ProgressBar>(AmmoniaBarPath);
        phosphateBar = GetNode<ProgressBar>(PhosphateBarPath);
        hydrogenSulfideBar = GetNode<ProgressBar>(HydrogenSulfideBarPath);
        ironBar = GetNode<ProgressBar>(IronBarPath);

        environmentPanelExpandButton = GetNode<Button>(EnvironmentPanelExpandButtonPath);
        environmentPanelCompressButton = GetNode<Button>(EnvironmentPanelCompressButtonPath);
        compoundsPanelExpandButton = GetNode<Button>(CompoundsPanelExpandButtonPath);
        compoundsPanelCompressButton = GetNode<Button>(CompoundsPanelCompressButtonPath);

        oxytoxyBar = GetNode<ProgressBar>(OxytoxyBarPath);
        atpBar = GetNode<TextureProgress>(AtpBarPath);
        healthBar = GetNode<TextureProgress>(HealthBarPath);
        ammoniaReproductionBar = GetNode<TextureProgress>(AmmoniaReproductionBarPath);
        phosphateReproductionBar = GetNode<TextureProgress>(PhosphateReproductionBarPath);
        editorButtonFlash = GetNode<Light2D>(EditorButtonFlashPath);

        atpLabel = GetNode<Label>(AtpLabelPath);
        hpLabel = GetNode<Label>(HpLabelPath);
        menu = GetNode<PauseMenu>(MenuPath);
        animationPlayer = GetNode<AnimationPlayer>(AnimationPlayerPath);
        hoveredCompoundsContainer = GetNode<VBoxContainer>(HoveredCompoundsContainerPath);
        hoveredCellsSeparator = GetNode<HSeparator>(HoverPanelSeparatorPath);
        hoveredCellsContainer = GetNode<VBoxContainer>(HoveredCellsContainerPath);
        populationLabel = GetNode<Label>(PopulationLabelPath);
        patchLabel = GetNode<Label>(PatchLabelPath);
        patchOverlayAnimator = GetNode<AnimationPlayer>(PatchOverlayAnimatorPath);
        editorButton = GetNode<TextureButton>(EditorButtonPath);
        multicellularButton = GetNode<Button>(MulticellularButtonPath);
        multicellularConfirmPopup = GetNode<CustomDialog>(MulticellularConfirmPopupPath);
        macroscopicButton = GetNode<Button>(MacroscopicButtonPath);
        hintText = GetNode<Label>(HintTextPath);
        hotBar = GetNode<HBoxContainer>(HotBarPath);

        microbeControlRadial = GetNode<RadialPopup>(MicrobeControlRadialPath);

        engulfHotkey = GetNode<ActionButton>(EngulfHotkeyPath);
        fireToxinHotkey = GetNode<ActionButton>(FireToxinHotkeyPath);
        bindingModeHotkey = GetNode<ActionButton>(BindingModeHotkeyPath);
        unbindAllHotkey = GetNode<ActionButton>(UnbindAllHotkeyPath);
        signallingAgentsHotkey = GetNode<ActionButton>(SignallingAgentsHotkeyPath);

        processPanel = GetNode<ProcessPanel>(ProcessPanelPath);
        processPanelButton = GetNode<TextureButton>(ProcessPanelButtonPath);

        pausePrompt = GetNode<Control>(PausePromptPath);
        pauseInfo = GetNode<CustomRichTextLabel>(PauseInfoPath);

        OnAbilitiesHotBarDisplayChanged(Settings.Instance.DisplayAbilitiesHotBar);
        Settings.Instance.DisplayAbilitiesHotBar.OnChanged += OnAbilitiesHotBarDisplayChanged;

        SetEditorButtonFlashEffect(Settings.Instance.GUILightEffectsEnabled);
        Settings.Instance.GUILightEffectsEnabled.OnChanged += SetEditorButtonFlashEffect;

        foreach (var compound in SimulationParameters.Instance.GetCloudCompounds())
        {
            var hoveredCompoundControl = new HoveredCompoundControl(compound);
            hoveredCompoundControls.Add(compound, hoveredCompoundControl);
            hoveredCompoundsContainer.AddChild(hoveredCompoundControl);
        }

        ammonia = SimulationParameters.Instance.GetCompound("ammonia");
        atp = SimulationParameters.Instance.GetCompound("atp");
        carbondioxide = SimulationParameters.Instance.GetCompound("carbondioxide");
        glucose = SimulationParameters.Instance.GetCompound("glucose");
        hydrogensulfide = SimulationParameters.Instance.GetCompound("hydrogensulfide");
        iron = SimulationParameters.Instance.GetCompound("iron");
        nitrogen = SimulationParameters.Instance.GetCompound("nitrogen");
        oxygen = SimulationParameters.Instance.GetCompound("oxygen");
        oxytoxy = SimulationParameters.Instance.GetCompound("oxytoxy");
        phosphates = SimulationParameters.Instance.GetCompound("phosphates");
        sunlight = SimulationParameters.Instance.GetCompound("sunlight");

        multicellularButton.Visible = false;
        macroscopicButton.Visible = false;

        UpdatePausePrompt();
        UpdateEnvironmentPanelState();
        UpdateCompoundsPanelState();
    }

    public void OnEnterStageTransition(bool longerDuration, bool returningFromEditor)
    {
        if (stage == null)
            throw new InvalidOperationException("Stage not setup for HUD");

        if (stage.IsLoadedFromSave && !returningFromEditor)
            return;

        // Fade out for that smooth satisfying transition
        stage.TransitionFinished = false;

        TransitionManager.Instance.AddSequence(
            ScreenFade.FadeType.FadeIn, longerDuration ? 1.0f : 0.5f, stage.OnFinishTransitioning);
    }

    public override void _Process(float delta)
    {
        if (stage == null)
            return;

        if (stage.Player != null)
        {
            UpdateNeededBars();
            UpdateCompoundBars();
            UpdateReproductionProgress(stage.Player);
            UpdateAbilitiesHotBar(stage.Player);
            UpdateMulticellularButton(stage.Player);
            UpdateMacroscopicButton(stage.Player);
        }
        else
        {
            multicellularButton.Visible = false;
            macroscopicButton.Visible = false;
        }

        UpdateATP(delta);
        UpdateHealth(delta);
        UpdateHoverInfo(delta);

        UpdatePopulation();
        UpdateProcessPanel();
        UpdatePanelSizing(delta);
    }

    public void Init(MicrobeStage stage)
    {
        this.stage = stage;
    }

    public override void _Notification(int what)
    {
        if (what == NotificationTranslationChanged)
        {
            foreach (var hoveredCompoundControl in hoveredCompoundControls)
            {
                hoveredCompoundControl.Value.UpdateTranslation();
            }

            UpdateColonySizeForMulticellular();
            UpdateColonySizeForMacroscopic();
        }
    }

    public void ShowSignalingCommandsMenu(Microbe player)
    {
        if (microbeControlRadial.Visible)
        {
            GD.PrintErr("Radial menu is already open for signaling commands");
            return;
        }

        var choices = new List<(string Text, int Id)>
        {
            (TranslationServer.Translate("SIGNAL_COMMAND_NONE"), (int)MicrobeSignalCommand.None),
            (TranslationServer.Translate("SIGNAL_COMMAND_FOLLOW"), (int)MicrobeSignalCommand.FollowMe),
            (TranslationServer.Translate("SIGNAL_COMMAND_TO_ME"), (int)MicrobeSignalCommand.MoveToMe),
            (TranslationServer.Translate("SIGNAL_COMMAND_FLEE"), (int)MicrobeSignalCommand.FleeFromMe),
            (TranslationServer.Translate("SIGNAL_COMMAND_AGGRESSION"), (int)MicrobeSignalCommand.BecomeAggressive),
        };

        microbeControlRadial.Radial.CenterText = TranslationServer.Translate("SIGNAL_TO_EMIT");

        signalingAgentMenuOpenForMicrobe = player;
        microbeControlRadial.ShowWithItems(choices);
    }

    public MicrobeSignalCommand? SelectSignalCommandIfOpen()
    {
        // Return nothing if not open
        if (!microbeControlRadial.Visible)
            return null;

        var item = microbeControlRadial.Radial.HoveredItem;

        microbeControlRadial.Hide();

        if (item == null)
            return null;

        return (MicrobeSignalCommand)item.Value;
    }

    /// <summary>
    ///   Applies a signaling command to microbe. This is here as the user can actively select a radial menu item
    /// </summary>
    /// <param name="command">The command to apply</param>
    /// <param name="microbe">The target microbe</param>
    public void ApplySignalCommand(MicrobeSignalCommand? command, Microbe microbe)
    {
        microbe.QueuedSignalingCommand = command;
        signalingAgentMenuOpenForMicrobe = null;
    }

    /// <summary>
    ///   Enables the editor button.
    /// </summary>
    public void ShowReproductionDialog()
    {
        if (!editorButton.Disabled || stage?.Player == null)
            return;

        GUICommon.Instance.PlayCustomSound(MicrobePickupOrganelleSound);

        editorButton.Disabled = false;
        editorButton.GetNode<TextureRect>("Highlight").Show();
        editorButton.GetNode<TextureProgress>("ReproductionBar/PhosphateReproductionBar").TintProgress =
            new Color(1, 1, 1, 1);
        editorButton.GetNode<TextureProgress>("ReproductionBar/AmmoniaReproductionBar").TintProgress =
            new Color(1, 1, 1, 1);
        editorButton.GetNode<TextureRect>("ReproductionBar/PhosphateIcon").Texture = PhosphatesBW;
        editorButton.GetNode<TextureRect>("ReproductionBar/AmmoniaIcon").Texture = AmmoniaBW;
        editorButton.GetNode<AnimationPlayer>("AnimationPlayer").Play("EditorButtonFlash");
    }

    /// <summary>
    ///   Disables the editor button.
    /// </summary>
    public void HideReproductionDialog()
    {
        if (!editorButton.Disabled)
            editorButton.Disabled = true;

        editorButton.GetNode<TextureRect>("Highlight").Hide();
        editorButton.GetNode<Control>("ReproductionBar").Show();
        editorButton.GetNode<TextureProgress>("ReproductionBar/PhosphateReproductionBar").TintProgress =
            new Color(0.69f, 0.42f, 1, 1);
        editorButton.GetNode<TextureProgress>("ReproductionBar/AmmoniaReproductionBar").TintProgress =
            new Color(1, 0.62f, 0.12f, 1);
        editorButton.GetNode<TextureRect>("ReproductionBar/PhosphateIcon").Texture = PhosphatesInv;
        editorButton.GetNode<TextureRect>("ReproductionBar/AmmoniaIcon").Texture = AmmoniaInv;
        editorButton.GetNode<AnimationPlayer>("AnimationPlayer").Stop();
    }

    public void OnSuicide()
    {
        stage?.Player?.Damage(9999.0f, "suicide");
    }

    public void UpdatePatchInfo(string patchName)
    {
        patchLabel.Text = patchName;
    }

    public void PopupPatchInfo()
    {
        patchOverlayAnimator.Play("FadeInOut");
    }

    public void EditorButtonPressed()
    {
        GD.Print("Move to editor pressed");

        // TODO: find out when this can happen (this happened when a really laggy save was loaded and the editor button
        // was pressed before the stage fade in fully completed)
        if (stage?.Player == null)
        {
            GD.PrintErr("Trying to press editor button while having no player object");
            return;
        }

        // To prevent being clicked twice
        editorButton.Disabled = true;

        EnsureGameIsUnpausedForEditor();

        TransitionManager.Instance.AddSequence(ScreenFade.FadeType.FadeOut, 0.3f, stage.MoveToEditor, false);

        stage.MovingToEditor = true;

        // TODO: mitigation for https://github.com/Revolutionary-Games/Thrive/issues/3006 remove once solved
        // Start auto-evo if not started already to make sure it doesn't start after we are in the editor
        // scene, this is a potential mitigation for the issue linked above
        if (!Settings.Instance.RunAutoEvoDuringGamePlay)
        {
            GD.Print("Starting auto-evo while fading into the editor as mitigation for issue #3006");
            stage.GameWorld.IsAutoEvoFinished(true);
        }
    }

    public void ShowExtinctionBox()
    {
        if (extinctionBox != null)
            return;

        winExtinctBoxHolder.Show();

        extinctionBox = ExtinctionBoxScene.Instance<CustomDialog>();
        winExtinctBoxHolder.AddChild(extinctionBox);
        extinctionBox.Show();
    }

    public void ToggleWinBox()
    {
        if (winBox != null)
        {
            winExtinctBoxHolder.Hide();
            winBox.DetachAndQueueFree();
            return;
        }

        winExtinctBoxHolder.Show();

        winBox = WinBoxScene.Instance<CustomDialog>();
        winExtinctBoxHolder.AddChild(winBox);
        winBox.Show();

        winBox.GetNode<Timer>("Timer").Connect("timeout", this, nameof(ToggleWinBox));
    }

    public void UpdateEnvironmentalBars(BiomeConditions biome)
    {
        var oxygenPercentage = biome.Compounds[oxygen].Dissolved * 100;
        var co2Percentage = biome.Compounds[carbondioxide].Dissolved * 100;
        var nitrogenPercentage = biome.Compounds[nitrogen].Dissolved * 100;
        var sunlightPercentage = biome.Compounds[sunlight].Dissolved * 100;
        var averageTemperature = biome.AverageTemperature;

        var percentageFormat = TranslationServer.Translate("PERCENTAGE_VALUE");

        oxygenBar.MaxValue = 100;
        oxygenBar.Value = oxygenPercentage;
        oxygenBar.GetNode<Label>("Value").Text =
            string.Format(CultureInfo.CurrentCulture, percentageFormat, oxygenPercentage);

        co2Bar.MaxValue = 100;
        co2Bar.Value = co2Percentage;
        co2Bar.GetNode<Label>("Value").Text =
            string.Format(CultureInfo.CurrentCulture, percentageFormat, co2Percentage);

        nitrogenBar.MaxValue = 100;
        nitrogenBar.Value = nitrogenPercentage;
        nitrogenBar.GetNode<Label>("Value").Text =
            string.Format(CultureInfo.CurrentCulture, percentageFormat, nitrogenPercentage);

        sunlightLabel.GetNode<Label>("Value").Text =
            string.Format(CultureInfo.CurrentCulture, percentageFormat, sunlightPercentage);
        temperature.GetNode<Label>("Value").Text = averageTemperature + " °C";

        // TODO: pressure?
    }

    public void PauseButtonPressed()
    {
        if (menu.Visible)
            return;

        GUICommon.Instance.PlayButtonPressSound();

        paused = !paused;
        if (paused)
        {
            pauseButton.Hide();
            resumeButton.Show();
            pausePrompt.Show();
            pauseButton.Pressed = false;

            // Pause the game
            PauseManager.Instance.AddPause(nameof(MicrobeHUD));
        }
        else
        {
            pauseButton.Show();
            resumeButton.Hide();
            pausePrompt.Hide();
            resumeButton.Pressed = false;

            // Unpause the game
            PauseManager.Instance.Resume(nameof(MicrobeHUD));
        }
    }

    /// <summary>
    ///   Updates the GUI bars to show only needed compounds
    /// </summary>
    private void UpdateNeededBars()
    {
        var compounds = stage!.Player?.Compounds;

        if (compounds?.HasAnyBeenSetUseful() != true)
            return;

        if (compounds.IsSpecificallySetUseful(oxytoxy))
        {
            agentsPanel.Show();
        }
        else
        {
            agentsPanel.Hide();
        }

        foreach (ProgressBar bar in compoundBars)
        {
            var compound = SimulationParameters.Instance.GetCompound(bar.Name);

            if (compounds.IsUseful(compound))
            {
                bar.Show();
            }
            else
            {
                bar.Hide();
            }
        }
    }

    private void UpdatePausePrompt()
    {
        pauseInfo.ExtendedBbcode = TranslationServer.Translate("PAUSE_PROMPT");
    }

    private void UpdateEnvironmentPanelState()
    {
        if (environmentPanelBarContainer == null)
            return;

        var bars = environmentPanelBarContainer.GetChildren();

        if (environmentCompressed)
        {
            environmentPanelCompressButton.Pressed = true;
            environmentPanelBarContainer.Columns = 2;
            environmentPanelBarContainer.AddConstantOverride("vseparation", 20);
            environmentPanelBarContainer.AddConstantOverride("hseparation", 17);

            foreach (ProgressBar bar in bars)
            {
                panelsTween?.InterpolateProperty(bar, "rect_min_size:x", 95, 73, 0.3f);
                panelsTween?.Start();

                bar.GetNode<Label>("Label").Hide();
                bar.GetNode<Label>("Value").Align = Label.AlignEnum.Center;
            }
        }

        if (!environmentCompressed)
        {
            environmentPanelExpandButton.Pressed = true;
            environmentPanelBarContainer.Columns = 1;
            environmentPanelBarContainer.AddConstantOverride("vseparation", 4);
            environmentPanelBarContainer.AddConstantOverride("hseparation", 0);

            foreach (ProgressBar bar in bars)
            {
                panelsTween?.InterpolateProperty(bar, "rect_min_size:x", bar.RectMinSize.x, 162, 0.3f);
                panelsTween?.Start();

                bar.GetNode<Label>("Label").Show();
                bar.GetNode<Label>("Value").Align = Label.AlignEnum.Right;
            }
        }
    }

    private void UpdateCompoundsPanelState()
    {
        if (compoundsPanelBarContainer == null)
            return;

        var bars = compoundsPanelBarContainer.GetChildren();

        if (compoundCompressed)
        {
            compoundsPanelCompressButton.Pressed = true;
            compoundsPanelBarContainer.AddConstantOverride("vseparation", 20);
            compoundsPanelBarContainer.AddConstantOverride("hseparation", 14);

            if (bars.Count < 4)
            {
                compoundsPanelBarContainer.Columns = 2;
            }
            else
            {
                compoundsPanelBarContainer.Columns = 3;
            }

            foreach (ProgressBar bar in bars)
            {
                panelsTween?.InterpolateProperty(bar, "rect_min_size:x", 90, 64, 0.3f);
                panelsTween?.Start();

                bar.GetNode<Label>("Label").Hide();
            }
        }

        if (!compoundCompressed)
        {
            compoundsPanelExpandButton.Pressed = true;
            compoundsPanelBarContainer.Columns = 1;
            compoundsPanelBarContainer.AddConstantOverride("vseparation", 5);
            compoundsPanelBarContainer.AddConstantOverride("hseparation", 0);

            foreach (ProgressBar bar in bars)
            {
                panelsTween?.InterpolateProperty(bar, "rect_min_size:x", bar.RectMinSize.x, 220, 0.3f);
                panelsTween?.Start();

                bar.GetNode<Label>("Label").Show();
            }
        }
    }

    /// <summary>
    ///   Updates the mouse hover indicator box with stuff.
    /// </summary>
    private void UpdateHoverInfo(float delta)
    {
        hoverInfoTimeElapsed += delta;

        if (hoverInfoTimeElapsed < Constants.HOVER_PANEL_UPDATE_INTERVAL)
            return;

        hoverInfoTimeElapsed = 0;

        // Refresh cells list
        hoveredCellsContainer.FreeChildren();

        var container = mouseHoverPanel.GetNode("PanelContainer/MarginContainer/VBoxContainer");
        var mousePosLabel = container.GetNode<Label>("MousePos");
        var nothingHere = container.GetNode<MarginContainer>("NothingHere");

        if (showMouseCoordinates)
        {
            mousePosLabel.Text = string.Format(CultureInfo.CurrentCulture, TranslationServer.Translate("STUFF_AT"),
                stage!.Camera.CursorWorldPos.x, stage.Camera.CursorWorldPos.z) + "\n";
        }

        // Show hovered compound information in GUI
        bool anyCompoundVisible = false;
        foreach (var compound in hoveredCompoundControls)
        {
            var compoundControl = compound.Value;
            stage!.HoverInfo.HoveredCompounds.TryGetValue(compound.Key, out float amount);

            // It is not useful to show trace amounts of a compound, so those are skipped
            if (amount < Constants.COMPOUND_DENSITY_CATEGORY_VERY_LITTLE)
            {
                compoundControl.Visible = false;
                continue;
            }

            compoundControl.Category = GetCompoundDensityCategory(amount);
            compoundControl.CategoryColor = GetCompoundDensityCategoryColor(amount);
            compoundControl.Visible = true;
            anyCompoundVisible = true;
        }

        hoveredCompoundsContainer.GetParent<VBoxContainer>().Visible = anyCompoundVisible;

        // Show the species name and count of hovered cells
        hoveredSpeciesCounts.Clear();
        foreach (var microbe in stage!.HoverInfo.HoveredMicrobes)
        {
            if (microbe.IsPlayerMicrobe)
            {
                AddHoveredCellLabel(microbe.Species.FormattedName +
                    " (" + TranslationServer.Translate("PLAYER_CELL") + ")");
                continue;
            }

            if (!hoveredSpeciesCounts.TryGetValue(microbe.Species, out int count))
            {
                count = 0;
            }

            hoveredSpeciesCounts[microbe.Species] = count + 1;
        }

        foreach (var hoveredSpeciesCount in hoveredSpeciesCounts)
        {
            if (hoveredSpeciesCount.Value > 1)
            {
                AddHoveredCellLabel(
                    string.Format(CultureInfo.CurrentCulture, TranslationServer.Translate("SPECIES_N_TIMES"),
                        hoveredSpeciesCount.Key.FormattedName, hoveredSpeciesCount.Value));
            }
            else
            {
                AddHoveredCellLabel(hoveredSpeciesCount.Key.FormattedName);
            }
        }

        hoveredCellsSeparator.Visible = hoveredCellsContainer.GetChildCount() > 0 &&
            anyCompoundVisible;

        hoveredCellsContainer.GetParent<VBoxContainer>().Visible = hoveredCellsContainer.GetChildCount() > 0;

        nothingHere.Visible = hoveredCellsContainer.GetChildCount() == 0 && !anyCompoundVisible;
    }

    private void AddHoveredCellLabel(string cellInfo)
    {
        hoveredCellsContainer.AddChild(new Label
        {
            Valign = Label.VAlign.Center,
            Text = cellInfo,
        });
    }

    private Color GetCompoundDensityCategoryColor(float amount)
    {
        return amount switch
        {
            >= Constants.COMPOUND_DENSITY_CATEGORY_AN_ABUNDANCE => new Color(0.282f, 0.788f, 0.011f),
            >= Constants.COMPOUND_DENSITY_CATEGORY_QUITE_A_BIT => new Color(0.011f, 0.768f, 0.466f),
            >= Constants.COMPOUND_DENSITY_CATEGORY_FAIR_AMOUNT => new Color(0.011f, 0.768f, 0.717f),
            >= Constants.COMPOUND_DENSITY_CATEGORY_SOME => new Color(0.011f, 0.705f, 0.768f),
            >= Constants.COMPOUND_DENSITY_CATEGORY_LITTLE => new Color(0.011f, 0.552f, 0.768f),
            >= Constants.COMPOUND_DENSITY_CATEGORY_VERY_LITTLE => new Color(0.011f, 0.290f, 0.768f),
            _ => new Color(1f, 1f, 1f),
        };
    }

    private string? GetCompoundDensityCategory(float amount)
    {
        return amount switch
        {
            >= Constants.COMPOUND_DENSITY_CATEGORY_AN_ABUNDANCE =>
                TranslationServer.Translate("CATEGORY_AN_ABUNDANCE"),
            >= Constants.COMPOUND_DENSITY_CATEGORY_QUITE_A_BIT =>
                TranslationServer.Translate("CATEGORY_QUITE_A_BIT"),
            >= Constants.COMPOUND_DENSITY_CATEGORY_FAIR_AMOUNT =>
                TranslationServer.Translate("CATEGORY_A_FAIR_AMOUNT"),
            >= Constants.COMPOUND_DENSITY_CATEGORY_SOME =>
                TranslationServer.Translate("CATEGORY_SOME"),
            >= Constants.COMPOUND_DENSITY_CATEGORY_LITTLE =>
                TranslationServer.Translate("CATEGORY_LITTLE"),
            >= Constants.COMPOUND_DENSITY_CATEGORY_VERY_LITTLE =>
                TranslationServer.Translate("CATEGORY_VERY_LITTLE"),
            _ => null,
        };
    }

    /// <summary>
    ///   Updates the compound bars with the correct values.
    /// </summary>
    private void UpdateCompoundBars()
    {
        var compounds = GetPlayerColonyOrPlayerStorage();

        glucoseBar.MaxValue = compounds.GetCapacityForCompound(glucose);
        glucoseBar.Value = compounds.GetCompoundAmount(glucose);
        glucoseBar.GetNode<Label>("Value").Text = glucoseBar.Value + " / " + glucoseBar.MaxValue;

        ammoniaBar.MaxValue = compounds.GetCapacityForCompound(ammonia);
        ammoniaBar.Value = compounds.GetCompoundAmount(ammonia);
        ammoniaBar.GetNode<Label>("Value").Text = ammoniaBar.Value + " / " + ammoniaBar.MaxValue;

        phosphateBar.MaxValue = compounds.GetCapacityForCompound(phosphates);
        phosphateBar.Value = compounds.GetCompoundAmount(phosphates);
        phosphateBar.GetNode<Label>("Value").Text = phosphateBar.Value + " / " + phosphateBar.MaxValue;

        hydrogenSulfideBar.MaxValue = compounds.GetCapacityForCompound(hydrogensulfide);
        hydrogenSulfideBar.Value = compounds.GetCompoundAmount(hydrogensulfide);
        hydrogenSulfideBar.GetNode<Label>("Value").Text = hydrogenSulfideBar.Value + " / " +
            hydrogenSulfideBar.MaxValue;

        ironBar.MaxValue = compounds.GetCapacityForCompound(iron);
        ironBar.Value = compounds.GetCompoundAmount(iron);
        ironBar.GetNode<Label>("Value").Text = ironBar.Value + " / " + ironBar.MaxValue;

        oxytoxyBar.MaxValue = compounds.GetCapacityForCompound(oxytoxy);
        oxytoxyBar.Value = compounds.GetCompoundAmount(oxytoxy);
        oxytoxyBar.GetNode<Label>("Value").Text = oxytoxyBar.Value + " / " + oxytoxyBar.MaxValue;
    }

    private void UpdateReproductionProgress(Microbe player)
    {
        // Get player reproduction progress
        player.CalculateReproductionProgress(
            out Dictionary<Compound, float> gatheredCompounds,
            out Dictionary<Compound, float> totalNeededCompounds);

        float fractionOfAmmonia = 0;
        float fractionOfPhosphates = 0;

        try
        {
            fractionOfAmmonia = gatheredCompounds[ammonia] / totalNeededCompounds[ammonia];
        }
        catch (Exception e)
        {
            GD.PrintErr("can't get reproduction ammonia progress: ", e);
        }

        try
        {
            fractionOfPhosphates = gatheredCompounds[phosphates] / totalNeededCompounds[phosphates];
        }
        catch (Exception e)
        {
            GD.PrintErr("can't get reproduction phosphates progress: ", e);
        }

        ammoniaReproductionBar.Value = fractionOfAmmonia * ammoniaReproductionBar.MaxValue;
        phosphateReproductionBar.Value = fractionOfPhosphates * phosphateReproductionBar.MaxValue;

        CheckAmmoniaProgressHighlight(fractionOfAmmonia);
        CheckPhosphateProgressHighlight(fractionOfPhosphates);
    }

    private void CheckAmmoniaProgressHighlight(float fractionOfAmmonia)
    {
        if (fractionOfAmmonia < 1.0f)
            return;

        ammoniaReproductionBar.TintProgress = new Color(1, 1, 1, 1);
        editorButton.GetNode<TextureRect>("ReproductionBar/AmmoniaIcon").Texture = AmmoniaBW;
    }

    private void CheckPhosphateProgressHighlight(float fractionOfPhosphates)
    {
        if (fractionOfPhosphates < 1.0f)
            return;

        phosphateReproductionBar.TintProgress = new Color(1, 1, 1, 1);
        editorButton.GetNode<TextureRect>("ReproductionBar/PhosphateIcon").Texture = PhosphatesBW;
    }

    private void UpdateATP(float delta)
    {
        // https://github.com/Revolutionary-Games/Thrive/issues/1976
        if (delta <= 0)
            return;

        var atpAmount = 0.0f;

        // Update to the player's current ATP, unless the player does not exist
        if (stage!.Player != null)
        {
            var compounds = GetPlayerColonyOrPlayerStorage();

            atpAmount = compounds.GetCompoundAmount(atp);
            maxATP = compounds.GetCapacityForCompound(atp);
        }

        atpBar.MaxValue = maxATP * 10.0f;

        // If the current ATP is close to full, just pretend that it is to keep the bar from flickering
        if (maxATP - atpAmount < Math.Max(maxATP / 20.0f, 0.1f))
        {
            atpAmount = maxATP;
        }

        GUICommon.SmoothlyUpdateBar(atpBar, atpAmount * 10.0f, delta);
        atpLabel.Text = atpAmount.ToString("F1", CultureInfo.CurrentCulture) + " / "
            + maxATP.ToString("F1", CultureInfo.CurrentCulture);
    }

    private ICompoundStorage GetPlayerColonyOrPlayerStorage()
    {
        return stage!.Player!.Colony?.ColonyCompounds ?? (ICompoundStorage)stage.Player.Compounds;
    }

    private void UpdateHealth(float delta)
    {
        // https://github.com/Revolutionary-Games/Thrive/issues/1976
        if (delta <= 0)
            return;

        var hp = 0.0f;

        // Update to the player's current HP, unless the player does not exist
        if (stage!.Player != null)
        {
            hp = stage.Player.Hitpoints;
            maxHP = stage.Player.MaxHitpoints;
        }

        healthBar.MaxValue = maxHP;
        GUICommon.SmoothlyUpdateBar(healthBar, hp, delta);
        hpLabel.Text = StringUtils.FormatNumber(Mathf.Round(hp)) + " / " + StringUtils.FormatNumber(maxHP);
    }

    private void SetEditorButtonFlashEffect(bool enabled)
    {
        editorButtonFlash.Visible = enabled;
    }

    private void UpdatePopulation()
    {
        populationLabel.Text = stage!.GameWorld.PlayerSpecies.Population.FormatNumber();
    }

    private void UpdateProcessPanel()
    {
        if (!processPanel.Visible)
            return;

        if (stage!.Player == null)
        {
            processPanel.ShownData = null;
        }
        else
        {
            processPanel.ShownData = stage.Player.ProcessStatistics;
        }
    }

    private void UpdatePanelSizing(float delta)
    {
        // https://github.com/Revolutionary-Games/Thrive/issues/1976
        if (delta <= 0)
            return;

        var environmentPanelVBoxContainer = environmentPanel.GetNode<VBoxContainer>("VBoxContainer");
        var compoundsPanelVBoxContainer = compoundsPanel.GetNode<VBoxContainer>("VBoxContainer");

        environmentPanelVBoxContainer.RectSize = new Vector2(environmentPanelVBoxContainer.RectMinSize.x, 0);
        compoundsPanelVBoxContainer.RectSize = new Vector2(compoundsPanelVBoxContainer.RectMinSize.x, 0);

        // Multiply interpolation value with delta time to make it not be affected by framerate
        var environmentPanelSize = environmentPanel.RectMinSize.LinearInterpolate(
            new Vector2(environmentPanel.RectMinSize.x, environmentPanelVBoxContainer.RectSize.y), 5 * delta);

        var compoundsPanelSize = compoundsPanel.RectMinSize.LinearInterpolate(
            new Vector2(compoundsPanel.RectMinSize.x, compoundsPanelVBoxContainer.RectSize.y), 5 * delta);

        environmentPanel.RectMinSize = environmentPanelSize;
        compoundsPanel.RectMinSize = compoundsPanelSize;
    }

    private void UpdateAbilitiesHotBar(Microbe player)
    {
        engulfHotkey.Visible = !player.CellTypeProperties.MembraneType.CellWall;
        bindingModeHotkey.Visible = player.CanBind;
        fireToxinHotkey.Visible = player.AgentVacuoleCount > 0;
        unbindAllHotkey.Visible = player.CanUnbind;
        signallingAgentsHotkey.Visible = player.HasSignalingAgent;

        engulfHotkey.Pressed = player.State == Microbe.MicrobeState.Engulf;
        bindingModeHotkey.Pressed = player.State == Microbe.MicrobeState.Binding;
        fireToxinHotkey.Pressed = Input.IsActionPressed(fireToxinHotkey.ActionName);
        unbindAllHotkey.Pressed = Input.IsActionPressed(unbindAllHotkey.ActionName);
        signallingAgentsHotkey.Pressed = Input.IsActionPressed(signallingAgentsHotkey.ActionName);
    }

    private void UpdateMulticellularButton(Microbe player)
    {
        if (stage == null)
            throw new InvalidOperationException("Can't update multicellular button without stage set");

        if (player.Colony == null || player.IsMulticellular || stage.CurrentGame!.FreeBuild)
        {
            multicellularButton.Visible = false;
            return;
        }

        multicellularButton.Visible = true;

        var newColonySize = player.Colony.ColonyMembers.Count;

        if (stage.MovingToEditor)
        {
            multicellularButton.Disabled = true;
        }
        else
        {
            multicellularButton.Disabled = newColonySize < Constants.COLONY_SIZE_REQUIRED_FOR_MULTICELLULAR;
        }

        UpdateColonySize(newColonySize);
    }

    private void UpdateColonySize(int newColonySize)
    {
        if (newColonySize != playerColonySize)
        {
            playerColonySize = newColonySize;
            UpdateColonySizeForMulticellular();
            UpdateColonySizeForMacroscopic();
        }
    }

    private void UpdateColonySizeForMulticellular()
    {
        if (playerColonySize == null)
            return;

        multicellularButton.Text = string.Format(TranslationServer.Translate("BECOME_MULTICELLULAR"), playerColonySize,
            Constants.COLONY_SIZE_REQUIRED_FOR_MULTICELLULAR);
    }

    private void UpdateMacroscopicButton(Microbe player)
    {
        if (stage == null)
            throw new InvalidOperationException("Can't update macroscopic button without stage set");

        if (player.Colony == null || !player.IsMulticellular || stage.CurrentGame!.FreeBuild)
        {
            macroscopicButton.Visible = false;
            return;
        }

        macroscopicButton.Visible = true;

        var newColonySize = player.Colony.ColonyMembers.Count;

        if (stage.MovingToEditor)
        {
            macroscopicButton.Disabled = true;
        }
        else
        {
            macroscopicButton.Disabled = newColonySize < Constants.COLONY_SIZE_REQUIRED_FOR_MACROSCOPIC;
        }

        UpdateColonySize(newColonySize);
    }

    private void UpdateColonySizeForMacroscopic()
    {
        if (playerColonySize == null)
            return;

        macroscopicButton.Text = string.Format(TranslationServer.Translate("BECOME_MACROSCOPIC"), playerColonySize,
            Constants.COLONY_SIZE_REQUIRED_FOR_MACROSCOPIC);
    }

    /// <summary>
    ///   Received for button that opens the menu inside the Microbe Stage.
    /// </summary>
    private void OpenMicrobeStageMenuPressed()
    {
        GUICommon.Instance.PlayButtonPressSound();
        menu.Open();
    }

<<<<<<< HEAD
    private void PauseButtonPressed(bool paused)
    {
        GUICommon.Instance.PlayButtonPressSound();

        if (paused)
        {
            // Pause the game
            PauseManager.Instance.AddPause(nameof(MicrobeHUD));
        }
        else
        {
            // Unpause the game
            PauseManager.Instance.Resume(nameof(MicrobeHUD));
        }
    }

=======
>>>>>>> ff805a4d
    private void CompoundButtonPressed()
    {
        GUICommon.Instance.PlayButtonPressSound();

        if (!leftPanelsActive)
        {
            leftPanelsActive = true;
            animationPlayer.Play("HideLeftPanels");
        }
        else
        {
            leftPanelsActive = false;
            animationPlayer.Play("ShowLeftPanels");
        }
    }

    private void OnEnvironmentPanelSizeButtonPressed(string mode)
    {
        if (mode == "compress")
        {
            EnvironmentPanelCompressed = true;
        }
        else if (mode == "expand")
        {
            EnvironmentPanelCompressed = false;
        }
    }

    private void OnCompoundsPanelSizeButtonPressed(string mode)
    {
        if (mode == "compress")
        {
            CompoundsPanelCompressed = true;
        }
        else if (mode == "expand")
        {
            CompoundsPanelCompressed = false;
        }
    }

    private void HelpButtonPressed()
    {
        GUICommon.Instance.PlayButtonPressSound();
        menu.OpenToHelp();
    }

    private void OnEditorButtonMouseEnter()
    {
        if (editorButton.Disabled)
            return;

        editorButton.GetNode<TextureRect>("Highlight").Hide();
        editorButton.GetNode<AnimationPlayer>("AnimationPlayer").Stop();
    }

    private void OnEditorButtonMouseExit()
    {
        if (editorButton.Disabled)
            return;

        editorButton.GetNode<TextureRect>("Highlight").Show();
        editorButton.GetNode<AnimationPlayer>("AnimationPlayer").Play();
    }

    private void ProcessPanelButtonPressed()
    {
        GUICommon.Instance.PlayButtonPressSound();

        if (processPanel.Visible)
        {
            processPanel.Visible = false;
        }
        else
        {
            processPanel.Show();
        }
    }

    private void OnProcessPanelClosed()
    {
        processPanelButton.Pressed = false;
    }

    private void OnAbilitiesHotBarDisplayChanged(bool displayed)
    {
        hotBar.Visible = displayed;
    }

    private void OnRadialItemSelected(int itemId)
    {
        if (signalingAgentMenuOpenForMicrobe != null)
        {
            ApplySignalCommand((MicrobeSignalCommand)itemId, signalingAgentMenuOpenForMicrobe);
            return;
        }

        GD.PrintErr("Unexpected radial menu item selection signal");
    }

    private void OnBecomeMulticellularPressed()
    {
        if (!PauseManager.Instance.Paused)
        {
            // The button press sound will play along with this
            playButton.Paused = true;
        }
        else
        {
            GUICommon.Instance.PlayButtonPressSound();
        }

        multicellularConfirmPopup.PopupCenteredShrink();
    }

    private void OnBecomeMulticellularCancelled()
    {
        // The game should have been paused already but just in case
        if (PauseManager.Instance.Paused)
        {
            // The button press sound will play along with this
            playButton.Paused = false;
        }
    }

    private void OnBecomeMulticellularConfirmed()
    {
        GUICommon.Instance.PlayButtonPressSound();

        if (stage?.Player == null || playerColonySize is null or < Constants.COLONY_SIZE_REQUIRED_FOR_MULTICELLULAR)
        {
            GD.Print("Player is no longer eligible to move to multicellular stage");
            return;
        }

        GD.Print("Becoming multicellular. NOTE: game is moving to prototype parts of the game, " +
            "expect non-finished and buggy things!");

        // To prevent being clicked twice
        multicellularButton.Disabled = true;

        EnsureGameIsUnpausedForEditor();

        TransitionManager.Instance.AddSequence(ScreenFade.FadeType.FadeOut, 0.3f, stage.MoveToMulticellular, false);

        stage.MovingToEditor = true;
    }

    /// <summary>
    ///   Makes sure the game is unpaused (at least by us)
    /// </summary>
    private void EnsureGameIsUnpausedForEditor()
    {
        if (PauseManager.Instance.Paused)
        {
            playButton.Paused = false;

            if (PauseManager.Instance.Paused)
                GD.PrintErr("Unpausing the game after editor button press didn't work");
        }
    }

    private void OnBecomeMacroscopicPressed()
    {
        GUICommon.Instance.PlayButtonPressSound();

        // TODO: late multicellular not done yet
        ToolTipManager.Instance.ShowPopup(TranslationServer.Translate("TO_BE_IMPLEMENTED"), 2.5f);
    }

    private class HoveredCompoundControl : HBoxContainer
    {
        private Label compoundName = null!;
        private Label compoundValue = null!;

        public HoveredCompoundControl(Compound compound)
        {
            Compound = compound;
        }

        public Compound Compound { get; }

        public string? Category
        {
            get => compoundValue.Text;
            set => compoundValue.Text = value;
        }

        public Color CategoryColor
        {
            get => compoundValue.Modulate;
            set => compoundValue.Modulate = value;
        }

        public override void _Ready()
        {
            compoundName = new Label();
            compoundValue = new Label();

            MouseFilter = MouseFilterEnum.Ignore;
            TextureRect compoundIcon = GUICommon.Instance.CreateCompoundIcon(Compound.InternalName, 20, 20);
            compoundName.SizeFlagsHorizontal = (int)SizeFlags.ExpandFill;
            compoundName.Text = Compound.Name;
            AddChild(compoundIcon);
            AddChild(compoundName);
            AddChild(compoundValue);
            Visible = false;
        }

        public void UpdateTranslation()
        {
            compoundName.Text = Compound.Name;
        }
    }
}<|MERGE_RESOLUTION|>--- conflicted
+++ resolved
@@ -36,7 +36,7 @@
     public NodePath MenuPath = null!;
 
     [Export]
-    public NodePath PlayButtonPath = null!;
+    public NodePath PauseButtonPath = null!;
 
     [Export]
     public NodePath AtpLabelPath = null!;
@@ -275,7 +275,7 @@
     private Light2D editorButtonFlash = null!;
 
     private PauseMenu menu = null!;
-    private PlayButton playButton = null!;
+    private PlayButton pauseButton = null!;
     private Label atpLabel = null!;
     private Label hpLabel = null!;
     private Label populationLabel = null!;
@@ -378,7 +378,7 @@
 
         panelsTween = GetNode<Tween>(PanelsTweenPath);
         mouseHoverPanel = GetNode<MarginContainer>(MouseHoverPanelPath);
-        playButton = GetNode<PlayButton>(PlayButtonPath);
+        pauseButton = GetNode<PlayButton>(PauseButtonPath);
         agentsPanel = GetNode<Control>(AgentsPanelPath);
 
         environmentPanel = GetNode<Panel>(EnvironmentPanelPath);
@@ -735,34 +735,12 @@
         // TODO: pressure?
     }
 
-    public void PauseButtonPressed()
+    public void TogglePause()
     {
         if (menu.Visible)
             return;
 
-        GUICommon.Instance.PlayButtonPressSound();
-
-        paused = !paused;
-        if (paused)
-        {
-            pauseButton.Hide();
-            resumeButton.Show();
-            pausePrompt.Show();
-            pauseButton.Pressed = false;
-
-            // Pause the game
-            PauseManager.Instance.AddPause(nameof(MicrobeHUD));
-        }
-        else
-        {
-            pauseButton.Show();
-            resumeButton.Hide();
-            pausePrompt.Hide();
-            resumeButton.Pressed = false;
-
-            // Unpause the game
-            PauseManager.Instance.Resume(nameof(MicrobeHUD));
-        }
+        pauseButton.Toggle();
     }
 
     /// <summary>
@@ -1320,25 +1298,26 @@
         menu.Open();
     }
 
-<<<<<<< HEAD
     private void PauseButtonPressed(bool paused)
     {
         GUICommon.Instance.PlayButtonPressSound();
 
         if (paused)
         {
+            pausePrompt.Show();
+
             // Pause the game
             PauseManager.Instance.AddPause(nameof(MicrobeHUD));
         }
         else
         {
+            pausePrompt.Hide();
+
             // Unpause the game
             PauseManager.Instance.Resume(nameof(MicrobeHUD));
         }
     }
 
-=======
->>>>>>> ff805a4d
     private void CompoundButtonPressed()
     {
         GUICommon.Instance.PlayButtonPressSound();
@@ -1443,7 +1422,7 @@
         if (!PauseManager.Instance.Paused)
         {
             // The button press sound will play along with this
-            playButton.Paused = true;
+            pauseButton.Paused = true;
         }
         else
         {
@@ -1459,7 +1438,7 @@
         if (PauseManager.Instance.Paused)
         {
             // The button press sound will play along with this
-            playButton.Paused = false;
+            pauseButton.Paused = false;
         }
     }
 
@@ -1493,7 +1472,7 @@
     {
         if (PauseManager.Instance.Paused)
         {
-            playButton.Paused = false;
+            pauseButton.Paused = false;
 
             if (PauseManager.Instance.Paused)
                 GD.PrintErr("Unpausing the game after editor button press didn't work");
