--- conflicted
+++ resolved
@@ -1292,7 +1292,6 @@
         {
             GUICommon.Instance.PlayButtonPressSound();
 
-<<<<<<< HEAD
             paused = !paused;
             if (paused)
             {
@@ -1302,7 +1301,7 @@
                 pauseButton.Pressed = false;
 
                 // Pause the game
-                GetTree().Paused = true;
+                PauseManager.Instance.AddPause(nameof(MicrobeHUD));
             }
             else
             {
@@ -1312,21 +1311,8 @@
                 resumeButton.Pressed = false;
 
                 // Unpause the game
-                GetTree().Paused = false;
+                PauseManager.Instance.Resume(nameof(MicrobeHUD));
             }
-=======
-            // Pause the game
-            PauseManager.Instance.AddPause(nameof(MicrobeHUD));
-        }
-        else
-        {
-            pauseButton.Show();
-            resumeButton.Hide();
-            resumeButton.Pressed = false;
-
-            // Unpause the game
-            PauseManager.Instance.Resume(nameof(MicrobeHUD));
->>>>>>> 7b398a0f
         }
     }
 
