﻿using System;
using System.Collections.Generic;
using System.Globalization;
using Godot;
using Array = Godot.Collections.Array;

/// <summary>
///   Manages the microbe HUD
/// </summary>
public class MicrobeHUD : Control
{
    [Export]
    public NodePath AnimationPlayerPath = null!;

    [Export]
    public NodePath PanelsTweenPath = null!;

    [Export]
    public NodePath LeftPanelsPath = null!;

    [Export]
    public NodePath MouseHoverPanelPath = null!;

    [Export]
    public NodePath HoveredCompoundsContainerPath = null!;

    [Export]
    public NodePath HoverPanelSeparatorPath = null!;

    [Export]
    public NodePath HoveredCellsContainerPath = null!;

    [Export]
    public NodePath MenuPath = null!;

    [Export]
    public NodePath PauseButtonPath = null!;

    [Export]
    public NodePath ResumeButtonPath = null!;

    [Export]
    public NodePath AtpLabelPath = null!;

    [Export]
    public NodePath HpLabelPath = null!;

    [Export]
    public NodePath PopulationLabelPath = null!;

    [Export]
    public NodePath PatchLabelPath = null!;

    [Export]
    public NodePath PatchOverlayAnimatorPath = null!;

    [Export]
    public NodePath EditorButtonPath = null!;

    [Export]
    public NodePath MulticellularButtonPath = null!;

    [Export]
    public NodePath MulticellularConfirmPopupPath = null!;

    [Export]
    public NodePath MacroscopicButtonPath = null!;

    [Export]
    public NodePath EnvironmentPanelPath = null!;

    [Export]
    public NodePath OxygenBarPath = null!;

    [Export]
    public NodePath Co2BarPath = null!;

    [Export]
    public NodePath NitrogenBarPath = null!;

    [Export]
    public NodePath TemperaturePath = null!;

    [Export]
    public NodePath SunlightPath = null!;

    [Export]
    public NodePath PressurePath = null!;

    [Export]
    public NodePath EnvironmentPanelBarContainerPath = null!;

    [Export]
    public NodePath CompoundsPanelPath = null!;

    [Export]
    public NodePath GlucoseBarPath = null!;

    [Export]
    public NodePath AmmoniaBarPath = null!;

    [Export]
    public NodePath PhosphateBarPath = null!;

    [Export]
    public NodePath HydrogenSulfideBarPath = null!;

    [Export]
    public NodePath IronBarPath = null!;

    [Export]
    public NodePath CompoundsPanelBarContainerPath = null!;

    [Export]
    public NodePath AgentsPanelPath = null!;

    [Export]
    public NodePath OxytoxyBarPath = null!;

    [Export]
    public NodePath AgentsPanelBarContainerPath = null!;

    [Export]
    public NodePath AtpBarPath = null!;

    [Export]
    public NodePath HealthBarPath = null!;

    [Export]
    public NodePath AmmoniaReproductionBarPath = null!;

    [Export]
    public NodePath PhosphateReproductionBarPath = null!;

    [Export]
    public NodePath EditorButtonFlashPath = null!;

    [Export]
    public NodePath ProcessPanelPath = null!;

    [Export]
    public NodePath ProcessPanelButtonPath = null!;

    [Export]
    public NodePath HintTextPath = null!;

    [Export]
    public PackedScene ExtinctionBoxScene = null!;

    [Export]
    public PackedScene WinBoxScene = null!;

    [Export]
    public AudioStream MicrobePickupOrganelleSound = null!;

    [Export]
    public Texture AmmoniaBW = null!;

    [Export]
    public Texture PhosphatesBW = null!;

    [Export]
    public Texture AmmoniaInv = null!;

    [Export]
    public Texture PhosphatesInv = null!;

    [Export]
    public NodePath HotBarPath = null!;

    [Export]
    public NodePath EngulfHotkeyPath = null!;

    [Export]
    public NodePath FireToxinHotkeyPath = null!;

    [Export]
    public NodePath BindingModeHotkeyPath = null!;

    [Export]
    public NodePath UnbindAllHotkeyPath = null!;

    [Export]
    public NodePath SignallingAgentsHotkeyPath = null!;

    [Export]
    public NodePath MicrobeControlRadialPath = null!;

    // Formatter and code checks disagree here
    // ReSharper disable RedundantNameQualifier
    private readonly System.Collections.Generic.Dictionary<Species, int> hoveredSpeciesCounts = new();

    private readonly System.Collections.Generic.Dictionary<Compound, HoveredCompoundControl> hoveredCompoundControls =
        new();

    // ReSharper restore RedundantNameQualifier

    private Compound ammonia = null!;
    private Compound atp = null!;
    private Compound carbondioxide = null!;
    private Compound glucose = null!;
    private Compound hydrogensulfide = null!;
    private Compound iron = null!;
    private Compound nitrogen = null!;
    private Compound oxygen = null!;
    private Compound oxytoxy = null!;
    private Compound phosphates = null!;
    private Compound sunlight = null!;

    private AnimationPlayer animationPlayer = null!;
    private MarginContainer mouseHoverPanel = null!;
    private VBoxContainer hoveredCompoundsContainer = null!;
    private HSeparator hoveredCellsSeparator = null!;
    private VBoxContainer hoveredCellsContainer = null!;
    private Panel environmentPanel = null!;
    private GridContainer environmentPanelBarContainer = null!;
    private Panel compoundsPanel = null!;
    private HBoxContainer hotBar = null!;
    private ActionButton engulfHotkey = null!;
    private ActionButton fireToxinHotkey = null!;
    private ActionButton bindingModeHotkey = null!;
    private ActionButton unbindAllHotkey = null!;
    private ActionButton signallingAgentsHotkey = null!;

    // Store these statefully for after player death
    private float maxHP = 1.0f;
    private float maxATP = 1.0f;

    private ProgressBar oxygenBar = null!;
    private ProgressBar co2Bar = null!;
    private ProgressBar nitrogenBar = null!;
    private ProgressBar temperature = null!;
    private ProgressBar sunlightLabel = null!;

    // TODO: implement changing pressure conditions
    // ReSharper disable once NotAccessedField.Local
    private ProgressBar pressure = null!;

    private GridContainer compoundsPanelBarContainer = null!;
    private ProgressBar glucoseBar = null!;
    private ProgressBar ammoniaBar = null!;
    private ProgressBar phosphateBar = null!;
    private ProgressBar hydrogenSulfideBar = null!;
    private ProgressBar ironBar = null!;

    private Control agentsPanel = null!;
    private ProgressBar oxytoxyBar = null!;

    private TextureProgress atpBar = null!;
    private TextureProgress healthBar = null!;
    private TextureProgress ammoniaReproductionBar = null!;
    private TextureProgress phosphateReproductionBar = null!;
    private Light2D editorButtonFlash = null!;

    private PauseMenu menu = null!;
    private TextureButton pauseButton = null!;
    private TextureButton resumeButton = null!;
    private Label atpLabel = null!;
    private Label hpLabel = null!;
    private Label populationLabel = null!;
    private Label patchLabel = null!;
    private AnimationPlayer patchOverlayAnimator = null!;
    private TextureButton editorButton = null!;
<<<<<<< HEAD
=======
    private Button multicellularButton = null!;
    private CustomDialog multicellularConfirmPopup = null!;
    private Button macroscopicButton = null!;

    private CustomDialog? extinctionBox;
>>>>>>> 3132986c
    private CustomDialog? winBox;
    private CustomDialog? extinctionBox;
    private PatchExtinctionBox? patchExtinctionBox;
    private PackedScene patchExtinctionBoxScene = null!;
    private Tween panelsTween = null!;
    private Control winExtinctBoxHolder = null!;
    private Label hintText = null!;

    private RadialPopup microbeControlRadial = null!;

    private Array compoundBars = null!;

    private ProcessPanel processPanel = null!;
    private TextureButton processPanelButton = null!;

    /// <summary>
    ///   Access to the stage to retrieve information for display as
    ///   well as call some player initiated actions.
    /// </summary>
    private MicrobeStage? stage;

    /// <summary>
    ///   Show mouse coordinates data in the mouse
    ///   hover box, useful during develop.
    /// </summary>
#pragma warning disable 649 // ignored until we get some GUI or something to change this
    private bool showMouseCoordinates;
#pragma warning restore 649

    /// <summary>
    ///   For toggling paused with the pause button.
    /// </summary>
    private bool paused;

    // Checks
    private bool environmentCompressed;
    private bool compoundCompressed;
    private bool leftPanelsActive;

    /// <summary>
    ///   Used by UpdateHoverInfo to run HOVER_PANEL_UPDATE_INTERVAL
    /// </summary>
    private float hoverInfoTimeElapsed;

    /// <summary>
    ///   If not null the signaling agent radial menu is open for the given microbe, which should be the player
    /// </summary>
    private Microbe? signalingAgentMenuOpenForMicrobe;

    private int? playerColonySize;

    /// <summary>
    ///   Gets and sets the text that appears at the upper HUD.
    /// </summary>
    public string HintText
    {
        get => hintText.Text;
        set => hintText.Text = value;
    }

    public override void _Ready()
    {
        compoundBars = GetTree().GetNodesInGroup("CompoundBar");

        winExtinctBoxHolder = GetNode<Control>("../WinExtinctBoxHolder");

        patchExtinctionBoxScene = GD.Load<PackedScene>("res://src/microbe_stage/gui/PatchExtinctionBox.tscn");

        panelsTween = GetNode<Tween>(PanelsTweenPath);
        mouseHoverPanel = GetNode<MarginContainer>(MouseHoverPanelPath);
        pauseButton = GetNode<TextureButton>(PauseButtonPath);
        resumeButton = GetNode<TextureButton>(ResumeButtonPath);
        agentsPanel = GetNode<Control>(AgentsPanelPath);

        environmentPanel = GetNode<Panel>(EnvironmentPanelPath);
        environmentPanelBarContainer = GetNode<GridContainer>(EnvironmentPanelBarContainerPath);
        oxygenBar = GetNode<ProgressBar>(OxygenBarPath);
        co2Bar = GetNode<ProgressBar>(Co2BarPath);
        nitrogenBar = GetNode<ProgressBar>(NitrogenBarPath);
        temperature = GetNode<ProgressBar>(TemperaturePath);
        sunlightLabel = GetNode<ProgressBar>(SunlightPath);
        pressure = GetNode<ProgressBar>(PressurePath);

        compoundsPanel = GetNode<Panel>(CompoundsPanelPath);
        compoundsPanelBarContainer = GetNode<GridContainer>(CompoundsPanelBarContainerPath);
        glucoseBar = GetNode<ProgressBar>(GlucoseBarPath);
        ammoniaBar = GetNode<ProgressBar>(AmmoniaBarPath);
        phosphateBar = GetNode<ProgressBar>(PhosphateBarPath);
        hydrogenSulfideBar = GetNode<ProgressBar>(HydrogenSulfideBarPath);
        ironBar = GetNode<ProgressBar>(IronBarPath);

        oxytoxyBar = GetNode<ProgressBar>(OxytoxyBarPath);
        atpBar = GetNode<TextureProgress>(AtpBarPath);
        healthBar = GetNode<TextureProgress>(HealthBarPath);
        ammoniaReproductionBar = GetNode<TextureProgress>(AmmoniaReproductionBarPath);
        phosphateReproductionBar = GetNode<TextureProgress>(PhosphateReproductionBarPath);
        editorButtonFlash = GetNode<Light2D>(EditorButtonFlashPath);

        atpLabel = GetNode<Label>(AtpLabelPath);
        hpLabel = GetNode<Label>(HpLabelPath);
        menu = GetNode<PauseMenu>(MenuPath);
        animationPlayer = GetNode<AnimationPlayer>(AnimationPlayerPath);
        hoveredCompoundsContainer = GetNode<VBoxContainer>(HoveredCompoundsContainerPath);
        hoveredCellsSeparator = GetNode<HSeparator>(HoverPanelSeparatorPath);
        hoveredCellsContainer = GetNode<VBoxContainer>(HoveredCellsContainerPath);
        populationLabel = GetNode<Label>(PopulationLabelPath);
        patchLabel = GetNode<Label>(PatchLabelPath);
        patchOverlayAnimator = GetNode<AnimationPlayer>(PatchOverlayAnimatorPath);
        editorButton = GetNode<TextureButton>(EditorButtonPath);
        multicellularButton = GetNode<Button>(MulticellularButtonPath);
        multicellularConfirmPopup = GetNode<CustomDialog>(MulticellularConfirmPopupPath);
        macroscopicButton = GetNode<Button>(MacroscopicButtonPath);
        hintText = GetNode<Label>(HintTextPath);
        hotBar = GetNode<HBoxContainer>(HotBarPath);

        microbeControlRadial = GetNode<RadialPopup>(MicrobeControlRadialPath);

        engulfHotkey = GetNode<ActionButton>(EngulfHotkeyPath);
        fireToxinHotkey = GetNode<ActionButton>(FireToxinHotkeyPath);
        bindingModeHotkey = GetNode<ActionButton>(BindingModeHotkeyPath);
        unbindAllHotkey = GetNode<ActionButton>(UnbindAllHotkeyPath);
        signallingAgentsHotkey = GetNode<ActionButton>(SignallingAgentsHotkeyPath);

        processPanel = GetNode<ProcessPanel>(ProcessPanelPath);
        processPanelButton = GetNode<TextureButton>(ProcessPanelButtonPath);

        OnAbilitiesHotBarDisplayChanged(Settings.Instance.DisplayAbilitiesHotBar);
        Settings.Instance.DisplayAbilitiesHotBar.OnChanged += OnAbilitiesHotBarDisplayChanged;

        SetEditorButtonFlashEffect(Settings.Instance.GUILightEffectsEnabled);
        Settings.Instance.GUILightEffectsEnabled.OnChanged += SetEditorButtonFlashEffect;

        foreach (var compound in SimulationParameters.Instance.GetCloudCompounds())
        {
            var hoveredCompoundControl = new HoveredCompoundControl(compound);
            hoveredCompoundControls.Add(compound, hoveredCompoundControl);
            hoveredCompoundsContainer.AddChild(hoveredCompoundControl);
        }

        ammonia = SimulationParameters.Instance.GetCompound("ammonia");
        atp = SimulationParameters.Instance.GetCompound("atp");
        carbondioxide = SimulationParameters.Instance.GetCompound("carbondioxide");
        glucose = SimulationParameters.Instance.GetCompound("glucose");
        hydrogensulfide = SimulationParameters.Instance.GetCompound("hydrogensulfide");
        iron = SimulationParameters.Instance.GetCompound("iron");
        nitrogen = SimulationParameters.Instance.GetCompound("nitrogen");
        oxygen = SimulationParameters.Instance.GetCompound("oxygen");
        oxytoxy = SimulationParameters.Instance.GetCompound("oxytoxy");
        phosphates = SimulationParameters.Instance.GetCompound("phosphates");
        sunlight = SimulationParameters.Instance.GetCompound("sunlight");

        multicellularButton.Visible = false;
        macroscopicButton.Visible = false;
    }

    public void OnEnterStageTransition(bool longerDuration)
    {
        if (stage == null)
            throw new InvalidOperationException("Stage not setup for HUD");

        // Fade out for that smooth satisfying transition
        stage.TransitionFinished = false;
        TransitionManager.Instance.AddScreenFade(ScreenFade.FadeType.FadeIn, longerDuration ? 1.0f : 0.5f);
        TransitionManager.Instance.StartTransitions(stage, nameof(MicrobeStage.OnFinishTransitioning));
    }

    public override void _Process(float delta)
    {
        if (stage == null)
            return;

        if (stage.Player != null)
        {
            UpdateNeededBars();
            UpdateCompoundBars();
            UpdateReproductionProgress(stage.Player);
            UpdateAbilitiesHotBar(stage.Player);
            UpdateMulticellularButton(stage.Player);
            UpdateMacroscopicButton(stage.Player);
        }
        else
        {
            multicellularButton.Visible = false;
            macroscopicButton.Visible = false;
        }

        UpdateATP(delta);
        UpdateHealth(delta);
        UpdateHoverInfo(delta);

        UpdatePopulation();
        UpdateProcessPanel();
        UpdatePanelSizing(delta);
    }

    public void Init(MicrobeStage stage)
    {
        this.stage = stage;
    }

    public override void _Notification(int what)
    {
        if (what == NotificationTranslationChanged)
        {
            foreach (var hoveredCompoundControl in hoveredCompoundControls)
            {
                hoveredCompoundControl.Value.UpdateTranslation();
            }

            UpdateColonySizeForMulticellular();
            UpdateColonySizeForMacroscopic();
        }
    }

    public void ShowSignalingCommandsMenu(Microbe player)
    {
        if (microbeControlRadial.Visible)
        {
            GD.PrintErr("Radial menu is already open for signaling commands");
            return;
        }

        var choices = new List<(string Text, int Id)>
        {
            (TranslationServer.Translate("SIGNAL_COMMAND_NONE"), (int)MicrobeSignalCommand.None),
            (TranslationServer.Translate("SIGNAL_COMMAND_FOLLOW"), (int)MicrobeSignalCommand.FollowMe),
            (TranslationServer.Translate("SIGNAL_COMMAND_TO_ME"), (int)MicrobeSignalCommand.MoveToMe),
            (TranslationServer.Translate("SIGNAL_COMMAND_FLEE"), (int)MicrobeSignalCommand.FleeFromMe),
            (TranslationServer.Translate("SIGNAL_COMMAND_AGGRESSION"), (int)MicrobeSignalCommand.BecomeAggressive),
        };

        microbeControlRadial.Radial.CenterText = TranslationServer.Translate("SIGNAL_TO_EMIT");

        signalingAgentMenuOpenForMicrobe = player;
        microbeControlRadial.ShowWithItems(choices);
    }

    public MicrobeSignalCommand? SelectSignalCommandIfOpen()
    {
        // Return nothing if not open
        if (!microbeControlRadial.Visible)
            return null;

        var item = microbeControlRadial.Radial.HoveredItem;

        microbeControlRadial.Hide();

        if (item == null)
            return null;

        return (MicrobeSignalCommand)item.Value;
    }

    /// <summary>
    ///   Applies a signaling command to microbe. This is here as the user can actively select a radial menu item
    /// </summary>
    /// <param name="command">The command to apply</param>
    /// <param name="microbe">The target microbe</param>
    public void ApplySignalCommand(MicrobeSignalCommand? command, Microbe microbe)
    {
        microbe.QueuedSignalingCommand = command;
        signalingAgentMenuOpenForMicrobe = null;
    }

    public void ResizeEnvironmentPanel(string mode)
    {
        var bars = environmentPanelBarContainer.GetChildren();

        if (mode == "compress" && !environmentCompressed)
        {
            environmentCompressed = true;
            environmentPanelBarContainer.Columns = 2;
            environmentPanelBarContainer.AddConstantOverride("vseparation", 20);
            environmentPanelBarContainer.AddConstantOverride("hseparation", 17);

            foreach (ProgressBar bar in bars)
            {
                panelsTween.InterpolateProperty(bar, "rect_min_size:x", 95, 73, 0.3f);
                panelsTween.Start();

                bar.GetNode<Label>("Label").Hide();
                bar.GetNode<Label>("Value").Align = Label.AlignEnum.Center;
            }
        }

        if (mode == "expand" && environmentCompressed)
        {
            environmentCompressed = false;
            environmentPanelBarContainer.Columns = 1;
            environmentPanelBarContainer.AddConstantOverride("vseparation", 4);
            environmentPanelBarContainer.AddConstantOverride("hseparation", 0);

            foreach (ProgressBar bar in bars)
            {
                panelsTween.InterpolateProperty(bar, "rect_min_size:x", bar.RectMinSize.x, 162, 0.3f);
                panelsTween.Start();

                bar.GetNode<Label>("Label").Show();
                bar.GetNode<Label>("Value").Align = Label.AlignEnum.Right;
            }
        }
    }

    public void ResizeCompoundPanel(string mode)
    {
        var bars = compoundsPanelBarContainer.GetChildren();

        if (mode == "compress" && !compoundCompressed)
        {
            compoundCompressed = true;
            compoundsPanelBarContainer.AddConstantOverride("vseparation", 20);
            compoundsPanelBarContainer.AddConstantOverride("hseparation", 14);

            if (bars.Count < 4)
            {
                compoundsPanelBarContainer.Columns = 2;
            }
            else
            {
                compoundsPanelBarContainer.Columns = 3;
            }

            foreach (ProgressBar bar in bars)
            {
                panelsTween.InterpolateProperty(bar, "rect_min_size:x", 90, 64, 0.3f);
                panelsTween.Start();

                bar.GetNode<Label>("Label").Hide();
            }
        }

        if (mode == "expand" && compoundCompressed)
        {
            compoundCompressed = false;
            compoundsPanelBarContainer.Columns = 1;
            compoundsPanelBarContainer.AddConstantOverride("vseparation", 5);
            compoundsPanelBarContainer.AddConstantOverride("hseparation", 0);

            foreach (ProgressBar bar in bars)
            {
                panelsTween.InterpolateProperty(bar, "rect_min_size:x", bar.RectMinSize.x, 220, 0.3f);
                panelsTween.Start();

                bar.GetNode<Label>("Label").Show();
            }
        }
    }

    /// <summary>
    ///   Enables the editor button.
    /// </summary>
    public void ShowReproductionDialog()
    {
        if (!editorButton.Disabled || stage?.Player == null)
            return;

        GUICommon.Instance.PlayCustomSound(MicrobePickupOrganelleSound);

        editorButton.Disabled = false;
        editorButton.GetNode<TextureRect>("Highlight").Show();
        editorButton.GetNode<TextureProgress>("ReproductionBar/PhosphateReproductionBar").TintProgress =
            new Color(1, 1, 1, 1);
        editorButton.GetNode<TextureProgress>("ReproductionBar/AmmoniaReproductionBar").TintProgress =
            new Color(1, 1, 1, 1);
        editorButton.GetNode<TextureRect>("ReproductionBar/PhosphateIcon").Texture = PhosphatesBW;
        editorButton.GetNode<TextureRect>("ReproductionBar/AmmoniaIcon").Texture = AmmoniaBW;
        editorButton.GetNode<AnimationPlayer>("AnimationPlayer").Play("EditorButtonFlash");
    }

    /// <summary>
    ///   Disables the editor button.
    /// </summary>
    public void HideReproductionDialog()
    {
        if (!editorButton.Disabled)
            editorButton.Disabled = true;

        editorButton.GetNode<TextureRect>("Highlight").Hide();
        editorButton.GetNode<Control>("ReproductionBar").Show();
        editorButton.GetNode<TextureProgress>("ReproductionBar/PhosphateReproductionBar").TintProgress =
            new Color(0.69f, 0.42f, 1, 1);
        editorButton.GetNode<TextureProgress>("ReproductionBar/AmmoniaReproductionBar").TintProgress =
            new Color(1, 0.62f, 0.12f, 1);
        editorButton.GetNode<TextureRect>("ReproductionBar/PhosphateIcon").Texture = PhosphatesInv;
        editorButton.GetNode<TextureRect>("ReproductionBar/AmmoniaIcon").Texture = AmmoniaInv;
        editorButton.GetNode<AnimationPlayer>("AnimationPlayer").Stop();
    }

    public void OnSuicide()
    {
        stage?.Player?.Damage(9999.0f, "suicide");
    }

    public void UpdatePatchInfo(string patchName)
    {
        patchLabel.Text = patchName;
    }

    public void PopupPatchInfo()
    {
        patchOverlayAnimator.Play("FadeInOut");
    }

    public void EditorButtonPressed()
    {
        GD.Print("Move to editor pressed");

        // TODO: find out when this can happen (this happened when a really laggy save was loaded and the editor button
        // was pressed before the stage fade in fully completed)
        if (stage?.Player == null)
        {
            GD.PrintErr("Trying to press editor button while having no player object");
            return;
        }

        // To prevent being clicked twice
        editorButton.Disabled = true;

        // Make sure the game is unpaused
        if (GetTree().Paused)
        {
            PauseButtonPressed();
        }

        TransitionManager.Instance.AddScreenFade(ScreenFade.FadeType.FadeOut, 0.3f, false);
        TransitionManager.Instance.StartTransitions(stage, nameof(MicrobeStage.MoveToEditor));

        stage.MovingToEditor = true;

        // TODO: mitigation for https://github.com/Revolutionary-Games/Thrive/issues/3006 remove once solved
        // Start auto-evo if not started already to make sure it doesn't start after we are in the editor
        // scene, this is a potential mitigation for the issue linked above
        if (!Settings.Instance.RunAutoEvoDuringGamePlay)
        {
            GD.Print("Starting auto-evo while fading into the editor as mitigation for issue #3006");
            stage.GameWorld.IsAutoEvoFinished(true);
        }
    }

    public void ShowExtinctionBox()
    {
        if (extinctionBox != null)
            return;

        winExtinctBoxHolder.Show();

        extinctionBox = ExtinctionBoxScene.Instance<CustomDialog>();
        winExtinctBoxHolder.AddChild(extinctionBox);
        extinctionBox.Show();
    }

    public void ShowPatchExtinctionBox(PatchMap map, Species playerSpecies)
    {
        if (patchExtinctionBox != null)
            return;

        winExtinctBoxHolder.Show();

        patchExtinctionBox = (PatchExtinctionBox)patchExtinctionBoxScene.Instance();
        patchExtinctionBox.Map = map;
        patchExtinctionBox.PlayerSpecies = playerSpecies;
        patchExtinctionBox.GoToNewPatch = GoToNewPatch;

        winExtinctBoxHolder.AddChild(patchExtinctionBox);
    }

    public void ToggleWinBox()
    {
        if (winBox != null)
        {
            winExtinctBoxHolder.Hide();
            winBox.DetachAndQueueFree();
            return;
        }

        winExtinctBoxHolder.Show();

        winBox = WinBoxScene.Instance<CustomDialog>();
        winExtinctBoxHolder.AddChild(winBox);
        winBox.Show();

        winBox.GetNode<Timer>("Timer").Connect("timeout", this, nameof(ToggleWinBox));
    }

    public void UpdateEnvironmentalBars(BiomeConditions biome)
    {
        var oxygenPercentage = biome.Compounds[oxygen].Dissolved * 100;
        var co2Percentage = biome.Compounds[carbondioxide].Dissolved * 100;
        var nitrogenPercentage = biome.Compounds[nitrogen].Dissolved * 100;
        var sunlightPercentage = biome.Compounds[sunlight].Dissolved * 100;
        var averageTemperature = biome.AverageTemperature;

        var percentageFormat = TranslationServer.Translate("PERCENTAGE_VALUE");

        oxygenBar.MaxValue = 100;
        oxygenBar.Value = oxygenPercentage;
        oxygenBar.GetNode<Label>("Value").Text =
            string.Format(CultureInfo.CurrentCulture, percentageFormat, oxygenPercentage);

        co2Bar.MaxValue = 100;
        co2Bar.Value = co2Percentage;
        co2Bar.GetNode<Label>("Value").Text =
            string.Format(CultureInfo.CurrentCulture, percentageFormat, co2Percentage);

        nitrogenBar.MaxValue = 100;
        nitrogenBar.Value = nitrogenPercentage;
        nitrogenBar.GetNode<Label>("Value").Text =
            string.Format(CultureInfo.CurrentCulture, percentageFormat, nitrogenPercentage);

        sunlightLabel.GetNode<Label>("Value").Text =
            string.Format(CultureInfo.CurrentCulture, percentageFormat, sunlightPercentage);
        temperature.GetNode<Label>("Value").Text = averageTemperature + " °C";

        // TODO: pressure?
    }

    /// <summary>
    ///   Called when the player died out in a patch and selected a new one
    /// </summary>
    private void GoToNewPatch(Patch patch)
    {
        winExtinctBoxHolder.RemoveChild(patchExtinctionBox);
        winExtinctBoxHolder.Hide();
        patchExtinctionBox = null;
        stage!.GoToNewPatch(patch);
    }

    /// <summary>
    ///   Updates the GUI bars to show only needed compounds
    /// </summary>
    private void UpdateNeededBars()
    {
        var compounds = stage!.Player?.Compounds;

        if (compounds?.HasAnyBeenSetUseful() != true)
            return;

        if (compounds.IsSpecificallySetUseful(oxytoxy))
        {
            agentsPanel.Show();
        }
        else
        {
            agentsPanel.Hide();
        }

        foreach (ProgressBar bar in compoundBars)
        {
            var compound = SimulationParameters.Instance.GetCompound(bar.Name);

            if (compounds.IsUseful(compound))
            {
                bar.Show();
            }
            else
            {
                bar.Hide();
            }
        }
    }

    /// <summary>
    ///   Updates the mouse hover indicator box with stuff.
    /// </summary>
    private void UpdateHoverInfo(float delta)
    {
        hoverInfoTimeElapsed += delta;

        if (hoverInfoTimeElapsed < Constants.HOVER_PANEL_UPDATE_INTERVAL)
            return;

        hoverInfoTimeElapsed = 0;

        // Refresh cells list
        hoveredCellsContainer.FreeChildren();

        var container = mouseHoverPanel.GetNode("PanelContainer/MarginContainer/VBoxContainer");
        var mousePosLabel = container.GetNode<Label>("MousePos");
        var nothingHere = container.GetNode<MarginContainer>("NothingHere");

        if (showMouseCoordinates)
        {
            mousePosLabel.Text = string.Format(CultureInfo.CurrentCulture, TranslationServer.Translate("STUFF_AT"),
                stage!.Camera.CursorWorldPos.x, stage.Camera.CursorWorldPos.z) + "\n";
        }

        // Show hovered compound information in GUI
        bool anyCompoundVisible = false;
        foreach (var compound in hoveredCompoundControls)
        {
            var compoundControl = compound.Value;
            stage!.HoverInfo.HoveredCompounds.TryGetValue(compound.Key, out float amount);

            // It is not useful to show trace amounts of a compound, so those are skipped
            if (amount < Constants.COMPOUND_DENSITY_CATEGORY_VERY_LITTLE)
            {
                compoundControl.Visible = false;
                continue;
            }

            compoundControl.Category = GetCompoundDensityCategory(amount);
            compoundControl.CategoryColor = GetCompoundDensityCategoryColor(amount);
            compoundControl.Visible = true;
            anyCompoundVisible = true;
        }

        hoveredCompoundsContainer.GetParent<VBoxContainer>().Visible = anyCompoundVisible;

        // Show the species name and count of hovered cells
        hoveredSpeciesCounts.Clear();
        foreach (var microbe in stage!.HoverInfo.HoveredMicrobes)
        {
            if (microbe.IsPlayerMicrobe)
            {
                AddHoveredCellLabel(microbe.Species.FormattedName +
                    " (" + TranslationServer.Translate("PLAYER_CELL") + ")");
                continue;
            }

            if (!hoveredSpeciesCounts.TryGetValue(microbe.Species, out int count))
            {
                count = 0;
            }

            hoveredSpeciesCounts[microbe.Species] = count + 1;
        }

        foreach (var hoveredSpeciesCount in hoveredSpeciesCounts)
        {
            if (hoveredSpeciesCount.Value > 1)
            {
                AddHoveredCellLabel(
                    string.Format(CultureInfo.CurrentCulture, TranslationServer.Translate("SPECIES_N_TIMES"),
                        hoveredSpeciesCount.Key.FormattedName, hoveredSpeciesCount.Value));
            }
            else
            {
                AddHoveredCellLabel(hoveredSpeciesCount.Key.FormattedName);
            }
        }

        hoveredCellsSeparator.Visible = hoveredCellsContainer.GetChildCount() > 0 &&
            anyCompoundVisible;

        hoveredCellsContainer.GetParent<VBoxContainer>().Visible = hoveredCellsContainer.GetChildCount() > 0;

        nothingHere.Visible = hoveredCellsContainer.GetChildCount() == 0 && !anyCompoundVisible;
    }

    private void AddHoveredCellLabel(string cellInfo)
    {
        hoveredCellsContainer.AddChild(new Label
        {
            Valign = Label.VAlign.Center,
            Text = cellInfo,
        });
    }

    private Color GetCompoundDensityCategoryColor(float amount)
    {
        return amount switch
        {
            >= Constants.COMPOUND_DENSITY_CATEGORY_AN_ABUNDANCE => new Color(0.282f, 0.788f, 0.011f),
            >= Constants.COMPOUND_DENSITY_CATEGORY_QUITE_A_BIT => new Color(0.011f, 0.768f, 0.466f),
            >= Constants.COMPOUND_DENSITY_CATEGORY_FAIR_AMOUNT => new Color(0.011f, 0.768f, 0.717f),
            >= Constants.COMPOUND_DENSITY_CATEGORY_SOME => new Color(0.011f, 0.705f, 0.768f),
            >= Constants.COMPOUND_DENSITY_CATEGORY_LITTLE => new Color(0.011f, 0.552f, 0.768f),
            >= Constants.COMPOUND_DENSITY_CATEGORY_VERY_LITTLE => new Color(0.011f, 0.290f, 0.768f),
            _ => new Color(1f, 1f, 1f),
        };
    }

    private string? GetCompoundDensityCategory(float amount)
    {
        return amount switch
        {
            >= Constants.COMPOUND_DENSITY_CATEGORY_AN_ABUNDANCE =>
                TranslationServer.Translate("CATEGORY_AN_ABUNDANCE"),
            >= Constants.COMPOUND_DENSITY_CATEGORY_QUITE_A_BIT =>
                TranslationServer.Translate("CATEGORY_QUITE_A_BIT"),
            >= Constants.COMPOUND_DENSITY_CATEGORY_FAIR_AMOUNT =>
                TranslationServer.Translate("CATEGORY_A_FAIR_AMOUNT"),
            >= Constants.COMPOUND_DENSITY_CATEGORY_SOME =>
                TranslationServer.Translate("CATEGORY_SOME"),
            >= Constants.COMPOUND_DENSITY_CATEGORY_LITTLE =>
                TranslationServer.Translate("CATEGORY_LITTLE"),
            >= Constants.COMPOUND_DENSITY_CATEGORY_VERY_LITTLE =>
                TranslationServer.Translate("CATEGORY_VERY_LITTLE"),
            _ => null,
        };
    }

    /// <summary>
    ///   Updates the compound bars with the correct values.
    /// </summary>
    private void UpdateCompoundBars()
    {
        var compounds = GetPlayerColonyOrPlayerStorage();

        glucoseBar.MaxValue = compounds.GetCapacityForCompound(glucose);
        glucoseBar.Value = compounds.GetCompoundAmount(glucose);
        glucoseBar.GetNode<Label>("Value").Text = glucoseBar.Value + " / " + glucoseBar.MaxValue;

        ammoniaBar.MaxValue = compounds.GetCapacityForCompound(ammonia);
        ammoniaBar.Value = compounds.GetCompoundAmount(ammonia);
        ammoniaBar.GetNode<Label>("Value").Text = ammoniaBar.Value + " / " + ammoniaBar.MaxValue;

        phosphateBar.MaxValue = compounds.GetCapacityForCompound(phosphates);
        phosphateBar.Value = compounds.GetCompoundAmount(phosphates);
        phosphateBar.GetNode<Label>("Value").Text = phosphateBar.Value + " / " + phosphateBar.MaxValue;

        hydrogenSulfideBar.MaxValue = compounds.GetCapacityForCompound(hydrogensulfide);
        hydrogenSulfideBar.Value = compounds.GetCompoundAmount(hydrogensulfide);
        hydrogenSulfideBar.GetNode<Label>("Value").Text = hydrogenSulfideBar.Value + " / " +
            hydrogenSulfideBar.MaxValue;

        ironBar.MaxValue = compounds.GetCapacityForCompound(iron);
        ironBar.Value = compounds.GetCompoundAmount(iron);
        ironBar.GetNode<Label>("Value").Text = ironBar.Value + " / " + ironBar.MaxValue;

        oxytoxyBar.MaxValue = compounds.GetCapacityForCompound(oxytoxy);
        oxytoxyBar.Value = compounds.GetCompoundAmount(oxytoxy);
        oxytoxyBar.GetNode<Label>("Value").Text = oxytoxyBar.Value + " / " + oxytoxyBar.MaxValue;
    }

    private void UpdateReproductionProgress(Microbe player)
    {
        // Get player reproduction progress
        player.CalculateReproductionProgress(
            out Dictionary<Compound, float> gatheredCompounds,
            out Dictionary<Compound, float> totalNeededCompounds);

        float fractionOfAmmonia = 0;
        float fractionOfPhosphates = 0;

        try
        {
            fractionOfAmmonia = gatheredCompounds[ammonia] / totalNeededCompounds[ammonia];
        }
        catch (Exception e)
        {
            GD.PrintErr("can't get reproduction ammonia progress: ", e);
        }

        try
        {
            fractionOfPhosphates = gatheredCompounds[phosphates] / totalNeededCompounds[phosphates];
        }
        catch (Exception e)
        {
            GD.PrintErr("can't get reproduction phosphates progress: ", e);
        }

        ammoniaReproductionBar.Value = fractionOfAmmonia * ammoniaReproductionBar.MaxValue;
        phosphateReproductionBar.Value = fractionOfPhosphates * phosphateReproductionBar.MaxValue;

        CheckAmmoniaProgressHighlight(fractionOfAmmonia);
        CheckPhosphateProgressHighlight(fractionOfPhosphates);
    }

    private void CheckAmmoniaProgressHighlight(float fractionOfAmmonia)
    {
        if (fractionOfAmmonia < 1.0f)
            return;

        ammoniaReproductionBar.TintProgress = new Color(1, 1, 1, 1);
        editorButton.GetNode<TextureRect>("ReproductionBar/AmmoniaIcon").Texture = AmmoniaBW;
    }

    private void CheckPhosphateProgressHighlight(float fractionOfPhosphates)
    {
        if (fractionOfPhosphates < 1.0f)
            return;

        phosphateReproductionBar.TintProgress = new Color(1, 1, 1, 1);
        editorButton.GetNode<TextureRect>("ReproductionBar/PhosphateIcon").Texture = PhosphatesBW;
    }

    private void UpdateATP(float delta)
    {
        // https://github.com/Revolutionary-Games/Thrive/issues/1976
        if (delta <= 0)
            return;

        var atpAmount = 0.0f;

        // Update to the player's current ATP, unless the player does not exist
        if (stage!.Player != null)
        {
            var compounds = GetPlayerColonyOrPlayerStorage();

            atpAmount = compounds.GetCompoundAmount(atp);
            maxATP = compounds.GetCapacityForCompound(atp);
        }

        atpBar.MaxValue = maxATP * 10.0f;

        // If the current ATP is close to full, just pretend that it is to keep the bar from flickering
        if (maxATP - atpAmount < Math.Max(maxATP / 20.0f, 0.1f))
        {
            atpAmount = maxATP;
        }

        GUICommon.SmoothlyUpdateBar(atpBar, atpAmount * 10.0f, delta);
        atpLabel.Text = atpAmount.ToString("F1", CultureInfo.CurrentCulture) + " / "
            + maxATP.ToString("F1", CultureInfo.CurrentCulture);
    }

    private ICompoundStorage GetPlayerColonyOrPlayerStorage()
    {
        return stage!.Player!.Colony?.ColonyCompounds ?? (ICompoundStorage)stage.Player.Compounds;
    }

    private void UpdateHealth(float delta)
    {
        // https://github.com/Revolutionary-Games/Thrive/issues/1976
        if (delta <= 0)
            return;

        var hp = 0.0f;

        // Update to the player's current HP, unless the player does not exist
        if (stage!.Player != null)
        {
            hp = stage.Player.Hitpoints;
            maxHP = stage.Player.MaxHitpoints;
        }

        healthBar.MaxValue = maxHP;
        GUICommon.SmoothlyUpdateBar(healthBar, hp, delta);
        hpLabel.Text = StringUtils.FormatNumber(Mathf.Round(hp)) + " / " + StringUtils.FormatNumber(maxHP);
    }

    private void SetEditorButtonFlashEffect(bool enabled)
    {
        editorButtonFlash.Visible = enabled;
    }

    private void UpdatePopulation()
    {
        populationLabel.Text = stage!.GameWorld.PlayerSpecies.Population.FormatNumber();
    }

    private void UpdateProcessPanel()
    {
        if (!processPanel.Visible)
            return;

        if (stage!.Player == null)
        {
            processPanel.ShownData = null;
        }
        else
        {
            processPanel.ShownData = stage.Player.ProcessStatistics;
        }
    }

    private void UpdatePanelSizing(float delta)
    {
        // https://github.com/Revolutionary-Games/Thrive/issues/1976
        if (delta <= 0)
            return;

        var environmentPanelVBoxContainer = environmentPanel.GetNode<VBoxContainer>("VBoxContainer");
        var compoundsPanelVBoxContainer = compoundsPanel.GetNode<VBoxContainer>("VBoxContainer");

        environmentPanelVBoxContainer.RectSize = new Vector2(environmentPanelVBoxContainer.RectMinSize.x, 0);
        compoundsPanelVBoxContainer.RectSize = new Vector2(compoundsPanelVBoxContainer.RectMinSize.x, 0);

        // Multiply interpolation value with delta time to make it not be affected by framerate
        var environmentPanelSize = environmentPanel.RectMinSize.LinearInterpolate(
            new Vector2(environmentPanel.RectMinSize.x, environmentPanelVBoxContainer.RectSize.y), 5 * delta);

        var compoundsPanelSize = compoundsPanel.RectMinSize.LinearInterpolate(
            new Vector2(compoundsPanel.RectMinSize.x, compoundsPanelVBoxContainer.RectSize.y), 5 * delta);

        environmentPanel.RectMinSize = environmentPanelSize;
        compoundsPanel.RectMinSize = compoundsPanelSize;
    }

    private void UpdateAbilitiesHotBar(Microbe player)
    {
        engulfHotkey.Visible = !player.CellTypeProperties.MembraneType.CellWall;
        bindingModeHotkey.Visible = player.CanBind;
        fireToxinHotkey.Visible = player.AgentVacuoleCount > 0;
        unbindAllHotkey.Visible = player.CanUnbind;
        signallingAgentsHotkey.Visible = player.HasSignalingAgent;

        engulfHotkey.Pressed = player.State == Microbe.MicrobeState.Engulf;
        bindingModeHotkey.Pressed = player.State == Microbe.MicrobeState.Binding;
        fireToxinHotkey.Pressed = Input.IsActionPressed(fireToxinHotkey.ActionName);
        unbindAllHotkey.Pressed = Input.IsActionPressed(unbindAllHotkey.ActionName);
        signallingAgentsHotkey.Pressed = Input.IsActionPressed(signallingAgentsHotkey.ActionName);
    }

    private void UpdateMulticellularButton(Microbe player)
    {
        if (stage == null)
            throw new InvalidOperationException("Can't update multicellular button without stage set");

        if (player.Colony == null || player.IsMulticellular || stage.CurrentGame!.FreeBuild)
        {
            multicellularButton.Visible = false;
            return;
        }

        multicellularButton.Visible = true;

        var newColonySize = player.Colony.ColonyMembers.Count;

        if (stage.MovingToEditor)
        {
            multicellularButton.Disabled = true;
        }
        else
        {
            multicellularButton.Disabled = newColonySize < Constants.COLONY_SIZE_REQUIRED_FOR_MULTICELLULAR;
        }

        UpdateColonySize(newColonySize);
    }

    private void UpdateColonySize(int newColonySize)
    {
        if (newColonySize != playerColonySize)
        {
            playerColonySize = newColonySize;
            UpdateColonySizeForMulticellular();
            UpdateColonySizeForMacroscopic();
        }
    }

    private void UpdateColonySizeForMulticellular()
    {
        if (playerColonySize == null)
            return;

        multicellularButton.Text = string.Format(TranslationServer.Translate("BECOME_MULTICELLULAR"), playerColonySize,
            Constants.COLONY_SIZE_REQUIRED_FOR_MULTICELLULAR);
    }

    private void UpdateMacroscopicButton(Microbe player)
    {
        if (stage == null)
            throw new InvalidOperationException("Can't update macroscopic button without stage set");

        if (player.Colony == null || !player.IsMulticellular || stage.CurrentGame!.FreeBuild)
        {
            macroscopicButton.Visible = false;
            return;
        }

        macroscopicButton.Visible = true;

        var newColonySize = player.Colony.ColonyMembers.Count;

        if (stage.MovingToEditor)
        {
            macroscopicButton.Disabled = true;
        }
        else
        {
            macroscopicButton.Disabled = newColonySize < Constants.COLONY_SIZE_REQUIRED_FOR_MACROSCOPIC;
        }

        UpdateColonySize(newColonySize);
    }

    private void UpdateColonySizeForMacroscopic()
    {
        if (playerColonySize == null)
            return;

        macroscopicButton.Text = string.Format(TranslationServer.Translate("BECOME_MACROSCOPIC"), playerColonySize,
            Constants.COLONY_SIZE_REQUIRED_FOR_MACROSCOPIC);
    }

    /// <summary>
    ///   Received for button that opens the menu inside the Microbe Stage.
    /// </summary>
    private void OpenMicrobeStageMenuPressed()
    {
        GUICommon.Instance.PlayButtonPressSound();
        menu.Open();
    }

    private void PauseButtonPressed()
    {
        GUICommon.Instance.PlayButtonPressSound();

        paused = !paused;
        if (paused)
        {
            pauseButton.Hide();
            resumeButton.Show();
            pauseButton.Pressed = false;

            // Pause the game
            GetTree().Paused = true;
        }
        else
        {
            pauseButton.Show();
            resumeButton.Hide();
            resumeButton.Pressed = false;

            // Unpause the game
            GetTree().Paused = false;
        }
    }

    private void CompoundButtonPressed()
    {
        GUICommon.Instance.PlayButtonPressSound();

        if (!leftPanelsActive)
        {
            leftPanelsActive = true;
            animationPlayer.Play("HideLeftPanels");
        }
        else
        {
            leftPanelsActive = false;
            animationPlayer.Play("ShowLeftPanels");
        }
    }

    private void HelpButtonPressed()
    {
        GUICommon.Instance.PlayButtonPressSound();
        menu.OpenToHelp();
    }

    private void OnEditorButtonMouseEnter()
    {
        if (editorButton.Disabled)
            return;

        editorButton.GetNode<TextureRect>("Highlight").Hide();
        editorButton.GetNode<AnimationPlayer>("AnimationPlayer").Stop();
    }

    private void OnEditorButtonMouseExit()
    {
        if (editorButton.Disabled)
            return;

        editorButton.GetNode<TextureRect>("Highlight").Show();
        editorButton.GetNode<AnimationPlayer>("AnimationPlayer").Play();
    }

    private void ProcessPanelButtonPressed()
    {
        GUICommon.Instance.PlayButtonPressSound();

        if (processPanel.Visible)
        {
            processPanel.Visible = false;
        }
        else
        {
            processPanel.Show();
        }
    }

    private void OnProcessPanelClosed()
    {
        processPanelButton.Pressed = false;
    }

    private void OnAbilitiesHotBarDisplayChanged(bool displayed)
    {
        hotBar.Visible = displayed;
    }

    private void OnRadialItemSelected(int itemId)
    {
        if (signalingAgentMenuOpenForMicrobe != null)
        {
            ApplySignalCommand((MicrobeSignalCommand)itemId, signalingAgentMenuOpenForMicrobe);
            return;
        }

        GD.PrintErr("Unexpected radial menu item selection signal");
    }

    private void OnBecomeMulticellularPressed()
    {
        if (!GetTree().Paused)
        {
            // The button press sound will play along with this
            PauseButtonPressed();
        }
        else
        {
            GUICommon.Instance.PlayButtonPressSound();
        }

        multicellularConfirmPopup.PopupCenteredShrink();
    }

    private void OnBecomeMulticellularCancelled()
    {
        // The game should have been paused already but just in case
        if (GetTree().Paused)
        {
            // The button press sound will play along with this
            PauseButtonPressed();
        }
    }

    private void OnBecomeMulticellularConfirmed()
    {
        GUICommon.Instance.PlayButtonPressSound();

        if (stage?.Player == null || playerColonySize is null or < Constants.COLONY_SIZE_REQUIRED_FOR_MULTICELLULAR)
        {
            GD.Print("Player is no longer eligible to move to multicellular stage");
            return;
        }

        GD.Print("Becoming multicellular. NOTE: game is moving to prototype parts of the game, " +
            "expect non-finished and buggy things!");

        // To prevent being clicked twice
        multicellularButton.Disabled = true;

        // Make sure the game is unpaused
        if (GetTree().Paused)
        {
            PauseButtonPressed();
        }

        TransitionManager.Instance.AddScreenFade(ScreenFade.FadeType.FadeOut, 0.3f, false);
        TransitionManager.Instance.StartTransitions(stage, nameof(MicrobeStage.MoveToMulticellular));

        stage.MovingToEditor = true;
    }

    private void OnBecomeMacroscopicPressed()
    {
        GUICommon.Instance.PlayButtonPressSound();

        // TODO: late multicellular not done yet
        ToolTipManager.Instance.ShowPopup(TranslationServer.Translate("TO_BE_IMPLEMENTED"), 2.5f);
    }

    private class HoveredCompoundControl : HBoxContainer
    {
        private Label compoundName = null!;
        private Label compoundValue = null!;

        public HoveredCompoundControl(Compound compound)
        {
            Compound = compound;
        }

        public Compound Compound { get; }

        public string? Category
        {
            get => compoundValue.Text;
            set => compoundValue.Text = value;
        }

        public Color CategoryColor
        {
            get => compoundValue.Modulate;
            set => compoundValue.Modulate = value;
        }

        public override void _Ready()
        {
            compoundName = new Label();
            compoundValue = new Label();

            MouseFilter = MouseFilterEnum.Ignore;
            TextureRect compoundIcon = GUICommon.Instance.CreateCompoundIcon(Compound.InternalName, 20, 20);
            compoundName.SizeFlagsHorizontal = (int)SizeFlags.ExpandFill;
            compoundName.Text = Compound.Name;
            AddChild(compoundIcon);
            AddChild(compoundName);
            AddChild(compoundValue);
            Visible = false;
        }

        public void UpdateTranslation()
        {
            compoundName.Text = Compound.Name;
        }
    }
}<|MERGE_RESOLUTION|>--- conflicted
+++ resolved
@@ -261,14 +261,10 @@
     private Label patchLabel = null!;
     private AnimationPlayer patchOverlayAnimator = null!;
     private TextureButton editorButton = null!;
-<<<<<<< HEAD
-=======
     private Button multicellularButton = null!;
     private CustomDialog multicellularConfirmPopup = null!;
     private Button macroscopicButton = null!;
 
-    private CustomDialog? extinctionBox;
->>>>>>> 3132986c
     private CustomDialog? winBox;
     private CustomDialog? extinctionBox;
     private PatchExtinctionBox? patchExtinctionBox;
