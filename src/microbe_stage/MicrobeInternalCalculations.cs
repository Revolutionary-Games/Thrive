--- conflicted
+++ resolved
@@ -17,13 +17,8 @@
         }
 
         // After calculating the sum of all organelle directions we substract the movement components which
-<<<<<<< HEAD
-        // are symetric and we chose the one who would benefit the max-speed the most.
-        foreach (var organelle in movementOrganelles)
-=======
         // are symetric and we choose the one who would benefit the max-speed the most.
         foreach (var organelle in organelles)
->>>>>>> 4dc3d357
         {
             maximumMovementDirection = ChooseFromSymetricFlagella(movementOrganelles,
                 organelle, maximumMovementDirection);
