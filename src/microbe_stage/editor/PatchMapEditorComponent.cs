--- conflicted
+++ resolved
@@ -201,184 +201,4 @@
         // Just in case this didn't get called already. Note that this may result in duplicate calls here
         UpdateShownPatchDetails();
     }
-<<<<<<< HEAD
-
-    /// <summary>
-    ///   Updates patch-specific GUI elements with data from a patch
-    /// </summary>
-    private void UpdatePatchDetails(Patch patch)
-    {
-        patchName.Text = patch.Name.ToString();
-
-        // Biome: {0}
-        patchBiome.Text = string.Format(CultureInfo.CurrentCulture,
-            TranslationServer.Translate("BIOME_LABEL"),
-            patch.BiomeTemplate.Name);
-
-        // {0}-{1}m below sea level
-        patchDepth.Text = new LocalizedString("BELOW_SEA_LEVEL", patch.Depth[0], patch.Depth[1]).ToString();
-        patchPlayerHere.Visible = Editor.CurrentPatch == patch;
-
-        var percentageFormat = TranslationServer.Translate("PERCENTAGE_VALUE");
-        var unitFormat = TranslationServer.Translate("VALUE_WITH_UNIT");
-
-        // Atmospheric gasses
-        var temperature = SimulationParameters.Instance.GetCompound("temperature");
-        patchTemperature.Text = string.Format(CultureInfo.CurrentCulture, unitFormat,
-            patch.Biome.Compounds[temperature].Ambient, temperature.Unit);
-        patchPressure.Text = "20 bar";
-        patchLight.Text = string.Format(CultureInfo.CurrentCulture, percentageFormat,
-            GetCompoundAmount(patch, sunlight.InternalName)) + " lx";
-        patchOxygen.Text = string.Format(CultureInfo.CurrentCulture, percentageFormat,
-            GetCompoundAmount(patch, oxygen.InternalName));
-        patchNitrogen.Text = string.Format(CultureInfo.CurrentCulture, percentageFormat,
-            GetCompoundAmount(patch, nitrogen.InternalName));
-        patchCO2.Text = string.Format(CultureInfo.CurrentCulture, percentageFormat,
-            GetCompoundAmount(patch, carbondioxide.InternalName));
-
-        // Compounds
-        patchHydrogenSulfide.Text = string.Format(CultureInfo.CurrentCulture, percentageFormat,
-            Math.Round(GetCompoundAmount(patch, hydrogensulfide.InternalName), 3));
-        patchAmmonia.Text = string.Format(CultureInfo.CurrentCulture, percentageFormat,
-            Math.Round(GetCompoundAmount(patch, ammonia.InternalName), 3));
-        patchGlucose.Text = string.Format(CultureInfo.CurrentCulture, percentageFormat,
-            Math.Round(GetCompoundAmount(patch, glucose.InternalName), 3));
-        patchPhosphate.Text = string.Format(CultureInfo.CurrentCulture, percentageFormat,
-            Math.Round(GetCompoundAmount(patch, phosphates.InternalName), 3));
-        patchIron.Text = string.Format(CultureInfo.CurrentCulture, percentageFormat,
-            GetCompoundAmount(patch, iron.InternalName));
-
-        var label = speciesListBox.GetItem<CustomRichTextLabel>("SpeciesList");
-        var speciesList = new StringBuilder(100);
-
-        foreach (var species in patch.SpeciesInPatch.Keys)
-        {
-            speciesList.AppendLine(string.Format(CultureInfo.CurrentCulture, TranslationServer.Translate(
-                "SPECIES_WITH_POPULATION"), species.FormattedNameBbCode, patch.GetSpeciesPopulation(species)));
-        }
-
-        label.ExtendedBbcode = speciesList.ToString();
-
-        UpdateConditionDifferencesBetweenPatches(patch, Editor.CurrentPatch);
-    }
-
-    /// <remarks>
-    ///   TODO: this function should be cleaned up by generalizing the adding the increase or decrease icons in order
-    ///   to remove the duplicated logic here
-    /// </remarks>
-    private void UpdateConditionDifferencesBetweenPatches(Patch selectedPatch, Patch currentPatch)
-    {
-        var temperature = SimulationParameters.Instance.GetCompound("temperature");
-        var nextCompound = selectedPatch.Biome.Compounds[temperature].Ambient;
-
-        if (nextCompound > currentPatch.Biome.Compounds[temperature].Ambient)
-        {
-            patchTemperatureSituation.Texture = increaseIcon;
-        }
-        else if (nextCompound < currentPatch.Biome.Compounds[temperature].Ambient)
-        {
-            patchTemperatureSituation.Texture = decreaseIcon;
-        }
-        else
-        {
-            patchTemperatureSituation.Texture = null;
-        }
-
-        nextCompound = selectedPatch.Biome.Compounds[sunlight].Ambient;
-
-        if (nextCompound > currentPatch.Biome.Compounds[sunlight].Ambient)
-        {
-            patchLightSituation.Texture = increaseIcon;
-        }
-        else if (nextCompound < currentPatch.Biome.Compounds[sunlight].Ambient)
-        {
-            patchLightSituation.Texture = decreaseIcon;
-        }
-        else
-        {
-            patchLightSituation.Texture = null;
-        }
-
-        nextCompound = GetCompoundAmount(selectedPatch, hydrogensulfide.InternalName);
-
-        if (nextCompound > GetCompoundAmount(currentPatch, hydrogensulfide.InternalName))
-        {
-            patchHydrogenSulfideSituation.Texture = increaseIcon;
-        }
-        else if (nextCompound < GetCompoundAmount(currentPatch, hydrogensulfide.InternalName))
-        {
-            patchHydrogenSulfideSituation.Texture = decreaseIcon;
-        }
-        else
-        {
-            patchHydrogenSulfideSituation.Texture = null;
-        }
-
-        nextCompound = GetCompoundAmount(selectedPatch, glucose.InternalName);
-
-        if (nextCompound > GetCompoundAmount(currentPatch, glucose.InternalName))
-        {
-            patchGlucoseSituation.Texture = increaseIcon;
-        }
-        else if (nextCompound < GetCompoundAmount(currentPatch, glucose.InternalName))
-        {
-            patchGlucoseSituation.Texture = decreaseIcon;
-        }
-        else
-        {
-            patchGlucoseSituation.Texture = null;
-        }
-
-        nextCompound = GetCompoundAmount(selectedPatch, iron.InternalName);
-
-        if (nextCompound > GetCompoundAmount(currentPatch, iron.InternalName))
-        {
-            patchIronSituation.Texture = increaseIcon;
-        }
-        else if (nextCompound < GetCompoundAmount(currentPatch, iron.InternalName))
-        {
-            patchIronSituation.Texture = decreaseIcon;
-        }
-        else
-        {
-            patchIronSituation.Texture = null;
-        }
-
-        nextCompound = GetCompoundAmount(selectedPatch, ammonia.InternalName);
-
-        if (nextCompound > GetCompoundAmount(currentPatch, ammonia.InternalName))
-        {
-            patchAmmoniaSituation.Texture = increaseIcon;
-        }
-        else if (nextCompound < GetCompoundAmount(currentPatch, ammonia.InternalName))
-        {
-            patchAmmoniaSituation.Texture = decreaseIcon;
-        }
-        else
-        {
-            patchAmmoniaSituation.Texture = null;
-        }
-
-        nextCompound = GetCompoundAmount(selectedPatch, phosphates.InternalName);
-
-        if (nextCompound > GetCompoundAmount(currentPatch, phosphates.InternalName))
-        {
-            patchPhosphateSituation.Texture = increaseIcon;
-        }
-        else if (nextCompound < GetCompoundAmount(currentPatch, phosphates.InternalName))
-        {
-            patchPhosphateSituation.Texture = decreaseIcon;
-        }
-        else
-        {
-            patchPhosphateSituation.Texture = null;
-        }
-    }
-
-    private void MoveToPatchClicked()
-    {
-        SetPlayerPatch(mapDrawer.SelectedPatch);
-    }
-=======
->>>>>>> d15e0a63
 }