--- conflicted
+++ resolved
@@ -1958,12 +1958,8 @@
             return;
         }
 
-<<<<<<< HEAD
-        organelleUpgradeGUI.OpenForOrganelle(targetOrganelle, upgradeGUI ?? string.Empty, this, Editor.CurrentGame);
-=======
         organelleUpgradeGUI.OpenForOrganelle(
-            targetOrganelle, upgradeGUI ?? string.Empty, this, Editor, CostMultiplier);
->>>>>>> 04e41bf7
+            targetOrganelle, upgradeGUI ?? string.Empty, this, Editor, CostMultiplier, Editor.CurrentGame);
     }
 
     /// <summary>
