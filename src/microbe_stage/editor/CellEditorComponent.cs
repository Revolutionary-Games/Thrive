﻿using System;
using System.Collections.Generic;
using System.Globalization;
using System.Linq;
using AutoEvo;
using DefaultEcs;
using Godot;
using Newtonsoft.Json;
using Systems;

/// <summary>
///   The cell editor component combining the organelle and other editing logic with the GUI for it
/// </summary>
[SceneLoadedClass("res://src/microbe_stage/editor/CellEditorComponent.tscn")]
public partial class CellEditorComponent :
    HexEditorComponentBase<ICellEditorData, CombinedEditorAction, EditorAction, OrganelleTemplate, CellType>,
    ICellEditorComponent, IGodotEarlyNodeResolve
{
    [Export]
    public bool IsMulticellularEditor;

    [Export]
    public NodePath? TopPanelPath;

    [Export]
    public NodePath DayButtonPath = null!;

    [Export]
    public NodePath NightButtonPath = null!;

    [Export]
    public NodePath AverageLightButtonPath = null!;

    [Export]
    public NodePath CurrentLightButtonPath = null!;

    [Export]
    public NodePath TabButtonsPath = null!;

    [Export]
    public NodePath StructureTabButtonPath = null!;

    [Export]
    public NodePath AppearanceTabButtonPath = null!;

    [Export]
    public NodePath BehaviourTabButtonPath = null!;

    [Export]
    public NodePath StructureTabPath = null!;

    [Export]
    public NodePath AppearanceTabPath = null!;

    [Export]
    public NodePath BehaviourTabPath = null!;

    [Export]
    public NodePath PartsSelectionContainerPath = null!;

    [Export]
    public NodePath MembraneTypeSelectionPath = null!;

    [Export]
    public NodePath SizeLabelPath = null!;

    [Export]
    public NodePath OrganismStatisticsPath = null!;

    [Export]
    public NodePath SpeedLabelPath = null!;

    [Export]
    public NodePath RotationSpeedLabelPath = null!;

    [Export]
    public NodePath HpLabelPath = null!;

    [Export]
    public NodePath StorageLabelPath = null!;

    [Export]
    public NodePath DigestionSpeedLabelPath = null!;

    [Export]
    public NodePath DigestionEfficiencyLabelPath = null!;

    [Export]
    public NodePath GenerationLabelPath = null!;

    [Export]
    public NodePath AutoEvoPredictionPanelPath = null!;

    [Export]
    public NodePath TotalPopulationLabelPath = null!;

    [Export]
    public NodePath AutoEvoPredictionFailedLabelPath = null!;

    [Export]
    public NodePath WorstPatchLabelPath = null!;

    [Export]
    public NodePath BestPatchLabelPath = null!;

    [Export]
    public NodePath MembraneColorPickerPath = null!;

    [Export]
    public NodePath ATPBalancePanelPath = null!;

    [Export]
    public NodePath ATPBalanceLabelPath = null!;

    [Export]
    public NodePath ATPProductionLabelPath = null!;

    [Export]
    public NodePath ATPConsumptionLabelPath = null!;

    [Export]
    public NodePath ATPProductionBarPath = null!;

    [Export]
    public NodePath ATPConsumptionBarPath = null!;

    [Export]
    public NodePath RigiditySliderPath = null!;

    [Export]
    public NodePath NegativeAtpPopupPath = null!;

    [Export]
    public NodePath OrganelleMenuPath = null!;

    [Export]
    public NodePath CompoundBalancePath = null!;

    [Export]
    public NodePath AutoEvoPredictionExplanationPopupPath = null!;

    [Export]
    public NodePath AutoEvoPredictionExplanationLabelPath = null!;

    [Export]
    public NodePath OrganelleUpgradeGUIPath = null!;

    [Export]
    public NodePath RightPanelScrollContainerPath = null!;

#pragma warning disable CA2213

    // Light level controls
    private Control topPanel = null!;
    private Button dayButton = null!;
    private Button nightButton = null!;
    private Button averageLightButton = null!;
    private Button currentLightButton = null!;

    // Selection menu tab selector buttons
    private Button structureTabButton = null!;
    private Button appearanceTabButton = null!;
    private Button behaviourTabButton = null!;

    private PanelContainer structureTab = null!;
    private PanelContainer appearanceTab = null!;

    [JsonProperty]
    [AssignOnlyChildItemsOnDeserialize]
    private BehaviourEditorSubComponent behaviourEditor = null!;

    private VBoxContainer partsSelectionContainer = null!;
    private CollapsibleList membraneTypeSelection = null!;

    [JsonProperty]
    [AssignOnlyChildItemsOnDeserialize]
    private CellStatsIndicator sizeLabel = null!;

    [JsonProperty]
    [AssignOnlyChildItemsOnDeserialize]
    private CellStatsIndicator speedLabel = null!;

    [JsonProperty]
    [AssignOnlyChildItemsOnDeserialize]
    private CellStatsIndicator rotationSpeedLabel = null!;

    [JsonProperty]
    [AssignOnlyChildItemsOnDeserialize]
    private CellStatsIndicator hpLabel = null!;

    [JsonProperty]
    [AssignOnlyChildItemsOnDeserialize]
    private CellStatsIndicator storageLabel = null!;

    [JsonProperty]
    [AssignOnlyChildItemsOnDeserialize]
    private CellStatsIndicator digestionSpeedLabel = null!;

    [JsonProperty]
    [AssignOnlyChildItemsOnDeserialize]
    private CellStatsIndicator digestionEfficiencyLabel = null!;

    private Label generationLabel = null!;

    private CellStatsIndicator totalPopulationLabel = null!;
    private Label autoEvoPredictionFailedLabel = null!;
    private Label bestPatchLabel = null!;
    private Label worstPatchLabel = null!;

    private Control autoEvoPredictionPanel = null!;

    private Slider rigiditySlider = null!;
    private TweakedColourPicker membraneColorPicker = null!;

    private Control atpBalancePanel = null!;
    private Label atpBalanceLabel = null!;
    private Label atpProductionLabel = null!;
    private Label atpConsumptionLabel = null!;
    private SegmentedBar atpProductionBar = null!;
    private SegmentedBar atpConsumptionBar = null!;

    private CustomConfirmationDialog negativeAtpPopup = null!;

    private OrganellePopupMenu organelleMenu = null!;
    private OrganelleUpgradeGUI organelleUpgradeGUI = null!;

    private CompoundBalanceDisplay compoundBalance = null!;

    private CustomWindow autoEvoPredictionExplanationPopup = null!;
    private CustomRichTextLabel autoEvoPredictionExplanationLabel = null!;

    private ScrollContainer rightPanelScrollContainer = null!;

    private PackedScene organelleSelectionButtonScene = null!;

    private Spatial? cellPreviewVisualsRoot;
#pragma warning restore CA2213

    private OrganelleDefinition protoplasm = null!;
    private OrganelleDefinition nucleus = null!;
    private OrganelleDefinition bindingAgent = null!;
    private OrganelleDefinition flagellum = null!;

    private Compound sunlight = null!;

    private EnergyBalanceInfo? energyBalanceInfo;

    private string? bestPatchName;

    private long bestPatchPopulation;

    private string? worstPatchName;

    private long worstPatchPopulation;

    private Dictionary<OrganelleDefinition, MicrobePartSelection> placeablePartSelectionElements = new();

    private Dictionary<OrganelleDefinition, MicrobePartSelection> allPartSelectionElements = new();

    private Dictionary<MembraneType, MicrobePartSelection> membraneSelectionElements = new();

    [JsonProperty]
    private SelectionMenuTab selectedSelectionMenuTab = SelectionMenuTab.Structure;

    [JsonProperty]
    private LightLevelOption selectedLightLevelOption = LightLevelOption.Current;

    private bool? autoEvoPredictionRunSuccessful;
    private PendingAutoEvoPrediction? waitingForPrediction;
    private LocalizedStringBuilder? predictionDetailsText;

    /// <summary>
    ///   The new to set on the species (or cell type) after exiting (if null, no change)
    /// </summary>
    /// <remarks>
    ///   <para>
    ///     This is now nullable to make loading older saves with the new editor data structures easier
    ///   </para>
    /// </remarks>
    [JsonProperty]
    private string newName = "unset";

    /// <summary>
    ///   We're taking advantage of the available membrane and organelle system already present in the microbe stage
    ///   for the membrane preview.
    /// </summary>
    private MicrobeVisualOnlySimulation? previewSimulation;

    private MicrobeSpecies? previewMicrobeSpecies;
    private Entity previewMicrobe;

    [JsonProperty]
    private Color colour;

    [JsonProperty]
    private float rigidity;

    /// <summary>
    ///   To not have to recreate this object for each place / remove this is a cached clone of editedSpecies to which
    ///   current editor changes are applied for simulating what effect they would have on the population.
    /// </summary>
    private MicrobeSpecies? cachedAutoEvoPredictionSpecies;

    /// <summary>
    ///   This is the container that has the edited organelles in
    ///   it. This is populated when entering and used to update the
    ///   player's species template on exit.
    /// </summary>
    [JsonProperty]
    private OrganelleLayout<OrganelleTemplate> editedMicrobeOrganelles = null!;

    /// <summary>
    ///   When this is true, on next process this will handle added and removed organelles and update stats etc.
    ///   This is done to make adding a bunch of organelles at once more efficient.
    /// </summary>
    private bool organelleDataDirty = true;

    /// <summary>
    ///   Similar to organelleDataDirty but with the exception that this is only set false when the editor
    ///   membrane mesh has been redone. Used so the membrane doesn't have to be rebuild everytime when
    ///   switching back and forth between structure and membrane tab (without editing organelle placements).
    /// </summary>
    private bool microbeVisualizationOrganellePositionsAreDirty = true;

    private bool microbePreviewMode;

    public enum SelectionMenuTab
    {
        Structure,
        Membrane,
        Behaviour,
    }

    public enum LightLevelOption
    {
        Day,
        Night,
        Average,
        Current,
    }

    /// <summary>
    ///   The selected membrane rigidity
    /// </summary>
    [JsonIgnore]
    public float Rigidity
    {
        get => rigidity;
        set
        {
            rigidity = value;

            if (previewMicrobeSpecies == null)
                return;

            previewMicrobeSpecies.MembraneRigidity = value;

            if (previewMicrobe.IsAlive)
                previewSimulation!.ApplyMicrobeRigidity(previewMicrobe, previewMicrobeSpecies.MembraneRigidity);
        }
    }

    /// <summary>
    ///   Selected membrane type for the species
    /// </summary>
    [JsonProperty]
    public MembraneType Membrane { get; private set; } = null!;

    /// <summary>
    ///   Current selected colour for the species.
    /// </summary>
    [JsonIgnore]
    public Color Colour
    {
        get => colour;
        set
        {
            colour = value;

            if (previewMicrobeSpecies == null)
                return;

            previewMicrobeSpecies.Colour = value;

            if (previewMicrobe.IsAlive)
                previewSimulation!.ApplyMicrobeColour(previewMicrobe, previewMicrobeSpecies.Colour);
        }
    }

    /// <summary>
    ///   The name of organelle type that is selected to be placed
    /// </summary>
    [JsonIgnore]
    public string? ActiveActionName
    {
        get => activeActionName;
        set
        {
            if (value != activeActionName)
            {
                TutorialState?.SendEvent(TutorialEventType.MicrobeEditorOrganelleToPlaceChanged,
                    new StringEventArgs(value), this);
            }

            activeActionName = value;
        }
    }

    /// <summary>
    ///   If this is enabled the editor will show how the edited cell would look like in the environment with
    ///   parameters set in the editor. Editing hexes is disabled during this (with the exception of undo/redo).
    /// </summary>
    public bool MicrobePreviewMode
    {
        get => microbePreviewMode;
        set
        {
            microbePreviewMode = value;

            if (cellPreviewVisualsRoot != null)
                cellPreviewVisualsRoot.Visible = value;

            // Need to reapply the species as changes to it are ignored when the appearance tab is not shown
            UpdateCellVisualization();

            placedHexes.ForEach(entry => entry.Visible = !MicrobePreviewMode);
            placedModels.ForEach(entry => entry.Visible = !MicrobePreviewMode);
        }
    }

    [JsonIgnore]
    public bool HasNucleus => PlacedUniqueOrganelles.Any(d => d == nucleus);

    [JsonIgnore]
    public override bool HasIslands => editedMicrobeOrganelles.GetIslandHexes().Count > 0;

    /// <summary>
    ///   Number of organelles in the microbe
    /// </summary>
    [JsonIgnore]
    public int MicrobeSize => editedMicrobeOrganelles.Organelles.Count;

    /// <summary>
    ///   Number of hexes in the microbe
    /// </summary>
    [JsonIgnore]
    public int MicrobeHexSize
    {
        get
        {
            int result = 0;

            foreach (var organelle in editedMicrobeOrganelles.Organelles)
            {
                result += organelle.Definition.HexCount;
            }

            return result;
        }
    }

    [JsonIgnore]
    public TutorialState? TutorialState { get; set; }

    public IEnumerable<OrganelleDefinition> PlacedUniqueOrganelles => editedMicrobeOrganelles
        .Where(p => p.Definition.Unique)
        .Select(p => p.Definition);

    [JsonIgnore]
    public override bool ShowFinishButtonWarning
    {
        get
        {
            if (base.ShowFinishButtonWarning)
                return true;

            if (IsNegativeAtpProduction())
                return true;

            if (HasIslands)
                return true;

            return false;
        }
    }

    [JsonIgnore]
    public bool NodeReferencesResolved { get; private set; }

    protected override bool ForceHideHover => MicrobePreviewMode;

    private float CostMultiplier =>
        (IsMulticellularEditor ? Constants.MULTICELLULAR_EDITOR_COST_FACTOR : 1.0f) *
        Editor.CurrentGame.GameWorld.WorldSettings.MPMultiplier;

    public static void UpdateOrganelleDisplayerTransform(SceneDisplayer organelleModel, OrganelleTemplate organelle)
    {
        organelleModel.Transform = new Transform(MathUtils.CreateRotationForOrganelle(1 * organelle.Orientation),
            organelle.OrganelleModelPosition);

        organelleModel.Scale = new Vector3(Constants.DEFAULT_HEX_SIZE, Constants.DEFAULT_HEX_SIZE,
            Constants.DEFAULT_HEX_SIZE);
    }

    /// <summary>
    ///   Updates the organelle model displayer to have the specified scene in it
    /// </summary>
    public static void UpdateOrganellePlaceHolderScene(SceneDisplayer organelleModel,
        string displayScene, OrganelleDefinition definition, int renderPriority)
    {
        organelleModel.Scene = displayScene;
        var material = organelleModel.GetMaterial(definition.DisplaySceneModelPath);
        if (material != null)
        {
            material.RenderPriority = renderPriority;
        }
    }

    public override void _Ready()
    {
        base._Ready();

        ResolveNodeReferences();

        // This works only after this is attached to the scene tree
        var tabButtons = GetNode<TabButtons>(TabButtonsPath);
        structureTabButton = GetNode<Button>(tabButtons.GetAdjustedButtonPath(TabButtonsPath, StructureTabButtonPath));
        appearanceTabButton =
            GetNode<Button>(tabButtons.GetAdjustedButtonPath(TabButtonsPath, AppearanceTabButtonPath));
        behaviourTabButton = GetNode<Button>(tabButtons.GetAdjustedButtonPath(TabButtonsPath, BehaviourTabButtonPath));

        // Hidden in the Godot editor to make selecting other things easier
        organelleUpgradeGUI.Visible = true;

        atpProductionBar.SelectedType = SegmentedBar.Type.ATP;
        atpProductionBar.IsProduction = true;
        atpConsumptionBar.SelectedType = SegmentedBar.Type.ATP;

        protoplasm = SimulationParameters.Instance.GetOrganelleType("protoplasm");
        nucleus = SimulationParameters.Instance.GetOrganelleType("nucleus");
        bindingAgent = SimulationParameters.Instance.GetOrganelleType("bindingAgent");
        flagellum = SimulationParameters.Instance.GetOrganelleType("flagellum");

        organelleSelectionButtonScene =
            GD.Load<PackedScene>("res://src/microbe_stage/editor/MicrobePartSelection.tscn");

        sunlight = SimulationParameters.Instance.GetCompound("sunlight");

        SetupMicrobePartSelections();

        ApplySelectionMenuTab();
        RegisterTooltips();
    }

    public override void ResolveNodeReferences()
    {
        if (NodeReferencesResolved)
            return;

        base.ResolveNodeReferences();

        NodeReferencesResolved = true;

        topPanel = GetNode<Control>(TopPanelPath);
        dayButton = GetNode<Button>(DayButtonPath);
        nightButton = GetNode<Button>(NightButtonPath);
        averageLightButton = GetNode<Button>(AverageLightButtonPath);
        currentLightButton = GetNode<Button>(CurrentLightButtonPath);

        structureTab = GetNode<PanelContainer>(StructureTabPath);

        appearanceTab = GetNode<PanelContainer>(AppearanceTabPath);

        behaviourEditor = GetNode<BehaviourEditorSubComponent>(BehaviourTabPath);

        partsSelectionContainer = GetNode<VBoxContainer>(PartsSelectionContainerPath);
        membraneTypeSelection = GetNode<CollapsibleList>(MembraneTypeSelectionPath);

        sizeLabel = GetNode<CellStatsIndicator>(SizeLabelPath);
        speedLabel = GetNode<CellStatsIndicator>(SpeedLabelPath);
        rotationSpeedLabel = GetNode<CellStatsIndicator>(RotationSpeedLabelPath);
        hpLabel = GetNode<CellStatsIndicator>(HpLabelPath);
        storageLabel = GetNode<CellStatsIndicator>(StorageLabelPath);
        digestionSpeedLabel = GetNode<CellStatsIndicator>(DigestionSpeedLabelPath);
        digestionEfficiencyLabel = GetNode<CellStatsIndicator>(DigestionEfficiencyLabelPath);
        generationLabel = GetNode<Label>(GenerationLabelPath);
        totalPopulationLabel = GetNode<CellStatsIndicator>(TotalPopulationLabelPath);
        autoEvoPredictionFailedLabel = GetNode<Label>(AutoEvoPredictionFailedLabelPath);
        worstPatchLabel = GetNode<Label>(WorstPatchLabelPath);
        bestPatchLabel = GetNode<Label>(BestPatchLabelPath);

        autoEvoPredictionPanel = GetNode<Control>(AutoEvoPredictionPanelPath);

        rigiditySlider = GetNode<Slider>(RigiditySliderPath);
        membraneColorPicker = GetNode<TweakedColourPicker>(MembraneColorPickerPath);

        atpBalancePanel = GetNode<Control>(ATPBalancePanelPath);
        atpBalanceLabel = GetNode<Label>(ATPBalanceLabelPath);
        atpProductionLabel = GetNode<Label>(ATPProductionLabelPath);
        atpConsumptionLabel = GetNode<Label>(ATPConsumptionLabelPath);
        atpProductionBar = GetNode<SegmentedBar>(ATPProductionBarPath);
        atpConsumptionBar = GetNode<SegmentedBar>(ATPConsumptionBarPath);

        negativeAtpPopup = GetNode<CustomConfirmationDialog>(NegativeAtpPopupPath);
        organelleMenu = GetNode<OrganellePopupMenu>(OrganelleMenuPath);
        organelleUpgradeGUI = GetNode<OrganelleUpgradeGUI>(OrganelleUpgradeGUIPath);

        rightPanelScrollContainer = GetNode<ScrollContainer>(RightPanelScrollContainerPath);

        compoundBalance = GetNode<CompoundBalanceDisplay>(CompoundBalancePath);

        autoEvoPredictionExplanationPopup = GetNode<CustomWindow>(AutoEvoPredictionExplanationPopupPath);
        autoEvoPredictionExplanationLabel = GetNode<CustomRichTextLabel>(AutoEvoPredictionExplanationLabelPath);
    }

    public override void Init(ICellEditorData owningEditor, bool fresh)
    {
        base.Init(owningEditor, fresh);

        if (!IsMulticellularEditor)
        {
            behaviourEditor.Init(owningEditor, fresh);
        }

        // Visual simulation is needed very early when loading a save
        previewSimulation = new MicrobeVisualOnlySimulation();

        cellPreviewVisualsRoot = new Spatial
        {
            Name = "CellPreviewVisuals",
        };

        Editor.RootOfDynamicallySpawned.AddChild(cellPreviewVisualsRoot);

        previewSimulation.Init(cellPreviewVisualsRoot);

        var newLayout = new OrganelleLayout<OrganelleTemplate>(OnOrganelleAdded, OnOrganelleRemoved);

        if (fresh)
        {
            editedMicrobeOrganelles = newLayout;
        }
        else
        {
            // We assume that the loaded save layout did not have anything weird set for the callbacks as we
            // do this rather than use SaveApplyHelpers
            foreach (var editedMicrobeOrganelle in editedMicrobeOrganelles)
            {
                newLayout.Add(editedMicrobeOrganelle);
            }

            editedMicrobeOrganelles = newLayout;

            if (Editor.EditedCellProperties != null)
            {
                UpdateGUIAfterLoadingSpecies(Editor.EditedBaseSpecies, Editor.EditedCellProperties);
                CreatePreviewMicrobeIfNeeded();
                UpdateArrow(false);
            }
            else
            {
                GD.Print("Loaded cell editor with no cell to edit set");
            }
        }

        // Send info to the GUI about the organelle effectiveness in the current patch
        CalculateOrganelleEffectivenessInCurrentPatch();

        UpdateCancelButtonVisibility();

        if (IsMulticellularEditor)
        {
            componentBottomLeftButtons.HandleRandomSpeciesName = false;
            componentBottomLeftButtons.UseSpeciesNameValidation = false;

            // TODO: implement random cell type name generator
            componentBottomLeftButtons.ShowRandomizeButton = false;

            componentBottomLeftButtons.SetNamePlaceholder(TranslationServer.Translate("CELL_TYPE_NAME"));

            autoEvoPredictionPanel.Visible = false;

            // In multicellular the body plan editor handles this
            behaviourTabButton.Visible = false;
            behaviourEditor.Visible = false;
        }

        UpdateMicrobePartSelections();

        // After the if multicellular check so the tooltip cost factors are correct
        // on changing editor types, as tooltip manager is persistent while the game is running
        UpdateMPCost();

        UpdateOrganelleUnlockTooltips();

        // Do this here as we know the editor and hence world settings have been initialised by now
        UpdateOrganelleLAWKSettings();

        topPanel.Visible = Editor.CurrentGame.GameWorld.WorldSettings.DayNightCycleEnabled &&
            Editor.CurrentPatch.GetCompoundAmount(sunlight, CompoundAmountType.Maximum) > 0.0f;

        ApplySymmetryForCurrentOrganelle();
    }

    public override void _Process(float delta)
    {
        if (cellPreviewVisualsRoot == null)
            throw new InvalidOperationException("This editor component is not initialized");

        base._Process(delta);

        if (!Visible)
            return;

        var debugOverlay = DebugOverlays.Instance;

        if (debugOverlay.PerformanceMetricsVisible)
        {
            var roughCount = Editor.RootOfDynamicallySpawned.GetChildCount();
            debugOverlay.ReportEntities(roughCount, 0);
        }

        CheckRunningAutoEvoPrediction();

        if (organelleDataDirty)
        {
            OnOrganellesChanged();
            organelleDataDirty = false;
        }

        // Process microbe visuals preview when it is visible
        if (cellPreviewVisualsRoot.Visible)
        {
            // Init being called is checked at the start of this method
            previewSimulation!.ProcessAll(delta);
        }

        // Show the organelle that is about to be placed
        if (Editor.ShowHover && !MicrobePreviewMode)
        {
            GetMouseHex(out int q, out int r);

            OrganelleDefinition? shownOrganelle = null;

            var effectiveSymmetry = Symmetry;

            if (MovingPlacedHex == null && ActiveActionName != null)
            {
                // Can place stuff at all?
                isPlacementProbablyValid = IsValidPlacement(new OrganelleTemplate(
                    GetOrganelleDefinition(ActiveActionName), new Hex(q, r), placementRotation));

                shownOrganelle = SimulationParameters.Instance.GetOrganelleType(ActiveActionName);
            }
            else if (MovingPlacedHex != null)
            {
                isPlacementProbablyValid = IsMoveTargetValid(new Hex(q, r), placementRotation, MovingPlacedHex);
                shownOrganelle = MovingPlacedHex.Definition;

                if (!Settings.Instance.MoveOrganellesWithSymmetry)
                    effectiveSymmetry = HexEditorSymmetry.None;
            }

            if (shownOrganelle != null)
            {
                HashSet<(Hex Hex, int Orientation)> hoveredHexes = new();

                if (!componentBottomLeftButtons.SymmetryEnabled)
                    effectiveSymmetry = HexEditorSymmetry.None;

                RunWithSymmetry(q, r,
                    (finalQ, finalR, rotation) =>
                    {
                        RenderHighlightedOrganelle(finalQ, finalR, rotation, shownOrganelle);
                        hoveredHexes.Add((new Hex(finalQ, finalR), rotation));
                    }, effectiveSymmetry);

                MouseHoverPositions = hoveredHexes.ToList();
            }
        }
    }

    public override void OnEditorSpeciesSetup(Species species)
    {
        base.OnEditorSpeciesSetup(species);

        // For multicellular the cell editor is initialized before a cell type to edit is selected so we skip
        // the logic here the first time this is called too early
        if (Editor.EditedCellProperties == null && IsMulticellularEditor)
            return;

        if (IsMulticellularEditor)
        {
            // Prepare for second use in multicellular editor
            editedMicrobeOrganelles.Clear();
        }
        else if (editedMicrobeOrganelles.Count > 0)
        {
            GD.PrintErr("Reusing cell editor without marking it for multicellular is not meant to be done");
        }

        // We set these here to make sure these are ready in the organelle add callbacks (even though currently
        // that just marks things dirty and we update our stats on the next _Process call)
        Membrane = Editor.EditedCellProperties!.MembraneType;
        Rigidity = Editor.EditedCellProperties.MembraneRigidity;
        Colour = Editor.EditedCellProperties.Colour;

        if (!IsMulticellularEditor)
            behaviourEditor.OnEditorSpeciesSetup(species);

        // Get the species organelles to be edited. This also updates the placeholder hexes
        foreach (var organelle in Editor.EditedCellProperties.Organelles.Organelles)
        {
            editedMicrobeOrganelles.Add((OrganelleTemplate)organelle.Clone());
        }

        newName = Editor.EditedCellProperties.FormattedName;

        UpdateGUIAfterLoadingSpecies(Editor.EditedBaseSpecies, Editor.EditedCellProperties);

        // Setup the display cell
        CreatePreviewMicrobeIfNeeded();

        UpdateArrow(false);
    }

    public override void OnFinishEditing()
    {
        OnFinishEditing(true);
    }

    public void OnFinishEditing(bool shouldUpdatePosition)
    {
        var editedSpecies = Editor.EditedBaseSpecies;
        var editedProperties = Editor.EditedCellProperties;

        if (editedProperties == null)
        {
            GD.Print("Cell editor skip applying changes as no target cell properties set");
            return;
        }

        // Apply changes to the species organelles
        // It is easiest to just replace all
        editedProperties.Organelles.Clear();

        foreach (var organelle in editedMicrobeOrganelles.Organelles)
        {
            var organelleToAdd = (OrganelleTemplate)organelle.Clone();
            editedProperties.Organelles.Add(organelleToAdd);
        }

        if (shouldUpdatePosition)
            editedProperties.RepositionToOrigin();

        // Update bacteria status
        editedProperties.IsBacteria = !HasNucleus;

        editedProperties.UpdateNameIfValid(newName);

        if (!IsMulticellularEditor)
        {
            editedSpecies.UpdateInitialCompounds();

            GD.Print("MicrobeEditor: updated organelles for species: ", editedSpecies.FormattedName);

            behaviourEditor.OnFinishEditing();
        }
        else
        {
            GD.Print("MicrobeEditor: updated organelles for cell: ", editedProperties.FormattedName);
        }

        // Update membrane
        editedProperties.MembraneType = Membrane;
        editedProperties.Colour = Colour;
        editedProperties.MembraneRigidity = Rigidity;
    }

    public override void SetEditorWorldTabSpecificObjectVisibility(bool shown)
    {
        if (cellPreviewVisualsRoot == null)
            throw new InvalidOperationException("This component is not initialized yet");

        base.SetEditorWorldTabSpecificObjectVisibility(shown && !MicrobePreviewMode);

        cellPreviewVisualsRoot.Visible = shown && MicrobePreviewMode;
    }

    public override bool CanFinishEditing(IEnumerable<EditorUserOverride> userOverrides)
    {
        var editorUserOverrides = userOverrides.ToList();
        if (!base.CanFinishEditing(editorUserOverrides))
            return false;

        if (editorUserOverrides.Contains(EditorUserOverride.NotProducingEnoughATP))
            return true;

        // Show warning popup if trying to exit with negative atp production
        // Not shown in multicellular as the popup happens in kind of a weird place
        if (!IsMulticellularEditor && IsNegativeAtpProduction())
        {
            negativeAtpPopup.PopupCenteredShrink();
            return false;
        }

        // This is triggered when no changes have been made
        if (Editor.MutationPoints == Constants.BASE_MUTATION_POINTS)
        {
            TutorialState tutorialState = Editor.CurrentGame.TutorialState;

            if (tutorialState.Enabled)
            {
                tutorialState.SendEvent(TutorialEventType.MicrobeEditorNoChangesMade, EventArgs.Empty, this);

                if (tutorialState.TutorialActive())
                    return false;
            }
        }

        return true;
    }

    /// <summary>
    ///   Report that the current patch used in the editor has changed
    /// </summary>
    /// <param name="patch">The patch that is set</param>
    public void OnCurrentPatchUpdated(Patch patch)
    {
        _ = patch;

        ApplyLightLevelOption();
        CalculateOrganelleEffectivenessInCurrentPatch();
        UpdatePatchDependentBalanceData();
    }

    public void UpdatePatchDependentBalanceData()
    {
        // Skip if not opened in the multicellular editor
        if (IsMulticellularEditor && editedMicrobeOrganelles.Organelles.Count < 1)
            return;

        topPanel.Visible = Editor.CurrentGame.GameWorld.WorldSettings.DayNightCycleEnabled &&
            Editor.CurrentPatch.GetCompoundAmount(sunlight.InternalName, CompoundAmountType.Maximum) > 0.0f;

        // Calculate and send energy balance and compound balance to the GUI
        CalculateEnergyAndCompoundBalance(editedMicrobeOrganelles.Organelles, Membrane);
    }

    /// <summary>
    ///   Calculates the effectiveness of organelles in the current patch (actually the editor biome conditions which
    ///   may have additional modifiers applied)
    /// </summary>
    public void CalculateOrganelleEffectivenessInCurrentPatch()
    {
        var organelles = SimulationParameters.Instance.GetAllOrganelles();

        var result =
            ProcessSystem.ComputeOrganelleProcessEfficiencies(organelles, Editor.CurrentPatch.Biome,
                CompoundAmountType.Current);

        UpdateOrganelleEfficiencies(result);
    }

    /// <summary>
    ///   Wipes clean the current cell.
    /// </summary>
    public void CreateNewMicrobe()
    {
        if (!Editor.FreeBuilding)
            throw new InvalidOperationException("can't reset cell when not freebuilding");

        var oldEditedMicrobeOrganelles = new OrganelleLayout<OrganelleTemplate>();
        var oldMembrane = Membrane;

        foreach (var organelle in editedMicrobeOrganelles)
        {
            oldEditedMicrobeOrganelles.Add(organelle);
        }

        var data = new NewMicrobeActionData(oldEditedMicrobeOrganelles, oldMembrane, Rigidity, Colour,
            behaviourEditor.Behaviour ?? throw new Exception("Behaviour not initialized"));

        var action =
            new SingleEditorAction<NewMicrobeActionData>(DoNewMicrobeAction, UndoNewMicrobeAction, data);

        Editor.EnqueueAction(action);
    }

    public void OnMembraneSelected(string membraneName)
    {
        var membrane = SimulationParameters.Instance.GetMembrane(membraneName);

        if (Membrane.Equals(membrane))
            return;

        var action = new SingleEditorAction<MembraneActionData>(DoMembraneChangeAction, UndoMembraneChangeAction,
            new MembraneActionData(Membrane, membrane)
            {
                CostMultiplier = CostMultiplier,
            });

        Editor.EnqueueAction(action);

        // In case the action failed, we need to make sure the membrane buttons are updated properly
        UpdateMembraneButtons(Membrane.InternalName);
    }

    public void OnRigidityChanged(int desiredRigidity)
    {
        int previousRigidity = (int)Math.Round(Rigidity * Constants.MEMBRANE_RIGIDITY_SLIDER_TO_VALUE_RATIO);

        if (MovingPlacedHex != null)
        {
            Editor.OnActionBlockedWhileMoving();
            UpdateRigiditySlider(previousRigidity);
            return;
        }

        if (previousRigidity == desiredRigidity)
            return;

        int costPerStep = (int)Math.Min(Constants.MEMBRANE_RIGIDITY_COST_PER_STEP * CostMultiplier, 100);

        var data = new RigidityActionData(desiredRigidity / Constants.MEMBRANE_RIGIDITY_SLIDER_TO_VALUE_RATIO, Rigidity)
        {
            CostMultiplier = CostMultiplier,
        };

        var cost = Editor.WhatWouldActionsCost(new[] { data });

        if (cost > Editor.MutationPoints)
        {
            int stepsToCutOff = (int)Math.Ceiling((float)(cost - Editor.MutationPoints) / costPerStep);
            data.NewRigidity -= (desiredRigidity - previousRigidity > 0 ? 1 : -1) * stepsToCutOff /
                Constants.MEMBRANE_RIGIDITY_SLIDER_TO_VALUE_RATIO;

            // Action is enqueued or canceled here, so we don't need to go on.
            UpdateRigiditySlider((int)Math.Round(data.NewRigidity * Constants.MEMBRANE_RIGIDITY_SLIDER_TO_VALUE_RATIO));
            return;
        }

        var action = new SingleEditorAction<RigidityActionData>(DoRigidityChangeAction, UndoRigidityChangeAction, data);

        Editor.EnqueueAction(action);
    }

    /// <summary>
    ///   Show options for the organelle under the cursor
    /// </summary>
    /// <returns>True when this was able to do something and consume the keypress</returns>
    [RunOnKeyDown("e_secondary")]
    public bool ShowOrganelleOptions()
    {
        // Need to prevent this from running when not visible to not conflict in an editor with multiple tabs
        if (MicrobePreviewMode || !Visible)
            return false;

        // Can't open organelle popup menu while moving something
        if (MovingPlacedHex != null)
        {
            Editor.OnActionBlockedWhileMoving();
            return true;
        }

        GetMouseHex(out int q, out int r);

        // This is a list to preserve order, Distinct is used later to ensure no duplicate organelles are added
        var organelles = new List<OrganelleTemplate>();

        RunWithSymmetry(q, r, (symmetryQ, symmetryR, _) =>
        {
            var organelle = editedMicrobeOrganelles.GetElementAt(new Hex(symmetryQ, symmetryR));

            if (organelle != null)
                organelles.Add(organelle);
        });

        if (organelles.Count < 1)
            return true;

        ShowOrganelleMenu(organelles.Distinct());
        return true;
    }

    public float CalculateSpeed()
    {
        return MicrobeInternalCalculations.CalculateSpeed(editedMicrobeOrganelles.Organelles, Membrane, Rigidity,
            !HasNucleus);
    }

    public float CalculateRotationSpeed()
    {
        return MicrobeInternalCalculations.CalculateRotationSpeed(editedMicrobeOrganelles.Organelles);
    }

    public float CalculateHitpoints()
    {
        var maxHitpoints = Membrane.Hitpoints +
            (Rigidity * Constants.MEMBRANE_RIGIDITY_HITPOINTS_MODIFIER);

        return maxHitpoints;
    }

    public float GetNominalCapacity()
    {
        return MicrobeInternalCalculations.GetTotalNominalCapacity(editedMicrobeOrganelles);
    }

    public Dictionary<Compound, float> GetAdditionalCapacities()
    {
        return MicrobeInternalCalculations.GetTotalSpecificCapacity(editedMicrobeOrganelles);
    }

    public float CalculateTotalDigestionSpeed()
    {
        return MicrobeInternalCalculations.CalculateTotalDigestionSpeed(editedMicrobeOrganelles);
    }

    public Dictionary<Enzyme, float> CalculateDigestionEfficiencies()
    {
        return MicrobeInternalCalculations.CalculateDigestionEfficiencies(editedMicrobeOrganelles);
    }

    public override void OnLightLevelChanged(float dayLightFraction)
    {
        var maxLightLevel = Editor.CurrentPatch.GetCompoundAmount(sunlight, CompoundAmountType.Maximum);
        var templateMaxLightLevel = Editor.CurrentPatch.GetCompoundAmount(sunlight, CompoundAmountType.Template);

        // Currently, patches whose templates have zero sunlight can be given non-zero sunlight as an instance. But
        // nighttime shaders haven't been created for these patches (specifically the sea floor) so for now we can't
        // reduce light level in such patches without things looking bad. So we have to check the template light level
        // is non-zero too.
        if (maxLightLevel > 0.0f && templateMaxLightLevel > 0.0f)
        {
            camera!.LightLevel = dayLightFraction;
        }
        else
        {
            // Don't change lighting for patches without day/night effects
            camera!.LightLevel = 1.0f;
        }

        CalculateOrganelleEffectivenessInCurrentPatch();
        UpdatePatchDependentBalanceData();
    }

    public bool ApplyOrganelleUpgrade(OrganelleUpgradeActionData actionData)
    {
        actionData.CostMultiplier = CostMultiplier;

        return EnqueueAction(new CombinedEditorAction(new SingleEditorAction<OrganelleUpgradeActionData>(
            DoOrganelleUpgradeAction, UndoOrganelleUpgradeAction,
            actionData)));
    }

    protected override int CalculateCurrentActionCost()
    {
        if (string.IsNullOrEmpty(ActiveActionName) || !Editor.ShowHover)
            return 0;

        var organelleDefinition = SimulationParameters.Instance.GetOrganelleType(ActiveActionName!);

        // Calculated in this order to be consistent with placing unique organelles
        var cost = (int)Math.Min(organelleDefinition.MPCost * CostMultiplier, 100);

        if (MouseHoverPositions == null)
            return cost * Symmetry.PositionCount();

        var positions = MouseHoverPositions.ToList();

        var organelleTemplates = positions
            .Select(h => new OrganelleTemplate(organelleDefinition, h.Hex, h.Orientation)).ToList();

        CombinedEditorAction moveOccupancies;

        if (MovingPlacedHex == null)
        {
            moveOccupancies = GetMultiActionWithOccupancies(positions, organelleTemplates, false);
        }
        else
        {
            moveOccupancies =
                GetMultiActionWithOccupancies(positions.Take(1).ToList(),
                    new List<OrganelleTemplate> { MovingPlacedHex }, true);
        }

        return Editor.WhatWouldActionsCost(moveOccupancies.Data);
    }

    protected override void PerformActiveAction()
    {
        var organelle = ActiveActionName;

        if (AddOrganelle(organelle!))
        {
            // Only trigger tutorial if an organelle was really placed
            TutorialState?.SendEvent(TutorialEventType.MicrobeEditorOrganellePlaced,
                new OrganellePlacedEventArgs(GetOrganelleDefinition(organelle!)), this);
        }
    }

    protected override void PerformMove(int q, int r)
    {
        if (!MoveOrganelle(MovingPlacedHex!, MovingPlacedHex!.Position, new Hex(q, r), MovingPlacedHex.Orientation,
                placementRotation))
        {
            Editor.OnInvalidAction();
        }
    }

    protected override void OnMoveWillSucceed()
    {
        base.OnMoveWillSucceed();

        // Update rigidity slider in case it was disabled
        // TODO: could come up with a bit nicer design here
        int intRigidity = (int)Math.Round(Rigidity * Constants.MEMBRANE_RIGIDITY_SLIDER_TO_VALUE_RATIO);
        UpdateRigiditySlider(intRigidity);
    }

    protected override bool IsMoveTargetValid(Hex position, int rotation, OrganelleTemplate organelle)
    {
        return editedMicrobeOrganelles.CanPlace(organelle.Definition, position, rotation, false);
    }

    protected override void OnCurrentActionCanceled()
    {
        editedMicrobeOrganelles.Add(MovingPlacedHex!);
        MovingPlacedHex = null;
        base.OnCurrentActionCanceled();
    }

    protected override void OnMoveActionStarted()
    {
        editedMicrobeOrganelles.Remove(MovingPlacedHex!);
    }

    protected override OrganelleTemplate? GetHexAt(Hex position)
    {
        return editedMicrobeOrganelles.GetElementAt(position);
    }

    protected override EditorAction? TryCreateRemoveHexAtAction(Hex location, ref int alreadyDeleted)
    {
        var organelleHere = editedMicrobeOrganelles.GetElementAt(location);
        if (organelleHere == null)
            return null;

        // Dont allow deletion of nucleus or the last organelle
        if (organelleHere.Definition == nucleus || MicrobeSize - alreadyDeleted < 2)
            return null;

        // In multicellular binding agents can't be removed
        if (IsMulticellularEditor && organelleHere.Definition == bindingAgent)
            return null;

        ++alreadyDeleted;
        return new SingleEditorAction<OrganelleRemoveActionData>(DoOrganelleRemoveAction, UndoOrganelleRemoveAction,
            new OrganelleRemoveActionData(organelleHere)
            {
                CostMultiplier = CostMultiplier,
            });
    }

    protected override float CalculateEditorArrowZPosition()
    {
        // The calculation falls back to 0 if there are no hexes found in the middle 3 rows
        var highestPointInMiddleRows = 0.0f;

        // Iterate through all organelles
        foreach (var organelle in editedMicrobeOrganelles)
        {
            // Iterate through all hexes
            foreach (var relativeHex in organelle.Definition.Hexes)
            {
                var absoluteHex = relativeHex + organelle.Position;

                // Only consider the middle 3 rows
                if (absoluteHex.Q is < -1 or > 1)
                    continue;

                var cartesian = Hex.AxialToCartesian(absoluteHex);

                // Get the min z-axis (highest point in the editor)
                highestPointInMiddleRows = Mathf.Min(highestPointInMiddleRows, cartesian.z);
            }
        }

        return highestPointInMiddleRows;
    }

    protected override void Dispose(bool disposing)
    {
        if (disposing)
        {
            if (TopPanelPath != null)
            {
                TopPanelPath.Dispose();
                DayButtonPath.Dispose();
                NightButtonPath.Dispose();
                AverageLightButtonPath.Dispose();
                CurrentLightButtonPath.Dispose();
                TabButtonsPath.Dispose();
                StructureTabButtonPath.Dispose();
                AppearanceTabButtonPath.Dispose();
                BehaviourTabButtonPath.Dispose();
                StructureTabPath.Dispose();
                AppearanceTabPath.Dispose();
                BehaviourTabPath.Dispose();
                PartsSelectionContainerPath.Dispose();
                MembraneTypeSelectionPath.Dispose();
                SizeLabelPath.Dispose();
                OrganismStatisticsPath.Dispose();
                SpeedLabelPath.Dispose();
                RotationSpeedLabelPath.Dispose();
                HpLabelPath.Dispose();
                StorageLabelPath.Dispose();
                DigestionSpeedLabelPath.Dispose();
                DigestionEfficiencyLabelPath.Dispose();
                GenerationLabelPath.Dispose();
                AutoEvoPredictionPanelPath.Dispose();
                TotalPopulationLabelPath.Dispose();
                AutoEvoPredictionFailedLabelPath.Dispose();
                WorstPatchLabelPath.Dispose();
                BestPatchLabelPath.Dispose();
                MembraneColorPickerPath.Dispose();
                ATPBalancePanelPath.Dispose();
                ATPBalanceLabelPath.Dispose();
                ATPProductionLabelPath.Dispose();
                ATPConsumptionLabelPath.Dispose();
                ATPProductionBarPath.Dispose();
                ATPConsumptionBarPath.Dispose();
                RigiditySliderPath.Dispose();
                NegativeAtpPopupPath.Dispose();
                OrganelleMenuPath.Dispose();
                CompoundBalancePath.Dispose();
                AutoEvoPredictionExplanationPopupPath.Dispose();
                AutoEvoPredictionExplanationLabelPath.Dispose();
                OrganelleUpgradeGUIPath.Dispose();
                RightPanelScrollContainerPath.Dispose();
            }

            previewSimulation?.Dispose();
        }

        base.Dispose(disposing);
    }

    private bool CreatePreviewMicrobeIfNeeded()
    {
        if (previewSimulation == null)
            throw new InvalidOperationException("Component needs to be initialized first");

        if (previewMicrobe.IsAlive && previewMicrobeSpecies != null)
            return false;

        if (cellPreviewVisualsRoot == null)
        {
            throw new InvalidOperationException("Editor component not initialized yet (cell visuals root missing)");
        }

        previewMicrobeSpecies = new MicrobeSpecies(Editor.EditedBaseSpecies,
            Editor.EditedCellProperties ??
            throw new InvalidOperationException("can't setup preview before cell properties are known"))
        {
            // Force large normal size (instead of showing bacteria as smaller scale than the editor hexes)
            IsBacteria = false,
        };

        previewMicrobe = previewSimulation.CreateVisualisationMicrobe(previewMicrobeSpecies);

        // Set its initial visibility
        cellPreviewVisualsRoot.Visible = MicrobePreviewMode;

        return true;
    }

    /// <summary>
    ///   Updates the membrane and organelle placement of the preview cell.
    /// </summary>
    private void UpdateCellVisualization()
    {
        if (previewMicrobeSpecies == null)
            return;

        // Don't redo the preview cell when not in the preview mode to avoid unnecessary lags
        if (!MicrobePreviewMode || !microbeVisualizationOrganellePositionsAreDirty)
            return;

        CopyEditedPropertiesToSpecies(previewMicrobeSpecies);

        // Intentionally force it to not be bacteria to show it at full size
        previewMicrobeSpecies.IsBacteria = false;

        // This is now just for applying changes in the species to the preview cell
        previewSimulation!.ApplyNewVisualisationMicrobeSpecies(previewMicrobe, previewMicrobeSpecies);

        microbeVisualizationOrganellePositionsAreDirty = false;
    }

    private bool HasOrganelle(OrganelleDefinition organelleDefinition)
    {
        return editedMicrobeOrganelles.Organelles.Any(o => o.Definition == organelleDefinition);
    }

    private void UpdateRigiditySlider(int value)
    {
        rigiditySlider.Value = value;
        SetRigiditySliderTooltip(value);
    }

    private void ShowOrganelleMenu(IEnumerable<OrganelleTemplate> selectedOrganelles)
    {
        var organelles = selectedOrganelles.ToList();
        organelleMenu.SelectedOrganelles = organelles;
        organelleMenu.CostMultiplier = CostMultiplier;
        organelleMenu.GetActionPrice = Editor.WhatWouldActionsCost;
        organelleMenu.ShowPopup = true;

        var count = organelles.Count;

        // Disable delete for nucleus or the last organelle.
        bool attemptingNucleusDelete = organelles.Any(o => o.Definition == nucleus);
        if (MicrobeSize <= count || attemptingNucleusDelete)
        {
            organelleMenu.EnableDeleteOption = false;

            organelleMenu.DeleteOptionTooltip = attemptingNucleusDelete ?
                TranslationServer.Translate("NUCLEUS_DELETE_OPTION_DISABLED_TOOLTIP") :
                TranslationServer.Translate("LAST_ORGANELLE_DELETE_OPTION_DISABLED_TOOLTIP");
        }
        else
        {
            // Additionally in multicellular binding agents can't be removed
            if (IsMulticellularEditor && organelles.Any(o => o.Definition == bindingAgent))
            {
                organelleMenu.EnableDeleteOption = false;
            }
            else
            {
                organelleMenu.EnableDeleteOption = true;
            }

            organelleMenu.DeleteOptionTooltip = string.Empty;
        }

        // Move enabled only when microbe has more than one organelle
        organelleMenu.EnableMoveOption = MicrobeSize > 1;

        // Modify / upgrade possible when defined on the primary organelle definition
        if (count > 0 && IsUpgradingPossibleFor(organelles.First().Definition))
        {
            organelleMenu.EnableModifyOption = true;
        }
        else
        {
            organelleMenu.EnableModifyOption = false;
        }
    }

    private bool IsUpgradingPossibleFor(OrganelleDefinition organelleDefinition)
    {
        return !string.IsNullOrEmpty(organelleDefinition.UpgradeGUI) || organelleDefinition.AvailableUpgrades.Count > 0;
    }

    /// <summary>
    ///   Returns a list with hex, orientation, the organelle and whether or not this hex is already occupied by a
    ///   higher-ranked organelle.
    /// </summary>
    /// <remarks>
    ///   <para>
    ///     An organelle is ranked higher if it costs more MP.
    ///   </para>
    ///   <para>
    ///     TODO: figure out why the OrganelleTemplate in the tuples used here can be null and simplify the logic if
    ///     it's possible
    ///   </para>
    /// </remarks>
    private IEnumerable<(Hex Hex, OrganelleTemplate Organelle, int Orientation, bool Occupied)> GetOccupancies(
        List<(Hex Hex, int Orientation)> hexes, List<OrganelleTemplate> organelles)
    {
        var organellePositions = new List<(Hex Hex, OrganelleTemplate? Organelle, int Orientation, bool Occupied)>();
        for (var i = 0; i < hexes.Count; i++)
        {
            var (hex, orientation) = hexes[i];
            var organelle = organelles[i];
            var oldOrganelle = organellePositions.FirstOrDefault(p => p.Hex == hex);
            var occupied = false;
            if (oldOrganelle != default && organelle != null)
            {
                if (organelle.Definition.MPCost > oldOrganelle.Organelle?.Definition.MPCost)
                {
                    organellePositions.Remove(oldOrganelle);
                    oldOrganelle.Occupied = true;
                    organellePositions.Add(oldOrganelle);
                }
                else
                {
                    occupied = true;
                }
            }

            organellePositions.Add((hex, organelle, orientation, occupied));
        }

        return organellePositions.Where(t => t.Organelle != null)!;
    }

    private CombinedEditorAction GetMultiActionWithOccupancies(List<(Hex Hex, int Orientation)> hexes,
        List<OrganelleTemplate> organelles, bool moving)
    {
        var actions = new List<EditorAction>();
        foreach (var (hex, organelle, orientation, occupied) in GetOccupancies(hexes, organelles))
        {
            EditorAction action;
            if (occupied)
            {
                var data = new OrganelleRemoveActionData(organelle)
                {
                    GotReplaced = organelle.Definition.InternalName == "cytoplasm",
                    CostMultiplier = CostMultiplier,
                };
                action = new SingleEditorAction<OrganelleRemoveActionData>(DoOrganelleRemoveAction,
                    UndoOrganelleRemoveAction, data);
            }
            else
            {
                if (moving)
                {
                    var data = new OrganelleMoveActionData(organelle, organelle.Position, hex, organelle.Orientation,
                        orientation)
                    {
                        CostMultiplier = CostMultiplier,
                    };
                    action = new SingleEditorAction<OrganelleMoveActionData>(DoOrganelleMoveAction,
                        UndoOrganelleMoveAction, data);
                }
                else
                {
                    var data = new OrganellePlacementActionData(organelle, hex, orientation)
                    {
                        CostMultiplier = CostMultiplier,
                    };

                    var replacedHexes = organelle.RotatedHexes
                        .Select(h => editedMicrobeOrganelles.GetElementAt(hex + h)).WhereNotNull().ToList();

                    if (replacedHexes.Count > 0)
                        data.ReplacedCytoplasm = replacedHexes;

                    action = new SingleEditorAction<OrganellePlacementActionData>(DoOrganellePlaceAction,
                        UndoOrganellePlaceAction, data);
                }
            }

            actions.Add(action);
        }

        return new CombinedEditorAction(actions);
    }

    private IEnumerable<OrganelleTemplate> GetReplacedCytoplasm(IEnumerable<OrganelleTemplate> organelles)
    {
        foreach (var templateHex in organelles
                     .Where(o => o.Definition.InternalName != "cytoplasm")
                     .SelectMany(o => o.RotatedHexes.Select(hex => hex + o.Position)))
        {
            var existingOrganelle = editedMicrobeOrganelles.GetElementAt(templateHex);

            if (existingOrganelle != null && existingOrganelle.Definition.InternalName == "cytoplasm")
            {
                yield return existingOrganelle;
            }
        }
    }

    private IEnumerable<OrganelleRemoveActionData> GetReplacedCytoplasmRemoveActionData(
        IEnumerable<OrganelleTemplate> organelles)
    {
        return GetReplacedCytoplasm(organelles)
            .Select(o => new OrganelleRemoveActionData(o)
            {
                GotReplaced = true,
                CostMultiplier = CostMultiplier,
            });
    }

    private IEnumerable<SingleEditorAction<OrganelleRemoveActionData>> GetReplacedCytoplasmRemoveAction(
        IEnumerable<OrganelleTemplate> organelles)
    {
        var replacedCytoplasmData = GetReplacedCytoplasmRemoveActionData(organelles);
        return replacedCytoplasmData.Select(o =>
            new SingleEditorAction<OrganelleRemoveActionData>(DoOrganelleRemoveAction, UndoOrganelleRemoveAction, o));
    }

    private void StartAutoEvoPrediction()
    {
        // For now disabled in the multicellular editor as the microbe logic being used there doesn't make sense
        if (IsMulticellularEditor)
            return;

        // First prediction can be made only after population numbers from previous run are applied
        // so this is just here to guard against that potential programming mistake that may happen when code is
        // changed
        if (!Editor.Ready)
        {
            GD.PrintErr("Can't start auto-evo prediction before editor is ready");
            return;
        }

        // Note that in rare cases the auto-evo run doesn't manage to stop before we edit the cached species object
        // which may cause occasional background task errors
        CancelPreviousAutoEvoPrediction();

        cachedAutoEvoPredictionSpecies ??= new MicrobeSpecies(Editor.EditedBaseSpecies,
            Editor.EditedCellProperties ??
            throw new InvalidOperationException("can't start auto-evo prediction without current cell properties"));

        CopyEditedPropertiesToSpecies(cachedAutoEvoPredictionSpecies);

        var run = new EditorAutoEvoRun(Editor.CurrentGame.GameWorld, Editor.EditedBaseSpecies,
            cachedAutoEvoPredictionSpecies);
        run.Start();

        UpdateAutoEvoPrediction(run, Editor.EditedBaseSpecies, cachedAutoEvoPredictionSpecies);
    }

    /// <summary>
    ///   Calculates the energy balance and compound balance for a cell with the given organelles and membrane
    /// </summary>
    private void CalculateEnergyAndCompoundBalance(IReadOnlyCollection<OrganelleTemplate> organelles,
        MembraneType membrane, BiomeConditions? biome = null)
    {
        biome ??= Editor.CurrentPatch.Biome;

        var energyBalance = ProcessSystem.ComputeEnergyBalance(organelles, biome, membrane, true,
            Editor.CurrentGame.GameWorld.WorldSettings, CompoundAmountType.Current);

        UpdateEnergyBalance(energyBalance);

        UpdateCompoundBalances(ProcessSystem.ComputeCompoundBalanceAtEquilibrium(organelles, biome,
            CompoundAmountType.Current, energyBalance));
    }

    /// <summary>
    ///   If not hovering over an organelle, render the to-be-placed organelle
    /// </summary>
    private void RenderHighlightedOrganelle(int q, int r, int rotation, OrganelleDefinition shownOrganelle)
    {
        if (MovingPlacedHex == null && ActiveActionName == null)
            return;

        RenderHoveredHex(q, r, shownOrganelle.GetRotatedHexes(rotation), isPlacementProbablyValid,
            out bool hadDuplicate);

        bool showModel = !hadDuplicate;

        // Model
        if (!string.IsNullOrEmpty(shownOrganelle.DisplayScene) && showModel)
        {
            var cartesianPosition = Hex.AxialToCartesian(new Hex(q, r));

            var organelleModel = hoverModels[usedHoverModel++];

            organelleModel.Transform = new Transform(MathUtils.CreateRotationForOrganelle(rotation),
                cartesianPosition + shownOrganelle.ModelOffset);

            organelleModel.Scale = new Vector3(Constants.DEFAULT_HEX_SIZE, Constants.DEFAULT_HEX_SIZE,
                Constants.DEFAULT_HEX_SIZE);

            organelleModel.Visible = true;

            UpdateOrganellePlaceHolderScene(organelleModel, shownOrganelle.DisplayScene!,
                shownOrganelle, Hex.GetRenderPriority(new Hex(q, r)));
        }
    }

    /// <summary>
    ///   Places an organelle of the specified type under the cursor and also applies symmetry to
    ///   place multiple at once.
    /// </summary>
    /// <returns>True when at least one organelle got placed</returns>
    private bool AddOrganelle(string organelleType)
    {
        GetMouseHex(out int q, out int r);

        var placementActions = new List<EditorAction>();

        // For multi hex organelles we keep track of positions that got filled in
        var usedHexes = new HashSet<Hex>();

        HexEditorSymmetry? overrideSymmetry =
            componentBottomLeftButtons.SymmetryEnabled ? null : HexEditorSymmetry.None;

        RunWithSymmetry(q, r,
            (attemptQ, attemptR, rotation) =>
            {
                var organelle = new OrganelleTemplate(GetOrganelleDefinition(organelleType),
                    new Hex(attemptQ, attemptR), rotation);

                var hexes = organelle.RotatedHexes.Select(h => h + new Hex(attemptQ, attemptR)).ToList();

                foreach (var hex in hexes)
                {
                    if (usedHexes.Contains(hex))
                    {
                        // Duplicate with already placed
                        return;
                    }
                }

                var placed = CreatePlaceActionIfPossible(organelle);

                if (placed != null)
                {
                    placementActions.Add(placed);

                    foreach (var hex in hexes)
                    {
                        usedHexes.Add(hex);
                    }
                }
            }, overrideSymmetry);

        if (placementActions.Count < 1)
            return false;

        var multiAction = new CombinedEditorAction(placementActions);

        return EnqueueAction(multiAction);
    }

    /// <summary>
    ///   Helper for AddOrganelle
    /// </summary>
    private CombinedEditorAction? CreatePlaceActionIfPossible(OrganelleTemplate organelle)
    {
        if (MicrobePreviewMode)
            return null;

        if (!IsValidPlacement(organelle))
        {
            // Play Sound
            Editor.OnInvalidAction();
            return null;
        }

        return CreateAddOrganelleAction(organelle);
    }

    private bool IsValidPlacement(OrganelleTemplate organelle)
    {
        bool notPlacingCytoplasm = organelle.Definition.InternalName != "cytoplasm";

        return editedMicrobeOrganelles.CanPlaceAndIsTouching(organelle,
            notPlacingCytoplasm,
            notPlacingCytoplasm);
    }

    private CombinedEditorAction? CreateAddOrganelleAction(OrganelleTemplate organelle)
    {
        // 1 - you put a unique organelle (means only one instance allowed) but you already have it
        // 2 - you put an organelle that requires nucleus but you don't have one
        if ((organelle.Definition.Unique && HasOrganelle(organelle.Definition)) ||
            (organelle.Definition.RequiresNucleus && !HasNucleus))
            return null;

        if (organelle.Definition.Unique)
            DeselectOrganelleToPlace();

        var replacedCytoplasmActions =
            GetReplacedCytoplasmRemoveAction(new[] { organelle }).Cast<EditorAction>().ToList();

        var action = new SingleEditorAction<OrganellePlacementActionData>(DoOrganellePlaceAction,
            UndoOrganellePlaceAction,
            new OrganellePlacementActionData(organelle, organelle.Position, organelle.Orientation)
            {
                CostMultiplier = CostMultiplier,
            });

        replacedCytoplasmActions.Add(action);
        return new CombinedEditorAction(replacedCytoplasmActions);
    }

    /// <summary>
    ///   Finishes an organelle move
    /// </summary>
    /// <returns>True if the organelle move succeeded.</returns>
    private bool MoveOrganelle(OrganelleTemplate organelle, Hex oldLocation, Hex newLocation, int oldRotation,
        int newRotation)
    {
        // TODO: consider allowing rotation inplace (https://github.com/Revolutionary-Games/Thrive/issues/2993)

        if (MicrobePreviewMode)
            return false;

        // Make sure placement is valid
        if (!IsMoveTargetValid(newLocation, newRotation, organelle))
            return false;

        var multiAction = GetMultiActionWithOccupancies(
            new List<(Hex Hex, int Orientation)> { (newLocation, newRotation) },
            new List<OrganelleTemplate> { organelle }, true);

        // Too low mutation points, cancel move
        if (Editor.MutationPoints < Editor.WhatWouldActionsCost(multiAction.Data))
        {
            CancelCurrentAction();
            Editor.OnInsufficientMP(false);
            return false;
        }

        EnqueueAction(multiAction);

        // It's assumed that the above enqueue can't fail, otherwise the reference to MovingPlacedHex may be
        // permanently lost (as the code that calls this assumes it's safe to set MovingPlacedHex to null
        // when we return true)
        return true;
    }

    private bool IsNegativeAtpProduction()
    {
        return energyBalanceInfo != null &&
            energyBalanceInfo.TotalProduction < energyBalanceInfo.TotalConsumptionStationary;
    }

    private void OnPostNewMicrobeChange()
    {
        UpdateMembraneButtons(Membrane.InternalName);
        UpdateStats();
        OnRigidityChanged();
        OnColourChanged();

        StartAutoEvoPrediction();
    }

    private void OnRigidityChanged()
    {
        UpdateRigiditySlider((int)Math.Round(Rigidity * Constants.MEMBRANE_RIGIDITY_SLIDER_TO_VALUE_RATIO));

        UpdateSpeed(CalculateSpeed());
        UpdateRotationSpeed(CalculateRotationSpeed());
        UpdateHitpoints(CalculateHitpoints());
    }

    private void OnColourChanged()
    {
        membraneColorPicker.SetColour(Colour);
    }

    private void UpdateStats()
    {
        UpdateSpeed(CalculateSpeed());
        UpdateRotationSpeed(CalculateRotationSpeed());
        UpdateHitpoints(CalculateHitpoints());
        UpdateStorage(GetNominalCapacity(), GetAdditionalCapacities());
        UpdateTotalDigestionSpeed(CalculateTotalDigestionSpeed());
        UpdateDigestionEfficiencies(CalculateDigestionEfficiencies());
    }

    /// <summary>
    ///   Lock / unlock the organelles that need a nucleus
    /// </summary>
    private void UpdatePartsAvailability(List<OrganelleDefinition> placedUniqueOrganelleNames)
    {
        foreach (var organelle in placeablePartSelectionElements.Keys)
        {
            UpdatePartAvailability(placedUniqueOrganelleNames, organelle);
        }
    }

    private void OnOrganelleToPlaceSelected(string organelle)
    {
        if (ActiveActionName == organelle)
            return;

        ActiveActionName = organelle;

        ApplySymmetryForCurrentOrganelle();
        UpdateOrganelleButtons(organelle);
    }

    private void DeselectOrganelleToPlace()
    {
        ActiveActionName = null;
        UpdateOrganelleButtons(null);
    }

    private void UpdateOrganelleButtons(string? selectedOrganelle)
    {
        // Update the icon highlightings
        foreach (var selection in placeablePartSelectionElements.Values)
        {
            selection.Selected = selection.Name == selectedOrganelle;
        }
    }

    private void UpdateMembraneButtons(string membrane)
    {
        // Update the icon highlightings
        foreach (var selection in membraneSelectionElements.Values)
        {
            selection.Selected = selection.Name == membrane;
        }
    }

    private void OnOrganellesChanged()
    {
        UpdateAlreadyPlacedVisuals();

        UpdateArrow();

        UpdatePartsAvailability(PlacedUniqueOrganelles.ToList());
        UpdateOrganelleUnlockTooltips();

        UpdatePatchDependentBalanceData();

        // Send to gui current status of cell
        UpdateSize(MicrobeHexSize);
        UpdateStats();

        UpdateCellVisualization();

        StartAutoEvoPrediction();

        UpdateFinishButtonWarningVisibility();
    }

    /// <summary>
    ///   This destroys and creates again entities to represent all the currently placed organelles. Call this whenever
    ///   editedMicrobeOrganelles is changed.
    /// </summary>
    private void UpdateAlreadyPlacedVisuals()
    {
        var islands = editedMicrobeOrganelles.GetIslandHexes();

        // TODO: The code below is partly duplicate to CellHexPhotoBuilder. If this is changed that needs changes too.
        // Build the entities to show the current microbe
        UpdateAlreadyPlacedHexes(editedMicrobeOrganelles.Select(o => (o.Position, o.RotatedHexes,
            Editor.HexPlacedThisSession<OrganelleTemplate, CellType>(o))), islands, microbePreviewMode);

        int nextFreeOrganelle = 0;

        foreach (var organelle in editedMicrobeOrganelles)
        {
            // Hexes are handled by UpdateAlreadyPlacedHexes

            // Model of the organelle
            if (organelle.Definition.DisplayScene != null)
            {
                if (nextFreeOrganelle >= placedModels.Count)
                {
                    // New organelle model needed
                    placedModels.Add(CreatePreviewModelHolder());
                }

                var organelleModel = placedModels[nextFreeOrganelle++];

                UpdateOrganelleDisplayerTransform(organelleModel, organelle);

                organelleModel.Visible = !MicrobePreviewMode;

                UpdateOrganellePlaceHolderScene(organelleModel,
                    organelle.Definition.DisplayScene, organelle.Definition, Hex.GetRenderPriority(organelle.Position));
            }
        }

        while (nextFreeOrganelle < placedModels.Count)
        {
            placedModels[placedModels.Count - 1].DetachAndQueueFree();
            placedModels.RemoveAt(placedModels.Count - 1);
        }
    }

    private void SetSpeciesInfo(string name, MembraneType membrane, Color colour, float rigidity,
        BehaviourDictionary? behaviour)
    {
        componentBottomLeftButtons.SetNewName(name);

        membraneColorPicker.Color = colour;

        UpdateMembraneButtons(membrane.InternalName);
        SetMembraneTooltips(membrane);

        UpdateRigiditySlider((int)Math.Round(rigidity * Constants.MEMBRANE_RIGIDITY_SLIDER_TO_VALUE_RATIO));

        // TODO: put this call in some better place (also in CellBodyPlanEditorComponent)
        if (!IsMulticellularEditor)
        {
            behaviourEditor.UpdateAllBehaviouralSliders(behaviour ??
                throw new ArgumentNullException(nameof(behaviour)));
        }
    }

    private void OnMovePressed()
    {
        if (Settings.Instance.MoveOrganellesWithSymmetry.Value)
        {
            // Start moving the organelles symmetrical to the clicked organelle.
            StartHexMoveWithSymmetry(organelleMenu.SelectedOrganelles);
        }
        else
        {
            StartHexMove(organelleMenu.SelectedOrganelles.First());
        }

        // Once an organelle move has begun, the button visibility should be updated so it becomes visible
        UpdateCancelButtonVisibility();
    }

    private void OnDeletePressed()
    {
        int alreadyDeleted = 0;
        var action =
            new CombinedEditorAction(organelleMenu.SelectedOrganelles
                .Select(o => TryCreateRemoveHexAtAction(o.Position, ref alreadyDeleted)).WhereNotNull());
        EnqueueAction(action);
    }

    private void OnModifyPressed()
    {
        var targetOrganelle = organelleMenu.SelectedOrganelles.First();
        var upgradeGUI = targetOrganelle.Definition.UpgradeGUI;

        if (!IsUpgradingPossibleFor(targetOrganelle.Definition))
        {
            GD.PrintErr("Attempted to modify an organelle that can't be upgraded");
            return;
        }

<<<<<<< HEAD
        if (TutorialState!.Enabled)
        {
            TutorialState.SendEvent(TutorialEventType.MicrobeEditorOrganelleModified, EventArgs.Empty, this);
        }

        organelleUpgradeGUI.OpenForOrganelle(
            targetOrganelle, upgradeGUI ?? string.Empty, this, Editor, CostMultiplier, Editor.CurrentGame);
=======
        organelleUpgradeGUI.OpenForOrganelle(targetOrganelle, upgradeGUI ?? string.Empty, this, Editor, CostMultiplier,
            Editor.CurrentGame);
>>>>>>> 254f7b41
    }

    /// <summary>
    ///   Lock / unlock a single organelle that need a nucleus
    /// </summary>
    private void UpdatePartAvailability(List<OrganelleDefinition> placedUniqueOrganelleNames,
        OrganelleDefinition organelle)
    {
        var item = placeablePartSelectionElements[organelle];

        if (organelle.Unique && placedUniqueOrganelleNames.Contains(organelle))
        {
            item.Locked = true;
        }
        else if (organelle.RequiresNucleus)
        {
            var hasNucleus = placedUniqueOrganelleNames.Contains(nucleus);
            item.Locked = !hasNucleus;
        }
        else
        {
            item.Locked = false;
        }
    }

    /// <summary>
    ///   Creates part and membrane selection buttons
    /// </summary>
    /// <remarks>
    ///   <para>
    ///     This doesn't multiply the shown MP Cost by the cost factor as this is called much earlier before editor is
    ///     initialized proper, for that use <see cref="UpdateMicrobePartSelections"/> or <see cref="UpdateMPCost"/>.
    ///   </para>
    /// </remarks>
    private void SetupMicrobePartSelections()
    {
        var simulationParameters = SimulationParameters.Instance;

        var organelleButtonGroup = new ButtonGroup();
        var membraneButtonGroup = new ButtonGroup();

        foreach (var organelle in simulationParameters.GetAllOrganelles().OrderBy(o => o.EditorButtonOrder))
        {
            if (organelle.EditorButtonGroup == OrganelleDefinition.OrganelleGroup.Hidden)
                continue;

            var group = partsSelectionContainer.GetNode<CollapsibleList>(organelle.EditorButtonGroup.ToString());

            if (group == null)
            {
                GD.PrintErr("No node found for organelle selection button for ", organelle.InternalName);
                return;
            }

            var control = (MicrobePartSelection)organelleSelectionButtonScene.Instance();
            control.Locked = organelle.Unimplemented;
            control.PartIcon = organelle.LoadedIcon ?? throw new Exception("Organelle with no icon");
            control.PartName = organelle.UntranslatedName;
            control.SelectionGroup = organelleButtonGroup;
            control.MPCost = organelle.MPCost;
            control.Name = organelle.InternalName;

            // Special case with registering the tooltip here for item with no associated organelle
            control.RegisterToolTipForControl(organelle.InternalName, "organelleSelection");

            group.AddItem(control);

            allPartSelectionElements.Add(organelle, control);

            if (organelle.Unimplemented)
                continue;

            // Only add items with valid organelles to dictionary
            placeablePartSelectionElements.Add(organelle, control);

            control.Connect(nameof(MicrobePartSelection.OnPartSelected), this, nameof(OnOrganelleToPlaceSelected));
        }

        foreach (var membraneType in simulationParameters.GetAllMembranes().OrderBy(m => m.EditorButtonOrder))
        {
            var control = (MicrobePartSelection)organelleSelectionButtonScene.Instance();
            control.PartIcon = membraneType.LoadedIcon;
            control.PartName = membraneType.UntranslatedName;
            control.SelectionGroup = membraneButtonGroup;
            control.MPCost = membraneType.EditorCost;
            control.Name = membraneType.InternalName;

            control.RegisterToolTipForControl(membraneType.InternalName, "membraneSelection");

            membraneTypeSelection.AddItem(control);

            membraneSelectionElements.Add(membraneType, control);

            control.Connect(nameof(MicrobePartSelection.OnPartSelected), this, nameof(OnMembraneSelected));
        }

        // Multicellular parts only available (visible) in multicellular
        partsSelectionContainer.GetNode<CollapsibleList>(OrganelleDefinition.OrganelleGroup.Multicellular.ToString())
            .Visible = IsMulticellularEditor;
    }

    private void OnSpeciesNameChanged(string newText)
    {
        newName = newText;

        if (IsMulticellularEditor)
        {
            // TODO: somehow update the architecture so that we can know here if the name conflicts with another type
            componentBottomLeftButtons.ReportValidityOfName(!string.IsNullOrWhiteSpace(newText));
        }
    }

    private void OnColorChanged(Color color)
    {
        if (MovingPlacedHex != null)
        {
            Editor.OnActionBlockedWhileMoving();
            membraneColorPicker.SetColour(Colour);
            return;
        }

        if (Colour == color)
            return;

        var action = new SingleEditorAction<ColourActionData>(DoColourChangeAction, UndoColourChangeAction,
            new ColourActionData(color, Colour)
            {
                CostMultiplier = CostMultiplier,
            });

        Editor.EnqueueAction(action);
    }

    /// <summary>
    ///   "Searches" an organelle selection button by hiding the ones whose name doesn't include the input substring
    /// </summary>
    /// <remarks>
    ///   <para>
    ///     NOTE: this is not currently used
    ///   </para>
    /// </remarks>
    private void OnSearchBoxTextChanged(string newText)
    {
        var input = newText.ToLower(CultureInfo.InvariantCulture);

        var organelles = SimulationParameters.Instance.GetAllOrganelles().Where(
            organelle => organelle.Name.ToLower(CultureInfo.CurrentCulture).Contains(input)).ToList();

        foreach (var node in placeablePartSelectionElements.Values)
        {
            // To show back organelles that simulation parameters didn't include
            if (string.IsNullOrEmpty(input))
            {
                node.Show();
                continue;
            }

            node.Hide();

            foreach (var organelle in organelles)
            {
                if (node.Name == organelle.InternalName)
                {
                    node.Show();
                }
            }
        }
    }

    /// <summary>
    ///   Copies current editor state to a species
    /// </summary>
    /// <param name="target">The species to copy to</param>
    /// <remarks>
    ///   <para>
    ///     TODO: it would be nice to unify this and the final apply properties to the edited species
    ///   </para>
    /// </remarks>
    private void CopyEditedPropertiesToSpecies(MicrobeSpecies target)
    {
        target.Colour = Colour;
        target.MembraneType = Membrane;
        target.MembraneRigidity = Rigidity;
        target.IsBacteria = true;

        target.Organelles.Clear();

        // TODO: if this is too slow to copy each organelle like this, we'll need to find a faster way to get the data
        // in, perhaps by sharing the entire Organelles object
        foreach (var entry in editedMicrobeOrganelles.Organelles)
        {
            if (entry.Definition == nucleus)
                target.IsBacteria = false;

            target.Organelles.Add(entry);
        }
    }

    private void OnLightLevelButtonPressed(string option)
    {
        GUICommon.Instance.PlayButtonPressSound();

        var selection = (LightLevelOption)Enum.Parse(typeof(LightLevelOption), option);
        SetLightLevelOption(selection);
    }

    private void SetLightLevelOption(LightLevelOption selection)
    {
        selectedLightLevelOption = selection;
        ApplyLightLevelOption();
    }

    private void ApplyLightLevelOption()
    {
        // Show selected light level
        switch (selectedLightLevelOption)
        {
            case LightLevelOption.Day:
            {
                dayButton.Pressed = true;
                Editor.DayLightFraction = 1;
                break;
            }

            case LightLevelOption.Night:
            {
                nightButton.Pressed = true;
                Editor.DayLightFraction = 0;
                break;
            }

            case LightLevelOption.Average:
            {
                averageLightButton.Pressed = true;
                Editor.DayLightFraction = Editor.CurrentGame.GameWorld.LightCycle.AverageSunlight;
                break;
            }

            case LightLevelOption.Current:
            {
                currentLightButton.Pressed = true;
                Editor.DayLightFraction = Editor.CurrentGame.GameWorld.LightCycle.DayLightFraction;
                break;
            }

            default:
                throw new Exception("Invalid light level option");
        }
    }

    private void SetSelectionMenuTab(string tab)
    {
        var selection = (SelectionMenuTab)Enum.Parse(typeof(SelectionMenuTab), tab);

        if (selection == selectedSelectionMenuTab)
            return;

        GUICommon.Instance.PlayButtonPressSound();

        selectedSelectionMenuTab = selection;
        ApplySelectionMenuTab();
    }

    private void ApplySelectionMenuTab()
    {
        // Hide all
        structureTab.Hide();
        appearanceTab.Hide();
        behaviourEditor.Hide();

        // Show selected
        switch (selectedSelectionMenuTab)
        {
            case SelectionMenuTab.Structure:
            {
                structureTab.Show();
                structureTabButton.Pressed = true;
                MicrobePreviewMode = false;
                break;
            }

            case SelectionMenuTab.Membrane:
            {
                appearanceTab.Show();
                appearanceTabButton.Pressed = true;
                MicrobePreviewMode = true;
                break;
            }

            case SelectionMenuTab.Behaviour:
            {
                behaviourEditor.Show();
                behaviourTabButton.Pressed = true;
                MicrobePreviewMode = false;
                break;
            }

            default:
                throw new Exception("Invalid selection menu tab");
        }
    }

    private void UpdateAutoEvoPredictionTranslations()
    {
        if (autoEvoPredictionRunSuccessful is false)
        {
            totalPopulationLabel.Value = float.NaN;
            autoEvoPredictionFailedLabel.Show();
        }
        else
        {
            autoEvoPredictionFailedLabel.Hide();
        }

        var populationFormat = TranslationServer.Translate("POPULATION_IN_PATCH_SHORT");

        if (!string.IsNullOrEmpty(bestPatchName))
        {
            bestPatchLabel.Text =
                populationFormat.FormatSafe(TranslationServer.Translate(bestPatchName), bestPatchPopulation);
        }
        else
        {
            bestPatchLabel.Text = TranslationServer.Translate("N_A");
        }

        if (!string.IsNullOrEmpty(worstPatchName))
        {
            worstPatchLabel.Text =
                populationFormat.FormatSafe(TranslationServer.Translate(worstPatchName), worstPatchPopulation);
        }
        else
        {
            worstPatchLabel.Text = TranslationServer.Translate("N_A");
        }
    }

    private void OpenAutoEvoPredictionDetails()
    {
        GUICommon.Instance.PlayButtonPressSound();

        UpdateAutoEvoPredictionDetailsText();

        autoEvoPredictionExplanationPopup.PopupCenteredShrink();

        TutorialState?.SendEvent(TutorialEventType.MicrobeEditorAutoEvoPredictionOpened, EventArgs.Empty, this);
    }

    private void CloseAutoEvoPrediction()
    {
        GUICommon.Instance.PlayButtonPressSound();
        autoEvoPredictionExplanationPopup.Hide();
    }

    private void OnAutoEvoPredictionComplete(PendingAutoEvoPrediction run)
    {
        if (!run.AutoEvoRun.WasSuccessful)
        {
            GD.PrintErr("Failed to run auto-evo prediction for showing in the editor");
            autoEvoPredictionRunSuccessful = false;
            UpdateAutoEvoPredictionTranslations();
            return;
        }

        var results = run.AutoEvoRun.Results ??
            throw new Exception("Auto evo prediction has no results even though it succeeded");

        // Total population
        var newPopulation = results.GetGlobalPopulation(run.PlayerSpeciesNew);

        autoEvoPredictionRunSuccessful = true;

        // Set the initial value
        totalPopulationLabel.ResetInitialValue();
        totalPopulationLabel.Value = run.PlayerSpeciesOriginal.Population;

        totalPopulationLabel.Value = newPopulation;

        var sorted = results.GetPopulationInPatches(run.PlayerSpeciesNew).OrderByDescending(p => p.Value).ToList();

        // Best
        if (sorted.Count > 0)
        {
            var patch = sorted[0];
            bestPatchName = patch.Key.Name.ToString();
            bestPatchPopulation = patch.Value;
        }
        else
        {
            bestPatchName = null;
        }

        // And worst patch
        if (sorted.Count > 1)
        {
            var patch = sorted[sorted.Count - 1];
            worstPatchName = patch.Key.Name.ToString();
            worstPatchPopulation = patch.Value;
        }
        else
        {
            worstPatchName = null;
        }

        CreateAutoEvoPredictionDetailsText(results.GetPatchEnergyResults(run.PlayerSpeciesNew),
            run.PlayerSpeciesOriginal.FormattedNameBbCode);

        UpdateAutoEvoPredictionTranslations();

        if (autoEvoPredictionPanel.Visible)
        {
            UpdateAutoEvoPredictionDetailsText();
        }
    }

    private void CreateAutoEvoPredictionDetailsText(
        Dictionary<Patch, RunResults.SpeciesPatchEnergyResults> energyResults, string playerSpeciesName)
    {
        predictionDetailsText = new LocalizedStringBuilder(300);

        double Round(float value)
        {
            if (value > 0.0005f)
                return Math.Round(value, 3);

            // Small values can get really small (and still be different from getting 0 energy due to fitness) so
            // this is here for that reason
            return Math.Round(value, 8);
        }

        // This loop shows all the patches the player species is in. Could perhaps just show the current one
        foreach (var energyResult in energyResults)
        {
            predictionDetailsText.Append(new LocalizedString("ENERGY_IN_PATCH_FOR",
                energyResult.Key.Name, playerSpeciesName));
            predictionDetailsText.Append('\n');

            predictionDetailsText.Append(new LocalizedString("ENERGY_SUMMARY_LINE",
                Round(energyResult.Value.TotalEnergyGathered), Round(energyResult.Value.IndividualCost),
                energyResult.Value.UnadjustedPopulation));

            predictionDetailsText.Append('\n');
            predictionDetailsText.Append('\n');

            predictionDetailsText.Append(new LocalizedString("ENERGY_SOURCES"));
            predictionDetailsText.Append('\n');

            foreach (var nicheInfo in energyResult.Value.PerNicheEnergy)
            {
                var data = nicheInfo.Value;
                predictionDetailsText.Append(new LocalizedString("FOOD_SOURCE_ENERGY_INFO", nicheInfo.Key,
                    Round(data.CurrentSpeciesEnergy), Round(data.CurrentSpeciesFitness),
                    Round(data.TotalAvailableEnergy),
                    Round(data.TotalFitness)));
                predictionDetailsText.Append('\n');
            }

            predictionDetailsText.Append('\n');
        }
    }

    private void UpdateAutoEvoPredictionDetailsText()
    {
        autoEvoPredictionExplanationLabel.ExtendedBbcode = predictionDetailsText != null ?
            predictionDetailsText.ToString() :
            TranslationServer.Translate("NO_DATA_TO_SHOW");
    }

    private OrganelleDefinition GetOrganelleDefinition(string name)
    {
        return SimulationParameters.Instance.GetOrganelleType(name);
    }

    private void ApplySymmetryForCurrentOrganelle()
    {
        if (ActiveActionName == null)
            return;

        var organelle = GetOrganelleDefinition(ActiveActionName);
        componentBottomLeftButtons.SymmetryEnabled = !organelle.Unique;
    }

    private class PendingAutoEvoPrediction
    {
        public AutoEvoRun AutoEvoRun;
        public Species PlayerSpeciesOriginal;
        public Species PlayerSpeciesNew;

        public PendingAutoEvoPrediction(AutoEvoRun autoEvoRun, Species playerSpeciesOriginal, Species playerSpeciesNew)
        {
            AutoEvoRun = autoEvoRun;
            PlayerSpeciesOriginal = playerSpeciesOriginal;
            PlayerSpeciesNew = playerSpeciesNew;
        }

        public bool Finished => AutoEvoRun.Finished;
    }
}<|MERGE_RESOLUTION|>--- conflicted
+++ resolved
@@ -2029,18 +2029,13 @@
             return;
         }
 
-<<<<<<< HEAD
         if (TutorialState!.Enabled)
         {
             TutorialState.SendEvent(TutorialEventType.MicrobeEditorOrganelleModified, EventArgs.Empty, this);
         }
 
-        organelleUpgradeGUI.OpenForOrganelle(
-            targetOrganelle, upgradeGUI ?? string.Empty, this, Editor, CostMultiplier, Editor.CurrentGame);
-=======
         organelleUpgradeGUI.OpenForOrganelle(targetOrganelle, upgradeGUI ?? string.Empty, this, Editor, CostMultiplier,
             Editor.CurrentGame);
->>>>>>> 254f7b41
     }
 
     /// <summary>
