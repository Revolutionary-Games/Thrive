--- conflicted
+++ resolved
@@ -39,31 +39,13 @@
     ///   For patches adjacent to the selected one
     /// </summary>
     [Export]
-<<<<<<< HEAD
     private Panel adjacentHighlightPanel = null!;
 
     [Export]
     private Label unknownLabel = null!;
-=======
-    public NodePath AdjacentPanelPath = null!;
-
-    [Export]
-    public NodePath UnknownLabelPath = null!;
-
-    [Export]
-    public string UnknownTextureFilePath = null!;
-
-#pragma warning disable CA2213
 
     [Export]
     private HBoxContainer eventIconsContainer = null!;
-
-    private TextureRect? iconRect;
-    private Panel? highlightPanel;
-    private Panel? markPanel;
-    private Panel? adjacentHighlightPanel;
-    private Label? unknownLabel;
->>>>>>> d0454c95
 
     private Texture2D? patchIcon;
 #pragma warning restore CA2213
