﻿using System;
using Godot;

/// <summary>
///   A single patch in PatchMapDrawer
/// </summary>
public class PatchMapNode : MarginContainer
{
    [Export]
    public NodePath IconPath = null!;

    // Selected patch node
    [Export]
    public NodePath HighlightPanelPath = null!;

    // Player patch node
    [Export]
    public NodePath MarkPanelPath = null!;

    // for patches adjacent to the selected one
    [Export]
    public NodePath AdjacentPanelPath = null!;

    // TODO: Move this to Constants.cs
    private const float HalfBlinkInterval = 0.5f;

    private TextureRect iconRect = null!;
    private Panel highlightPanel = null!;
    private Panel markPanel = null!;
    private Panel adjacentHighlightPanel = null!;

    /// <summary>
    ///   True if _Ready() has been called
    /// </summary>
    private bool ready;

    /// <summary>
    ///   True if mouse is hovering on this node
    /// </summary>
    private bool highlighted;

    /// <summary>
    ///   True if the current node is selected
    /// </summary>
    private bool selected;

    /// <summary>
    ///   True if player is in the current node
    /// </summary>
    private bool marked;
    private bool enabled = true;

    private bool adjacentToSelectedPatch;

    private Texture? patchIcon;

<<<<<<< HEAD
    private float currentBlinkTime;
=======
    private bool selectHighlightRingDirty = true;
    private bool iconDirty = true;
    private bool markRingDirty = true;
    private bool grayscaleDirty = true;
>>>>>>> d29690fe

    /// <summary>
    ///   This object does nothing with this, this is stored here to make other code simpler
    /// </summary>
    public Patch Patch { get; set; } = null!;

    public ShaderMaterial? MonochromeMaterial { get; set; }

    /// <summary>
    ///   Display the icon in color and make it highlightable/selectable.
    ///   Setting this to false removes current selection.
    /// </summary>
    public bool Enabled
    {
        get => enabled;
        set
        {
            if (!value)
                Selected = false;
            enabled = value;
            selectHighlightRingDirty = true;
            grayscaleDirty = true;
        }
    }

    public Action<PatchMapNode>? SelectCallback { get; set; }

    public Texture? PatchIcon
    {
        get => patchIcon;
        set
        {
            if (patchIcon == value)
                return;

            patchIcon = value;
<<<<<<< HEAD

            if (ready)
                UpdateIcon();
=======
            iconDirty = true;
>>>>>>> d29690fe
        }
    }

    public bool Highlighted
    {
        get => highlighted;
        set
        {
            highlighted = value;
<<<<<<< HEAD

            if (ready)
                UpdateSelectHighlightRing();
=======
            selectHighlightRingDirty = true;
>>>>>>> d29690fe
        }
    }

    public bool Selected
    {
        get => selected;
        set
        {
            selected = value;
<<<<<<< HEAD

            if (ready)
                UpdateSelectHighlightRing();
=======
            selectHighlightRingDirty = true;
>>>>>>> d29690fe
        }
    }

    public bool Marked
    {
        get => marked;
        set
        {
            marked = value;
<<<<<<< HEAD

            if (ready)
                UpdateMarkRing();
        }
    }

    public bool AdjacentToSelectedPatch
    {
        get => adjacentToSelectedPatch;
        set
        {
            adjacentToSelectedPatch = value;
            UpdateSelectHighlightRing();
=======
            markRingDirty = true;
>>>>>>> d29690fe
        }
    }

    public override void _Ready()
    {
        if (Patch == null!)
            GD.PrintErr($"{nameof(PatchMapNode)} should have {nameof(Patch)} set");

        iconRect = GetNode<TextureRect>(IconPath);
        highlightPanel = GetNode<Panel>(HighlightPanelPath);
        markPanel = GetNode<Panel>(MarkPanelPath);
<<<<<<< HEAD
        adjacentHighlightPanel = GetNode<Panel>(AdjacentPanelPath);

        ready = true;
=======
    }

    public override void _Process(float delta)
    {
        if (selectHighlightRingDirty)
            UpdateSelectHighlightRing();
>>>>>>> d29690fe

        if (iconDirty)
            UpdateIcon();

        if (markRingDirty)
            UpdateMarkRing();

        if (grayscaleDirty)
            UpdateGrayscale();
    }

    public override void _Process(float delta)
    {
        currentBlinkTime += delta;
        if (currentBlinkTime > HalfBlinkInterval)
        {
            currentBlinkTime = 0;
            if (Marked)
                markPanel.Visible = !markPanel.Visible;
        }
    }

    public override void _GuiInput(InputEvent @event)
    {
        if (!Enabled)
            return;

        if (@event is InputEventMouseButton
            {
                Pressed: true, ButtonIndex: (int)ButtonList.Left or (int)ButtonList.Right,
            })
        {
            ((PatchMapDrawer)GetParent()).MarkDirty();
            OnSelect();
            GetTree().SetInputAsHandled();
        }
    }

    public void OnSelect()
    {
        Selected = true;

        SelectCallback?.Invoke(this);
    }

    public void OnMouseEnter()
    {
        Highlighted = true;
    }

    public void OnMouseExit()
    {
        Highlighted = false;
    }

    private void UpdateSelectHighlightRing()
    {
<<<<<<< HEAD
        highlightPanel.Visible = Highlighted || Selected;
        adjacentHighlightPanel.Visible = AdjacentToSelectedPatch;
=======
        if (highlightPanel == null)
            return;

        if (Enabled)
        {
            highlightPanel.Visible = Highlighted || Selected;
        }
        else
        {
            highlightPanel.Visible = false;
        }

        selectHighlightRingDirty = false;
>>>>>>> d29690fe
    }

    private void UpdateMarkRing()
    {
        markPanel.Visible = Marked;

        markRingDirty = false;
    }

    private void UpdateIcon()
    {
        if (PatchIcon == null)
            return;

        iconRect.Texture = PatchIcon;

        iconDirty = false;
    }

    private void UpdateGrayscale()
    {
        if (iconRect != null)
            iconRect.Material = Enabled ? null : MonochromeMaterial;

        grayscaleDirty = false;
    }
}<|MERGE_RESOLUTION|>--- conflicted
+++ resolved
@@ -48,20 +48,17 @@
     ///   True if player is in the current node
     /// </summary>
     private bool marked;
+
+    /// <summary>
+    ///   True if player can move to this patch
+    /// </summary>
     private bool enabled = true;
 
     private bool adjacentToSelectedPatch;
 
     private Texture? patchIcon;
 
-<<<<<<< HEAD
     private float currentBlinkTime;
-=======
-    private bool selectHighlightRingDirty = true;
-    private bool iconDirty = true;
-    private bool markRingDirty = true;
-    private bool grayscaleDirty = true;
->>>>>>> d29690fe
 
     /// <summary>
     ///   This object does nothing with this, this is stored here to make other code simpler
@@ -69,6 +66,8 @@
     public Patch Patch { get; set; } = null!;
 
     public ShaderMaterial? MonochromeMaterial { get; set; }
+
+    public Action<PatchMapNode>? SelectCallback { get; set; }
 
     /// <summary>
     ///   Display the icon in color and make it highlightable/selectable.
@@ -79,15 +78,17 @@
         get => enabled;
         set
         {
-            if (!value)
-                Selected = false;
+            Selected = Selected && value;
+
             enabled = value;
-            selectHighlightRingDirty = true;
-            grayscaleDirty = true;
-        }
-    }
-
-    public Action<PatchMapNode>? SelectCallback { get; set; }
+
+            if (ready)
+            {
+                UpdateSelectHighlightRing();
+                UpdateGreyscale();
+            }
+        }
+    }
 
     public Texture? PatchIcon
     {
@@ -98,13 +99,9 @@
                 return;
 
             patchIcon = value;
-<<<<<<< HEAD
 
             if (ready)
                 UpdateIcon();
-=======
-            iconDirty = true;
->>>>>>> d29690fe
         }
     }
 
@@ -114,13 +111,9 @@
         set
         {
             highlighted = value;
-<<<<<<< HEAD
 
             if (ready)
                 UpdateSelectHighlightRing();
-=======
-            selectHighlightRingDirty = true;
->>>>>>> d29690fe
         }
     }
 
@@ -130,13 +123,9 @@
         set
         {
             selected = value;
-<<<<<<< HEAD
 
             if (ready)
                 UpdateSelectHighlightRing();
-=======
-            selectHighlightRingDirty = true;
->>>>>>> d29690fe
         }
     }
 
@@ -146,7 +135,6 @@
         set
         {
             marked = value;
-<<<<<<< HEAD
 
             if (ready)
                 UpdateMarkRing();
@@ -160,9 +148,6 @@
         {
             adjacentToSelectedPatch = value;
             UpdateSelectHighlightRing();
-=======
-            markRingDirty = true;
->>>>>>> d29690fe
         }
     }
 
@@ -174,27 +159,14 @@
         iconRect = GetNode<TextureRect>(IconPath);
         highlightPanel = GetNode<Panel>(HighlightPanelPath);
         markPanel = GetNode<Panel>(MarkPanelPath);
-<<<<<<< HEAD
         adjacentHighlightPanel = GetNode<Panel>(AdjacentPanelPath);
 
         ready = true;
-=======
-    }
-
-    public override void _Process(float delta)
-    {
-        if (selectHighlightRingDirty)
-            UpdateSelectHighlightRing();
->>>>>>> d29690fe
-
-        if (iconDirty)
-            UpdateIcon();
-
-        if (markRingDirty)
-            UpdateMarkRing();
-
-        if (grayscaleDirty)
-            UpdateGrayscale();
+
+        UpdateSelectHighlightRing();
+        UpdateMarkRing();
+        UpdateIcon();
+        UpdateGreyscale();
     }
 
     public override void _Process(float delta)
@@ -243,31 +215,21 @@
 
     private void UpdateSelectHighlightRing()
     {
-<<<<<<< HEAD
-        highlightPanel.Visible = Highlighted || Selected;
-        adjacentHighlightPanel.Visible = AdjacentToSelectedPatch;
-=======
-        if (highlightPanel == null)
-            return;
-
         if (Enabled)
         {
             highlightPanel.Visible = Highlighted || Selected;
+            adjacentHighlightPanel.Visible = AdjacentToSelectedPatch;
         }
         else
         {
             highlightPanel.Visible = false;
-        }
-
-        selectHighlightRingDirty = false;
->>>>>>> d29690fe
+            adjacentHighlightPanel.Visible = false;
+        }
     }
 
     private void UpdateMarkRing()
     {
         markPanel.Visible = Marked;
-
-        markRingDirty = false;
     }
 
     private void UpdateIcon()
@@ -276,15 +238,10 @@
             return;
 
         iconRect.Texture = PatchIcon;
-
-        iconDirty = false;
-    }
-
-    private void UpdateGrayscale()
-    {
-        if (iconRect != null)
-            iconRect.Material = Enabled ? null : MonochromeMaterial;
-
-        grayscaleDirty = false;
+    }
+
+    private void UpdateGreyscale()
+    {
+        iconRect.Material = Enabled ? null : MonochromeMaterial;
     }
 }