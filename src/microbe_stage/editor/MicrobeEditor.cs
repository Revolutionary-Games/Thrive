--- conflicted
+++ resolved
@@ -825,15 +825,12 @@
         }
 
         MovingOrganelle = selectedOrganelle;
-<<<<<<< HEAD
         CurrentSpecies.Organelles.Remove(MovingOrganelle);
         gui.UpdateMutationPointsBar();
-=======
-        editedMicrobeOrganelles.Remove(MovingOrganelle);
+
 
         // Disable undo/redo button while moving (enabled after finishing move)
         UpdateUndoRedoButtons();
->>>>>>> 404442b7
     }
 
     /// <summary>
