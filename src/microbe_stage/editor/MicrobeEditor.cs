--- conflicted
+++ resolved
@@ -367,7 +367,6 @@
         }
     }
 
-<<<<<<< HEAD
     [RunOnMultiAxis("[[{\"e_pan_up\": -1}, {\"e_pan_down\": 1}],[{\"e_pan_left\": -1}, {\"e_pan_right\": 1}]]")]
     public void PanCamWithKeys(float delta, int[] inputs)
     {
@@ -576,8 +575,6 @@
         TutorialState.SendEvent(TutorialEventType.EnteredMicrobeEditor, EventArgs.Empty, this);
     }
 
-=======
->>>>>>> 91440ade
     public void OnFinishLoading(Save save)
     {
         ApplyPropertiesFromSave(save.MicrobeEditor);
@@ -703,50 +700,10 @@
         stage.OnReturnFromEditor();
     }
 
-<<<<<<< HEAD
     public void StartMusic()
     {
         Jukebox.Instance.PlayingCategory = "MicrobeEditor";
         Jukebox.Instance.Resume();
-=======
-    public override void _UnhandledInput(InputEvent @event)
-    {
-        if (@event.IsActionPressed("e_rotate_right"))
-        {
-            RotateRight();
-        }
-
-        if (@event.IsActionPressed("e_rotate_left"))
-        {
-            RotateLeft();
-        }
-
-        if (@event.IsActionPressed("e_redo"))
-        {
-            Redo();
-        }
-        else if (@event.IsActionPressed("e_undo"))
-        {
-            Undo();
-        }
-
-        if (@event.IsActionPressed("e_primary"))
-        {
-            PlaceOrganelle();
-        }
-
-        if (@event.IsActionPressed("e_secondary"))
-        {
-            RemoveOrganelle();
-        }
-
-        // Can only save once the editor is ready
-        if (@event.IsActionPressed("g_quick_save") && ready)
-        {
-            GD.Print("quick saving microbe editor");
-            SaveHelper.QuickSave(this);
-        }
->>>>>>> 91440ade
     }
 
     public override void _Process(float delta)
@@ -1021,14 +978,13 @@
     }
 
     /// <summary>
-<<<<<<< HEAD
     ///   Called by PlayerMicrobeEditorInput
     /// </summary>
     /// <param name="vector">The direction to move the camera into</param>
     internal void MoveObjectToFollow(Vector3 vector)
     {
         camera.ObjectToFollow.Translation += vector;
-=======
+    /// <summary>
     ///   Sets up the editor when entering
     /// </summary>
     private void OnEnterEditor()
@@ -1115,7 +1071,6 @@
 
         gui.UpdateEnergyBalance(ProcessSystem.ComputeEnergyBalance(organelles.Select(i => i.Definition), patch.Biome,
             membrane));
->>>>>>> 91440ade
     }
 
     /// <summary>
