﻿using System;
using System.Collections.Generic;
using System.Linq;
using Godot;
using Newtonsoft.Json;

/// <summary>
///   Main class of the microbe editor
/// </summary>
[JsonObject(IsReference = true)]
[SceneLoadedClass("res://src/microbe_stage/editor/MicrobeEditor.tscn")]
public partial class MicrobeEditor : EditorBase<EditorAction, MicrobeStage>, IEditorReportData, ICellEditorData
{
    [Export]
    public NodePath? ReportTabPath;

    [Export]
    public NodePath PatchMapTabPath = null!;

    [Export]
    public NodePath CellEditorTabPath = null!;

#pragma warning disable CA2213
    [JsonProperty]
    [AssignOnlyChildItemsOnDeserialize]
    private MicrobeEditorReportComponent reportTab = null!;

    [JsonProperty]
    [AssignOnlyChildItemsOnDeserialize]
    private MicrobeEditorPatchMap patchMapTab = null!;

    [JsonProperty]
    [AssignOnlyChildItemsOnDeserialize]
    private CellEditorComponent cellEditorTab = null!;

    private MicrobeEditorTutorialGUI tutorialGUI = null!;
#pragma warning restore CA2213

    /// <summary>
    ///   The species that is being edited, changes are applied to it on exit
    /// </summary>
    [JsonProperty]
    private MicrobeSpecies? editedSpecies;

    public override bool CanCancelAction => cellEditorTab.Visible && cellEditorTab.CanCancelAction;

    [JsonIgnore]
    public override Species EditedBaseSpecies =>
        editedSpecies ?? throw new InvalidOperationException("species not initialized");

    [JsonIgnore]
    public ICellDefinition EditedCellProperties =>
        editedSpecies ?? throw new InvalidOperationException("species not initialized");

    [JsonIgnore]
    public IReadOnlyList<OrganelleTemplate> EditedCellOrganelles => cellEditorTab.GetLatestEditedOrganelles();

    [JsonIgnore]
    public Patch CurrentPatch => patchMapTab.CurrentPatch;

    [JsonIgnore]
    public Patch? TargetPatch => patchMapTab.TargetPatch;

    [JsonIgnore]
    public Patch? SelectedPatch => patchMapTab.SelectedPatch;

    protected override string MusicCategory => "MicrobeEditor";

    protected override MainGameState ReturnToState => MainGameState.MicrobeStage;
    protected override string EditorLoadingMessage => Localization.Translate("LOADING_MICROBE_EDITOR");
    protected override bool HasInProgressAction => CanCancelAction;

    public override void _Ready()
    {
        base._Ready();

        tutorialGUI.Visible = true;
    }

    public override void _EnterTree()
    {
        base._EnterTree();

        CheatManager.OnRevealAllPatches += OnRevealAllPatchesCheatUsed;
        CheatManager.OnUnlockAllOrganelles += OnUnlockAllOrganellesCheatUsed;
    }

    public override void _ExitTree()
    {
        base._ExitTree();

        CheatManager.OnRevealAllPatches -= OnRevealAllPatchesCheatUsed;
        CheatManager.OnUnlockAllOrganelles -= OnUnlockAllOrganellesCheatUsed;
    }

    public void SendAutoEvoResultsToReportComponent()
    {
        if (autoEvoResults == null)
        {
            reportTab.ShowErrorAboutOldSave();
            return;
        }

        UpdateAutoEvoToReportTab();
    }

    public override void SetEditorObjectVisibility(bool shown)
    {
        base.SetEditorObjectVisibility(shown);

        cellEditorTab.SetEditorWorldGuideObjectVisibility(shown);
    }

    public void OnCurrentPatchUpdated(Patch patch)
    {
        cellEditorTab.OnCurrentPatchUpdated(patch);

        cellEditorTab.UpdateBackgroundImage(patch);
    }

    public override bool CancelCurrentAction()
    {
        if (!cellEditorTab.Visible)
        {
            GD.PrintErr("No action to cancel");
            return false;
        }

        return cellEditorTab.CancelCurrentAction();
    }

    public override void AddContextToActions(IEnumerable<CombinableActionData> editorActions)
    {
        // Microbe editor doesn't require any context data in actions
    }

    protected override void ResolveDerivedTypeNodeReferences()
    {
        reportTab = GetNode<MicrobeEditorReportComponent>(ReportTabPath);
        patchMapTab = GetNode<MicrobeEditorPatchMap>(PatchMapTabPath);
        cellEditorTab = GetNode<CellEditorComponent>(CellEditorTabPath);
        tutorialGUI = GetNode<MicrobeEditorTutorialGUI>("TutorialGUI");
    }

    protected override void InitEditor(bool fresh)
    {
        patchMapTab.SetMap(CurrentGame.GameWorld.Map);

        base.InitEditor(fresh);

        reportTab.UpdateReportTabPatchSelector();

        if (fresh)
        {
            CurrentGame.SetBool("edited_microbe", true);
        }
        else
        {
            SendAutoEvoResultsToReportComponent();

            reportTab.UpdateTimeIndicator(CurrentGame.GameWorld.TotalPassedTime);

            reportTab.UpdatePatchDetails(CurrentPatch, TargetPatch);

            reportTab.UpdateEvents(CurrentGame.GameWorld.EventsLog, CurrentGame.GameWorld.TotalPassedTime);
        }

        ProceduralDataCache.Instance.OnEnterState(MainGameState.MicrobeEditor);

        cellEditorTab.UpdateBackgroundImage(CurrentPatch);

        // Make tutorials run
        cellEditorTab.TutorialState = TutorialState;
        tutorialGUI.EventReceiver = TutorialState;
        pauseMenu.GameProperties = CurrentGame;

        // Send highlighted controls to the tutorial system
        cellEditorTab.SendObjectsToTutorials(TutorialState, tutorialGUI);
    }

    protected override void InitEditorGUI(bool fresh)
    {
        reportTab.OnNextTab = () => SetEditorTab(EditorTab.PatchMap);
        patchMapTab.OnNextTab = () => SetEditorTab(EditorTab.CellEditor);
        cellEditorTab.OnFinish = ForwardEditorComponentFinishRequest;

        foreach (var editorComponent in GetAllEditorComponents())
        {
            editorComponent.Init(this, fresh);
        }
    }

    protected override void OnEnterEditor()
    {
        base.OnEnterEditor();

        if (!IsLoadedFromSave)
            TutorialState.SendEvent(TutorialEventType.EnteredMicrobeEditor, EventArgs.Empty, this);
    }

    protected override void UpdateHistoryCallbackTargets(ActionHistory<EditorAction> actionHistory)
    {
        // TODO: figure out why the callbacks are correctly pointing to the cell editor instance even without this
        // actionHistory.ReTargetCallbacksInHistory(cellEditorTab);
    }

    protected override IEnumerable<IEditorComponent> GetAllEditorComponents()
    {
        yield return reportTab;
        yield return patchMapTab;
        yield return cellEditorTab;
    }

    protected override void OnEditorReady()
    {
        // The base method stores the data, so we just need to update the GUI here (in case of failure)
        var run = CurrentGame.GameWorld.GetAutoEvoRun();

        if (run.Results == null)
        {
            reportTab.DisplayAutoEvoFailure(run.Status);
        }
        else
        {
            // Need to pass the auto-evo
            // TODO: in the future when the report tab is redone, it will need the full info so this is for now a bit
            // non-extendable way to get this one piece of data stored

            cellEditorTab.PreviousPlayerGatheredEnergy = run.Results.GetPatchEnergyResults(EditedBaseSpecies)
                .Sum(p => p.Value.TotalEnergyGathered);
        }

        base.OnEditorReady();

        reportTab.UpdateTimeIndicator(CurrentGame.GameWorld.TotalPassedTime);

        if (autoEvoResults != null && autoEvoExternal != null)
        {
            UpdateAutoEvoToReportTab();
        }
        else if (autoEvoExternal != null)
        {
            // This condition should never happen, but I'll leave this print here in case anyone ever hits this and
            // sends us a bug report -hhyyrylainen
            GD.PrintErr("Somehow auto-evo results are null but external effects text exists");
            reportTab.DisplayAutoEvoFailure("Only external effects is set but auto-evo results are missing");
        }

        reportTab.UpdatePatchDetails(CurrentPatch, TargetPatch);

        reportTab.UpdateEvents(CurrentGame.GameWorld.EventsLog, CurrentGame.GameWorld.TotalPassedTime);

        patchMapTab.UpdatePatchEvents();
    }

<<<<<<< HEAD
    protected override void ElapseEditorEntryTime()
    {
        // TODO: select which units will be used for the master elapsed time counter
        CurrentGame.GameWorld.OnTimePassed(1);
    }

    protected override void UpdatePatchDetails()
    {
        // Patch events are able to change the stage's background so it needs to be updated here.
        cellEditorTab.UpdateBackgroundImage(CurrentPatch);
    }

=======
>>>>>>> daa058dd
    protected override GameProperties StartNewGameForEditor()
    {
        return GameProperties.StartNewMicrobeGame(new WorldGenerationSettings());
    }

    protected override void PerformAutoSave()
    {
        SaveHelper.AutoSave(this);
    }

    protected override void PerformQuickSave()
    {
        SaveHelper.QuickSave(this);
    }

    protected override void SaveGame(string name)
    {
        SaveHelper.Save(name, this);
    }

    protected override void ApplyEditorTab()
    {
        // This now triggers also when loading the editor initially, but no tutorial relies on the player going back
        // to the report tab so this shouldn't matter
        TutorialState.SendEvent(TutorialEventType.MicrobeEditorTabChanged,
            new StringEventArgs(selectedEditorTab.ToString()),
            this);

        // Hide all
        reportTab.Hide();
        patchMapTab.Hide();
        cellEditorTab.Hide();

        // Show selected
        switch (selectedEditorTab)
        {
            case EditorTab.Report:
            {
                reportTab.Show();
                SetEditorObjectVisibility(false);
                reportTab.UpdatePatchDetailsIfNeeded(SelectedPatch ?? CurrentPatch);
                break;
            }

            case EditorTab.PatchMap:
            {
                patchMapTab.Show();

                SetEditorObjectVisibility(false);
                break;
            }

            case EditorTab.CellEditor:
            {
                cellEditorTab.Show();
                SetEditorObjectVisibility(true);
                cellEditorTab.UpdateCamera();
                break;
            }

            default:
                throw new Exception("Invalid editor tab");
        }
    }

    protected override void SetupEditedSpecies()
    {
        var species = (MicrobeSpecies?)CurrentGame.GameWorld.PlayerSpecies;
        editedSpecies = species ?? throw new NullReferenceException("didn't find edited species");

        base.SetupEditedSpecies();
    }

    protected override void Dispose(bool disposing)
    {
        if (disposing)
        {
            if (ReportTabPath != null)
            {
                ReportTabPath.Dispose();
                PatchMapTabPath.Dispose();
                CellEditorTabPath.Dispose();
            }
        }

        base.Dispose(disposing);
    }

    private void UpdateAutoEvoToReportTab()
    {
        if (autoEvoResults == null)
            throw new InvalidOperationException("May not be called without report");

        // This creates a new callable each time, but the garbage amount should be negligible
        reportTab.UpdateAutoEvoResults(autoEvoResults, autoEvoExternal?.ToString() ?? "error",
            () => autoEvoResults.MakeSummary(true));
    }

    private void OnRevealAllPatchesCheatUsed(object? sender, EventArgs args)
    {
        CurrentGame.GameWorld.Map.RevealAllPatches();
        patchMapTab.MarkDrawerDirty();
    }

    private void OnUnlockAllOrganellesCheatUsed(object? sender, EventArgs args)
    {
        if (CurrentGame.GameWorld.UnlockProgress.UnlockAll)
            return;

        CurrentGame.GameWorld.UnlockProgress.UnlockAll = true;
        cellEditorTab.UnlockAllOrganelles();
    }
}<|MERGE_RESOLUTION|>--- conflicted
+++ resolved
@@ -253,21 +253,12 @@
         patchMapTab.UpdatePatchEvents();
     }
 
-<<<<<<< HEAD
-    protected override void ElapseEditorEntryTime()
-    {
-        // TODO: select which units will be used for the master elapsed time counter
-        CurrentGame.GameWorld.OnTimePassed(1);
-    }
-
     protected override void UpdatePatchDetails()
     {
         // Patch events are able to change the stage's background so it needs to be updated here.
         cellEditorTab.UpdateBackgroundImage(CurrentPatch);
     }
 
-=======
->>>>>>> daa058dd
     protected override GameProperties StartNewGameForEditor()
     {
         return GameProperties.StartNewMicrobeGame(new WorldGenerationSettings());
