--- conflicted
+++ resolved
@@ -926,90 +926,13 @@
     }
 
     /// <summary>
-<<<<<<< HEAD
-    ///   Recursively loops though all hexes and checks if there any without connection to the rest.
-    /// </summary>
-    /// <returns>
-    ///   Returns a list of hexes that are not connected to the rest
-    /// </returns>
-    internal List<Hex> GetIslandHexes()
-    {
-        var organelles = editedMicrobeOrganelles.Organelles;
-
-        if (organelles.Count == 0)
-            return new List<Hex>();
-
-        // The hex to start the recursion with
-        var initHex = organelles[0].Position;
-
-        // These are the hexes have neighbours and aren't islands
-        var hexesWithNeighbours = new List<Hex> { initHex };
-
-        // These are all of the existing hexes, that if there are no islands will all be visited
-        var shouldBeVisited = organelles.Select(p => p.Position).ToList();
-
-        CheckmarkNeighbors(hexesWithNeighbours, initHex);
-
-        // Return the difference of the lists (hexes that were not visited)
-        return shouldBeVisited.Except(hexesWithNeighbours).ToList();
-    }
-
-    /// <summary>
     ///   Called by PlayerMicrobeEditorInput
-=======
     ///   Sets up the editor when entering
->>>>>>> 2e239346
     /// </summary>
     /// <param name="vector">The direction to move the camera into</param>
     internal void MoveObjectToFollow(Vector3 vector)
     {
-<<<<<<< HEAD
         camera.ObjectToFollow.Translation += vector;
-=======
-        // Clear old stuff in the world
-        foreach (Node node in world.GetChildren())
-        {
-            node.Free();
-        }
-
-        hoverHexes = new List<MeshInstance>();
-        hoverOrganelles = new List<SceneDisplayer>();
-        hoverOverriddenMaterials = new Dictionary<MeshInstance, Material>();
-
-        // Create new hover hexes. See the TODO comment in _Process
-        // This seems really cluttered, there must be a better way.
-        for (int i = 0; i < Constants.MAX_HOVER_HEXES; ++i)
-        {
-            hoverHexes.Add(CreateEditorHex());
-        }
-
-        for (int i = 0; i < Constants.MAX_SYMMETRY; ++i)
-        {
-            hoverOrganelles.Add(CreateEditorOrganelle());
-        }
-
-        if (!IsLoadedFromSave)
-        {
-            history = new ActionHistory<MicrobeEditorAction>();
-
-            // Start a new game if no game has been started
-            if (CurrentGame == null)
-            {
-                if (ReturnToStage != null)
-                    throw new Exception("stage to return to should have set our current game");
-
-                GD.Print("Starting a new game for the microbe editor");
-                CurrentGame = GameProperties.StartNewMicrobeGame();
-            }
-        }
-
-        InitEditor();
-
-        StartMusic();
-
-        if (!IsLoadedFromSave)
-            TutorialState.SendEvent(TutorialEventType.EnteredMicrobeEditor, EventArgs.Empty, this);
->>>>>>> 2e239346
     }
 
     private void StartMusic()
