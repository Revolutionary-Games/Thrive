using System;
using System.Collections.Generic;
using System.Linq;
using Godot;
using Newtonsoft.Json;

/// <summary>
///   Main class of the microbe editor
/// </summary>
[JsonObject(IsReference = true)]
[SceneLoadedClass("res://src/microbe_stage/editor/MicrobeEditor.tscn")]
[DeserializedCallbackTarget]
public class MicrobeEditor : Node, ILoadableGameState, IGodotEarlyNodeResolve
{
    [Export]
    public NodePath PauseMenuPath;

    /// <summary>
    ///   The new to set on the species after exiting
    /// </summary>
    [JsonProperty]
    public string NewName;

    /// <summary>
    ///   Cost of the organelle that is about to be placed
    /// </summary>
    [JsonProperty]
    public float CurrentOrganelleCost;

    private MicrobeSymmetry symmetry = MicrobeSymmetry.None;

    /// <summary>
    ///   Object camera is over. Needs to be defined before camera for saving to work
    /// </summary>
    [JsonProperty]
    [AssignOnlyChildItemsOnDeserialize]
    private Spatial cameraFollow;

    [JsonProperty]
    [AssignOnlyChildItemsOnDeserialize]
    private MicrobeCamera camera;

    [JsonProperty]
    [AssignOnlyChildItemsOnDeserialize]
    private MicrobeEditorGUI gui;

    private Node world;
    private MicrobeEditorTutorialGUI tutorialGUI;
    private PauseMenu pauseMenu;

    /// <summary>
    ///   Where all user actions will  be registered
    /// </summary>
    [JsonProperty]
    private ActionHistory<MicrobeEditorAction> history;

    private Material invalidMaterial;
    private Material validMaterial;
    private Material oldMaterial;
    private Material islandMaterial;

    private PackedScene hexScene;
    private PackedScene modelScene;

    /// <summary>
    ///   Where the player wants to move after editing
    /// </summary>
    [JsonProperty]
    private Patch targetPatch;

    /// <summary>
    ///   When false the player is no longer allowed to move patches (other than going back to where they were at the
    ///   start)
    /// </summary>
    [JsonProperty]
    private bool canStillMove;

    [JsonProperty]
    private Patch playerPatchOnEntry;

    /// <summary>
    ///   The hexes that are positioned under the cursor to show where
    ///   the player is about to place something.
    /// </summary>
    private List<MeshInstance> hoverHexes;

    /// <summary>
    ///   The organelle models that are positioned to show what the
    ///   player is about to place.
    /// </summary>
    private List<SceneDisplayer> hoverOrganelles;

    /// <summary>
    ///   This is used to keep track of used hover organelles
    /// </summary>
    private int usedHoverHex;

    private int usedHoverOrganelle;

    /// <summary>
    ///   The species that is being edited, changes are applied to it on exit
    /// </summary>
    [JsonProperty]
    private MicrobeSpecies editedSpecies;

    /// <summary>
    ///   This is a global assessment if the currently being placed
    ///   organelle is valid (if not all hover hexes will be shown as
    ///   invalid)
    /// </summary>
    private bool isPlacementProbablyValid;

    /// <summary>
    ///   This is the container that has the edited organelles in
    ///   it. This is populated when entering and used to update the
    ///   player's species template on exit.
    /// </summary>
    [JsonProperty]
    private OrganelleLayout<OrganelleTemplate> editedMicrobeOrganelles;

    // This is the already placed hexes

    /// <summary>
    ///   This is the hexes for editedMicrobeOrganelles
    /// </summary>
    private List<MeshInstance> placedHexes;

    /// <summary>
    ///   The hexes that have been changed by a hovering organelle and need to be reset to old material.
    /// </summary>
    private Dictionary<MeshInstance, Material> hoverOverriddenMaterials;

    /// <summary>
    ///   This is the organelle models for editedMicrobeOrganelles
    /// </summary>
    private List<SceneDisplayer> placedModels;

    /// <summary>
    ///   True once fade transition is finished when entering editor
    /// </summary>
    private bool transitionFinished;

    /// <summary>
    ///   True once auto-evo (and possibly other stuff) we need to wait for is ready
    /// </summary>
    [JsonProperty]
    private bool ready;

    [JsonProperty]
    private int organelleRot;

    [JsonProperty]
    private string autoEvoSummary;

    [JsonProperty]
    private string autoEvoExternal;

    [JsonProperty]
    private string activeActionName;

    [Signal]
    public delegate void InvalidPlacementOfHex();

    [Signal]
    public delegate void InsufficientMPToPlaceHex();

    /// <summary>
    /// The Symmetry setting of the Microbe Editor.
    /// </summary>
    public enum MicrobeSymmetry
    {
        /// <summary>
        /// No symmetry in the editor.
        /// </summary>
        None,

        /// <summary>
        /// Symmetry across the X-Axis in the editor.
        /// </summary>
        XAxisSymmetry,

        /// <summary>
        /// Symmetry across both the X and the Y axis in the editor.
        /// </summary>
        FourWaySymmetry,

        /// <summary>
        /// Symmetry across the X and Y axis, as well as across center, in the editor.
        /// </summary>
        SixWaySymmetry,
    }

    public bool NodeReferencesResolved { get; private set; }

    [JsonIgnore]
    public MicrobeCamera Camera => camera;

    /// <summary>
    ///   The selected membrane rigidity
    /// </summary>
    [JsonProperty]
    public float Rigidity { get; private set; }

    /// <summary>
    ///   Selected membrane type for the species
    /// </summary>
    [JsonProperty]
    public MembraneType Membrane { get; private set; }

    /// <summary>
    ///   Current selected colour for the species.
    /// </summary>
    [JsonProperty]
    public Color Colour { get; set; }

    /// <summary>
    ///   The name of organelle type that is selected to be placed
    /// </summary>
    [JsonIgnore]
    public string ActiveActionName
    {
        get => activeActionName;
        set
        {
            if (value != activeActionName)
            {
                TutorialState?.SendEvent(TutorialEventType.MicrobeEditorOrganelleToPlaceChanged,
                    new StringEventArgs(value), this);
            }

            activeActionName = value;
        }
    }

    /// <summary>
    ///   The number of mutation points left
    /// </summary>
    [JsonProperty]
    public int MutationPoints { get; private set; }

    /// <summary>
    ///   The symmetry setting of the microbe editor.
    /// </summary>
    public MicrobeSymmetry Symmetry
    {
        get => symmetry;
        set => symmetry = value;
    }

    /// <summary>
    ///   When true nothing costs MP
    /// </summary>
    [JsonProperty]
    public bool FreeBuilding { get; private set; }

    /// <summary>
    ///   Hover hexes and models are only shown if this is true. This is saved to make this work better when the player
    ///   was in the cell editor tab and saved, though that doesn't seem to work:
    ///   https://github.com/Revolutionary-Games/Thrive/issues/1750
    /// </summary>
    public bool ShowHover { get; set; }

    /// <summary>
    ///   The main current game object holding various details
    /// </summary>
    [JsonProperty]
    public GameProperties CurrentGame { get; set; }

    [JsonIgnore]
    public TutorialState TutorialState => CurrentGame.TutorialState;

    /// <summary>
    ///   If set the editor returns to this stage. The CurrentGame
    ///   should be shared with this stage. If not set returns to a new microbe stage
    /// </summary>
    [JsonProperty]
    public MicrobeStage ReturnToStage { get; set; }

    [JsonIgnore]
    public bool HasNucleus
    {
        get
        {
            foreach (var organelle in editedMicrobeOrganelles.Organelles)
            {
                if (organelle.Definition.InternalName == "nucleus")
                    return true;
            }

            return false;
        }
    }

    /// <summary>
    ///   Number of organelles in the microbe
    /// </summary>
    [JsonIgnore]
    public int MicrobeSize => editedMicrobeOrganelles.Organelles.Count;

    /// <summary>
    ///   Number of hexes in the microbe
    /// </summary>
    [JsonIgnore]
    public int MicrobeHexSize
    {
        get
        {
            int result = 0;

            foreach (var organelle in editedMicrobeOrganelles.Organelles)
            {
                result += organelle.Definition.HexCount;
            }

            return result;
        }
    }

    /// <summary>
    ///   Returns the current patch the player is in
    /// </summary>
    [JsonIgnore]
    public Patch CurrentPatch => targetPatch ?? playerPatchOnEntry;

    [JsonIgnore]
    public Node GameStateRoot => this;

    public bool IsLoadedFromSave { get; set; }

    public override void _Ready()
    {
        ResolveNodeReferences();

        invalidMaterial = GD.Load<Material>(
            "res://src/microbe_stage/editor/InvalidHex.material");
        validMaterial = GD.Load<Material>("res://src/microbe_stage/editor/ValidHex.material");
        oldMaterial = GD.Load<Material>("res://src/microbe_stage/editor/OldHex.material");
        islandMaterial = GD.Load<Material>("res://src/microbe_stage/editor/IslandHex.material");

        hexScene = GD.Load<PackedScene>("res://src/microbe_stage/editor/EditorHex.tscn");
        modelScene = GD.Load<PackedScene>("res://src/general/SceneDisplayer.tscn");

        if (!IsLoadedFromSave)
            camera.ObjectToFollow = cameraFollow;

        tutorialGUI.Visible = true;
        gui.Init(this);

        transitionFinished = false;

        OnEnterEditor();
    }

    public void ResolveNodeReferences()
    {
        if (NodeReferencesResolved)
            return;

        NodeReferencesResolved = true;

        camera = GetNode<MicrobeCamera>("PrimaryCamera");
        cameraFollow = GetNode<Spatial>("CameraLookAt");
        world = GetNode("World");
        gui = GetNode<MicrobeEditorGUI>("MicrobeEditorGUI");
        tutorialGUI = GetNode<MicrobeEditorTutorialGUI>("TutorialGUI");
        pauseMenu = GetNode<PauseMenu>(PauseMenuPath);
    }

    public override void _ExitTree()
    {
        // As we will no longer return to the microbe stage we need to free it, if we have it
        // This might be disposed if this was loaded from a save and we loaded another save
        try
        {
            if (IsLoadedFromSave)
            {
                // When loaded from save, the stage needs to be attached as a scene for the callbacks that reattach
                // children to run, otherwise some objects won't be correctly deleted
                if (ReturnToStage != null)
                    SceneManager.Instance.AttachAndDetachScene(ReturnToStage);
            }

            ReturnToStage?.QueueFree();
        }
        catch (ObjectDisposedException)
        {
            GD.Print("Editor's return to stage is already disposed");
        }
    }

<<<<<<< HEAD
    /// <summary>
    ///   Sets up the editor when entering
    /// </summary>
    public void OnEnterEditor()
    {
        // Clear old stuff in the world (just in case, the editor scene is recycled each time anyway)
        foreach (Node node in world.GetChildren())
        {
            node.Free();
        }

        // Let go of old resources
        hoverHexes = new List<MeshInstance>();
        hoverOrganelles = new List<SceneDisplayer>();

        // Create new hover hexes. See the TODO comment in _Process
        // This seems really cluttered, there must be a better way.
        for (int i = 0; i < Constants.MAX_HOVER_HEXES; ++i)
        {
            hoverHexes.Add(CreateEditorHex());
        }

        for (int i = 0; i < Constants.MAX_SYMMETRY; ++i)
        {
            hoverOrganelles.Add(CreateEditorOrganelle());
        }

        if (!IsLoadedFromSave)
        {
            history = new ActionHistory<MicrobeEditorAction>();

            // Start a new game if no game has been started
            if (CurrentGame == null)
            {
                if (ReturnToStage != null)
                    throw new Exception("stage to return to should have set our current game");

                GD.Print("Starting a new game for the microbe editor");
                CurrentGame = GameProperties.StartNewMicrobeGame();
            }

            TutorialState.SendEvent(TutorialEventType.EnteredMicrobeEditor, EventArgs.Empty, this);
        }

        InitEditor();

        StartMusic();
    }

=======
>>>>>>> e68c922c
    public void OnFinishLoading(Save save)
    {
        // // Handle the stage to return to specially, as it also needs to run the code
        // // for fixing the stuff in order to return there
        // // TODO: this could be probably moved now to just happen when it enters the scene first time

        ReturnToStage?.OnFinishLoading();

        // Probably shouldn't be needed as the stage object is not orphaned automatically
        // // We need to not let the objects be deleted before we apply them
        // TemporaryLoadedNodeDeleter.Instance.AddDeletionHold(Constants.DELETION_HOLD_MICROBE_EDITOR);
    }

    public void OnFinishTransitioning()
    {
        transitionFinished = true;
    }

    /// <summary>
    ///   Applies the changes done and exits the editor
    /// </summary>
    public void OnFinishEditing()
    {
        GD.Print("MicrobeEditor: applying changes to edited Species");

        if (ReturnToStage == null)
        {
            GD.Print("Creating new microbe stage as there isn't one yet");

            var scene = SceneManager.Instance.LoadScene(MainGameState.MicrobeStage);

            ReturnToStage = (MicrobeStage)scene.Instance();
            ReturnToStage.CurrentGame = CurrentGame;
        }

        // Apply changes to the species organelles

        // It is easiest to just replace all
        editedSpecies.Organelles.Clear();

        var centerOfMass = editedMicrobeOrganelles.CenterOfMass;

        foreach (var organelle in editedMicrobeOrganelles.Organelles)
        {
            var organelleToAdd = (OrganelleTemplate)organelle.Clone();

            // This calculation aligns the center of mass with the origin by moving every organelle of the microbe.
            organelleToAdd.Position -= centerOfMass;
            organelleToAdd.PlacedThisSession = false;
            editedSpecies.Organelles.Add(organelleToAdd);
        }

        // Update bacteria status
        editedSpecies.IsBacteria = !HasNucleus;

        editedSpecies.UpdateInitialCompounds();

        GD.Print("MicrobeEditor: updated organelles for species: ",
            editedSpecies.FormattedName);

        // Update name
        var splits = NewName.Split(" ");
        if (splits.Length == 2)
        {
            editedSpecies.Genus = splits[0];
            editedSpecies.Epithet = splits[1];

            GD.Print("MicrobeEditor: edited species name is now ",
                editedSpecies.FormattedName);
        }
        else
        {
            GD.PrintErr("MicrobeEditor: Invalid newName: ", NewName);
        }

        // Update membrane
        editedSpecies.MembraneType = Membrane;
        editedSpecies.Colour = Colour;
        editedSpecies.MembraneRigidity = Rigidity;

        // Move patches
        if (targetPatch != null)
        {
            GD.Print("MicrobeEditor: applying player move to patch: ", targetPatch.Name);
            CurrentGame.GameWorld.Map.CurrentPatch = targetPatch;

            // Add the edited species to that patch to allow the species to gain population there
            CurrentGame.GameWorld.Map.CurrentPatch.AddSpecies(editedSpecies, 0);
        }

        var stage = ReturnToStage;

        // This needs to be reset here to not free this when we exit the tree
        ReturnToStage = null;

        SceneManager.Instance.SwitchToScene(stage);

        stage.OnReturnFromEditor();
    }

    public override void _UnhandledInput(InputEvent @event)
    {
        if (@event.IsActionPressed("e_rotate_right"))
        {
            RotateRight();
        }

        if (@event.IsActionPressed("e_rotate_left"))
        {
            RotateLeft();
        }

        if (@event.IsActionPressed("e_redo"))
        {
            Redo();
        }
        else if (@event.IsActionPressed("e_undo"))
        {
            Undo();
        }

        if (@event.IsActionPressed("e_primary"))
        {
            PlaceOrganelle();
        }

        if (@event.IsActionPressed("e_secondary"))
        {
            RemoveOrganelle();
        }

        // Can only save once the editor is ready
        if (@event.IsActionPressed("g_quick_save") && ready)
        {
            GD.Print("quick saving microbe editor");
            SaveHelper.QuickSave(this);
        }
    }

    public override void _Process(float delta)
    {
        if (!ready)
        {
            if (!CurrentGame.GameWorld.IsAutoEvoFinished())
            {
                LoadingScreen.Instance.Show("Loading Microbe Editor", "Waiting for auto-evo: " +
                    CurrentGame.GameWorld.GetAutoEvoRun().Status);
                return;
            }

            if (!transitionFinished)
                return;

            OnEditorReady();
        }

        UpdateEditor(delta);
    }

    /// <summary>
    ///   Wipes clean the current cell.
    /// </summary>
    public void CreateNewMicrobe()
    {
        if (!FreeBuilding)
            throw new InvalidOperationException("can't reset cell when not freebuilding");

        var previousMP = MutationPoints;
        var oldEditedMicrobeOrganelles = new OrganelleLayout<OrganelleTemplate>();
        var oldMembrane = Membrane;

        foreach (var organelle in editedMicrobeOrganelles)
        {
            oldEditedMicrobeOrganelles.Add(organelle);
        }

        var data = new NewMicrobeActionData(oldEditedMicrobeOrganelles, previousMP, oldMembrane);

        var action = new MicrobeEditorAction(this, 0,
            DoNewMicrobeAction, UndoNewMicrobeAction, data);

        EnqueueAction(action);
    }

    public void Redo()
    {
        if (history.Redo())
        {
            TutorialState.SendEvent(TutorialEventType.MicrobeEditorRedo, EventArgs.Empty, this);
        }

        UpdateUndoRedoButtons();
    }

    public void Undo()
    {
        if (history.Undo())
        {
            TutorialState.SendEvent(TutorialEventType.MicrobeEditorUndo, EventArgs.Empty, this);
        }

        UpdateUndoRedoButtons();
    }

    public void PlaceOrganelle()
    {
        if (ActiveActionName == null)
            return;

        if (AddOrganelle(ActiveActionName))
        {
            // Only trigger tutorial if something was really placed
            TutorialState.SendEvent(TutorialEventType.MicrobeEditorOrganellePlaced, EventArgs.Empty, this);
        }
    }

    public void RotateRight()
    {
        organelleRot = (organelleRot + 1) % 6;
    }

    public void RotateLeft()
    {
        --organelleRot;

        if (organelleRot < 0)
            organelleRot = 5;
    }

    public void SetMembrane(string membraneName)
    {
        var membrane = SimulationParameters.Instance.GetMembrane(membraneName);

        if (Membrane.Equals(membrane))
            return;

        var action = new MicrobeEditorAction(this, membrane.EditorCost, DoMembraneChangeAction,
            UndoMembraneChangeAction,
            new MembraneActionData(Membrane, membrane));

        EnqueueAction(action);

        // In case the action failed, we need to make sure the membrane buttons are updated properly
        gui.UpdateMembraneButtons(Membrane.InternalName);
    }

    public void SetRigidity(int rigidity)
    {
        int intRigidity = (int)Math.Round(Rigidity * Constants.MEMBRANE_RIGIDITY_SLIDER_TO_VALUE_RATIO);

        if (intRigidity == rigidity)
            return;

        int cost = Math.Abs(rigidity - intRigidity) * Constants.MEMBRANE_RIGIDITY_COST_PER_STEP;

        if (cost > MutationPoints)
        {
            int stepsLeft = MutationPoints / Constants.MEMBRANE_RIGIDITY_COST_PER_STEP;
            if (stepsLeft < 1)
            {
                gui.UpdateRigiditySlider(intRigidity, MutationPoints);
                return;
            }

            rigidity = intRigidity > rigidity ? intRigidity - stepsLeft : intRigidity + stepsLeft;
            cost = stepsLeft * Constants.MEMBRANE_RIGIDITY_COST_PER_STEP;
        }

        var newRigidity = rigidity / Constants.MEMBRANE_RIGIDITY_SLIDER_TO_VALUE_RATIO;
        var prevRigidity = Rigidity;

        var action = new MicrobeEditorAction(this, cost,
            redo =>
            {
                Rigidity = newRigidity;
                gui.UpdateRigiditySlider((int)Math.Round(Rigidity * Constants.MEMBRANE_RIGIDITY_SLIDER_TO_VALUE_RATIO),
                    MutationPoints);
                gui.UpdateSpeed(CalculateSpeed());
                gui.UpdateHitpoints(CalculateHitpoints());
            },
            undo =>
            {
                Rigidity = prevRigidity;
                gui.UpdateRigiditySlider((int)Math.Round(Rigidity * Constants.MEMBRANE_RIGIDITY_SLIDER_TO_VALUE_RATIO),
                    MutationPoints);
                gui.UpdateSpeed(CalculateSpeed());
                gui.UpdateHitpoints(CalculateHitpoints());
            });

        EnqueueAction(action);
    }

    /// <summary>
    ///   Removes organelles under the cursor
    /// </summary>
    public void RemoveOrganelle()
    {
        GetMouseHex(out int q, out int r);

        switch (Symmetry)
        {
            case MicrobeSymmetry.None:
            {
                RemoveOrganelleAt(new Hex(q, r));
                break;
            }

            case MicrobeSymmetry.XAxisSymmetry:
            {
                RemoveOrganelleAt(new Hex(q, r));

                if (q != -1 * q || r != r + q)
                {
                    RemoveOrganelleAt(new Hex(-1 * q, r + q));
                }

                break;
            }

            case MicrobeSymmetry.FourWaySymmetry:
            {
                RemoveOrganelleAt(new Hex(q, r));

                if (q != -1 * q || r != r + q)
                {
                    RemoveOrganelleAt(new Hex(-1 * q, r + q));
                    RemoveOrganelleAt(new Hex(-1 * q, -1 * r));
                    RemoveOrganelleAt(new Hex(q, -1 * (r + q)));
                }
                else
                {
                    RemoveOrganelleAt(new Hex(-1 * q, -1 * r));
                }

                break;
            }

            case MicrobeSymmetry.SixWaySymmetry:
            {
                RemoveOrganelleAt(new Hex(q, r));

                RemoveOrganelleAt(new Hex(-1 * r, r + q));
                RemoveOrganelleAt(new Hex(-1 * (r + q), q));
                RemoveOrganelleAt(new Hex(-1 * q, -1 * r));
                RemoveOrganelleAt(new Hex(r, -1 * (r + q)));
                RemoveOrganelleAt(new Hex(r, -1 * (r + q)));
                RemoveOrganelleAt(new Hex(r + q, -1 * q));

                break;
            }
        }
    }

    public float CalculateSpeed()
    {
        float microbeMass = Constants.MICROBE_BASE_MASS;

        float organelleMovementForce = 0;

        Vector3 forwardsDirection = new Vector3(0, 0, -1);

        foreach (var organelle in editedMicrobeOrganelles.Organelles)
        {
            microbeMass += organelle.Definition.Mass;

            if (organelle.Definition.HasComponentFactory<MovementComponentFactory>())
            {
                Vector3 organelleDirection = (Hex.AxialToCartesian(new Hex(0, 0))
                    - Hex.AxialToCartesian(organelle.Position)).Normalized();

                float directionFactor = organelleDirection.Dot(forwardsDirection);

                // Flagella pointing backwards don't slow you down
                directionFactor = Math.Max(directionFactor, 0);

                organelleMovementForce += Constants.FLAGELLA_BASE_FORCE
                    * organelle.Definition.Components.Movement.Momentum / 100.0f
                    * directionFactor;
            }
        }

        float baseMovementForce = Constants.CELL_BASE_THRUST *
            (Membrane.MovementFactor - Rigidity * Constants.MEMBRANE_RIGIDITY_MOBILITY_MODIFIER);

        float finalSpeed = (baseMovementForce + organelleMovementForce) / microbeMass;

        return finalSpeed;
    }

    public float CalculateHitpoints()
    {
        var maxHitpoints = Membrane.Hitpoints +
            (Rigidity * Constants.MEMBRANE_RIGIDITY_HITPOINTS_MODIFIER);

        return maxHitpoints;
    }

    /// <summary>
    ///   Returns true when the player is allowed to move to the specified patch
    /// </summary>
    /// <returns>True if the patch move requested is valid. False otherwise</returns>
    public bool IsPatchMoveValid(Patch patch)
    {
        if (patch == null)
            return false;

        var from = CurrentPatch;

        // Can't go to the patch you are in
        if (from == patch)
            return false;

        // Can return to the patch the player started in, as a way to "undo" the change
        if (patch == playerPatchOnEntry)
            return true;

        // Can't move if out of moves
        if (!canStillMove)
            return false;

        // Need to have a connection to move
        foreach (var adjacent in from.Adjacent)
        {
            if (adjacent == patch)
                return true;
        }

        return false;
    }

    public void SetPlayerPatch(Patch patch)
    {
        if (!IsPatchMoveValid(patch))
            throw new ArgumentException("can't move to the specified patch");

        // One move per editor cycle allowed, unless freebuilding
        if (!FreeBuilding)
            canStillMove = false;

        if (patch == playerPatchOnEntry)
        {
            targetPatch = null;

            // Undoing the move, restores the move
            canStillMove = true;
        }
        else
        {
            targetPatch = patch;
        }

        gui.UpdatePlayerPatch(targetPatch);
        UpdatePatchBackgroundImage();
        CalculateOrganelleEffectivenessInPatch(targetPatch);
    }

    /// <summary>
    ///   Changes the number of mutation points left. Should only be called by MicrobeEditorAction
    /// </summary>
    internal void ChangeMutationPoints(int change)
    {
        if (FreeBuilding)
            return;

        MutationPoints = (MutationPoints + change).Clamp(0, Constants.BASE_MUTATION_POINTS);
    }

    /// <summary>
    ///   Recursively loops though all hexes and checks if there any without connection to the rest.
    /// </summary>
    /// <returns>
    ///   Returns a list of hexes that are not connected to the rest
    /// </returns>
    internal List<Hex> GetIslandHexes()
    {
        var organelles = editedMicrobeOrganelles.Organelles;

        if (organelles.Count == 0)
            return new List<Hex>();

        // The hex to start the recursion with
        var initHex = organelles[0].Position;

        // These are the hexes have neighbours and aren't islands
        var hexesWithNeighbours = new List<Hex> { initHex };

        // These are all of the existing hexes, that if there are no islands will all be visited
        var shouldBeVisited = organelles.Select(p => p.Position).ToList();

        CheckmarkNeighbors(hexesWithNeighbours, initHex);

        // Return the difference of the lists (hexes that were not visited)
        return shouldBeVisited.Except(hexesWithNeighbours).ToList();
    }

    /// <summary>
    ///   Sets up the editor when entering
    /// </summary>
    private void OnEnterEditor()
    {
        // Clear old stuff in the world
        foreach (Node node in world.GetChildren())
        {
            node.Free();
        }

        // Let go of old resources
        hoverHexes = new List<MeshInstance>();
        hoverOrganelles = new List<SceneDisplayer>();

        history = new ActionHistory<EditorAction>();

        // Create new hover hexes. See the TODO comment in _Process
        // This seems really cluttered, there must be a better way.
        for (int i = 0; i < Constants.MAX_HOVER_HEXES; ++i)
        {
            hoverHexes.Add(CreateEditorHex());
        }

        for (int i = 0; i < Constants.MAX_SYMMETRY; ++i)
        {
            hoverOrganelles.Add(CreateEditorOrganelle());
        }

        // Rest of the setup is only ran when not loading a save, the save finish callback does the equivalent thing
        if (IsLoadedFromSave)
            return;

        // Start a new game if no game has been started
        if (CurrentGame == null)
        {
            if (ReturnToStage != null)
                throw new Exception("stage to return to should have set our current game");

            GD.Print("Starting a new game for the microbe editor");
            CurrentGame = GameProperties.StartNewMicrobeGame();
        }

        InitEditor();

        StartMusic();

        TutorialState.SendEvent(TutorialEventType.EnteredMicrobeEditor, EventArgs.Empty, this);
    }

    private void StartMusic()
    {
        Jukebox.Instance.PlayingCategory = "MicrobeEditor";
        Jukebox.Instance.Resume();
    }

    /// <summary>
    ///   Calculates the effectiveness of organelles in the current or
    ///   given patch
    /// </summary>
    private void CalculateOrganelleEffectivenessInPatch(Patch patch = null)
    {
        if (patch == null)
        {
            patch = CurrentPatch;
        }

        var organelles = SimulationParameters.Instance.GetAllOrganelles();

        var result = ProcessSystem.ComputeOrganelleProcessEfficiencies(organelles, patch.Biome);

        gui.UpdateOrganelleEfficiencies(result);
    }

    /// <summary>
    ///   Calculates the energy balance for a cell with the given organelles
    /// </summary>
    private void CalculateEnergyBalanceWithOrganellesAndMembraneType(List<OrganelleTemplate> organelles,
        MembraneType membrane, Patch patch = null)
    {
        if (patch == null)
        {
            patch = CurrentPatch;
        }

        gui.UpdateEnergyBalance(ProcessSystem.ComputeEnergyBalance(organelles.Select(i => i.Definition), patch.Biome,
            membrane));
    }

    /// <summary>
    ///   Combined old editor init and activate method
    /// </summary>
    private void InitEditor()
    {
        // The world is reset each time so these are gone
        placedHexes = new List<MeshInstance>();
        placedModels = new List<SceneDisplayer>();

        hoverOverriddenMaterials = new Dictionary<MeshInstance, Material>();

        if (!IsLoadedFromSave)
        {
            InitEditorFresh();

            Symmetry = 0;
            gui.ResetSymmetryButton();
        }
        else
        {
            InitEditorSaved();

            gui.SetSymmetry(Symmetry);
            gui.UpdatePlayerPatch(targetPatch);
        }

        UpdateUndoRedoButtons();

        // Send freebuild value to GUI
        gui.NotifyFreebuild(FreeBuilding);

        // Send info to the GUI about the organelle effectiveness in the current patch
        CalculateOrganelleEffectivenessInPatch(CurrentPatch);

        // Reset this, GUI will tell us to enable it again
        ShowHover = false;

        UpdatePatchBackgroundImage();

        gui.SetMap(CurrentGame.GameWorld.Map);

        gui.UpdateGlucoseReduction(Constants.GLUCOSE_REDUCTION_RATE);

        // Make tutorials run
        tutorialGUI.EventReceiver = TutorialState;
        pauseMenu.GameProperties = CurrentGame;

        // Send undo button to the tutorial system
        gui.SendUndoToTutorial(TutorialState);
    }

    private void InitEditorFresh()
    {
        // For now we only show a loading screen if auto-evo is not ready yet
        if (!CurrentGame.GameWorld.IsAutoEvoFinished())
        {
            ready = false;
            LoadingScreen.Instance.Show("Loading Microbe Editor", CurrentGame.GameWorld.GetAutoEvoRun().Status);
        }
        else if (!transitionFinished)
        {
            ready = false;
        }
        else
        {
            OnEditorReady();
        }

        CurrentGame.SetBool("edited_microbe", true);

        if (CurrentGame.FreeBuild)
        {
            GD.Print("Editor going to freebuild mode because player has activated freebuild");
            FreeBuilding = true;
        }
        else
        {
            // Make sure freebuilding doesn't get stuck on
            FreeBuilding = false;
        }

        MutationPoints = Constants.BASE_MUTATION_POINTS;
        editedMicrobeOrganelles = new OrganelleLayout<OrganelleTemplate>(
            OnOrganelleAdded, OnOrganelleRemoved);

        organelleRot = 0;

        targetPatch = null;

        playerPatchOnEntry = CurrentGame.GameWorld.Map.CurrentPatch;

        canStillMove = true;

        var playerSpecies = CurrentGame.GameWorld.PlayerSpecies;

        SetupEditedSpecies(playerSpecies as MicrobeSpecies);
    }

    private void InitEditorSaved()
    {
        // Need to recreate our organelle layout to make the callbacks work again, but we need to copy the existing
        // organelles to it
        // var tempOrganelles = editedMicrobeOrganelles;
        //
        // editedMicrobeOrganelles = new OrganelleLayout<OrganelleTemplate>(
        //     OnOrganelleAdded, OnOrganelleRemoved);
        //
        // foreach (var organelle in tempOrganelles)
        // {
        //     editedMicrobeOrganelles.Add(organelle);
        // }

        UpdateGUIAfterLoadingSpecies(editedSpecies);
        OnLoadedEditorReady();

        OnOrganellesChanged();
    }

    private void SetupEditedSpecies(MicrobeSpecies species)
    {
        editedSpecies = species ?? throw new NullReferenceException("didn't find edited species");

        // We need to set the membrane type here so the ATP balance
        // bar can take it into account (the bar is updated when
        // organelles are added)
        Membrane = species.MembraneType;
        Rigidity = species.MembraneRigidity;
        Colour = species.Colour;

        // Get the species organelles to be edited. This also updates the placeholder hexes
        foreach (var organelle in species.Organelles.Organelles)
        {
            editedMicrobeOrganelles.Add((OrganelleTemplate)organelle.Clone());
        }

        // Create a mutated version of the current species code to compete against the player
        CreateMutatedSpeciesCopy(species);

        NewName = species.FormattedName;

        species.Generation += 1;

        // Only when not loaded from save are these properties fetched
        gui.SetInitialCellStats();
        gui.ResetStatisticsPanelSize();

        UpdateGUIAfterLoadingSpecies(species);
    }

    private void UpdateGUIAfterLoadingSpecies(MicrobeSpecies species)
    {
        GD.Print("Starting microbe editor with: ", editedMicrobeOrganelles.Organelles.Count,
            " organelles in the microbe");

        // Update GUI buttons now that we have correct organelles
        gui.UpdateGuiButtonStatus(HasNucleus);

        // Reset to cytoplasm if nothing is selected
        if (ActiveActionName == null)
        {
            gui.OnOrganelleToPlaceSelected("cytoplasm");
        }
        else
        {
            gui.OnOrganelleToPlaceSelected(ActiveActionName);
        }

        gui.SetSpeciesInfo(NewName, Membrane, Colour, Rigidity);
        gui.UpdateGeneration(species.Generation);
        gui.UpdateHitpoints(CalculateHitpoints());
    }

    private void CreateMutatedSpeciesCopy(Species species)
    {
        var newSpecies = CurrentGame.GameWorld.CreateMutatedSpecies(species);

        var random = new Random();

        var population = random.Next(Constants.INITIAL_SPLIT_POPULATION_MIN,
            Constants.INITIAL_SPLIT_POPULATION_MAX + 1);

        if (!CurrentGame.GameWorld.Map.CurrentPatch.AddSpecies(newSpecies, population))
        {
            GD.PrintErr("Failed to create a mutated version of the edited species");
        }
    }

    private void UpdateEditor(float delta)
    {
        _ = delta;

        // We move all the hexes and the hover hexes to 0,0,0 so that
        // the editor is free to replace them wherever
        // TODO: it would be way better if we didn't have to do this and instead only updated
        // the hover hexes and organelles when there is some change to them
        foreach (var hex in hoverHexes)
        {
            hex.Translation = new Vector3(0, 0, 0);
            hex.Visible = false;
        }

        foreach (var organelle in hoverOrganelles)
        {
            organelle.Translation = new Vector3(0, 0, 0);
            organelle.Visible = false;
        }

        // This is also highly non-optimal to update the hex locations
        // and materials all the time

        // Reset the material of hexes that have been hovered over
        foreach (var entry in hoverOverriddenMaterials)
        {
            entry.Key.MaterialOverride = entry.Value;
        }

        hoverOverriddenMaterials.Clear();

        usedHoverHex = 0;
        usedHoverOrganelle = 0;

        // Show the organelle that is about to be placed
        if (ActiveActionName != null && ShowHover)
        {
            CurrentOrganelleCost = SimulationParameters.Instance.GetOrganelleType(
                ActiveActionName).MPCost;

            GetMouseHex(out int q, out int r);

            // Can place stuff at all?
            isPlacementProbablyValid = IsValidPlacement(new OrganelleTemplate(
                GetOrganelleDefinition(ActiveActionName), new Hex(q, r), organelleRot));

            switch (Symmetry)
            {
                case MicrobeSymmetry.None:
                {
                    RenderHighlightedOrganelle(q, r, organelleRot);
                    break;
                }

                case MicrobeSymmetry.XAxisSymmetry:
                {
                    CurrentOrganelleCost *= 2;
                    RenderHighlightedOrganelle(q, r, organelleRot);
                    RenderHighlightedOrganelle(-1 * q, r + q, 6 + (-1 * organelleRot));
                    break;
                }

                case MicrobeSymmetry.FourWaySymmetry:
                {
                    CurrentOrganelleCost *= 4;
                    RenderHighlightedOrganelle(q, r, organelleRot);
                    RenderHighlightedOrganelle(-1 * q, r + q, 6 + (-1 * organelleRot));
                    RenderHighlightedOrganelle(-1 * q, -1 * r, (organelleRot + 180) % 6);
                    RenderHighlightedOrganelle(q, -1 * (r + q),
                        8 + (-1 * organelleRot) % 6);
                    break;
                }

                case MicrobeSymmetry.SixWaySymmetry:
                {
                    CurrentOrganelleCost *= 6;
                    RenderHighlightedOrganelle(q, r, organelleRot);
                    RenderHighlightedOrganelle(-1 * r, r + q, (organelleRot + 1) % 6);
                    RenderHighlightedOrganelle(-1 * (r + q), q, (organelleRot + 2) % 6);
                    RenderHighlightedOrganelle(-1 * q, -1 * r, (organelleRot + 3) % 6);
                    RenderHighlightedOrganelle(r, -1 * (r + q), (organelleRot + 4) % 6);
                    RenderHighlightedOrganelle(r + q, -1 * q, (organelleRot + 5) % 6);
                    break;
                }
            }
        }
        else
        {
            CurrentOrganelleCost = 0;
        }
    }

    /// <summary>
    ///   If not hovering over an organelle, render the to-be-placed organelle
    /// </summary>
    private void RenderHighlightedOrganelle(int q, int r, int rotation)
    {
        if (ActiveActionName == null)
            return;

        // TODO: this should be changed into a function parameter
        var toBePlacedOrganelle = SimulationParameters.Instance.GetOrganelleType(
            ActiveActionName);

        bool showModel = true;

        foreach (var hex in toBePlacedOrganelle.GetRotatedHexes(rotation))
        {
            int posQ = hex.Q + q;
            int posR = hex.R + r;

            var pos = Hex.AxialToCartesian(new Hex(posQ, posR));

            // Detect can it be placed there
            bool canPlace = isPlacementProbablyValid;

            bool duplicate = false;

            // Skip if there is a placed organelle here already
            foreach (var placed in placedHexes)
            {
                if ((pos - placed.Translation).LengthSquared() < 0.001f)
                {
                    duplicate = true;

                    if (!canPlace)
                    {
                        // Store the material to put it back later
                        hoverOverriddenMaterials[placed] = placed.MaterialOverride;

                        // Mark as invalid
                        placed.MaterialOverride = invalidMaterial;

                        showModel = false;
                    }

                    break;
                }
            }

            if (duplicate)
                continue;

            var hoverHex = hoverHexes[usedHoverHex++];

            hoverHex.Translation = pos;
            hoverHex.Visible = true;

            hoverHex.MaterialOverride = canPlace ? validMaterial : invalidMaterial;
        }

        // Model
        if (!string.IsNullOrEmpty(toBePlacedOrganelle.DisplayScene) && showModel)
        {
            var cartesianPosition = Hex.AxialToCartesian(new Hex(q, r));

            var organelleModel = hoverOrganelles[usedHoverOrganelle++];

            organelleModel.Transform = new Transform(
                MathUtils.CreateRotationForOrganelle(rotation),
                cartesianPosition + toBePlacedOrganelle.CalculateModelOffset());

            organelleModel.Scale = new Vector3(Constants.DEFAULT_HEX_SIZE, Constants.DEFAULT_HEX_SIZE,
                Constants.DEFAULT_HEX_SIZE);

            organelleModel.Visible = true;

            UpdateOrganellePlaceHolderScene(organelleModel, toBePlacedOrganelle.DisplayScene);
        }
    }

    /// <summary>
    ///   Returns the hex position the mouse is over
    /// </summary>
    private void GetMouseHex(out int q, out int r)
    {
        // Get the position of the cursor in the plane that the microbes is floating in
        var cursorPos = camera.CursorWorldPos;

        // Convert to the hex the cursor is currently located over.
        var hex = Hex.CartesianToAxial(cursorPos);

        q = hex.Q;
        r = hex.R;
    }

    private MeshInstance CreateEditorHex()
    {
        var hex = (MeshInstance)hexScene.Instance();
        world.AddChild(hex);
        return hex;
    }

    private SceneDisplayer CreateEditorOrganelle()
    {
        var node = (SceneDisplayer)modelScene.Instance();
        world.AddChild(node);
        return node;
    }

    /// <summary>
    ///   Places an organelle of the specified type under the cursor
    ///   and also applies symmetry to place multiple at once.
    /// </summary>
    /// <returns>True when at least one organelle got placed</returns>
    private bool AddOrganelle(string organelleType)
    {
        GetMouseHex(out int q, out int r);

        bool placedSomething = false;

        switch (Symmetry)
        {
            case MicrobeSymmetry.None:
            {
                PlaceIfPossible(organelleType, q, r, organelleRot, ref placedSomething);
                break;
            }

            case MicrobeSymmetry.XAxisSymmetry:
            {
                PlaceIfPossible(organelleType, q, r, organelleRot, ref placedSomething);

                if (q != -1 * q || r != r + q)
                {
                    PlaceIfPossible(organelleType, -1 * q, r + q, 6 + (-1 * organelleRot), ref placedSomething);
                }

                break;
            }

            case MicrobeSymmetry.FourWaySymmetry:
            {
                PlaceIfPossible(organelleType, q, r, organelleRot, ref placedSomething);

                if (q != -1 * q || r != r + q)
                {
                    PlaceIfPossible(organelleType, -1 * q, r + q, 6 + (-1 * organelleRot), ref placedSomething);
                    PlaceIfPossible(organelleType, -1 * q, -1 * r, (organelleRot + 3) % 6, ref placedSomething);
                    PlaceIfPossible(organelleType, q, -1 * (r + q), (8 + (-1 * organelleRot)) % 6, ref placedSomething);
                }
                else
                {
                    PlaceIfPossible(organelleType, -1 * q, -1 * r, (organelleRot + 3) % 6, ref placedSomething);
                }

                break;
            }

            case MicrobeSymmetry.SixWaySymmetry:
            {
                PlaceIfPossible(organelleType, q, r, organelleRot, ref placedSomething);

                PlaceIfPossible(organelleType, -1 * r, r + q, (organelleRot + 1) % 6, ref placedSomething);
                PlaceIfPossible(organelleType, -1 * (r + q), q,
                    (organelleRot + 2) % 6, ref placedSomething);
                PlaceIfPossible(organelleType, -1 * q, -1 * r, (organelleRot + 3) % 6, ref placedSomething);
                PlaceIfPossible(organelleType, r, -1 * (r + q),
                    (organelleRot + 4) % 6, ref placedSomething);
                PlaceIfPossible(organelleType, r + q, -1 * q, (organelleRot + 5) % 6, ref placedSomething);

                break;
            }

            default:
            {
                throw new Exception("unimplemented symmetry in AddOrganelle");
            }
        }

        return placedSomething;
    }

    /// <summary>
    ///   Helper for AddOrganelle
    /// </summary>
    private void PlaceIfPossible(string organelleType, int q, int r, int rotation, ref bool placed)
    {
        var organelle = new OrganelleTemplate(GetOrganelleDefinition(organelleType),
            new Hex(q, r), rotation);

        if (!IsValidPlacement(organelle))
        {
            // Play Sound
            EmitSignal(nameof(InvalidPlacementOfHex));
            return;
        }

        // Skip placing if the player can't afford the organelle
        if (organelle.Definition.MPCost > MutationPoints && !FreeBuilding)
        {
            // Flash the MP bar and play sound
            EmitSignal(nameof(InsufficientMPToPlaceHex));
            return;
        }

        if (AddOrganelle(organelle))
        {
            placed = true;
        }
    }

    /// <summary>
    ///   A recursive function that adds the neighbours of current hex that contain organelles to the checked list and
    ///   recurses to them to find more connected organelles
    /// </summary>
    /// <param name="checked">The list of already visited hexes. Will be filled up with found hexes.</param>
    /// <param name="currentHex">The hex to visit the neighbours of.</param>
    private void CheckmarkNeighbors(List<Hex> @checked, Hex currentHex)
    {
        // Get all neighbors not already visited
        var myNeighbors = GetNeighborHexes(currentHex).Where(p => !@checked.Contains(p)).ToArray();

        // Add the new neighbors to the list to not visit them again
        @checked.AddRange(myNeighbors);

        // Recurse to all neighbours to find more connected hexes
        foreach (var neighbor in myNeighbors)
        {
            CheckmarkNeighbors(@checked, neighbor);
        }
    }

    /// <summary>Gets all neighboring hexes where there is an organelle</summary>
    /// <param name="hex">The hex to get the neighbours for</param>
    /// <returns>Returns a list of neighbors that are part of an organelle</returns>
    private IEnumerable<Hex> GetNeighborHexes(Hex hex)
    {
        return Hex.HexNeighbourOffset
            .Select(p => hex + p.Value)
            .Where(p => editedMicrobeOrganelles.GetOrganelleAt(p) != null);
    }

    private bool IsValidPlacement(OrganelleTemplate organelle)
    {
        bool notPlacingCytoplasm = organelle.Definition.InternalName != "cytoplasm";

        return editedMicrobeOrganelles.CanPlaceAndIsTouching(
            organelle,
            notPlacingCytoplasm,
            notPlacingCytoplasm);
    }

    private OrganelleDefinition GetOrganelleDefinition(string name)
    {
        return SimulationParameters.Instance.GetOrganelleType(name);
    }

    [DeserializedCallbackAllowed]
    private void DoOrganellePlaceAction(MicrobeEditorAction action)
    {
        var data = (PlacementActionData)action.Data;

        data.ReplacedCytoplasm = new List<OrganelleTemplate>();
        var organelle = data.Organelle;

        // Check if there is cytoplasm under this organelle.
        foreach (var hex in organelle.RotatedHexes)
        {
            var organelleHere = editedMicrobeOrganelles.GetOrganelleAt(
                hex + organelle.Position);

            if (organelleHere == null)
                continue;

            if (organelleHere.Definition.InternalName != "cytoplasm")
            {
                throw new Exception("Can't place organelle on top of something " +
                    "else than cytoplasm");
            }

            // First we save the organelle data and then delete it
            data.ReplacedCytoplasm.Add(organelleHere);
            editedMicrobeOrganelles.Remove(organelleHere);
        }

        GD.Print("Placing organelle '", organelle.Definition.InternalName, "' at: ",
            organelle.Position);

        editedMicrobeOrganelles.Add(organelle);
    }

    [DeserializedCallbackAllowed]
    private void UndoOrganellePlaceAction(MicrobeEditorAction action)
    {
        var data = (PlacementActionData)action.Data;

        editedMicrobeOrganelles.Remove(data.Organelle);

        foreach (var cyto in data.ReplacedCytoplasm)
        {
            GD.Print("Replacing ", cyto.Definition.InternalName, " at: ",
                cyto.Position);

            editedMicrobeOrganelles.Add(cyto);
        }
    }

    private bool AddOrganelle(OrganelleTemplate organelle)
    {
        // 1 - you put nucleus but you already have it
        // 2 - you put organelle that need nucleus and you don't have it
        if ((organelle.Definition.InternalName == "nucleus" && HasNucleus) ||
            (organelle.Definition.ProkaryoteChance == 0 && !HasNucleus
                && organelle.Definition.ChanceToCreate != 0))
            return false;

        organelle.PlacedThisSession = true;

        var action = new MicrobeEditorAction(this, organelle.Definition.MPCost,
            DoOrganellePlaceAction, UndoOrganellePlaceAction,
            new PlacementActionData(organelle));

        EnqueueAction(action);
        return true;
    }

    [DeserializedCallbackAllowed]
    private void DoOrganelleRemoveAction(MicrobeEditorAction action)
    {
        var data = (RemoveActionData)action.Data;
        editedMicrobeOrganelles.Remove(data.Organelle);
    }

    [DeserializedCallbackAllowed]
    private void UndoOrganelleRemoveAction(MicrobeEditorAction action)
    {
        var data = (RemoveActionData)action.Data;
        editedMicrobeOrganelles.Add(data.Organelle);
    }

    private void RemoveOrganelleAt(Hex location)
    {
        var organelleHere = editedMicrobeOrganelles.GetOrganelleAt(location);
        if (organelleHere == null)
            return;

        // Dont allow deletion of nucleus or the last organelle
        if (organelleHere.Definition.InternalName == "nucleus" || MicrobeSize < 2)
            return;

        // If it was placed this session, just refund the cost of adding it.
        int cost = organelleHere.PlacedThisSession ?
            -organelleHere.Definition.MPCost :
            Constants.ORGANELLE_REMOVE_COST;

        var action = new MicrobeEditorAction(this, cost,
            DoOrganelleRemoveAction, UndoOrganelleRemoveAction,
            new RemoveActionData(organelleHere));

        EnqueueAction(action);
    }

    [DeserializedCallbackAllowed]
    private void DoNewMicrobeAction(MicrobeEditorAction action)
    {
        // TODO: could maybe grab the current organelles and put them in the action here? This could be more safe
        // against weird situations where it might be possible if the undo / redo system is changed to restore
        // the wrong organelles

        MutationPoints = Constants.BASE_MUTATION_POINTS;
        Membrane = SimulationParameters.Instance.GetMembrane("single");
        editedMicrobeOrganelles.Clear();
        editedMicrobeOrganelles.Add(new OrganelleTemplate(GetOrganelleDefinition("cytoplasm"),
            new Hex(0, 0), 0));

        OnPostNewMicrobeChange();
    }

    [DeserializedCallbackAllowed]
    private void UndoNewMicrobeAction(MicrobeEditorAction action)
    {
        var data = (NewMicrobeActionData)action.Data;

        editedMicrobeOrganelles.Clear();
        MutationPoints = data.PreviousMP;
        Membrane = data.OldMembrane;

        foreach (var organelle in data.OldEditedMicrobeOrganelles)
        {
            editedMicrobeOrganelles.Add(organelle);
        }

        OnPostNewMicrobeChange();
    }

    private void OnPostNewMicrobeChange()
    {
        gui.UpdateMembraneButtons(Membrane.InternalName);
        gui.UpdateSpeed(CalculateSpeed());
        gui.UpdateHitpoints(CalculateHitpoints());
    }

    [DeserializedCallbackAllowed]
    private void OnOrganelleAdded(OrganelleTemplate organelle)
    {
        OnOrganellesChanged();
    }

    [DeserializedCallbackAllowed]
    private void OnOrganelleRemoved(OrganelleTemplate organelle)
    {
        OnOrganellesChanged();
    }

    private void OnOrganellesChanged()
    {
        UpdateAlreadyPlacedVisuals();

        // send to gui current status of cell
        gui.UpdateSize(MicrobeHexSize);
        gui.UpdateGuiButtonStatus(HasNucleus);

        // TODO: if this turns out to be expensive this should only be
        // called once the cell is fully loaded in and not for each
        // organelle
        // Calculate and send energy balance to the GUI
        CalculateEnergyBalanceWithOrganellesAndMembraneType(
            editedMicrobeOrganelles.Organelles, Membrane, targetPatch);

        // TODO: this might also be expensive
        gui.UpdateSpeed(CalculateSpeed());
    }

    /// <summary>
    ///   This destroys and creates again entities to represent all
    ///   the currently placed organelles. Call this whenever
    ///   editedMicrobeOrganelles is changed.
    /// </summary>
    private void UpdateAlreadyPlacedVisuals()
    {
        int nextFreeHex = 0;
        int nextFreeOrganelle = 0;

        var islands = GetIslandHexes();

        // Build the entities to show the current microbe
        foreach (var organelle in editedMicrobeOrganelles.Organelles)
        {
            foreach (var hex in organelle.RotatedHexes)
            {
                var pos = Hex.AxialToCartesian(hex + organelle.Position);

                if (nextFreeHex >= placedHexes.Count)
                {
                    // New hex needed
                    placedHexes.Add(CreateEditorHex());
                }

                var hexNode = placedHexes[nextFreeHex++];

                if (islands.Contains(organelle.Position))
                {
                    hexNode.MaterialOverride = islandMaterial;
                }
                else if (organelle.PlacedThisSession)
                {
                    hexNode.MaterialOverride = validMaterial;
                }
                else
                {
                    hexNode.MaterialOverride = oldMaterial;
                }

                // As we set the correct material, we don't need to remember to restore it anymore
                hoverOverriddenMaterials.Remove(hexNode);

                hexNode.Translation = pos;

                hexNode.Visible = true;
            }

            // Model of the organelle
            if (organelle.Definition.DisplayScene != null)
            {
                var pos = Hex.AxialToCartesian(organelle.Position) +
                    organelle.Definition.CalculateModelOffset();

                if (nextFreeOrganelle >= placedModels.Count)
                {
                    // New organelle model needed
                    placedModels.Add(CreateEditorOrganelle());
                }

                var organelleModel = placedModels[nextFreeOrganelle++];

                organelleModel.Transform = new Transform(
                    MathUtils.CreateRotationForOrganelle(1 * organelle.Orientation), pos);

                organelleModel.Scale = new Vector3(Constants.DEFAULT_HEX_SIZE, Constants.DEFAULT_HEX_SIZE,
                    Constants.DEFAULT_HEX_SIZE);

                organelleModel.Visible = true;

                UpdateOrganellePlaceHolderScene(organelleModel,
                    organelle.Definition.DisplayScene);
            }
        }

        // Delete excess entities
        while (nextFreeHex < placedHexes.Count)
        {
            placedHexes[placedHexes.Count - 1].QueueFree();
            placedHexes.RemoveAt(placedHexes.Count - 1);
        }

        while (nextFreeOrganelle < placedModels.Count)
        {
            placedModels[placedModels.Count - 1].QueueFree();
            placedModels.RemoveAt(placedModels.Count - 1);
        }
    }

    /// <summary>
    ///   Updates the organelle model displayer to have the specified scene in it
    /// </summary>
    private void UpdateOrganellePlaceHolderScene(SceneDisplayer organelleModel, string displayScene)
    {
        organelleModel.Scene = displayScene;
    }

    private void DoMembraneChangeAction(MicrobeEditorAction action)
    {
        var data = (MembraneActionData)action.Data;
        var membrane = data.NewMembrane;
        GD.Print("Changing membrane to '", membrane.InternalName, "'");
        Membrane = membrane;
        gui.UpdateMembraneButtons(Membrane.InternalName);
        gui.UpdateSpeed(CalculateSpeed());
        gui.UpdateHitpoints(CalculateHitpoints());
        CalculateEnergyBalanceWithOrganellesAndMembraneType(
            editedMicrobeOrganelles.Organelles, Membrane, targetPatch);
    }

    private void UndoMembraneChangeAction(MicrobeEditorAction action)
    {
        var data = (MembraneActionData)action.Data;
        Membrane = data.OldMembrane;
        GD.Print("Changing membrane back to '", Membrane.InternalName, "'");
        gui.UpdateMembraneButtons(Membrane.InternalName);
        gui.UpdateSpeed(CalculateSpeed());
        gui.UpdateHitpoints(CalculateHitpoints());
        CalculateEnergyBalanceWithOrganellesAndMembraneType(
            editedMicrobeOrganelles.Organelles, Membrane, targetPatch);
    }

    /// <summary>
    ///   Perform all actions through this to make undo and redo work
    /// </summary>
    private void EnqueueAction(MicrobeEditorAction action)
    {
        // A sanity check to not let an action proceed if we don't have enough mutation points
        if (MutationPoints < action.Cost)
            return;

        history.AddAction(action);

        UpdateUndoRedoButtons();
    }

    private void UpdateUndoRedoButtons()
    {
        gui.SetUndoButtonStatus(history.CanUndo());
        gui.SetRedoButtonStatus(history.CanRedo());
    }

    /// <summary>
    ///   Called once auto-evo results are ready
    /// </summary>
    private void OnEditorReady()
    {
        ready = true;
        LoadingScreen.Instance.Hide();

        GD.Print("Elapsing time on editor entry");

        // TODO: select which units will be used for the master elapsed time counter
        CurrentGame.GameWorld.OnTimePassed(1);

        gui.UpdateTimeIndicator(CurrentGame.GameWorld.TotalPassedTime);

        // Get summary before applying results in order to get comparisons to the previous populations
        var run = CurrentGame.GameWorld.GetAutoEvoRun();

        if (run?.Results == null)
        {
            gui.UpdateAutoEvoResults("Auto-evo failed to run", "run status: " +
                (run != null ? run.Status : string.Empty));
        }
        else
        {
            autoEvoSummary = run.Results.MakeSummary(CurrentGame.GameWorld.Map, true,
                run.ExternalEffects);
            autoEvoExternal = run.MakeSummaryOfExternalEffects();

            gui.UpdateAutoEvoResults(autoEvoSummary, autoEvoExternal);
        }

        ApplyAutoEvoResults();

        // Auto save after editor entry is complete
        if (!CurrentGame.FreeBuild)
            SaveHelper.AutoSave(this);
    }

    private void OnLoadedEditorReady()
    {
        if (ready != true)
            throw new InvalidOperationException("loaded editor isn't in the ready state");

        gui.UpdateAutoEvoResults(autoEvoSummary, autoEvoExternal);

        gui.UpdateTimeIndicator(CurrentGame.GameWorld.TotalPassedTime);

        // Make absolutely sure the current game doesn't have an auto-evo run
        CurrentGame.GameWorld.ResetAutoEvoRun();

        gui.ResetStatisticsPanelSize();
    }

    private void ApplyAutoEvoResults()
    {
        GD.Print("Applying auto-evo results");
        CurrentGame.GameWorld.GetAutoEvoRun().ApplyExternalEffects();

        var extinct = CurrentGame.GameWorld.Map.RemoveExtinctSpecies(FreeBuilding);

        foreach (var species in extinct)
        {
            CurrentGame.GameWorld.RemoveSpecies(species);

            GD.Print("Species ", species.FormattedName, " has gone extinct from the world.");
        }

        CurrentGame.GameWorld.Map.UpdateGlobalPopulations();

        // Clear the run to make the cell stage start a new run when we go back there
        CurrentGame.GameWorld.ResetAutoEvoRun();
    }

    /// <summary>
    ///   Updates the background shown in the editor
    /// </summary>
    private void UpdatePatchBackgroundImage()
    {
        camera.SetBackground(SimulationParameters.Instance.GetBackground(CurrentPatch.BiomeTemplate.Background));
    }

    private void SaveGame(string name)
    {
        SaveHelper.Save(name, this);
    }
}<|MERGE_RESOLUTION|>--- conflicted
+++ resolved
@@ -388,58 +388,6 @@
         }
     }
 
-<<<<<<< HEAD
-    /// <summary>
-    ///   Sets up the editor when entering
-    /// </summary>
-    public void OnEnterEditor()
-    {
-        // Clear old stuff in the world (just in case, the editor scene is recycled each time anyway)
-        foreach (Node node in world.GetChildren())
-        {
-            node.Free();
-        }
-
-        // Let go of old resources
-        hoverHexes = new List<MeshInstance>();
-        hoverOrganelles = new List<SceneDisplayer>();
-
-        // Create new hover hexes. See the TODO comment in _Process
-        // This seems really cluttered, there must be a better way.
-        for (int i = 0; i < Constants.MAX_HOVER_HEXES; ++i)
-        {
-            hoverHexes.Add(CreateEditorHex());
-        }
-
-        for (int i = 0; i < Constants.MAX_SYMMETRY; ++i)
-        {
-            hoverOrganelles.Add(CreateEditorOrganelle());
-        }
-
-        if (!IsLoadedFromSave)
-        {
-            history = new ActionHistory<MicrobeEditorAction>();
-
-            // Start a new game if no game has been started
-            if (CurrentGame == null)
-            {
-                if (ReturnToStage != null)
-                    throw new Exception("stage to return to should have set our current game");
-
-                GD.Print("Starting a new game for the microbe editor");
-                CurrentGame = GameProperties.StartNewMicrobeGame();
-            }
-
-            TutorialState.SendEvent(TutorialEventType.EnteredMicrobeEditor, EventArgs.Empty, this);
-        }
-
-        InitEditor();
-
-        StartMusic();
-    }
-
-=======
->>>>>>> e68c922c
     public void OnFinishLoading(Save save)
     {
         // // Handle the stage to return to specially, as it also needs to run the code
@@ -950,7 +898,7 @@
         hoverHexes = new List<MeshInstance>();
         hoverOrganelles = new List<SceneDisplayer>();
 
-        history = new ActionHistory<EditorAction>();
+        history = new ActionHistory<MicrobeEditorAction>();
 
         // Create new hover hexes. See the TODO comment in _Process
         // This seems really cluttered, there must be a better way.
