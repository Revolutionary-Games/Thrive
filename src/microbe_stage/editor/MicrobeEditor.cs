--- conflicted
+++ resolved
@@ -655,11 +655,8 @@
             gui.UpdatePatchDetails(CurrentPatch);
             gui.UpdateMicrobePartSelections();
             gui.UpdateMutationPointsBar();
-<<<<<<< HEAD
             gui.UpdateTimeline();
-=======
             gui.UpdateReportTabPatchSelector();
->>>>>>> df76bd0c
         }
     }
 
