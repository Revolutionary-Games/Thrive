﻿using System;
using System.Collections.Generic;
using System.Linq;
using Godot;
using Newtonsoft.Json;

/// <summary>
///   Main class of the microbe editor
/// </summary>
[JsonObject(IsReference = true)]
[SceneLoadedClass("res://src/microbe_stage/editor/MicrobeEditor.tscn")]
[DeserializedCallbackTarget]
public class MicrobeEditor : NodeWithInput, ILoadableGameState, IGodotEarlyNodeResolve
{
    [Export]
    public NodePath PauseMenuPath;

    /// <summary>
    ///   The new to set on the species after exiting
    /// </summary>
    [JsonProperty]
    public string NewName;

    private MicrobeSymmetry symmetry = MicrobeSymmetry.None;

    /// <summary>
    ///   Object camera is over. Needs to be defined before camera for saving to work
    /// </summary>
    [JsonProperty]
    [AssignOnlyChildItemsOnDeserialize]
    private Spatial cameraFollow;

    [JsonProperty]
    [AssignOnlyChildItemsOnDeserialize]
    private MicrobeCamera camera;

    [JsonIgnore]
    private MeshInstance editorArrow;

    /// <summary>
    ///   We're taking advantage of the available membrane and organelle system already present in
    ///   the microbe class for the cell preview.
    /// </summary>
    private Microbe previewMicrobe;

    private MeshInstance editorGrid;

    [JsonProperty]
    [AssignOnlyChildItemsOnDeserialize]
    private MicrobeEditorGUI gui;

    private Node world;
    private Spatial rootOfDynamicallySpawned;
    private MicrobeEditorTutorialGUI tutorialGUI;
    private PauseMenu pauseMenu;

    /// <summary>
    ///   Where all user actions will  be registered
    /// </summary>
    [JsonProperty]
    private ActionHistory<MicrobeEditorAction> history;

    private Material invalidMaterial;
    private Material validMaterial;
    private Material oldMaterial;
    private Material islandMaterial;

    private PackedScene hexScene;
    private PackedScene modelScene;
    private PackedScene microbeScene;

    [JsonProperty]
    private Color colour;

    [JsonProperty]
    private float rigidity;

    /// <summary>
    ///   Where the player wants to move after editing
    /// </summary>
    [JsonProperty]
    private Patch targetPatch;

    /// <summary>
    ///   When false the player is no longer allowed to move patches (other than going back to where they were at the
    ///   start)
    /// </summary>
    [JsonProperty]
    private bool canStillMove;

    [JsonProperty]
    private Patch playerPatchOnEntry;

    /// <summary>
    ///   The hexes that are positioned under the cursor to show where
    ///   the player is about to place something.
    /// </summary>
    private List<MeshInstance> hoverHexes;

    /// <summary>
    ///   The organelle models that are positioned to show what the
    ///   player is about to place.
    /// </summary>
    private List<SceneDisplayer> hoverOrganelles;

    /// <summary>
    ///   This is used to keep track of used hover organelles
    /// </summary>
    private int usedHoverHex;

    private int usedHoverOrganelle;

    /// <summary>
    ///   The species that is being edited, changes are applied to it on exit
    /// </summary>
    [JsonProperty]
    private MicrobeSpecies editedSpecies;

    /// <summary>
    ///   This is a global assessment if the currently being placed
    ///   organelle is valid (if not all hover hexes will be shown as
    ///   invalid)
    /// </summary>
    private bool isPlacementProbablyValid;

    /// <summary>
    ///   This is the container that has the edited organelles in
    ///   it. This is populated when entering and used to update the
    ///   player's species template on exit.
    /// </summary>
    [JsonProperty]
    private OrganelleLayout<OrganelleTemplate> editedMicrobeOrganelles;

    /// <summary>
    ///   When this is true, on next process this will handle added and removed organelles and update stats etc.
    ///   This is done to make adding a bunch of organelles at once more efficient.
    /// </summary>
    private bool organelleDataDirty = true;

    /// <summary>
    ///   Similar to organelleDataDirty but with the exception that this is only set false when the editor
    ///   membrane mesh has been redone. Used so the membrane doesn't have to be rebuild everytime when
    ///   switching back and forth between structure and membrane tab (without editing organelle placements).
    /// </summary>
    private bool membraneOrganellePositionsAreDirty = true;

    // This is the already placed hexes

    /// <summary>
    ///   This is the hexes for editedMicrobeOrganelles
    /// </summary>
    private List<MeshInstance> placedHexes;

    /// <summary>
    ///   The hexes that have been changed by a hovering organelle and need to be reset to old material.
    /// </summary>
    private Dictionary<MeshInstance, Material> hoverOverriddenMaterials;

    /// <summary>
    ///   This is the organelle models for editedMicrobeOrganelles
    /// </summary>
    private List<SceneDisplayer> placedModels;

    /// <summary>
    ///   True once auto-evo (and possibly other stuff) we need to wait for is ready
    /// </summary>
    [JsonProperty]
    private bool ready;

    [JsonProperty]
    private int organelleRot;

    [JsonProperty]
    private string activeActionName;

    private bool microbePreviewMode;

    /// <summary>
    ///   True if auto save should trigger ASAP
    /// </summary>
    private bool wantsToSave;

    /// <summary>
    ///   Where the user started panning with the mouse
    ///   Null if the user is not panning with the mouse
    /// </summary>
    private Vector3? mousePanningStart;

    /// <summary>
    /// The Symmetry setting of the Microbe Editor.
    /// </summary>
    public enum MicrobeSymmetry
    {
        /// <summary>
        /// No symmetry in the editor.
        /// </summary>
        None,

        /// <summary>
        /// Symmetry across the X-Axis in the editor.
        /// </summary>
        XAxisSymmetry,

        /// <summary>
        /// Symmetry across both the X and the Y axis in the editor.
        /// </summary>
        FourWaySymmetry,

        /// <summary>
        /// Symmetry across the X and Y axis, as well as across center, in the editor.
        /// </summary>
        SixWaySymmetry,
    }

    /// <summary>
    ///   True once fade transition is finished when entering editor
    /// </summary>
    [JsonIgnore]
    public bool TransitionFinished { get; private set; }

    public bool NodeReferencesResolved { get; private set; }

    [JsonIgnore]
    public MicrobeCamera Camera => camera;

    /// <summary>
    ///   The selected membrane rigidity
    /// </summary>
    [JsonIgnore]
    public float Rigidity
    {
        get => rigidity;
        set
        {
            rigidity = value;

            if (previewMicrobe?.Species != null)
            {
                previewMicrobe.Species.MembraneRigidity = value;
                previewMicrobe.ApplyMembraneWigglyness();
            }
        }
    }

    /// <summary>
    ///   Selected membrane type for the species
    /// </summary>
    [JsonProperty]
    public MembraneType Membrane { get; private set; }

    /// <summary>
    ///   Current selected colour for the species.
    /// </summary>
    [JsonIgnore]
    public Color Colour
    {
        get => colour;
        set
        {
            colour = value;

            if (previewMicrobe?.Species != null)
            {
                previewMicrobe.Species.Colour = value;
                previewMicrobe.Membrane.Tint = value;
                previewMicrobe.ApplyPreviewOrganelleColours();
            }
        }
    }

    /// <summary>
    ///   The name of organelle type that is selected to be placed
    /// </summary>
    [JsonIgnore]
    public string ActiveActionName
    {
        get => activeActionName;
        set
        {
            if (value != activeActionName)
            {
                TutorialState?.SendEvent(TutorialEventType.MicrobeEditorOrganelleToPlaceChanged,
                    new StringEventArgs(value), this);
            }

            activeActionName = value;
        }
    }

    /// <summary>
    ///   The number of mutation points left
    /// </summary>
    [JsonProperty]
    public int MutationPoints { get; private set; }

    /// <summary>
    ///   The symmetry setting of the microbe editor.
    /// </summary>
    public MicrobeSymmetry Symmetry
    {
        get => symmetry;
        set => symmetry = value;
    }

    /// <summary>
    ///   Organelle that is in the process of being moved but a new location hasn't been selected yet
    ///   If null, no organelle is in the process of moving
    /// </summary>
    [JsonProperty]
    public OrganelleTemplate MovingOrganelle { get; private set; }

    /// <summary>
    ///   When true nothing costs MP
    /// </summary>
    [JsonProperty]
    public bool FreeBuilding { get; private set; }

    /// <summary>
    ///   Hover hexes and models are only shown if this is true. This is saved to make this work better when the player
    ///   was in the cell editor tab and saved.
    /// </summary>
    public bool ShowHover { get; set; }

    /// <summary>
    ///   If this is enabled the editor will show how the edited cell would look like in the environment with
    ///   parameters set in the editor. Editing hexes is disabled during this (with the exception of undo/redo).
    /// </summary>
    public bool MicrobePreviewMode
    {
        get => microbePreviewMode;
        set
        {
            microbePreviewMode = value;

            UpdateCellVisualization();

            if (previewMicrobe != null)
                previewMicrobe.Visible = value;

            placedHexes?.ForEach(entry => entry.Visible = !MicrobePreviewMode);
            placedModels?.ForEach(entry => entry.Visible = !MicrobePreviewMode);
        }
    }

    /// <summary>
    ///   The main current game object holding various details
    /// </summary>
    [JsonProperty]
    public GameProperties CurrentGame { get; set; }

    [JsonIgnore]
    public TutorialState TutorialState => CurrentGame.TutorialState;

    /// <summary>
    ///   If set the editor returns to this stage. The CurrentGame
    ///   should be shared with this stage. If not set returns to a new microbe stage
    /// </summary>
    [JsonProperty]
    public MicrobeStage ReturnToStage { get; set; }

    [JsonIgnore]
    public bool HasNucleus => PlacedUniqueOrganelles.Any(d => d.InternalName == "nucleus");

    [JsonIgnore]
    public bool HasIslands => editedMicrobeOrganelles.GetIslandHexes().Count > 0;

    /// <summary>
    ///   Number of organelles in the microbe
    /// </summary>
    [JsonIgnore]
    public int MicrobeSize => editedMicrobeOrganelles.Organelles.Count;

    /// <summary>
    ///   Number of hexes in the microbe
    /// </summary>
    [JsonIgnore]
    public int MicrobeHexSize
    {
        get
        {
            int result = 0;

            foreach (var organelle in editedMicrobeOrganelles.Organelles)
            {
                result += organelle.Definition.HexCount;
            }

            return result;
        }
    }

    public IEnumerable<OrganelleDefinition> PlacedUniqueOrganelles => editedMicrobeOrganelles
        .Where(p => p.Definition.Unique)
        .Select(p => p.Definition);

    /// <summary>
    ///   Returns the current patch the player is in
    /// </summary>
    [JsonIgnore]
    public Patch CurrentPatch => targetPatch ?? playerPatchOnEntry;

    /// <summary>
    ///   If true an editor action is active and can be cancelled. Currently only checks for organelle move.
    /// </summary>
    [JsonIgnore]
    public bool CanCancelAction => MovingOrganelle != null;

    [JsonIgnore]
    public Node GameStateRoot => this;

    public bool IsLoadedFromSave { get; set; }

<<<<<<< HEAD
    public Dictionary<Patch, (string summary, string externalEffects)> AutoEvoReports { get; set; }
=======
    [JsonIgnore]
    private bool Ready
    {
        get => ready;
        set
        {
            ready = value;
            pauseMenu.GameLoading = !value;
        }
    }
>>>>>>> 3c7af996

    public override void _Ready()
    {
        ResolveNodeReferences();

        invalidMaterial = GD.Load<Material>(
            "res://src/microbe_stage/editor/InvalidHex.material");
        validMaterial = GD.Load<Material>("res://src/microbe_stage/editor/ValidHex.material");
        oldMaterial = GD.Load<Material>("res://src/microbe_stage/editor/OldHex.material");
        islandMaterial = GD.Load<Material>("res://src/microbe_stage/editor/IslandHex.material");

        hexScene = GD.Load<PackedScene>("res://src/microbe_stage/editor/EditorHex.tscn");
        modelScene = GD.Load<PackedScene>("res://src/general/SceneDisplayer.tscn");
        microbeScene = GD.Load<PackedScene>("res://src/microbe_stage/Microbe.tscn");

        if (!IsLoadedFromSave)
            camera.ObjectToFollow = cameraFollow;

        tutorialGUI.Visible = true;
        gui.Init(this);

        TransitionFinished = false;

        OnEnterEditor();
    }

    public void ResolveNodeReferences()
    {
        if (NodeReferencesResolved)
            return;

        NodeReferencesResolved = true;

        world = GetNode("World");
        camera = world.GetNode<MicrobeCamera>("PrimaryCamera");
        editorArrow = world.GetNode<MeshInstance>("EditorArrow");
        editorGrid = world.GetNode<MeshInstance>("Grid");
        cameraFollow = world.GetNode<Spatial>("CameraLookAt");
        rootOfDynamicallySpawned = world.GetNode<Spatial>("DynamicallySpawned");
        gui = GetNode<MicrobeEditorGUI>("MicrobeEditorGUI");
        tutorialGUI = GetNode<MicrobeEditorTutorialGUI>("TutorialGUI");
        pauseMenu = GetNode<PauseMenu>(PauseMenuPath);
    }

    public override void _ExitTree()
    {
        base._ExitTree();

        // As we will no longer return to the microbe stage we need to free it, if we have it
        // This might be disposed if this was loaded from a save and we loaded another save
        try
        {
            if (IsLoadedFromSave)
            {
                // When loaded from save, the stage needs to be attached as a scene for the callbacks that reattach
                // children to run, otherwise some objects won't be correctly deleted
                if (ReturnToStage != null)
                    SceneManager.Instance.AttachAndDetachScene(ReturnToStage);
            }

            if (ReturnToStage?.GetParent() != null)
                GD.PrintErr("ReturnToStage has a parent when editor is wanting to free it");

            ReturnToStage?.QueueFree();
        }
        catch (ObjectDisposedException)
        {
            GD.Print("Editor's return to stage is already disposed");
        }
    }

    public void OnFinishLoading(Save save)
    {
        // // Handle the stage to return to specially, as it also needs to run the code
        // // for fixing the stuff in order to return there
        // // TODO: this could be probably moved now to just happen when it enters the scene first time

        ReturnToStage?.OnFinishLoading();

        // Probably shouldn't be needed as the stage object is not orphaned automatically
        // // We need to not let the objects be deleted before we apply them
        // TemporaryLoadedNodeDeleter.Instance.AddDeletionHold(Constants.DELETION_HOLD_MICROBE_EDITOR);
    }

    public void OnFinishTransitioning()
    {
        TransitionFinished = true;
    }

    /// <summary>
    ///   Applies the changes done and exits the editor
    /// </summary>
    public void OnFinishEditing()
    {
        GD.Print("MicrobeEditor: applying changes to edited Species");

        if (ReturnToStage == null)
        {
            GD.Print("Creating new microbe stage as there isn't one yet");

            var scene = SceneManager.Instance.LoadScene(MainGameState.MicrobeStage);

            ReturnToStage = (MicrobeStage)scene.Instance();
            ReturnToStage.CurrentGame = CurrentGame;
        }

        // Apply changes to the species organelles

        // It is easiest to just replace all
        editedSpecies.Organelles.Clear();

        foreach (var organelle in editedMicrobeOrganelles.Organelles)
        {
            var organelleToAdd = (OrganelleTemplate)organelle.Clone();
            organelleToAdd.PlacedThisSession = false;
            organelleToAdd.NumberOfTimesMoved = 0;
            editedSpecies.Organelles.Add(organelleToAdd);
        }

        editedSpecies.RepositionToOrigin();

        // Update bacteria status
        editedSpecies.IsBacteria = !HasNucleus;

        editedSpecies.UpdateInitialCompounds();

        GD.Print("MicrobeEditor: updated organelles for species: ",
            editedSpecies.FormattedName);

        // Update name
        var splits = NewName.Split(" ");
        if (splits.Length == 2)
        {
            editedSpecies.Genus = splits[0];
            editedSpecies.Epithet = splits[1];

            GD.Print("MicrobeEditor: edited species name is now ",
                editedSpecies.FormattedName);
        }
        else
        {
            GD.PrintErr("MicrobeEditor: Invalid newName: ", NewName);
        }

        // Update membrane
        editedSpecies.MembraneType = Membrane;
        editedSpecies.Colour = Colour;
        editedSpecies.MembraneRigidity = Rigidity;

        // Move patches
        if (targetPatch != null)
        {
            GD.Print("MicrobeEditor: applying player move to patch: ", TranslationServer.Translate(targetPatch.Name));
            CurrentGame.GameWorld.Map.CurrentPatch = targetPatch;

            // Add the edited species to that patch to allow the species to gain population there
            CurrentGame.GameWorld.Map.CurrentPatch.AddSpecies(editedSpecies, 0);
        }

        var stage = ReturnToStage;

        // This needs to be reset here to not free this when we exit the tree
        ReturnToStage = null;

        SceneManager.Instance.SwitchToScene(stage);

        stage.OnReturnFromEditor();
    }

    public override void _Process(float delta)
    {
        if (!Ready)
        {
            if (!CurrentGame.GameWorld.IsAutoEvoFinished())
            {
                LoadingScreen.Instance.Show(TranslationServer.Translate("LOADING_MICROBE_EDITOR"),
                    MainGameState.MicrobeEditor,
                    TranslationServer.Translate("WAITING_FOR_AUTO_EVO") + " " +
                    CurrentGame.GameWorld.GetAutoEvoRun().Status);
                return;
            }

            OnEditorReady();
        }

        // Auto save after editor entry is complete
        if (TransitionFinished && wantsToSave)
        {
            if (!CurrentGame.FreeBuild)
                SaveHelper.AutoSave(this);

            wantsToSave = false;
        }

        UpdateEditor(delta);
    }

    public override void _Notification(int what)
    {
        // Rebuilds and recalculates all value dependent UI elements on language change
        if (what == NotificationTranslationChanged)
        {
            CalculateOrganelleEffectivenessInPatch(CurrentPatch);
            UpdatePatchDependentBalanceData();
            gui.UpdateTimeIndicator(CurrentGame.GameWorld.TotalPassedTime);
            gui.UpdateGlucoseReduction(Constants.GLUCOSE_REDUCTION_RATE);
            gui.UpdateReportTabPatch(CurrentPatch);
            gui.UpdateMicrobePartSelections();
            gui.UpdateMutationPointsBar();

            // TODO: AutoEvo run results summary
        }
    }

    /// <summary>
    ///   Wipes clean the current cell.
    /// </summary>
    public void CreateNewMicrobe()
    {
        if (!FreeBuilding)
            throw new InvalidOperationException("can't reset cell when not freebuilding");

        var previousMP = MutationPoints;
        var oldEditedMicrobeOrganelles = new OrganelleLayout<OrganelleTemplate>();
        var oldMembrane = Membrane;

        foreach (var organelle in editedMicrobeOrganelles)
        {
            oldEditedMicrobeOrganelles.Add(organelle);
        }

        var data = new NewMicrobeActionData(oldEditedMicrobeOrganelles, previousMP, oldMembrane);

        var action = new MicrobeEditorAction(this, 0, DoNewMicrobeAction, UndoNewMicrobeAction, data);

        EnqueueAction(action);
    }

    [RunOnAxisGroup]
    [RunOnAxis(new[] { "e_pan_up", "e_pan_down" }, new[] { -1.0f, 1.0f })]
    [RunOnAxis(new[] { "e_pan_left", "e_pan_right" }, new[] { -1.0f, 1.0f })]
    public void PanCameraWithKeys(float delta, float upDown, float leftRight)
    {
        if (mousePanningStart != null)
            return;

        var movement = new Vector3(leftRight, 0, upDown);
        MoveObjectToFollow(movement.Normalized() * delta * Camera.CameraHeight);
    }

    [RunOnKey("e_pan_mouse", CallbackRequiresElapsedTime = false)]
    public bool PanCameraWithMouse(float delta)
    {
        if (mousePanningStart == null)
        {
            mousePanningStart = Camera.CursorWorldPos;
        }
        else
        {
            var mousePanDirection = mousePanningStart.Value - Camera.CursorWorldPos;
            MoveObjectToFollow(mousePanDirection * delta * 10);
        }

        return false;
    }

    [RunOnKeyUp("e_pan_mouse")]
    public void ReleasePanCameraWithMouse()
    {
        mousePanningStart = null;
    }

    [RunOnKeyDown("e_reset_camera")]
    public void ResetCamera()
    {
        camera.ObjectToFollow.Translation = new Vector3(0, 0, 0);
        camera.ResetHeight();
    }

    [RunOnKeyDown("g_quick_save")]
    public void QuickSave()
    {
        // Can only save once the editor is ready
        if (Ready)
        {
            GD.Print("quick saving microbe editor");
            SaveHelper.QuickSave(this);
        }
    }

    [RunOnKeyDown("e_redo")]
    public void Redo()
    {
        if (MovingOrganelle != null)
            return;

        if (history.Redo())
        {
            TutorialState.SendEvent(TutorialEventType.MicrobeEditorRedo, EventArgs.Empty, this);
        }

        UpdateUndoRedoButtons();
    }

    [RunOnKeyDown("e_undo")]
    public void Undo()
    {
        if (MovingOrganelle != null)
            return;

        if (history.Undo())
        {
            TutorialState.SendEvent(TutorialEventType.MicrobeEditorUndo, EventArgs.Empty, this);
        }

        UpdateUndoRedoButtons();
    }

    [RunOnKeyDown("e_primary")]
    public void PlaceOrganelle()
    {
        if (MovingOrganelle != null)
        {
            GetMouseHex(out int q, out int r);
            if (MoveOrganelle(MovingOrganelle, MovingOrganelle.Position, new Hex(q, r), MovingOrganelle.Orientation,
                organelleRot))
            {
                // Move succeeded; Update the cancel button visibility so it's hidden because the move has completed
                MovingOrganelle = null;
                gui.UpdateCancelButtonVisibility();

                // Update rigidity slider in case it was disabled
                // TODO: could come up with a bit nicer design here
                int intRigidity = (int)Math.Round(Rigidity * Constants.MEMBRANE_RIGIDITY_SLIDER_TO_VALUE_RATIO);
                gui.UpdateRigiditySlider(intRigidity);

                // Re-enable undo/redo button
                UpdateUndoRedoButtons();
            }
            else
            {
                gui.PlayInvalidActionSound();
            }

            return;
        }

        if (ActiveActionName == null)
            return;

        if (AddOrganelle(ActiveActionName))
        {
            // Only trigger tutorial if an organelle was really placed
            TutorialState.SendEvent(TutorialEventType.MicrobeEditorOrganellePlaced, EventArgs.Empty, this);
        }
    }

    [RunOnKeyDown("e_rotate_right")]
    public void RotateRight()
    {
        organelleRot = (organelleRot + 1) % 6;
    }

    [RunOnKeyDown("e_rotate_left")]
    public void RotateLeft()
    {
        --organelleRot;

        if (organelleRot < 0)
            organelleRot = 5;
    }

    public void SetMembrane(string membraneName)
    {
        var membrane = SimulationParameters.Instance.GetMembrane(membraneName);

        if (Membrane.Equals(membrane))
            return;

        var action = new MicrobeEditorAction(this, membrane.EditorCost, DoMembraneChangeAction,
            UndoMembraneChangeAction, new MembraneActionData(Membrane, membrane));

        EnqueueAction(action);

        // In case the action failed, we need to make sure the membrane buttons are updated properly
        gui.UpdateMembraneButtons(Membrane.InternalName);
    }

    public void SetRigidity(int rigidity)
    {
        int intRigidity = (int)Math.Round(Rigidity * Constants.MEMBRANE_RIGIDITY_SLIDER_TO_VALUE_RATIO);

        if (MovingOrganelle != null)
        {
            gui.OnActionBlockedWhileMoving();
            gui.UpdateRigiditySlider(intRigidity);
            return;
        }

        if (intRigidity == rigidity)
            return;

        int cost = Math.Abs(rigidity - intRigidity) * Constants.MEMBRANE_RIGIDITY_COST_PER_STEP;

        if (cost > MutationPoints)
        {
            int stepsLeft = MutationPoints / Constants.MEMBRANE_RIGIDITY_COST_PER_STEP;
            if (stepsLeft < 1)
            {
                gui.UpdateRigiditySlider(intRigidity);
                return;
            }

            rigidity = intRigidity > rigidity ? intRigidity - stepsLeft : intRigidity + stepsLeft;
            cost = stepsLeft * Constants.MEMBRANE_RIGIDITY_COST_PER_STEP;
        }

        var newRigidity = rigidity / Constants.MEMBRANE_RIGIDITY_SLIDER_TO_VALUE_RATIO;
        var prevRigidity = Rigidity;

        var action = new MicrobeEditorAction(this, cost, DoRigidityChangeAction, UndoRigidityChangeAction,
            new RigidityChangeActionData(newRigidity, prevRigidity));

        EnqueueAction(action);
    }

    /// <summary>
    ///   Show options for the organelle under the cursor
    /// </summary>
    [RunOnKeyDown("e_secondary")]
    public void ShowOrganelleOptions()
    {
        if (MicrobePreviewMode)
            return;

        // Can't open organelle popup menu while moving something
        if (MovingOrganelle != null)
        {
            gui.OnActionBlockedWhileMoving();
            return;
        }

        GetMouseHex(out int q, out int r);

        var organelle = editedMicrobeOrganelles.GetOrganelleAt(new Hex(q, r));

        if (organelle == null)
            return;

        gui.ShowOrganelleMenu(organelle);
    }

    public void StartOrganelleMove(OrganelleTemplate selectedOrganelle)
    {
        if (MovingOrganelle != null)
        {
            // Already moving something! some code went wrong
            throw new InvalidOperationException("Can't begin organelle move while another in progress");
        }

        MovingOrganelle = selectedOrganelle;
        editedMicrobeOrganelles.Remove(MovingOrganelle);

        // Disable undo/redo button while moving (enabled after finishing move)
        UpdateUndoRedoButtons();
    }

    /// <summary>
    ///   Begin organelle movement for the organelle under the cursor
    /// </summary>
    [RunOnKeyDown("e_move")]
    public void StartOrganelleMoveAtCursor()
    {
        // Can't move an organelle while already moving one
        if (MovingOrganelle != null)
        {
            gui.OnActionBlockedWhileMoving();
            return;
        }

        GetMouseHex(out int q, out int r);

        var organelle = editedMicrobeOrganelles.GetOrganelleAt(new Hex(q, r));

        if (organelle == null)
            return;

        StartOrganelleMove(organelle);

        // Once an organelle move has begun, the button visibility should be updated so it becomes visible
        gui.UpdateCancelButtonVisibility();
    }

    /// <summary>
    ///   Cancels the current editor action
    /// </summary>
    /// <returns>True when the input is consumed</returns>
    [RunOnKeyDown("e_cancel_current_action", Priority = 1)]
    public bool CancelCurrentAction()
    {
        if (MovingOrganelle != null)
        {
            editedMicrobeOrganelles.Add(MovingOrganelle);
            MovingOrganelle = null;
            gui.UpdateCancelButtonVisibility();

            // Re-enable undo/redo button
            UpdateUndoRedoButtons();

            return true;
        }

        return false;
    }

    public void RemoveOrganelle(Hex hex)
    {
        int q = hex.Q;
        int r = hex.R;

        switch (Symmetry)
        {
            case MicrobeSymmetry.None:
            {
                RemoveOrganelleAt(new Hex(q, r));
                break;
            }

            case MicrobeSymmetry.XAxisSymmetry:
            {
                RemoveOrganelleAt(new Hex(q, r));

                if (q != -1 * q || r != r + q)
                {
                    RemoveOrganelleAt(new Hex(-1 * q, r + q));
                }

                break;
            }

            case MicrobeSymmetry.FourWaySymmetry:
            {
                RemoveOrganelleAt(new Hex(q, r));

                if (q != -1 * q || r != r + q)
                {
                    RemoveOrganelleAt(new Hex(-1 * q, r + q));
                    RemoveOrganelleAt(new Hex(-1 * q, -1 * r));
                    RemoveOrganelleAt(new Hex(q, -1 * (r + q)));
                }
                else
                {
                    RemoveOrganelleAt(new Hex(-1 * q, -1 * r));
                }

                break;
            }

            case MicrobeSymmetry.SixWaySymmetry:
            {
                RemoveOrganelleAt(new Hex(q, r));

                RemoveOrganelleAt(new Hex(-1 * r, r + q));
                RemoveOrganelleAt(new Hex(-1 * (r + q), q));
                RemoveOrganelleAt(new Hex(-1 * q, -1 * r));
                RemoveOrganelleAt(new Hex(r, -1 * (r + q)));
                RemoveOrganelleAt(new Hex(r, -1 * (r + q)));
                RemoveOrganelleAt(new Hex(r + q, -1 * q));

                break;
            }
        }
    }

    /// <summary>
    ///   Remove the organelle under the cursor
    /// </summary>
    [RunOnKeyDown("e_delete")]
    public void RemoveOrganelleAtCursor()
    {
        GetMouseHex(out int q, out int r);

        Hex mouseHex = new Hex(q, r);

        var organelle = editedMicrobeOrganelles.GetOrganelleAt(mouseHex);

        if (organelle == null)
            return;

        RemoveOrganelle(mouseHex);
    }

    public float CalculateSpeed()
    {
        return MicrobeInternalCalculations.CalculateSpeed(editedMicrobeOrganelles, Membrane, Rigidity);
    }

    public float CalculateHitpoints()
    {
        var maxHitpoints = Membrane.Hitpoints +
            (Rigidity * Constants.MEMBRANE_RIGIDITY_HITPOINTS_MODIFIER);

        return maxHitpoints;
    }

    /// <summary>
    ///   Returns the cost of the organelle that is about to be placed
    /// </summary>
    public float CalculateCurrentOrganelleCost()
    {
        if (string.IsNullOrEmpty(ActiveActionName) || !ShowHover)
            return 0;

        var cost = SimulationParameters.Instance.GetOrganelleType(ActiveActionName).MPCost;

        switch (Symmetry)
        {
            case MicrobeSymmetry.XAxisSymmetry:
                cost *= 2;
                break;
            case MicrobeSymmetry.FourWaySymmetry:
                cost *= 4;
                break;
            case MicrobeSymmetry.SixWaySymmetry:
                cost *= 6;
                break;
        }

        return cost;
    }

    /// <summary>
    ///   Returns true when the player is allowed to move to the specified patch
    /// </summary>
    /// <returns>True if the patch move requested is valid. False otherwise</returns>
    public bool IsPatchMoveValid(Patch patch)
    {
        if (patch == null)
            return false;

        var from = CurrentPatch;

        // Can't go to the patch you are in
        if (from == patch)
            return false;

        // Can return to the patch the player started in, as a way to "undo" the change
        if (patch == playerPatchOnEntry)
            return true;

        // If we are freebuilding, check if the target patch is connected by any means, then it is allowed
        if (FreeBuilding && CurrentPatch.GetAllConnectedPatches().Contains(patch))
            return true;

        // Can't move if out of moves
        if (!canStillMove)
            return false;

        // Need to have a connection to move
        foreach (var adjacent in from.Adjacent)
        {
            if (adjacent == patch)
                return true;
        }

        return false;
    }

    public void SetPlayerPatch(Patch patch)
    {
        if (!IsPatchMoveValid(patch))
            throw new ArgumentException("can't move to the specified patch");

        // One move per editor cycle allowed, unless freebuilding
        if (!FreeBuilding)
            canStillMove = false;

        if (patch == playerPatchOnEntry)
        {
            targetPatch = null;

            // Undoing the move, restores the move
            canStillMove = true;
        }
        else
        {
            targetPatch = patch;
        }

        gui.UpdatePlayerPatch(targetPatch);
        UpdatePatchBackgroundImage();
        CalculateOrganelleEffectivenessInPatch(targetPatch);
        UpdatePatchDependentBalanceData();
    }

    /// <summary>
    ///   Sets the visibility of placed cell parts, editor forward arrow, etc.
    /// </summary>
    public void SetEditorCellVisibility(bool shown)
    {
        editorArrow.Visible = shown;
        editorGrid.Visible = shown;
        rootOfDynamicallySpawned.Visible = shown;
    }

    /// <summary>
    ///   Changes the number of mutation points left. Should only be called by MicrobeEditorAction
    /// </summary>
    internal void ChangeMutationPoints(int change)
    {
        if (FreeBuilding || CheatManager.InfiniteMP)
            return;

        MutationPoints = (MutationPoints + change).Clamp(0, Constants.BASE_MUTATION_POINTS);

        gui.UpdateMutationPointsBar();
        gui.UpdateRigiditySliderState(MutationPoints);
    }

    private bool HasOrganelle(OrganelleDefinition organelleDefinition)
    {
        return editedMicrobeOrganelles.Organelles.Any(o => o.Definition == organelleDefinition);
    }

    /// <summary>
    ///   Moves the ObjectToFollow of the camera in a direction
    /// </summary>
    /// <param name="vector">The direction to move the camera</param>
    private void MoveObjectToFollow(Vector3 vector)
    {
        cameraFollow.Translation += vector;
    }

    /// <summary>
    ///   Sets up the editor when entering
    /// </summary>
    private void OnEnterEditor()
    {
        // Clear old stuff in the world
        rootOfDynamicallySpawned.FreeChildren();

        hoverHexes = new List<MeshInstance>();
        hoverOrganelles = new List<SceneDisplayer>();
        hoverOverriddenMaterials = new Dictionary<MeshInstance, Material>();

        // Create new hover hexes. See the TODO comment in _Process
        // This seems really cluttered, there must be a better way.
        for (int i = 0; i < Constants.MAX_HOVER_HEXES; ++i)
        {
            hoverHexes.Add(CreateEditorHex());
        }

        for (int i = 0; i < Constants.MAX_SYMMETRY; ++i)
        {
            hoverOrganelles.Add(CreateEditorOrganelle());
        }

        if (!IsLoadedFromSave)
        {
            history = new ActionHistory<MicrobeEditorAction>();

            // Start a new game if no game has been started
            if (CurrentGame == null)
            {
                if (ReturnToStage != null)
                    throw new Exception("stage to return to should have set our current game");

                GD.Print("Starting a new game for the microbe editor");
                CurrentGame = GameProperties.StartNewMicrobeGame();
            }
        }

        InitEditor();

        StartMusic();

        if (!IsLoadedFromSave)
            TutorialState.SendEvent(TutorialEventType.EnteredMicrobeEditor, EventArgs.Empty, this);
    }

    private void StartMusic()
    {
        Jukebox.Instance.PlayCategory("MicrobeEditor");
    }

    /// <summary>
    ///   Updates the arrowPosition variable to the top most point of the middle 3 rows
    ///   Should be called on any layout change
    /// </summary>
    private void UpdateArrow(bool animateMovement = true)
    {
        // The calculation falls back to 0 if there are no hexes found in the middle 3 rows
        var highestPointInMiddleRows = 0.0f;

        // Iterate through all organelles
        foreach (var organelle in editedMicrobeOrganelles)
        {
            // Iterate through all hexes
            foreach (var relativeHex in organelle.Definition.Hexes)
            {
                var absoluteHex = relativeHex + organelle.Position;

                // Only consider the middle 3 rows
                if (absoluteHex.Q < -1 || absoluteHex.Q > 1)
                    continue;

                var cartesian = Hex.AxialToCartesian(absoluteHex);

                // Get the min z-axis (highest point in the editor)
                highestPointInMiddleRows = Mathf.Min(highestPointInMiddleRows, cartesian.z);
            }
        }

        if (animateMovement)
        {
            GUICommon.Instance.Tween.InterpolateProperty(editorArrow, "translation:z", editorArrow.Translation.z,
                highestPointInMiddleRows - Constants.EDITOR_ARROW_OFFSET, Constants.EDITOR_ARROW_INTERPOLATE_SPEED,
                Tween.TransitionType.Expo, Tween.EaseType.Out);
            GUICommon.Instance.Tween.Start();
        }
        else
        {
            editorArrow.Translation = new Vector3(0, 0, highestPointInMiddleRows - Constants.EDITOR_ARROW_OFFSET);
        }
    }

    /// <summary>
    ///   Calculates the effectiveness of organelles in the current or
    ///   given patch
    /// </summary>
    private void CalculateOrganelleEffectivenessInPatch(Patch patch = null)
    {
        patch ??= CurrentPatch;

        var organelles = SimulationParameters.Instance.GetAllOrganelles();

        var result = ProcessSystem.ComputeOrganelleProcessEfficiencies(organelles, patch.Biome);

        gui.UpdateOrganelleEfficiencies(result);
    }

    /// <summary>
    ///   Calculates the energy balance for a cell with the given organelles
    /// </summary>
    private void CalculateEnergyBalanceWithOrganellesAndMembraneType(List<OrganelleTemplate> organelles,
        MembraneType membrane, Patch patch = null)
    {
        patch ??= CurrentPatch;

        gui.UpdateEnergyBalance(
            ProcessSystem.ComputeEnergyBalance(organelles, patch.Biome, membrane));
    }

    private void CalculateCompoundBalanceInPatch(List<OrganelleTemplate> organelles, Patch patch = null)
    {
        patch ??= CurrentPatch;

        var result = ProcessSystem
            .ComputeCompoundBalance(organelles, patch.Biome);

        gui.UpdateCompoundBalances(result);
    }

    /// <summary>
    ///   Combined old editor init and activate method
    /// </summary>
    private void InitEditor()
    {
        // The world is reset each time so these are gone
        placedHexes = new List<MeshInstance>();
        placedModels = new List<SceneDisplayer>();

        if (!IsLoadedFromSave)
        {
            // Auto save is wanted once possible
            wantsToSave = true;

            InitEditorFresh();

            Symmetry = 0;
            gui.ResetSymmetryButton();
        }
        else
        {
            InitEditorSaved();

            gui.SetSymmetry(Symmetry);
            gui.UpdatePlayerPatch(targetPatch);
        }

        // Setup the display cell
        previewMicrobe = (Microbe)microbeScene.Instance();
        previewMicrobe.IsForPreviewOnly = true;
        rootOfDynamicallySpawned.AddChild(previewMicrobe);
        previewMicrobe.ApplySpecies((MicrobeSpecies)editedSpecies.Clone());

        // Set its initial visibility
        previewMicrobe.Visible = MicrobePreviewMode;

        UpdateUndoRedoButtons();

        UpdateArrow(false);

        // Send freebuild value to GUI
        gui.NotifyFreebuild(FreeBuilding);

        // Send info to the GUI about the organelle effectiveness in the current patch
        CalculateOrganelleEffectivenessInPatch(CurrentPatch);

        UpdatePatchBackgroundImage();

        gui.SetMap(CurrentGame.GameWorld.Map);

        gui.UpdateGlucoseReduction(Constants.GLUCOSE_REDUCTION_RATE);

        gui.UpdateRigiditySliderState(MutationPoints);

        // Make tutorials run
        tutorialGUI.EventReceiver = TutorialState;
        pauseMenu.GameProperties = CurrentGame;

        // Send undo button to the tutorial system
        gui.SendUndoToTutorial(TutorialState);

        gui.UpdateCancelButtonVisibility();
    }

    private void InitEditorFresh()
    {
        MutationPoints = Constants.BASE_MUTATION_POINTS;
        editedMicrobeOrganelles = new OrganelleLayout<OrganelleTemplate>(
            OnOrganelleAdded, OnOrganelleRemoved);

        organelleRot = 0;

        targetPatch = null;

        playerPatchOnEntry = CurrentGame.GameWorld.Map.CurrentPatch;

        canStillMove = true;

        // For now we only show a loading screen if auto-evo is not ready yet
        if (!CurrentGame.GameWorld.IsAutoEvoFinished())
        {
            Ready = false;
            LoadingScreen.Instance.Show(TranslationServer.Translate("LOADING_MICROBE_EDITOR"),
                MainGameState.MicrobeEditor,
                CurrentGame.GameWorld.GetAutoEvoRun().Status);
        }
        else
        {
            OnEditorReady();
        }

        CurrentGame.SetBool("edited_microbe", true);

        if (CurrentGame.FreeBuild)
        {
            GD.Print("Editor going to freebuild mode because player has activated freebuild");
            FreeBuilding = true;
        }
        else
        {
            // Make sure freebuilding doesn't get stuck on
            FreeBuilding = false;
        }

        var playerSpecies = CurrentGame.GameWorld.PlayerSpecies;

        SetupEditedSpecies(playerSpecies as MicrobeSpecies);
    }

    private void InitEditorSaved()
    {
        UpdateGUIAfterLoadingSpecies(editedSpecies);
        OnLoadedEditorReady();
    }

    private void SetupEditedSpecies(MicrobeSpecies species)
    {
        editedSpecies = species ?? throw new NullReferenceException("didn't find edited species");

        // We need to set the membrane type here so the ATP balance
        // bar can take it into account (the bar is updated when
        // organelles are added)
        Membrane = species.MembraneType;
        Rigidity = species.MembraneRigidity;
        Colour = species.Colour;

        // Get the species organelles to be edited. This also updates the placeholder hexes
        foreach (var organelle in species.Organelles.Organelles)
        {
            editedMicrobeOrganelles.Add((OrganelleTemplate)organelle.Clone());
        }

        // Create a mutated version of the current species code to compete against the player
        CreateMutatedSpeciesCopy(species);

        NewName = species.FormattedName;

        species.Generation += 1;

        // Only when not loaded from save are these properties fetched
        gui.SetInitialCellStats();

        UpdateGUIAfterLoadingSpecies(species);
    }

    private void UpdateGUIAfterLoadingSpecies(MicrobeSpecies species)
    {
        GD.Print("Starting microbe editor with: ", editedMicrobeOrganelles.Organelles.Count,
            " organelles in the microbe");

        // Update GUI buttons now that we have correct organelles
        gui.UpdatePartsAvailability(PlacedUniqueOrganelles.ToList());

        // Reset to cytoplasm if nothing is selected
        gui.OnOrganelleToPlaceSelected(ActiveActionName ?? "cytoplasm");

        gui.SetSpeciesInfo(NewName, Membrane, Colour, Rigidity);
        gui.UpdateGeneration(species.Generation);
        gui.UpdateHitpoints(CalculateHitpoints());
    }

    private void CreateMutatedSpeciesCopy(Species species)
    {
        var newSpecies = CurrentGame.GameWorld.CreateMutatedSpecies(species);

        var random = new Random();

        var population = random.Next(Constants.INITIAL_SPLIT_POPULATION_MIN,
            Constants.INITIAL_SPLIT_POPULATION_MAX + 1);

        if (!CurrentGame.GameWorld.Map.CurrentPatch.AddSpecies(newSpecies, population))
        {
            GD.PrintErr("Failed to create a mutated version of the edited species");
        }
    }

    private void UpdateEditor(float delta)
    {
        _ = delta;

        if (organelleDataDirty)
        {
            OnOrganellesChanged();
            organelleDataDirty = false;
        }

        // We move all the hexes and the hover hexes to 0,0,0 so that
        // the editor is free to replace them wherever
        // TODO: it would be way better if we didn't have to do this and instead only updated
        // the hover hexes and organelles when there is some change to them
        foreach (var hex in hoverHexes)
        {
            hex.Translation = new Vector3(0, 0, 0);
            hex.Visible = false;
        }

        foreach (var organelle in hoverOrganelles)
        {
            organelle.Translation = new Vector3(0, 0, 0);
            organelle.Visible = false;
        }

        // This is also highly non-optimal to update the hex locations
        // and materials all the time

        // Reset the material of hexes that have been hovered over
        foreach (var entry in hoverOverriddenMaterials)
        {
            entry.Key.MaterialOverride = entry.Value;
        }

        hoverOverriddenMaterials.Clear();

        usedHoverHex = 0;
        usedHoverOrganelle = 0;

        editorGrid.Translation = Camera.CursorWorldPos;
        editorGrid.Visible = ShowHover && !MicrobePreviewMode;

        // Show the organelle that is about to be placed
        if (ActiveActionName != null && ShowHover && !MicrobePreviewMode)
        {
            GetMouseHex(out int q, out int r);

            OrganelleDefinition shownOrganelle;

            var effectiveSymmetry = Symmetry;

            if (MovingOrganelle == null)
            {
                // Can place stuff at all?
                isPlacementProbablyValid = IsValidPlacement(new OrganelleTemplate(
                    GetOrganelleDefinition(ActiveActionName), new Hex(q, r), organelleRot));

                shownOrganelle = SimulationParameters.Instance.GetOrganelleType(ActiveActionName);
            }
            else
            {
                isPlacementProbablyValid = IsMoveTargetValid(new Hex(q, r), organelleRot, MovingOrganelle);
                shownOrganelle = MovingOrganelle.Definition;
                effectiveSymmetry = MicrobeSymmetry.None;
            }

            switch (effectiveSymmetry)
            {
                case MicrobeSymmetry.None:
                {
                    RenderHighlightedOrganelle(q, r, organelleRot, shownOrganelle);
                    break;
                }

                case MicrobeSymmetry.XAxisSymmetry:
                {
                    RenderHighlightedOrganelle(q, r, organelleRot, shownOrganelle);
                    RenderHighlightedOrganelle(-1 * q, r + q, 6 + (-1 * organelleRot), shownOrganelle);
                    break;
                }

                case MicrobeSymmetry.FourWaySymmetry:
                {
                    RenderHighlightedOrganelle(q, r, organelleRot, shownOrganelle);
                    RenderHighlightedOrganelle(-1 * q, r + q, 6 + (-1 * organelleRot), shownOrganelle);
                    RenderHighlightedOrganelle(-1 * q, -1 * r, (organelleRot + 3) % 6, shownOrganelle);
                    RenderHighlightedOrganelle(q, -1 * (r + q), 9 + (-1 * organelleRot) % 6, shownOrganelle);
                    break;
                }

                case MicrobeSymmetry.SixWaySymmetry:
                {
                    RenderHighlightedOrganelle(q, r, organelleRot, shownOrganelle);
                    RenderHighlightedOrganelle(-1 * r, r + q, (organelleRot + 1) % 6, shownOrganelle);
                    RenderHighlightedOrganelle(-1 * (r + q), q, (organelleRot + 2) % 6, shownOrganelle);
                    RenderHighlightedOrganelle(-1 * q, -1 * r, (organelleRot + 3) % 6, shownOrganelle);
                    RenderHighlightedOrganelle(r, -1 * (r + q), (organelleRot + 4) % 6, shownOrganelle);
                    RenderHighlightedOrganelle(r + q, -1 * q, (organelleRot + 5) % 6, shownOrganelle);
                    break;
                }
            }
        }
    }

    /// <summary>
    ///   If not hovering over an organelle, render the to-be-placed organelle
    /// </summary>
    private void RenderHighlightedOrganelle(int q, int r, int rotation, OrganelleDefinition shownOrganelle)
    {
        if (MovingOrganelle == null && ActiveActionName == null)
            return;

        bool showModel = true;

        foreach (var hex in shownOrganelle.GetRotatedHexes(rotation))
        {
            int posQ = hex.Q + q;
            int posR = hex.R + r;

            var pos = Hex.AxialToCartesian(new Hex(posQ, posR));

            // Detect can it be placed there
            bool canPlace = isPlacementProbablyValid;

            bool duplicate = false;

            // Skip if there is a placed organelle here already
            foreach (var placed in placedHexes)
            {
                if ((pos - placed.Translation).LengthSquared() < 0.001f)
                {
                    duplicate = true;

                    if (!canPlace)
                    {
                        // This check is here so that if there are multiple hover hexes overlapping this hex, then
                        // we do actually remember the original material
                        if (!hoverOverriddenMaterials.ContainsKey(placed))
                        {
                            // Store the material to put it back later
                            hoverOverriddenMaterials[placed] = placed.MaterialOverride;
                        }

                        // Mark as invalid
                        placed.MaterialOverride = invalidMaterial;

                        showModel = false;
                    }

                    break;
                }
            }

            // Or if there is already a hover hex at this position
            for (int i = 0; i < usedHoverHex; ++i)
            {
                if ((pos - hoverHexes[i].Translation).LengthSquared() < 0.001f)
                {
                    duplicate = true;
                    break;
                }
            }

            if (duplicate)
                continue;

            var hoverHex = hoverHexes[usedHoverHex++];

            hoverHex.Translation = pos;
            hoverHex.Visible = true;

            hoverHex.MaterialOverride = canPlace ? validMaterial : invalidMaterial;
        }

        // Model
        if (!string.IsNullOrEmpty(shownOrganelle.DisplayScene) && showModel)
        {
            var cartesianPosition = Hex.AxialToCartesian(new Hex(q, r));

            var organelleModel = hoverOrganelles[usedHoverOrganelle++];

            organelleModel.Transform = new Transform(
                MathUtils.CreateRotationForOrganelle(rotation),
                cartesianPosition + shownOrganelle.CalculateModelOffset());

            organelleModel.Scale = new Vector3(Constants.DEFAULT_HEX_SIZE, Constants.DEFAULT_HEX_SIZE,
                Constants.DEFAULT_HEX_SIZE);

            organelleModel.Visible = true;

            UpdateOrganellePlaceHolderScene(organelleModel, shownOrganelle.DisplayScene);
        }
    }

    /// <summary>
    ///   Returns the hex position the mouse is over
    /// </summary>
    private void GetMouseHex(out int q, out int r)
    {
        // Get the position of the cursor in the plane that the microbes is floating in
        var cursorPos = camera.CursorWorldPos;

        // Convert to the hex the cursor is currently located over.
        var hex = Hex.CartesianToAxial(cursorPos);

        q = hex.Q;
        r = hex.R;
    }

    private MeshInstance CreateEditorHex()
    {
        var hex = (MeshInstance)hexScene.Instance();
        rootOfDynamicallySpawned.AddChild(hex);
        return hex;
    }

    private SceneDisplayer CreateEditorOrganelle()
    {
        var node = (SceneDisplayer)modelScene.Instance();
        rootOfDynamicallySpawned.AddChild(node);
        return node;
    }

    /// <summary>
    ///   Updates the membrane and organelle placement of the preview cell.
    /// </summary>
    private void UpdateCellVisualization()
    {
        if (previewMicrobe == null)
            return;

        // Don't redo the preview cell when not in the preview mode to avoid unnecessary lags
        if (!MicrobePreviewMode || !membraneOrganellePositionsAreDirty)
            return;

        previewMicrobe.Species.IsBacteria = false;
        previewMicrobe.Species.Colour = Colour;
        previewMicrobe.Species.MembraneType = Membrane;
        previewMicrobe.Species.MembraneRigidity = Rigidity;

        previewMicrobe.Species.Organelles.Clear();

        foreach (var entry in editedMicrobeOrganelles.Organelles)
            previewMicrobe.Species.Organelles.Add(entry);

        // This is now just for applying changes in the species to the preview cell
        previewMicrobe.ApplySpecies(previewMicrobe.Species);

        membraneOrganellePositionsAreDirty = false;
    }

    /// <summary>
    ///   Places an organelle of the specified type under the cursor
    ///   and also applies symmetry to place multiple at once.
    /// </summary>
    /// <returns>True when at least one organelle got placed</returns>
    private bool AddOrganelle(string organelleType)
    {
        GetMouseHex(out int q, out int r);

        bool placedSomething = false;

        switch (Symmetry)
        {
            case MicrobeSymmetry.None:
            {
                PlaceIfPossible(organelleType, q, r, organelleRot, ref placedSomething);
                break;
            }

            case MicrobeSymmetry.XAxisSymmetry:
            {
                PlaceIfPossible(organelleType, q, r, organelleRot, ref placedSomething);

                if (q != -1 * q || r != r + q)
                {
                    PlaceIfPossible(organelleType, -1 * q, r + q, 6 + (-1 * organelleRot), ref placedSomething);
                }

                break;
            }

            case MicrobeSymmetry.FourWaySymmetry:
            {
                PlaceIfPossible(organelleType, q, r, organelleRot, ref placedSomething);

                if (q != -1 * q || r != r + q)
                {
                    PlaceIfPossible(organelleType, -1 * q, r + q, 6 + (-1 * organelleRot), ref placedSomething);
                    PlaceIfPossible(organelleType, -1 * q, -1 * r, (organelleRot + 3) % 6, ref placedSomething);
                    PlaceIfPossible(organelleType, q, -1 * (r + q), (9 + (-1 * organelleRot)) % 6, ref placedSomething);
                }
                else
                {
                    PlaceIfPossible(organelleType, -1 * q, -1 * r, (organelleRot + 3) % 6, ref placedSomething);
                }

                break;
            }

            case MicrobeSymmetry.SixWaySymmetry:
            {
                PlaceIfPossible(organelleType, q, r, organelleRot, ref placedSomething);

                PlaceIfPossible(organelleType, -1 * r, r + q, (organelleRot + 1) % 6, ref placedSomething);
                PlaceIfPossible(organelleType, -1 * (r + q), q,
                    (organelleRot + 2) % 6, ref placedSomething);
                PlaceIfPossible(organelleType, -1 * q, -1 * r, (organelleRot + 3) % 6, ref placedSomething);
                PlaceIfPossible(organelleType, r, -1 * (r + q),
                    (organelleRot + 4) % 6, ref placedSomething);
                PlaceIfPossible(organelleType, r + q, -1 * q, (organelleRot + 5) % 6, ref placedSomething);

                break;
            }

            default:
            {
                throw new Exception("unimplemented symmetry in AddOrganelle");
            }
        }

        return placedSomething;
    }

    /// <summary>
    ///   Helper for AddOrganelle
    /// </summary>
    private void PlaceIfPossible(string organelleType, int q, int r, int rotation, ref bool placed)
    {
        if (MicrobePreviewMode)
            return;

        var organelle = new OrganelleTemplate(GetOrganelleDefinition(organelleType),
            new Hex(q, r), rotation);

        if (!IsValidPlacement(organelle))
        {
            // Play Sound
            gui.OnInvalidHexLocationSelected();
            return;
        }

        if (AddOrganelle(organelle))
        {
            placed = true;
        }
    }

    private bool IsValidPlacement(OrganelleTemplate organelle)
    {
        bool notPlacingCytoplasm = organelle.Definition.InternalName != "cytoplasm";

        return editedMicrobeOrganelles.CanPlaceAndIsTouching(
            organelle,
            notPlacingCytoplasm,
            notPlacingCytoplasm);
    }

    /// <summary>
    ///   Checks if the target position is valid to place organelle.
    /// </summary>
    /// <param name="position">Position to check</param>
    /// <param name="rotation">The rotation to check for the organelle</param>
    /// <param name="organelle">Organelle type to try at the position</param>
    /// <returns>True if valid</returns>
    private bool IsMoveTargetValid(Hex position, int rotation, OrganelleTemplate organelle)
    {
        return editedMicrobeOrganelles.CanPlace(organelle.Definition, position, rotation, false);
    }

    private OrganelleDefinition GetOrganelleDefinition(string name)
    {
        return SimulationParameters.Instance.GetOrganelleType(name);
    }

    [DeserializedCallbackAllowed]
    private void DoOrganellePlaceAction(MicrobeEditorAction action)
    {
        var data = (PlacementActionData)action.Data;

        data.ReplacedCytoplasm = new List<OrganelleTemplate>();
        var organelle = data.Organelle;

        // Check if there is cytoplasm under this organelle.
        foreach (var hex in organelle.RotatedHexes)
        {
            var organelleHere = editedMicrobeOrganelles.GetOrganelleAt(
                hex + organelle.Position);

            if (organelleHere == null)
                continue;

            if (organelleHere.Definition.InternalName != "cytoplasm")
            {
                throw new Exception("Can't place organelle on top of something " +
                    "else than cytoplasm");
            }

            // First we save the organelle data and then delete it
            data.ReplacedCytoplasm.Add(organelleHere);
            editedMicrobeOrganelles.Remove(organelleHere);
        }

        GD.Print("Placing organelle '", organelle.Definition.InternalName, "' at: ",
            organelle.Position);

        editedMicrobeOrganelles.Add(organelle);
    }

    [DeserializedCallbackAllowed]
    private void UndoOrganellePlaceAction(MicrobeEditorAction action)
    {
        var data = (PlacementActionData)action.Data;

        editedMicrobeOrganelles.Remove(data.Organelle);

        foreach (var cytoplasm in data.ReplacedCytoplasm)
        {
            GD.Print("Replacing ", cytoplasm.Definition.InternalName, " at: ",
                cytoplasm.Position);

            editedMicrobeOrganelles.Add(cytoplasm);
        }
    }

    private bool AddOrganelle(OrganelleTemplate organelle)
    {
        // 1 - you put a unique organelle (means only one instance allowed) but you already have it
        // 2 - you put an organelle that requires nucleus but you don't have one
        if ((organelle.Definition.Unique && HasOrganelle(organelle.Definition)) ||
            (organelle.Definition.RequiresNucleus && !HasNucleus))
            return false;

        organelle.PlacedThisSession = true;

        var action = new MicrobeEditorAction(this, organelle.Definition.MPCost,
            DoOrganellePlaceAction, UndoOrganellePlaceAction, new PlacementActionData(organelle));

        EnqueueAction(action);
        return true;
    }

    [DeserializedCallbackAllowed]
    private void DoOrganelleRemoveAction(MicrobeEditorAction action)
    {
        var data = (RemoveActionData)action.Data;
        editedMicrobeOrganelles.Remove(data.Organelle);
    }

    [DeserializedCallbackAllowed]
    private void UndoOrganelleRemoveAction(MicrobeEditorAction action)
    {
        var data = (RemoveActionData)action.Data;
        editedMicrobeOrganelles.Add(data.Organelle);
    }

    private void RemoveOrganelleAt(Hex location)
    {
        var organelleHere = editedMicrobeOrganelles.GetOrganelleAt(location);
        if (organelleHere == null)
            return;

        // Dont allow deletion of nucleus or the last organelle
        if (organelleHere.Definition.InternalName == "nucleus" || MicrobeSize < 2)
            return;

        // If it was placed this session, just refund the cost of adding it.
        int cost = organelleHere.PlacedThisSession ?
            -organelleHere.Definition.MPCost :
            Constants.ORGANELLE_REMOVE_COST;

        var action = new MicrobeEditorAction(this, cost,
            DoOrganelleRemoveAction, UndoOrganelleRemoveAction, new RemoveActionData(organelleHere));

        EnqueueAction(action);
    }

    [DeserializedCallbackAllowed]
    private void DoOrganelleMoveAction(MicrobeEditorAction action)
    {
        var data = (MoveActionData)action.Data;
        data.Organelle.Position = data.NewLocation;
        data.Organelle.Orientation = data.NewRotation;

        if (editedMicrobeOrganelles.Contains(data.Organelle))
        {
            UpdateAlreadyPlacedVisuals();
        }
        else
        {
            editedMicrobeOrganelles.Add(data.Organelle);
        }

        ++data.Organelle.NumberOfTimesMoved;
    }

    [DeserializedCallbackAllowed]
    private void UndoOrganelleMoveAction(MicrobeEditorAction action)
    {
        var data = (MoveActionData)action.Data;
        data.Organelle.Position = data.OldLocation;
        data.Organelle.Orientation = data.OldRotation;
        UpdateAlreadyPlacedVisuals();

        --data.Organelle.NumberOfTimesMoved;
    }

    /// <summary>
    ///   Finishes an organelle move
    /// </summary>
    /// <returns>True if the organelle move succeeded.</returns>
    private bool MoveOrganelle(OrganelleTemplate organelle, Hex oldLocation, Hex newLocation, int oldRotation,
        int newRotation)
    {
        // Make sure placement is valid
        if (!IsMoveTargetValid(newLocation, newRotation, organelle))
            return false;

        // If the organelle was already moved this session, added (placed) this session,
        // or not moved (but can be rotated), then moving it is free
        bool isFreeToMove = organelle.MovedThisSession || oldLocation == newLocation || organelle.PlacedThisSession;
        int cost = isFreeToMove ? 0 : Constants.ORGANELLE_MOVE_COST;

        // Too low mutation points, cancel move
        if (!isFreeToMove && MutationPoints < Constants.ORGANELLE_MOVE_COST)
        {
            CancelCurrentAction();
            gui.OnInsufficientMp(false);
            return false;
        }

        // Don't register the action if the final location is the same as previous. This is so the player can't exploit
        // the MovedThisSession flag allowing them to freely move an organelle that was placed in another session
        // while on zero mutation points. Also it makes more sense to not count that organelle as moved either way.
        if (oldLocation == newLocation)
        {
            CancelCurrentAction();

            // Assume this is a successful move (some operation in the above call may be repeated)
            return true;
        }

        var action = new MicrobeEditorAction(this, cost,
            DoOrganelleMoveAction, UndoOrganelleMoveAction,
            new MoveActionData(organelle, oldLocation, newLocation, oldRotation, newRotation));

        EnqueueAction(action);

        // It's assumed that the above enqueue can't fail, otherwise the reference to MovingOrganelle may be
        // permanently lost (as the code that calls this assumes it's safe to set MovingOrganelle to null
        // when we return true)
        return true;
    }

    [DeserializedCallbackAllowed]
    private void DoNewMicrobeAction(MicrobeEditorAction action)
    {
        // TODO: could maybe grab the current organelles and put them in the action here? This could be more safe
        // against weird situations where it might be possible if the undo / redo system is changed to restore
        // the wrong organelles

        MutationPoints = Constants.BASE_MUTATION_POINTS;
        Membrane = SimulationParameters.Instance.GetMembrane("single");
        editedMicrobeOrganelles.Clear();
        editedMicrobeOrganelles.Add(new OrganelleTemplate(GetOrganelleDefinition("cytoplasm"),
            new Hex(0, 0), 0));

        OnPostNewMicrobeChange();
    }

    [DeserializedCallbackAllowed]
    private void UndoNewMicrobeAction(MicrobeEditorAction action)
    {
        var data = (NewMicrobeActionData)action.Data;

        editedMicrobeOrganelles.Clear();
        MutationPoints = data.PreviousMP;
        Membrane = data.OldMembrane;

        foreach (var organelle in data.OldEditedMicrobeOrganelles)
        {
            editedMicrobeOrganelles.Add(organelle);
        }

        OnPostNewMicrobeChange();
    }

    private void OnPostNewMicrobeChange()
    {
        gui.UpdateMembraneButtons(Membrane.InternalName);
        gui.UpdateSpeed(CalculateSpeed());
        gui.UpdateHitpoints(CalculateHitpoints());
    }

    [DeserializedCallbackAllowed]
    private void OnOrganelleAdded(OrganelleTemplate organelle)
    {
        organelleDataDirty = true;
        membraneOrganellePositionsAreDirty = true;
    }

    [DeserializedCallbackAllowed]
    private void OnOrganelleRemoved(OrganelleTemplate organelle)
    {
        organelleDataDirty = true;
        membraneOrganellePositionsAreDirty = true;
    }

    private void OnOrganellesChanged()
    {
        UpdateAlreadyPlacedVisuals();

        UpdateArrow();

        // Send to gui current status of cell
        gui.UpdateSize(MicrobeHexSize);

        gui.UpdatePartsAvailability(PlacedUniqueOrganelles.ToList());

        UpdatePatchDependentBalanceData();

        gui.UpdateSpeed(CalculateSpeed());

        UpdateCellVisualization();
    }

    private void UpdatePatchDependentBalanceData()
    {
        // Calculate and send energy balance to the GUI
        CalculateEnergyBalanceWithOrganellesAndMembraneType(
            editedMicrobeOrganelles.Organelles, Membrane, targetPatch);

        CalculateCompoundBalanceInPatch(editedMicrobeOrganelles.Organelles, targetPatch);
    }

    /// <summary>
    ///   This destroys and creates again entities to represent all
    ///   the currently placed organelles. Call this whenever
    ///   editedMicrobeOrganelles is changed.
    /// </summary>
    private void UpdateAlreadyPlacedVisuals()
    {
        int nextFreeHex = 0;
        int nextFreeOrganelle = 0;

        var islands = editedMicrobeOrganelles.GetIslandHexes();

        // Build the entities to show the current microbe
        foreach (var organelle in editedMicrobeOrganelles.Organelles)
        {
            foreach (var hex in organelle.RotatedHexes)
            {
                var pos = Hex.AxialToCartesian(hex + organelle.Position);

                if (nextFreeHex >= placedHexes.Count)
                {
                    // New hex needed
                    placedHexes.Add(CreateEditorHex());
                }

                var hexNode = placedHexes[nextFreeHex++];

                if (islands.Contains(organelle.Position))
                {
                    hexNode.MaterialOverride = islandMaterial;
                }
                else if (organelle.PlacedThisSession)
                {
                    hexNode.MaterialOverride = validMaterial;
                }
                else
                {
                    hexNode.MaterialOverride = oldMaterial;
                }

                // As we set the correct material, we don't need to remember to restore it anymore
                hoverOverriddenMaterials.Remove(hexNode);

                hexNode.Translation = pos;

                hexNode.Visible = !MicrobePreviewMode;
            }

            // Model of the organelle
            if (organelle.Definition.DisplayScene != null)
            {
                var pos = Hex.AxialToCartesian(organelle.Position) +
                    organelle.Definition.CalculateModelOffset();

                if (nextFreeOrganelle >= placedModels.Count)
                {
                    // New organelle model needed
                    placedModels.Add(CreateEditorOrganelle());
                }

                var organelleModel = placedModels[nextFreeOrganelle++];

                organelleModel.Transform = new Transform(
                    MathUtils.CreateRotationForOrganelle(1 * organelle.Orientation), pos);

                organelleModel.Scale = new Vector3(Constants.DEFAULT_HEX_SIZE, Constants.DEFAULT_HEX_SIZE,
                    Constants.DEFAULT_HEX_SIZE);

                organelleModel.Visible = !MicrobePreviewMode;

                UpdateOrganellePlaceHolderScene(organelleModel,
                    organelle.Definition.DisplayScene);
            }
        }

        // Delete excess entities
        while (nextFreeHex < placedHexes.Count)
        {
            placedHexes[placedHexes.Count - 1].DetachAndQueueFree();
            placedHexes.RemoveAt(placedHexes.Count - 1);
        }

        while (nextFreeOrganelle < placedModels.Count)
        {
            placedModels[placedModels.Count - 1].DetachAndQueueFree();
            placedModels.RemoveAt(placedModels.Count - 1);
        }
    }

    /// <summary>
    ///   Updates the organelle model displayer to have the specified scene in it
    /// </summary>
    private void UpdateOrganellePlaceHolderScene(SceneDisplayer organelleModel, string displayScene)
    {
        organelleModel.Scene = displayScene;
    }

    [DeserializedCallbackAllowed]
    private void DoMembraneChangeAction(MicrobeEditorAction action)
    {
        var data = (MembraneActionData)action.Data;
        var membrane = data.NewMembrane;
        GD.Print("Changing membrane to '", membrane.InternalName, "'");
        Membrane = membrane;
        gui.UpdateMembraneButtons(Membrane.InternalName);
        gui.UpdateSpeed(CalculateSpeed());
        gui.UpdateHitpoints(CalculateHitpoints());
        CalculateEnergyBalanceWithOrganellesAndMembraneType(
            editedMicrobeOrganelles.Organelles, Membrane, targetPatch);
        gui.SetMembraneTooltips(Membrane);

        if (previewMicrobe != null)
        {
            previewMicrobe.Membrane.Type = membrane;
            previewMicrobe.Membrane.Dirty = true;
            previewMicrobe.ApplyMembraneWigglyness();
        }
    }

    [DeserializedCallbackAllowed]
    private void UndoMembraneChangeAction(MicrobeEditorAction action)
    {
        var data = (MembraneActionData)action.Data;
        Membrane = data.OldMembrane;
        GD.Print("Changing membrane back to '", Membrane.InternalName, "'");
        gui.UpdateMembraneButtons(Membrane.InternalName);
        gui.UpdateSpeed(CalculateSpeed());
        gui.UpdateHitpoints(CalculateHitpoints());
        CalculateEnergyBalanceWithOrganellesAndMembraneType(
            editedMicrobeOrganelles.Organelles, Membrane, targetPatch);
        gui.SetMembraneTooltips(Membrane);

        if (previewMicrobe != null)
        {
            previewMicrobe.Membrane.Type = Membrane;
            previewMicrobe.Membrane.Dirty = true;
            previewMicrobe.ApplyMembraneWigglyness();
        }
    }

    [DeserializedCallbackAllowed]
    private void DoRigidityChangeAction(MicrobeEditorAction action)
    {
        var data = (RigidityChangeActionData)action.Data;

        Rigidity = data.NewRigidity;

        OnRigidityChanged();
    }

    [DeserializedCallbackAllowed]
    private void UndoRigidityChangeAction(MicrobeEditorAction action)
    {
        var data = (RigidityChangeActionData)action.Data;

        Rigidity = data.PreviousRigidity;
        OnRigidityChanged();
    }

    private void OnRigidityChanged()
    {
        gui.UpdateRigiditySlider((int)Math.Round(Rigidity * Constants.MEMBRANE_RIGIDITY_SLIDER_TO_VALUE_RATIO));

        gui.UpdateSpeed(CalculateSpeed());
        gui.UpdateHitpoints(CalculateHitpoints());
    }

    /// <summary>
    ///   Perform all actions through this to make undo and redo work
    /// </summary>
    private void EnqueueAction(MicrobeEditorAction action)
    {
        // A sanity check to not let an action proceed if we don't have enough mutation points
        if (MutationPoints < action.Cost)
        {
            // Flash the MP bar and play sound
            gui.OnInsufficientMp();
            return;
        }

        // Or if they are in the process of moving an organelle
        if (MovingOrganelle != null && !action.IsMoveAction)
        {
            // Play sound
            gui.OnActionBlockedWhileMoving();
            return;
        }

        history.AddAction(action);

        UpdateUndoRedoButtons();
    }

    private void UpdateUndoRedoButtons()
    {
        gui.SetUndoButtonStatus(history.CanUndo() && MovingOrganelle == null);
        gui.SetRedoButtonStatus(history.CanRedo() && MovingOrganelle == null);
    }

    /// <summary>
    ///   Called once auto-evo results are ready
    /// </summary>
    private void OnEditorReady()
    {
        Ready = true;
        LoadingScreen.Instance.Hide();

        GD.Print("Elapsing time on editor entry");

        // TODO: select which units will be used for the master elapsed time counter
        CurrentGame.GameWorld.OnTimePassed(1);

        gui.UpdateTimeIndicator(CurrentGame.GameWorld.TotalPassedTime);

        // Get summary before applying results in order to get comparisons to the previous populations
        var run = CurrentGame.GameWorld.GetAutoEvoRun();

        AutoEvoReports = new Dictionary<Patch, (string summary, string externalEffects)>();
        if (run?.Results != null)
        {
            foreach (var patch in CurrentGame.GameWorld.Map.Patches.Values)
            {
                var summary = run.Results.MakeSummary(patch, CurrentGame.GameWorld.Map, true, run.ExternalEffects);
                var externalEffects = run.MakeSummaryOfExternalEffects(patch);
                AutoEvoReports.Add(patch, (summary, externalEffects));
            }
        }

        ApplyAutoEvoResults();

        gui.UpdateReportTabPatch(CurrentPatch);

        FadeIn();
    }

    private void OnLoadedEditorReady()
    {
        if (Ready != true)
            throw new InvalidOperationException("loaded editor isn't in the ready state");

        gui.UpdateTimeIndicator(CurrentGame.GameWorld.TotalPassedTime);

        // Make absolutely sure the current game doesn't have an auto-evo run
        CurrentGame.GameWorld.ResetAutoEvoRun();

        FadeIn();
    }

    private void ApplyAutoEvoResults()
    {
        GD.Print("Applying auto-evo results");
        CurrentGame.GameWorld.GetAutoEvoRun().ApplyExternalEffects();

        CurrentGame.GameWorld.Map.UpdateGlobalTimePeriod(CurrentGame.GameWorld.TotalPassedTime);

        // Needs to be before the remove extinct species call, so that extinct species could still be stored
        // for reference in patch history (e.g. displaying it as zero on the species population chart)
        foreach (var entry in CurrentGame.GameWorld.Map.Patches)
        {
            entry.Value.RecordConditions();
        }

        var extinct = CurrentGame.GameWorld.Map.RemoveExtinctSpecies(FreeBuilding);

        foreach (var species in extinct)
        {
            CurrentGame.GameWorld.RemoveSpecies(species);

            GD.Print("Species ", species.FormattedName, " has gone extinct from the world.");
        }

        // Clear the run to make the cell stage start a new run when we go back there
        CurrentGame.GameWorld.ResetAutoEvoRun();
    }

    /// <summary>
    ///   Updates the background shown in the editor
    /// </summary>
    private void UpdatePatchBackgroundImage()
    {
        camera.SetBackground(SimulationParameters.Instance.GetBackground(CurrentPatch.BiomeTemplate.Background));
    }

    /// <summary>
    ///   Starts a fade in transition
    /// </summary>
    private void FadeIn()
    {
        TransitionManager.Instance.AddScreenFade(ScreenFade.FadeType.FadeIn, 0.5f);
        TransitionManager.Instance.StartTransitions(this, nameof(OnFinishTransitioning));
    }

    private void SaveGame(string name)
    {
        SaveHelper.Save(name, this);
    }
}<|MERGE_RESOLUTION|>--- conflicted
+++ resolved
@@ -410,9 +410,8 @@
 
     public bool IsLoadedFromSave { get; set; }
 
-<<<<<<< HEAD
     public Dictionary<Patch, (string summary, string externalEffects)> AutoEvoReports { get; set; }
-=======
+
     [JsonIgnore]
     private bool Ready
     {
@@ -423,7 +422,6 @@
             pauseMenu.GameLoading = !value;
         }
     }
->>>>>>> 3c7af996
 
     public override void _Ready()
     {
