--- conflicted
+++ resolved
@@ -1,6 +1,5 @@
 ﻿using System;
 using System.Collections.Generic;
-using System.Globalization;
 using System.Linq;
 using Godot;
 
@@ -43,15 +42,13 @@
     [Signal]
     public delegate void ModifyPressed();
 
-<<<<<<< HEAD
-    public Func<List<MicrobeEditorCombinableActionData>, int>? GetActionPrice { get; set; }
-=======
     public float EditorCostFactor
     {
         get => editorCostFactor;
         set => editorCostFactor = value;
     }
->>>>>>> 039271ab
+
+    public Func<IEnumerable<MicrobeEditorCombinableActionData>, int>? GetActionPrice { get; set; }
 
     public bool ShowPopup
     {
@@ -264,18 +261,9 @@
                 .ToList()) ?? throw new ArgumentException($"{nameof(GetActionPrice)} not set");
 
         var mpLabel = deleteButton.GetNode<Label>("MarginContainer/HBoxContainer/MpCost");
-        int organelleMPCost = (int)(SelectedOrganelle.Definition.MPCost * editorCostFactor);
-        int organelleRemoveCost = (int)(Constants.ORGANELLE_REMOVE_COST * editorCostFactor);
-
-        mpLabel.Text = string.Format(CultureInfo.CurrentCulture,
-<<<<<<< HEAD
-            TranslationServer.Translate("MP_COST"), mpCost > 0 ? "+" + mpCost : "-" + -mpCost);
-=======
-            TranslationServer.Translate("MP_COST"),
-            SelectedOrganelle is { PlacedThisSession: true } ?
-                "+" + organelleMPCost :
-                "-" + organelleRemoveCost);
->>>>>>> 039271ab
+        mpCost = (int)(mpCost * editorCostFactor);
+
+        mpLabel.Text = new LocalizedString("MP_COST", mpCost).ToString();
 
         deleteButton.Disabled = !EnableDeleteOption;
     }
@@ -291,15 +279,9 @@
             .ToList()) ?? throw new ArgumentException($"{nameof(GetActionPrice)} not set");
 
         var mpLabel = moveButton.GetNode<Label>("MarginContainer/HBoxContainer/MpCost");
-        int organelleMoveCost = (int)(Constants.ORGANELLE_MOVE_COST * editorCostFactor);
-
-        mpLabel.Text = string.Format(CultureInfo.CurrentCulture,
-            TranslationServer.Translate("MP_COST"),
-<<<<<<< HEAD
-            mpCost.ToString(CultureInfo.CurrentCulture));
-=======
-            isFreeToMove ? "-0" : "-" + organelleMoveCost.ToString(CultureInfo.CurrentCulture));
->>>>>>> 039271ab
+        mpCost = (int)(mpCost * editorCostFactor);
+
+        mpLabel.Text = new LocalizedString("MP_COST", mpCost).ToString();
 
         moveButton.Disabled = !EnableMoveOption;
     }
