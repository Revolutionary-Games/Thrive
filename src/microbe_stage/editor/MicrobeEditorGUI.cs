--- conflicted
+++ resolved
@@ -1126,9 +1126,9 @@
         speciesPopulationChart.AddIconLegend(skull, TranslationServer.Translate("EXTINCT_FROM_THE_PLANET"), 25);
     }
 
-    public void UpdateTimeline()
-    {
-        timelineSubtab.UpdateTimeline();
+    public void UpdateTimeline(Patch patch = null)
+    {
+        timelineSubtab.UpdateTimeline(patch);
     }
 
     public void UpdateMutationPointsBar(bool tween = true)
@@ -1323,13 +1323,9 @@
 
         UpdateReportTabStatistics(patch);
 
-<<<<<<< HEAD
         UpdateTimeline();
 
-        UpdateReportTabPatchName(TranslationServer.Translate(patch.Name));
-=======
         UpdateReportTabPatchName(patch);
->>>>>>> df76bd0c
     }
 
     /// <summary>
@@ -2298,6 +2294,7 @@
     {
         var patch = editor.CurrentGame.GameWorld.Map.GetPatch(reportTabPatchSelector.GetItemId(index));
         UpdateReportTabStatistics(patch);
+        UpdateTimeline(patch);
         UpdateReportTabPatchName(patch);
     }
 
