--- conflicted
+++ resolved
@@ -883,74 +883,6 @@
     }
 
     /// <summary>
-<<<<<<< HEAD
-=======
-    ///   Updates patch-specific GUI elements with data from a patch
-    /// </summary>
-    public void UpdatePatchDetails(Patch patch)
-    {
-        patchName.Text = TranslationServer.Translate(patch.Name);
-
-        // Biome: {0}
-        patchBiome.Text = string.Format(CultureInfo.CurrentCulture,
-            TranslationServer.Translate("BIOME_LABEL"),
-            patch.BiomeTemplate.Name);
-
-        // {0}-{1}m below sea level
-        patchDepth.Text = string.Format(CultureInfo.CurrentCulture,
-            TranslationServer.Translate("BELOW_SEA_LEVEL"),
-            patch.Depth[0], patch.Depth[1]);
-        patchPlayerHere.Visible = editor.CurrentPatch == patch;
-
-        var percentageFormat = TranslationServer.Translate("PERCENTAGE_VALUE");
-
-        // Atmospheric gasses
-        patchTemperature.Text = patch.Biome.AverageTemperature + " °C";
-        patchPressure.Text = "20 bar";
-        patchLight.Text = string.Format(CultureInfo.CurrentCulture, percentageFormat,
-            GetCompoundAmount(patch, sunlight.InternalName)) + " lx";
-        patchOxygen.Text = string.Format(CultureInfo.CurrentCulture, percentageFormat,
-            GetCompoundAmount(patch, oxygen.InternalName));
-        patchNitrogen.Text = string.Format(CultureInfo.CurrentCulture, percentageFormat,
-            GetCompoundAmount(patch, nitrogen.InternalName));
-        patchCO2.Text = string.Format(CultureInfo.CurrentCulture, percentageFormat,
-            GetCompoundAmount(patch, carbondioxide.InternalName));
-
-        // Compounds
-        patchHydrogenSulfide.Text = string.Format(CultureInfo.CurrentCulture, percentageFormat,
-            Math.Round(GetCompoundAmount(patch, hydrogensulfide.InternalName), 3));
-        patchAmmonia.Text = string.Format(CultureInfo.CurrentCulture, percentageFormat,
-            Math.Round(GetCompoundAmount(patch, ammonia.InternalName), 3));
-        patchGlucose.Text = string.Format(CultureInfo.CurrentCulture, percentageFormat,
-            Math.Round(GetCompoundAmount(patch, glucose.InternalName), 3));
-        patchPhosphate.Text = string.Format(CultureInfo.CurrentCulture, percentageFormat,
-            Math.Round(GetCompoundAmount(patch, phosphates.InternalName), 3));
-        patchIron.Text = string.Format(CultureInfo.CurrentCulture, percentageFormat,
-            GetCompoundAmount(patch, iron.InternalName));
-
-        // Refresh species list
-        speciesListBox.ClearItems();
-
-        foreach (var species in patch.SpeciesInPatch.Keys)
-        {
-            var speciesLabel = new Label();
-            speciesLabel.SizeFlagsHorizontal = (int)SizeFlags.ExpandFill;
-            speciesLabel.Autowrap = true;
-            speciesLabel.Text = string.Format(CultureInfo.CurrentCulture,
-                TranslationServer.Translate("WITH_POPULATION"), species.FormattedName,
-                patch.GetSpeciesPopulation(species));
-            speciesListBox.AddItem(speciesLabel);
-        }
-
-        UpdateConditionDifferencesBetweenPatches(patch, editor.CurrentPatch);
-
-        UpdateReportTabStatistics(patch);
-
-        UpdateReportTabPatchName(TranslationServer.Translate(patch.Name));
-    }
-
-    /// <summary>
->>>>>>> 3ce62c0a
     ///   Updates the values of all part selections from their associated part types.
     /// </summary>
     public void UpdateMicrobePartSelections()
