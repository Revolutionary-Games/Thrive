--- conflicted
+++ resolved
@@ -922,27 +922,9 @@
         externalEffectsLabel.Text = external;
     }
 
-    public void UpdateReportTabPatch(Patch patch)
-    {
-        reportTabPatchNameLabel.Text = patch.Name;
-
-        // Conditional access for save compatibility
-        // If a save created before the patch-wise population system created in the editor was loaded the current
-        // editor session will show "Auto Evo failed". I have not found a way to write a simple save upgrader for the
-        // auto evo results. Due to this only being the report and only for one editor session I don't think this is be
-        // a huge problem and worth the time effort to create a fix. - FuJa0815
-        if (editor.AutoEvoReports?.ContainsKey(patch) == true)
-        {
-            var (summary, externalEffects) = editor.AutoEvoReports[patch];
-            UpdateAutoEvoResults(summary, externalEffects);
-        }
-        else
-        {
-            UpdateAutoEvoResults(TranslationServer.Translate("AUTO_EVO_FAILED"),
-                TranslationServer.Translate("AUTO_EVO_RUN_STATUS"));
-        }
-
-        UpdateReportTabStatistics(patch);
+    public void UpdateReportTabPatchName(string patch)
+    {
+        reportTabPatchNameLabel.Text = patch;
     }
 
     public void UpdateRigiditySliderState(int mutationPoints)
@@ -1622,8 +1604,6 @@
         }
     }
 
-<<<<<<< HEAD
-=======
     private void OnAutoEvoPredictionComplete(PendingAutoEvoPrediction run)
     {
         if (!run.AutoEvoRun.WasSuccessful)
@@ -1682,120 +1662,6 @@
         }
     }
 
-    /// <remarks>
-    ///   TODO: this function should be cleaned up by generalizing the adding
-    ///   the increase or decrease icons in order to remove the duplicated
-    ///   logic here
-    /// </remarks>
-    private void UpdateConditionDifferencesBetweenPatches(Patch selectedPatch, Patch currentPatch)
-    {
-        var nextCompound = selectedPatch.Biome.AverageTemperature;
-
-        if (nextCompound > currentPatch.Biome.AverageTemperature)
-        {
-            patchTemperatureSituation.Texture = increaseIcon;
-        }
-        else if (nextCompound < currentPatch.Biome.AverageTemperature)
-        {
-            patchTemperatureSituation.Texture = decreaseIcon;
-        }
-        else
-        {
-            patchTemperatureSituation.Texture = null;
-        }
-
-        nextCompound = selectedPatch.Biome.Compounds[sunlight].Dissolved;
-
-        if (nextCompound > currentPatch.Biome.Compounds[sunlight].Dissolved)
-        {
-            patchLightSituation.Texture = increaseIcon;
-        }
-        else if (nextCompound < currentPatch.Biome.Compounds[sunlight].Dissolved)
-        {
-            patchLightSituation.Texture = decreaseIcon;
-        }
-        else
-        {
-            patchLightSituation.Texture = null;
-        }
-
-        nextCompound = GetCompoundAmount(selectedPatch, hydrogensulfide.InternalName);
-
-        if (nextCompound > GetCompoundAmount(currentPatch, hydrogensulfide.InternalName))
-        {
-            patchHydrogenSulfideSituation.Texture = increaseIcon;
-        }
-        else if (nextCompound < GetCompoundAmount(currentPatch, hydrogensulfide.InternalName))
-        {
-            patchHydrogenSulfideSituation.Texture = decreaseIcon;
-        }
-        else
-        {
-            patchHydrogenSulfideSituation.Texture = null;
-        }
-
-        nextCompound = GetCompoundAmount(selectedPatch, glucose.InternalName);
-
-        if (nextCompound > GetCompoundAmount(currentPatch, glucose.InternalName))
-        {
-            patchGlucoseSituation.Texture = increaseIcon;
-        }
-        else if (nextCompound < GetCompoundAmount(currentPatch, glucose.InternalName))
-        {
-            patchGlucoseSituation.Texture = decreaseIcon;
-        }
-        else
-        {
-            patchGlucoseSituation.Texture = null;
-        }
-
-        nextCompound = GetCompoundAmount(selectedPatch, iron.InternalName);
-
-        if (nextCompound > GetCompoundAmount(currentPatch, iron.InternalName))
-        {
-            patchIronSituation.Texture = increaseIcon;
-        }
-        else if (nextCompound < GetCompoundAmount(currentPatch, iron.InternalName))
-        {
-            patchIronSituation.Texture = decreaseIcon;
-        }
-        else
-        {
-            patchIronSituation.Texture = null;
-        }
-
-        nextCompound = GetCompoundAmount(selectedPatch, ammonia.InternalName);
-
-        if (nextCompound > GetCompoundAmount(currentPatch, ammonia.InternalName))
-        {
-            patchAmmoniaSituation.Texture = increaseIcon;
-        }
-        else if (nextCompound < GetCompoundAmount(currentPatch, ammonia.InternalName))
-        {
-            patchAmmoniaSituation.Texture = decreaseIcon;
-        }
-        else
-        {
-            patchAmmoniaSituation.Texture = null;
-        }
-
-        nextCompound = GetCompoundAmount(selectedPatch, phosphates.InternalName);
-
-        if (nextCompound > GetCompoundAmount(currentPatch, phosphates.InternalName))
-        {
-            patchPhosphateSituation.Texture = increaseIcon;
-        }
-        else if (nextCompound < GetCompoundAmount(currentPatch, phosphates.InternalName))
-        {
-            patchPhosphateSituation.Texture = decreaseIcon;
-        }
-        else
-        {
-            patchPhosphateSituation.Texture = null;
-        }
-    }
-
->>>>>>> 7845df22
     private void UpdateShownPatchDetails()
     {
         var patch = mapDrawer.SelectedPatch;
@@ -1808,10 +1674,6 @@
             return;
 
         editor.TutorialState.SendEvent(TutorialEventType.MicrobeEditorPatchSelected, new PatchEventArgs(patch), this);
-
-        UpdateReportTabPatch(patch);
-
-        UpdateReportTabPatch(patch);
     }
 
     /// <summary>
