﻿using System;
using System.Collections.Generic;
using System.Globalization;
using System.Linq;
using Godot;
using Newtonsoft.Json;
using Array = Godot.Collections.Array;

/// <summary>
///   Main class managing the microbe editor GUI
/// </summary>
public class MicrobeEditorGUI : Node, ISaveLoadedTracked
{
    // The labels to update are at really long relative paths, so they are set in the Godot editor
    [Export]
    public NodePath MenuPath;

    [Export]
    public NodePath ReportTabButtonPath;

    [Export]
    public NodePath PatchMapButtonPath;

    [Export]
    public NodePath CellEditorButtonPath;

    [Export]
    public NodePath StructureTabButtonPath;

    [Export]
    public NodePath AppearanceTabButtonPath;

    [Export]
    public NodePath StructureTabPath;

    [Export]
    public NodePath ApperanceTabPath;

    [Export]
    public NodePath SizeLabelPath;

    [Export]
    public NodePath OrganismStatisticsPath;

    [Export]
    public NodePath SpeedLabelPath;

    [Export]
    public NodePath HpLabelPath;

    [Export]
    public NodePath GenerationLabelPath;

    [Export]
    public NodePath MutationPointsLabelPath;

    [Export]
    public NodePath MutationPointsBarPath;

    [Export]
    public NodePath MutationPointsSubtractBarPath;

    [Export]
    public NodePath SpeciesNameEditPath;

    [Export]
    public NodePath MembraneColorPickerPath;

    [Export]
    public NodePath MenuButtonPath;

    [Export]
    public NodePath HelpButtonPath;

    [Export]
    public NodePath NewCellButtonPath;

    [Export]
    public NodePath UndoButtonPath;

    [Export]
    public NodePath RedoButtonPath;

    [Export]
    public NodePath FinishButtonPath;

    [Export]
    public NodePath SymmetryButtonPath;

    [Export]
    public NodePath ATPBalanceLabelPath;

    [Export]
    public NodePath ATPProductionLabelPath;

    [Export]
    public NodePath ATPConsumptionLabelPath;

    [Export]
    public NodePath ATPProductionBarPath;

    [Export]
    public NodePath ATPConsumptionBarPath;

    [Export]
    public NodePath TimeIndicatorPath;

    [Export]
    public NodePath GlucoseReductionLabelPath;

    [Export]
    public NodePath AutoEvoLabelPath;

    [Export]
    public NodePath ExternalEffectsLabelPath;

    [Export]
    public NodePath MapDrawerPath;

    [Export]
    public NodePath PatchNothingSelectedPath;

    [Export]
    public NodePath PatchDetailsPath;

    [Export]
    public NodePath PatchNamePath;

    [Export]
    public NodePath ReportTabPatchNamePath;

    [Export]
    public NodePath PatchPlayerHerePath;

    [Export]
    public NodePath PatchBiomePath;

    [Export]
    public NodePath PatchDepthPath;

    [Export]
    public NodePath PatchTemperaturePath;

    [Export]
    public NodePath PatchPressurePath;

    [Export]
    public NodePath PatchLightPath;

    [Export]
    public NodePath PatchOxygenPath;

    [Export]
    public NodePath PatchNitrogenPath;

    [Export]
    public NodePath PatchCO2Path;

    [Export]
    public NodePath PatchHydrogenSulfidePath;

    [Export]
    public NodePath PatchAmmoniaPath;

    [Export]
    public NodePath PatchGlucosePath;

    [Export]
    public NodePath PatchPhosphatePath;

    [Export]
    public NodePath PatchIronPath;

    [Export]
    public NodePath SpeciesCollapsibleBoxPath;

    [Export]
    public NodePath MoveToPatchButtonPath;

    [Export]
    public NodePath PatchTemperatureSituationPath;

    [Export]
    public NodePath PatchLightSituationPath;

    [Export]
    public NodePath PatchHydrogenSulfideSituationPath;

    [Export]
    public NodePath PatchGlucoseSituationPath;

    [Export]
    public NodePath PatchIronSituationPath;

    [Export]
    public NodePath PatchAmmoniaSituationPath;

    [Export]
    public NodePath PatchPhosphateSituationPath;

    [Export]
    public NodePath SpeedIndicatorPath;

    [Export]
    public NodePath HpIndicatorPath;

    [Export]
    public NodePath SizeIndicatorPath;

    [Export]
    public NodePath RigiditySliderPath;

    [Export]
    public NodePath NegativeAtpPopupPath;

    [Export]
    public NodePath IslandErrorPath;

    [Export]
    public NodePath SymmetryIconPath;

    [Export]
    public NodePath CompoundBalancePath;

    [Export]
    public Texture SymmetryIconDefault;

    [Export]
    public Texture SymmetryIcon2x;

    [Export]
    public Texture SymmetryIcon4x;

    [Export]
    public Texture SymmetryIcon6x;

    [Export]
    public Texture IncreaseIcon;

    [Export]
    public Texture DecreaseIcon;

    [Export]
    public AudioStream UnableToPlaceHexSound;

    private readonly Compound ammonia = SimulationParameters.Instance.GetCompound("ammonia");
    private readonly Compound carbondioxide = SimulationParameters.Instance.GetCompound("carbondioxide");
    private readonly Compound glucose = SimulationParameters.Instance.GetCompound("glucose");
    private readonly Compound hydrogensulfide = SimulationParameters.Instance.GetCompound("hydrogensulfide");
    private readonly Compound iron = SimulationParameters.Instance.GetCompound("iron");
    private readonly Compound nitrogen = SimulationParameters.Instance.GetCompound("nitrogen");
    private readonly Compound oxygen = SimulationParameters.Instance.GetCompound("oxygen");
    private readonly Compound phosphates = SimulationParameters.Instance.GetCompound("phosphates");
    private readonly Compound sunlight = SimulationParameters.Instance.GetCompound("sunlight");

    private readonly OrganelleDefinition protoplasm = SimulationParameters.Instance.GetOrganelleType("protoplasm");

    private readonly List<ToolTipCallbackData> tooltipCallbacks = new List<ToolTipCallbackData>();
    private readonly List<ToolTipCallbackData> processesTooltipCallbacks = new List<ToolTipCallbackData>();

    private EnergyBalanceInfo energyBalanceInfo;

    [JsonProperty]
    private float initialCellSpeed;

    [JsonProperty]
    private int initialCellSize;

    [JsonProperty]
    private float initialCellHp;

    private MicrobeEditor editor;

    private Array organelleSelectionElements;
    private Array membraneSelectionElements;

    private PauseMenu menu;

    // Editor tab selector buttons
    private Button reportTabButton;
    private Button patchMapButton;
    private Button cellEditorButton;

    // Selection menu tab selector buttons
    private Button structureTabButton;
    private Button appearanceTabButton;

    private PanelContainer structureTab;
    private PanelContainer appearanceTab;

    private PanelContainer statisticsPanel;
    private Label sizeLabel;
    private Label speedLabel;
    private Label hpLabel;
    private Label generationLabel;

    private Label mutationPointsLabel;
    private ProgressBar mutationPointsBar;
    private ProgressBar mutationPointsSubtractBar;

    private Slider rigiditySlider;
    private ColorPicker membraneColorPicker;

    private TextureButton undoButton;
    private TextureButton redoButton;
    private TextureButton newCellButton;
    private LineEdit speciesNameEdit;

    private Button finishButton;

    // ReSharper disable once NotAccessedField.Local
    private TextureButton symmetryButton;
    private TextureRect symmetryIcon;

    private Label atpBalanceLabel;
    private Label atpProductionLabel;
    private Label atpConsumptionLabel;
    private SegmentedBar atpProductionBar;
    private SegmentedBar atpConsumptionBar;

    private Label timeIndicator;
    private Label glucoseReductionLabel;
    private Label autoEvoLabel;
    private Label externalEffectsLabel;

    private PatchMapDrawer mapDrawer;
    private Control patchNothingSelected;
    private Control patchDetails;
    private Control patchPlayerHere;
    private Label patchName;
    private Label patchBiome;
    private Label patchDepth;
    private Label patchTemperature;
    private Label patchPressure;
    private Label patchLight;
    private Label patchOxygen;
    private Label patchNitrogen;
    private Label patchCO2;
    private Label patchHydrogenSulfide;
    private Label patchAmmonia;
    private Label patchGlucose;
    private Label patchPhosphate;
    private Label patchIron;
    private CollapsibleList speciesListBox;
    private Button moveToPatchButton;

    private TextureRect patchTemperatureSituation;
    private TextureRect patchLightSituation;
    private TextureRect patchHydrogenSulfideSituation;
    private TextureRect patchGlucoseSituation;
    private TextureRect patchIronSituation;
    private TextureRect patchAmmoniaSituation;
    private TextureRect patchPhosphateSituation;

    private TextureRect speedIndicator;
    private TextureRect hpIndicator;
    private TextureRect sizeIndicator;

    private ConfirmationDialog negativeAtpPopup;
    private AcceptDialog islandPopup;

    private TextureButton menuButton;
    private TextureButton helpButton;

    private CompoundBalanceDisplay compoundBalance;

    [JsonProperty]
    private EditorTab selectedEditorTab = EditorTab.Report;

    [JsonProperty]
    private SelectionMenuTab selectedSelectionMenuTab = SelectionMenuTab.Structure;

    private MicrobeEditor.MicrobeSymmetry symmetry = MicrobeEditor.MicrobeSymmetry.None;

    public enum EditorTab
    {
        Report,
        PatchMap,
        CellEditor,
    }

    public enum SelectionMenuTab
    {
        Structure,
        Appearance,
        Behaviour,
    }

    public bool IsLoadedFromSave { get; set; }

    public override void _Ready()
    {
        organelleSelectionElements = GetTree().GetNodesInGroup("OrganelleSelectionElement");
        membraneSelectionElements = GetTree().GetNodesInGroup("MembraneSelectionElement");

        reportTabButton = GetNode<Button>(ReportTabButtonPath);
        patchMapButton = GetNode<Button>(PatchMapButtonPath);
        cellEditorButton = GetNode<Button>(CellEditorButtonPath);

        structureTab = GetNode<PanelContainer>(StructureTabPath);
        structureTabButton = GetNode<Button>(StructureTabButtonPath);

        appearanceTab = GetNode<PanelContainer>(ApperanceTabPath);
        appearanceTabButton = GetNode<Button>(AppearanceTabButtonPath);

        statisticsPanel = GetNode<PanelContainer>(OrganismStatisticsPath);
        sizeLabel = GetNode<Label>(SizeLabelPath);
        speedLabel = GetNode<Label>(SpeedLabelPath);
        hpLabel = GetNode<Label>(HpLabelPath);
        generationLabel = GetNode<Label>(GenerationLabelPath);

        mutationPointsLabel = GetNode<Label>(MutationPointsLabelPath);
        mutationPointsBar = GetNode<ProgressBar>(MutationPointsBarPath);
        mutationPointsSubtractBar = GetNode<ProgressBar>(MutationPointsSubtractBarPath);

        rigiditySlider = GetNode<Slider>(RigiditySliderPath);
        membraneColorPicker = GetNode<ColorPicker>(MembraneColorPickerPath);

        menuButton = GetNode<TextureButton>(MenuButtonPath);
        helpButton = GetNode<TextureButton>(HelpButtonPath);
        undoButton = GetNode<TextureButton>(UndoButtonPath);
        redoButton = GetNode<TextureButton>(RedoButtonPath);
        symmetryButton = GetNode<TextureButton>(SymmetryButtonPath);
        newCellButton = GetNode<TextureButton>(NewCellButtonPath);
        speciesNameEdit = GetNode<LineEdit>(SpeciesNameEditPath);
        finishButton = GetNode<Button>(FinishButtonPath);

        atpBalanceLabel = GetNode<Label>(ATPBalanceLabelPath);
        atpProductionLabel = GetNode<Label>(ATPProductionLabelPath);
        atpConsumptionLabel = GetNode<Label>(ATPConsumptionLabelPath);
        atpProductionBar = GetNode<SegmentedBar>(ATPProductionBarPath);
        atpConsumptionBar = GetNode<SegmentedBar>(ATPConsumptionBarPath);

        timeIndicator = GetNode<Label>(TimeIndicatorPath);
        glucoseReductionLabel = GetNode<Label>(GlucoseReductionLabelPath);
        autoEvoLabel = GetNode<Label>(AutoEvoLabelPath);
        externalEffectsLabel = GetNode<Label>(ExternalEffectsLabelPath);
        mapDrawer = GetNode<PatchMapDrawer>(MapDrawerPath);
        patchNothingSelected = GetNode<Control>(PatchNothingSelectedPath);
        patchDetails = GetNode<Control>(PatchDetailsPath);
        patchName = GetNode<Label>(PatchNamePath);
        patchPlayerHere = GetNode<Control>(PatchPlayerHerePath);
        patchBiome = GetNode<Label>(PatchBiomePath);
        patchDepth = GetNode<Label>(PatchDepthPath);
        patchTemperature = GetNode<Label>(PatchTemperaturePath);
        patchPressure = GetNode<Label>(PatchPressurePath);
        patchLight = GetNode<Label>(PatchLightPath);
        patchOxygen = GetNode<Label>(PatchOxygenPath);
        patchNitrogen = GetNode<Label>(PatchNitrogenPath);
        patchCO2 = GetNode<Label>(PatchCO2Path);
        patchHydrogenSulfide = GetNode<Label>(PatchHydrogenSulfidePath);
        patchAmmonia = GetNode<Label>(PatchAmmoniaPath);
        patchGlucose = GetNode<Label>(PatchGlucosePath);
        patchPhosphate = GetNode<Label>(PatchPhosphatePath);
        patchIron = GetNode<Label>(PatchIronPath);
        speciesListBox = GetNode<CollapsibleList>(SpeciesCollapsibleBoxPath);
        moveToPatchButton = GetNode<Button>(MoveToPatchButtonPath);
        symmetryIcon = GetNode<TextureRect>(SymmetryIconPath);

        patchTemperatureSituation = GetNode<TextureRect>(PatchTemperatureSituationPath);
        patchLightSituation = GetNode<TextureRect>(PatchLightSituationPath);
        patchHydrogenSulfideSituation = GetNode<TextureRect>(PatchHydrogenSulfideSituationPath);
        patchGlucoseSituation = GetNode<TextureRect>(PatchGlucoseSituationPath);
        patchIronSituation = GetNode<TextureRect>(PatchIronSituationPath);
        patchAmmoniaSituation = GetNode<TextureRect>(PatchAmmoniaSituationPath);
        patchPhosphateSituation = GetNode<TextureRect>(PatchPhosphateSituationPath);

        speedIndicator = GetNode<TextureRect>(SpeedIndicatorPath);
        hpIndicator = GetNode<TextureRect>(HpIndicatorPath);
        sizeIndicator = GetNode<TextureRect>(SizeIndicatorPath);

        negativeAtpPopup = GetNode<ConfirmationDialog>(NegativeAtpPopupPath);
        islandPopup = GetNode<AcceptDialog>(IslandErrorPath);

        compoundBalance = GetNode<CompoundBalanceDisplay>(CompoundBalancePath);

        menu = GetNode<PauseMenu>(MenuPath);

        mapDrawer.OnSelectedPatchChanged = drawer => { UpdateShownPatchDetails(); };

        atpProductionBar.SelectedType = SegmentedBar.Type.ATP;
        atpProductionBar.IsProduction = true;
        atpConsumptionBar.SelectedType = SegmentedBar.Type.ATP;

        RegisterTooltips();
    }

    public void Init(MicrobeEditor editor)
    {
        this.editor = editor ?? throw new ArgumentNullException(nameof(editor));

        // Set the right tabs if they aren't the defaults
        ApplyEditorTab();
        ApplySelectionMenuTab();

        // Fade out for that smooth satisfying transition
        TransitionManager.Instance.AddScreenFade(ScreenFade.FadeType.FadeOut, 0.5f);
        TransitionManager.Instance.StartTransitions(editor, nameof(MicrobeEditor.OnFinishTransitioning));
    }

    /// <summary>
    ///   Registers tooltip for the existing Controls
    /// </summary>
    public void RegisterTooltips()
    {
        var toolTipManager = ToolTipManager.Instance;

        foreach (Control organelleSelection in organelleSelectionElements)
        {
<<<<<<< HEAD
            ToolTipHelper.RegisterToolTipForControl(
                organelleSelection, tooltipCallbacks, toolTipManager.GetToolTip(
                    organelleSelection.Name, "organelleSelection"));
=======
            organelleSelection.RegisterToolTipForControl(ToolTipManager.Instance.GetToolTip(
                organelleSelection.Name, "organelleSelection"), tooltipCallbacks);
>>>>>>> 7b33aa86
        }

        foreach (Control membraneSelection in membraneSelectionElements)
        {
<<<<<<< HEAD
            ToolTipHelper.RegisterToolTipForControl(
                membraneSelection, tooltipCallbacks, toolTipManager.GetToolTip(
                    membraneSelection.Name, "membraneSelection"));
        }

        ToolTipHelper.RegisterToolTipForControl(
            rigiditySlider, tooltipCallbacks, toolTipManager.GetToolTip("rigiditySlider", "editor"));
        ToolTipHelper.RegisterToolTipForControl(
            helpButton, tooltipCallbacks, toolTipManager.GetToolTip("helpButton"));
        ToolTipHelper.RegisterToolTipForControl(
            symmetryButton, tooltipCallbacks, toolTipManager.GetToolTip("symmetryButton", "editor"));
        ToolTipHelper.RegisterToolTipForControl(
            undoButton, tooltipCallbacks, toolTipManager.GetToolTip("undoButton", "editor"));
        ToolTipHelper.RegisterToolTipForControl(
            redoButton, tooltipCallbacks, toolTipManager.GetToolTip("redoButton", "editor"));
        ToolTipHelper.RegisterToolTipForControl(
            newCellButton, tooltipCallbacks, toolTipManager.GetToolTip("newCellButton", "editor"));
        ToolTipHelper.RegisterToolTipForControl(
            timeIndicator, tooltipCallbacks, toolTipManager.GetToolTip("timeIndicator", "editor"));
        ToolTipHelper.RegisterToolTipForControl(
            finishButton, tooltipCallbacks, toolTipManager.GetToolTip("finishButton", "editor"));
        ToolTipHelper.RegisterToolTipForControl(
            menuButton, tooltipCallbacks, toolTipManager.GetToolTip("menuButton"));
=======
            membraneSelection.RegisterToolTipForControl(ToolTipManager.Instance.GetToolTip(
                membraneSelection.Name, "membraneSelection"), tooltipCallbacks);
        }

        rigiditySlider.RegisterToolTipForControl(
            ToolTipManager.Instance.GetToolTip("rigiditySlider", "editor"), tooltipCallbacks);
        helpButton.RegisterToolTipForControl(
            ToolTipManager.Instance.GetToolTip("helpButton"), tooltipCallbacks);
        symmetryButton.RegisterToolTipForControl(
            ToolTipManager.Instance.GetToolTip("symmetryButton", "editor"), tooltipCallbacks);
        undoButton.RegisterToolTipForControl(
            ToolTipManager.Instance.GetToolTip("undoButton", "editor"), tooltipCallbacks);
        redoButton.RegisterToolTipForControl(
            ToolTipManager.Instance.GetToolTip("redoButton", "editor"), tooltipCallbacks);
        newCellButton.RegisterToolTipForControl(
            ToolTipManager.Instance.GetToolTip("newCellButton", "editor"), tooltipCallbacks);
        timeIndicator.RegisterToolTipForControl(
            ToolTipManager.Instance.GetToolTip("timeIndicator", "editor"), tooltipCallbacks);
        finishButton.RegisterToolTipForControl(
            ToolTipManager.Instance.GetToolTip("finishButton", "editor"), tooltipCallbacks);
        menuButton.RegisterToolTipForControl(
            ToolTipManager.Instance.GetToolTip("menuButton"), tooltipCallbacks);
>>>>>>> 7b33aa86
    }

    public override void _Process(float delta)
    {
        // Update mutation points
        float possibleMutationPoints = editor.FreeBuilding ?
            Constants.BASE_MUTATION_POINTS :
            editor.MutationPoints - editor.CurrentOrganelleCost;

        mutationPointsBar.MaxValue = Constants.BASE_MUTATION_POINTS;
        mutationPointsBar.Value = Mathf.Lerp((float)mutationPointsBar.Value, possibleMutationPoints, 0.2f);
        mutationPointsSubtractBar.MaxValue = Constants.BASE_MUTATION_POINTS;
        mutationPointsSubtractBar.Value = Mathf.Lerp(
            (float)mutationPointsSubtractBar.Value, editor.MutationPoints, 0.4f);

        if (editor.FreeBuilding)
        {
            mutationPointsLabel.Text = TranslationServer.Translate("FREEBUILDING");
        }
        else
        {
            if (possibleMutationPoints != editor.MutationPoints && editor.MutationPoints > 0)
            {
                mutationPointsLabel.Text =
                    $"({editor.MutationPoints:F0} -> {possibleMutationPoints:F0})" +
                    $" / {Constants.BASE_MUTATION_POINTS:F0}";
            }
            else
            {
                mutationPointsLabel.Text =
                    $"{editor.MutationPoints:F0} / {Constants.BASE_MUTATION_POINTS:F0}";
            }
        }

        if (possibleMutationPoints < 0)
        {
            mutationPointsSubtractBar.SelfModulate = new Color(0.72f, 0.19f, 0.19f);
        }
        else
        {
            mutationPointsSubtractBar.SelfModulate = new Color(0.72f, 0.72f, 0.72f);
        }
    }

    public void SetMap(PatchMap map)
    {
        mapDrawer.Map = map;
    }

    public void UpdatePlayerPatch(Patch patch)
    {
        if (patch == null)
        {
            mapDrawer.PlayerPatch = editor.CurrentPatch;
        }
        else
        {
            mapDrawer.PlayerPatch = patch;
        }

        // Just in case this didn't get called already. Note that this may result in duplicate calls here
        UpdateShownPatchDetails();
    }

    public void UpdateGlucoseReduction(float value)
    {
        var percentage = value * 100 + "%";

        // The amount of glucose has been reduced to {0} of the previous amount.
        glucoseReductionLabel.Text =
            string.Format(CultureInfo.CurrentCulture,
                TranslationServer.Translate("THE_AMOUNT_OF_GLUCOSE_HAS_BEEN_REDUCED"),
                percentage);
    }

    public void UpdateTimeIndicator(double value)
    {
        timeIndicator.Text = string.Format(CultureInfo.CurrentCulture, "{0:#,##0,,}", value) + " "
            + TranslationServer.Translate("MEGA_YEARS");

        ToolTipManager.Instance.GetToolTip("timeIndicator", "editor").Description = string.Format(
                CultureInfo.CurrentCulture, "{0:#,#}", editor.CurrentGame.GameWorld.TotalPassedTime) + " "
            + TranslationServer.Translate("YEARS");
    }

    public void SetInitialCellStats()
    {
        initialCellSpeed = editor.CalculateSpeed();
        initialCellHp = editor.CalculateHitpoints();
        initialCellSize = editor.MicrobeHexSize;
    }

    public void ResetStatisticsPanelSize()
    {
        // Resets the statistics panel size to fit with the contents
        statisticsPanel.RectSize = Vector2.Zero;
    }

    public void UpdateSize(int size)
    {
        sizeLabel.Text = size.ToString(CultureInfo.CurrentCulture);

        UpdateCellStatsIndicators();
    }

    public void UpdateGeneration(int generation)
    {
        generationLabel.Text = generation.ToString(CultureInfo.CurrentCulture);
    }

    public void UpdateSpeed(float speed)
    {
        speedLabel.Text = string.Format(CultureInfo.CurrentCulture, "{0:F1}", speed);

        UpdateCellStatsIndicators();
    }

    public void UpdateHitpoints(float hp)
    {
        hpLabel.Text = hp.ToString(CultureInfo.CurrentCulture);

        UpdateCellStatsIndicators();
    }

    public void UpdateEnergyBalance(EnergyBalanceInfo energyBalance)
    {
        energyBalanceInfo = energyBalance;

        if (energyBalance.FinalBalance > 0)
        {
            atpBalanceLabel.Text = TranslationServer.Translate("ATP_PRODUCTION");
            atpBalanceLabel.AddColorOverride("font_color", new Color(1.0f, 1.0f, 1.0f));
        }
        else
        {
            atpBalanceLabel.Text = TranslationServer.Translate("ATP_PRODUCTION") + " - " +
                TranslationServer.Translate("ATP_PRODUCTION_TOO_LOW");
            atpBalanceLabel.AddColorOverride("font_color", new Color(1.0f, 0.2f, 0.2f));
        }

        atpProductionLabel.Text = string.Format(CultureInfo.CurrentCulture, "{0:F1}", energyBalance.TotalProduction);
        atpConsumptionLabel.Text = string.Format(CultureInfo.CurrentCulture, "{0:F1}", energyBalance.TotalConsumption);

        float maxValue = Math.Max(energyBalance.TotalConsumption, energyBalance.TotalProduction);
        atpProductionBar.MaxValue = maxValue;
        atpConsumptionBar.MaxValue = maxValue;

        atpProductionBar.UpdateAndMoveBars(SortBarData(energyBalance.Production));
        atpConsumptionBar.UpdateAndMoveBars(SortBarData(energyBalance.Consumption));

        ResetStatisticsPanelSize();

        UpdateEnergyBalanceToolTips(energyBalance);
    }

    public void UpdateEnergyBalanceToolTips(EnergyBalanceInfo energyBalance)
    {
        // Clear previous callbacks
        processesTooltipCallbacks.Clear();

        foreach (var subBar in atpProductionBar.SubBars)
        {
            var tooltip = ToolTipManager.Instance.GetToolTip(subBar.Name, "processesProduction");

            subBar.RegisterToolTipForControl(tooltip, processesTooltipCallbacks);

            tooltip.Description =
                $"{SimulationParameters.Instance.GetOrganelleType(subBar.Name).Name}: " +
                $"+{energyBalance.Production[subBar.Name]} ATP";
        }

        foreach (var subBar in atpConsumptionBar.SubBars)
        {
            var tooltip = ToolTipManager.Instance.GetToolTip(subBar.Name, "processesConsumption");

            subBar.RegisterToolTipForControl(tooltip, processesTooltipCallbacks);

            string displayName;

            switch (subBar.Name)
            {
                case "osmoregulation":
                {
                    displayName = TranslationServer.Translate("OSMOREGULATION");
                    break;
                }

                case "baseMovement":
                {
                    displayName = TranslationServer.Translate("BASE_MOVEMENT");
                    break;
                }

                default:
                {
                    displayName = SimulationParameters.Instance.GetOrganelleType(subBar.Name).Name;
                    break;
                }
            }

            tooltip.Description = $"{displayName}: -{energyBalance.Consumption[subBar.Name]} ATP";
        }
    }

    // Disable this because the cleanup and inspections disagree
    // ReSharper disable once RedundantNameQualifier
    /// <summary>
    ///   Updates the organelle efficiencies in tooltips.
    /// </summary>
    public void UpdateOrganelleEfficiencies(
        System.Collections.Generic.Dictionary<string, OrganelleEfficiency> organelleEfficiency)
    {
        foreach (var organelle in organelleEfficiency.Keys)
        {
            if (organelle == protoplasm.InternalName)
                continue;

            var tooltip = (SelectionMenuToolTip)ToolTipManager.Instance.GetToolTip(
                SimulationParameters.Instance.GetOrganelleType(organelle).InternalName, "organelleSelection");

            tooltip?.WriteOrganelleProcessList(organelleEfficiency[organelle].Processes);
        }
    }

<<<<<<< HEAD
    // Disable this because the cleanup and inspections disagree
    // ReSharper disable once RedundantNameQualifier
    public void UpdateCompoundBalances(System.Collections.Generic.Dictionary<Compound, CompoundBalance> balances)
    {
        compoundBalance.UpdateBalances(balances);
=======
    public void SetMembraneTooltips(MembraneType referenceMembrane)
    {
        // Pass in a membrane that the values are taken as relative to
        foreach (var membraneType in SimulationParameters.Instance.GetAllMembranes())
        {
            var tooltip = (SelectionMenuToolTip)ToolTipManager.Instance.GetToolTip(
                membraneType.InternalName, "membraneSelection");

            tooltip?.WriteMembraneModifierList(referenceMembrane, membraneType);
        }
>>>>>>> 7b33aa86
    }

    /// <summary>
    ///   Updates the fluidity / rigidity slider tooltip
    /// </summary>
    public void SetRigiditySliderTooltip(int rigidity)
    {
        float convertedRigidity = rigidity / Constants.MEMBRANE_RIGIDITY_SLIDER_TO_VALUE_RATIO;

        var rigidityTooltip = (SelectionMenuToolTip)ToolTipManager.Instance.GetToolTip("rigiditySlider", "editor");

        var healthModifier = rigidityTooltip.GetModifierInfo("health");
        var mobilityModifier = rigidityTooltip.GetModifierInfo("mobility");

        float healthChange = convertedRigidity * Constants.MEMBRANE_RIGIDITY_HITPOINTS_MODIFIER;
        float mobilityChange = -1 * convertedRigidity * Constants.MEMBRANE_RIGIDITY_MOBILITY_MODIFIER;

        healthModifier.ModifierValue = ((healthChange > 0) ? "+" : string.Empty)
            + healthChange.ToString("F2", CultureInfo.CurrentCulture);

        mobilityModifier.ModifierValue = ((mobilityChange > 0) ? "+" : string.Empty)
            + mobilityChange.ToString("F2", CultureInfo.CurrentCulture);

        healthModifier.AdjustValueColor(healthChange);
        mobilityModifier.AdjustValueColor(mobilityChange);
    }

    public void UpdateAutoEvoResults(string results, string external)
    {
        autoEvoLabel.Text = results;
        externalEffectsLabel.Text = external;
    }

    /// <summary>
    ///   Called once when the mouse enters the editor GUI.
    /// </summary>
    internal void OnMouseEnter()
    {
        editor.ShowHover = false;
    }

    /// <summary>
    ///   Called when the mouse is no longer hovering the editor GUI.
    /// </summary>
    internal void OnMouseExit()
    {
        editor.ShowHover = selectedEditorTab == EditorTab.CellEditor;
    }

    internal void SetUndoButtonStatus(bool enabled)
    {
        undoButton.Disabled = !enabled;
    }

    internal void SetRedoButtonStatus(bool enabled)
    {
        redoButton.Disabled = !enabled;
    }

    internal void NotifyFreebuild(bool freebuilding)
    {
        if (freebuilding)
        {
            newCellButton.Disabled = false;
        }
        else
        {
            newCellButton.Disabled = true;
        }
    }

    internal void OnNewCellClicked()
    {
        GUICommon.Instance.PlayButtonPressSound();

        editor.CreateNewMicrobe();
    }

    internal void OnInvalidHexLocationSelected()
    {
        if (selectedEditorTab != EditorTab.CellEditor)
            return;

        GUICommon.Instance.PlayCustomSound(UnableToPlaceHexSound);
    }

    internal void OnInsufficientMPToPlaceHex()
    {
        if (selectedEditorTab != EditorTab.CellEditor)
            return;

        AnimationPlayer animationPlayer = mutationPointsBar.GetNode<AnimationPlayer>("FlashAnimation");
        animationPlayer.Play("FlashBar");
        GUICommon.Instance.PlayCustomSound(UnableToPlaceHexSound);
    }

    /// <summary>
    ///   Lock / unlock the organelles  that need a nuclues
    /// </summary>
    /// <remarks>
    ///   <para>
    ///     TODO: rename to something more sensible
    ///     and maybe also improve how this is implemented
    ///     to be not cluttered
    ///   </para>
    /// </remarks>
    internal void UpdateGuiButtonStatus(bool hasNucleus)
    {
        foreach (Control organelleItem in organelleSelectionElements)
        {
            SetOrganelleButtonStatus(organelleItem, hasNucleus);
        }
    }

    internal void OnOrganelleToPlaceSelected(string organelle)
    {
        editor.ActiveActionName = organelle;

        // Make all buttons unselected except the one that is now selected
        foreach (Control element in organelleSelectionElements)
        {
            var button = element.GetNode<Button>("VBoxContainer/Button");
            var icon = button.GetNode<TextureRect>("Icon");

            if (element.Name == organelle)
            {
                if (!button.Pressed)
                    button.Pressed = true;

                icon.Modulate = new Color(0, 0, 0);
            }
            else
            {
                icon.Modulate = new Color(1, 1, 1);
            }
        }

        GD.Print("Editor action is now: " + editor.ActiveActionName);
    }

    internal void OnFinishEditingClicked()
    {
        GUICommon.Instance.PlayButtonPressSound();

        // Show warning popup if trying to exit with negative atp production
        if (energyBalanceInfo.TotalProduction < energyBalanceInfo.TotalConsumptionStationary)
        {
            negativeAtpPopup.PopupCenteredMinsize();
            return;
        }

        // Can't exit the editor with disconnected organelles
        if (editor.HasIslands)
        {
            islandPopup.PopupCenteredMinsize();
            return;
        }

        // To prevent being clicked twice
        finishButton.MouseFilter = Control.MouseFilterEnum.Ignore;

        TransitionManager.Instance.AddScreenFade(ScreenFade.FadeType.FadeIn, 0.5f, false);
        TransitionManager.Instance.StartTransitions(editor, nameof(MicrobeEditor.OnFinishEditing));
    }

    internal void ConfirmFinishEditingPressed()
    {
        GUICommon.Instance.PlayButtonPressSound();

        TransitionManager.Instance.AddScreenFade(ScreenFade.FadeType.FadeIn, 0.5f, false);
        TransitionManager.Instance.StartTransitions(editor, nameof(MicrobeEditor.OnFinishEditing));
    }

    internal void OnSymmetryClicked()
    {
        GUICommon.Instance.PlayButtonPressSound();

        if (symmetry == MicrobeEditor.MicrobeSymmetry.SixWaySymmetry)
        {
            ResetSymmetryButton();
        }
        else if (symmetry == MicrobeEditor.MicrobeSymmetry.None)
        {
            symmetry = MicrobeEditor.MicrobeSymmetry.XAxisSymmetry;
        }
        else if (symmetry == MicrobeEditor.MicrobeSymmetry.XAxisSymmetry)
        {
            symmetry = MicrobeEditor.MicrobeSymmetry.FourWaySymmetry;
        }
        else if (symmetry == MicrobeEditor.MicrobeSymmetry.FourWaySymmetry)
        {
            symmetry = MicrobeEditor.MicrobeSymmetry.SixWaySymmetry;
        }

        editor.Symmetry = symmetry;
        UpdateSymmetryIcon();
    }

    internal void OnSymmetryHold()
    {
        symmetryIcon.Modulate = new Color(0, 0, 0);
    }

    internal void OnSymmetryReleased()
    {
        symmetryIcon.Modulate = new Color(1, 1, 1);
    }

    internal void ResetSymmetryButton()
    {
        symmetryIcon.Texture = SymmetryIconDefault;
        symmetry = 0;
    }

    internal void SetSymmetry(MicrobeEditor.MicrobeSymmetry newSymmetry)
    {
        symmetry = newSymmetry;
        editor.Symmetry = newSymmetry;

        UpdateSymmetryIcon();
    }

    internal void HelpButtonPressed()
    {
        GUICommon.Instance.PlayButtonPressSound();

        OpenMenu();
        menu.ShowHelpScreen();
    }

    internal void OnMembraneSelected(string membrane)
    {
        editor.SetMembrane(membrane);
    }

    internal void SetSpeciesInfo(string name, MembraneType membrane, Color colour,
        float rigidity)
    {
        speciesNameEdit.Text = name;
        membraneColorPicker.Color = colour;

        // Callback is manually called because the function isn't called automatically here
        OnSpeciesNameTextChanged(name);

        UpdateMembraneButtons(membrane.InternalName);
        SetMembraneTooltips(membrane);

        UpdateRigiditySlider((int)Math.Round(rigidity * Constants.MEMBRANE_RIGIDITY_SLIDER_TO_VALUE_RATIO),
            editor.MutationPoints);
    }

    internal void UpdateMembraneButtons(string membrane)
    {
        // Updates the GUI buttons based on current membrane
        foreach (Control element in membraneSelectionElements)
        {
            var button = element.GetNode<Button>("VBoxContainer/Button");
            var icon = button.GetNode<TextureRect>("Icon");

            // This is required so that the button press state won't be
            // updated incorrectly when we don't have enough MP to change the membrane
            button.Pressed = false;

            if (element.Name == membrane)
            {
                if (!button.Pressed)
                    button.Pressed = true;

                icon.Modulate = new Color(0, 0, 0);
            }
            else
            {
                icon.Modulate = new Color(1, 1, 1);
            }
        }
    }

    internal void UpdateRigiditySlider(int value, int mutationPoints)
    {
        if (mutationPoints >= Constants.MEMBRANE_RIGIDITY_COST_PER_STEP)
        {
            rigiditySlider.Editable = true;
        }
        else
        {
            rigiditySlider.Editable = false;
        }

        rigiditySlider.Value = value;
        SetRigiditySliderTooltip(value);
    }

    internal void SendUndoToTutorial(TutorialState tutorial)
    {
        if (tutorial.EditorUndoTutorial == null)
            return;

        tutorial.EditorUndoTutorial.EditorUndoButtonControl = undoButton;
    }

    private static void SetOrganelleButtonStatus(Control organelleItem, bool nucleus)
    {
        var button = organelleItem.GetNode<Button>("VBoxContainer/Button");

        if (organelleItem.Name == "nucleus")
        {
            button.Disabled = nucleus;
        }
        else if (organelleItem.Name == "mitochondrion")
        {
            button.Disabled = !nucleus;
        }
        else if (organelleItem.Name == "chloroplast")
        {
            button.Disabled = !nucleus;
        }
        else if (organelleItem.Name == "chemoplast")
        {
            button.Disabled = !nucleus;
        }
        else if (organelleItem.Name == "nitrogenfixingplastid")
        {
            button.Disabled = !nucleus;
        }
        else if (organelleItem.Name == "vacuole")
        {
            button.Disabled = !nucleus;
        }
        else if (organelleItem.Name == "oxytoxy")
        {
            button.Disabled = !nucleus;
        }
    }

    private void UpdateSymmetryIcon()
    {
        switch (symmetry)
        {
            case MicrobeEditor.MicrobeSymmetry.None:
                symmetryIcon.Texture = SymmetryIconDefault;
                break;
            case MicrobeEditor.MicrobeSymmetry.XAxisSymmetry:
                symmetryIcon.Texture = SymmetryIcon2x;
                break;
            case MicrobeEditor.MicrobeSymmetry.FourWaySymmetry:
                symmetryIcon.Texture = SymmetryIcon4x;
                break;
            case MicrobeEditor.MicrobeSymmetry.SixWaySymmetry:
                symmetryIcon.Texture = SymmetryIcon6x;
                break;
        }
    }

    private void OnRigidityChanged(int value)
    {
        editor.SetRigidity(value);
    }

    private void OnColorChanged(Color color)
    {
        editor.Colour = color;
    }

    private void MoveToPatchClicked()
    {
        var target = mapDrawer.SelectedPatch;

        if (editor.IsPatchMoveValid(target))
            editor.SetPlayerPatch(target);
    }

    private void SetEditorTab(string tab)
    {
        var selection = (EditorTab)Enum.Parse(typeof(EditorTab), tab);

        if (selection == selectedEditorTab)
            return;

        GUICommon.Instance.PlayButtonPressSound();

        selectedEditorTab = selection;

        ApplyEditorTab();

        editor.TutorialState.SendEvent(TutorialEventType.MicrobeEditorTabChanged, new StringEventArgs(tab), this);
    }

    private void ApplyEditorTab()
    {
        // Hide all
        var cellEditor = GetNode<Control>("CellEditor");
        var report = GetNode<Control>("Report");
        var patchMap = GetNode<Control>("PatchMap");

        report.Hide();
        patchMap.Hide();
        cellEditor.Hide();

        // Show selected
        switch (selectedEditorTab)
        {
            case EditorTab.Report:
            {
                report.Show();
                reportTabButton.Pressed = true;
                break;
            }

            case EditorTab.PatchMap:
            {
                patchMap.Show();
                patchMapButton.Pressed = true;
                break;
            }

            case EditorTab.CellEditor:
            {
                cellEditor.Show();
                cellEditorButton.Pressed = true;
                break;
            }

            default:
                throw new Exception("Invalid editor tab");
        }
    }

    private void SetSelectionMenuTab(string tab)
    {
        var selection = (SelectionMenuTab)Enum.Parse(typeof(SelectionMenuTab), tab);

        if (selection == selectedSelectionMenuTab)
            return;

        GUICommon.Instance.PlayButtonPressSound();

        selectedSelectionMenuTab = selection;
        ApplySelectionMenuTab();
    }

    private void ApplySelectionMenuTab()
    {
        // Hide all
        structureTab.Hide();
        appearanceTab.Hide();

        // Show selected
        switch (selectedSelectionMenuTab)
        {
            case SelectionMenuTab.Structure:
            {
                structureTab.Show();
                structureTabButton.Pressed = true;
                break;
            }

            case SelectionMenuTab.Appearance:
            {
                appearanceTab.Show();
                appearanceTabButton.Pressed = true;
                break;
            }

            default:
                throw new Exception("Invalid selection menu tab");
        }
    }

    private void MenuButtonPressed()
    {
        GUICommon.Instance.PlayButtonPressSound();

        OpenMenu();
    }

    private void OpenMenu()
    {
        menu.Show();
        GetTree().Paused = true;
    }

    private void CloseMenu()
    {
        menu.Hide();
        GetTree().Paused = false;
    }

    private void ExitPressed()
    {
        GUICommon.Instance.PlayButtonPressSound();
        GetTree().Quit();
    }

    private void UpdateCellStatsIndicators()
    {
        sizeIndicator.Show();

        if (editor.MicrobeHexSize > initialCellSize)
        {
            sizeIndicator.Texture = IncreaseIcon;
        }
        else if (editor.MicrobeHexSize < initialCellSize)
        {
            sizeIndicator.Texture = DecreaseIcon;
        }
        else
        {
            sizeIndicator.Hide();
        }

        speedIndicator.Show();

        if (editor.CalculateSpeed() > initialCellSpeed)
        {
            speedIndicator.Texture = IncreaseIcon;
        }
        else if (editor.CalculateSpeed() < initialCellSpeed)
        {
            speedIndicator.Texture = DecreaseIcon;
        }
        else
        {
            speedIndicator.Hide();
        }

        hpIndicator.Show();

        if (editor.CalculateHitpoints() > initialCellHp)
        {
            hpIndicator.Texture = IncreaseIcon;
        }
        else if (editor.CalculateHitpoints() < initialCellHp)
        {
            hpIndicator.Texture = DecreaseIcon;
        }
        else
        {
            hpIndicator.Hide();
        }

        ResetStatisticsPanelSize();
    }

    /// <remarks>
    ///   TODO: this function should be cleaned up by generalizing the adding
    ///   the increase or decrease icons in order to remove the duplicated
    ///   logic here
    /// </remarks>
    private void UpdateConditionDifferencesBetweenPatches(Patch selectedPatch, Patch currentPatch)
    {
        var nextCompound = selectedPatch.Biome.AverageTemperature;

        if (nextCompound > currentPatch.Biome.AverageTemperature)
        {
            patchTemperatureSituation.Texture = IncreaseIcon;
        }
        else if (nextCompound < currentPatch.Biome.AverageTemperature)
        {
            patchTemperatureSituation.Texture = DecreaseIcon;
        }
        else
        {
            patchTemperatureSituation.Texture = null;
        }

        nextCompound = selectedPatch.Biome.Compounds[sunlight].Dissolved;

        if (nextCompound > currentPatch.Biome.Compounds[sunlight].Dissolved)
        {
            patchLightSituation.Texture = IncreaseIcon;
        }
        else if (nextCompound < currentPatch.Biome.Compounds[sunlight].Dissolved)
        {
            patchLightSituation.Texture = DecreaseIcon;
        }
        else
        {
            patchLightSituation.Texture = null;
        }

        nextCompound = selectedPatch.Biome.Compounds[hydrogensulfide].Density *
            selectedPatch.Biome.Compounds[hydrogensulfide].Amount + GetPatchChunkTotalCompoundAmount(
                selectedPatch, hydrogensulfide);

        if (nextCompound > currentPatch.Biome.Compounds[hydrogensulfide].Density *
            currentPatch.Biome.Compounds[hydrogensulfide].Amount + GetPatchChunkTotalCompoundAmount(
                currentPatch, hydrogensulfide))
        {
            patchHydrogenSulfideSituation.Texture = IncreaseIcon;
        }
        else if (nextCompound < currentPatch.Biome.Compounds[hydrogensulfide].Density *
            currentPatch.Biome.Compounds[hydrogensulfide].Amount + GetPatchChunkTotalCompoundAmount(
                currentPatch, hydrogensulfide))
        {
            patchHydrogenSulfideSituation.Texture = DecreaseIcon;
        }
        else
        {
            patchHydrogenSulfideSituation.Texture = null;
        }

        nextCompound = selectedPatch.Biome.Compounds[glucose].Density *
            selectedPatch.Biome.Compounds[glucose].Amount + GetPatchChunkTotalCompoundAmount(
                selectedPatch, glucose);

        if (nextCompound > currentPatch.Biome.Compounds[glucose].Density *
            currentPatch.Biome.Compounds[glucose].Amount + GetPatchChunkTotalCompoundAmount(
                currentPatch, glucose))
        {
            patchGlucoseSituation.Texture = IncreaseIcon;
        }
        else if (nextCompound < currentPatch.Biome.Compounds[glucose].Density *
            currentPatch.Biome.Compounds[glucose].Amount + GetPatchChunkTotalCompoundAmount(
                currentPatch, glucose))
        {
            patchGlucoseSituation.Texture = DecreaseIcon;
        }
        else
        {
            patchGlucoseSituation.Texture = null;
        }

        nextCompound = GetPatchChunkTotalCompoundAmount(selectedPatch, iron);

        if (nextCompound > GetPatchChunkTotalCompoundAmount(currentPatch, iron))
        {
            patchIronSituation.Texture = IncreaseIcon;
        }
        else if (nextCompound < GetPatchChunkTotalCompoundAmount(currentPatch, iron))
        {
            patchIronSituation.Texture = DecreaseIcon;
        }
        else
        {
            patchIronSituation.Texture = null;
        }

        nextCompound = selectedPatch.Biome.Compounds[ammonia].Density *
            selectedPatch.Biome.Compounds[ammonia].Amount + GetPatchChunkTotalCompoundAmount(
                selectedPatch, ammonia);

        if (nextCompound > currentPatch.Biome.Compounds[ammonia].Density *
            currentPatch.Biome.Compounds[ammonia].Amount + GetPatchChunkTotalCompoundAmount(
                currentPatch, ammonia))
        {
            patchAmmoniaSituation.Texture = IncreaseIcon;
        }
        else if (nextCompound < currentPatch.Biome.Compounds[ammonia].Density *
            currentPatch.Biome.Compounds[ammonia].Amount + GetPatchChunkTotalCompoundAmount(
                currentPatch, ammonia))
        {
            patchAmmoniaSituation.Texture = DecreaseIcon;
        }
        else
        {
            patchAmmoniaSituation.Texture = null;
        }

        nextCompound = selectedPatch.Biome.Compounds[phosphates].Density *
            selectedPatch.Biome.Compounds[phosphates].Amount + GetPatchChunkTotalCompoundAmount(
                selectedPatch, phosphates);

        if (nextCompound > currentPatch.Biome.Compounds[phosphates].Density *
            currentPatch.Biome.Compounds[phosphates].Amount + GetPatchChunkTotalCompoundAmount(
                currentPatch, phosphates))
        {
            patchPhosphateSituation.Texture = IncreaseIcon;
        }
        else if (nextCompound < currentPatch.Biome.Compounds[phosphates].Density *
            currentPatch.Biome.Compounds[phosphates].Amount + GetPatchChunkTotalCompoundAmount(
                currentPatch, phosphates))
        {
            patchPhosphateSituation.Texture = DecreaseIcon;
        }
        else
        {
            patchPhosphateSituation.Texture = null;
        }
    }

    private float GetPatchChunkTotalCompoundAmount(Patch patch, Compound compound)
    {
        return patch.GetTotalChunkCompoundAmount(compound);
    }

    private void UpdateShownPatchDetails()
    {
        var patch = mapDrawer.SelectedPatch;

        editor.TutorialState.SendEvent(TutorialEventType.MicrobeEditorPatchSelected, new PatchEventArgs(patch), this);

        if (patch == null)
        {
            patchDetails.Visible = false;
            patchNothingSelected.Visible = true;

            return;
        }

        patchDetails.Visible = true;
        patchNothingSelected.Visible = false;

        patchName.Text = patch.Name;

        // Biome: {0}
        patchBiome.Text = string.Format(CultureInfo.CurrentCulture,
            TranslationServer.Translate("BIOME_LABEL"),
            patch.BiomeTemplate.Name);

        // {0}-{1}m below sea level
        patchDepth.Text = string.Format(CultureInfo.CurrentCulture,
            TranslationServer.Translate("BELOW_SEA_LEVEL"),
            patch.Depth[0], patch.Depth[1]);
        patchPlayerHere.Visible = editor.CurrentPatch == patch;

        // Atmospheric gasses
        patchTemperature.Text = patch.Biome.AverageTemperature + " °C";
        patchPressure.Text = "20 bar";
        patchLight.Text = (patch.Biome.Compounds[sunlight].Dissolved * 100) + "% lx";
        patchOxygen.Text = (patch.Biome.Compounds[oxygen].Dissolved * 100) + "%";
        patchNitrogen.Text = (patch.Biome.Compounds[nitrogen].Dissolved * 100) + "%";
        patchCO2.Text = (patch.Biome.Compounds[carbondioxide].Dissolved * 100) + "%";

        // Compounds
        patchHydrogenSulfide.Text = Math.Round(patch.Biome.Compounds[hydrogensulfide].Density *
            patch.Biome.Compounds[hydrogensulfide].Amount + GetPatchChunkTotalCompoundAmount(
                patch, hydrogensulfide), 3) + "%";

        patchAmmonia.Text = Math.Round(patch.Biome.Compounds[ammonia].Density *
            patch.Biome.Compounds[ammonia].Amount + GetPatchChunkTotalCompoundAmount(
                patch, ammonia), 3) + "%";

        patchGlucose.Text = Math.Round(patch.Biome.Compounds[glucose].Density *
            patch.Biome.Compounds[glucose].Amount + GetPatchChunkTotalCompoundAmount(
                patch, glucose), 3) + "%";

        patchPhosphate.Text = Math.Round(patch.Biome.Compounds[phosphates].Density *
            patch.Biome.Compounds[phosphates].Amount + GetPatchChunkTotalCompoundAmount(
                patch, phosphates), 3) + "%";

        patchIron.Text = GetPatchChunkTotalCompoundAmount(patch, iron) + "%";

        // Refresh species list
        speciesListBox.ClearItems();

        foreach (var species in patch.SpeciesInPatch.Keys)
        {
            var speciesLabel = new Label();
            speciesLabel.SizeFlagsHorizontal = (int)Control.SizeFlags.ExpandFill;
            speciesLabel.Autowrap = true;
            speciesLabel.Text = string.Format(CultureInfo.CurrentCulture,
                TranslationServer.Translate("WITH_POPULATION"), species.FormattedName,
                patch.GetSpeciesPopulation(species));
            speciesListBox.AddItem(speciesLabel);
        }

        // Enable move to patch button if this is a valid move
        moveToPatchButton.Disabled = !editor.IsPatchMoveValid(patch);

        UpdateConditionDifferencesBetweenPatches(patch, editor.CurrentPatch);
    }

    private void OnSpeciesNameTextChanged(string newText)
    {
        if (newText.Split(" ").Length != 2)
        {
            speciesNameEdit.Set("custom_colors/font_color", new Color(1.0f, 0.3f, 0.3f));
        }
        else
        {
            speciesNameEdit.Set("custom_colors/font_color", new Color(1, 1, 1));
        }

        editor.NewName = newText;
    }

    /// <summary>
    ///   "Searches" an organelle selection button by hiding the ones
    ///   whose name doesn't include the input substring
    /// </summary>
    private void OnSearchBoxTextChanged(string newText)
    {
        var input = newText.ToLower(CultureInfo.InvariantCulture);

        var organelles = SimulationParameters.Instance.GetAllOrganelles().Where(
            organelle => organelle.Name.ToLower(CultureInfo.CurrentCulture).Contains(input)).ToList();

        foreach (Control node in organelleSelectionElements)
        {
            // To show back organelles that simulation parameters didn't include
            if (string.IsNullOrEmpty(input))
            {
                node.Show();
                continue;
            }

            node.Hide();

            foreach (var organelle in organelles)
            {
                if (node.Name == organelle.InternalName)
                {
                    node.Show();
                }
            }
        }
    }

    // ReSharper disable once RedundantNameQualifier
    private List<KeyValuePair<string, float>> SortBarData(System.Collections.Generic.Dictionary<string, float> bar)
    {
        var comparer = new ATPComparer();

        var result = bar.OrderBy(
                i => i.Key, comparer)
            .ToList();

        return result;
    }

    private class ATPComparer : IComparer<string>
    {
        /// <summary>
        ///   Compares ATP production / consumption items
        /// </summary>
        /// <remarks>
        ///   <para>
        ///     Only works if there aren't duplicate entries of osmoregulation or baseMovement.
        ///   </para>
        /// </remarks>
        public int Compare(string stringA, string stringB)
        {
            if (stringA == "osmoregulation")
            {
                return -1;
            }

            if (stringB == "osmoregulation")
            {
                return 1;
            }

            if (stringA == "baseMovement")
            {
                return -1;
            }

            if (stringB == "baseMovement")
            {
                return 1;
            }

            return string.Compare(stringA, stringB, StringComparison.InvariantCulture);
        }
    }
}<|MERGE_RESOLUTION|>--- conflicted
+++ resolved
@@ -507,66 +507,34 @@
 
         foreach (Control organelleSelection in organelleSelectionElements)
         {
-<<<<<<< HEAD
-            ToolTipHelper.RegisterToolTipForControl(
-                organelleSelection, tooltipCallbacks, toolTipManager.GetToolTip(
-                    organelleSelection.Name, "organelleSelection"));
-=======
-            organelleSelection.RegisterToolTipForControl(ToolTipManager.Instance.GetToolTip(
+            organelleSelection.RegisterToolTipForControl(toolTipManager.GetToolTip(
                 organelleSelection.Name, "organelleSelection"), tooltipCallbacks);
->>>>>>> 7b33aa86
         }
 
         foreach (Control membraneSelection in membraneSelectionElements)
         {
-<<<<<<< HEAD
-            ToolTipHelper.RegisterToolTipForControl(
-                membraneSelection, tooltipCallbacks, toolTipManager.GetToolTip(
-                    membraneSelection.Name, "membraneSelection"));
-        }
-
-        ToolTipHelper.RegisterToolTipForControl(
-            rigiditySlider, tooltipCallbacks, toolTipManager.GetToolTip("rigiditySlider", "editor"));
-        ToolTipHelper.RegisterToolTipForControl(
-            helpButton, tooltipCallbacks, toolTipManager.GetToolTip("helpButton"));
-        ToolTipHelper.RegisterToolTipForControl(
-            symmetryButton, tooltipCallbacks, toolTipManager.GetToolTip("symmetryButton", "editor"));
-        ToolTipHelper.RegisterToolTipForControl(
-            undoButton, tooltipCallbacks, toolTipManager.GetToolTip("undoButton", "editor"));
-        ToolTipHelper.RegisterToolTipForControl(
-            redoButton, tooltipCallbacks, toolTipManager.GetToolTip("redoButton", "editor"));
-        ToolTipHelper.RegisterToolTipForControl(
-            newCellButton, tooltipCallbacks, toolTipManager.GetToolTip("newCellButton", "editor"));
-        ToolTipHelper.RegisterToolTipForControl(
-            timeIndicator, tooltipCallbacks, toolTipManager.GetToolTip("timeIndicator", "editor"));
-        ToolTipHelper.RegisterToolTipForControl(
-            finishButton, tooltipCallbacks, toolTipManager.GetToolTip("finishButton", "editor"));
-        ToolTipHelper.RegisterToolTipForControl(
-            menuButton, tooltipCallbacks, toolTipManager.GetToolTip("menuButton"));
-=======
-            membraneSelection.RegisterToolTipForControl(ToolTipManager.Instance.GetToolTip(
+            membraneSelection.RegisterToolTipForControl(toolTipManager.GetToolTip(
                 membraneSelection.Name, "membraneSelection"), tooltipCallbacks);
         }
 
         rigiditySlider.RegisterToolTipForControl(
-            ToolTipManager.Instance.GetToolTip("rigiditySlider", "editor"), tooltipCallbacks);
+            toolTipManager.GetToolTip("rigiditySlider", "editor"), tooltipCallbacks);
         helpButton.RegisterToolTipForControl(
-            ToolTipManager.Instance.GetToolTip("helpButton"), tooltipCallbacks);
+            toolTipManager.GetToolTip("helpButton"), tooltipCallbacks);
         symmetryButton.RegisterToolTipForControl(
-            ToolTipManager.Instance.GetToolTip("symmetryButton", "editor"), tooltipCallbacks);
+            toolTipManager.GetToolTip("symmetryButton", "editor"), tooltipCallbacks);
         undoButton.RegisterToolTipForControl(
-            ToolTipManager.Instance.GetToolTip("undoButton", "editor"), tooltipCallbacks);
+            toolTipManager.GetToolTip("undoButton", "editor"), tooltipCallbacks);
         redoButton.RegisterToolTipForControl(
-            ToolTipManager.Instance.GetToolTip("redoButton", "editor"), tooltipCallbacks);
+            toolTipManager.GetToolTip("redoButton", "editor"), tooltipCallbacks);
         newCellButton.RegisterToolTipForControl(
-            ToolTipManager.Instance.GetToolTip("newCellButton", "editor"), tooltipCallbacks);
+            toolTipManager.GetToolTip("newCellButton", "editor"), tooltipCallbacks);
         timeIndicator.RegisterToolTipForControl(
-            ToolTipManager.Instance.GetToolTip("timeIndicator", "editor"), tooltipCallbacks);
+            toolTipManager.GetToolTip("timeIndicator", "editor"), tooltipCallbacks);
         finishButton.RegisterToolTipForControl(
-            ToolTipManager.Instance.GetToolTip("finishButton", "editor"), tooltipCallbacks);
+            toolTipManager.GetToolTip("finishButton", "editor"), tooltipCallbacks);
         menuButton.RegisterToolTipForControl(
-            ToolTipManager.Instance.GetToolTip("menuButton"), tooltipCallbacks);
->>>>>>> 7b33aa86
+            toolTipManager.GetToolTip("menuButton"), tooltipCallbacks);
     }
 
     public override void _Process(float delta)
@@ -791,13 +759,13 @@
         }
     }
 
-<<<<<<< HEAD
     // Disable this because the cleanup and inspections disagree
     // ReSharper disable once RedundantNameQualifier
     public void UpdateCompoundBalances(System.Collections.Generic.Dictionary<Compound, CompoundBalance> balances)
     {
         compoundBalance.UpdateBalances(balances);
-=======
+    }
+
     public void SetMembraneTooltips(MembraneType referenceMembrane)
     {
         // Pass in a membrane that the values are taken as relative to
@@ -808,7 +776,6 @@
 
             tooltip?.WriteMembraneModifierList(referenceMembrane, membraneType);
         }
->>>>>>> 7b33aa86
     }
 
     /// <summary>
