﻿using System;
using System.Collections.Generic;
using System.Globalization;
using System.Linq;
using System.Text.RegularExpressions;
using AutoEvo;
using Godot;
using Newtonsoft.Json;

/// <summary>
///   Main class managing the microbe editor GUI
/// </summary>
[JsonObject(MemberSerialization.OptIn)]
public class MicrobeEditorGUI : Control, ISaveLoadedTracked
{
    // The labels to update are at really long relative paths, so they are set in the Godot editor
    [Export]
    public NodePath MenuPath;

    [Export]
    public NodePath ReportTabButtonPath;

    [Export]
    public NodePath PatchMapButtonPath;

    [Export]
    public NodePath CellEditorButtonPath;

    [Export]
    public NodePath StructureTabButtonPath;

    [Export]
    public NodePath AppearanceTabButtonPath;

    [Export]
    public NodePath BehaviourTabButtonPath;

    [Export]
    public NodePath StructureTabPath;

    [Export]
    public NodePath AppearanceTabPath;

    [Export]
    public NodePath BehaviourTabPath;

    [Export]
    public NodePath SizeLabelPath;

    [Export]
    public NodePath OrganismStatisticsPath;

    [Export]
    public NodePath SpeedLabelPath;

    [Export]
    public NodePath HpLabelPath;

    [Export]
    public NodePath GenerationLabelPath;

    [Export]
    public NodePath AutoEvoPredictionPanelPath;

    [Export]
    public NodePath TotalPopulationLabelPath;

    [Export]
    public NodePath WorstPatchLabelPath;

    [Export]
    public NodePath BestPatchLabelPath;

    [Export]
    public NodePath CurrentMutationPointsLabelPath;

    [Export]
    public NodePath MutationPointsArrowPath;

    [Export]
    public NodePath ResultingMutationPointsLabelPath;

    [Export]
    public NodePath BaseMutationPointsLabelPath;

    [Export]
    public NodePath MutationPointsBarPath;

    [Export]
    public NodePath MutationPointsSubtractBarPath;

    [Export]
    public NodePath SpeciesNameEditPath;

    [Export]
    public NodePath MembraneColorPickerPath;

    [Export]
    public NodePath MenuButtonPath;

    [Export]
    public NodePath HelpButtonPath;

    [Export]
    public NodePath NewCellButtonPath;

    [Export]
    public NodePath UndoButtonPath;

    [Export]
    public NodePath RedoButtonPath;

    [Export]
    public NodePath RandomizeSpeciesNameButtonPath;

    [Export]
    public NodePath FinishButtonPath;

    [Export]
    public NodePath CancelButtonPath;

    [Export]
    public NodePath SymmetryButtonPath;

    [Export]
    public NodePath ATPBalanceLabelPath;

    [Export]
    public NodePath ATPProductionLabelPath;

    [Export]
    public NodePath ATPConsumptionLabelPath;

    [Export]
    public NodePath ATPProductionBarPath;

    [Export]
    public NodePath ATPConsumptionBarPath;

    [Export]
    public NodePath TimeIndicatorPath;

    [Export]
    public NodePath PhysicalConditionsIconLegendPath;

    [Export]
    public NodePath TemperatureChartPath;

    [Export]
    public NodePath SunlightChartPath;

    [Export]
    public NodePath AtmosphericGassesChartPath;

    [Export]
    public NodePath CompoundsChartPath;

    [Export]
    public NodePath SpeciesPopulationChartPath;

    [Export]
    public NodePath GlucoseReductionLabelPath;

    [Export]
    public NodePath AutoEvoLabelPath;

    [Export]
    public NodePath ExternalEffectsLabelPath;

    [Export]
    public NodePath MapDrawerPath;

    [Export]
    public NodePath ReportTabPatchNamePath;

    [Export]
    public NodePath SpeedIndicatorPath;

    [Export]
    public NodePath HpIndicatorPath;

    [Export]
    public NodePath SizeIndicatorPath;

    [Export]
    public NodePath TotalPopulationIndicatorPath;

    [Export]
    public NodePath RigiditySliderPath;

    [Export]
    public NodePath AggressionSliderPath;

    [Export]
    public NodePath OpportunismSliderPath;

    [Export]
    public NodePath FearSliderPath;

    [Export]
    public NodePath ActivitySliderPath;

    [Export]
    public NodePath FocusSliderPath;

    [Export]
    public NodePath NegativeAtpPopupPath;

    [Export]
    public NodePath IslandErrorPath;

    [Export]
    public NodePath OrganelleMenuPath;

    [Export]
    public NodePath SymmetryIconPath;

    [Export]
    public NodePath CompoundBalancePath;

    [Export]
<<<<<<< HEAD
    public NodePath PatchDetailsPanelPath;
=======
    public NodePath AutoEvoPredictionExplanationPopupPath;

    [Export]
    public NodePath AutoEvoPredictionExplanationLabelPath;
>>>>>>> 0161a4d2

    private Compound atp;
    private Compound ammonia;
    private Compound carbondioxide;
    private Compound glucose;
    private Compound hydrogensulfide;
    private Compound iron;
    private Compound nitrogen;
    private Compound oxygen;
    private Compound phosphates;
    private Compound sunlight;

    private OrganelleDefinition protoplasm;
    private OrganelleDefinition nucleus;

    private EnergyBalanceInfo energyBalanceInfo;

    [JsonProperty]
    private float initialCellSpeed;

    [JsonProperty]
    private int initialCellSize;

    [JsonProperty]
    private float initialCellHp;

    [JsonProperty]
    private bool? autoEvoRunSuccessful;

    [JsonProperty]
    private string bestPatchName;

    [JsonProperty]
    private long bestPatchPopulation;

    [JsonProperty]
    private string worstPatchName;

    [JsonProperty]
    private long worstPatchPopulation;

    private MicrobeEditor editor;

    private Dictionary<OrganelleDefinition, MicrobePartSelection> placeablePartSelectionElements =
        new Dictionary<OrganelleDefinition, MicrobePartSelection>();

    private Dictionary<MembraneType, MicrobePartSelection> membraneSelectionElements =
        new Dictionary<MembraneType, MicrobePartSelection>();

    private PauseMenu menu;

    // Editor tab selector buttons
    private Button reportTabButton;
    private Button patchMapButton;
    private Button cellEditorButton;

    // Selection menu tab selector buttons
    private Button structureTabButton;
    private Button appearanceTabButton;
    private Button behaviourTabButton;

    private PanelContainer structureTab;
    private PanelContainer appearanceTab;
    private PanelContainer behaviourTab;

    private Label sizeLabel;
    private Label speedLabel;
    private Label hpLabel;
    private Label generationLabel;
    private Label totalPopulationLabel;
    private Label bestPatchLabel;
    private Label worstPatchLabel;

    private Control autoEvoPredictionPanel;

    private Label currentMutationPointsLabel;
    private TextureRect mutationPointsArrow;
    private Label resultingMutationPointsLabel;
    private Label baseMutationPointsLabel;
    private ProgressBar mutationPointsBar;
    private ProgressBar mutationPointsSubtractBar;

    private Slider rigiditySlider;
    private TweakedColourPicker membraneColorPicker;

    private Slider aggressionSlider;
    private Slider opportunismSlider;
    private Slider fearSlider;
    private Slider activitySlider;
    private Slider focusSlider;

    private TextureButton undoButton;
    private TextureButton redoButton;
    private TextureButton newCellButton;
    private LineEdit speciesNameEdit;
    private TextureButton randomizeSpeciesNameButton;

    private Button finishButton;
    private Button cancelButton;

    // ReSharper disable once NotAccessedField.Local
    private TextureButton symmetryButton;
    private TextureRect symmetryIcon;

    private Label atpBalanceLabel;
    private Label atpProductionLabel;
    private Label atpConsumptionLabel;
    private SegmentedBar atpProductionBar;
    private SegmentedBar atpConsumptionBar;

    private Label timeIndicator;
    private Label glucoseReductionLabel;
    private Label autoEvoLabel;
    private Label externalEffectsLabel;
    private Label reportTabPatchNameLabel;

    private HBoxContainer physicalConditionsIconLegends;
    private LineChart temperatureChart;
    private LineChart sunlightChart;
    private LineChart atmosphericGassesChart;
    private LineChart compoundsChart;
    private LineChart speciesPopulationChart;

    private PatchMapDrawer mapDrawer;

    private TextureRect speedIndicator;
    private TextureRect hpIndicator;
    private TextureRect sizeIndicator;
    private TextureRect totalPopulationIndicator;

    private Texture symmetryIconDefault;
    private Texture symmetryIcon2X;
    private Texture symmetryIcon4X;
    private Texture symmetryIcon6X;
    private Texture increaseIcon;
    private Texture decreaseIcon;
    private Texture questionIcon;
    private AudioStream unableToPlaceHexSound;
    private Texture temperatureIcon;

    private CustomConfirmationDialog negativeAtpPopup;
    private CustomConfirmationDialog islandPopup;

    private OrganellePopupMenu organelleMenu;

    private TextureButton menuButton;
    private TextureButton helpButton;

    private CompoundBalanceDisplay compoundBalance;

<<<<<<< HEAD
    private PatchDetailsPanel patchDetailsPanel;
=======
    private CustomDialog autoEvoPredictionExplanationPopup;
    private Label autoEvoPredictionExplanationLabel;
>>>>>>> 0161a4d2

    [JsonProperty]
    private EditorTab selectedEditorTab = EditorTab.Report;

    [JsonProperty]
    private SelectionMenuTab selectedSelectionMenuTab = SelectionMenuTab.Structure;

    private MicrobeEditor.MicrobeSymmetry symmetry = MicrobeEditor.MicrobeSymmetry.None;

    private PendingAutoEvoPrediction waitingForPrediction;
    private LocalizedStringBuilder predictionDetailsText;

    public enum EditorTab
    {
        Report,
        PatchMap,
        CellEditor,
    }

    public enum SelectionMenuTab
    {
        Structure,
        Membrane,
        Behaviour,
    }

    public bool IsLoadedFromSave { get; set; }

    public override void _Ready()
    {
        reportTabButton = GetNode<Button>(ReportTabButtonPath);
        patchMapButton = GetNode<Button>(PatchMapButtonPath);
        cellEditorButton = GetNode<Button>(CellEditorButtonPath);

        structureTab = GetNode<PanelContainer>(StructureTabPath);
        structureTabButton = GetNode<Button>(StructureTabButtonPath);

        appearanceTab = GetNode<PanelContainer>(AppearanceTabPath);
        appearanceTabButton = GetNode<Button>(AppearanceTabButtonPath);

        behaviourTab = GetNode<PanelContainer>(BehaviourTabPath);
        behaviourTabButton = GetNode<Button>(BehaviourTabButtonPath);

        sizeLabel = GetNode<Label>(SizeLabelPath);
        speedLabel = GetNode<Label>(SpeedLabelPath);
        hpLabel = GetNode<Label>(HpLabelPath);
        generationLabel = GetNode<Label>(GenerationLabelPath);
        totalPopulationLabel = GetNode<Label>(TotalPopulationLabelPath);
        worstPatchLabel = GetNode<Label>(WorstPatchLabelPath);
        bestPatchLabel = GetNode<Label>(BestPatchLabelPath);

        autoEvoPredictionPanel = GetNode<Control>(AutoEvoPredictionPanelPath);

        currentMutationPointsLabel = GetNode<Label>(CurrentMutationPointsLabelPath);
        mutationPointsArrow = GetNode<TextureRect>(MutationPointsArrowPath);
        resultingMutationPointsLabel = GetNode<Label>(ResultingMutationPointsLabelPath);
        baseMutationPointsLabel = GetNode<Label>(BaseMutationPointsLabelPath);
        mutationPointsBar = GetNode<ProgressBar>(MutationPointsBarPath);
        mutationPointsSubtractBar = GetNode<ProgressBar>(MutationPointsSubtractBarPath);

        rigiditySlider = GetNode<Slider>(RigiditySliderPath);
        membraneColorPicker = GetNode<TweakedColourPicker>(MembraneColorPickerPath);

        aggressionSlider = GetNode<Slider>(AggressionSliderPath);
        opportunismSlider = GetNode<Slider>(OpportunismSliderPath);
        fearSlider = GetNode<Slider>(FearSliderPath);
        activitySlider = GetNode<Slider>(ActivitySliderPath);
        focusSlider = GetNode<Slider>(FocusSliderPath);

        menuButton = GetNode<TextureButton>(MenuButtonPath);
        helpButton = GetNode<TextureButton>(HelpButtonPath);
        undoButton = GetNode<TextureButton>(UndoButtonPath);
        redoButton = GetNode<TextureButton>(RedoButtonPath);
        symmetryButton = GetNode<TextureButton>(SymmetryButtonPath);
        newCellButton = GetNode<TextureButton>(NewCellButtonPath);
        speciesNameEdit = GetNode<LineEdit>(SpeciesNameEditPath);
        finishButton = GetNode<Button>(FinishButtonPath);
        cancelButton = GetNode<Button>(CancelButtonPath);
        randomizeSpeciesNameButton = GetNode<TextureButton>(RandomizeSpeciesNameButtonPath);

        atpBalanceLabel = GetNode<Label>(ATPBalanceLabelPath);
        atpProductionLabel = GetNode<Label>(ATPProductionLabelPath);
        atpConsumptionLabel = GetNode<Label>(ATPConsumptionLabelPath);
        atpProductionBar = GetNode<SegmentedBar>(ATPProductionBarPath);
        atpConsumptionBar = GetNode<SegmentedBar>(ATPConsumptionBarPath);

        reportTabPatchNameLabel = GetNode<Label>(ReportTabPatchNamePath);
        timeIndicator = GetNode<Label>(TimeIndicatorPath);
        glucoseReductionLabel = GetNode<Label>(GlucoseReductionLabelPath);
        autoEvoLabel = GetNode<Label>(AutoEvoLabelPath);
        externalEffectsLabel = GetNode<Label>(ExternalEffectsLabelPath);
        mapDrawer = GetNode<PatchMapDrawer>(MapDrawerPath);
        symmetryIcon = GetNode<TextureRect>(SymmetryIconPath);

        physicalConditionsIconLegends = GetNode<HBoxContainer>(PhysicalConditionsIconLegendPath);
        temperatureChart = GetNode<LineChart>(TemperatureChartPath);
        sunlightChart = GetNode<LineChart>(SunlightChartPath);
        atmosphericGassesChart = GetNode<LineChart>(AtmosphericGassesChartPath);
        compoundsChart = GetNode<LineChart>(CompoundsChartPath);
        speciesPopulationChart = GetNode<LineChart>(SpeciesPopulationChartPath);

        speedIndicator = GetNode<TextureRect>(SpeedIndicatorPath);
        hpIndicator = GetNode<TextureRect>(HpIndicatorPath);
        sizeIndicator = GetNode<TextureRect>(SizeIndicatorPath);
        totalPopulationIndicator = GetNode<TextureRect>(TotalPopulationIndicatorPath);

        symmetryIconDefault = GD.Load<Texture>("res://assets/textures/gui/bevel/1xSymmetry.png");
        symmetryIcon2X = GD.Load<Texture>("res://assets/textures/gui/bevel/2xSymmetry.png");
        symmetryIcon4X = GD.Load<Texture>("res://assets/textures/gui/bevel/4xSymmetry.png");
        symmetryIcon6X = GD.Load<Texture>("res://assets/textures/gui/bevel/6xSymmetry.png");
        increaseIcon = GD.Load<Texture>("res://assets/textures/gui/bevel/increase.png");
        decreaseIcon = GD.Load<Texture>("res://assets/textures/gui/bevel/decrease.png");
        unableToPlaceHexSound = GD.Load<AudioStream>("res://assets/sounds/soundeffects/gui/click_place_blocked.ogg");
        temperatureIcon = GD.Load<Texture>("res://assets/textures/gui/bevel/Temperature.png");
        questionIcon = GD.Load<Texture>("res://assets/textures/gui/bevel/helpButton.png");

        negativeAtpPopup = GetNode<CustomConfirmationDialog>(NegativeAtpPopupPath);
        islandPopup = GetNode<CustomConfirmationDialog>(IslandErrorPath);
        organelleMenu = GetNode<OrganellePopupMenu>(OrganelleMenuPath);

        compoundBalance = GetNode<CompoundBalanceDisplay>(CompoundBalancePath);

        autoEvoPredictionExplanationPopup = GetNode<CustomDialog>(AutoEvoPredictionExplanationPopupPath);
        autoEvoPredictionExplanationLabel = GetNode<Label>(AutoEvoPredictionExplanationLabelPath);

        menu = GetNode<PauseMenu>(MenuPath);

        patchDetailsPanel = GetNode<PatchDetailsPanel>(PatchDetailsPanelPath);

        mapDrawer.OnSelectedPatchChanged = _ => { UpdateShownPatchDetails(); };

        atpProductionBar.SelectedType = SegmentedBar.Type.ATP;
        atpProductionBar.IsProduction = true;
        atpConsumptionBar.SelectedType = SegmentedBar.Type.ATP;

<<<<<<< HEAD
        patchDetailsPanel.OnMoveToPatchClicked = MoveToPatchClicked;
=======
        atp = SimulationParameters.Instance.GetCompound("atp");
        ammonia = SimulationParameters.Instance.GetCompound("ammonia");
        carbondioxide = SimulationParameters.Instance.GetCompound("carbondioxide");
        glucose = SimulationParameters.Instance.GetCompound("glucose");
        hydrogensulfide = SimulationParameters.Instance.GetCompound("hydrogensulfide");
        iron = SimulationParameters.Instance.GetCompound("iron");
        nitrogen = SimulationParameters.Instance.GetCompound("nitrogen");
        oxygen = SimulationParameters.Instance.GetCompound("oxygen");
        phosphates = SimulationParameters.Instance.GetCompound("phosphates");
        sunlight = SimulationParameters.Instance.GetCompound("sunlight");

        protoplasm = SimulationParameters.Instance.GetOrganelleType("protoplasm");
        nucleus = SimulationParameters.Instance.GetOrganelleType("nucleus");
>>>>>>> 0161a4d2

        SetupMicrobePartSelections();
        UpdateMicrobePartSelections();

        RegisterTooltips();
    }

    public override void _Process(float delta)
    {
        base._Process(delta);

        if (waitingForPrediction?.Finished != true)
            return;

        OnAutoEvoPredictionComplete(waitingForPrediction);
        waitingForPrediction = null;
    }

    public void Init(MicrobeEditor editor)
    {
        this.editor = editor ?? throw new ArgumentNullException(nameof(editor));

        // Set the right tabs if they aren't the defaults
        ApplyEditorTab();
        ApplySelectionMenuTab();
    }

    public void SetMap(PatchMap map)
    {
        mapDrawer.Map = map;
    }

    public void UpdatePlayerPatch(Patch patch)
    {
        mapDrawer.PlayerPatch = patch ?? editor.CurrentPatch;

        // Just in case this didn't get called already. Note that this may result in duplicate calls here
        UpdateShownPatchDetails();
    }

    public void UpdateGlucoseReduction(float value)
    {
        var percentage = string.Format(CultureInfo.CurrentCulture, TranslationServer.Translate("PERCENTAGE_VALUE"),
            value * 100);

        // The amount of glucose has been reduced to {0} of the previous amount.
        glucoseReductionLabel.Text =
            string.Format(CultureInfo.CurrentCulture,
                TranslationServer.Translate("THE_AMOUNT_OF_GLUCOSE_HAS_BEEN_REDUCED"),
                percentage);
    }

    public void UpdateTimeIndicator(double value)
    {
        timeIndicator.Text = string.Format(CultureInfo.CurrentCulture, "{0:#,##0,,}", value) + " "
            + TranslationServer.Translate("MEGA_YEARS");

        ToolTipManager.Instance.GetToolTip("timeIndicator", "editor").Description = string.Format(
                CultureInfo.CurrentCulture, "{0:#,#}", editor.CurrentGame.GameWorld.TotalPassedTime) + " "
            + TranslationServer.Translate("YEARS");
    }

    public void SetInitialCellStats()
    {
        initialCellSpeed = editor.CalculateSpeed();
        initialCellHp = editor.CalculateHitpoints();
        initialCellSize = editor.MicrobeHexSize;
    }

    public void UpdateSize(int size)
    {
        sizeLabel.Text = size.ToString(CultureInfo.CurrentCulture);

        UpdateCellStatsIndicators();
    }

    public void UpdateGeneration(int generation)
    {
        generationLabel.Text = generation.ToString(CultureInfo.CurrentCulture);
    }

    public void UpdateSpeed(float speed)
    {
        speedLabel.Text = string.Format(CultureInfo.CurrentCulture, "{0:F1}", speed);

        UpdateCellStatsIndicators();
    }

    public void UpdateHitpoints(float hp)
    {
        hpLabel.Text = hp.ToString(CultureInfo.CurrentCulture);

        UpdateCellStatsIndicators();
    }

    public void UpdateEnergyBalance(EnergyBalanceInfo energyBalance)
    {
        energyBalanceInfo = energyBalance;

        if (energyBalance.FinalBalance > 0)
        {
            atpBalanceLabel.Text = TranslationServer.Translate("ATP_PRODUCTION");
            atpBalanceLabel.AddColorOverride("font_color", new Color(1.0f, 1.0f, 1.0f));
        }
        else
        {
            atpBalanceLabel.Text = TranslationServer.Translate("ATP_PRODUCTION") + " - " +
                TranslationServer.Translate("ATP_PRODUCTION_TOO_LOW");
            atpBalanceLabel.AddColorOverride("font_color", new Color(1.0f, 0.2f, 0.2f));
        }

        atpProductionLabel.Text = string.Format(CultureInfo.CurrentCulture, "{0:F1}", energyBalance.TotalProduction);
        atpConsumptionLabel.Text = string.Format(CultureInfo.CurrentCulture, "{0:F1}", energyBalance.TotalConsumption);

        float maxValue = Math.Max(energyBalance.TotalConsumption, energyBalance.TotalProduction);
        atpProductionBar.MaxValue = maxValue;
        atpConsumptionBar.MaxValue = maxValue;

        atpProductionBar.UpdateAndMoveBars(SortBarData(energyBalance.Production));
        atpConsumptionBar.UpdateAndMoveBars(SortBarData(energyBalance.Consumption));

        UpdateEnergyBalanceToolTips(energyBalance);
    }

    public void UpdateEnergyBalanceToolTips(EnergyBalanceInfo energyBalance)
    {
        foreach (var subBar in atpProductionBar.SubBars)
        {
            var tooltip = ToolTipManager.Instance.GetToolTip(subBar.Name, "processesProduction");

            subBar.RegisterToolTipForControl(tooltip);

            tooltip.Description = string.Format(CultureInfo.CurrentCulture,
                TranslationServer.Translate("ENERGY_BALANCE_TOOLTIP_PRODUCTION"),
                SimulationParameters.Instance.GetOrganelleType(subBar.Name).Name,
                energyBalance.Production[subBar.Name]);
        }

        foreach (var subBar in atpConsumptionBar.SubBars)
        {
            var tooltip = ToolTipManager.Instance.GetToolTip(subBar.Name, "processesConsumption");

            subBar.RegisterToolTipForControl(tooltip);

            string displayName;

            switch (subBar.Name)
            {
                case "osmoregulation":
                {
                    displayName = TranslationServer.Translate("OSMOREGULATION");
                    break;
                }

                case "baseMovement":
                {
                    displayName = TranslationServer.Translate("BASE_MOVEMENT");
                    break;
                }

                default:
                {
                    displayName = SimulationParameters.Instance.GetOrganelleType(subBar.Name).Name;
                    break;
                }
            }

            tooltip.Description = string.Format(CultureInfo.CurrentCulture,
                TranslationServer.Translate("ENERGY_BALANCE_TOOLTIP_CONSUMPTION"), displayName,
                energyBalance.Consumption[subBar.Name]);
        }
    }

    // Disable this because the cleanup and inspections disagree
    // ReSharper disable once RedundantNameQualifier
    /// <summary>
    ///   Updates the organelle efficiencies in tooltips.
    /// </summary>
    public void UpdateOrganelleEfficiencies(
        System.Collections.Generic.Dictionary<string, OrganelleEfficiency> organelleEfficiency)
    {
        foreach (var organelle in organelleEfficiency.Keys)
        {
            if (organelle == protoplasm.InternalName)
                continue;

            var tooltip = (SelectionMenuToolTip)ToolTipManager.Instance.GetToolTip(
                SimulationParameters.Instance.GetOrganelleType(organelle).InternalName, "organelleSelection");

            tooltip?.WriteOrganelleProcessList(organelleEfficiency[organelle].Processes);
        }
    }

    // Disable this because the cleanup and inspections disagree
    // ReSharper disable once RedundantNameQualifier
    public void UpdateCompoundBalances(System.Collections.Generic.Dictionary<Compound, CompoundBalance> balances)
    {
        compoundBalance.UpdateBalances(balances);
    }

    public void UpdateAutoEvoPrediction(EditorAutoEvoRun startedRun, MicrobeSpecies playerSpeciesOriginal,
        MicrobeSpecies playerSpeciesNew)
    {
        // Cancel previous one if there is one
        waitingForPrediction?.AutoEvoRun.Abort();

        totalPopulationIndicator.Show();
        totalPopulationIndicator.Texture = questionIcon;

        var prediction = new PendingAutoEvoPrediction
        {
            AutoEvoRun = startedRun,
            PlayerSpeciesOriginal = playerSpeciesOriginal,
            PlayerSpeciesNew = playerSpeciesNew,
        };

        if (startedRun.Finished)
        {
            OnAutoEvoPredictionComplete(prediction);
            waitingForPrediction = null;
        }
        else
        {
            waitingForPrediction = prediction;
        }
    }

    public void UpdateReportTabStatistics(Patch patch)
    {
        temperatureChart.ClearDataSets();
        sunlightChart.ClearDataSets();
        atmosphericGassesChart.ClearDataSets();
        compoundsChart.ClearDataSets();
        speciesPopulationChart.ClearDataSets();

        // Initialize datasets
        var temperatureData = new LineChartData
        {
            IconTexture = temperatureIcon,
            DataColour = new Color(0.67f, 1, 0.24f),
        };

        temperatureChart.AddDataSet(TranslationServer.Translate("TEMPERATURE"), temperatureData);

        foreach (var snapshot in patch.History)
        {
            foreach (var entry in snapshot.Biome.Compounds)
            {
                var dataset = new LineChartData
                {
                    IconTexture = entry.Key.LoadedIcon,
                    DataColour = entry.Key.Colour,
                };

                GetChartForCompound(entry.Key.InternalName)?.AddDataSet(entry.Key.Name, dataset);
            }

            foreach (var entry in snapshot.SpeciesInPatch)
            {
                var dataset = new LineChartData { DataColour = entry.Key.Colour };
                speciesPopulationChart.AddDataSet(entry.Key.FormattedName, dataset);
            }
        }

        // Populate charts with data from patch history
        foreach (var snapshot in patch.History)
        {
            temperatureData.AddPoint(new DataPoint
            {
                Value = new Vector2((float)snapshot.TimePeriod, snapshot.Biome.AverageTemperature),
                MarkerColour = temperatureData.DataColour,
            });

            foreach (var entry in snapshot.Biome.Compounds)
            {
                var dataset = GetChartForCompound(entry.Key.InternalName)?.GetDataSet(entry.Key.Name);

                if (dataset == null)
                    continue;

                var dataPoint = new DataPoint
                {
                    Value = new Vector2((float)snapshot.TimePeriod, GetCompoundAmount(
                        patch, snapshot.Biome, entry.Key.InternalName)),
                    MarkerColour = dataset.DataColour,
                };

                dataset.AddPoint(dataPoint);
            }

            foreach (var entry in snapshot.SpeciesInPatch)
            {
                var dataset = speciesPopulationChart.GetDataSet(entry.Key.FormattedName);

                var extinctInPatch = entry.Value <= 0;
                var extinctEverywhere = false;

                // We test if the species info was recorded before using it.
                // This is especially for compatibility with older versions, to avoid crashed due to an invalid key.
                // TODO: Use a proper save upgrade (e.g. summing population to generate info).
                if (snapshot.RecordedSpeciesInfo.TryGetValue(entry.Key, out SpeciesInfo speciesInfo))
                {
                    extinctEverywhere = speciesInfo.Population <= 0;
                }

                // Clamp population number so it doesn't go into the negatives
                var population = extinctInPatch ? 0 : entry.Value;

                var iconType = DataPoint.MarkerIcon.Circle;
                var iconSize = 7;

                if (extinctInPatch)
                {
                    if (extinctEverywhere)
                    {
                        iconType = DataPoint.MarkerIcon.Skull;
                        iconSize = 28;
                    }
                    else
                    {
                        iconType = DataPoint.MarkerIcon.Cross;
                        iconSize = 12;
                    }
                }

                var dataPoint = new DataPoint
                {
                    Value = new Vector2((float)snapshot.TimePeriod, population),
                    Size = iconSize,
                    IconType = iconType,
                    MarkerColour = dataset.DataColour,
                };

                dataset.AddPoint(dataPoint);
            }
        }

        var percentageFormat = TranslationServer.Translate("PERCENTAGE_VALUE");

        sunlightChart.TooltipYAxisFormat = percentageFormat + " lx";
        atmosphericGassesChart.TooltipYAxisFormat = percentageFormat;
        compoundsChart.TooltipYAxisFormat = percentageFormat;

        sunlightChart.Plot(TranslationServer.Translate("YEARS"), "% lx", 5);
        temperatureChart.Plot(TranslationServer.Translate("YEARS"), "°C", 5);
        atmosphericGassesChart.Plot(
            TranslationServer.Translate("YEARS"), "%", 5, TranslationServer.Translate("ATMOSPHERIC_GASSES"));
        speciesPopulationChart.Plot(
            TranslationServer.Translate("YEARS"), string.Empty, 5, TranslationServer.Translate("SPECIES_LIST"),
            editor.CurrentGame.GameWorld.PlayerSpecies.FormattedName);
        compoundsChart.Plot(
            TranslationServer.Translate("YEARS"), "%", 5, TranslationServer.Translate("COMPOUNDS"));

        OnPhysicalConditionsChartLegendPressed("temperature");
    }

    public void UpdateMutationPointsBar(bool tween = true)
    {
        // Update mutation points
        float possibleMutationPoints = editor.FreeBuilding ?
            Constants.BASE_MUTATION_POINTS :
            editor.MutationPoints - editor.CalculateCurrentOrganelleCost();

        if (tween)
        {
            GUICommon.Instance.TweenBarValue(
                mutationPointsBar, possibleMutationPoints, Constants.BASE_MUTATION_POINTS, 0.5f);
            GUICommon.Instance.TweenBarValue(
                mutationPointsSubtractBar, editor.MutationPoints, Constants.BASE_MUTATION_POINTS, 0.7f);
        }
        else
        {
            mutationPointsBar.Value = possibleMutationPoints;
            mutationPointsBar.MaxValue = Constants.BASE_MUTATION_POINTS;
            mutationPointsSubtractBar.Value = editor.MutationPoints;
            mutationPointsSubtractBar.MaxValue = Constants.BASE_MUTATION_POINTS;
        }

        if (editor.FreeBuilding)
        {
            mutationPointsArrow.Hide();
            resultingMutationPointsLabel.Hide();
            baseMutationPointsLabel.Hide();

            currentMutationPointsLabel.Text = TranslationServer.Translate("FREEBUILDING");
        }
        else
        {
            if (editor.ShowHover && editor.MutationPoints > 0)
            {
                mutationPointsArrow.Show();
                resultingMutationPointsLabel.Show();

                currentMutationPointsLabel.Text = $"({editor.MutationPoints:F0}";
                resultingMutationPointsLabel.Text = $"{possibleMutationPoints:F0})";
                baseMutationPointsLabel.Text = $"/ {Constants.BASE_MUTATION_POINTS:F0}";
            }
            else
            {
                mutationPointsArrow.Hide();
                resultingMutationPointsLabel.Hide();

                currentMutationPointsLabel.Text = $"{editor.MutationPoints:F0}";
                baseMutationPointsLabel.Text = $"/ {Constants.BASE_MUTATION_POINTS:F0}";
            }
        }

        mutationPointsSubtractBar.SelfModulate = possibleMutationPoints < 0 ?
            new Color(0.72f, 0.19f, 0.19f) :
            new Color(0.72f, 0.72f, 0.72f);
    }

    public void SetMembraneTooltips(MembraneType referenceMembrane)
    {
        // Pass in a membrane that the values are taken as relative to
        foreach (var membraneType in SimulationParameters.Instance.GetAllMembranes())
        {
            var tooltip = (SelectionMenuToolTip)ToolTipManager.Instance.GetToolTip(
                membraneType.InternalName, "membraneSelection");

            tooltip?.WriteMembraneModifierList(referenceMembrane, membraneType);
        }
    }

    /// <summary>
    ///   Updates the fluidity / rigidity slider tooltip
    /// </summary>
    public void SetRigiditySliderTooltip(int rigidity)
    {
        float convertedRigidity = rigidity / Constants.MEMBRANE_RIGIDITY_SLIDER_TO_VALUE_RATIO;

        var rigidityTooltip = (SelectionMenuToolTip)ToolTipManager.Instance.GetToolTip("rigiditySlider", "editor");

        var healthModifier = rigidityTooltip.GetModifierInfo("health");
        var mobilityModifier = rigidityTooltip.GetModifierInfo("mobility");

        float healthChange = convertedRigidity * Constants.MEMBRANE_RIGIDITY_HITPOINTS_MODIFIER;
        float mobilityChange = -1 * convertedRigidity * Constants.MEMBRANE_RIGIDITY_MOBILITY_MODIFIER;

        healthModifier.ModifierValue = ((healthChange >= 0) ? "+" : string.Empty)
            + healthChange.ToString("F0", CultureInfo.CurrentCulture);

        mobilityModifier.ModifierValue = ((mobilityChange >= 0) ? "+" : string.Empty)
            + mobilityChange.ToString("P0", CultureInfo.CurrentCulture);

        healthModifier.AdjustValueColor(healthChange);
        mobilityModifier.AdjustValueColor(mobilityChange);
    }

    public void UpdateAutoEvoResults(string results, string external)
    {
        autoEvoLabel.Text = results;
        externalEffectsLabel.Text = external;
    }

    public void UpdateReportTabPatchName(string patch)
    {
        reportTabPatchNameLabel.Text = patch;
    }

    public void UpdateRigiditySliderState(int mutationPoints)
    {
        if (mutationPoints >= Constants.MEMBRANE_RIGIDITY_COST_PER_STEP && editor.MovingOrganelle == null)
        {
            rigiditySlider.Editable = true;
        }
        else
        {
            rigiditySlider.Editable = false;
        }
    }

    /// <summary>
    ///   Updates the values of all part selections from their associated part types.
    /// </summary>
    public void UpdateMicrobePartSelections()
    {
        foreach (var entry in placeablePartSelectionElements)
        {
            entry.Value.PartName = entry.Key.Name;
            entry.Value.MPCost = entry.Key.MPCost;
            entry.Value.PartIcon = entry.Key.LoadedIcon;
        }

        foreach (var entry in membraneSelectionElements)
        {
            entry.Value.PartName = entry.Key.Name;
            entry.Value.MPCost = entry.Key.EditorCost;
            entry.Value.PartIcon = entry.Key.LoadedIcon;
        }
    }

    /// <summary>
    ///   Updates the visibility of the current action cancel button.
    /// </summary>
    public void UpdateCancelButtonVisibility()
    {
        cancelButton.Visible = editor.CanCancelAction;
    }

    public void ShowOrganelleMenu(OrganelleTemplate selectedOrganelle)
    {
        organelleMenu.SelectedOrganelle = selectedOrganelle;
        organelleMenu.ShowPopup = true;

        // Disable delete for nucleus or the last organelle.
        if (editor.MicrobeSize < 2 || selectedOrganelle.Definition == nucleus)
        {
            organelleMenu.EnableDeleteOption = false;
        }
        else
        {
            organelleMenu.EnableDeleteOption = true;
        }

        // Move enabled only when microbe has more than one organelle
        organelleMenu.EnableMoveOption = editor.MicrobeSize > 1;
    }

    public void OnMovePressed()
    {
        editor.StartOrganelleMove(organelleMenu.SelectedOrganelle);

        // Once an organelle move has begun, the button visibility should be updated so it becomes visible
        UpdateCancelButtonVisibility();
    }

    public void OnDeletePressed()
    {
        editor.RemoveOrganelle(organelleMenu.SelectedOrganelle.Position);
    }

<<<<<<< HEAD
    public void UpdatePatchDetails()
    {
        patchDetailsPanel.UpdateStatisticsPanel();
=======
    public override void _Notification(int what)
    {
        if (what == NotificationTranslationChanged)
        {
            UpdateAutoEvoPredictionTranslations();
            UpdateAutoEvoPredictionDetailsText();
        }
>>>>>>> 0161a4d2
    }

    internal void SetUndoButtonStatus(bool enabled)
    {
        undoButton.Disabled = !enabled;
    }

    internal void SetRedoButtonStatus(bool enabled)
    {
        redoButton.Disabled = !enabled;
    }

    internal void NotifyFreebuild(bool freebuilding)
    {
        if (freebuilding)
        {
            newCellButton.Disabled = false;
        }
        else
        {
            newCellButton.Disabled = true;
        }
    }

    internal void OnNewCellClicked()
    {
        GUICommon.Instance.PlayButtonPressSound();

        editor.CreateNewMicrobe();
    }

    internal void OnInvalidHexLocationSelected()
    {
        if (selectedEditorTab != EditorTab.CellEditor)
            return;

        GUICommon.Instance.PlayCustomSound(unableToPlaceHexSound, 0.4f);
    }

    internal void OnInsufficientMp(bool playSound = true)
    {
        if (selectedEditorTab != EditorTab.CellEditor)
            return;

        var animationPlayer = mutationPointsBar.GetNode<AnimationPlayer>("FlashAnimation");
        animationPlayer.Play("FlashBar");

        if (playSound)
            PlayInvalidActionSound();
    }

    internal void OnActionBlockedWhileMoving()
    {
        PlayInvalidActionSound();
    }

    internal void PlayInvalidActionSound()
    {
        GUICommon.Instance.PlayCustomSound(unableToPlaceHexSound, 0.4f);
    }

    /// <summary>
    ///   Lock / unlock the organelles that need a nucleus
    /// </summary>
    internal void UpdatePartsAvailability(List<OrganelleDefinition> placedUniqueOrganelleNames)
    {
        foreach (var organelle in placeablePartSelectionElements.Keys)
        {
            UpdatePartAvailability(placedUniqueOrganelleNames, organelle);
        }
    }

    internal void OnOrganelleToPlaceSelected(string organelle)
    {
        editor.ActiveActionName = organelle;

        // Update the icon highlightings
        foreach (var element in placeablePartSelectionElements.Values)
        {
            element.Selected = element.Name == organelle;
        }

        GD.Print("Editor action is now: " + editor.ActiveActionName);
    }

    internal void OnCancelActionClicked()
    {
        GUICommon.Instance.PlayButtonPressSound();
        editor.CancelCurrentAction();
    }

    internal void OnFinishEditingClicked()
    {
        // Prevent exiting when the transition hasn't finished
        if (!editor.TransitionFinished)
        {
            return;
        }

        // Can't finish an organism edit if an organelle is being moved
        if (editor.MovingOrganelle != null)
        {
            OnActionBlockedWhileMoving();
            return;
        }

        GUICommon.Instance.PlayButtonPressSound();

        // Can't exit the editor with disconnected organelles
        if (editor.HasIslands)
        {
            islandPopup.PopupCenteredShrink();
            return;
        }

        // Show warning popup if trying to exit with negative atp production
        if (energyBalanceInfo != null &&
            energyBalanceInfo.TotalProduction < energyBalanceInfo.TotalConsumptionStationary)
        {
            negativeAtpPopup.PopupCenteredShrink();
            return;
        }

        // To prevent being clicked twice
        finishButton.MouseFilter = MouseFilterEnum.Ignore;

        TransitionManager.Instance.AddScreenFade(ScreenFade.FadeType.FadeOut, 0.3f, false);
        TransitionManager.Instance.StartTransitions(editor, nameof(MicrobeEditor.OnFinishEditing));
    }

    internal void ConfirmFinishEditingPressed()
    {
        GUICommon.Instance.PlayButtonPressSound();

        TransitionManager.Instance.AddScreenFade(ScreenFade.FadeType.FadeOut, 0.3f, false);
        TransitionManager.Instance.StartTransitions(editor, nameof(MicrobeEditor.OnFinishEditing));
    }

    internal void OnSymmetryClicked()
    {
        GUICommon.Instance.PlayButtonPressSound();

        if (symmetry == MicrobeEditor.MicrobeSymmetry.SixWaySymmetry)
        {
            ResetSymmetryButton();
        }
        else if (symmetry == MicrobeEditor.MicrobeSymmetry.None)
        {
            symmetry = MicrobeEditor.MicrobeSymmetry.XAxisSymmetry;
        }
        else if (symmetry == MicrobeEditor.MicrobeSymmetry.XAxisSymmetry)
        {
            symmetry = MicrobeEditor.MicrobeSymmetry.FourWaySymmetry;
        }
        else if (symmetry == MicrobeEditor.MicrobeSymmetry.FourWaySymmetry)
        {
            symmetry = MicrobeEditor.MicrobeSymmetry.SixWaySymmetry;
        }

        editor.Symmetry = symmetry;
        UpdateSymmetryIcon();
    }

    internal void OnSymmetryHold()
    {
        symmetryIcon.Modulate = new Color(0, 0, 0);
    }

    internal void OnSymmetryReleased()
    {
        symmetryIcon.Modulate = new Color(1, 1, 1);
    }

    internal void ResetSymmetryButton()
    {
        symmetryIcon.Texture = symmetryIconDefault;
        symmetry = 0;
    }

    internal void SetSymmetry(MicrobeEditor.MicrobeSymmetry newSymmetry)
    {
        symmetry = newSymmetry;
        editor.Symmetry = newSymmetry;

        UpdateSymmetryIcon();
    }

    internal void HelpButtonPressed()
    {
        GUICommon.Instance.PlayButtonPressSound();

        OpenMenu();
        menu.ShowHelpScreen();
    }

    internal void OnMembraneSelected(string membrane)
    {
        editor.SetMembrane(membrane);
    }

    internal void SetSpeciesInfo(string name, MembraneType membrane, Color colour,
        float rigidity, BehaviourDictionary behaviour)
    {
        speciesNameEdit.Text = name;
        membraneColorPicker.Color = colour;

        // Callback is manually called because the function isn't called automatically here
        OnSpeciesNameTextChanged(name);

        UpdateMembraneButtons(membrane.InternalName);
        SetMembraneTooltips(membrane);

        UpdateRigiditySlider((int)Math.Round(rigidity * Constants.MEMBRANE_RIGIDITY_SLIDER_TO_VALUE_RATIO));

        UpdateAllBehaviouralSliders(behaviour);
    }

    internal void UpdateMembraneButtons(string membrane)
    {
        // Update the icon highlightings
        foreach (var selection in membraneSelectionElements.Values)
        {
            selection.Selected = selection.Name == membrane;
        }
    }

    internal void UpdateAllBehaviouralSliders(BehaviourDictionary behaviour)
    {
        foreach (var pair in behaviour)
            UpdateBehaviourSlider(pair.Key, pair.Value);
    }

    internal void UpdateBehaviourSlider(BehaviouralValueType type, float value)
    {
        switch (type)
        {
            case BehaviouralValueType.Activity:
                activitySlider.Value = value;
                break;
            case BehaviouralValueType.Aggression:
                aggressionSlider.Value = value;
                break;
            case BehaviouralValueType.Opportunism:
                opportunismSlider.Value = value;
                break;
            case BehaviouralValueType.Fear:
                fearSlider.Value = value;
                break;
            case BehaviouralValueType.Focus:
                focusSlider.Value = value;
                break;
            default:
                throw new ArgumentOutOfRangeException(nameof(type), type, $"BehaviouralValueType {type} is not valid");
        }
    }

    internal void UpdateRigiditySlider(int value)
    {
        rigiditySlider.Value = value;
        SetRigiditySliderTooltip(value);
    }

    internal void SendUndoToTutorial(TutorialState tutorial)
    {
        if (tutorial.EditorUndoTutorial != null)
            tutorial.EditorUndoTutorial.EditorUndoButtonControl = undoButton;

        if (tutorial.AutoEvoPrediction != null)
            tutorial.AutoEvoPrediction.EditorAutoEvoPredictionPanel = autoEvoPredictionPanel;
    }

    /// <summary>
    ///   Called once when the mouse enters the background.
    /// </summary>
    private void OnCellEditorMouseEntered()
    {
        editor.ShowHover = selectedEditorTab == EditorTab.CellEditor;
        UpdateMutationPointsBar();
    }

    /// <summary>
    ///   Called when the mouse is no longer hovering the background.
    /// </summary>
    private void OnCellEditorMouseExited()
    {
        editor.ShowHover = false;
        UpdateMutationPointsBar();
    }

    /// <summary>
    ///   To get MouseEnter/Exit the CellEditor needs MouseFilter != Ignore.
    ///   Controls with MouseFilter != Ignore always handle mouse events.
    ///   So to get MouseClicks via the normal InputManager, this must be forwarded.
    ///   This is needed to respect the current Key Settings.
    /// </summary>
    /// <param name="inputEvent">The event the user fired</param>
    private void OnCellEditorGuiInput(InputEvent inputEvent)
    {
        if (!editor.ShowHover)
            return;

        InputManager.ForwardInput(inputEvent);
    }

    private void UpdateSymmetryIcon()
    {
        switch (symmetry)
        {
            case MicrobeEditor.MicrobeSymmetry.None:
                symmetryIcon.Texture = symmetryIconDefault;
                break;
            case MicrobeEditor.MicrobeSymmetry.XAxisSymmetry:
                symmetryIcon.Texture = symmetryIcon2X;
                break;
            case MicrobeEditor.MicrobeSymmetry.FourWaySymmetry:
                symmetryIcon.Texture = symmetryIcon4X;
                break;
            case MicrobeEditor.MicrobeSymmetry.SixWaySymmetry:
                symmetryIcon.Texture = symmetryIcon6X;
                break;
        }
    }

    /// <summary>
    ///   Lock / unlock a single organelle that need a nucleus
    /// </summary>
    private void UpdatePartAvailability(List<OrganelleDefinition> placedUniqueOrganelleNames,
        OrganelleDefinition organelle)
    {
        var item = placeablePartSelectionElements[organelle];

        if (organelle.Unique && placedUniqueOrganelleNames.Contains(organelle))
        {
            item.Locked = true;
        }
        else if (organelle.RequiresNucleus)
        {
            var hasNucleus = placedUniqueOrganelleNames.Contains(nucleus);
            item.Locked = !hasNucleus;
        }
        else
        {
            item.Locked = false;
        }
    }

    /// <summary>
    ///   Associates all existing cell part selections with their respective part types based on their Node names.
    /// </summary>
    private void SetupMicrobePartSelections()
    {
        var organelleSelections = GetTree().GetNodesInGroup(
            "PlaceablePartSelectionElement").Cast<MicrobePartSelection>().ToList();
        var membraneSelections = GetTree().GetNodesInGroup(
            "MembraneSelectionElement").Cast<MicrobePartSelection>().ToList();

        foreach (var entry in organelleSelections)
        {
            // Special case with registering the tooltip here for item with no associated organelle
            entry.RegisterToolTipForControl(entry.Name, "organelleSelection");

            if (!SimulationParameters.Instance.DoesOrganelleExist(entry.Name))
            {
                entry.Locked = true;
                continue;
            }

            var organelle = SimulationParameters.Instance.GetOrganelleType(entry.Name);

            // Only add items with valid organelles to dictionary
            placeablePartSelectionElements.Add(organelle, entry);

            entry.Connect(
                nameof(MicrobePartSelection.OnPartSelected), this, nameof(OnOrganelleToPlaceSelected));
        }

        foreach (var entry in membraneSelections)
        {
            // Special case with registering the tooltip here for item with no associated membrane
            entry.RegisterToolTipForControl(entry.Name, "membraneSelection");

            if (!SimulationParameters.Instance.DoesMembraneExist(entry.Name))
            {
                entry.Locked = true;
                continue;
            }

            var membrane = SimulationParameters.Instance.GetMembrane(entry.Name);

            // Only add items with valid membranes to dictionary
            membraneSelectionElements.Add(membrane, entry);

            entry.Connect(
                nameof(MicrobePartSelection.OnPartSelected), this, nameof(OnMembraneSelected));
        }
    }

    private void OnBehaviourValueChanged(float value, string behaviourName)
    {
        if (!Enum.TryParse(behaviourName, out BehaviouralValueType behaviouralValueType))
            throw new ArgumentException($"{behaviourName} is not a valid BehaviouralValueType");

        editor.SetBehaviouralValue(behaviouralValueType, value);
    }

    private void OnRigidityChanged(int value)
    {
        editor.SetRigidity(value);
    }

    private void OnColorChanged(Color color)
    {
        editor.Colour = color;
    }

    private void MoveToPatchClicked(Patch patch)
    {
        if (editor.IsPatchMoveValid(patch))
            editor.SetPlayerPatch(patch);

        patchDetailsPanel.CurrentPatch = patch;
    }

    private void SetEditorTab(string tab)
    {
        var selection = (EditorTab)Enum.Parse(typeof(EditorTab), tab);

        if (selection == selectedEditorTab)
            return;

        GUICommon.Instance.PlayButtonPressSound();

        selectedEditorTab = selection;

        ApplyEditorTab();

        editor.TutorialState.SendEvent(TutorialEventType.MicrobeEditorTabChanged, new StringEventArgs(tab), this);
    }

    private void ApplyEditorTab()
    {
        // Hide all
        var cellEditor = GetNode<Control>("CellEditor");
        var report = GetNode<Control>("Report");
        var patchMap = GetNode<Control>("PatchMap");

        report.Hide();
        patchMap.Hide();
        cellEditor.Hide();

        // Show selected
        switch (selectedEditorTab)
        {
            case EditorTab.Report:
            {
                report.Show();
                reportTabButton.Pressed = true;
                editor.SetEditorCellVisibility(false);
                break;
            }

            case EditorTab.PatchMap:
            {
                patchMap.Show();
                patchMapButton.Pressed = true;
                editor.SetEditorCellVisibility(false);
                break;
            }

            case EditorTab.CellEditor:
            {
                cellEditor.Show();
                cellEditorButton.Pressed = true;
                editor.SetEditorCellVisibility(true);
                break;
            }

            default:
                throw new Exception("Invalid editor tab");
        }
    }

    private void SetSelectionMenuTab(string tab)
    {
        var selection = (SelectionMenuTab)Enum.Parse(typeof(SelectionMenuTab), tab);

        if (selection == selectedSelectionMenuTab)
            return;

        GUICommon.Instance.PlayButtonPressSound();

        selectedSelectionMenuTab = selection;
        ApplySelectionMenuTab();
    }

    private void ApplySelectionMenuTab()
    {
        // Hide all
        structureTab.Hide();
        appearanceTab.Hide();
        behaviourTab.Hide();

        // Show selected
        switch (selectedSelectionMenuTab)
        {
            case SelectionMenuTab.Structure:
            {
                structureTab.Show();
                structureTabButton.Pressed = true;
                editor.MicrobePreviewMode = false;
                break;
            }

            case SelectionMenuTab.Membrane:
            {
                appearanceTab.Show();
                appearanceTabButton.Pressed = true;
                editor.MicrobePreviewMode = true;
                break;
            }

            case SelectionMenuTab.Behaviour:
            {
                behaviourTab.Show();
                behaviourTabButton.Pressed = true;
                editor.MicrobePreviewMode = false;
                break;
            }

            default:
                throw new Exception("Invalid selection menu tab");
        }
    }

    private void MenuButtonPressed()
    {
        GUICommon.Instance.PlayButtonPressSound();

        OpenMenu();
    }

    private void OpenMenu()
    {
        menu.Show();
        GetTree().Paused = true;
    }

    private void CloseMenu()
    {
        menu.Hide();
        GetTree().Paused = false;
    }

    private void ExitPressed()
    {
        GUICommon.Instance.PlayButtonPressSound();
        GetTree().Quit();
    }

    private void UpdateCellStatsIndicators()
    {
        sizeIndicator.Show();

        if (editor.MicrobeHexSize > initialCellSize)
        {
            sizeIndicator.Texture = increaseIcon;
        }
        else if (editor.MicrobeHexSize < initialCellSize)
        {
            sizeIndicator.Texture = decreaseIcon;
        }
        else
        {
            sizeIndicator.Hide();
        }

        speedIndicator.Show();

        if (editor.CalculateSpeed() > initialCellSpeed)
        {
            speedIndicator.Texture = increaseIcon;
        }
        else if (editor.CalculateSpeed() < initialCellSpeed)
        {
            speedIndicator.Texture = decreaseIcon;
        }
        else
        {
            speedIndicator.Hide();
        }

        hpIndicator.Show();

        if (editor.CalculateHitpoints() > initialCellHp)
        {
            hpIndicator.Texture = increaseIcon;
        }
        else if (editor.CalculateHitpoints() < initialCellHp)
        {
            hpIndicator.Texture = decreaseIcon;
        }
        else
        {
            hpIndicator.Hide();
        }
    }

    private void UpdateAutoEvoPredictionTranslations()
    {
        if (autoEvoRunSuccessful.HasValue && autoEvoRunSuccessful.Value == false)
        {
            totalPopulationLabel.Text = TranslationServer.Translate("FAILED");
        }

        if (!string.IsNullOrEmpty(bestPatchName))
        {
            bestPatchLabel.Text = string.Format(CultureInfo.CurrentCulture,
                TranslationServer.Translate("POPULATION_IN_PATCH_SHORT"),
                TranslationServer.Translate(bestPatchName),
                bestPatchPopulation);
        }
        else
        {
            bestPatchLabel.Text = TranslationServer.Translate("N_A");
        }

        if (!string.IsNullOrEmpty(worstPatchName))
        {
            worstPatchLabel.Text = string.Format(CultureInfo.CurrentCulture,
                TranslationServer.Translate("POPULATION_IN_PATCH_SHORT"),
                TranslationServer.Translate(worstPatchName),
                worstPatchPopulation);
        }
        else
        {
            worstPatchLabel.Text = TranslationServer.Translate("N_A");
        }
    }

    private void OnAutoEvoPredictionComplete(PendingAutoEvoPrediction run)
    {
        if (!run.AutoEvoRun.WasSuccessful)
        {
            GD.PrintErr("Failed to run auto-evo prediction for showing in the editor");
            autoEvoRunSuccessful = false;
            UpdateAutoEvoPredictionTranslations();
            return;
        }

        var results = run.AutoEvoRun.Results;

        // Total population
        var newPopulation = results.GetGlobalPopulation(run.PlayerSpeciesNew);

        if (newPopulation > run.PlayerSpeciesOriginal.Population)
        {
            totalPopulationIndicator.Texture = increaseIcon;
        }
        else if (newPopulation < run.PlayerSpeciesOriginal.Population)
        {
            totalPopulationIndicator.Texture = decreaseIcon;
        }
        else
        {
            totalPopulationIndicator.Texture = null;
        }

        autoEvoRunSuccessful = true;
        totalPopulationLabel.Text = newPopulation.ToString(CultureInfo.CurrentCulture);

        var sorted = results.GetPopulationInPatches(run.PlayerSpeciesNew).OrderByDescending(p => p.Value).ToList();

        // Best
        if (sorted.Count > 0)
        {
            var patch = sorted[0];
            bestPatchName = patch.Key.Name;
            bestPatchPopulation = patch.Value;
        }
        else
        {
            bestPatchName = null;
        }

        // And worst patch
        if (sorted.Count > 1)
        {
            var patch = sorted[sorted.Count - 1];
            worstPatchName = patch.Key.Name;
            worstPatchPopulation = patch.Value;
        }
        else
        {
            worstPatchName = null;
        }

        CreateAutoEvoPredictionDetailsText(results.GetPatchEnergyResults(run.PlayerSpeciesNew),
            run.PlayerSpeciesOriginal.FormattedName);

        UpdateAutoEvoPredictionTranslations();

        if (autoEvoPredictionPanel.Visible)
        {
            UpdateAutoEvoPredictionDetailsText();
        }
    }

    private void UpdateShownPatchDetails()
    {
        var patch = mapDrawer.SelectedPatch;

        patchDetailsPanel.CurrentPatch = editor.CurrentPatch;
        patchDetailsPanel.IsPatchMoveValid = editor.IsPatchMoveValid(patch);
        patchDetailsPanel.Patch = patch;

        if (patch == null)
            return;

        editor.TutorialState.SendEvent(TutorialEventType.MicrobeEditorPatchSelected, new PatchEventArgs(patch), this);
    }

    /// <summary>
    ///   Registers tooltip for the already existing Controls
    /// </summary>
    private void RegisterTooltips()
    {
        rigiditySlider.RegisterToolTipForControl("rigiditySlider", "editor");
        aggressionSlider.RegisterToolTipForControl("aggressionSlider", "editor");
        opportunismSlider.RegisterToolTipForControl("opportunismSlider", "editor");
        fearSlider.RegisterToolTipForControl("fearSlider", "editor");
        activitySlider.RegisterToolTipForControl("activitySlider", "editor");
        focusSlider.RegisterToolTipForControl("focusSlider", "editor");
        helpButton.RegisterToolTipForControl("helpButton");
        symmetryButton.RegisterToolTipForControl("symmetryButton", "editor");
        undoButton.RegisterToolTipForControl("undoButton", "editor");
        redoButton.RegisterToolTipForControl("redoButton", "editor");
        newCellButton.RegisterToolTipForControl("newCellButton", "editor");
        timeIndicator.RegisterToolTipForControl("timeIndicator", "editor");
        finishButton.RegisterToolTipForControl("finishButton", "editor");
        cancelButton.RegisterToolTipForControl("cancelButton", "editor");
        menuButton.RegisterToolTipForControl("menuButton");
        randomizeSpeciesNameButton.RegisterToolTipForControl("randomizeNameButton", "editor");

        var temperatureButton = physicalConditionsIconLegends.GetNode<TextureButton>("temperature");
        var sunlightButton = physicalConditionsIconLegends.GetNode<TextureButton>("sunlight");

        temperatureButton.RegisterToolTipForControl("temperature", "chartLegendPhysicalConditions");
        sunlightButton.RegisterToolTipForControl("sunlight", "chartLegendPhysicalConditions");
    }

    private void OnSpeciesNameTextChanged(string newText)
    {
        if (!Regex.IsMatch(newText, Constants.SPECIES_NAME_REGEX))
        {
            speciesNameEdit.Set("custom_colors/font_color", new Color(1.0f, 0.3f, 0.3f));
        }
        else
        {
            speciesNameEdit.Set("custom_colors/font_color", new Color(1, 1, 1));
        }

        editor.NewName = newText;
    }

    private void OnSpeciesNameTextEntered(string newText)
    {
        // In case the text is not stored
        editor.NewName = newText;

        // Only defocus if the name is valid to indicate invalid namings to the player
        if (Regex.IsMatch(newText, Constants.SPECIES_NAME_REGEX))
        {
            speciesNameEdit.ReleaseFocus();
        }
        else
        {
            // TODO: Make the popup appear at the top of the line edit instead of at the last mouse position
            ToolTipManager.Instance.ShowPopup(TranslationServer.Translate("INVALID_SPECIES_NAME_POPUP"), 2.5f);

            speciesNameEdit.GetNode<AnimationPlayer>("AnimationPlayer").Play("invalidSpeciesNameFlash");
        }
    }

    private void OnRandomizeSpeciesNamePressed()
    {
        GUICommon.Instance.PlayButtonPressSound();

        var nameGenerator = SimulationParameters.Instance.NameGenerator;
        var randomizedName = nameGenerator.GenerateNameSection() + " " + nameGenerator.GenerateNameSection();

        speciesNameEdit.Text = randomizedName;
        OnSpeciesNameTextChanged(randomizedName);
    }

    /// <summary>
    ///   "Searches" an organelle selection button by hiding the ones
    ///   whose name doesn't include the input substring
    /// </summary>
    private void OnSearchBoxTextChanged(string newText)
    {
        var input = newText.ToLower(CultureInfo.InvariantCulture);

        var organelles = SimulationParameters.Instance.GetAllOrganelles().Where(
            organelle => organelle.Name.ToLower(CultureInfo.CurrentCulture).Contains(input)).ToList();

        foreach (var node in placeablePartSelectionElements.Values)
        {
            // To show back organelles that simulation parameters didn't include
            if (string.IsNullOrEmpty(input))
            {
                node.Show();
                continue;
            }

            node.Hide();

            foreach (var organelle in organelles)
            {
                if (node.Name == organelle.InternalName)
                {
                    node.Show();
                }
            }
        }
    }

    private void OnPhysicalConditionsChartLegendPressed(string name)
    {
        var temperatureButton = physicalConditionsIconLegends.GetNode<TextureButton>("temperature");
        var sunlightButton = physicalConditionsIconLegends.GetNode<TextureButton>("sunlight");

        if (name == "temperature")
        {
            temperatureButton.Modulate = Colors.White;
            sunlightButton.Modulate = Colors.DarkGray;
            sunlightChart.Hide();
            temperatureChart.Show();
        }
        else if (name == "sunlight")
        {
            temperatureButton.Modulate = Colors.DarkGray;
            sunlightButton.Modulate = Colors.White;
            sunlightChart.Show();
            temperatureChart.Hide();
        }
    }

    private void OnPhysicalConditionsChartLegendMoused(string name, bool hover)
    {
        var button = physicalConditionsIconLegends.GetNode<TextureButton>(name);
        var tween = physicalConditionsIconLegends.GetNode<Tween>("Tween");

        if (hover)
        {
            tween.InterpolateProperty(button, "rect_scale", Vector2.One, new Vector2(1.1f, 1.1f), 0.1f);
            tween.Start();

            button.Modulate = Colors.LightGray;
        }
        else
        {
            tween.InterpolateProperty(button, "rect_scale", new Vector2(1.1f, 1.1f), Vector2.One, 0.1f);
            tween.Start();

            button.Modulate = button.Pressed ? Colors.White : Colors.DarkGray;
        }
    }

    private void OpenAutoEvoPredictionDetails()
    {
        GUICommon.Instance.PlayButtonPressSound();

        UpdateAutoEvoPredictionDetailsText();

        autoEvoPredictionExplanationPopup.PopupCenteredShrink();

        editor.TutorialState.SendEvent(TutorialEventType.MicrobeEditorAutoEvoPredictionOpened, EventArgs.Empty, this);
    }

    private void CloseAutoEvoPrediction()
    {
        GUICommon.Instance.PlayButtonPressSound();
        autoEvoPredictionExplanationPopup.Hide();
    }

    private void CreateAutoEvoPredictionDetailsText(
        Dictionary<Patch, RunResults.SpeciesPatchEnergyResults> energyResults, string playerSpeciesName)
    {
        predictionDetailsText = new LocalizedStringBuilder(300);

        double Round(float value)
        {
            if (value > 0.0005f)
                return Math.Round(value, 3);

            // Small values can get really small (and still be different from getting 0 energy due to fitness) so
            // this is here for that reason
            return Math.Round(value, 8);
        }

        // This loop shows all the patches the player species is in. Could perhaps just show the current one
        foreach (var energyResult in energyResults)
        {
            predictionDetailsText.Append(new LocalizedString("ENERGY_IN_PATCH_FOR",
                new LocalizedString(energyResult.Key.Name), playerSpeciesName));
            predictionDetailsText.Append('\n');

            predictionDetailsText.Append(new LocalizedString("ENERGY_SUMMARY_LINE",
                Round(energyResult.Value.TotalEnergyGathered), Round(energyResult.Value.IndividualCost),
                energyResult.Value.UnadjustedPopulation));

            predictionDetailsText.Append('\n');
            predictionDetailsText.Append('\n');

            predictionDetailsText.Append(new LocalizedString("ENERGY_SOURCES"));
            predictionDetailsText.Append('\n');

            foreach (var nicheInfo in energyResult.Value.PerNicheEnergy)
            {
                var data = nicheInfo.Value;
                predictionDetailsText.Append(new LocalizedString("FOOD_SOURCE_ENERGY_INFO", nicheInfo.Key,
                    Round(data.CurrentSpeciesEnergy), Round(data.CurrentSpeciesFitness),
                    Round(data.TotalAvailableEnergy),
                    Round(data.TotalFitness)));
                predictionDetailsText.Append('\n');
            }

            predictionDetailsText.Append('\n');
        }
    }

    private void UpdateAutoEvoPredictionDetailsText()
    {
        autoEvoPredictionExplanationLabel.Text = predictionDetailsText != null ?
            predictionDetailsText.ToString() :
            TranslationServer.Translate("NO_DATA_TO_SHOW");
    }

    /// <summary>
    ///   Returns a chart which should contain the given compound.
    /// </summary>
    private LineChart GetChartForCompound(string compoundName)
    {
        switch (compoundName)
        {
            case "atp":
                return null;
            case "oxytoxy":
                return null;
            case "sunlight":
                return sunlightChart;
            case "oxygen":
                return atmosphericGassesChart;
            case "carbondioxide":
                return atmosphericGassesChart;
            case "nitrogen":
                return atmosphericGassesChart;
            default:
                return compoundsChart;
        }
    }

    private float GetCompoundAmount(Patch patch, string compoundName)
    {
        return GetCompoundAmount(patch, patch.Biome, compoundName);
    }

    private float GetCompoundAmount(Patch patch, BiomeConditions biome, string compoundName)
    {
        var compound = SimulationParameters.Instance.GetCompound(compoundName);

        switch (compoundName)
        {
            case "sunlight":
                return biome.Compounds[compound].Dissolved * 100;
            case "oxygen":
                return biome.Compounds[compound].Dissolved * 100;
            case "carbondioxide":
                return biome.Compounds[compound].Dissolved * 100;
            case "nitrogen":
                return biome.Compounds[compound].Dissolved * 100;
            case "iron":
                return patch.GetTotalChunkCompoundAmount(compound);
            default:
                return biome.Compounds[compound].Density *
                    biome.Compounds[compound].Amount + patch.GetTotalChunkCompoundAmount(
                        compound);
        }
    }

    // ReSharper disable once RedundantNameQualifier
    private List<KeyValuePair<string, float>> SortBarData(System.Collections.Generic.Dictionary<string, float> bar)
    {
        var comparer = new ATPComparer();

        var result = bar.OrderBy(
                i => i.Key, comparer)
            .ToList();

        return result;
    }

    private class ATPComparer : IComparer<string>
    {
        /// <summary>
        ///   Compares ATP production / consumption items
        /// </summary>
        /// <remarks>
        ///   <para>
        ///     Only works if there aren't duplicate entries of osmoregulation or baseMovement.
        ///   </para>
        /// </remarks>
        public int Compare(string stringA, string stringB)
        {
            if (stringA == "osmoregulation")
            {
                return -1;
            }

            if (stringB == "osmoregulation")
            {
                return 1;
            }

            if (stringA == "baseMovement")
            {
                return -1;
            }

            if (stringB == "baseMovement")
            {
                return 1;
            }

            return string.Compare(stringA, stringB, StringComparison.InvariantCulture);
        }
    }

    private class PendingAutoEvoPrediction
    {
        public AutoEvoRun AutoEvoRun;
        public Species PlayerSpeciesOriginal;
        public Species PlayerSpeciesNew;

        public bool Finished => AutoEvoRun.Finished;
    }
}<|MERGE_RESOLUTION|>--- conflicted
+++ resolved
@@ -219,14 +219,13 @@
     public NodePath CompoundBalancePath;
 
     [Export]
-<<<<<<< HEAD
     public NodePath PatchDetailsPanelPath;
-=======
+
+    [Export]
     public NodePath AutoEvoPredictionExplanationPopupPath;
 
     [Export]
     public NodePath AutoEvoPredictionExplanationLabelPath;
->>>>>>> 0161a4d2
 
     private Compound atp;
     private Compound ammonia;
@@ -377,12 +376,9 @@
 
     private CompoundBalanceDisplay compoundBalance;
 
-<<<<<<< HEAD
     private PatchDetailsPanel patchDetailsPanel;
-=======
     private CustomDialog autoEvoPredictionExplanationPopup;
     private Label autoEvoPredictionExplanationLabel;
->>>>>>> 0161a4d2
 
     [JsonProperty]
     private EditorTab selectedEditorTab = EditorTab.Report;
@@ -518,9 +514,8 @@
         atpProductionBar.IsProduction = true;
         atpConsumptionBar.SelectedType = SegmentedBar.Type.ATP;
 
-<<<<<<< HEAD
         patchDetailsPanel.OnMoveToPatchClicked = MoveToPatchClicked;
-=======
+
         atp = SimulationParameters.Instance.GetCompound("atp");
         ammonia = SimulationParameters.Instance.GetCompound("ammonia");
         carbondioxide = SimulationParameters.Instance.GetCompound("carbondioxide");
@@ -534,7 +529,6 @@
 
         protoplasm = SimulationParameters.Instance.GetOrganelleType("protoplasm");
         nucleus = SimulationParameters.Instance.GetOrganelleType("nucleus");
->>>>>>> 0161a4d2
 
         SetupMicrobePartSelections();
         UpdateMicrobePartSelections();
@@ -1067,11 +1061,11 @@
         editor.RemoveOrganelle(organelleMenu.SelectedOrganelle.Position);
     }
 
-<<<<<<< HEAD
     public void UpdatePatchDetails()
     {
         patchDetailsPanel.UpdateStatisticsPanel();
-=======
+    }
+
     public override void _Notification(int what)
     {
         if (what == NotificationTranslationChanged)
@@ -1079,7 +1073,6 @@
             UpdateAutoEvoPredictionTranslations();
             UpdateAutoEvoPredictionDetailsText();
         }
->>>>>>> 0161a4d2
     }
 
     internal void SetUndoButtonStatus(bool enabled)
