﻿using System;
using System.Collections.Generic;
using System.Globalization;
using System.Linq;
using Godot;
using Newtonsoft.Json;
using Array = Godot.Collections.Array;

/// <summary>
///   Main class managing the microbe editor GUI
/// </summary>
public class MicrobeEditorGUI : Node, ISaveLoadedTracked
{
    // The labels to update are at really long relative paths, so they are set in the Godot editor
    [Export]
    public NodePath MenuPath;

    [Export]
    public NodePath ReportTabButtonPath;

    [Export]
    public NodePath PatchMapButtonPath;

    [Export]
    public NodePath CellEditorButtonPath;

    [Export]
    public NodePath StructureTabButtonPath;

    [Export]
    public NodePath AppearanceTabButtonPath;

    [Export]
    public NodePath StructureTabPath;

    [Export]
    public NodePath ApperanceTabPath;

    [Export]
    public NodePath SizeLabelPath;

    [Export]
    public NodePath OrganismStatisticsPath;

    [Export]
    public NodePath SpeedLabelPath;

    [Export]
    public NodePath HpLabelPath;

    [Export]
    public NodePath GenerationLabelPath;

    [Export]
    public NodePath MutationPointsLabelPath;

    [Export]
    public NodePath MutationPointsBarPath;

    [Export]
    public NodePath MutationPointsSubtractBarPath;

    [Export]
    public NodePath SpeciesNameEditPath;

    [Export]
    public NodePath MembraneColorPickerPath;

    [Export]
    public NodePath MenuButtonPath;

    [Export]
    public NodePath HelpButtonPath;

    [Export]
    public NodePath NewCellButtonPath;

    [Export]
    public NodePath UndoButtonPath;

    [Export]
    public NodePath RedoButtonPath;

    [Export]
    public NodePath FinishButtonPath;

    [Export]
    public NodePath SymmetryButtonPath;

    [Export]
    public NodePath ATPBalanceLabelPath;

    [Export]
    public NodePath ATPProductionLabelPath;

    [Export]
    public NodePath ATPConsumptionLabelPath;

    [Export]
    public NodePath ATPProductionBarPath;

    [Export]
    public NodePath ATPConsumptionBarPath;

    [Export]
    public NodePath TimeIndicatorPath;

    [Export]
    public NodePath PhysicalConditionsIconLegendPath;

    [Export]
    public NodePath TemperatureChartPath;

    [Export]
    public NodePath SunlightChartPath;

    [Export]
    public NodePath AtmosphericGassesChartPath;

    [Export]
    public NodePath CompoundsChartPath;

    [Export]
    public NodePath SpeciesPopulationChartPath;

    [Export]
    public NodePath GlucoseReductionLabelPath;

    [Export]
    public NodePath AutoEvoLabelPath;

    [Export]
    public NodePath ExternalEffectsLabelPath;

    [Export]
    public NodePath MapDrawerPath;

    [Export]
    public NodePath PatchNothingSelectedPath;

    [Export]
    public NodePath PatchDetailsPath;

    [Export]
    public NodePath PatchNamePath;

    [Export]
    public NodePath ReportTabPatchNamePath;

    [Export]
    public NodePath PatchPlayerHerePath;

    [Export]
    public NodePath PatchBiomePath;

    [Export]
    public NodePath PatchDepthPath;

    [Export]
    public NodePath PatchTemperaturePath;

    [Export]
    public NodePath PatchPressurePath;

    [Export]
    public NodePath PatchLightPath;

    [Export]
    public NodePath PatchOxygenPath;

    [Export]
    public NodePath PatchNitrogenPath;

    [Export]
    public NodePath PatchCO2Path;

    [Export]
    public NodePath PatchHydrogenSulfidePath;

    [Export]
    public NodePath PatchAmmoniaPath;

    [Export]
    public NodePath PatchGlucosePath;

    [Export]
    public NodePath PatchPhosphatePath;

    [Export]
    public NodePath PatchIronPath;

    [Export]
    public NodePath SpeciesCollapsibleBoxPath;

    [Export]
    public NodePath MoveToPatchButtonPath;

    [Export]
    public NodePath PatchTemperatureSituationPath;

    [Export]
    public NodePath PatchLightSituationPath;

    [Export]
    public NodePath PatchHydrogenSulfideSituationPath;

    [Export]
    public NodePath PatchGlucoseSituationPath;

    [Export]
    public NodePath PatchIronSituationPath;

    [Export]
    public NodePath PatchAmmoniaSituationPath;

    [Export]
    public NodePath PatchPhosphateSituationPath;

    [Export]
    public NodePath SpeedIndicatorPath;

    [Export]
    public NodePath HpIndicatorPath;

    [Export]
    public NodePath SizeIndicatorPath;

    [Export]
    public NodePath RigiditySliderPath;

    [Export]
    public NodePath NegativeAtpPopupPath;

    [Export]
    public NodePath IslandErrorPath;

    [Export]
    public NodePath SymmetryIconPath;

    [Export]
    public NodePath CompoundBalancePath;

    private readonly Compound atp = SimulationParameters.Instance.GetCompound("atp");
    private readonly Compound ammonia = SimulationParameters.Instance.GetCompound("ammonia");
    private readonly Compound carbondioxide = SimulationParameters.Instance.GetCompound("carbondioxide");
    private readonly Compound glucose = SimulationParameters.Instance.GetCompound("glucose");
    private readonly Compound hydrogensulfide = SimulationParameters.Instance.GetCompound("hydrogensulfide");
    private readonly Compound iron = SimulationParameters.Instance.GetCompound("iron");
    private readonly Compound nitrogen = SimulationParameters.Instance.GetCompound("nitrogen");
    private readonly Compound oxygen = SimulationParameters.Instance.GetCompound("oxygen");
    private readonly Compound phosphates = SimulationParameters.Instance.GetCompound("phosphates");
    private readonly Compound sunlight = SimulationParameters.Instance.GetCompound("sunlight");

    private readonly OrganelleDefinition protoplasm = SimulationParameters.Instance.GetOrganelleType("protoplasm");

    private readonly List<ToolTipCallbackData> tooltipCallbacks = new List<ToolTipCallbackData>();
    private readonly List<ToolTipCallbackData> processesTooltipCallbacks = new List<ToolTipCallbackData>();

    private EnergyBalanceInfo energyBalanceInfo;

    [JsonProperty]
    private float initialCellSpeed;

    [JsonProperty]
    private int initialCellSize;

    [JsonProperty]
    private float initialCellHp;

    private MicrobeEditor editor;

    private Array organelleSelectionElements;
    private Array membraneSelectionElements;

    private PauseMenu menu;

    // Editor tab selector buttons
    private Button reportTabButton;
    private Button patchMapButton;
    private Button cellEditorButton;

    // Selection menu tab selector buttons
    private Button structureTabButton;
    private Button appearanceTabButton;

    private PanelContainer structureTab;
    private PanelContainer appearanceTab;

    private Label sizeLabel;
    private Label speedLabel;
    private Label hpLabel;
    private Label generationLabel;

    private Label mutationPointsLabel;
    private ProgressBar mutationPointsBar;
    private ProgressBar mutationPointsSubtractBar;

    private Slider rigiditySlider;
    private ColorPicker membraneColorPicker;

    private TextureButton undoButton;
    private TextureButton redoButton;
    private TextureButton newCellButton;
    private LineEdit speciesNameEdit;

    private Button finishButton;

    // ReSharper disable once NotAccessedField.Local
    private TextureButton symmetryButton;
    private TextureRect symmetryIcon;

    private Label atpBalanceLabel;
    private Label atpProductionLabel;
    private Label atpConsumptionLabel;
    private SegmentedBar atpProductionBar;
    private SegmentedBar atpConsumptionBar;

    private Label timeIndicator;
    private Label glucoseReductionLabel;
    private Label autoEvoLabel;
    private Label externalEffectsLabel;
    private Label reportTabPatchNameLabel;

    private HBoxContainer physicalConditionsIconLegends;
    private LineChart temperatureChart;
    private LineChart sunlightChart;
    private LineChart atmosphericGassesChart;
    private LineChart compoundsChart;
    private LineChart speciesPopulationChart;

    private PatchMapDrawer mapDrawer;
    private Control patchNothingSelected;
    private Control patchDetails;
    private Control patchPlayerHere;
    private Label patchName;
    private Label patchBiome;
    private Label patchDepth;
    private Label patchTemperature;
    private Label patchPressure;
    private Label patchLight;
    private Label patchOxygen;
    private Label patchNitrogen;
    private Label patchCO2;
    private Label patchHydrogenSulfide;
    private Label patchAmmonia;
    private Label patchGlucose;
    private Label patchPhosphate;
    private Label patchIron;
    private CollapsibleList speciesListBox;
    private Button moveToPatchButton;

    private TextureRect patchTemperatureSituation;
    private TextureRect patchLightSituation;
    private TextureRect patchHydrogenSulfideSituation;
    private TextureRect patchGlucoseSituation;
    private TextureRect patchIronSituation;
    private TextureRect patchAmmoniaSituation;
    private TextureRect patchPhosphateSituation;

    private TextureRect speedIndicator;
    private TextureRect hpIndicator;
    private TextureRect sizeIndicator;

    private Texture symmetryIconDefault;
    private Texture symmetryIcon2x;
    private Texture symmetryIcon4x;
    private Texture symmetryIcon6x;
    private Texture increaseIcon;
    private Texture decreaseIcon;
    private AudioStream unableToPlaceHexSound;
    private Texture temperatureIcon;

    private ConfirmationDialog negativeAtpPopup;
    private AcceptDialog islandPopup;

    private TextureButton menuButton;
    private TextureButton helpButton;

    private CompoundBalanceDisplay compoundBalance;

    [JsonProperty]
    private EditorTab selectedEditorTab = EditorTab.Report;

    [JsonProperty]
    private SelectionMenuTab selectedSelectionMenuTab = SelectionMenuTab.Structure;

    private MicrobeEditor.MicrobeSymmetry symmetry = MicrobeEditor.MicrobeSymmetry.None;

    public enum EditorTab
    {
        Report,
        PatchMap,
        CellEditor,
    }

    public enum SelectionMenuTab
    {
        Structure,
        Appearance,
        Behaviour,
    }

    public bool IsLoadedFromSave { get; set; }

    public override void _Ready()
    {
        organelleSelectionElements = GetTree().GetNodesInGroup("OrganelleSelectionElement");
        membraneSelectionElements = GetTree().GetNodesInGroup("MembraneSelectionElement");

        reportTabButton = GetNode<Button>(ReportTabButtonPath);
        patchMapButton = GetNode<Button>(PatchMapButtonPath);
        cellEditorButton = GetNode<Button>(CellEditorButtonPath);

        structureTab = GetNode<PanelContainer>(StructureTabPath);
        structureTabButton = GetNode<Button>(StructureTabButtonPath);

        appearanceTab = GetNode<PanelContainer>(ApperanceTabPath);
        appearanceTabButton = GetNode<Button>(AppearanceTabButtonPath);

        sizeLabel = GetNode<Label>(SizeLabelPath);
        speedLabel = GetNode<Label>(SpeedLabelPath);
        hpLabel = GetNode<Label>(HpLabelPath);
        generationLabel = GetNode<Label>(GenerationLabelPath);

        mutationPointsLabel = GetNode<Label>(MutationPointsLabelPath);
        mutationPointsBar = GetNode<ProgressBar>(MutationPointsBarPath);
        mutationPointsSubtractBar = GetNode<ProgressBar>(MutationPointsSubtractBarPath);

        rigiditySlider = GetNode<Slider>(RigiditySliderPath);
        membraneColorPicker = GetNode<ColorPicker>(MembraneColorPickerPath);

        menuButton = GetNode<TextureButton>(MenuButtonPath);
        helpButton = GetNode<TextureButton>(HelpButtonPath);
        undoButton = GetNode<TextureButton>(UndoButtonPath);
        redoButton = GetNode<TextureButton>(RedoButtonPath);
        symmetryButton = GetNode<TextureButton>(SymmetryButtonPath);
        newCellButton = GetNode<TextureButton>(NewCellButtonPath);
        speciesNameEdit = GetNode<LineEdit>(SpeciesNameEditPath);
        finishButton = GetNode<Button>(FinishButtonPath);

        atpBalanceLabel = GetNode<Label>(ATPBalanceLabelPath);
        atpProductionLabel = GetNode<Label>(ATPProductionLabelPath);
        atpConsumptionLabel = GetNode<Label>(ATPConsumptionLabelPath);
        atpProductionBar = GetNode<SegmentedBar>(ATPProductionBarPath);
        atpConsumptionBar = GetNode<SegmentedBar>(ATPConsumptionBarPath);

        reportTabPatchNameLabel = GetNode<Label>(ReportTabPatchNamePath);
        timeIndicator = GetNode<Label>(TimeIndicatorPath);
        glucoseReductionLabel = GetNode<Label>(GlucoseReductionLabelPath);
        autoEvoLabel = GetNode<Label>(AutoEvoLabelPath);
        externalEffectsLabel = GetNode<Label>(ExternalEffectsLabelPath);
        mapDrawer = GetNode<PatchMapDrawer>(MapDrawerPath);
        patchNothingSelected = GetNode<Control>(PatchNothingSelectedPath);
        patchDetails = GetNode<Control>(PatchDetailsPath);
        patchName = GetNode<Label>(PatchNamePath);
        patchPlayerHere = GetNode<Control>(PatchPlayerHerePath);
        patchBiome = GetNode<Label>(PatchBiomePath);
        patchDepth = GetNode<Label>(PatchDepthPath);
        patchTemperature = GetNode<Label>(PatchTemperaturePath);
        patchPressure = GetNode<Label>(PatchPressurePath);
        patchLight = GetNode<Label>(PatchLightPath);
        patchOxygen = GetNode<Label>(PatchOxygenPath);
        patchNitrogen = GetNode<Label>(PatchNitrogenPath);
        patchCO2 = GetNode<Label>(PatchCO2Path);
        patchHydrogenSulfide = GetNode<Label>(PatchHydrogenSulfidePath);
        patchAmmonia = GetNode<Label>(PatchAmmoniaPath);
        patchGlucose = GetNode<Label>(PatchGlucosePath);
        patchPhosphate = GetNode<Label>(PatchPhosphatePath);
        patchIron = GetNode<Label>(PatchIronPath);
        speciesListBox = GetNode<CollapsibleList>(SpeciesCollapsibleBoxPath);
        moveToPatchButton = GetNode<Button>(MoveToPatchButtonPath);
        symmetryIcon = GetNode<TextureRect>(SymmetryIconPath);

        physicalConditionsIconLegends = GetNode<HBoxContainer>(PhysicalConditionsIconLegendPath);
        temperatureChart = GetNode<LineChart>(TemperatureChartPath);
        sunlightChart = GetNode<LineChart>(SunlightChartPath);
        atmosphericGassesChart = GetNode<LineChart>(AtmosphericGassesChartPath);
        compoundsChart = GetNode<LineChart>(CompoundsChartPath);
        speciesPopulationChart = GetNode<LineChart>(SpeciesPopulationChartPath);

        patchTemperatureSituation = GetNode<TextureRect>(PatchTemperatureSituationPath);
        patchLightSituation = GetNode<TextureRect>(PatchLightSituationPath);
        patchHydrogenSulfideSituation = GetNode<TextureRect>(PatchHydrogenSulfideSituationPath);
        patchGlucoseSituation = GetNode<TextureRect>(PatchGlucoseSituationPath);
        patchIronSituation = GetNode<TextureRect>(PatchIronSituationPath);
        patchAmmoniaSituation = GetNode<TextureRect>(PatchAmmoniaSituationPath);
        patchPhosphateSituation = GetNode<TextureRect>(PatchPhosphateSituationPath);

        speedIndicator = GetNode<TextureRect>(SpeedIndicatorPath);
        hpIndicator = GetNode<TextureRect>(HpIndicatorPath);
        sizeIndicator = GetNode<TextureRect>(SizeIndicatorPath);

        symmetryIconDefault = GD.Load<Texture>("res://assets/textures/gui/bevel/1xSymmetry.png");
        symmetryIcon2x = GD.Load<Texture>("res://assets/textures/gui/bevel/2xSymmetry.png");
        symmetryIcon4x = GD.Load<Texture>("res://assets/textures/gui/bevel/4xSymmetry.png");
        symmetryIcon6x = GD.Load<Texture>("res://assets/textures/gui/bevel/6xSymmetry.png");
        increaseIcon = GD.Load<Texture>("res://assets/textures/gui/bevel/increase.png");
        decreaseIcon = GD.Load<Texture>("res://assets/textures/gui/bevel/decrease.png");
        unableToPlaceHexSound = GD.Load<AudioStream>("res://assets/sounds/soundeffects/gui/click_place_blocked.ogg");
        temperatureIcon = GD.Load<Texture>("res://assets/textures/gui/bevel/Temperature.png");

        negativeAtpPopup = GetNode<ConfirmationDialog>(NegativeAtpPopupPath);
        islandPopup = GetNode<AcceptDialog>(IslandErrorPath);

        compoundBalance = GetNode<CompoundBalanceDisplay>(CompoundBalancePath);

        menu = GetNode<PauseMenu>(MenuPath);

        mapDrawer.OnSelectedPatchChanged = drawer => { UpdateShownPatchDetails(); };

        atpProductionBar.SelectedType = SegmentedBar.Type.ATP;
        atpProductionBar.IsProduction = true;
        atpConsumptionBar.SelectedType = SegmentedBar.Type.ATP;

        RegisterTooltips();
    }

    public void Init(MicrobeEditor editor)
    {
        this.editor = editor ?? throw new ArgumentNullException(nameof(editor));

        // Set the right tabs if they aren't the defaults
        ApplyEditorTab();
        ApplySelectionMenuTab();

        // Fade out for that smooth satisfying transition
        TransitionManager.Instance.AddScreenFade(ScreenFade.FadeType.FadeOut, 0.5f);
        TransitionManager.Instance.StartTransitions(editor, nameof(MicrobeEditor.OnFinishTransitioning));
    }

    public override void _Process(float delta)
    {
        // Update mutation points
        float possibleMutationPoints = editor.FreeBuilding ?
            Constants.BASE_MUTATION_POINTS :
            editor.MutationPoints - editor.CurrentOrganelleCost;

        mutationPointsBar.MaxValue = Constants.BASE_MUTATION_POINTS;
        mutationPointsBar.Value = Mathf.Lerp((float)mutationPointsBar.Value, possibleMutationPoints, 0.2f);
        mutationPointsSubtractBar.MaxValue = Constants.BASE_MUTATION_POINTS;
        mutationPointsSubtractBar.Value = Mathf.Lerp(
            (float)mutationPointsSubtractBar.Value, editor.MutationPoints, 0.4f);

        if (editor.FreeBuilding)
        {
            mutationPointsLabel.Text = TranslationServer.Translate("FREEBUILDING");
        }
        else
        {
            if (possibleMutationPoints != editor.MutationPoints && editor.MutationPoints > 0)
            {
                mutationPointsLabel.Text =
                    $"({editor.MutationPoints:F0} -> {possibleMutationPoints:F0})" +
                    $" / {Constants.BASE_MUTATION_POINTS:F0}";
            }
            else
            {
                mutationPointsLabel.Text =
                    $"{editor.MutationPoints:F0} / {Constants.BASE_MUTATION_POINTS:F0}";
            }
        }

        if (possibleMutationPoints < 0)
        {
            mutationPointsSubtractBar.SelfModulate = new Color(0.72f, 0.19f, 0.19f);
        }
        else
        {
            mutationPointsSubtractBar.SelfModulate = new Color(0.72f, 0.72f, 0.72f);
        }
    }

    public void SetMap(PatchMap map)
    {
        mapDrawer.Map = map;
    }

    public void UpdatePlayerPatch(Patch patch)
    {
        if (patch == null)
        {
            mapDrawer.PlayerPatch = editor.CurrentPatch;
        }
        else
        {
            mapDrawer.PlayerPatch = patch;
        }

        // Just in case this didn't get called already. Note that this may result in duplicate calls here
        UpdateShownPatchDetails();
    }

    public void UpdateGlucoseReduction(float value)
    {
        var percentage = value * 100 + "%";

        // The amount of glucose has been reduced to {0} of the previous amount.
        glucoseReductionLabel.Text =
            string.Format(CultureInfo.CurrentCulture,
                TranslationServer.Translate("THE_AMOUNT_OF_GLUCOSE_HAS_BEEN_REDUCED"),
                percentage);
    }

    public void UpdateTimeIndicator(double value)
    {
        timeIndicator.Text = string.Format(CultureInfo.CurrentCulture, "{0:#,##0,,}", value) + " "
            + TranslationServer.Translate("MEGA_YEARS");

        ToolTipManager.Instance.GetToolTip("timeIndicator", "editor").Description = string.Format(
                CultureInfo.CurrentCulture, "{0:#,#}", editor.CurrentGame.GameWorld.TotalPassedTime) + " "
            + TranslationServer.Translate("YEARS");
    }

    public void SetInitialCellStats()
    {
        initialCellSpeed = editor.CalculateSpeed();
        initialCellHp = editor.CalculateHitpoints();
        initialCellSize = editor.MicrobeHexSize;
    }

    public void UpdateSize(int size)
    {
        sizeLabel.Text = size.ToString(CultureInfo.CurrentCulture);

        UpdateCellStatsIndicators();
    }

    public void UpdateGeneration(int generation)
    {
        generationLabel.Text = generation.ToString(CultureInfo.CurrentCulture);
    }

    public void UpdateSpeed(float speed)
    {
        speedLabel.Text = string.Format(CultureInfo.CurrentCulture, "{0:F1}", speed);

        UpdateCellStatsIndicators();
    }

    public void UpdateHitpoints(float hp)
    {
        hpLabel.Text = hp.ToString(CultureInfo.CurrentCulture);

        UpdateCellStatsIndicators();
    }

    public void UpdateEnergyBalance(EnergyBalanceInfo energyBalance)
    {
        energyBalanceInfo = energyBalance;

        if (energyBalance.FinalBalance > 0)
        {
            atpBalanceLabel.Text = TranslationServer.Translate("ATP_PRODUCTION");
            atpBalanceLabel.AddColorOverride("font_color", new Color(1.0f, 1.0f, 1.0f));
        }
        else
        {
            atpBalanceLabel.Text = TranslationServer.Translate("ATP_PRODUCTION") + " - " +
                TranslationServer.Translate("ATP_PRODUCTION_TOO_LOW");
            atpBalanceLabel.AddColorOverride("font_color", new Color(1.0f, 0.2f, 0.2f));
        }

        atpProductionLabel.Text = string.Format(CultureInfo.CurrentCulture, "{0:F1}", energyBalance.TotalProduction);
        atpConsumptionLabel.Text = string.Format(CultureInfo.CurrentCulture, "{0:F1}", energyBalance.TotalConsumption);

        float maxValue = Math.Max(energyBalance.TotalConsumption, energyBalance.TotalProduction);
        atpProductionBar.MaxValue = maxValue;
        atpConsumptionBar.MaxValue = maxValue;

        atpProductionBar.UpdateAndMoveBars(SortBarData(energyBalance.Production));
        atpConsumptionBar.UpdateAndMoveBars(SortBarData(energyBalance.Consumption));

        UpdateEnergyBalanceToolTips(energyBalance);
    }

    public void UpdateEnergyBalanceToolTips(EnergyBalanceInfo energyBalance)
    {
        // Clear previous callbacks
        processesTooltipCallbacks.Clear();

        foreach (var subBar in atpProductionBar.SubBars)
        {
            var tooltip = ToolTipManager.Instance.GetToolTip(subBar.Name, "processesProduction");

            subBar.RegisterToolTipForControl(tooltip, processesTooltipCallbacks);

            tooltip.Description =
                $"{SimulationParameters.Instance.GetOrganelleType(subBar.Name).Name}: " +
                $"+{energyBalance.Production[subBar.Name]} ATP";
        }

        foreach (var subBar in atpConsumptionBar.SubBars)
        {
            var tooltip = ToolTipManager.Instance.GetToolTip(subBar.Name, "processesConsumption");

            subBar.RegisterToolTipForControl(tooltip, processesTooltipCallbacks);

            string displayName;

            switch (subBar.Name)
            {
                case "osmoregulation":
                {
                    displayName = TranslationServer.Translate("OSMOREGULATION");
                    break;
                }

                case "baseMovement":
                {
                    displayName = TranslationServer.Translate("BASE_MOVEMENT");
                    break;
                }

                default:
                {
                    displayName = SimulationParameters.Instance.GetOrganelleType(subBar.Name).Name;
                    break;
                }
            }

            tooltip.Description = $"{displayName}: -{energyBalance.Consumption[subBar.Name]} ATP";
        }
    }

    // Disable this because the cleanup and inspections disagree
    // ReSharper disable once RedundantNameQualifier
    /// <summary>
    ///   Updates the organelle efficiencies in tooltips.
    /// </summary>
    public void UpdateOrganelleEfficiencies(
        System.Collections.Generic.Dictionary<string, OrganelleEfficiency> organelleEfficiency)
    {
        foreach (var organelle in organelleEfficiency.Keys)
        {
            if (organelle == protoplasm.InternalName)
                continue;

            var tooltip = (SelectionMenuToolTip)ToolTipManager.Instance.GetToolTip(
                SimulationParameters.Instance.GetOrganelleType(organelle).InternalName, "organelleSelection");

            tooltip?.WriteOrganelleProcessList(organelleEfficiency[organelle].Processes);
        }
    }

    // Disable this because the cleanup and inspections disagree
    // ReSharper disable once RedundantNameQualifier
    public void UpdateCompoundBalances(System.Collections.Generic.Dictionary<Compound, CompoundBalance> balances)
    {
        compoundBalance.UpdateBalances(balances);
    }

    public void UpdateReportTabStatistics(Patch patch)
    {
        temperatureChart.ClearDataSets();
        sunlightChart.ClearDataSets();
        atmosphericGassesChart.ClearDataSets();
        compoundsChart.ClearDataSets();
        speciesPopulationChart.ClearDataSets();

        // Initialize datasets
        var temperatureData = new LineChartData
        {
            IconTexture = temperatureIcon,
            DataColour = new Color(0.67f, 1, 0.24f),
        };

        temperatureChart.AddDataSet(TranslationServer.Translate("TEMPERATURE"), temperatureData);

        foreach (var snapshot in patch.History)
        {
            foreach (var entry in snapshot.Biome.Compounds)
            {
                var dataset = new LineChartData
                {
                    IconTexture = GUICommon.Instance.GetCompoundIcon(entry.Key.InternalName),
                    DataColour = entry.Key.Colour,
                };

                GetChartForCompound(entry.Key.InternalName)?.AddDataSet(entry.Key.Name, dataset);
            }

            foreach (var entry in snapshot.SpeciesInPatch)
            {
                var dataset = new LineChartData { DataColour = entry.Key.Colour };
                speciesPopulationChart.AddDataSet(entry.Key.FormattedName, dataset);
            }
        }

        // Populate charts with datas from patch history
        foreach (var snapshot in patch.History)
        {
            temperatureData.AddPoint(new DataPoint
            {
                Value = new Vector2((float)snapshot.TimePeriod, snapshot.Biome.AverageTemperature),
                MarkerColour = temperatureData.DataColour,
            });

            foreach (var entry in snapshot.Biome.Compounds)
            {
                var dataset = GetChartForCompound(entry.Key.InternalName)?.GetDataSet(entry.Key.Name);

                if (dataset == null)
                    continue;

                var dataPoint = new DataPoint
                {
                    Value = new Vector2((float)snapshot.TimePeriod, GetCompoundAmount(patch, entry.Key.InternalName)),
                    MarkerColour = dataset.DataColour,
                };

                dataset.AddPoint(dataPoint);
            }

            foreach (var entry in snapshot.SpeciesInPatch)
            {
                var dataset = speciesPopulationChart.GetDataSet(entry.Key.FormattedName);

                var extinctInPatch = entry.Value <= 0;

                // Clamp population number so it doesn't go into the negatives
                var population = extinctInPatch ? 0 : entry.Value;

                var dataPoint = new DataPoint
                {
                    Value = new Vector2((float)snapshot.TimePeriod, population),
                    Size = extinctInPatch ? 12 : 7,
                    IconType = extinctInPatch ? DataPoint.MarkerIcon.Cross : DataPoint.MarkerIcon.Circle,
                    MarkerColour = dataset.DataColour,
                };

                dataset.AddPoint(dataPoint);
            }
        }

        sunlightChart.Plot(TranslationServer.Translate("YEARS"), "% lx", 5);
        temperatureChart.Plot(TranslationServer.Translate("YEARS"), "°C", 5);
        atmosphericGassesChart.Plot(
            TranslationServer.Translate("YEARS"), "%", 5, TranslationServer.Translate("ATMOSPHERIC_GASSES"));
        speciesPopulationChart.Plot(
            TranslationServer.Translate("YEARS"), string.Empty, 5, TranslationServer.Translate("SPECIES_LIST"),
            editor.CurrentGame.GameWorld.PlayerSpecies.FormattedName);
        compoundsChart.Plot(
            TranslationServer.Translate("YEARS"), "%", 5, TranslationServer.Translate("COMPOUNDS"));

        OnPhysicalConditionsChartLegendPressed("temperature");
    }

    public void SetMembraneTooltips(MembraneType referenceMembrane)
    {
        // Pass in a membrane that the values are taken as relative to
        foreach (var membraneType in SimulationParameters.Instance.GetAllMembranes())
        {
            var tooltip = (SelectionMenuToolTip)ToolTipManager.Instance.GetToolTip(
                membraneType.InternalName, "membraneSelection");

            tooltip?.WriteMembraneModifierList(referenceMembrane, membraneType);
        }
    }

    /// <summary>
    ///   Updates the fluidity / rigidity slider tooltip
    /// </summary>
    public void SetRigiditySliderTooltip(int rigidity)
    {
        float convertedRigidity = rigidity / Constants.MEMBRANE_RIGIDITY_SLIDER_TO_VALUE_RATIO;

        var rigidityTooltip = (SelectionMenuToolTip)ToolTipManager.Instance.GetToolTip("rigiditySlider", "editor");

        var healthModifier = rigidityTooltip.GetModifierInfo("health");
        var mobilityModifier = rigidityTooltip.GetModifierInfo("mobility");

        float healthChange = convertedRigidity * Constants.MEMBRANE_RIGIDITY_HITPOINTS_MODIFIER;
        float mobilityChange = -1 * convertedRigidity * Constants.MEMBRANE_RIGIDITY_MOBILITY_MODIFIER;

        healthModifier.ModifierValue = ((healthChange > 0) ? "+" : string.Empty)
            + healthChange.ToString("F2", CultureInfo.CurrentCulture);

        mobilityModifier.ModifierValue = ((mobilityChange > 0) ? "+" : string.Empty)
            + mobilityChange.ToString("F2", CultureInfo.CurrentCulture);

        healthModifier.AdjustValueColor(healthChange);
        mobilityModifier.AdjustValueColor(mobilityChange);
    }

    public void UpdateAutoEvoResults(string results, string external)
    {
        autoEvoLabel.Text = results;
        externalEffectsLabel.Text = external;
    }

    public void UpdateReportTabPatchName(string patch)
    {
        reportTabPatchNameLabel.Text = patch;
    }

    /// <summary>
    ///   Called once when the mouse enters the editor GUI.
    /// </summary>
    internal void OnMouseEnter()
    {
        editor.ShowHover = false;
    }

    /// <summary>
    ///   Called when the mouse is no longer hovering the editor GUI.
    /// </summary>
    internal void OnMouseExit()
    {
        editor.ShowHover = selectedEditorTab == EditorTab.CellEditor;
    }

    internal void SetUndoButtonStatus(bool enabled)
    {
        undoButton.Disabled = !enabled;
    }

    internal void SetRedoButtonStatus(bool enabled)
    {
        redoButton.Disabled = !enabled;
    }

    internal void NotifyFreebuild(bool freebuilding)
    {
        if (freebuilding)
        {
            newCellButton.Disabled = false;
        }
        else
        {
            newCellButton.Disabled = true;
        }
    }

    internal void OnNewCellClicked()
    {
        GUICommon.Instance.PlayButtonPressSound();

        editor.CreateNewMicrobe();
    }

    internal void OnInvalidHexLocationSelected()
    {
        if (selectedEditorTab != EditorTab.CellEditor)
            return;

        GUICommon.Instance.PlayCustomSound(unableToPlaceHexSound);
    }

    internal void OnInsufficientMp()
    {
        if (selectedEditorTab != EditorTab.CellEditor)
            return;

        var animationPlayer = mutationPointsBar.GetNode<AnimationPlayer>("FlashAnimation");
        animationPlayer.Play("FlashBar");
<<<<<<< HEAD
        GUICommon.Instance.PlayCustomSound(unableToPlaceHexSound);
=======

        GUICommon.Instance.PlayCustomSound(UnableToPlaceHexSound);
>>>>>>> 1d7a78bc
    }

    /// <summary>
    ///   Lock / unlock the organelles  that need a nuclues
    /// </summary>
    /// <remarks>
    ///   <para>
    ///     TODO: rename to something more sensible
    ///     and maybe also improve how this is implemented
    ///     to be not cluttered
    ///   </para>
    /// </remarks>
    internal void UpdateGuiButtonStatus(bool hasNucleus)
    {
        foreach (Control organelleItem in organelleSelectionElements)
        {
            SetOrganelleButtonStatus(organelleItem, hasNucleus);
        }
    }

    internal void OnOrganelleToPlaceSelected(string organelle)
    {
        editor.ActiveActionName = organelle;

        // Make all buttons unselected except the one that is now selected
        foreach (Control element in organelleSelectionElements)
        {
            var button = element.GetNode<Button>("VBoxContainer/Button");
            var icon = button.GetNode<TextureRect>("Icon");

            if (element.Name == organelle)
            {
                if (!button.Pressed)
                    button.Pressed = true;

                icon.Modulate = new Color(0, 0, 0);
            }
            else
            {
                icon.Modulate = new Color(1, 1, 1);
            }
        }

        GD.Print("Editor action is now: " + editor.ActiveActionName);
    }

    internal void OnFinishEditingClicked()
    {
        GUICommon.Instance.PlayButtonPressSound();

        // Show warning popup if trying to exit with negative atp production
        if (energyBalanceInfo.TotalProduction < energyBalanceInfo.TotalConsumptionStationary)
        {
            negativeAtpPopup.PopupCenteredMinsize();
            return;
        }

        // Can't exit the editor with disconnected organelles
        if (editor.HasIslands)
        {
            islandPopup.PopupCenteredMinsize();
            return;
        }

        // To prevent being clicked twice
        finishButton.MouseFilter = Control.MouseFilterEnum.Ignore;

        TransitionManager.Instance.AddScreenFade(ScreenFade.FadeType.FadeIn, 0.4f, false);
        TransitionManager.Instance.StartTransitions(editor, nameof(MicrobeEditor.OnFinishEditing));
    }

    internal void ConfirmFinishEditingPressed()
    {
        GUICommon.Instance.PlayButtonPressSound();

        TransitionManager.Instance.AddScreenFade(ScreenFade.FadeType.FadeIn, 0.4f, false);
        TransitionManager.Instance.StartTransitions(editor, nameof(MicrobeEditor.OnFinishEditing));
    }

    internal void OnSymmetryClicked()
    {
        GUICommon.Instance.PlayButtonPressSound();

        if (symmetry == MicrobeEditor.MicrobeSymmetry.SixWaySymmetry)
        {
            ResetSymmetryButton();
        }
        else if (symmetry == MicrobeEditor.MicrobeSymmetry.None)
        {
            symmetry = MicrobeEditor.MicrobeSymmetry.XAxisSymmetry;
        }
        else if (symmetry == MicrobeEditor.MicrobeSymmetry.XAxisSymmetry)
        {
            symmetry = MicrobeEditor.MicrobeSymmetry.FourWaySymmetry;
        }
        else if (symmetry == MicrobeEditor.MicrobeSymmetry.FourWaySymmetry)
        {
            symmetry = MicrobeEditor.MicrobeSymmetry.SixWaySymmetry;
        }

        editor.Symmetry = symmetry;
        UpdateSymmetryIcon();
    }

    internal void OnSymmetryHold()
    {
        symmetryIcon.Modulate = new Color(0, 0, 0);
    }

    internal void OnSymmetryReleased()
    {
        symmetryIcon.Modulate = new Color(1, 1, 1);
    }

    internal void ResetSymmetryButton()
    {
        symmetryIcon.Texture = symmetryIconDefault;
        symmetry = 0;
    }

    internal void SetSymmetry(MicrobeEditor.MicrobeSymmetry newSymmetry)
    {
        symmetry = newSymmetry;
        editor.Symmetry = newSymmetry;

        UpdateSymmetryIcon();
    }

    internal void HelpButtonPressed()
    {
        GUICommon.Instance.PlayButtonPressSound();

        OpenMenu();
        menu.ShowHelpScreen();
    }

    internal void OnMembraneSelected(string membrane)
    {
        editor.SetMembrane(membrane);
    }

    internal void SetSpeciesInfo(string name, MembraneType membrane, Color colour,
        float rigidity)
    {
        speciesNameEdit.Text = name;
        membraneColorPicker.Color = colour;

        // Callback is manually called because the function isn't called automatically here
        OnSpeciesNameTextChanged(name);

        UpdateMembraneButtons(membrane.InternalName);
        SetMembraneTooltips(membrane);

        UpdateRigiditySlider((int)Math.Round(rigidity * Constants.MEMBRANE_RIGIDITY_SLIDER_TO_VALUE_RATIO),
            editor.MutationPoints);
    }

    internal void UpdateMembraneButtons(string membrane)
    {
        // Updates the GUI buttons based on current membrane
        foreach (Control element in membraneSelectionElements)
        {
            var button = element.GetNode<Button>("VBoxContainer/Button");
            var icon = button.GetNode<TextureRect>("Icon");

            // This is required so that the button press state won't be
            // updated incorrectly when we don't have enough MP to change the membrane
            button.Pressed = false;

            if (element.Name == membrane)
            {
                if (!button.Pressed)
                    button.Pressed = true;

                icon.Modulate = new Color(0, 0, 0);
            }
            else
            {
                icon.Modulate = new Color(1, 1, 1);
            }
        }
    }

    internal void UpdateRigiditySlider(int value, int mutationPoints)
    {
        if (mutationPoints >= Constants.MEMBRANE_RIGIDITY_COST_PER_STEP)
        {
            rigiditySlider.Editable = true;
        }
        else
        {
            rigiditySlider.Editable = false;
        }

        rigiditySlider.Value = value;
        SetRigiditySliderTooltip(value);
    }

    internal void SendUndoToTutorial(TutorialState tutorial)
    {
        if (tutorial.EditorUndoTutorial == null)
            return;

        tutorial.EditorUndoTutorial.EditorUndoButtonControl = undoButton;
    }

    private static void SetOrganelleButtonStatus(Control organelleItem, bool nucleus)
    {
        var button = organelleItem.GetNode<Button>("VBoxContainer/Button");

        if (organelleItem.Name == "nucleus")
        {
            button.Disabled = nucleus;
        }
        else if (organelleItem.Name == "mitochondrion")
        {
            button.Disabled = !nucleus;
        }
        else if (organelleItem.Name == "chloroplast")
        {
            button.Disabled = !nucleus;
        }
        else if (organelleItem.Name == "chemoplast")
        {
            button.Disabled = !nucleus;
        }
        else if (organelleItem.Name == "nitrogenfixingplastid")
        {
            button.Disabled = !nucleus;
        }
        else if (organelleItem.Name == "vacuole")
        {
            button.Disabled = !nucleus;
        }
        else if (organelleItem.Name == "oxytoxy")
        {
            button.Disabled = !nucleus;
        }
    }

    private void UpdateSymmetryIcon()
    {
        switch (symmetry)
        {
            case MicrobeEditor.MicrobeSymmetry.None:
                symmetryIcon.Texture = symmetryIconDefault;
                break;
            case MicrobeEditor.MicrobeSymmetry.XAxisSymmetry:
                symmetryIcon.Texture = symmetryIcon2x;
                break;
            case MicrobeEditor.MicrobeSymmetry.FourWaySymmetry:
                symmetryIcon.Texture = symmetryIcon4x;
                break;
            case MicrobeEditor.MicrobeSymmetry.SixWaySymmetry:
                symmetryIcon.Texture = symmetryIcon6x;
                break;
        }
    }

    private void OnRigidityChanged(int value)
    {
        editor.SetRigidity(value);
    }

    private void OnColorChanged(Color color)
    {
        editor.Colour = color;
    }

    private void MoveToPatchClicked()
    {
        var target = mapDrawer.SelectedPatch;

        if (editor.IsPatchMoveValid(target))
            editor.SetPlayerPatch(target);
    }

    private void SetEditorTab(string tab)
    {
        var selection = (EditorTab)Enum.Parse(typeof(EditorTab), tab);

        if (selection == selectedEditorTab)
            return;

        GUICommon.Instance.PlayButtonPressSound();

        selectedEditorTab = selection;

        ApplyEditorTab();

        editor.TutorialState.SendEvent(TutorialEventType.MicrobeEditorTabChanged, new StringEventArgs(tab), this);
    }

    private void ApplyEditorTab()
    {
        // Hide all
        var cellEditor = GetNode<Control>("CellEditor");
        var report = GetNode<Control>("Report");
        var patchMap = GetNode<Control>("PatchMap");

        report.Hide();
        patchMap.Hide();
        cellEditor.Hide();

        // Show selected
        switch (selectedEditorTab)
        {
            case EditorTab.Report:
            {
                report.Show();
                reportTabButton.Pressed = true;
                break;
            }

            case EditorTab.PatchMap:
            {
                patchMap.Show();
                patchMapButton.Pressed = true;
                break;
            }

            case EditorTab.CellEditor:
            {
                cellEditor.Show();
                cellEditorButton.Pressed = true;
                break;
            }

            default:
                throw new Exception("Invalid editor tab");
        }
    }

    private void SetSelectionMenuTab(string tab)
    {
        var selection = (SelectionMenuTab)Enum.Parse(typeof(SelectionMenuTab), tab);

        if (selection == selectedSelectionMenuTab)
            return;

        GUICommon.Instance.PlayButtonPressSound();

        selectedSelectionMenuTab = selection;
        ApplySelectionMenuTab();
    }

    private void ApplySelectionMenuTab()
    {
        // Hide all
        structureTab.Hide();
        appearanceTab.Hide();

        // Show selected
        switch (selectedSelectionMenuTab)
        {
            case SelectionMenuTab.Structure:
            {
                structureTab.Show();
                structureTabButton.Pressed = true;
                break;
            }

            case SelectionMenuTab.Appearance:
            {
                appearanceTab.Show();
                appearanceTabButton.Pressed = true;
                break;
            }

            default:
                throw new Exception("Invalid selection menu tab");
        }
    }

    private void MenuButtonPressed()
    {
        GUICommon.Instance.PlayButtonPressSound();

        OpenMenu();
    }

    private void OpenMenu()
    {
        menu.Show();
        GetTree().Paused = true;
    }

    private void CloseMenu()
    {
        menu.Hide();
        GetTree().Paused = false;
    }

    private void ExitPressed()
    {
        GUICommon.Instance.PlayButtonPressSound();
        GetTree().Quit();
    }

    private void UpdateCellStatsIndicators()
    {
        sizeIndicator.Show();

        if (editor.MicrobeHexSize > initialCellSize)
        {
            sizeIndicator.Texture = increaseIcon;
        }
        else if (editor.MicrobeHexSize < initialCellSize)
        {
            sizeIndicator.Texture = decreaseIcon;
        }
        else
        {
            sizeIndicator.Hide();
        }

        speedIndicator.Show();

        if (editor.CalculateSpeed() > initialCellSpeed)
        {
            speedIndicator.Texture = increaseIcon;
        }
        else if (editor.CalculateSpeed() < initialCellSpeed)
        {
            speedIndicator.Texture = decreaseIcon;
        }
        else
        {
            speedIndicator.Hide();
        }

        hpIndicator.Show();

        if (editor.CalculateHitpoints() > initialCellHp)
        {
            hpIndicator.Texture = increaseIcon;
        }
        else if (editor.CalculateHitpoints() < initialCellHp)
        {
            hpIndicator.Texture = decreaseIcon;
        }
        else
        {
            hpIndicator.Hide();
        }
    }

    /// <remarks>
    ///   TODO: this function should be cleaned up by generalizing the adding
    ///   the increase or decrease icons in order to remove the duplicated
    ///   logic here
    /// </remarks>
    private void UpdateConditionDifferencesBetweenPatches(Patch selectedPatch, Patch currentPatch)
    {
        var nextCompound = selectedPatch.Biome.AverageTemperature;

        if (nextCompound > currentPatch.Biome.AverageTemperature)
        {
            patchTemperatureSituation.Texture = increaseIcon;
        }
        else if (nextCompound < currentPatch.Biome.AverageTemperature)
        {
            patchTemperatureSituation.Texture = decreaseIcon;
        }
        else
        {
            patchTemperatureSituation.Texture = null;
        }

        nextCompound = selectedPatch.Biome.Compounds[sunlight].Dissolved;

        if (nextCompound > currentPatch.Biome.Compounds[sunlight].Dissolved)
        {
            patchLightSituation.Texture = increaseIcon;
        }
        else if (nextCompound < currentPatch.Biome.Compounds[sunlight].Dissolved)
        {
            patchLightSituation.Texture = decreaseIcon;
        }
        else
        {
            patchLightSituation.Texture = null;
        }

        nextCompound = GetCompoundAmount(selectedPatch, hydrogensulfide.InternalName);

        if (nextCompound > GetCompoundAmount(currentPatch, hydrogensulfide.InternalName))
        {
            patchHydrogenSulfideSituation.Texture = increaseIcon;
        }
        else if (nextCompound < GetCompoundAmount(currentPatch, hydrogensulfide.InternalName))
        {
            patchHydrogenSulfideSituation.Texture = decreaseIcon;
        }
        else
        {
            patchHydrogenSulfideSituation.Texture = null;
        }

        nextCompound = GetCompoundAmount(selectedPatch, glucose.InternalName);

        if (nextCompound > GetCompoundAmount(currentPatch, glucose.InternalName))
        {
            patchGlucoseSituation.Texture = increaseIcon;
        }
        else if (nextCompound < GetCompoundAmount(currentPatch, glucose.InternalName))
        {
            patchGlucoseSituation.Texture = decreaseIcon;
        }
        else
        {
            patchGlucoseSituation.Texture = null;
        }

        nextCompound = GetCompoundAmount(selectedPatch, iron.InternalName);

        if (nextCompound > GetCompoundAmount(currentPatch, iron.InternalName))
        {
            patchIronSituation.Texture = increaseIcon;
        }
        else if (nextCompound < GetCompoundAmount(currentPatch, iron.InternalName))
        {
            patchIronSituation.Texture = decreaseIcon;
        }
        else
        {
            patchIronSituation.Texture = null;
        }

        nextCompound = GetCompoundAmount(selectedPatch, ammonia.InternalName);

        if (nextCompound > GetCompoundAmount(currentPatch, ammonia.InternalName))
        {
            patchAmmoniaSituation.Texture = increaseIcon;
        }
        else if (nextCompound < GetCompoundAmount(currentPatch, ammonia.InternalName))
        {
            patchAmmoniaSituation.Texture = decreaseIcon;
        }
        else
        {
            patchAmmoniaSituation.Texture = null;
        }

        nextCompound = GetCompoundAmount(selectedPatch, phosphates.InternalName);

        if (nextCompound > GetCompoundAmount(currentPatch, phosphates.InternalName))
        {
            patchPhosphateSituation.Texture = increaseIcon;
        }
        else if (nextCompound < GetCompoundAmount(currentPatch, phosphates.InternalName))
        {
            patchPhosphateSituation.Texture = decreaseIcon;
        }
        else
        {
            patchPhosphateSituation.Texture = null;
        }
    }

    private void UpdateShownPatchDetails()
    {
        var patch = mapDrawer.SelectedPatch;

        editor.TutorialState.SendEvent(TutorialEventType.MicrobeEditorPatchSelected, new PatchEventArgs(patch), this);

        if (patch == null)
        {
            patchDetails.Visible = false;
            patchNothingSelected.Visible = true;

            return;
        }

        patchDetails.Visible = true;
        patchNothingSelected.Visible = false;

        patchName.Text = patch.Name;

        // Biome: {0}
        patchBiome.Text = string.Format(CultureInfo.CurrentCulture,
            TranslationServer.Translate("BIOME_LABEL"),
            patch.BiomeTemplate.Name);

        // {0}-{1}m below sea level
        patchDepth.Text = string.Format(CultureInfo.CurrentCulture,
            TranslationServer.Translate("BELOW_SEA_LEVEL"),
            patch.Depth[0], patch.Depth[1]);
        patchPlayerHere.Visible = editor.CurrentPatch == patch;

        // Atmospheric gasses
        patchTemperature.Text = patch.Biome.AverageTemperature + " °C";
        patchPressure.Text = "20 bar";
        patchLight.Text = GetCompoundAmount(patch, sunlight.InternalName) + "% lx";
        patchOxygen.Text = GetCompoundAmount(patch, oxygen.InternalName) + "%";
        patchNitrogen.Text = GetCompoundAmount(patch, nitrogen.InternalName) + "%";
        patchCO2.Text = GetCompoundAmount(patch, carbondioxide.InternalName) + "%";

        // Compounds
        patchHydrogenSulfide.Text = Math.Round(GetCompoundAmount(patch, hydrogensulfide.InternalName), 3) + "%";
        patchAmmonia.Text = Math.Round(GetCompoundAmount(patch, ammonia.InternalName), 3) + "%";
        patchGlucose.Text = Math.Round(GetCompoundAmount(patch, glucose.InternalName), 3) + "%";
        patchPhosphate.Text = Math.Round(GetCompoundAmount(patch, phosphates.InternalName), 3) + "%";
        patchIron.Text = GetCompoundAmount(patch, iron.InternalName) + "%";

        // Refresh species list
        speciesListBox.ClearItems();

        foreach (var species in patch.SpeciesInPatch.Keys)
        {
            var speciesLabel = new Label();
            speciesLabel.SizeFlagsHorizontal = (int)Control.SizeFlags.ExpandFill;
            speciesLabel.Autowrap = true;
            speciesLabel.Text = string.Format(CultureInfo.CurrentCulture,
                TranslationServer.Translate("WITH_POPULATION"), species.FormattedName,
                patch.GetSpeciesPopulation(species));
            speciesListBox.AddItem(speciesLabel);
        }

        // Enable move to patch button if this is a valid move
        moveToPatchButton.Disabled = !editor.IsPatchMoveValid(patch);

        UpdateConditionDifferencesBetweenPatches(patch, editor.CurrentPatch);

        UpdateReportTabStatistics(patch);

        UpdateReportTabPatchName(patch.Name);
    }

    /// <summary>
    ///   Registers tooltip for the already existing Controls
    /// </summary>
    private void RegisterTooltips()
    {
        var toolTipManager = ToolTipManager.Instance;

        foreach (Control organelleSelection in organelleSelectionElements)
        {
            organelleSelection.RegisterToolTipForControl(toolTipManager.GetToolTip(
                organelleSelection.Name, "organelleSelection"), tooltipCallbacks);
        }

        foreach (Control membraneSelection in membraneSelectionElements)
        {
            membraneSelection.RegisterToolTipForControl(toolTipManager.GetToolTip(
                membraneSelection.Name, "membraneSelection"), tooltipCallbacks);
        }

        rigiditySlider.RegisterToolTipForControl(
            toolTipManager.GetToolTip("rigiditySlider", "editor"), tooltipCallbacks);
        helpButton.RegisterToolTipForControl(
            toolTipManager.GetToolTip("helpButton"), tooltipCallbacks);
        symmetryButton.RegisterToolTipForControl(
            toolTipManager.GetToolTip("symmetryButton", "editor"), tooltipCallbacks);
        undoButton.RegisterToolTipForControl(
            toolTipManager.GetToolTip("undoButton", "editor"), tooltipCallbacks);
        redoButton.RegisterToolTipForControl(
            toolTipManager.GetToolTip("redoButton", "editor"), tooltipCallbacks);
        newCellButton.RegisterToolTipForControl(
            toolTipManager.GetToolTip("newCellButton", "editor"), tooltipCallbacks);
        timeIndicator.RegisterToolTipForControl(
            toolTipManager.GetToolTip("timeIndicator", "editor"), tooltipCallbacks);
        finishButton.RegisterToolTipForControl(
            toolTipManager.GetToolTip("finishButton", "editor"), tooltipCallbacks);
        menuButton.RegisterToolTipForControl(
            toolTipManager.GetToolTip("menuButton"), tooltipCallbacks);

        var temperatureButton = physicalConditionsIconLegends.GetNode<TextureButton>("temperature");
        var sunlightButton = physicalConditionsIconLegends.GetNode<TextureButton>("sunlight");

        temperatureButton.RegisterToolTipForControl(
            toolTipManager.GetToolTip("temperature", "chartLegendPhysConds"), tooltipCallbacks);
        sunlightButton.RegisterToolTipForControl(
            toolTipManager.GetToolTip("sunlight", "chartLegendPhysConds"), tooltipCallbacks);
    }

    private void OnSpeciesNameTextChanged(string newText)
    {
        if (newText.Split(" ").Length != 2)
        {
            speciesNameEdit.Set("custom_colors/font_color", new Color(1.0f, 0.3f, 0.3f));
        }
        else
        {
            speciesNameEdit.Set("custom_colors/font_color", new Color(1, 1, 1));
        }

        editor.NewName = newText;
    }

    /// <summary>
    ///   "Searches" an organelle selection button by hiding the ones
    ///   whose name doesn't include the input substring
    /// </summary>
    private void OnSearchBoxTextChanged(string newText)
    {
        var input = newText.ToLower(CultureInfo.InvariantCulture);

        var organelles = SimulationParameters.Instance.GetAllOrganelles().Where(
            organelle => organelle.Name.ToLower(CultureInfo.CurrentCulture).Contains(input)).ToList();

        foreach (Control node in organelleSelectionElements)
        {
            // To show back organelles that simulation parameters didn't include
            if (string.IsNullOrEmpty(input))
            {
                node.Show();
                continue;
            }

            node.Hide();

            foreach (var organelle in organelles)
            {
                if (node.Name == organelle.InternalName)
                {
                    node.Show();
                }
            }
        }
    }

    private void OnPhysicalConditionsChartLegendPressed(string name)
    {
        var temperatureButton = physicalConditionsIconLegends.GetNode<TextureButton>("temperature");
        var sunlightButton = physicalConditionsIconLegends.GetNode<TextureButton>("sunlight");
        var tween = physicalConditionsIconLegends.GetNode<Tween>("Tween");

        if (name == "temperature")
        {
            temperatureButton.Modulate = Colors.White;
            sunlightButton.Modulate = Colors.DarkGray;
            sunlightChart.Hide();
            temperatureChart.Show();
            temperatureChart.UpdateDataSetVisibility("Temperature", true);
            sunlightChart.UpdateDataSetVisibility("Sunlight", false);

            tween.InterpolateProperty(temperatureButton, "rect_scale", new Vector2(0.8f, 0.8f), Vector2.One, 0.1f);
            tween.Start();
        }
        else if (name == "sunlight")
        {
            temperatureButton.Modulate = Colors.DarkGray;
            sunlightButton.Modulate = Colors.White;
            sunlightChart.Show();
            temperatureChart.Hide();
            temperatureChart.UpdateDataSetVisibility("Temperature", false);
            sunlightChart.UpdateDataSetVisibility("Sunlight", true);

            tween.InterpolateProperty(sunlightButton, "rect_scale", new Vector2(0.8f, 0.8f), Vector2.One, 0.1f);
            tween.Start();
        }
    }

    private void OnPhysicalConditionsChartLegendMoused(string name, bool hover)
    {
        var button = physicalConditionsIconLegends.GetNode<TextureButton>(name);
        var tween = physicalConditionsIconLegends.GetNode<Tween>("Tween");

        if (hover)
        {
            tween.InterpolateProperty(button, "rect_scale", Vector2.One, new Vector2(1.1f, 1.1f), 0.1f);
            tween.Start();

            button.Modulate = Colors.LightGray;
        }
        else
        {
            tween.InterpolateProperty(button, "rect_scale", new Vector2(1.1f, 1.1f), Vector2.One, 0.1f);
            tween.Start();

            button.Modulate = button.Pressed ? Colors.White : Colors.DarkGray;
        }
    }

    /// <summary>
    ///   Returns a chart which should contain the given compound.
    /// </summary>
    private LineChart GetChartForCompound(string compoundName)
    {
        switch (compoundName)
        {
            case "atp":
                return null;
            case "oxytoxy":
                return null;
            case "sunlight":
                return sunlightChart;
            case "oxygen":
                return atmosphericGassesChart;
            case "carbondioxide":
                return atmosphericGassesChart;
            case "nitrogen":
                return atmosphericGassesChart;
            default:
                return compoundsChart;
        }
    }

    private float GetCompoundAmount(Patch patch, string compoundName)
    {
        var compound = SimulationParameters.Instance.GetCompound(compoundName);

        switch (compoundName)
        {
            case "sunlight":
                return patch.Biome.Compounds[compound].Dissolved * 100;
            case "oxygen":
                return patch.Biome.Compounds[compound].Dissolved * 100;
            case "carbondioxide":
                return patch.Biome.Compounds[compound].Dissolved * 100;
            case "nitrogen":
                return patch.Biome.Compounds[compound].Dissolved * 100;
            case "iron":
                return patch.GetTotalChunkCompoundAmount(compound);
            default:
                return patch.Biome.Compounds[compound].Density *
                    patch.Biome.Compounds[compound].Amount + patch.GetTotalChunkCompoundAmount(
                        compound);
        }
    }

    // ReSharper disable once RedundantNameQualifier
    private List<KeyValuePair<string, float>> SortBarData(System.Collections.Generic.Dictionary<string, float> bar)
    {
        var comparer = new ATPComparer();

        var result = bar.OrderBy(
                i => i.Key, comparer)
            .ToList();

        return result;
    }

    private class ATPComparer : IComparer<string>
    {
        /// <summary>
        ///   Compares ATP production / consumption items
        /// </summary>
        /// <remarks>
        ///   <para>
        ///     Only works if there aren't duplicate entries of osmoregulation or baseMovement.
        ///   </para>
        /// </remarks>
        public int Compare(string stringA, string stringB)
        {
            if (stringA == "osmoregulation")
            {
                return -1;
            }

            if (stringB == "osmoregulation")
            {
                return 1;
            }

            if (stringA == "baseMovement")
            {
                return -1;
            }

            if (stringB == "baseMovement")
            {
                return 1;
            }

            return string.Compare(stringA, stringB, StringComparison.InvariantCulture);
        }
    }
}<|MERGE_RESOLUTION|>--- conflicted
+++ resolved
@@ -953,12 +953,8 @@
 
         var animationPlayer = mutationPointsBar.GetNode<AnimationPlayer>("FlashAnimation");
         animationPlayer.Play("FlashBar");
-<<<<<<< HEAD
+
         GUICommon.Instance.PlayCustomSound(unableToPlaceHexSound);
-=======
-
-        GUICommon.Instance.PlayCustomSound(UnableToPlaceHexSound);
->>>>>>> 1d7a78bc
     }
 
     /// <summary>
