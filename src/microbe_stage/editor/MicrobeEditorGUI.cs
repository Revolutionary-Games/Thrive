﻿using System;
using System.Collections.Generic;
using System.Globalization;
using System.Linq;
using Godot;
using Newtonsoft.Json;

/// <summary>
///   Main class managing the microbe editor GUI
/// </summary>
public class MicrobeEditorGUI : Node, ISaveLoadedTracked
{
    // The labels to update are at really long relative paths, so they are set in the Godot editor
    [Export]
    public NodePath MenuPath;

    [Export]
    public NodePath ReportTabButtonPath;

    [Export]
    public NodePath PatchMapButtonPath;

    [Export]
    public NodePath CellEditorButtonPath;

    [Export]
    public NodePath StructureTabButtonPath;

    [Export]
    public NodePath AppearanceTabButtonPath;

    [Export]
    public NodePath StructureTabPath;

    [Export]
    public NodePath ApperanceTabPath;

    [Export]
    public NodePath SizeLabelPath;

    [Export]
    public NodePath OrganismStatisticsPath;

    [Export]
    public NodePath SpeedLabelPath;

    [Export]
    public NodePath HpLabelPath;

    [Export]
    public NodePath GenerationLabelPath;

    [Export]
    public NodePath CurrentMutationPointsLabelPath;

    [Export]
    public NodePath MutationPointsArrowPath;

    [Export]
    public NodePath ResultingMutationPointsLabelPath;

    [Export]
    public NodePath BaseMutationPointsLabelPath;

    [Export]
    public NodePath MutationPointsBarPath;

    [Export]
    public NodePath MutationPointsSubtractBarPath;

    [Export]
    public NodePath SpeciesNameEditPath;

    [Export]
    public NodePath MembraneColorPickerPath;

    [Export]
    public NodePath MenuButtonPath;

    [Export]
    public NodePath HelpButtonPath;

    [Export]
    public NodePath NewCellButtonPath;

    [Export]
    public NodePath UndoButtonPath;

    [Export]
    public NodePath RedoButtonPath;

    [Export]
    public NodePath FinishButtonPath;

    [Export]
    public NodePath CancelButtonPath;

    [Export]
    public NodePath SymmetryButtonPath;

    [Export]
    public NodePath ATPBalanceLabelPath;

    [Export]
    public NodePath ATPProductionLabelPath;

    [Export]
    public NodePath ATPConsumptionLabelPath;

    [Export]
    public NodePath ATPProductionBarPath;

    [Export]
    public NodePath ATPConsumptionBarPath;

    [Export]
    public NodePath TimeIndicatorPath;

    [Export]
    public NodePath PhysicalConditionsIconLegendPath;

    [Export]
    public NodePath TemperatureChartPath;

    [Export]
    public NodePath SunlightChartPath;

    [Export]
    public NodePath AtmosphericGassesChartPath;

    [Export]
    public NodePath CompoundsChartPath;

    [Export]
    public NodePath SpeciesPopulationChartPath;

    [Export]
    public NodePath GlucoseReductionLabelPath;

    [Export]
    public NodePath AutoEvoLabelPath;

    [Export]
    public NodePath ExternalEffectsLabelPath;

    [Export]
    public NodePath MapDrawerPath;

    [Export]
    public NodePath PatchNothingSelectedPath;

    [Export]
    public NodePath PatchDetailsPath;

    [Export]
    public NodePath PatchNamePath;

    [Export]
    public NodePath ReportTabPatchNamePath;

    [Export]
    public NodePath PatchPlayerHerePath;

    [Export]
    public NodePath PatchBiomePath;

    [Export]
    public NodePath PatchDepthPath;

    [Export]
    public NodePath PatchTemperaturePath;

    [Export]
    public NodePath PatchPressurePath;

    [Export]
    public NodePath PatchLightPath;

    [Export]
    public NodePath PatchOxygenPath;

    [Export]
    public NodePath PatchNitrogenPath;

    [Export]
    public NodePath PatchCO2Path;

    [Export]
    public NodePath PatchHydrogenSulfidePath;

    [Export]
    public NodePath PatchAmmoniaPath;

    [Export]
    public NodePath PatchGlucosePath;

    [Export]
    public NodePath PatchPhosphatePath;

    [Export]
    public NodePath PatchIronPath;

    [Export]
    public NodePath SpeciesCollapsibleBoxPath;

    [Export]
    public NodePath MoveToPatchButtonPath;

    [Export]
    public NodePath PatchTemperatureSituationPath;

    [Export]
    public NodePath PatchLightSituationPath;

    [Export]
    public NodePath PatchHydrogenSulfideSituationPath;

    [Export]
    public NodePath PatchGlucoseSituationPath;

    [Export]
    public NodePath PatchIronSituationPath;

    [Export]
    public NodePath PatchAmmoniaSituationPath;

    [Export]
    public NodePath PatchPhosphateSituationPath;

    [Export]
    public NodePath SpeedIndicatorPath;

    [Export]
    public NodePath HpIndicatorPath;

    [Export]
    public NodePath SizeIndicatorPath;

    [Export]
    public NodePath RigiditySliderPath;

    [Export]
    public NodePath NegativeAtpPopupPath;

    [Export]
    public NodePath IslandErrorPath;

    [Export]
    public NodePath OrganelleMenuPath;

    [Export]
    public NodePath SymmetryIconPath;

    [Export]
    public NodePath CompoundBalancePath;

    private readonly Compound atp = SimulationParameters.Instance.GetCompound("atp");
    private readonly Compound ammonia = SimulationParameters.Instance.GetCompound("ammonia");
    private readonly Compound carbondioxide = SimulationParameters.Instance.GetCompound("carbondioxide");
    private readonly Compound glucose = SimulationParameters.Instance.GetCompound("glucose");
    private readonly Compound hydrogensulfide = SimulationParameters.Instance.GetCompound("hydrogensulfide");
    private readonly Compound iron = SimulationParameters.Instance.GetCompound("iron");
    private readonly Compound nitrogen = SimulationParameters.Instance.GetCompound("nitrogen");
    private readonly Compound oxygen = SimulationParameters.Instance.GetCompound("oxygen");
    private readonly Compound phosphates = SimulationParameters.Instance.GetCompound("phosphates");
    private readonly Compound sunlight = SimulationParameters.Instance.GetCompound("sunlight");

    private readonly OrganelleDefinition protoplasm = SimulationParameters.Instance.GetOrganelleType("protoplasm");
    private readonly OrganelleDefinition nucleus = SimulationParameters.Instance.GetOrganelleType("nucleus");

    private readonly List<ToolTipCallbackData> tooltipCallbacks = new List<ToolTipCallbackData>();
    private readonly List<ToolTipCallbackData> processesTooltipCallbacks = new List<ToolTipCallbackData>();

    private EnergyBalanceInfo energyBalanceInfo;

    [JsonProperty]
    private float initialCellSpeed;

    [JsonProperty]
    private int initialCellSize;

    [JsonProperty]
    private float initialCellHp;

    private MicrobeEditor editor;

    private Dictionary<OrganelleDefinition, MicrobePartSelection> placeablePartSelectionElements =
        new Dictionary<OrganelleDefinition, MicrobePartSelection>();

    private Dictionary<MembraneType, MicrobePartSelection> membraneSelectionElements =
        new Dictionary<MembraneType, MicrobePartSelection>();

    private PauseMenu menu;

    // Editor tab selector buttons
    private Button reportTabButton;
    private Button patchMapButton;
    private Button cellEditorButton;

    // Selection menu tab selector buttons
    private Button structureTabButton;
    private Button appearanceTabButton;

    private PanelContainer structureTab;
    private PanelContainer appearanceTab;

    private Label sizeLabel;
    private Label speedLabel;
    private Label hpLabel;
    private Label generationLabel;

    private Label currentMutationPointsLabel;
    private TextureRect mutationPointsArrow;
    private Label resultingMutationPointsLabel;
    private Label baseMutationPointsLabel;
    private ProgressBar mutationPointsBar;
    private ProgressBar mutationPointsSubtractBar;

    private Slider rigiditySlider;
    private ColorPicker membraneColorPicker;

    private TextureButton undoButton;
    private TextureButton redoButton;
    private TextureButton newCellButton;
    private LineEdit speciesNameEdit;

    private Button finishButton;
    private Button cancelButton;

    // ReSharper disable once NotAccessedField.Local
    private TextureButton symmetryButton;
    private TextureRect symmetryIcon;

    private Label atpBalanceLabel;
    private Label atpProductionLabel;
    private Label atpConsumptionLabel;
    private SegmentedBar atpProductionBar;
    private SegmentedBar atpConsumptionBar;

    private Label timeIndicator;
    private Label glucoseReductionLabel;
    private Label autoEvoLabel;
    private Label externalEffectsLabel;
    private Label reportTabPatchNameLabel;

    private HBoxContainer physicalConditionsIconLegends;
    private LineChart temperatureChart;
    private LineChart sunlightChart;
    private LineChart atmosphericGassesChart;
    private LineChart compoundsChart;
    private LineChart speciesPopulationChart;

    private PatchMapDrawer mapDrawer;
    private Control patchNothingSelected;
    private Control patchDetails;
    private Control patchPlayerHere;
    private Label patchName;
    private Label patchBiome;
    private Label patchDepth;
    private Label patchTemperature;
    private Label patchPressure;
    private Label patchLight;
    private Label patchOxygen;
    private Label patchNitrogen;
    private Label patchCO2;
    private Label patchHydrogenSulfide;
    private Label patchAmmonia;
    private Label patchGlucose;
    private Label patchPhosphate;
    private Label patchIron;
    private CollapsibleList speciesListBox;
    private Button moveToPatchButton;

    private TextureRect patchTemperatureSituation;
    private TextureRect patchLightSituation;
    private TextureRect patchHydrogenSulfideSituation;
    private TextureRect patchGlucoseSituation;
    private TextureRect patchIronSituation;
    private TextureRect patchAmmoniaSituation;
    private TextureRect patchPhosphateSituation;

    private TextureRect speedIndicator;
    private TextureRect hpIndicator;
    private TextureRect sizeIndicator;

    private Texture symmetryIconDefault;
    private Texture symmetryIcon2x;
    private Texture symmetryIcon4x;
    private Texture symmetryIcon6x;
    private Texture increaseIcon;
    private Texture decreaseIcon;
    private AudioStream unableToPlaceHexSound;
    private Texture temperatureIcon;

    private ConfirmationDialog negativeAtpPopup;
    private AcceptDialog islandPopup;

    private OrganellePopupMenu organelleMenu;

    private TextureButton menuButton;
    private TextureButton helpButton;

    private CompoundBalanceDisplay compoundBalance;

    [JsonProperty]
    private EditorTab selectedEditorTab = EditorTab.Report;

    [JsonProperty]
    private SelectionMenuTab selectedSelectionMenuTab = SelectionMenuTab.Structure;

    private MicrobeEditor.MicrobeSymmetry symmetry = MicrobeEditor.MicrobeSymmetry.None;

    public enum EditorTab
    {
        Report,
        PatchMap,
        CellEditor,
    }

    public enum SelectionMenuTab
    {
        Structure,
        Membrane,
        Behaviour,
    }

    public bool IsLoadedFromSave { get; set; }

    public override void _Ready()
    {
        reportTabButton = GetNode<Button>(ReportTabButtonPath);
        patchMapButton = GetNode<Button>(PatchMapButtonPath);
        cellEditorButton = GetNode<Button>(CellEditorButtonPath);

        structureTab = GetNode<PanelContainer>(StructureTabPath);
        structureTabButton = GetNode<Button>(StructureTabButtonPath);

        appearanceTab = GetNode<PanelContainer>(ApperanceTabPath);
        appearanceTabButton = GetNode<Button>(AppearanceTabButtonPath);

        sizeLabel = GetNode<Label>(SizeLabelPath);
        speedLabel = GetNode<Label>(SpeedLabelPath);
        hpLabel = GetNode<Label>(HpLabelPath);
        generationLabel = GetNode<Label>(GenerationLabelPath);

        currentMutationPointsLabel = GetNode<Label>(CurrentMutationPointsLabelPath);
        mutationPointsArrow = GetNode<TextureRect>(MutationPointsArrowPath);
        resultingMutationPointsLabel = GetNode<Label>(ResultingMutationPointsLabelPath);
        baseMutationPointsLabel = GetNode<Label>(BaseMutationPointsLabelPath);
        mutationPointsBar = GetNode<ProgressBar>(MutationPointsBarPath);
        mutationPointsSubtractBar = GetNode<ProgressBar>(MutationPointsSubtractBarPath);

        rigiditySlider = GetNode<Slider>(RigiditySliderPath);
        membraneColorPicker = GetNode<ColorPicker>(MembraneColorPickerPath);

        menuButton = GetNode<TextureButton>(MenuButtonPath);
        helpButton = GetNode<TextureButton>(HelpButtonPath);
        undoButton = GetNode<TextureButton>(UndoButtonPath);
        redoButton = GetNode<TextureButton>(RedoButtonPath);
        symmetryButton = GetNode<TextureButton>(SymmetryButtonPath);
        newCellButton = GetNode<TextureButton>(NewCellButtonPath);
        speciesNameEdit = GetNode<LineEdit>(SpeciesNameEditPath);
        finishButton = GetNode<Button>(FinishButtonPath);
        cancelButton = GetNode<Button>(CancelButtonPath);

        atpBalanceLabel = GetNode<Label>(ATPBalanceLabelPath);
        atpProductionLabel = GetNode<Label>(ATPProductionLabelPath);
        atpConsumptionLabel = GetNode<Label>(ATPConsumptionLabelPath);
        atpProductionBar = GetNode<SegmentedBar>(ATPProductionBarPath);
        atpConsumptionBar = GetNode<SegmentedBar>(ATPConsumptionBarPath);

        reportTabPatchNameLabel = GetNode<Label>(ReportTabPatchNamePath);
        timeIndicator = GetNode<Label>(TimeIndicatorPath);
        glucoseReductionLabel = GetNode<Label>(GlucoseReductionLabelPath);
        autoEvoLabel = GetNode<Label>(AutoEvoLabelPath);
        externalEffectsLabel = GetNode<Label>(ExternalEffectsLabelPath);
        mapDrawer = GetNode<PatchMapDrawer>(MapDrawerPath);
        patchNothingSelected = GetNode<Control>(PatchNothingSelectedPath);
        patchDetails = GetNode<Control>(PatchDetailsPath);
        patchName = GetNode<Label>(PatchNamePath);
        patchPlayerHere = GetNode<Control>(PatchPlayerHerePath);
        patchBiome = GetNode<Label>(PatchBiomePath);
        patchDepth = GetNode<Label>(PatchDepthPath);
        patchTemperature = GetNode<Label>(PatchTemperaturePath);
        patchPressure = GetNode<Label>(PatchPressurePath);
        patchLight = GetNode<Label>(PatchLightPath);
        patchOxygen = GetNode<Label>(PatchOxygenPath);
        patchNitrogen = GetNode<Label>(PatchNitrogenPath);
        patchCO2 = GetNode<Label>(PatchCO2Path);
        patchHydrogenSulfide = GetNode<Label>(PatchHydrogenSulfidePath);
        patchAmmonia = GetNode<Label>(PatchAmmoniaPath);
        patchGlucose = GetNode<Label>(PatchGlucosePath);
        patchPhosphate = GetNode<Label>(PatchPhosphatePath);
        patchIron = GetNode<Label>(PatchIronPath);
        speciesListBox = GetNode<CollapsibleList>(SpeciesCollapsibleBoxPath);
        moveToPatchButton = GetNode<Button>(MoveToPatchButtonPath);
        symmetryIcon = GetNode<TextureRect>(SymmetryIconPath);

        physicalConditionsIconLegends = GetNode<HBoxContainer>(PhysicalConditionsIconLegendPath);
        temperatureChart = GetNode<LineChart>(TemperatureChartPath);
        sunlightChart = GetNode<LineChart>(SunlightChartPath);
        atmosphericGassesChart = GetNode<LineChart>(AtmosphericGassesChartPath);
        compoundsChart = GetNode<LineChart>(CompoundsChartPath);
        speciesPopulationChart = GetNode<LineChart>(SpeciesPopulationChartPath);

        patchTemperatureSituation = GetNode<TextureRect>(PatchTemperatureSituationPath);
        patchLightSituation = GetNode<TextureRect>(PatchLightSituationPath);
        patchHydrogenSulfideSituation = GetNode<TextureRect>(PatchHydrogenSulfideSituationPath);
        patchGlucoseSituation = GetNode<TextureRect>(PatchGlucoseSituationPath);
        patchIronSituation = GetNode<TextureRect>(PatchIronSituationPath);
        patchAmmoniaSituation = GetNode<TextureRect>(PatchAmmoniaSituationPath);
        patchPhosphateSituation = GetNode<TextureRect>(PatchPhosphateSituationPath);

        speedIndicator = GetNode<TextureRect>(SpeedIndicatorPath);
        hpIndicator = GetNode<TextureRect>(HpIndicatorPath);
        sizeIndicator = GetNode<TextureRect>(SizeIndicatorPath);

        symmetryIconDefault = GD.Load<Texture>("res://assets/textures/gui/bevel/1xSymmetry.png");
        symmetryIcon2x = GD.Load<Texture>("res://assets/textures/gui/bevel/2xSymmetry.png");
        symmetryIcon4x = GD.Load<Texture>("res://assets/textures/gui/bevel/4xSymmetry.png");
        symmetryIcon6x = GD.Load<Texture>("res://assets/textures/gui/bevel/6xSymmetry.png");
        increaseIcon = GD.Load<Texture>("res://assets/textures/gui/bevel/increase.png");
        decreaseIcon = GD.Load<Texture>("res://assets/textures/gui/bevel/decrease.png");
        unableToPlaceHexSound = GD.Load<AudioStream>("res://assets/sounds/soundeffects/gui/click_place_blocked.ogg");
        temperatureIcon = GD.Load<Texture>("res://assets/textures/gui/bevel/Temperature.png");

        negativeAtpPopup = GetNode<ConfirmationDialog>(NegativeAtpPopupPath);
        islandPopup = GetNode<AcceptDialog>(IslandErrorPath);
        organelleMenu = GetNode<OrganellePopupMenu>(OrganelleMenuPath);

        compoundBalance = GetNode<CompoundBalanceDisplay>(CompoundBalancePath);

        menu = GetNode<PauseMenu>(MenuPath);

        mapDrawer.OnSelectedPatchChanged = drawer => { UpdateShownPatchDetails(); };

        atpProductionBar.SelectedType = SegmentedBar.Type.ATP;
        atpProductionBar.IsProduction = true;
        atpConsumptionBar.SelectedType = SegmentedBar.Type.ATP;

        SetupMicrobePartSelections();
        UpdateMicrobePartSelections();

        RegisterTooltips();
    }

    public void Init(MicrobeEditor editor)
    {
        this.editor = editor ?? throw new ArgumentNullException(nameof(editor));

        // Set the right tabs if they aren't the defaults
        ApplyEditorTab();
        ApplySelectionMenuTab();

        UpdateMutationPointsBar();

        // Fade out for that smooth satisfying transition
        TransitionManager.Instance.AddScreenFade(ScreenFade.FadeType.FadeOut, 0.5f);
        TransitionManager.Instance.StartTransitions(editor, nameof(MicrobeEditor.OnFinishTransitioning));
    }

    public void SetMap(PatchMap map)
    {
        mapDrawer.Map = map;
    }

    public void UpdatePlayerPatch(Patch patch)
    {
        if (patch == null)
        {
            mapDrawer.PlayerPatch = editor.CurrentPatch;
        }
        else
        {
            mapDrawer.PlayerPatch = patch;
        }

        // Just in case this didn't get called already. Note that this may result in duplicate calls here
        UpdateShownPatchDetails();
    }

    public void UpdateGlucoseReduction(float value)
    {
        var percentage = value * 100 + "%";

        // The amount of glucose has been reduced to {0} of the previous amount.
        glucoseReductionLabel.Text =
            string.Format(CultureInfo.CurrentCulture,
                TranslationServer.Translate("THE_AMOUNT_OF_GLUCOSE_HAS_BEEN_REDUCED"),
                percentage);
    }

    public void UpdateTimeIndicator(double value)
    {
        timeIndicator.Text = string.Format(CultureInfo.CurrentCulture, "{0:#,##0,,}", value) + " "
            + TranslationServer.Translate("MEGA_YEARS");

        ToolTipManager.Instance.GetToolTip("timeIndicator", "editor").Description = string.Format(
                CultureInfo.CurrentCulture, "{0:#,#}", editor.CurrentGame.GameWorld.TotalPassedTime) + " "
            + TranslationServer.Translate("YEARS");
    }

    public void SetInitialCellStats()
    {
        initialCellSpeed = editor.CalculateSpeed();
        initialCellHp = editor.CalculateHitpoints();
        initialCellSize = editor.MicrobeHexSize;
    }

    public void UpdateSize(int size)
    {
        sizeLabel.Text = size.ToString(CultureInfo.CurrentCulture);

        UpdateCellStatsIndicators();
    }

    public void UpdateGeneration(int generation)
    {
        generationLabel.Text = generation.ToString(CultureInfo.CurrentCulture);
    }

    public void UpdateSpeed(float speed)
    {
        speedLabel.Text = string.Format(CultureInfo.CurrentCulture, "{0:F1}", speed);

        UpdateCellStatsIndicators();
    }

    public void UpdateHitpoints(float hp)
    {
        hpLabel.Text = hp.ToString(CultureInfo.CurrentCulture);

        UpdateCellStatsIndicators();
    }

    public void UpdateEnergyBalance(EnergyBalanceInfo energyBalance)
    {
        energyBalanceInfo = energyBalance;

        if (energyBalance.FinalBalance > 0)
        {
            atpBalanceLabel.Text = TranslationServer.Translate("ATP_PRODUCTION");
            atpBalanceLabel.AddColorOverride("font_color", new Color(1.0f, 1.0f, 1.0f));
        }
        else
        {
            atpBalanceLabel.Text = TranslationServer.Translate("ATP_PRODUCTION") + " - " +
                TranslationServer.Translate("ATP_PRODUCTION_TOO_LOW");
            atpBalanceLabel.AddColorOverride("font_color", new Color(1.0f, 0.2f, 0.2f));
        }

        atpProductionLabel.Text = string.Format(CultureInfo.CurrentCulture, "{0:F1}", energyBalance.TotalProduction);
        atpConsumptionLabel.Text = string.Format(CultureInfo.CurrentCulture, "{0:F1}", energyBalance.TotalConsumption);

        float maxValue = Math.Max(energyBalance.TotalConsumption, energyBalance.TotalProduction);
        atpProductionBar.MaxValue = maxValue;
        atpConsumptionBar.MaxValue = maxValue;

        atpProductionBar.UpdateAndMoveBars(SortBarData(energyBalance.Production));
        atpConsumptionBar.UpdateAndMoveBars(SortBarData(energyBalance.Consumption));

        UpdateEnergyBalanceToolTips(energyBalance);
    }

    public void UpdateEnergyBalanceToolTips(EnergyBalanceInfo energyBalance)
    {
        // Clear previous callbacks
        processesTooltipCallbacks.Clear();

        foreach (var subBar in atpProductionBar.SubBars)
        {
            var tooltip = ToolTipManager.Instance.GetToolTip(subBar.Name, "processesProduction");

            subBar.RegisterToolTipForControl(tooltip, processesTooltipCallbacks);

            tooltip.Description = string.Format(CultureInfo.CurrentCulture,
                TranslationServer.Translate("ENERGY_BALANCE_TOOLTIP_PRODUCTION"),
                SimulationParameters.Instance.GetOrganelleType(subBar.Name).Name,
                energyBalance.Production[subBar.Name]);
        }

        foreach (var subBar in atpConsumptionBar.SubBars)
        {
            var tooltip = ToolTipManager.Instance.GetToolTip(subBar.Name, "processesConsumption");

            subBar.RegisterToolTipForControl(tooltip, processesTooltipCallbacks);

            string displayName;

            switch (subBar.Name)
            {
                case "osmoregulation":
                {
                    displayName = TranslationServer.Translate("OSMOREGULATION");
                    break;
                }

                case "baseMovement":
                {
                    displayName = TranslationServer.Translate("BASE_MOVEMENT");
                    break;
                }

                default:
                {
                    displayName = SimulationParameters.Instance.GetOrganelleType(subBar.Name).Name;
                    break;
                }
            }

            tooltip.Description = string.Format(CultureInfo.CurrentCulture,
                TranslationServer.Translate("ENERGY_BALANCE_TOOLTIP_CONSUMPTION"), displayName,
                energyBalance.Consumption[subBar.Name]);
        }
    }

    // Disable this because the cleanup and inspections disagree
    // ReSharper disable once RedundantNameQualifier
    /// <summary>
    ///   Updates the organelle efficiencies in tooltips.
    /// </summary>
    public void UpdateOrganelleEfficiencies(
        System.Collections.Generic.Dictionary<string, OrganelleEfficiency> organelleEfficiency)
    {
        foreach (var organelle in organelleEfficiency.Keys)
        {
            if (organelle == protoplasm.InternalName)
                continue;

            var tooltip = (SelectionMenuToolTip)ToolTipManager.Instance.GetToolTip(
                SimulationParameters.Instance.GetOrganelleType(organelle).InternalName, "organelleSelection");

            tooltip?.WriteOrganelleProcessList(organelleEfficiency[organelle].Processes);
        }
    }

    // Disable this because the cleanup and inspections disagree
    // ReSharper disable once RedundantNameQualifier
    public void UpdateCompoundBalances(System.Collections.Generic.Dictionary<Compound, CompoundBalance> balances)
    {
        compoundBalance.UpdateBalances(balances);
    }

    public void UpdateReportTabStatistics(Patch patch)
    {
        temperatureChart.ClearDataSets();
        sunlightChart.ClearDataSets();
        atmosphericGassesChart.ClearDataSets();
        compoundsChart.ClearDataSets();
        speciesPopulationChart.ClearDataSets();

        // Initialize datasets
        var temperatureData = new LineChartData
        {
            IconTexture = temperatureIcon,
            DataColour = new Color(0.67f, 1, 0.24f),
        };

        temperatureChart.AddDataSet(TranslationServer.Translate("TEMPERATURE"), temperatureData);

        foreach (var snapshot in patch.History)
        {
            foreach (var entry in snapshot.Biome.Compounds)
            {
                var dataset = new LineChartData
                {
                    IconTexture = entry.Key.LoadedIcon,
                    DataColour = entry.Key.Colour,
                };

                GetChartForCompound(entry.Key.InternalName)?.AddDataSet(entry.Key.Name, dataset);
            }

            foreach (var entry in snapshot.SpeciesInPatch)
            {
                var dataset = new LineChartData { DataColour = entry.Key.Colour };
                speciesPopulationChart.AddDataSet(entry.Key.FormattedName, dataset);
            }
        }

        // Populate charts with datas from patch history
        foreach (var snapshot in patch.History)
        {
            temperatureData.AddPoint(new DataPoint
            {
                Value = new Vector2((float)snapshot.TimePeriod, snapshot.Biome.AverageTemperature),
                MarkerColour = temperatureData.DataColour,
            });

            foreach (var entry in snapshot.Biome.Compounds)
            {
                var dataset = GetChartForCompound(entry.Key.InternalName)?.GetDataSet(entry.Key.Name);

                if (dataset == null)
                    continue;

                var dataPoint = new DataPoint
                {
                    Value = new Vector2((float)snapshot.TimePeriod, GetCompoundAmount(
                        patch, snapshot.Biome, entry.Key.InternalName)),
                    MarkerColour = dataset.DataColour,
                };

                dataset.AddPoint(dataPoint);
            }

            foreach (var entry in snapshot.SpeciesInPatch)
            {
                var dataset = speciesPopulationChart.GetDataSet(entry.Key.FormattedName);

                var extinctInPatch = entry.Value <= 0;

                // Clamp population number so it doesn't go into the negatives
                var population = extinctInPatch ? 0 : entry.Value;

                var dataPoint = new DataPoint
                {
                    Value = new Vector2((float)snapshot.TimePeriod, population),
                    Size = extinctInPatch ? 12 : 7,
                    IconType = extinctInPatch ? DataPoint.MarkerIcon.Cross : DataPoint.MarkerIcon.Circle,
                    MarkerColour = dataset.DataColour,
                };

                dataset.AddPoint(dataPoint);
            }
        }

        sunlightChart.Plot(TranslationServer.Translate("YEARS"), "% lx", 5);
        temperatureChart.Plot(TranslationServer.Translate("YEARS"), "°C", 5);
        atmosphericGassesChart.Plot(
            TranslationServer.Translate("YEARS"), "%", 5, TranslationServer.Translate("ATMOSPHERIC_GASSES"));
        speciesPopulationChart.Plot(
            TranslationServer.Translate("YEARS"), string.Empty, 5, TranslationServer.Translate("SPECIES_LIST"),
            editor.CurrentGame.GameWorld.PlayerSpecies.FormattedName);
        compoundsChart.Plot(
            TranslationServer.Translate("YEARS"), "%", 5, TranslationServer.Translate("COMPOUNDS"));

        OnPhysicalConditionsChartLegendPressed("temperature");
    }

    public void UpdateMutationPointsBar()
    {
        // Update mutation points
        float possibleMutationPoints = editor.FreeBuilding ?
            Constants.BASE_MUTATION_POINTS :
            editor.MutationPoints - editor.CalculateCurrentOrganelleCost();

        GUICommon.Instance.TweenBarValue(
            mutationPointsBar, possibleMutationPoints, Constants.BASE_MUTATION_POINTS, 0.5f);
        GUICommon.Instance.TweenBarValue(
            mutationPointsSubtractBar, editor.MutationPoints, Constants.BASE_MUTATION_POINTS, 0.7f);

        if (editor.FreeBuilding)
        {
            mutationPointsArrow.Hide();
            resultingMutationPointsLabel.Hide();
            baseMutationPointsLabel.Hide();

            currentMutationPointsLabel.Text = TranslationServer.Translate("FREEBUILDING");
        }
        else
        {
            if (editor.ShowHover && editor.MutationPoints > 0)
            {
                mutationPointsArrow.Show();
                resultingMutationPointsLabel.Show();

                currentMutationPointsLabel.Text = $"({editor.MutationPoints:F0}";
                resultingMutationPointsLabel.Text = $"{possibleMutationPoints:F0})";
                baseMutationPointsLabel.Text = $"/ {Constants.BASE_MUTATION_POINTS:F0}";
            }
            else
            {
                mutationPointsArrow.Hide();
                resultingMutationPointsLabel.Hide();

                currentMutationPointsLabel.Text = $"{editor.MutationPoints:F0}";
                baseMutationPointsLabel.Text = $"/ {Constants.BASE_MUTATION_POINTS:F0}";
            }
        }

        mutationPointsSubtractBar.SelfModulate = possibleMutationPoints < 0 ?
            new Color(0.72f, 0.19f, 0.19f) :
            new Color(0.72f, 0.72f, 0.72f);
    }

    public void SetMembraneTooltips(MembraneType referenceMembrane)
    {
        // Pass in a membrane that the values are taken as relative to
        foreach (var membraneType in SimulationParameters.Instance.GetAllMembranes())
        {
            var tooltip = (SelectionMenuToolTip)ToolTipManager.Instance.GetToolTip(
                membraneType.InternalName, "membraneSelection");

            tooltip?.WriteMembraneModifierList(referenceMembrane, membraneType);
        }
    }

    /// <summary>
    ///   Updates the fluidity / rigidity slider tooltip
    /// </summary>
    public void SetRigiditySliderTooltip(int rigidity)
    {
        float convertedRigidity = rigidity / Constants.MEMBRANE_RIGIDITY_SLIDER_TO_VALUE_RATIO;

        var rigidityTooltip = (SelectionMenuToolTip)ToolTipManager.Instance.GetToolTip("rigiditySlider", "editor");

        var healthModifier = rigidityTooltip.GetModifierInfo("health");
        var mobilityModifier = rigidityTooltip.GetModifierInfo("mobility");

        float healthChange = convertedRigidity * Constants.MEMBRANE_RIGIDITY_HITPOINTS_MODIFIER;
        float mobilityChange = -1 * convertedRigidity * Constants.MEMBRANE_RIGIDITY_MOBILITY_MODIFIER;

        healthModifier.ModifierValue = ((healthChange >= 0) ? "+" : string.Empty)
            + healthChange.ToString("F0", CultureInfo.CurrentCulture);

        mobilityModifier.ModifierValue = ((mobilityChange >= 0) ? "+" : string.Empty)
            + mobilityChange.ToString("P0", CultureInfo.CurrentCulture);

        healthModifier.AdjustValueColor(healthChange);
        mobilityModifier.AdjustValueColor(mobilityChange);
    }

    public void UpdateAutoEvoResults(string results, string external)
    {
        autoEvoLabel.Text = results;
        externalEffectsLabel.Text = external;
    }

    public void UpdateReportTabPatchName(string patch)
    {
        reportTabPatchNameLabel.Text = patch;
    }

    /// <summary>
    ///   Updates patch-specific GUI elements with data from a patch
    /// </summary>
    public void UpdatePatchDetails(Patch patch)
    {
        patchName.Text = TranslationServer.Translate(patch.Name);

        // Biome: {0}
        patchBiome.Text = string.Format(CultureInfo.CurrentCulture,
            TranslationServer.Translate("BIOME_LABEL"),
            patch.BiomeTemplate.Name);

        // {0}-{1}m below sea level
        patchDepth.Text = string.Format(CultureInfo.CurrentCulture,
            TranslationServer.Translate("BELOW_SEA_LEVEL"),
            patch.Depth[0], patch.Depth[1]);
        patchPlayerHere.Visible = editor.CurrentPatch == patch;

        // Atmospheric gasses
        patchTemperature.Text = patch.Biome.AverageTemperature + " °C";
        patchPressure.Text = "20 bar";
        patchLight.Text = GetCompoundAmount(patch, sunlight.InternalName) + "% lx";
        patchOxygen.Text = GetCompoundAmount(patch, oxygen.InternalName) + "%";
        patchNitrogen.Text = GetCompoundAmount(patch, nitrogen.InternalName) + "%";
        patchCO2.Text = GetCompoundAmount(patch, carbondioxide.InternalName) + "%";

        // Compounds
        patchHydrogenSulfide.Text = Math.Round(GetCompoundAmount(patch, hydrogensulfide.InternalName), 3) + "%";
        patchAmmonia.Text = Math.Round(GetCompoundAmount(patch, ammonia.InternalName), 3) + "%";
        patchGlucose.Text = Math.Round(GetCompoundAmount(patch, glucose.InternalName), 3) + "%";
        patchPhosphate.Text = Math.Round(GetCompoundAmount(patch, phosphates.InternalName), 3) + "%";
        patchIron.Text = GetCompoundAmount(patch, iron.InternalName) + "%";

        // Refresh species list
        speciesListBox.ClearItems();

        foreach (var species in patch.SpeciesInPatch.Keys)
        {
            var speciesLabel = new Label();
            speciesLabel.SizeFlagsHorizontal = (int)Control.SizeFlags.ExpandFill;
            speciesLabel.Autowrap = true;
            speciesLabel.Text = string.Format(CultureInfo.CurrentCulture,
                TranslationServer.Translate("WITH_POPULATION"), species.FormattedName,
                patch.GetSpeciesPopulation(species));
            speciesListBox.AddItem(speciesLabel);
        }

        UpdateConditionDifferencesBetweenPatches(patch, editor.CurrentPatch);

        UpdateReportTabStatistics(patch);

        UpdateReportTabPatchName(TranslationServer.Translate(patch.Name));
    }

    /// <summary>
    ///   Updates the values of all part selections from their associated part types.
    /// </summary>
    public void UpdateMicrobePartSelections()
    {
        foreach (var entry in placeablePartSelectionElements)
        {
            entry.Value.PartName = entry.Key.Name;
            entry.Value.MPCost = entry.Key.MPCost;
            entry.Value.PartIcon = entry.Key.LoadedIcon;
        }

        foreach (var entry in membraneSelectionElements)
        {
            entry.Value.PartName = entry.Key.Name;
            entry.Value.MPCost = entry.Key.EditorCost;
            entry.Value.PartIcon = entry.Key.LoadedIcon;
        }
    }

    /// <summary>
    ///   Updates the visibility of the current action cancel button.
    /// </summary>
    public void UpdateCancelButtonVisibility()
    {
        cancelButton.Visible = editor.CanCancelAction;
    }

    public void ShowOrganelleMenu(OrganelleTemplate selectedOrganelle)
    {
        organelleMenu.SelectedOrganelle = selectedOrganelle;
        organelleMenu.ShowPopup = true;

        // Disable delete for nucleus or the last organelle.
        if (editor.MicrobeSize < 2 || selectedOrganelle.Definition == nucleus)
        {
            organelleMenu.EnableDeleteOption = false;
        }
        else
        {
            organelleMenu.EnableDeleteOption = true;
        }

        // Move enabled only when microbe has more than one organelle
        organelleMenu.EnableMoveOption = editor.MicrobeSize > 1;
    }

    public void OnMovePressed()
    {
        editor.StartOrganelleMove(organelleMenu.SelectedOrganelle);

        // Once an organelle move has begun, the button visibility should be updated so it becomes visible
        UpdateCancelButtonVisibility();
    }

    public void OnDeletePressed()
    {
        editor.RemoveOrganelle(organelleMenu.SelectedOrganelle.Position);
    }

    /// <summary>
    ///   Called once when the mouse enters the editor GUI.
    /// </summary>
    internal void OnMouseEnter()
    {
        editor.ShowHover = false;
        UpdateMutationPointsBar();
    }

    /// <summary>
    ///   Called when the mouse is no longer hovering the editor GUI.
    /// </summary>
    internal void OnMouseExit()
    {
        editor.ShowHover = selectedEditorTab == EditorTab.CellEditor;
        UpdateMutationPointsBar();
    }

    internal void SetUndoButtonStatus(bool enabled)
    {
        undoButton.Disabled = !enabled;
    }

    internal void SetRedoButtonStatus(bool enabled)
    {
        redoButton.Disabled = !enabled;
    }

    internal void NotifyFreebuild(bool freebuilding)
    {
        if (freebuilding)
        {
            newCellButton.Disabled = false;
        }
        else
        {
            newCellButton.Disabled = true;
        }
    }

    internal void OnNewCellClicked()
    {
        GUICommon.Instance.PlayButtonPressSound();

        editor.CreateNewMicrobe();
    }

    internal void OnInvalidHexLocationSelected()
    {
        if (selectedEditorTab != EditorTab.CellEditor)
            return;

        GUICommon.Instance.PlayCustomSound(unableToPlaceHexSound);
    }

    internal void OnInsufficientMp()
    {
        if (selectedEditorTab != EditorTab.CellEditor)
            return;

        var animationPlayer = mutationPointsBar.GetNode<AnimationPlayer>("FlashAnimation");
        animationPlayer.Play("FlashBar");

        PlayInvalidActionSound();
    }

    internal void OnActionBlockedWhileMoving()
    {
        PlayInvalidActionSound();
    }

    internal void PlayInvalidActionSound()
    {
        GUICommon.Instance.PlayCustomSound(unableToPlaceHexSound);
    }

    /// <summary>
    ///   Lock / unlock the organelles that need a nucleus
    /// </summary>
    internal void UpdatePartsAvailability(bool hasNucleus)
    {
        foreach (var organelle in placeablePartSelectionElements.Keys)
        {
            UpdatePartAvailability(hasNucleus, organelle);
        }
    }

    internal void OnOrganelleToPlaceSelected(string organelle)
    {
        editor.ActiveActionName = organelle;

        // Update the icon highlightings
        foreach (var element in placeablePartSelectionElements.Values)
        {
            element.Selected = element.Name == organelle;
        }

        GD.Print("Editor action is now: " + editor.ActiveActionName);
    }

    internal void OnCancelActionClicked()
    {
        GUICommon.Instance.PlayButtonPressSound();
        editor.CancelCurrentAction();
    }

    internal void OnFinishEditingClicked()
    {
<<<<<<< HEAD
        // Prevent exiting when the transition hasn't finished
        if (!editor.TransitionFinished)
        {
            return;
        }

=======
        // Can't finish an organism edit if an organelle is being moved
>>>>>>> c0f7e953
        if (editor.MovingOrganelle != null)
        {
            OnActionBlockedWhileMoving();
            return;
        }

        GUICommon.Instance.PlayButtonPressSound();

        // Show warning popup if trying to exit with negative atp production
        if (energyBalanceInfo != null &&
            energyBalanceInfo.TotalProduction < energyBalanceInfo.TotalConsumptionStationary)
        {
            negativeAtpPopup.PopupCenteredShrink();
            return;
        }

        // Can't exit the editor with disconnected organelles
        if (editor.HasIslands)
        {
            islandPopup.PopupCenteredShrink();
            return;
        }

        // To prevent being clicked twice
        finishButton.MouseFilter = Control.MouseFilterEnum.Ignore;

        TransitionManager.Instance.AddScreenFade(ScreenFade.FadeType.FadeIn, 0.3f, false);
        TransitionManager.Instance.StartTransitions(editor, nameof(MicrobeEditor.OnFinishEditing));
    }

    internal void ConfirmFinishEditingPressed()
    {
        GUICommon.Instance.PlayButtonPressSound();

        TransitionManager.Instance.AddScreenFade(ScreenFade.FadeType.FadeIn, 0.3f, false);
        TransitionManager.Instance.StartTransitions(editor, nameof(MicrobeEditor.OnFinishEditing));
    }

    internal void OnSymmetryClicked()
    {
        GUICommon.Instance.PlayButtonPressSound();

        if (symmetry == MicrobeEditor.MicrobeSymmetry.SixWaySymmetry)
        {
            ResetSymmetryButton();
        }
        else if (symmetry == MicrobeEditor.MicrobeSymmetry.None)
        {
            symmetry = MicrobeEditor.MicrobeSymmetry.XAxisSymmetry;
        }
        else if (symmetry == MicrobeEditor.MicrobeSymmetry.XAxisSymmetry)
        {
            symmetry = MicrobeEditor.MicrobeSymmetry.FourWaySymmetry;
        }
        else if (symmetry == MicrobeEditor.MicrobeSymmetry.FourWaySymmetry)
        {
            symmetry = MicrobeEditor.MicrobeSymmetry.SixWaySymmetry;
        }

        editor.Symmetry = symmetry;
        UpdateSymmetryIcon();
    }

    internal void OnSymmetryHold()
    {
        symmetryIcon.Modulate = new Color(0, 0, 0);
    }

    internal void OnSymmetryReleased()
    {
        symmetryIcon.Modulate = new Color(1, 1, 1);
    }

    internal void ResetSymmetryButton()
    {
        symmetryIcon.Texture = symmetryIconDefault;
        symmetry = 0;
    }

    internal void SetSymmetry(MicrobeEditor.MicrobeSymmetry newSymmetry)
    {
        symmetry = newSymmetry;
        editor.Symmetry = newSymmetry;

        UpdateSymmetryIcon();
    }

    internal void HelpButtonPressed()
    {
        GUICommon.Instance.PlayButtonPressSound();

        OpenMenu();
        menu.ShowHelpScreen();
    }

    internal void OnMembraneSelected(string membrane)
    {
        editor.SetMembrane(membrane);
    }

    internal void SetSpeciesInfo(string name, MembraneType membrane, Color colour,
        float rigidity)
    {
        speciesNameEdit.Text = name;
        membraneColorPicker.Color = colour;

        // Callback is manually called because the function isn't called automatically here
        OnSpeciesNameTextChanged(name);

        UpdateMembraneButtons(membrane.InternalName);
        SetMembraneTooltips(membrane);

        UpdateRigiditySlider((int)Math.Round(rigidity * Constants.MEMBRANE_RIGIDITY_SLIDER_TO_VALUE_RATIO),
            editor.MutationPoints);
    }

    internal void UpdateMembraneButtons(string membrane)
    {
        // Update the icon highlightings
        foreach (var selection in membraneSelectionElements.Values)
        {
            selection.Selected = selection.Name == membrane;
        }
    }

    internal void UpdateRigiditySlider(int value, int mutationPoints)
    {
        if (mutationPoints >= Constants.MEMBRANE_RIGIDITY_COST_PER_STEP && editor.MovingOrganelle == null)
        {
            rigiditySlider.Editable = true;
        }
        else
        {
            rigiditySlider.Editable = false;
        }

        rigiditySlider.Value = value;
        SetRigiditySliderTooltip(value);
    }

    internal void SendUndoToTutorial(TutorialState tutorial)
    {
        if (tutorial.EditorUndoTutorial == null)
            return;

        tutorial.EditorUndoTutorial.EditorUndoButtonControl = undoButton;
    }

    private void UpdateSymmetryIcon()
    {
        switch (symmetry)
        {
            case MicrobeEditor.MicrobeSymmetry.None:
                symmetryIcon.Texture = symmetryIconDefault;
                break;
            case MicrobeEditor.MicrobeSymmetry.XAxisSymmetry:
                symmetryIcon.Texture = symmetryIcon2x;
                break;
            case MicrobeEditor.MicrobeSymmetry.FourWaySymmetry:
                symmetryIcon.Texture = symmetryIcon4x;
                break;
            case MicrobeEditor.MicrobeSymmetry.SixWaySymmetry:
                symmetryIcon.Texture = symmetryIcon6x;
                break;
        }
    }

    /// <summary>
    ///   Lock / unlock a single organelle that need a nucleus
    /// </summary>
    private void UpdatePartAvailability(bool hasNucleus, OrganelleDefinition organelle)
    {
        var item = placeablePartSelectionElements[organelle];

        if (item.Name == nucleus.InternalName)
        {
            item.Locked = hasNucleus;
        }
        else if (organelle.RequiresNucleus)
        {
            item.Locked = !hasNucleus;
        }
        else
        {
            item.Locked = false;
        }
    }

    /// <summary>
    ///   Associates all existing cell part selections with their respective part types based on their Node names.
    /// </summary>
    private void SetupMicrobePartSelections()
    {
        var organelleSelections = GetTree().GetNodesInGroup(
            "PlaceablePartSelectionElement").Cast<MicrobePartSelection>().ToList();
        var membraneSelections = GetTree().GetNodesInGroup(
            "MembraneSelectionElement").Cast<MicrobePartSelection>().ToList();

        foreach (var entry in organelleSelections)
        {
            // Special case with registering the tooltip here for item with no associated organelle
            entry.RegisterToolTipForControl(ToolTipManager.Instance.GetToolTip(
                entry.Name, "organelleSelection"), tooltipCallbacks);

            if (!SimulationParameters.Instance.DoesOrganelleExist(entry.Name))
            {
                entry.Locked = true;
                continue;
            }

            var organelle = SimulationParameters.Instance.GetOrganelleType(entry.Name);

            // Only add items with valid organelles to dictionary
            placeablePartSelectionElements.Add(organelle, entry);

            entry.Connect(
                nameof(MicrobePartSelection.OnPartSelected), this, nameof(OnOrganelleToPlaceSelected));
        }

        foreach (var entry in membraneSelections)
        {
            // Special case with registering the tooltip here for item with no associated membrane
            entry.RegisterToolTipForControl(ToolTipManager.Instance.GetToolTip(
                entry.Name, "membraneSelection"), tooltipCallbacks);

            if (!SimulationParameters.Instance.DoesMembraneExist(entry.Name))
            {
                entry.Locked = true;
                continue;
            }

            var membrane = SimulationParameters.Instance.GetMembrane(entry.Name);

            // Only add items with valid membranes to dictionary
            membraneSelectionElements.Add(membrane, entry);

            entry.Connect(
                nameof(MicrobePartSelection.OnPartSelected), this, nameof(OnMembraneSelected));
        }
    }

    private void OnRigidityChanged(int value)
    {
        editor.SetRigidity(value);
    }

    private void OnColorChanged(Color color)
    {
        editor.Colour = color;
    }

    private void MoveToPatchClicked()
    {
        var target = mapDrawer.SelectedPatch;

        if (editor.IsPatchMoveValid(target))
            editor.SetPlayerPatch(target);
    }

    private void SetEditorTab(string tab)
    {
        var selection = (EditorTab)Enum.Parse(typeof(EditorTab), tab);

        if (selection == selectedEditorTab)
            return;

        GUICommon.Instance.PlayButtonPressSound();

        selectedEditorTab = selection;

        ApplyEditorTab();

        editor.TutorialState.SendEvent(TutorialEventType.MicrobeEditorTabChanged, new StringEventArgs(tab), this);
    }

    private void ApplyEditorTab()
    {
        // Hide all
        var cellEditor = GetNode<Control>("CellEditor");
        var report = GetNode<Control>("Report");
        var patchMap = GetNode<Control>("PatchMap");

        report.Hide();
        patchMap.Hide();
        cellEditor.Hide();

        // Show selected
        switch (selectedEditorTab)
        {
            case EditorTab.Report:
            {
                report.Show();
                reportTabButton.Pressed = true;
                break;
            }

            case EditorTab.PatchMap:
            {
                patchMap.Show();
                patchMapButton.Pressed = true;
                break;
            }

            case EditorTab.CellEditor:
            {
                cellEditor.Show();
                cellEditorButton.Pressed = true;
                break;
            }

            default:
                throw new Exception("Invalid editor tab");
        }
    }

    private void SetSelectionMenuTab(string tab)
    {
        var selection = (SelectionMenuTab)Enum.Parse(typeof(SelectionMenuTab), tab);

        if (selection == selectedSelectionMenuTab)
            return;

        GUICommon.Instance.PlayButtonPressSound();

        selectedSelectionMenuTab = selection;
        ApplySelectionMenuTab();
    }

    private void ApplySelectionMenuTab()
    {
        // Hide all
        structureTab.Hide();
        appearanceTab.Hide();

        // Show selected
        switch (selectedSelectionMenuTab)
        {
            case SelectionMenuTab.Structure:
            {
                structureTab.Show();
                structureTabButton.Pressed = true;
                editor.MicrobePreviewMode = false;
                break;
            }

            case SelectionMenuTab.Membrane:
            {
                appearanceTab.Show();
                appearanceTabButton.Pressed = true;
                editor.MicrobePreviewMode = true;
                break;
            }

            default:
                throw new Exception("Invalid selection menu tab");
        }
    }

    private void MenuButtonPressed()
    {
        GUICommon.Instance.PlayButtonPressSound();

        OpenMenu();
    }

    private void OpenMenu()
    {
        menu.Show();
        GetTree().Paused = true;
    }

    private void CloseMenu()
    {
        menu.Hide();
        GetTree().Paused = false;
    }

    private void ExitPressed()
    {
        GUICommon.Instance.PlayButtonPressSound();
        GetTree().Quit();
    }

    private void UpdateCellStatsIndicators()
    {
        sizeIndicator.Show();

        if (editor.MicrobeHexSize > initialCellSize)
        {
            sizeIndicator.Texture = increaseIcon;
        }
        else if (editor.MicrobeHexSize < initialCellSize)
        {
            sizeIndicator.Texture = decreaseIcon;
        }
        else
        {
            sizeIndicator.Hide();
        }

        speedIndicator.Show();

        if (editor.CalculateSpeed() > initialCellSpeed)
        {
            speedIndicator.Texture = increaseIcon;
        }
        else if (editor.CalculateSpeed() < initialCellSpeed)
        {
            speedIndicator.Texture = decreaseIcon;
        }
        else
        {
            speedIndicator.Hide();
        }

        hpIndicator.Show();

        if (editor.CalculateHitpoints() > initialCellHp)
        {
            hpIndicator.Texture = increaseIcon;
        }
        else if (editor.CalculateHitpoints() < initialCellHp)
        {
            hpIndicator.Texture = decreaseIcon;
        }
        else
        {
            hpIndicator.Hide();
        }
    }

    /// <remarks>
    ///   TODO: this function should be cleaned up by generalizing the adding
    ///   the increase or decrease icons in order to remove the duplicated
    ///   logic here
    /// </remarks>
    private void UpdateConditionDifferencesBetweenPatches(Patch selectedPatch, Patch currentPatch)
    {
        var nextCompound = selectedPatch.Biome.AverageTemperature;

        if (nextCompound > currentPatch.Biome.AverageTemperature)
        {
            patchTemperatureSituation.Texture = increaseIcon;
        }
        else if (nextCompound < currentPatch.Biome.AverageTemperature)
        {
            patchTemperatureSituation.Texture = decreaseIcon;
        }
        else
        {
            patchTemperatureSituation.Texture = null;
        }

        nextCompound = selectedPatch.Biome.Compounds[sunlight].Dissolved;

        if (nextCompound > currentPatch.Biome.Compounds[sunlight].Dissolved)
        {
            patchLightSituation.Texture = increaseIcon;
        }
        else if (nextCompound < currentPatch.Biome.Compounds[sunlight].Dissolved)
        {
            patchLightSituation.Texture = decreaseIcon;
        }
        else
        {
            patchLightSituation.Texture = null;
        }

        nextCompound = GetCompoundAmount(selectedPatch, hydrogensulfide.InternalName);

        if (nextCompound > GetCompoundAmount(currentPatch, hydrogensulfide.InternalName))
        {
            patchHydrogenSulfideSituation.Texture = increaseIcon;
        }
        else if (nextCompound < GetCompoundAmount(currentPatch, hydrogensulfide.InternalName))
        {
            patchHydrogenSulfideSituation.Texture = decreaseIcon;
        }
        else
        {
            patchHydrogenSulfideSituation.Texture = null;
        }

        nextCompound = GetCompoundAmount(selectedPatch, glucose.InternalName);

        if (nextCompound > GetCompoundAmount(currentPatch, glucose.InternalName))
        {
            patchGlucoseSituation.Texture = increaseIcon;
        }
        else if (nextCompound < GetCompoundAmount(currentPatch, glucose.InternalName))
        {
            patchGlucoseSituation.Texture = decreaseIcon;
        }
        else
        {
            patchGlucoseSituation.Texture = null;
        }

        nextCompound = GetCompoundAmount(selectedPatch, iron.InternalName);

        if (nextCompound > GetCompoundAmount(currentPatch, iron.InternalName))
        {
            patchIronSituation.Texture = increaseIcon;
        }
        else if (nextCompound < GetCompoundAmount(currentPatch, iron.InternalName))
        {
            patchIronSituation.Texture = decreaseIcon;
        }
        else
        {
            patchIronSituation.Texture = null;
        }

        nextCompound = GetCompoundAmount(selectedPatch, ammonia.InternalName);

        if (nextCompound > GetCompoundAmount(currentPatch, ammonia.InternalName))
        {
            patchAmmoniaSituation.Texture = increaseIcon;
        }
        else if (nextCompound < GetCompoundAmount(currentPatch, ammonia.InternalName))
        {
            patchAmmoniaSituation.Texture = decreaseIcon;
        }
        else
        {
            patchAmmoniaSituation.Texture = null;
        }

        nextCompound = GetCompoundAmount(selectedPatch, phosphates.InternalName);

        if (nextCompound > GetCompoundAmount(currentPatch, phosphates.InternalName))
        {
            patchPhosphateSituation.Texture = increaseIcon;
        }
        else if (nextCompound < GetCompoundAmount(currentPatch, phosphates.InternalName))
        {
            patchPhosphateSituation.Texture = decreaseIcon;
        }
        else
        {
            patchPhosphateSituation.Texture = null;
        }
    }

    private void UpdateShownPatchDetails()
    {
        var patch = mapDrawer.SelectedPatch;

        editor.TutorialState.SendEvent(TutorialEventType.MicrobeEditorPatchSelected, new PatchEventArgs(patch), this);

        if (patch == null)
        {
            patchDetails.Visible = false;
            patchNothingSelected.Visible = true;

            return;
        }

        patchDetails.Visible = true;
        patchNothingSelected.Visible = false;

        UpdatePatchDetails(patch);

        // Enable move to patch button if this is a valid move
        moveToPatchButton.Disabled = !editor.IsPatchMoveValid(patch);
    }

    /// <summary>
    ///   Registers tooltip for the already existing Controls
    /// </summary>
    private void RegisterTooltips()
    {
        var toolTipManager = ToolTipManager.Instance;

        rigiditySlider.RegisterToolTipForControl(
            toolTipManager.GetToolTip("rigiditySlider", "editor"), tooltipCallbacks);
        helpButton.RegisterToolTipForControl(
            toolTipManager.GetToolTip("helpButton"), tooltipCallbacks);
        symmetryButton.RegisterToolTipForControl(
            toolTipManager.GetToolTip("symmetryButton", "editor"), tooltipCallbacks);
        undoButton.RegisterToolTipForControl(
            toolTipManager.GetToolTip("undoButton", "editor"), tooltipCallbacks);
        redoButton.RegisterToolTipForControl(
            toolTipManager.GetToolTip("redoButton", "editor"), tooltipCallbacks);
        newCellButton.RegisterToolTipForControl(
            toolTipManager.GetToolTip("newCellButton", "editor"), tooltipCallbacks);
        timeIndicator.RegisterToolTipForControl(
            toolTipManager.GetToolTip("timeIndicator", "editor"), tooltipCallbacks);
        finishButton.RegisterToolTipForControl(
            toolTipManager.GetToolTip("finishButton", "editor"), tooltipCallbacks);
        cancelButton.RegisterToolTipForControl(
            toolTipManager.GetToolTip("cancelButton", "editor"), tooltipCallbacks);
        menuButton.RegisterToolTipForControl(
            toolTipManager.GetToolTip("menuButton"), tooltipCallbacks);

        var temperatureButton = physicalConditionsIconLegends.GetNode<TextureButton>("temperature");
        var sunlightButton = physicalConditionsIconLegends.GetNode<TextureButton>("sunlight");

        temperatureButton.RegisterToolTipForControl(
            toolTipManager.GetToolTip("temperature", "chartLegendPhysConds"), tooltipCallbacks);
        sunlightButton.RegisterToolTipForControl(
            toolTipManager.GetToolTip("sunlight", "chartLegendPhysConds"), tooltipCallbacks);
    }

    private void OnSpeciesNameTextChanged(string newText)
    {
        if (newText.Split(" ").Length != 2)
        {
            speciesNameEdit.Set("custom_colors/font_color", new Color(1.0f, 0.3f, 0.3f));
        }
        else
        {
            speciesNameEdit.Set("custom_colors/font_color", new Color(1, 1, 1));
        }

        editor.NewName = newText;
    }

    private void OnSpeciesNameTextEntered(string newText)
    {
        // In case the text is not stored
        editor.NewName = newText;

        // Only defocus if the name is valid to indicate invalid namings to the player
        if (newText.Split(" ").Length == 2)
            speciesNameEdit.ReleaseFocus();
    }

    /// <summary>
    ///   "Searches" an organelle selection button by hiding the ones
    ///   whose name doesn't include the input substring
    /// </summary>
    private void OnSearchBoxTextChanged(string newText)
    {
        var input = newText.ToLower(CultureInfo.InvariantCulture);

        var organelles = SimulationParameters.Instance.GetAllOrganelles().Where(
            organelle => organelle.Name.ToLower(CultureInfo.CurrentCulture).Contains(input)).ToList();

        foreach (var node in placeablePartSelectionElements.Values)
        {
            // To show back organelles that simulation parameters didn't include
            if (string.IsNullOrEmpty(input))
            {
                node.Show();
                continue;
            }

            node.Hide();

            foreach (var organelle in organelles)
            {
                if (node.Name == organelle.InternalName)
                {
                    node.Show();
                }
            }
        }
    }

    private void OnPhysicalConditionsChartLegendPressed(string name)
    {
        var temperatureButton = physicalConditionsIconLegends.GetNode<TextureButton>("temperature");
        var sunlightButton = physicalConditionsIconLegends.GetNode<TextureButton>("sunlight");
        var tween = physicalConditionsIconLegends.GetNode<Tween>("Tween");

        if (name == "temperature")
        {
            temperatureButton.Modulate = Colors.White;
            sunlightButton.Modulate = Colors.DarkGray;
            sunlightChart.Hide();
            temperatureChart.Show();

            tween.InterpolateProperty(temperatureButton, "rect_scale", new Vector2(0.8f, 0.8f), Vector2.One, 0.1f);
            tween.Start();
        }
        else if (name == "sunlight")
        {
            temperatureButton.Modulate = Colors.DarkGray;
            sunlightButton.Modulate = Colors.White;
            sunlightChart.Show();
            temperatureChart.Hide();

            tween.InterpolateProperty(sunlightButton, "rect_scale", new Vector2(0.8f, 0.8f), Vector2.One, 0.1f);
            tween.Start();
        }
    }

    private void OnPhysicalConditionsChartLegendMoused(string name, bool hover)
    {
        var button = physicalConditionsIconLegends.GetNode<TextureButton>(name);
        var tween = physicalConditionsIconLegends.GetNode<Tween>("Tween");

        if (hover)
        {
            tween.InterpolateProperty(button, "rect_scale", Vector2.One, new Vector2(1.1f, 1.1f), 0.1f);
            tween.Start();

            button.Modulate = Colors.LightGray;
        }
        else
        {
            tween.InterpolateProperty(button, "rect_scale", new Vector2(1.1f, 1.1f), Vector2.One, 0.1f);
            tween.Start();

            button.Modulate = button.Pressed ? Colors.White : Colors.DarkGray;
        }
    }

    /// <summary>
    ///   Returns a chart which should contain the given compound.
    /// </summary>
    private LineChart GetChartForCompound(string compoundName)
    {
        switch (compoundName)
        {
            case "atp":
                return null;
            case "oxytoxy":
                return null;
            case "sunlight":
                return sunlightChart;
            case "oxygen":
                return atmosphericGassesChart;
            case "carbondioxide":
                return atmosphericGassesChart;
            case "nitrogen":
                return atmosphericGassesChart;
            default:
                return compoundsChart;
        }
    }

    private float GetCompoundAmount(Patch patch, string compoundName)
    {
        return GetCompoundAmount(patch, patch.Biome, compoundName);
    }

    private float GetCompoundAmount(Patch patch, BiomeConditions biome, string compoundName)
    {
        var compound = SimulationParameters.Instance.GetCompound(compoundName);

        switch (compoundName)
        {
            case "sunlight":
                return biome.Compounds[compound].Dissolved * 100;
            case "oxygen":
                return biome.Compounds[compound].Dissolved * 100;
            case "carbondioxide":
                return biome.Compounds[compound].Dissolved * 100;
            case "nitrogen":
                return biome.Compounds[compound].Dissolved * 100;
            case "iron":
                return patch.GetTotalChunkCompoundAmount(compound);
            default:
                return biome.Compounds[compound].Density *
                    biome.Compounds[compound].Amount + patch.GetTotalChunkCompoundAmount(
                        compound);
        }
    }

    // ReSharper disable once RedundantNameQualifier
    private List<KeyValuePair<string, float>> SortBarData(System.Collections.Generic.Dictionary<string, float> bar)
    {
        var comparer = new ATPComparer();

        var result = bar.OrderBy(
                i => i.Key, comparer)
            .ToList();

        return result;
    }

    private class ATPComparer : IComparer<string>
    {
        /// <summary>
        ///   Compares ATP production / consumption items
        /// </summary>
        /// <remarks>
        ///   <para>
        ///     Only works if there aren't duplicate entries of osmoregulation or baseMovement.
        ///   </para>
        /// </remarks>
        public int Compare(string stringA, string stringB)
        {
            if (stringA == "osmoregulation")
            {
                return -1;
            }

            if (stringB == "osmoregulation")
            {
                return 1;
            }

            if (stringA == "baseMovement")
            {
                return -1;
            }

            if (stringB == "baseMovement")
            {
                return 1;
            }

            return string.Compare(stringA, stringB, StringComparison.InvariantCulture);
        }
    }
}<|MERGE_RESOLUTION|>--- conflicted
+++ resolved
@@ -1154,16 +1154,13 @@
 
     internal void OnFinishEditingClicked()
     {
-<<<<<<< HEAD
         // Prevent exiting when the transition hasn't finished
         if (!editor.TransitionFinished)
         {
             return;
         }
-
-=======
+        
         // Can't finish an organism edit if an organelle is being moved
->>>>>>> c0f7e953
         if (editor.MovingOrganelle != null)
         {
             OnActionBlockedWhileMoving();
