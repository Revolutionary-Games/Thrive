﻿using System;
using System.Collections.Generic;
using Godot;
using Newtonsoft.Json;

/// <summary>
///   Handles showing tolerance adaptation controls (sliders) and applying their changes
/// </summary>
[JsonObject(MemberSerialization.OptIn)]
[DeserializedCallbackTarget]
[IgnoreNoMethodsTakingInput]
[SceneLoadedClass("res://src/microbe_stage/editor/TolerancesEditorSubComponent.tscn", UsesEarlyResolve = false)]
public partial class TolerancesEditorSubComponent : EditorComponentBase<ICellEditorData>
{
    [Export]
    [ExportCategory("Config")]
    public bool ShowZeroModifiers;

    private readonly StringName toleranceFlashName = new("FlashPressureRange");
    private readonly StringName tooWideRangeName = new("PopupPressureRangeWarning");

    private readonly CompoundDefinition temperature = SimulationParameters.GetCompound(Compound.Temperature);

    private readonly Dictionary<OrganelleDefinition, float> tempToleranceModifiers = new();

#pragma warning disable CA2213

    [Export]
    private Container temperatureContainer = null!;

    [Export]
    private Container temperatureToleranceContainer = null!;

    [Export]
    private Container pressureContainer = null!;

    [Export]
    private Container pressureRangeContainer = null!;

    [Export]
    private Container oxygenResistanceContainer = null!;

    [Export]
    private Container uvResistanceContainer = null!;

    [Export]
    private AnimationPlayer invalidChangeAnimation = null!;

    [Export]
    [ExportCategory("Inputs")]
    private Slider temperatureSlider = null!;

    [Export]
    private Slider temperatureToleranceRangeSlider = null!;

    [Export]
    private Slider pressureMinSlider = null!;

    [Export]
    private Slider pressureMaxSlider = null!;

    [Export]
    private Slider oxygenResistanceSlider = null!;

    [Export]
    private Slider uvResistanceSlider = null!;

    [Export]
    [ExportCategory("Displays")]
    private Label temperatureMinLabel = null!;

    [Export]
    private Label temperatureMaxLabel = null!;

    [Export]
    private Label temperatureToleranceLabel = null!;

    [Export]
    private Label temperatureToleranceModifierLabel = null!;

    [Export]
    private Label pressureMinLabel = null!;

    [Export]
    private Label pressureMaxLabel = null!;

    [Export]
    private Label pressureToleranceModifierLabel = null!;

    [Export]
    private Label oxygenResistanceLabel = null!;

    [Export]
    private Label oxygenResistanceModifierLabel = null!;

    [Export]
    private Label uvResistanceLabel = null!;

    [Export]
<<<<<<< HEAD
    private ToleranceInfo temperatureToleranceInfo = null!;

    [Export]
    private ToleranceInfo minPressureToleranceInfo = null!;

    [Export]
    private ToleranceInfo maxPressureToleranceInfo = null!;

    [Export]
    private ToleranceInfo oxygenToleranceInfo = null!;

    [Export]
    private ToleranceInfo uvToleranceInfo = null!;
=======
    private Label uvResistanceModifierLabel = null!;
>>>>>>> 1e9060d0

    [Export]
    [ExportCategory("Style")]
    private LabelSettings badValueFont = null!;

    [Export]
    private LabelSettings perfectValueFont = null!;

    [Export]
    private LabelSettings modifierBadFont = null!;

    [Export]
    private LabelSettings modifierGoodFont = null!;

    private LabelSettings? originalTemperatureFont;
    private LabelSettings? originalPressureFont;

    private LabelSettings? originalModifierFont;

    private EnvironmentalToleranceToolTip? temperatureToolTip;
    private StatModifierToolTip? temperatureRangeToolTip;
    private EnvironmentalToleranceToolTip? pressureToolTip;
    private StatModifierToolTip? pressureRangeToolTip;
    private EnvironmentalToleranceToolTip? oxygenResistanceToolTip;
    private StatModifierToolTip? oxygenResistanceModifierToolTip;
    private EnvironmentalToleranceToolTip? uvResistanceToolTip;
    private StatModifierToolTip? uvResistanceModifierToolTip;
#pragma warning restore CA2213

    private bool automaticallyChanging;

    private bool wasFreshInit;

    /// <summary>
    ///   Reusable tolerances object for checking things until it is consumed by using it up in an action
    /// </summary>
    private EnvironmentalTolerances? reusableTolerances;

    /// <summary>
    ///   When true, links the max and min pressure sliders to keep a consistent range
    /// </summary>
    private bool keepSamePressureFlexibility = true;

    [Signal]
    public delegate void OnTolerancesChangedEventHandler();

    [JsonProperty]
    public EnvironmentalTolerances CurrentTolerances { get; private set; } = new();

    [JsonIgnore]
    public override bool IsSubComponent => true;

    public float MPDisplayCostMultiplier { get; set; } = 1;

    public override void _Ready()
    {
        originalTemperatureFont = temperatureMinLabel.LabelSettings;
        originalPressureFont = pressureMinLabel.LabelSettings;
        originalModifierFont = temperatureToleranceModifierLabel.LabelSettings;

        RegisterTooltips();
    }

    public override void Init(ICellEditorData owningEditor, bool fresh)
    {
        base.Init(owningEditor, fresh);

        wasFreshInit = fresh;
    }

    public override void OnEditorSpeciesSetup(Species species)
    {
        base.OnEditorSpeciesSetup(species);

        if (!wasFreshInit)
        {
            // The latest data should have already been loaded into CurrentTolerances

            ApplyCurrentValuesToGUI();
        }
        else
        {
            // Load data for the species being edited
            var speciesTolerance = Editor.EditedBaseSpecies.Tolerances;
            CurrentTolerances.CopyFrom(speciesTolerance);

            ResetToCurrentSpeciesTolerances();
        }

        UpdateToolTipStats();
        UpdateAdditionalSliderInfo();
    }

    public override void OnFinishEditing()
    {
        // Apply the tolerances
        Editor.EditedBaseSpecies.Tolerances.CopyFrom(CurrentTolerances);
    }

    public void OnDataTolerancesDependOnChanged()
    {
        UpdateCurrentValueDisplays();
        UpdateToolTipStats();

        UpdateAdditionalSliderInfo();
    }

    public void ResetToCurrentSpeciesTolerances()
    {
        // Read the species data
        ResetToTolerances(Editor.EditedBaseSpecies.Tolerances);
    }

    public void ResetToTolerances(EnvironmentalTolerances tolerances)
    {
        CurrentTolerances.CopyFrom(tolerances);

        // Send it to GUI
        ApplyCurrentValuesToGUI();
    }

    public void UpdateMPCostInToolTips()
    {
        if (temperatureToolTip != null)
        {
            // Multiply costs by minimum step size to make the costs more reasonably display
            var temperatureCost = temperatureSlider.Step * Constants.TOLERANCE_CHANGE_MP_PER_TEMPERATURE *
                MPDisplayCostMultiplier;

            temperatureToolTip.MPCost = (float)temperatureCost;
        }

        if (pressureToolTip != null)
        {
            var pressureCost = pressureMinSlider.Step * Constants.TOLERANCE_CHANGE_MP_PER_PRESSURE *
                MPDisplayCostMultiplier;

            pressureToolTip.MPCost = (float)pressureCost;
        }

        if (oxygenResistanceToolTip != null)
        {
            var oxygenCost = oxygenResistanceSlider.Step * Constants.TOLERANCE_CHANGE_MP_PER_OXYGEN *
                MPDisplayCostMultiplier;

            oxygenResistanceToolTip.MPCost = (float)oxygenCost;
        }

        if (uvResistanceToolTip != null)
        {
            var uvCost = uvResistanceSlider.Step * Constants.TOLERANCE_CHANGE_MP_PER_UV * MPDisplayCostMultiplier;

            uvResistanceToolTip.MPCost = (float)uvCost;
        }
    }

    public void UpdateToolTipStats()
    {
        // Calculate one stat at a time to get the individual changes per type instead of all combined
        var optimal = Editor.CurrentPatch.GenerateTolerancesForMicrobe();

        // Set huge ranges so that there is no threat of optimal bonuses triggering with the default calculations
        optimal.PressureMinimum = 0;
        optimal.PressureMaximum += Constants.TOLERANCE_PERFECT_THRESHOLD_PRESSURE * 2;
        optimal.TemperatureTolerance += Constants.TOLERANCE_PERFECT_THRESHOLD_TEMPERATURE * 2;

        var tempTolerances = CurrentTolerances.Clone();

        if (temperatureToolTip != null)
        {
            // Optimal values for other than temperature
            tempTolerances.CopyFrom(optimal);
            tempTolerances.PreferredTemperature = CurrentTolerances.PreferredTemperature;
            tempTolerances.TemperatureTolerance = CurrentTolerances.TemperatureTolerance;

            CalculateStatsAndShow(tempTolerances, temperatureToolTip);
        }

        if (pressureToolTip != null)
        {
            tempTolerances.CopyFrom(optimal);
            tempTolerances.PressureMinimum = CurrentTolerances.PressureMinimum;
            tempTolerances.PressureMaximum = CurrentTolerances.PressureMaximum;

            CalculateStatsAndShow(tempTolerances, pressureToolTip);
        }

        if (oxygenResistanceToolTip != null)
        {
            tempTolerances.CopyFrom(optimal);
            tempTolerances.OxygenResistance = CurrentTolerances.OxygenResistance;

            CalculateStatsAndShow(tempTolerances, oxygenResistanceToolTip);
        }

        if (uvResistanceToolTip != null)
        {
            tempTolerances.CopyFrom(optimal);
            tempTolerances.UVResistance = CurrentTolerances.UVResistance;

            CalculateStatsAndShow(tempTolerances, uvResistanceToolTip);
        }

        UpdateEffectiveValueToolTips();
    }

    protected override void OnTranslationsChanged()
    {
        UpdateCurrentValueDisplays();
        UpdateMPCostInToolTips();
        UpdateToolTipStats();
    }

    protected override void RegisterTooltips()
    {
        base.RegisterTooltips();

        temperatureContainer.RegisterToolTipForControl("temperature", "tolerances");
        temperatureToleranceContainer.RegisterToolTipForControl("temperatureRangeModifier", "tolerances");
        pressureContainer.RegisterToolTipForControl("pressure", "tolerances");
        pressureRangeContainer.RegisterToolTipForControl("pressureRangeModifier", "tolerances");
        oxygenResistanceContainer.RegisterToolTipForControl("oxygenResistance", "tolerances");
        oxygenResistanceModifierLabel.RegisterToolTipForControl("oxygenResistanceModifier", "tolerances");
        uvResistanceContainer.RegisterToolTipForControl("uvResistance", "tolerances");
        uvResistanceModifierLabel.RegisterToolTipForControl("uvResistanceModifier", "tolerances");

        var toolTipManager = ToolTipManager.Instance;
        temperatureToolTip = toolTipManager.GetToolTip<EnvironmentalToleranceToolTip>("temperature", "tolerances");
        temperatureRangeToolTip =
            toolTipManager.GetToolTip<StatModifierToolTip>("temperatureRangeModifier", "tolerances");
        pressureToolTip = toolTipManager.GetToolTip<EnvironmentalToleranceToolTip>("pressure", "tolerances");
        pressureRangeToolTip = toolTipManager.GetToolTip<StatModifierToolTip>("pressureRangeModifier", "tolerances");
        oxygenResistanceToolTip =
            toolTipManager.GetToolTip<EnvironmentalToleranceToolTip>("oxygenResistance", "tolerances");
        oxygenResistanceModifierToolTip =
            toolTipManager.GetToolTip<StatModifierToolTip>("oxygenResistanceModifier", "tolerances");
        uvResistanceToolTip = toolTipManager.GetToolTip<EnvironmentalToleranceToolTip>("uvResistance", "tolerances");
        uvResistanceModifierToolTip =
            toolTipManager.GetToolTip<StatModifierToolTip>("uvResistanceModifier", "tolerances");

        // Copy the units here automatically
        if (temperatureRangeToolTip != null)
        {
            temperatureRangeToolTip.ValueSuffix = SimulationParameters.GetCompound(Compound.Temperature).Unit;
        }
        else
        {
            GD.PrintErr("Tooltips not correctly found for tolerances editor");
        }
    }

    protected override void Dispose(bool disposing)
    {
        if (disposing)
        {
            toleranceFlashName.Dispose();
            tooWideRangeName.Dispose();
        }

        base.Dispose(disposing);
    }

    private void CalculateStatsAndShow(EnvironmentalTolerances calculationTolerances,
        EnvironmentalToleranceToolTip toolTip)
    {
        if (Editor.EditedCellOrganelles == null)
        {
            GD.PrintErr("No cell edited organelles set, tolerances editor cannot update!");
            return;
        }

        var rawTolerances =
            MicrobeEnvironmentalToleranceCalculations.CalculateTolerances(calculationTolerances,
                Editor.EditedCellOrganelles, Editor.CurrentPatch.Biome);

        var resolvedTolerances = MicrobeEnvironmentalToleranceCalculations.ResolveToleranceValues(rawTolerances);

        toolTip.UpdateStats(resolvedTolerances);
    }

    private void UpdateEffectiveValueToolTips()
    {
        if (Editor.EditedCellOrganelles == null)
        {
            GD.PrintErr("no cell edited organelles set, cannot update effective value tooltips");
            return;
        }

        var tolerances = default(MicrobeEnvironmentalToleranceCalculations.ToleranceValues);

        // Take the current values as base and apply the organelle modifiers on top to get effective values
        tolerances.CopyFrom(CurrentTolerances);

        MicrobeEnvironmentalToleranceCalculations.ApplyOrganelleEffectsOnTolerances(Editor.EditedCellOrganelles,
            ref tolerances);

        if (temperatureRangeToolTip != null)
        {
            temperatureRangeToolTip.DisplayedValue = tolerances.TemperatureTolerance;

            // Calculate organelle summaries so that the info can be shown in the tooltips
            MicrobeEnvironmentalToleranceCalculations.GenerateToleranceEffectSummariesByOrganelle(
                Editor.EditedCellOrganelles, ToleranceModifier.TemperatureRange, tempToleranceModifiers);

            temperatureRangeToolTip.DisplayOrganelleBreakdown(tempToleranceModifiers);
        }

        if (pressureRangeToolTip != null)
        {
            pressureRangeToolTip.DisplayedValue = tolerances.PressureMaximum - tolerances.PressureMinimum;

            MicrobeEnvironmentalToleranceCalculations.GenerateToleranceEffectSummariesByOrganelle(
                Editor.EditedCellOrganelles, ToleranceModifier.PressureRange, tempToleranceModifiers);
            pressureRangeToolTip.DisplayOrganelleBreakdown(tempToleranceModifiers);
        }

        if (oxygenResistanceModifierToolTip != null)
        {
            oxygenResistanceModifierToolTip.DisplayedValue = tolerances.OxygenResistance;

            MicrobeEnvironmentalToleranceCalculations.GenerateToleranceEffectSummariesByOrganelle(
                Editor.EditedCellOrganelles, ToleranceModifier.Oxygen, tempToleranceModifiers);
            oxygenResistanceModifierToolTip.DisplayOrganelleBreakdown(tempToleranceModifiers);
        }

        if (uvResistanceModifierToolTip != null)
        {
            uvResistanceModifierToolTip.DisplayedValue = tolerances.UVResistance;

            MicrobeEnvironmentalToleranceCalculations.GenerateToleranceEffectSummariesByOrganelle(
                Editor.EditedCellOrganelles, ToleranceModifier.UV, tempToleranceModifiers);
            uvResistanceModifierToolTip.DisplayOrganelleBreakdown(tempToleranceModifiers);
        }
    }

    private void ApplyCurrentValuesToGUI()
    {
        automaticallyChanging = true;

        temperatureSlider.Value = CurrentTolerances.PreferredTemperature;
        temperatureToleranceRangeSlider.Value = CurrentTolerances.TemperatureTolerance;
        pressureMinSlider.Value = CurrentTolerances.PressureMinimum;
        pressureMaxSlider.Value = CurrentTolerances.PressureMaximum;
        oxygenResistanceSlider.Value = CurrentTolerances.OxygenResistance;
        uvResistanceSlider.Value = CurrentTolerances.UVResistance;

        automaticallyChanging = false;

        UpdateCurrentValueDisplays();
    }

    private void OnTemperatureSliderChanged(float value)
    {
        // Ignore changes triggered by our code to avoid infinite loops
        if (automaticallyChanging)
            return;

        reusableTolerances ??= new EnvironmentalTolerances();

        // Create a change action for the new value
        reusableTolerances.CopyFrom(CurrentTolerances);
        reusableTolerances.PreferredTemperature = value;

        automaticallyChanging = true;

        if (!TriggerChangeIfPossible())
        {
            // Rollback value if not enough MP
            temperatureSlider.Value = CurrentTolerances.PreferredTemperature;
        }

        automaticallyChanging = false;
    }

    private void OnTemperatureToleranceRangeSliderChanged(float value)
    {
        if (automaticallyChanging)
            return;

        reusableTolerances ??= new EnvironmentalTolerances();
        reusableTolerances.CopyFrom(CurrentTolerances);
        reusableTolerances.TemperatureTolerance = value;

        automaticallyChanging = true;

        if (!TriggerChangeIfPossible())
        {
            temperatureToleranceRangeSlider.Value = CurrentTolerances.TemperatureTolerance;
        }

        automaticallyChanging = false;
    }

    private void OnPressureSliderMinChanged(float value)
    {
        if (automaticallyChanging)
            return;

        automaticallyChanging = true;

        var previousRange = Math.Abs(CurrentTolerances.PressureMaximum - CurrentTolerances.PressureMinimum);

        if (keepSamePressureFlexibility)
        {
            // Update the other slider to keep the current flexibility range
            var maxShouldBe = value + previousRange;

            // If not possible restricted the movement and flash the toggle button red
            if (maxShouldBe > pressureMaxSlider.MaxValue)
            {
                // Not possible to change
                pressureMaxSlider.Value = pressureMaxSlider.MaxValue;
                invalidChangeAnimation.Play(toleranceFlashName);

                // This will trigger the signal again for processing retry
                automaticallyChanging = false;
                pressureMinSlider.Value = pressureMaxSlider.MaxValue - previousRange;
                return;
            }

            // Adjust the dependent slider
            pressureMaxSlider.Value = maxShouldBe;
        }
        else
        {
            var newRange = Math.Abs(pressureMaxSlider.Value - value);

            // Ensure flexibility doesn't go above the configured limit
            if (newRange > previousRange && newRange > Constants.TOLERANCE_PRESSURE_RANGE_MAX)
            {
                pressureMinSlider.Value = CurrentTolerances.PressureMinimum;

                invalidChangeAnimation.Play(tooWideRangeName);
                automaticallyChanging = false;
                return;
            }

            // Min can't go above the max
            if (value > pressureMaxSlider.Value)
            {
                pressureMaxSlider.Value = value;
            }
        }

        TryApplyPressureChange(value, (float)pressureMaxSlider.Value);
        automaticallyChanging = false;
    }

    private void OnPressureSliderMaxChanged(float value)
    {
        if (automaticallyChanging)
            return;

        automaticallyChanging = true;

        var previousRange = Math.Abs(CurrentTolerances.PressureMaximum - CurrentTolerances.PressureMinimum);

        if (keepSamePressureFlexibility)
        {
            // Update the other slider to keep the current flexibility range
            var minShouldBe = value - previousRange;

            if (minShouldBe < pressureMinSlider.MinValue)
            {
                // Not possible to change
                pressureMinSlider.Value = pressureMinSlider.MinValue;
                invalidChangeAnimation.Play(toleranceFlashName);

                // This will trigger the signal again for processing retry
                automaticallyChanging = false;
                pressureMaxSlider.Value = pressureMinSlider.MinValue + previousRange;
                return;
            }

            pressureMinSlider.Value = minShouldBe;
        }
        else
        {
            var newRange = Math.Abs(value - pressureMinSlider.Value);

            if (newRange > previousRange && newRange > Constants.TOLERANCE_PRESSURE_RANGE_MAX)
            {
                pressureMaxSlider.Value = CurrentTolerances.PressureMaximum;

                invalidChangeAnimation.Play(tooWideRangeName);

                automaticallyChanging = false;
                return;
            }

            // Max can't go below the min
            if (value < pressureMinSlider.Value)
            {
                pressureMinSlider.Value = value;
            }
        }

        TryApplyPressureChange((float)pressureMinSlider.Value, value);
        automaticallyChanging = false;
    }

    private void OnKeepPressureFlexibilityToggled(bool keepCurrent)
    {
        keepSamePressureFlexibility = keepCurrent;
    }

    private void TryApplyPressureChange(float min, float max)
    {
        reusableTolerances ??= new EnvironmentalTolerances();
        reusableTolerances.CopyFrom(CurrentTolerances);
        reusableTolerances.PressureMinimum = min;
        reusableTolerances.PressureMaximum = max;

        if (!TriggerChangeIfPossible())
        {
            pressureMinSlider.Value = CurrentTolerances.PressureMinimum;
            pressureMaxSlider.Value = CurrentTolerances.PressureMaximum;
        }
    }

    private void OnOxygenResistanceSliderChanged(float value)
    {
        if (automaticallyChanging)
            return;

        reusableTolerances ??= new EnvironmentalTolerances();
        reusableTolerances.CopyFrom(CurrentTolerances);
        reusableTolerances.OxygenResistance = value;

        automaticallyChanging = true;

        if (!TriggerChangeIfPossible())
        {
            oxygenResistanceSlider.Value = CurrentTolerances.OxygenResistance;
        }

        automaticallyChanging = false;
    }

    private void OnUVResistanceSliderChanged(float value)
    {
        if (automaticallyChanging)
            return;

        reusableTolerances ??= new EnvironmentalTolerances();
        reusableTolerances.CopyFrom(CurrentTolerances);
        reusableTolerances.UVResistance = value;

        automaticallyChanging = true;

        if (!TriggerChangeIfPossible())
        {
            uvResistanceSlider.Value = CurrentTolerances.UVResistance;
        }

        automaticallyChanging = false;
    }

    private bool TriggerChangeIfPossible()
    {
        if (reusableTolerances == null)
            throw new InvalidOperationException("Tolerances data should be set");

        // TODO: would there be a way to avoid this clone? Might need some reworking of the general actions system
        var action = new ToleranceActionData(CurrentTolerances.Clone(), reusableTolerances);

        // And try to apply it. The actual value change will come from the do action callback.
        if (!Editor.EnqueueAction(new SingleEditorAction<ToleranceActionData>(DoToleranceChangeAction,
                UndoToleranceChangeAction,
                action)))
        {
            return false;
        }

        // The action has now eaten the reusable object
        reusableTolerances = null;
        return true;
    }

    /// <summary>
    ///   Applies all new values to the GUI and notifies the data has changed
    /// </summary>
    private void OnChanged()
    {
        EmitSignal(SignalName.OnTolerancesChanged);

        UpdateCurrentValueDisplays();
        UpdateToolTipStats();
    }

    private void UpdateCurrentValueDisplays()
    {
        var patch = Editor.CurrentPatch;
        var patchTemperature = patch.Biome.GetCompound(Compound.Temperature, CompoundAmountType.Biome).Ambient;
        var patchPressure = patch.Biome.Pressure;
        var requiredOxygenResistance = patch.Biome.CalculateOxygenResistanceFactor();
        var requiredUVResistance = patch.Biome.CalculateUVFactor();

        // This relies on CalculateToleranceRangeForGUI having been called when necessary

        var unitFormat = Localization.Translate("VALUE_WITH_UNIT");
        var percentageFormat = Localization.Translate("PERCENTAGE_VALUE");

        var organelleModifiers = default(MicrobeEnvironmentalToleranceCalculations.ToleranceValues);
        bool gotOrganelles = false;

        if (Editor.EditedCellOrganelles != null)
        {
            gotOrganelles = true;
            MicrobeEnvironmentalToleranceCalculations.ApplyOrganelleEffectsOnTolerances(Editor.EditedCellOrganelles,
                ref organelleModifiers);
        }

        var preferredTemperatureWithOrganelles =
            CurrentTolerances.PreferredTemperature + organelleModifiers.PreferredTemperature;

        var temperatureToleranceWithOrganelles =
            CurrentTolerances.TemperatureTolerance + organelleModifiers.TemperatureTolerance;

        temperatureMinLabel.Text =
            unitFormat.FormatSafe(
                Math.Round(preferredTemperatureWithOrganelles - temperatureToleranceWithOrganelles, 1),
                temperature.Unit);
        temperatureMaxLabel.Text =
            unitFormat.FormatSafe(
                Math.Round(preferredTemperatureWithOrganelles + temperatureToleranceWithOrganelles, 1),
                temperature.Unit);

        // Show in red the conditions that are not matching to make them easier to notice
        if (Math.Abs(patchTemperature - preferredTemperatureWithOrganelles) >
            temperatureToleranceWithOrganelles)
        {
            // Mark the direction that is bad as the one having the problem to make it easier for the player to see
            // what is wrong
            if (patchTemperature > preferredTemperatureWithOrganelles)
            {
                temperatureMaxLabel.LabelSettings = badValueFont;
                temperatureMinLabel.LabelSettings = originalTemperatureFont;
            }
            else
            {
                temperatureMinLabel.LabelSettings = badValueFont;
                temperatureMaxLabel.LabelSettings = originalTemperatureFont;
            }
        }
        else if (Math.Abs(CurrentTolerances.TemperatureTolerance) < Constants.TOLERANCE_PERFECT_THRESHOLD_TEMPERATURE)
        {
            // Perfectly adapted
            temperatureMinLabel.LabelSettings = perfectValueFont;
            temperatureMaxLabel.LabelSettings = perfectValueFont;
        }
        else
        {
            temperatureMinLabel.LabelSettings = originalTemperatureFont;
            temperatureMaxLabel.LabelSettings = originalTemperatureFont;
        }

        var pressureMinWithOrganelles =
            Math.Max(0, CurrentTolerances.PressureMinimum + organelleModifiers.PressureMinimum);
        var pressureMaxWithOrganelles = CurrentTolerances.PressureMaximum + organelleModifiers.PressureMaximum;

        pressureMinLabel.Text = unitFormat.FormatSafe(Math.Round(pressureMinWithOrganelles / 1000), "kPa");
        pressureMaxLabel.Text = unitFormat.FormatSafe(Math.Round(pressureMaxWithOrganelles / 1000), "kPa");

        if (patchPressure > pressureMaxWithOrganelles)
        {
            pressureMaxLabel.LabelSettings = badValueFont;
            pressureMinLabel.LabelSettings = originalPressureFont;
        }
        else if (patchPressure < pressureMinWithOrganelles)
        {
            pressureMinLabel.LabelSettings = badValueFont;
            pressureMaxLabel.LabelSettings = originalPressureFont;
        }
        else if (Math.Abs(CurrentTolerances.PressureMaximum - CurrentTolerances.PressureMinimum) <
                 Constants.TOLERANCE_PERFECT_THRESHOLD_PRESSURE)
        {
            pressureMinLabel.LabelSettings = perfectValueFont;
            pressureMaxLabel.LabelSettings = perfectValueFont;
        }
        else
        {
            pressureMinLabel.LabelSettings = originalPressureFont;
            pressureMaxLabel.LabelSettings = originalPressureFont;
        }

        oxygenResistanceLabel.Text =
            percentageFormat.FormatSafe(Math.Round(CurrentTolerances.OxygenResistance * 100, 1));

        if (CurrentTolerances.OxygenResistance < requiredOxygenResistance)
        {
            oxygenResistanceLabel.LabelSettings = badValueFont;
        }
        else
        {
            oxygenResistanceLabel.LabelSettings = originalTemperatureFont;
        }

        uvResistanceLabel.Text = percentageFormat.FormatSafe(Math.Round(CurrentTolerances.UVResistance * 100, 1));

        if (CurrentTolerances.UVResistance < requiredUVResistance)
        {
            uvResistanceLabel.LabelSettings = badValueFont;
        }
        else
        {
            uvResistanceLabel.LabelSettings = originalTemperatureFont;
        }

        if (!gotOrganelles)
        {
            GD.PrintErr("Cannot update effective tolerance values without organelles");
            return;
        }

        // Update then the effective ranges and modifier values

        // Temperature
        temperatureToleranceLabel.Text =
            unitFormat.FormatSafe(Math.Round(CurrentTolerances.TemperatureTolerance, 1), temperature.Unit);

        var value = unitFormat.FormatSafe(Math.Round(organelleModifiers.TemperatureTolerance, 1), temperature.Unit);

        value = organelleModifiers.TemperatureTolerance >= 0 ? "+" + value : value;

        if (ShowZeroModifiers || organelleModifiers.TemperatureTolerance != 0)
        {
            temperatureToleranceModifierLabel.Text = $"({value})";
            temperatureToleranceModifierLabel.Visible = true;

            if (organelleModifiers.TemperatureTolerance < 0)
            {
                temperatureToleranceModifierLabel.LabelSettings = modifierBadFont;
            }
            else
            {
                temperatureToleranceModifierLabel.LabelSettings = originalModifierFont;
            }
        }
        else
        {
            temperatureToleranceModifierLabel.Visible = false;
        }

        // Pressure. This is slightly different in that we only have this one display, so it does double duty to show
        // the bonus as well as the current range
        value = unitFormat.FormatSafe(Math.Round(
            (Math.Abs(CurrentTolerances.PressureMaximum - CurrentTolerances.PressureMinimum) +
                organelleModifiers.PressureMaximum) / 1000), "kPa");
        pressureToleranceModifierLabel.Text = value;

        // Make pressure green if within the perfect adaptation range as this is a total range display and not just
        // the modifier like the other values
        if (Math.Abs(CurrentTolerances.PressureMaximum - CurrentTolerances.PressureMinimum) <=
            Constants.TOLERANCE_PERFECT_THRESHOLD_PRESSURE)
        {
            pressureToleranceModifierLabel.LabelSettings = modifierGoodFont;
        }
        else
        {
            pressureToleranceModifierLabel.LabelSettings = originalModifierFont;
        }

        // Oxygen
        value = percentageFormat.FormatSafe(Math.Round(organelleModifiers.OxygenResistance * 100, 1));
        value = organelleModifiers.OxygenResistance >= 0 ? "+" + value : value;

        if (ShowZeroModifiers || organelleModifiers.OxygenResistance != 0)
        {
            oxygenResistanceModifierLabel.Text = $"({value})";
            oxygenResistanceModifierLabel.Visible = true;

            if (organelleModifiers.OxygenResistance < 0)
            {
                oxygenResistanceModifierLabel.LabelSettings = modifierBadFont;
            }
            else
            {
                oxygenResistanceModifierLabel.LabelSettings = originalModifierFont;
            }
        }
        else
        {
            oxygenResistanceModifierLabel.Visible = false;
        }

        // UV
        value = percentageFormat.FormatSafe(Math.Round(organelleModifiers.UVResistance * 100, 1));
        value = organelleModifiers.UVResistance >= 0 ? "+" + value : value;

        if (ShowZeroModifiers || organelleModifiers.UVResistance != 0)
        {
            uvResistanceModifierLabel.Text = $"({value})";
            uvResistanceModifierLabel.Visible = true;

            if (organelleModifiers.UVResistance < 0)
            {
                uvResistanceModifierLabel.LabelSettings = modifierBadFont;
            }
            else
            {
                uvResistanceModifierLabel.LabelSettings = originalModifierFont;
            }
        }
        else
        {
            uvResistanceModifierLabel.Visible = false;
        }
    }

    private void UpdateAdditionalSliderInfo()
    {
        var patch = Editor.CurrentPatch;
        var patchTemperature = patch.Biome.GetCompound(Compound.Temperature, CompoundAmountType.Biome).Ambient;
        var patchPressure = patch.Biome.Pressure;
        var requiredOxygenResistance = patch.Biome.CalculateOxygenResistanceFactor();
        var requiredUVResistance = patch.Biome.CalculateUVFactor();

        var unitFormat = Localization.Translate("VALUE_WITH_UNIT");
        var percentageFormat = Localization.Translate("PERCENTAGE_VALUE");

        temperatureToleranceInfo.UpdateBoundaryLabels(unitFormat.FormatSafe(0, temperature.Unit),
            unitFormat.FormatSafe(100, temperature.Unit));
        temperatureToleranceInfo.UpdateMarker(patchTemperature / 100.0f);

        string minPressure = unitFormat.FormatSafe(0, "kPa");
        string maxPressure = unitFormat.FormatSafe(70000, "kPa");

        minPressureToleranceInfo.UpdateBoundaryLabels(minPressure, maxPressure);
        minPressureToleranceInfo.UpdateMarker(patchPressure / 70000000);

        maxPressureToleranceInfo.UpdateBoundaryLabels(minPressure, maxPressure);
        maxPressureToleranceInfo.UpdateMarker(patchPressure / 70000000);

        string zeroPercents = percentageFormat.FormatSafe(0);
        string hundredPercents = percentageFormat.FormatSafe(100);

        // Don't show markers when they are at 0% as it looks confusing
        oxygenToleranceInfo.ShowMarker = requiredOxygenResistance > MathUtils.EPSILON;
        uvToleranceInfo.ShowMarker = requiredUVResistance > MathUtils.EPSILON;

        oxygenToleranceInfo.UpdateBoundaryLabels(zeroPercents, hundredPercents);
        oxygenToleranceInfo.UpdateMarker(requiredOxygenResistance);

        uvToleranceInfo.UpdateBoundaryLabels(zeroPercents, hundredPercents);
        uvToleranceInfo.UpdateMarker(requiredUVResistance);
    }

    [DeserializedCallbackAllowed]
    private void DoToleranceChangeAction(ToleranceActionData data)
    {
        CurrentTolerances.CopyFrom(data.NewTolerances);

        if (!automaticallyChanging)
        {
            // Need to reapply state to the sliders
            automaticallyChanging = true;
            ApplyCurrentValuesToGUI();
            automaticallyChanging = false;
        }

        OnChanged();
    }

    [DeserializedCallbackAllowed]
    private void UndoToleranceChangeAction(ToleranceActionData data)
    {
        CurrentTolerances.CopyFrom(data.OldTolerances);

        if (!automaticallyChanging)
        {
            // Need to reapply state to the sliders
            automaticallyChanging = true;
            ApplyCurrentValuesToGUI();
            automaticallyChanging = false;
        }

        OnChanged();
    }
}<|MERGE_RESOLUTION|>--- conflicted
+++ resolved
@@ -97,7 +97,9 @@
     private Label uvResistanceLabel = null!;
 
     [Export]
-<<<<<<< HEAD
+    private Label uvResistanceModifierLabel = null!;
+
+    [Export]
     private ToleranceInfo temperatureToleranceInfo = null!;
 
     [Export]
@@ -111,9 +113,6 @@
 
     [Export]
     private ToleranceInfo uvToleranceInfo = null!;
-=======
-    private Label uvResistanceModifierLabel = null!;
->>>>>>> 1e9060d0
 
     [Export]
     [ExportCategory("Style")]
