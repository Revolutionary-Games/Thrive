--- conflicted
+++ resolved
@@ -17,9 +17,6 @@
 {
     private Texture questionIcon = null!;
 
-<<<<<<< HEAD
-    public void SendUndoRedoToTutorial(TutorialState tutorial)
-=======
     [Signal]
     public delegate void Clicked();
 
@@ -41,8 +38,7 @@
         }
     }
 
-    public void SendUndoToTutorial(TutorialState tutorial)
->>>>>>> c56f4b67
+    public void SendUndoRedoToTutorial(TutorialState tutorial)
     {
         tutorial.EditorUndoTutorial.EditorUndoButtonControl = componentBottomLeftButtons.UndoButton;
         tutorial.EditorRedoTutorial.EditorRedoButtonControl = componentBottomLeftButtons.RedoButton;
