--- conflicted
+++ resolved
@@ -13,19 +13,8 @@
         NewTolerances = newTolerances;
     }
 
-<<<<<<< HEAD
-    public override bool WantsMergeWith(CombinableActionData other)
-    {
-        // These must always merge with other tolerance actions, because otherwise the undo history step count is going
-        // to explode
-        return other is ToleranceActionData;
-    }
-
-    protected override double CalculateCostInternal()
-=======
     public static double CalculateToleranceCost(EnvironmentalTolerances oldTolerances,
         EnvironmentalTolerances newTolerances)
->>>>>>> f532dcdb
     {
         // Calculate all changes
         var temperatureChange = Math.Abs(oldTolerances.PreferredTemperature - newTolerances.PreferredTemperature);
@@ -34,24 +23,8 @@
         var oxygenChange = Math.Abs(oldTolerances.OxygenResistance - newTolerances.OxygenResistance);
         var uvChange = Math.Abs(oldTolerances.UVResistance - newTolerances.UVResistance);
 
-<<<<<<< HEAD
-        var pressureChange = Math.Abs(OldTolerances.PressureMinimum - NewTolerances.PressureMinimum);
-        var pressureToleranceChange = Math.Abs(OldTolerances.PressureTolerance - NewTolerances.PressureTolerance);
-=======
-        // Pressure change is slightly tricky to calculate as from a pair of numbers we need to create 2 linked but
-        // separate costs
-        var minimumPressureChange = Math.Abs(oldTolerances.PressureMinimum - newTolerances.PressureMinimum);
-        var maximumPressureChange = Math.Abs(oldTolerances.PressureMaximum - newTolerances.PressureMaximum);
-
-        // As moving one slider can end up changing the other value as well, we take the average of the change to take
-        // that implicit doubled cost into account
-        var totalPressureChangeAverage = (maximumPressureChange + minimumPressureChange) * 0.5;
-
-        // Calculate pressure tolerance range change
-        var oldRange = Math.Abs(oldTolerances.PressureMaximum - oldTolerances.PressureMinimum);
-        var newRange = Math.Abs(newTolerances.PressureMaximum - newTolerances.PressureMinimum);
-        var pressureToleranceChange = Math.Abs(oldRange - newRange);
->>>>>>> f532dcdb
+        var pressureChange = Math.Abs(oldTolerances.PressureMinimum - newTolerances.PressureMinimum);
+        var pressureToleranceChange = Math.Abs(oldTolerances.PressureTolerance - newTolerances.PressureTolerance);
 
         // Then add up the costs based on the changes
         return temperatureChange * Constants.TOLERANCE_CHANGE_MP_PER_TEMPERATURE +
