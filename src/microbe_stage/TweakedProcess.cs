--- conflicted
+++ resolved
@@ -11,7 +11,6 @@
 /// </remarks>
 public struct TweakedProcess
 {
-<<<<<<< HEAD
     /// <summary>
     ///   Holds the number of times the Process should be ran each cycle
     /// </summary>
@@ -28,16 +27,11 @@
     /// </summary>
     public float Rate;
 
-    public TweakedProcess(BioProcess process, float count = 1.0f, float rate = 1.0f)
-=======
     [JsonProperty]
     public readonly BioProcess Process;
 
-    public float Rate;
-
     [JsonConstructor]
     public TweakedProcess(BioProcess process, float rate = 1.0f)
->>>>>>> 29ae0ca9
     {
         Count = count;
         Process = process;
@@ -80,7 +74,6 @@
             return Rate.GetHashCode() * 397 ^ Process.GetHashCode();
         }
     }
-<<<<<<< HEAD
 
     private bool Equals(TweakedProcess other)
     {
@@ -88,6 +81,4 @@
         return Rate == other.Rate && Count == other.Count &&
             ReferenceEquals(Process, other.Process);
     }
-=======
->>>>>>> 29ae0ca9
 }