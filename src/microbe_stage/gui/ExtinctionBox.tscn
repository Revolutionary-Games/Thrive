[gd_scene load_steps=8 format=2]

[ext_resource path="res://src/gui_common/fonts/Jura-DemiBold-Bigger.tres" type="DynamicFont" id=1]
[ext_resource path="res://src/gui_common/fonts/Thrive-Regular-Humongous.tres" type="DynamicFont" id=2]
[ext_resource path="res://src/gui_common/thrive_theme.tres" type="Theme" id=3]
[ext_resource path="res://src/microbe_stage/gui/ExtinctionBox.cs" type="Script" id=4]
[ext_resource path="res://src/saving/SaveList.tscn" type="PackedScene" id=5]

[sub_resource type="StyleBoxFlat" id=1]
bg_color = Color( 0, 0, 0, 0.196078 )

[sub_resource type="Animation" id=2]
resource_name = "FadeIn"
length = 0.5
tracks/0/type = "value"
tracks/0/path = NodePath(".:modulate")
tracks/0/interp = 1
tracks/0/loop_wrap = true
tracks/0/imported = false
tracks/0/enabled = true
tracks/0/keys = {
"times": PoolRealArray( 0, 0.5 ),
"transitions": PoolRealArray( 1, 1 ),
"update": 0,
"values": [ Color( 1, 1, 1, 0 ), Color( 1, 1, 1, 1 ) ]
}

<<<<<<< HEAD
[node name="ExtinctionBox" type="Control"]
modulate = Color( 1, 1, 1, 0 )
=======
[node name="ExtinctionBox" type="Popup"]
>>>>>>> 44c2d809
anchor_right = 1.0
anchor_bottom = 1.0
mouse_filter = 2
theme = ExtResource( 3 )
popup_exclusive = true
script = ExtResource( 4 )
FullRect = true
Movable = false
ExclusiveAllowCloseOnEscape = false
ShowCloseButton = false
Decorate = false
ExtinctionMenuPath = NodePath("ExtinctionBoxMenu")
LoadMenuPath = NodePath("CenterContainer/LoadMenu")

[node name="CenterContainer" type="CenterContainer" parent="."]
margin_right = 1000.0
margin_bottom = 600.0

[node name="LoadMenu" type="VBoxContainer" parent="CenterContainer"]
visible = false
margin_right = 1000.0
margin_bottom = 600.0
rect_min_size = Vector2( 1000, 600 )
__meta__ = {
"_edit_use_anchors_": false
}

[node name="SaveList" parent="CenterContainer/LoadMenu" instance=ExtResource( 5 )]
anchor_right = 0.0
anchor_bottom = 0.0
margin_right = 1000.0
margin_bottom = 559.0
size_flags_vertical = 3
AutoRefreshOnFirstVisible = false

[node name="Back" type="Button" parent="CenterContainer/LoadMenu"]
margin_left = 450.0
margin_top = 563.0
margin_right = 550.0
margin_bottom = 600.0
rect_min_size = Vector2( 100, 37 )
size_flags_horizontal = 4
theme = ExtResource( 3 )
text = "BACK"
__meta__ = {
"_edit_use_anchors_": false
}

[node name="ExtinctionBoxMenu" type="VBoxContainer" parent="." groups=["MenuItem"]]
margin_right = 250.0
margin_bottom = 400.0
mouse_filter = 2
size_flags_horizontal = 3
theme = ExtResource( 3 )
custom_constants/separation = 10
alignment = 1
__meta__ = {
"_edit_use_anchors_": false
}

[node name="PanelContainer" type="PanelContainer" parent="ExtinctionBoxMenu"]
margin_top = 160.0
margin_right = 1280.0
margin_bottom = 460.0
rect_min_size = Vector2( 0, 300 )
mouse_filter = 2
size_flags_horizontal = 3
custom_styles/panel = SubResource( 1 )
__meta__ = {
"_edit_use_anchors_": true
}

[node name="MarginContainer" type="MarginContainer" parent="ExtinctionBoxMenu/PanelContainer"]
margin_right = 1280.0
margin_bottom = 300.0
mouse_filter = 2
custom_constants/margin_right = 150
custom_constants/margin_left = 150

[node name="VBoxContainer" type="VBoxContainer" parent="ExtinctionBoxMenu/PanelContainer/MarginContainer"]
margin_left = 150.0
margin_right = 1130.0
margin_bottom = 300.0
mouse_filter = 2
alignment = 1

[node name="Title" type="Label" parent="ExtinctionBoxMenu/PanelContainer/MarginContainer/VBoxContainer"]
margin_top = 100.0
margin_right = 980.0
margin_bottom = 166.0
<<<<<<< HEAD
custom_fonts/font = ExtResource( 2 )
=======
>>>>>>> 44c2d809
custom_colors/font_color = Color( 1, 0.2, 0.2, 1 )
custom_fonts/font = ExtResource( 2 )
text = "EXTINCTION_CAPITAL"
align = 1
valign = 1

[node name="Message" type="Label" parent="ExtinctionBoxMenu/PanelContainer/MarginContainer/VBoxContainer"]
margin_top = 170.0
margin_right = 980.0
margin_bottom = 199.0
custom_fonts/font = ExtResource( 1 )
text = "EXTINCTION_BOX_TEXT"
align = 1
valign = 1
autowrap = true

[node name="LoadGame" type="Button" parent="ExtinctionBoxMenu"]
margin_left = 515.0
margin_top = 470.0
margin_right = 765.0
margin_bottom = 510.0
rect_min_size = Vector2( 250, 40 )
size_flags_horizontal = 4
text = "LOAD_GAME"

[node name="ReturnToMenu" type="Button" parent="ExtinctionBoxMenu"]
margin_left = 515.0
margin_top = 520.0
margin_right = 765.0
margin_bottom = 560.0
rect_min_size = Vector2( 250, 40 )
size_flags_horizontal = 4
text = "RETURN_TO_MENU"

[node name="AnimationPlayer" type="AnimationPlayer" parent="."]
autoplay = "FadeIn"
anims/FadeIn = SubResource( 2 )

[connection signal="pressed" from="CenterContainer/LoadMenu/Back" to="." method="CloseLoadPressed"]
[connection signal="pressed" from="ExtinctionBoxMenu/LoadGame" to="." method="OpenLoadGamePressed"]
[connection signal="pressed" from="ExtinctionBoxMenu/ReturnToMenu" to="." method="ReturnToMenuPressed"]<|MERGE_RESOLUTION|>--- conflicted
+++ resolved
@@ -25,12 +25,8 @@
 "values": [ Color( 1, 1, 1, 0 ), Color( 1, 1, 1, 1 ) ]
 }
 
-<<<<<<< HEAD
-[node name="ExtinctionBox" type="Control"]
+[node name="ExtinctionBox" type="Popup"]
 modulate = Color( 1, 1, 1, 0 )
-=======
-[node name="ExtinctionBox" type="Popup"]
->>>>>>> 44c2d809
 anchor_right = 1.0
 anchor_bottom = 1.0
 mouse_filter = 2
@@ -121,10 +117,6 @@
 margin_top = 100.0
 margin_right = 980.0
 margin_bottom = 166.0
-<<<<<<< HEAD
-custom_fonts/font = ExtResource( 2 )
-=======
->>>>>>> 44c2d809
 custom_colors/font_color = Color( 1, 0.2, 0.2, 1 )
 custom_fonts/font = ExtResource( 2 )
 text = "EXTINCTION_CAPITAL"
