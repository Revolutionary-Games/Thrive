--- conflicted
+++ resolved
@@ -54,8 +54,6 @@
             animationPlayer.Play();
     }
 
-<<<<<<< HEAD
-=======
     /// <summary>
     ///   Forgets the selected patch to make sure a player can't keep a disabled patch selected and thus exploit being
     ///   able to play indefinitely in a patch they are extinct in.
@@ -66,22 +64,6 @@
         mapDrawer.SelectedPatch = null;
     }
 
-    protected override void Dispose(bool disposing)
-    {
-        if (disposing)
-        {
-            if (PatchMapDrawerPath != null)
-            {
-                PatchMapDrawerPath.Dispose();
-                PatchDetailsPanelPath.Dispose();
-                AnimationPlayer.Dispose();
-            }
-        }
-
-        base.Dispose(disposing);
-    }
-
->>>>>>> d0454c95
     private void NewPatchSelected(Patch patch)
     {
         if (OnMovedToNewPatch == null)
