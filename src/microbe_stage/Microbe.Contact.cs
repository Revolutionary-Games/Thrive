--- conflicted
+++ resolved
@@ -375,19 +375,22 @@
     /// </summary>
     public bool CanEngulf(IEngulfable target)
     {
+        var microbe = target as Microbe;
+        var isMicrobe = microbe != null;
+
         // Can't engulf already destroyed microbes. We don't use entity references so we need to manually check if
         // something is destroyed or not here (especially now that the Invoke the engulf start callback)
-        if (target.destroyed)
+        if (isMicrobe && microbe!.destroyed)
             return false;
 
         // Log error if trying to engulf something that is disposed, we got a crash log trace with an error with that
         // TODO: find out why disposed microbes can be attempted to be engulfed
         try
         {
-            if (target is Microbe casted)
+            if (isMicrobe)
             {
                 // Access a Godot property to throw disposed exception
-                _ = casted.GlobalTransform;
+                _ = microbe!.GlobalTransform;
             }
         }
         catch (ObjectDisposedException)
@@ -406,7 +409,7 @@
             return false;
 
         // Disallow cannibalism
-        if (target is Microbe microbe && microbe.Species == Species)
+        if (isMicrobe && microbe!.Species == Species)
             return false;
 
         // Membranes with Cell Wall cannot engulf
@@ -520,7 +523,7 @@
         foreach (var type in SimulationParameters.Instance.GetCloudCompounds())
         {
             var amount = Compounds.GetCompoundAmount(type) *
-                Constants.COMPOUND_RELEASE_PERCENTAGE;
+                Constants.COMPOUND_RELEASE_FRACTION;
 
             compoundsToRelease[type] = amount;
         }
@@ -533,7 +536,7 @@
                 compoundsToRelease.TryGetValue(entry.Key, out var existing);
 
                 compoundsToRelease[entry.Key] = existing + (entry.Value *
-                    Constants.COMPOUND_MAKEUP_RELEASE_PERCENTAGE);
+                    Constants.COMPOUND_MAKEUP_RELEASE_FRACTION);
             }
         }
 
@@ -1288,20 +1291,16 @@
         if (body is not IEngulfable engulfable || engulfable == this)
             return;
 
-        if (otherEngulfablesInEngulfRange.Add((IEngulfable)body))
-        {
-<<<<<<< HEAD
-            CheckStartEngulfingOnCandidates();
-=======
+        if (otherEngulfablesInEngulfRange.Add(engulfable))
+        {
             // TODO: does this need to check for disposed exception?
-            if (microbe.Dead)
+            if (engulfable is Microbe microbe && microbe.Dead)
                 return;
 
-            if (otherMicrobesInEngulfRange.Add(microbe))
+            if (otherEngulfablesInEngulfRange.Add(engulfable))
             {
                 Invoke.Instance.Perform(CheckStartEngulfingOnCandidates);
             }
->>>>>>> 6db9dcd2
         }
     }
 
