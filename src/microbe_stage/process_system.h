#pragma once

#include "engine/component.h"
#include "engine/system.h"
#include "engine/touchable.h"
#include "engine/typedefs.h"

#include <boost/range/adaptor/map.hpp>
#include <vector>
#include <unordered_map>

<<<<<<< HEAD
namespace sol {
class state;
=======
// The minimum positive price a compound can have.
#define MIN_POSITIVE_COMPOUND_PRICE 0.00001

// The "willingness" of the compound prices to change.
// (between 0.0 and 1.0)
#define COMPOUND_PRICE_MOMENTUM 0.2

// How much the "important" compounds get their price inflated.
#define IMPORTANT_COMPOUND_BIAS 1000.0

// How important the storage space is considered.
#define STORAGE_SPACE_MULTIPLIER 2.0

// Used to soften the demand according to the process capacity.
#define PROCESS_CAPACITY_DEMAND_MULTIPLIER 15.0

// The initial variables of the system.
#define INITIAL_COMPOUND_PRICE 10.0
#define INITIAL_COMPOUND_DEMAND 1.0

namespace luabind {
class scope;
>>>>>>> b92c626f
}

namespace thrive {

class ProcessorComponent : public Component {
    COMPONENT(Processor)

public:
    static void luaBindings(sol::state &lua);

    void
    load(
        const StorageContainer& storage
    ) override;

    StorageContainer
    storage() const override;

    std::unordered_map<BioProcessId, float> process_capacities;
    void
    setCapacity(BioProcessId, float);
};

// Helper structure to store the economic information of the compounds.
struct CompoundData {
    float amount;
    float uninflatedPrice;
    float price;
    float demand;
    float priceReductionPerUnit;
    float breakEvenPoint;
};

class CompoundBagComponent : public Component {
    COMPONENT(CompoundBag)

public:
    static void luaBindings(sol::state &lua);

    CompoundBagComponent();

    void
    load(
        const StorageContainer& storage
    ) override;

    StorageContainer
    storage() const override;

<<<<<<< HEAD
    ProcessorComponent* processor = nullptr;
=======
    float storageSpace;
    float storageSpaceOccupied;
    ProcessorComponent* processor;
>>>>>>> b92c626f
    std::string speciesName;
    std::unordered_map<CompoundId, CompoundData> compounds;

    void
    setProcessor(ProcessorComponent& processor, const std::string& speciesName);

    float
    getCompoundAmount(CompoundId);

    float
    getPrice(CompoundId);

    float
    getDemand(CompoundId);

    float
    takeCompound(CompoundId, float); // remove up to a certain amount of compound, returning how much was removed

    void
    giveCompound(CompoundId, float);
};

class ProcessSystem : public System {

public:
    static void luaBindings(sol::state &lua);

    /**
    * @brief Constructor
    */
    ProcessSystem();

    /**
    * @brief Destructor
    */
    ~ProcessSystem();

    /**
    * @brief Initializes the system
    *
    */
    void init(GameStateData* gameState) override;

    /**
    * @brief Shuts the system down
    */
    void shutdown() override;

    /**
    * @brief Updates the system
    */
    void update(int renderTime, int logicTime) override;

private:

    struct Implementation;
    std::unique_ptr<Implementation> m_impl;
};

}<|MERGE_RESOLUTION|>--- conflicted
+++ resolved
@@ -9,10 +9,6 @@
 #include <vector>
 #include <unordered_map>
 
-<<<<<<< HEAD
-namespace sol {
-class state;
-=======
 // The minimum positive price a compound can have.
 #define MIN_POSITIVE_COMPOUND_PRICE 0.00001
 
@@ -33,9 +29,8 @@
 #define INITIAL_COMPOUND_PRICE 10.0
 #define INITIAL_COMPOUND_DEMAND 1.0
 
-namespace luabind {
-class scope;
->>>>>>> b92c626f
+namespace sol {
+class state;
 }
 
 namespace thrive {
@@ -85,13 +80,9 @@
     StorageContainer
     storage() const override;
 
-<<<<<<< HEAD
-    ProcessorComponent* processor = nullptr;
-=======
     float storageSpace;
     float storageSpaceOccupied;
-    ProcessorComponent* processor;
->>>>>>> b92c626f
+    ProcessorComponent* processor = nullptr;
     std::string speciesName;
     std::unordered_map<CompoundId, CompoundData> compounds;
 
