--- conflicted
+++ resolved
@@ -92,14 +92,10 @@
     double
     getCompoundAmount(CompoundId);
 
-<<<<<<< HEAD
-    float
+    double
     getStorageSpaceUsed() const;
 
-    float
-=======
     double
->>>>>>> 4aeb4d8c
     getPrice(CompoundId);
 
     double
