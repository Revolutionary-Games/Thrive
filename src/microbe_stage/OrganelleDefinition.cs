--- conflicted
+++ resolved
@@ -437,11 +437,8 @@
         public PilusComponentFactory? Pilus;
         public ChemoreceptorComponentFactory? Chemoreceptor;
         public SignalingAgentComponentFactory? SignalingAgent;
-<<<<<<< HEAD
+        public CiliaComponentFactory? Cilia;
         public LysosomeComponentFactory? Lysosome;
-=======
-        public CiliaComponentFactory? Cilia;
->>>>>>> 08fcb63a
 
         private readonly List<IOrganelleComponentFactory> allFactories = new();
 
@@ -518,17 +515,17 @@
                 ++count;
             }
 
-<<<<<<< HEAD
+            if (Cilia != null)
+            {
+                Cilia.Check(name);
+                allFactories.Add(Cilia);
+                ++count;
+            }
+
             if (Lysosome != null)
             {
                 Lysosome.Check(name);
                 allFactories.Add(Lysosome);
-=======
-            if (Cilia != null)
-            {
-                Cilia.Check(name);
-                allFactories.Add(Cilia);
->>>>>>> 08fcb63a
                 ++count;
             }
         }
