--- conflicted
+++ resolved
@@ -394,7 +394,7 @@
     ///  Returns the rotated position, as it should be in the colony.
     ///  Used for re-parenting shapes to other microbes
     /// </summary>
-    public Vector3 RotatedPositionInsideColony(Vector3 shapePosition)
+    public Vector2 RotatedPositionInsideColony(Vector2 shapePosition)
     {
         var rotation = Quat.Identity;
         if (ParentMicrobe.Colony != null)
@@ -412,7 +412,7 @@
         rotation = rotation.Normalized();
 
         // Transform the vector with the rotation quaternion
-        shapePosition = rotation.Xform(shapePosition);
+        shapePosition = rotation.Xform(shapePosition.ToVector3()).ToVector2();
         return shapePosition;
     }
 
@@ -432,31 +432,10 @@
 
         for (int i = 0; i < shapes.Count; i++)
         {
-<<<<<<< HEAD
-            var rotation = Quat.Identity;
             Vector2 shapePosition = ShapeTruePosition(hexes[i]);
-            if (ParentMicrobe.Colony != null)
-            {
-                var parent = ParentMicrobe;
-
-                // Get the rotation of all colony ancestors up to master
-                while (parent != ParentMicrobe.Colony.Master)
-                {
-                    rotation *= new Quat(parent.Transform.basis);
-                    parent = parent.ColonyParent;
-                }
-            }
-
-            rotation = rotation.Normalized();
-
-            // Transform the vector with the rotation quaternion
-            shapePosition = rotation.Xform(shapePosition.ToVector3()).ToVector2();
-=======
-            Vector3 shapePosition = ShapeTruePosition(hexes[i]);
 
             // Rotate the position of the organelle to its true position relative to the master
             shapePosition = RotatedPositionInsideColony(shapePosition);
->>>>>>> f5e55f33
 
             // Scale for bacteria physics.
             if (ParentMicrobe.Species.IsBacteria)
@@ -464,13 +443,8 @@
 
             shapePosition += offset;
 
-<<<<<<< HEAD
+            var ownerId = shapes[i];
             var transform = new Transform(Quat.Identity, shapePosition.ToVector3());
-
-=======
->>>>>>> f5e55f33
-            var ownerId = shapes[i];
-            var transform = new Transform(Quat.Identity, shapePosition);
 
             // Create a new owner id and apply the new position to it
             shapes[i] = currentShapesParent.CreateNewOwnerId(to, transform, ownerId);
@@ -479,7 +453,7 @@
 
         foreach (var component in Components)
         {
-            component.OnShapeParentChanged(to, offset.ToVector3());
+            component.OnShapeParentChanged(to, offset);
         }
 
         currentShapesParent = to;
@@ -566,15 +540,10 @@
             if (ParentMicrobe.Species.IsBacteria)
                 shapePosition *= 0.5f;
 
-<<<<<<< HEAD
+            // Create a transform for a shape position
             var transform = new Transform(Quat.Identity, shapePosition.ToVector3());
-            to.ShapeOwnerSetTransform(ownerId, transform);
-
-=======
-            // Create a transform for a shape position
-            var transform = new Transform(Quat.Identity, shapePosition);
             var ownerId = to.CreateShapeOwnerWithTransform(transform, shape);
->>>>>>> f5e55f33
+
             shapes.Add(ownerId);
         }
     }
