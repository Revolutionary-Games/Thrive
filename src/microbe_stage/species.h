#pragma once

#include "general/json_registry.h"

<<<<<<< HEAD
#include "membrane_system.h"
=======
>>>>>>> 251705d0
#include <OgreColourValue.h>
#include <map>
#include <string>
#include <vector>

namespace thrive {

class SimulationParameters;

class Species : public RegistryType {
public:
    double spawnDensity = 0.0;
    Ogre::ColourValue colour;
    bool isBacteria;
<<<<<<< HEAD
    MEMBRANE_TYPE speciesMembraneType;
=======
>>>>>>> 251705d0
    std::map<size_t, unsigned int> startingCompounds;
    std::map<int, size_t> organelles; // TODO: get a position as the key.

    Species();

    Species(Json::Value value);
};

} // namespace thrive<|MERGE_RESOLUTION|>--- conflicted
+++ resolved
@@ -2,10 +2,8 @@
 
 #include "general/json_registry.h"
 
-<<<<<<< HEAD
 #include "membrane_system.h"
-=======
->>>>>>> 251705d0
+
 #include <OgreColourValue.h>
 #include <map>
 #include <string>
@@ -20,10 +18,7 @@
     double spawnDensity = 0.0;
     Ogre::ColourValue colour;
     bool isBacteria;
-<<<<<<< HEAD
     MEMBRANE_TYPE speciesMembraneType;
-=======
->>>>>>> 251705d0
     std::map<size_t, unsigned int> startingCompounds;
     std::map<int, size_t> organelles; // TODO: get a position as the key.
 
