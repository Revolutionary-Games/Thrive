--- conflicted
+++ resolved
@@ -8,7 +8,6 @@
 
 using namespace thrive;
 
-<<<<<<< HEAD
 void BioProcessRegistry::luaBindings(
     sol::state &lua
 ){
@@ -20,7 +19,6 @@
         "loadFromLua", &BioProcessRegistry::loadFromLua,
         "getDisplayName", &BioProcessRegistry::getDisplayName,
         "getInternalName", &BioProcessRegistry::getInternalName,
-        "getSpeedFactor", &BioProcessRegistry::getSpeedFactor,
         "getId", &BioProcessRegistry::getId,
         
         "getList", [](sol::this_state s){
@@ -30,28 +28,6 @@
         
         "getInputCompounds", &BioProcessRegistry::getInputCompounds,
         "getOutputCompounds", &BioProcessRegistry::getOutputCompounds
-=======
-luabind::scope
-BioProcessRegistry::luaBindings() {
-    using namespace luabind;
-    return (class_<BioProcessRegistry>("BioProcessRegistry")
-        .scope
-        [
-            def("loadFromXML", &BioProcessRegistry::loadFromXML),
-            def("loadFromLua", &BioProcessRegistry::loadFromLua),
-            //def("registerBioProcess", &BioProcessRegistry::registerBioProcess),
-            def("getDisplayName", &BioProcessRegistry::getDisplayName),
-            def("getInternalName", &BioProcessRegistry::getInternalName),
-            def("getId", &BioProcessRegistry::getId),
-            def("getList", &BioProcessRegistry::getList, return_stl_iterator),
-            def("getInputCompounds", &BioProcessRegistry::getInputCompounds, return_stl_iterator),
-            def("getOutputCompounds", &BioProcessRegistry::getOutputCompounds, return_stl_iterator)
-        ]
-    ,
-        class_<std::pair<CompoundId, int>>("RecipyCompound")
-            .def_readonly("compoundId", &std::pair<CompoundId, int>::first)
-            .def_readonly("amount", &std::pair<CompoundId, int>::second)
->>>>>>> b92c626f
     );
 
     // class_<std::pair<CompoundId, int>>("RecipyCompound")
@@ -162,7 +138,6 @@
     )
 {
 
-<<<<<<< HEAD
     for(const auto& pair : processTable){
 
         const auto key = pair.first.as<std::string>();
@@ -173,10 +148,6 @@
         sol::table inputTable = data.get<sol::table>("inputs");
         sol::table outputTable = data.get<sol::table>("outputs");
 
-=======
-        luabind::object inputTable = data["inputs"];
-        luabind::object outputTable = data["outputs"];
->>>>>>> b92c626f
         std::vector<std::pair<CompoundId, int>> inputs;
         std::vector<std::pair<CompoundId, int>> outputs;
 
@@ -195,21 +166,11 @@
         }
 
         registerBioProcess(
-<<<<<<< HEAD
-            key,
-            key,
-            speedFactor,
-            std::move(inputs),
-            std::move(outputs)
-        );
-        
-=======
                key,
                key,
                std::move(inputs),
                std::move(outputs)
             );
->>>>>>> b92c626f
     }
 }
 
