--- conflicted
+++ resolved
@@ -23,18 +23,13 @@
 
 [node name="VBoxContainer" type="VBoxContainer" parent="."]
 margin_right = 177.0
-margin_bottom = 111.0
+margin_bottom = 142.0
 __meta__ = {
 "_edit_use_anchors_": false
 }
 
-<<<<<<< HEAD
-[node name="InfiniteCompounds" type="CheckBox" parent="VBoxContainer"]
+[node name="InfiniteCompounds" parent="VBoxContainer" instance=ExtResource( 4 )]
 margin_right = 177.0
-=======
-[node name="InfiniteCompounds" parent="VBoxContainer" instance=ExtResource( 4 )]
-margin_right = 185.0
->>>>>>> 552d8386
 margin_bottom = 17.0
 custom_fonts/font = ExtResource( 3 )
 text = "INFINITE_COMPOUNDS"
@@ -93,7 +88,7 @@
 
 [node name="SpawnEnemy" type="Button" parent="VBoxContainer"]
 margin_top = 115.0
-margin_right = 185.0
+margin_right = 177.0
 margin_bottom = 142.0
 custom_fonts/font = ExtResource( 3 )
 text = "SPAWN_ENEMY"
