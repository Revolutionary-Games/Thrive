--- conflicted
+++ resolved
@@ -1,7 +1,5 @@
 ﻿using System;
-using System.Collections.Generic;
 using System.Diagnostics.CodeAnalysis;
-using System.Linq;
 using Godot;
 
 /// <summary>
@@ -13,13 +11,6 @@
     public static PatchMap Generate(WorldGenerationSettings settings, Species defaultSpecies, Random? random = null)
     {
         var map = new PatchMap();
-<<<<<<< HEAD
-        var predefinedMap = new PatchMap();
-        predefinedMap = PredefinedMap(predefinedMap, "Pangonia", defaultSpecies);
-        random ??= new Random();
-
-        var nameGenerator = SimulationParameters.Instance.GetPatchMapNameGenerator();
-=======
 
         random ??= new Random(settings.Seed);
 
@@ -35,390 +26,21 @@
                 areaName = nameGenerator.Next(random);
                 break;
         }
->>>>>>> 29138294
-
-        // Initialize the graphs random parameters
-        var regionCoords = new List<Vector2>();
-        int[,] graph = new int[100, 100];
-        int vertexNr = random.Next(6, 10);
-        int edgeNr = random.Next(vertexNr, 2 * vertexNr - 4);
-        int minDistance = 180;
-
-        var currentPatchId = 0;
-        var specialRegionsId = -1;
-
-        // Create the graphs random regions
-        for (int i = 0; i < vertexNr; i++)
-        {
-            var areaName = nameGenerator.Next(random);
-            var continentName = nameGenerator.ContinentName;
-            var coord = new Vector2(0, 0);
-
-            var regionType = random.Next(0, 3);
-            string regionTypeName;
-            if (regionType == 0)
-            {
-                regionTypeName = "sea";
-            }
-            else
-            {
-                if (regionType == 1)
-                {
-                    regionTypeName = "ocean";
-                }
-                else
-                {
-                    regionTypeName = "continent";
-                }
-            }
-
-            var region = new PatchRegion(i, GetPatchLocalizedName(continentName, regionTypeName),
-                regionTypeName, coord);
-            int numberOfPatches;
-
-            if (regionType == 2)
-            {
-                numberOfPatches = random.Next(0, 4);
-
-                // All continents must have at least 1 coastal patch.
-                Patch patch = GetPatchFromPredefinedMap(0, currentPatchId++, predefinedMap, areaName);
-
-                region.AddPatch(patch);
-
-                while (numberOfPatches > 0)
-                {
-                    var patchIndex = random.Next(0, 3);
-                    patch = GetPatchFromPredefinedMap(patchIndex, currentPatchId++, predefinedMap, areaName);
-
-                    region.AddPatch(patch);
-                    numberOfPatches--;
-                }
-            }
-            else
-            {
-                numberOfPatches = random.Next(0, 4);
-
-                // All oceans/seas must have at least 1 epipelagic/ice patch and a seafloor
-                Patch patch;
-                if (random.Next(0, 2) == 1)
-                    patch = GetPatchFromPredefinedMap(3, currentPatchId++, predefinedMap, areaName);
-                else
-                    patch = GetPatchFromPredefinedMap(9, currentPatchId++, predefinedMap, areaName);
-                region.AddPatch(patch);
-
-                // Add the patches between surface and sea floor
-                for (int patchIndex = 4; numberOfPatches > 0 && patchIndex < 7; patchIndex++, numberOfPatches--)
-                {
-                    patch = GetPatchFromPredefinedMap(patchIndex, currentPatchId++, predefinedMap, areaName);
-                    region.AddPatch(patch);
-                }
-
-                // Add the seafloor last
-                patch = GetPatchFromPredefinedMap(7, currentPatchId++, predefinedMap, areaName);
-                region.AddPatch(patch);
-
-                // Chance to add a vent region if this region were adding to is an ocean/sea one
-                if (random.Next(0, 2) == 1)
-                {
-                    var ventRegion =
-                        new PatchRegion(specialRegionsId--, GetPatchLocalizedName(continentName, "vents"), "vents",
-                            coord);
-
-                    var ventPatch = GetPatchFromPredefinedMap(10, currentPatchId++, predefinedMap, areaName);
-                    ventRegion.AddPatch(ventPatch);
-                    map.AddSpecialRegion(ventRegion);
-                    LinkRegions(ventRegion, region);
-                }
-            }
-
-            // Random chance to create a cave
-            if (random.Next(0, 2) == 1)
-            {
-                var caveRegion = new PatchRegion(specialRegionsId--,
-                    GetPatchLocalizedName(continentName, "underwatercave"), "underwatercave", coord);
-                var cavePatch = GetPatchFromPredefinedMap(8, currentPatchId++, predefinedMap, areaName);
-                caveRegion.AddPatch(cavePatch);
-                map.AddSpecialRegion(caveRegion);
-                LinkRegions(caveRegion, region);
-
-                // Chose one random patch from the region to be linked to the underwater cave
-                var patchIndex = random.Next(0, region.Patches.Count - 1);
-                LinkPatches(cavePatch, region.Patches[patchIndex]);
-            }
-
-            region.BuildRegion();
-            coord = GenerateCoordinates(region, map, random, minDistance);
-
-            // We add the coordinates for the center of the region
-            // since thats the point that will be connected
-            regionCoords.Add(coord + region.GetSize() / 2f);
-            map.AddRegion(region);
-        }
-
-        // After building the normal regions we build the special ones and the patches
-        map.BuildPatchesInRegions(random);
-        map.BuildSpecialRegions();
-        map.BuildPatchesInSpecialRegions(random);
-
-        map.CurrentPatch = map.Patches[random.Next(0, currentPatchId)];
-        map.CurrentPatch.AddSpecies(defaultSpecies);
-
-        // We make the graph by substracting edges from its Delaunay Triangulation
-        // as long as the graph stays connected.
-        graph = DelaunayTriangulation(graph, regionCoords);
-        graph = SubstractEdges(graph, vertexNr, edgeNr, random);
-
-        // Link regions according to the graph matrix
-        for (int k = 0; k < vertexNr; k++)
-        {
-            for (int l = 0; l < vertexNr; l++)
-            {
-                if (graph[l, k] == 1)
-                    LinkRegions(map.Regions[k], map.Regions[l]);
-            }
-        }
-
-        map.ConnectPatchesBetweenRegions(random);
-        return map;
-    }
-
-    private static Biome GetBiomeTemplate(string name)
-    {
-        return SimulationParameters.Instance.GetBiome(name);
-    }
-
-    private static void LinkPatches(Patch patch1, Patch patch2)
-    {
-        patch1.AddNeighbour(patch2);
-        patch2.AddNeighbour(patch1);
-    }
-
-    private static void LinkRegions(PatchRegion region1, PatchRegion region2)
-    {
-        region1.AddNeighbour(region2);
-        region2.AddNeighbour(region1);
-    }
-
-    private static void TranslatePatchNames()
-    {
-        // TODO: remove this entire method, see: https://github.com/Revolutionary-Games/Thrive/issues/3146
-        _ = TranslationServer.Translate("PATCH_PANGONIAN_VENTS");
-        _ = TranslationServer.Translate("PATCH_PANGONIAN_MESOPELAGIC");
-        _ = TranslationServer.Translate("PATCH_PANGONIAN_EPIPELAGIC");
-        _ = TranslationServer.Translate("PATCH_PANGONIAN_TIDEPOOL");
-        _ = TranslationServer.Translate("PATCH_PANGONIAN_BATHYPELAGIC");
-        _ = TranslationServer.Translate("PATHCH_PANGONIAN_ABYSSOPELAGIC");
-        _ = TranslationServer.Translate("PATCH_PANGONIAN_COAST");
-        _ = TranslationServer.Translate("PATCH_PANGONIAN_ESTUARY");
-        _ = TranslationServer.Translate("PATCH_CAVE");
-        _ = TranslationServer.Translate("PATCH_ICE_SHELF");
-        _ = TranslationServer.Translate("PATCH_PANGONIAN_SEAFLOOR");
-    }
-
-    private static int[,] SubstractEdges(int[,] graph, int vertexNr, int edgeNr,
-        Random random)
-    {
-        var currentEdgeNr = CurrentEdgeNumber(graph, vertexNr);
-
-        // Substract edges until we reach the desired edge count.
-        while (currentEdgeNr > edgeNr)
-        {
-            int edgeToDelete = random.Next(1, currentEdgeNr);
-            int i;
-            int j;
-            for (i = 0, j = 0; i < vertexNr && edgeToDelete != 0; i++)
-            {
-                for (j = 0; j < vertexNr && edgeToDelete != 0 && j <= i; j++)
-                {
-                    if (graph[i, j] == 1)
-                        edgeToDelete--;
-                }
-            }
-
-            i--;
-            j--;
-
-            // Check if the graph stays connected after substracting the edge
-            // otherwise, leave the edge as is.
-            graph[i, j] = graph[j, i] = 0;
-            if (!CheckConnectivity(graph, vertexNr))
-                graph[i, j] = graph[j, i] = 1;
-            else
-                currentEdgeNr -= 1;
-        }
-
-        return graph;
-    }
-
-    // Create a triangulation for a certain graph given some vertex coordinates
-    private static int[,] DelaunayTriangulation(int[,] graph, List<Vector2> vertexCoords)
-    {
-        var indices = Geometry.TriangulateDelaunay2d(vertexCoords.ToArray());
-        var triangles = indices.ToList();
-        for (int i = 0; i < triangles.Count - 2; i += 3)
-        {
-            graph[triangles[i], triangles[i + 1]] = graph[triangles[i + 1], triangles[i]] = 1;
-            graph[triangles[i + 1], triangles[i + 2]] = graph[triangles[i + 2], triangles[i + 1]] = 1;
-            graph[triangles[i], triangles[i + 2]] = graph[triangles[i + 2], triangles[i]] = 1;
-        }
-
-        return graph;
-    }
-
-    // DFS graph search
-    private static int[] Dfs(int[,] graph, int vertexNr, int point, int[] visited)
-    {
-        visited[point] = 1;
-        for (int i = 0; i < vertexNr; i++)
-        {
-            if (graph[point, i] == 1 && visited[i] == 0)
-                visited = Dfs(graph, vertexNr, i, visited);
-        }
-
-        return visited;
-    }
-
-    // Checks the graphs connectivity
-    private static bool CheckConnectivity(int[,] graph, int vertexNr)
-    {
-        int[] visited = new int[vertexNr];
-        visited = Dfs(graph, vertexNr, 0, visited);
-        if (visited.Sum() != vertexNr)
-            return false;
-
-        return true;
-    }
-
-    // Current number of edges in a given graph
-    private static int CurrentEdgeNumber(int[,] graph, int vertexNr)
-    {
-        int edgeNr = 0;
-        for (int i = 0; i < vertexNr; i++)
-        {
-            for (int j = 0; j < vertexNr; j++)
-            {
-                edgeNr += graph[i, j];
-            }
-        }
-
-        return edgeNr / 2;
-    }
-
-    // Checks distance between patches
-    private static bool CheckRegionDistance(PatchRegion region, PatchMap map, int minDistance)
-    {
-        if (map.Regions.Count == 0)
-            return true;
-
-        for (int i = 0; i < map.Regions.Count; i++)
-        {
-            if (CheckIfRegionsIntersect(region, map.Regions[i], minDistance))
-                return false;
-        }
-
-        return true;
-    }
-
-    private static bool CheckIfRegionsIntersect(PatchRegion region1, PatchRegion region2, int minDistance)
-    {
-        var minDist = new Vector2(minDistance, minDistance);
-        var region1Rect = new Rect2(region1.ScreenCoordinates, region1.GetSize() + minDist);
-        var region2Rect = new Rect2(region2.ScreenCoordinates, region2.GetSize() + minDist);
-        return region1Rect.Intersects(region2Rect, true);
-    }
-
-    private static Vector2 GenerateCoordinates(PatchRegion region, PatchMap map, Random random, int minDistance)
-    {
-        int x = random.Next(80, 1300);
-        int y = random.Next(80, 1300);
-        var coord = new Vector2(x, y);
-        region.ScreenCoordinates = coord;
-
-        // Check if the region doesnt overlap over other regions
-        bool check = CheckRegionDistance(region, map, minDistance);
-        while (!check)
-        {
-            x = random.Next(80, 1300);
-            y = random.Next(80, 1300);
-            coord = new Vector2(x, y);
-            region.ScreenCoordinates = coord;
-            check = CheckRegionDistance(region, map, minDistance);
-        }
-
-        return coord;
-    }
-
-    private static Patch GetPatchFromPredefinedMap(int patchId, int newId, PatchMap predefinedMap, string areaName)
-    {
-        var patch = predefinedMap.Patches[patchId];
-        patch = new Patch(GetPatchLocalizedName(areaName, patch.BiomeTemplate.Name), newId, patch.BiomeTemplate)
-        {
-            Depth =
-            {
-                [0] = patch.Depth[0],
-                [1] = patch.Depth[1],
-            },
-        };
-<<<<<<< HEAD
-=======
+
+        // Predefined patches
+        var vents = new Patch(GetPatchLocalizedName(areaName, "VOLCANIC_VENT"), 0,
+            GetBiomeTemplate("aavolcanic_vent"))
+        {
+            Depth =
+            {
+                [0] = 2500,
+                [1] = 3000,
+            },
+            ScreenCoordinates = new Vector2(100, 400),
+        };
         map.AddPatch(vents);
->>>>>>> 29138294
-
-        return patch;
-    }
-
-    private static PatchMap PredefinedMap(PatchMap map, string areaName, Species defaultSpecies)
-    {
-        // Predefined patches
-        var coast = new Patch(GetPatchLocalizedName(areaName, "COASTAL"), 0,
-            GetBiomeTemplate("coastal"))
-        {
-            Depth =
-            {
-                [0] = 0,
-                [1] = 200,
-            },
-            ScreenCoordinates = new Vector2(100, 100),
-        };
-        map.AddPatch(coast);
-
-        var estuary = new Patch(GetPatchLocalizedName(areaName, "ESTUARY"), 1,
-            GetBiomeTemplate("estuary"))
-        {
-            Depth =
-            {
-                [0] = 0,
-                [1] = 200,
-            },
-            ScreenCoordinates = new Vector2(70, 160),
-        };
-        map.AddPatch(estuary);
-
-        var tidepool = new Patch(GetPatchLocalizedName(areaName, "TIDEPOOL"), 2,
-            GetBiomeTemplate("tidepool"))
-        {
-            Depth =
-            {
-                [0] = 0,
-                [1] = 10,
-            },
-            ScreenCoordinates = new Vector2(300, 100),
-        };
-        map.AddPatch(tidepool);
-
-        var epipelagic = new Patch(GetPatchLocalizedName(areaName, "EPIPELAGIC"), 3,
-            GetBiomeTemplate("default"))
-        {
-            Depth =
-            {
-                [0] = 0,
-                [1] = 200,
-            },
-            ScreenCoordinates = new Vector2(200, 100),
-        };
-        map.AddPatch(epipelagic);
-
-        var mesopelagic = new Patch(GetPatchLocalizedName(areaName, "MESOPELAGIC"), 4,
+
+        var mesopelagic = new Patch(GetPatchLocalizedName(areaName, "MESOPELAGIC"), 1,
             GetBiomeTemplate("mesopelagic"))
         {
             Depth =
@@ -430,7 +52,31 @@
         };
         map.AddPatch(mesopelagic);
 
-        var bathypelagic = new Patch(GetPatchLocalizedName(areaName, "BATHYPELAGIC"), 5,
+        var epipelagic = new Patch(GetPatchLocalizedName(areaName, "EPIPELAGIC"), 2,
+            GetBiomeTemplate("default"))
+        {
+            Depth =
+            {
+                [0] = 0,
+                [1] = 200,
+            },
+            ScreenCoordinates = new Vector2(200, 100),
+        };
+        map.AddPatch(epipelagic);
+
+        var tidepool = new Patch(GetPatchLocalizedName(areaName, "TIDEPOOL"), 3,
+            GetBiomeTemplate("tidepool"))
+        {
+            Depth =
+            {
+                [0] = 0,
+                [1] = 10,
+            },
+            ScreenCoordinates = new Vector2(300, 100),
+        };
+        map.AddPatch(tidepool);
+
+        var bathypelagic = new Patch(GetPatchLocalizedName(areaName, "BATHYPELAGIC"), 4,
             GetBiomeTemplate("bathypelagic"))
         {
             Depth =
@@ -442,7 +88,7 @@
         };
         map.AddPatch(bathypelagic);
 
-        var abyssopelagic = new Patch(GetPatchLocalizedName(areaName, "ABYSSOPELAGIC"), 6,
+        var abyssopelagic = new Patch(GetPatchLocalizedName(areaName, "ABYSSOPELAGIC"), 5,
             GetBiomeTemplate("abyssopelagic"))
         {
             Depth =
@@ -454,7 +100,55 @@
         };
         map.AddPatch(abyssopelagic);
 
-        var seafloor = new Patch(GetPatchLocalizedName(areaName, "SEA_FLOOR"), 7,
+        var coast = new Patch(GetPatchLocalizedName(areaName, "COASTAL"), 6,
+            GetBiomeTemplate("coastal"))
+        {
+            Depth =
+            {
+                [0] = 0,
+                [1] = 200,
+            },
+            ScreenCoordinates = new Vector2(100, 100),
+        };
+        map.AddPatch(coast);
+
+        var estuary = new Patch(GetPatchLocalizedName(areaName, "ESTUARY"), 7,
+            GetBiomeTemplate("estuary"))
+        {
+            Depth =
+            {
+                [0] = 0,
+                [1] = 200,
+            },
+            ScreenCoordinates = new Vector2(70, 160),
+        };
+        map.AddPatch(estuary);
+
+        var cave = new Patch(GetPatchLocalizedName(areaName, "UNDERWATERCAVE"), 8,
+            GetBiomeTemplate("underwater_cave"))
+        {
+            Depth =
+            {
+                [0] = 200,
+                [1] = 1000,
+            },
+            ScreenCoordinates = new Vector2(300, 200),
+        };
+        map.AddPatch(cave);
+
+        var iceShelf = new Patch(GetPatchLocalizedName(areaName, "ICESHELF"), 9,
+            GetBiomeTemplate("ice_shelf"))
+        {
+            Depth =
+            {
+                [0] = 0,
+                [1] = 200,
+            },
+            ScreenCoordinates = new Vector2(200, 30),
+        };
+        map.AddPatch(iceShelf);
+
+        var seafloor = new Patch(GetPatchLocalizedName(areaName, "SEA_FLOOR"), 10,
             GetBiomeTemplate("seafloor"))
         {
             Depth =
@@ -465,43 +159,6 @@
             ScreenCoordinates = new Vector2(200, 400),
         };
         map.AddPatch(seafloor);
-
-        var cave = new Patch(GetPatchLocalizedName(areaName, "UNDERWATERCAVE"), 8,
-            GetBiomeTemplate("underwater_cave"))
-        {
-            Depth =
-            {
-                [0] = 200,
-                [1] = 1000,
-            },
-            ScreenCoordinates = new Vector2(300, 200),
-        };
-        map.AddPatch(cave);
-
-        var iceShelf = new Patch(GetPatchLocalizedName(areaName, "ICESHELF"), 9,
-            GetBiomeTemplate("ice_shelf"))
-        {
-            Depth =
-            {
-                [0] = 0,
-                [1] = 200,
-            },
-            ScreenCoordinates = new Vector2(200, 30),
-        };
-        map.AddPatch(iceShelf);
-
-        var vents = new Patch(GetPatchLocalizedName(areaName, "VOLCANIC_VENT"), 10,
-            GetBiomeTemplate("aavolcanic_vent"))
-        {
-            Depth =
-            {
-                [0] = 2500,
-                [1] = 3000,
-            },
-            ScreenCoordinates = new Vector2(100, 400),
-        };
-        vents.AddSpecies(defaultSpecies);
-        map.AddPatch(vents);
 
         // Starting patch based on new game settings
         switch (settings.Origin)
@@ -537,6 +194,17 @@
         return map;
     }
 
+    private static Biome GetBiomeTemplate(string name)
+    {
+        return SimulationParameters.Instance.GetBiome(name);
+    }
+
+    private static void LinkPatches(Patch patch1, Patch patch2)
+    {
+        patch1.AddNeighbour(patch2);
+        patch2.AddNeighbour(patch1);
+    }
+
     private static LocalizedString GetPatchLocalizedName(string name, string biomeKey)
     {
         return new LocalizedString("PATCH_NAME", name, new LocalizedString(biomeKey));
