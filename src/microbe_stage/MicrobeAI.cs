﻿using System;
using System.Collections.Generic;
using System.Linq;
using Godot;
using Newtonsoft.Json;

/// <summary>
///   AI for a single Microbe. This is a separate class to contain all the AI status variables as well as make the
///   Microbe.cs file cleaner as this AI has a lot of code.
/// </summary>
/// <remarks>
///   <para>
///     This is run in a background thread so no state changing or scene spawning methods on Microbe may be called.
///   </para>
///   <para>
///     TODO: this should be updated to have special handling for cell colonies
///   </para>
/// </remarks>
public class MicrobeAI
{
    private readonly Compound atp;
    private readonly Compound glucose;
    private readonly Compound iron;
    private readonly Compound oxytoxy;
    private readonly Compound ammonia;
    private readonly Compound phosphates;

    [JsonProperty]
    private Microbe microbe;

    [JsonProperty]
    private float previousAngle;

    [JsonProperty]
    private Vector3 targetPosition = new(0, 0, 0);

    [JsonIgnore]
    private EntityReference<Microbe> focusedPrey = new();

    [JsonIgnore]
    private Vector3? lastSmelledCompoundPosition;

    [JsonProperty]
    private float pursuitThreshold;

    /// <summary>
    ///   A value between 0.0f and 1.0f, this is the portion of the microbe's atp bar that needs to refill
    ///   before resuming motion.
    /// </summary>
    [JsonProperty]
    private float atpThreshold;

    /// <summary>
    ///   Stores the value of microbe.totalAbsorbedCompound at tick t-1 before it is cleared and updated at tick t.
    ///   Used for compounds gradient computation.
    /// </summary>
    /// <remarks>
    ///   <para>
    ///     Memory of the previous absorption step is required to compute gradient (which is a variation).
    ///     Values dictionary rather than single value as they will be combined with variable weights.
    ///   </para>
    /// </remarks>
    [JsonProperty]
    private Dictionary<Compound, float> previouslyAbsorbedCompounds;

    [JsonIgnore]
    private Dictionary<Compound, float> compoundsSearchWeights;

    [JsonIgnore]
    private float timeSinceSignalSniffing;

    [JsonIgnore]
    private EntityReference<Microbe> lastFoundSignalEmitter = new();

    [JsonIgnore]
    private MicrobeSignalCommand receivedCommand = MicrobeSignalCommand.None;

    [JsonProperty]
    private bool hasBeenNearPlayer;

    public MicrobeAI(Microbe microbe)
    {
        this.microbe = microbe ?? throw new ArgumentException("no microbe given", nameof(microbe));

        atp = SimulationParameters.Instance.GetCompound("atp");
        glucose = SimulationParameters.Instance.GetCompound("glucose");
        iron = SimulationParameters.Instance.GetCompound("iron");
        oxytoxy = SimulationParameters.Instance.GetCompound("oxytoxy");
        ammonia = SimulationParameters.Instance.GetCompound("ammonia");
        phosphates = SimulationParameters.Instance.GetCompound("phosphates");

        previouslyAbsorbedCompounds = new Dictionary<Compound, float>(microbe.TotalAbsorbedCompounds);
        compoundsSearchWeights = new Dictionary<Compound, float>();
    }

    private float SpeciesAggression => microbe.Species.Behaviour.Aggression *
        (receivedCommand == MicrobeSignalCommand.BecomeAggressive ? 1.5f : 1.0f);

    private float SpeciesFear => microbe.Species.Behaviour.Fear *
        (receivedCommand == MicrobeSignalCommand.BecomeAggressive ? 0.75f : 1.0f);

    private float SpeciesActivity => microbe.Species.Behaviour.Activity *
        (receivedCommand == MicrobeSignalCommand.BecomeAggressive ? 1.25f : 1.0f);

    private float SpeciesFocus => microbe.Species.Behaviour.Focus;
    private float SpeciesOpportunism => microbe.Species.Behaviour.Opportunism;

    private bool IsSessile => SpeciesActivity < Constants.MAX_SPECIES_ACTIVITY / 10;

    public void Think(float delta, Random random, MicrobeAICommonData data)
    {
        // Disable most AI in a colony
        if (microbe.ColonyParent != null)
            return;

        timeSinceSignalSniffing += delta;

        if (timeSinceSignalSniffing > Constants.MICROBE_AI_SIGNAL_REACT_INTERVAL)
        {
            timeSinceSignalSniffing = 0;

            if (microbe.HasSignalingAgent)
                DetectSignalingAgents(data.AllMicrobes.Where(m => m.Species == microbe.Species));
        }

        var signaler = lastFoundSignalEmitter.Value;

        if (signaler != null)
        {
            receivedCommand = signaler.SignalCommand;
        }

        ChooseActions(random, data, signaler);

        // Store the absorbed compounds for run and rumble
        previouslyAbsorbedCompounds.Clear();
        foreach (var compound in microbe.TotalAbsorbedCompounds)
        {
            previouslyAbsorbedCompounds[compound.Key] = compound.Value;
        }

        // We clear here for update, this is why we stored above!
        microbe.TotalAbsorbedCompounds.Clear();
    }

    /// <summary>
    ///   Resets AI status when this AI controlled microbe is removed from a colony
    /// </summary>
    public void ResetAI()
    {
        previousAngle = 0;
        targetPosition = Vector3.Zero;
        focusedPrey.Value = null;
        pursuitThreshold = 0;
        microbe.MovementDirection = Vector3.Zero;
        microbe.TotalAbsorbedCompounds.Clear();
    }

    private void ChooseActions(Random random, MicrobeAICommonData data, Microbe? signaler)
    {
        // If nothing is engulfing me right now, see if there's something that might want to hunt me
        // TODO: https://github.com/Revolutionary-Games/Thrive/issues/2323
        Vector3? predator = GetNearestPredatorItem(data.AllMicrobes)?.GlobalTransform.origin;
        if (predator.HasValue &&
            DistanceFromMe(predator.Value) < (1500.0 * SpeciesFear / Constants.MAX_SPECIES_FEAR))
        {
            FleeFromPredators(random, predator.Value);
            return;
        }

        // If this microbe is out of ATP, pick an amount of time to rest
        if (microbe.Compounds.GetCompoundAmount(atp) < 1.0f)
        {
            // Keep the maximum at 95% full, as there is flickering when near full
            atpThreshold = 0.95f * SpeciesFocus / Constants.MAX_SPECIES_FOCUS;
        }

        if (atpThreshold > 0.0f)
        {
            if (microbe.Compounds.GetCompoundAmount(atp) < microbe.Compounds.Capacity * atpThreshold
                && microbe.Compounds.Any(compound => IsVitalCompound(compound.Key) && compound.Value > 0.0f))
            {
                SetMoveSpeed(0.0f);
                return;
            }

            atpThreshold = 0.0f;
        }

        // Follow received commands if we have them
        // TODO: tweak the balance between following commands and doing normal behaviours
        // TODO: and also probably we want to add some randomness to the positions and speeds based on distance
        switch (receivedCommand)
        {
            case MicrobeSignalCommand.MoveToMe:
                if (signaler != null)
                {
                    MoveToLocation(signaler.Translation);
                    return;
                }

                break;
            case MicrobeSignalCommand.FollowMe:
                if (signaler != null && DistanceFromMe(signaler.Translation) > Constants.AI_FOLLOW_DISTANCE_SQUARED)
                {
                    MoveToLocation(signaler.Translation);
                    return;
                }

                break;
            case MicrobeSignalCommand.FleeFromMe:
                if (signaler != null && DistanceFromMe(signaler.Translation) < Constants.AI_FLEE_DISTANCE_SQUARED)
                {
                    microbe.State = MicrobeState.Normal;
                    SetMoveSpeed(Constants.AI_BASE_MOVEMENT);

                    // Direction is calculated to be the opposite from where we should flee
                    targetPosition = microbe.Translation + (microbe.Translation - signaler.Translation);
                    microbe.LookAtPoint = targetPosition;
                    SetMoveSpeed(Constants.AI_BASE_MOVEMENT);
                    return;
                }

                break;
        }

        // If I'm very far from the player, and I have not been near the player yet, get on stage
        if (!hasBeenNearPlayer)
        {
            var player = data.AllMicrobes.Where(otherMicrobe => otherMicrobe.IsPlayerMicrobe).FirstOrDefault();
            if (player != null)
            {
                // Only move if we aren't sessile
                if (DistanceFromMe(player.GlobalTransform.origin) > Math.Pow(Constants.SPAWN_SECTOR_SIZE, 2) * 0.75f &&
                    !IsSessile)
                {
                    MoveToLocation(player.GlobalTransform.origin);
                    return;
                }

                hasBeenNearPlayer = true;
            }
        }

        // If there are no threats, look for a chunk to eat
        // TODO: still consider engulfing things if we're in a colony that can engulf (has engulfer cells)
        if (microbe.CanEngulf)
        {
            var targetChunk = GetNearestChunkItem(data.AllChunks, data.AllMicrobes, random);
            if (targetChunk != null && targetChunk.PhagocytosisStep == PhagocytosisPhase.None)
            {
                PursueAndConsumeChunks(targetChunk.Translation, random);
                return;
            }
        }

        // If there are no chunks, look for living prey to hunt
        var possiblePrey = GetNearestPreyItem(data.AllMicrobes);
        if (possiblePrey != null && possiblePrey.PhagocytosisStep == PhagocytosisPhase.None)
        {
<<<<<<< HEAD
            var prey = possiblePrey.GlobalTransform.origin;

            bool engulfPrey = microbe.CanEngulf(possiblePrey) == Microbe.EngulfCheckResult.Ok &&
=======
            bool engulfPrey = microbe.CanEngulfObject(possiblePrey) &&
>>>>>>> 7e07a0a3
                DistanceFromMe(possiblePrey.GlobalTransform.origin) < 10.0f * microbe.EngulfSize;

            EngagePrey(prey, random, engulfPrey);
            return;
        }

        // There is no reason to be engulfing at this stage
        microbe.State = MicrobeState.Normal;

        // Otherwise just wander around and look for compounds
        if (!IsSessile)
        {
            SeekCompounds(random, data);
        }
        else
        {
            // This organism is sessile, and will not act until the environment changes
            SetMoveSpeed(0.0f);
        }
    }

    private FloatingChunk? GetNearestChunkItem(List<FloatingChunk> allChunks, List<Microbe> allMicrobes, Random random)
    {
        FloatingChunk? chosenChunk = null;

        // If the microbe cannot absorb, no need for this
        // TODO: still consider engulfing things if we're in a colony that can engulf (has engulfer cells)
        if (!microbe.CanEngulf)
        {
            return null;
        }

        // Retrieve nearest potential chunk
        foreach (var chunk in allChunks)
        {
            if (chunk.Compounds.Compounds.Count <= 0)
                continue;

            if (microbe.EngulfSize > chunk.EngulfSize * Constants.ENGULF_SIZE_RATIO_REQ
                && (chunk.Translation - microbe.Translation).LengthSquared()
                <= (20000.0 * SpeciesFocus / Constants.MAX_SPECIES_FOCUS) + 1500.0
                && chunk.PhagocytosisStep == PhagocytosisPhase.None)
            {
                if (chunk.Compounds.Compounds.Any(x => microbe.Compounds.IsUseful(x.Key) && x.Key.Digestible))
                {
                    if (chosenChunk == null ||
                        (chosenChunk.Translation - microbe.Translation).LengthSquared() >
                        (chunk.Translation - microbe.Translation).LengthSquared())
                    {
                        chosenChunk = chunk;
                    }
                }
            }
        }

        // Don't bother with chunks when there's a lot of microbes to compete with
        if (chosenChunk != null)
        {
            var rivals = 0;
            var distanceToChunk = (microbe.Translation - chosenChunk.Translation).LengthSquared();
            foreach (var rival in allMicrobes)
            {
                if (rival != microbe)
                {
                    var rivalDistance = (rival.GlobalTransform.origin - chosenChunk.Translation).LengthSquared();
                    if (rivalDistance < 500.0f &&
                        rivalDistance < distanceToChunk)
                    {
                        rivals++;
                    }
                }
            }

            int rivalThreshold;
            if (SpeciesOpportunism < Constants.MAX_SPECIES_OPPORTUNISM / 3)
            {
                rivalThreshold = 1;
            }
            else if (SpeciesOpportunism < Constants.MAX_SPECIES_OPPORTUNISM * 2 / 3)
            {
                rivalThreshold = 3;
            }
            else
            {
                rivalThreshold = 5;
            }

            // In rare instances, microbes will choose to be much more ambitious
            if (RollCheck(SpeciesFocus, Constants.MAX_SPECIES_FOCUS, random))
            {
                rivalThreshold *= 2;
            }

            if (rivals > rivalThreshold)
            {
                chosenChunk = null;
            }
        }

        return chosenChunk;
    }

    /// <summary>
    ///   Gets the nearest prey item. And builds the prey list
    /// </summary>
    /// <returns>The nearest prey item.</returns>
    /// <param name="allMicrobes">All microbes.</param>
    private Microbe? GetNearestPreyItem(List<Microbe> allMicrobes)
    {
        var focused = focusedPrey.Value;
        if (focused != null)
        {
            var distanceToFocusedPrey = DistanceFromMe(focused.GlobalTransform.origin);
            if (!focused.Dead && focused.PhagocytosisStep == PhagocytosisPhase.None && distanceToFocusedPrey <
                (3500.0f * SpeciesFocus / Constants.MAX_SPECIES_FOCUS))
            {
                if (distanceToFocusedPrey < pursuitThreshold)
                {
                    // Keep chasing, but expect to keep getting closer
                    LowerPursuitThreshold();
                    return focused;
                }

                // If prey hasn't gotten closer by now, it's probably too fast, or juking you
                // Remember who focused prey is, so that you don't fall for this again
                return null;
            }

            focusedPrey.Value = null;
        }

        Microbe? chosenPrey = null;

        foreach (var otherMicrobe in allMicrobes)
        {
            if (!otherMicrobe.Dead && otherMicrobe.PhagocytosisStep == PhagocytosisPhase.None)
            {
                if (DistanceFromMe(otherMicrobe.GlobalTransform.origin) <
                    (2500.0f * SpeciesAggression / Constants.MAX_SPECIES_AGGRESSION)
                    && CanTryToEatMicrobe(otherMicrobe))
                {
                    if (chosenPrey == null ||
                        (chosenPrey.GlobalTransform.origin - microbe.Translation).LengthSquared() >
                        (otherMicrobe.GlobalTransform.origin - microbe.Translation).LengthSquared())
                    {
                        chosenPrey = otherMicrobe;
                    }
                }
            }
        }

        focusedPrey.Value = chosenPrey;

        if (chosenPrey != null)
        {
            pursuitThreshold = DistanceFromMe(chosenPrey.GlobalTransform.origin) * 3.0f;
        }

        return chosenPrey;
    }

    /// <summary>
    ///   Building the predator list and setting the scariest one to be predator
    /// </summary>
    /// <param name="allMicrobes">All microbes.</param>
    private Microbe? GetNearestPredatorItem(List<Microbe> allMicrobes)
    {
        var fleeThreshold = 3.0f - (2 *
            (SpeciesFear / Constants.MAX_SPECIES_FEAR) *
            (10 - (9 * microbe.Hitpoints / microbe.MaxHitpoints)));
        Microbe? predator = null;
        foreach (var otherMicrobe in allMicrobes)
        {
            if (otherMicrobe == microbe)
                continue;

            // Based on species fear, threshold to be afraid ranges from 0.8 to 1.8 microbe size.
            if (otherMicrobe.Species != microbe.Species
                && !otherMicrobe.Dead && otherMicrobe.PhagocytosisStep == PhagocytosisPhase.None
                && otherMicrobe.EngulfSize > microbe.EngulfSize * fleeThreshold)
            {
                if (predator == null || DistanceFromMe(predator.GlobalTransform.origin) >
                    DistanceFromMe(otherMicrobe.GlobalTransform.origin))
                {
                    predator = otherMicrobe;
                }
            }
        }

        return predator;
    }

    private void PursueAndConsumeChunks(Vector3 chunk, Random random)
    {
        // This is a slight offset of where the chunk is, to avoid a forward-facing part blocking it
        targetPosition = chunk + new Vector3(0.5f, 0.0f, 0.5f);
        microbe.LookAtPoint = targetPosition;
        SetEngulfIfClose();

        // Just in case something is obstructing chunk engulfing, wiggle a little sometimes
        if (random.NextDouble() < 0.05)
        {
            MoveWithRandomTurn(0.1f, 0.2f, random);
        }

        // If this Microbe is right on top of the chunk, stop instead of spinning
        if (DistanceFromMe(chunk) < Constants.AI_ENGULF_STOP_DISTANCE)
        {
            SetMoveSpeed(0.0f);
        }
        else
        {
            SetMoveSpeed(Constants.AI_BASE_MOVEMENT);
        }
    }

    private void FleeFromPredators(Random random, Vector3 predatorLocation)
    {
        microbe.State = MicrobeState.Normal;

        targetPosition = (2 * (microbe.Translation - predatorLocation)) + microbe.Translation;

        microbe.LookAtPoint = targetPosition;

        if (DistanceFromMe(predatorLocation) < 100.0f)
        {
            if (microbe.SlimeJets.Count > 0 && RollCheck(SpeciesFear, Constants.MAX_SPECIES_FEAR, random))
            {
                // There's a chance to jet away if we can
                SecreteSlime(random);
            }
            else if (RollCheck(SpeciesAggression, Constants.MAX_SPECIES_AGGRESSION, random))
            {
                // If the predator is right on top of us there's a chance to try and swing with a pilus
                MoveWithRandomTurn(2.5f, 3.0f, random);
            }
        }

        // If prey is confident enough, it will try and launch toxin at the predator
        if (SpeciesAggression > SpeciesFear &&
            DistanceFromMe(predatorLocation) >
            300.0f - (5.0f * SpeciesAggression) + (6.0f * SpeciesFear) &&
            RollCheck(SpeciesAggression, Constants.MAX_SPECIES_AGGRESSION, random))
        {
            LaunchToxin(predatorLocation);
        }

        // No matter what, I want to make sure I'm moving
        SetMoveSpeed(Constants.AI_BASE_MOVEMENT);
    }

    private void EngagePrey(Vector3 target, Random random, bool engulf)
    {
        microbe.State = engulf ? MicrobeState.Engulf : MicrobeState.Normal;
        targetPosition = target;
        microbe.LookAtPoint = targetPosition;
        if (CanShootToxin())
        {
            LaunchToxin(target);

            if (RollCheck(SpeciesAggression, Constants.MAX_SPECIES_AGGRESSION / 5, random))
            {
                SetMoveSpeed(Constants.AI_BASE_MOVEMENT);
            }
        }
        else
        {
            SetMoveSpeed(Constants.AI_BASE_MOVEMENT);
        }

        // Predators can use slime jets as an ambush mechanism
        if (RollCheck(SpeciesAggression, Constants.MAX_SPECIES_AGGRESSION, random))
        {
            SetMoveSpeed(Constants.AI_BASE_MOVEMENT);
            SecreteSlime(random);
        }
    }

    private void SeekCompounds(Random random, MicrobeAICommonData data)
    {
        // More active species just try to get distance to avoid over-clustering
        if (RollCheck(SpeciesActivity, Constants.MAX_SPECIES_ACTIVITY + (Constants.MAX_SPECIES_ACTIVITY / 2), random))
        {
            SetMoveSpeed(Constants.AI_BASE_MOVEMENT);
            return;
        }

        if (random.Next(Constants.AI_STEPS_PER_SMELL) == 0)
        {
            SmellForCompounds(data);
        }

        // If the AI has smelled a compound (currently only possible with a chemoreceptor), go towards it.
        if (lastSmelledCompoundPosition != null)
        {
            var distance = DistanceFromMe(lastSmelledCompoundPosition.Value);

            // If the compound isn't getting closer, either something else has taken it, or we're stuck
            LowerPursuitThreshold();
            if (distance > pursuitThreshold)
            {
                lastSmelledCompoundPosition = null;
                RunAndTumble(random);
                return;
            }

            if (distance > 3.0f)
            {
                targetPosition = lastSmelledCompoundPosition.Value;
                microbe.LookAtPoint = targetPosition;
            }
            else
            {
                SetMoveSpeed(0.0f);
                SmellForCompounds(data);
            }
        }
        else
        {
            RunAndTumble(random);
        }
    }

    private void SmellForCompounds(MicrobeAICommonData data)
    {
        ComputeCompoundsSearchWeights();

        var detections = microbe.GetDetectedCompounds(data.Clouds)
            .OrderBy(detection => compoundsSearchWeights.ContainsKey(detection.Compound) ?
                compoundsSearchWeights[detection.Compound] :
                0).ToList();

        if (detections.Count > 0)
        {
            lastSmelledCompoundPosition = detections[0].Target;
            pursuitThreshold = DistanceFromMe(lastSmelledCompoundPosition.Value)
                * (1 + (SpeciesFocus / Constants.MAX_SPECIES_FOCUS));
        }
        else
        {
            lastSmelledCompoundPosition = null;
        }
    }

    // For doing run and tumble
    /// <summary>
    ///   For doing run and tumble
    /// </summary>
    /// <param name="random">Random values to use</param>
    private void RunAndTumble(Random random)
    {
        // If this microbe is currently stationary, just initialize by moving in a random direction.
        // Used to get newly spawned microbes to move.
        if (microbe.MovementDirection.Length() == 0)
        {
            MoveWithRandomTurn(0, Mathf.Pi, random);
            return;
        }

        // Run and tumble
        // A biased random walk, they turn more if they are picking up less compounds.
        // The scientifically accurate algorithm has been flipped to account for the compound
        // deposits being a lot smaller compared to the microbes
        // https://www.mit.edu/~kardar/teaching/projects/chemotaxis(AndreaSchmidt)/home.htm

        ComputeCompoundsSearchWeights();

        float gradientValue = 0.0f;
        foreach (var compoundWeight in compoundsSearchWeights)
        {
            // Note this is about absorbed quantities (which is all microbe has access to) not the ones in the clouds.
            // Gradient computation is therefore cell-centered, and might be different for different cells.
            float compoundDifference = 0.0f;

            microbe.TotalAbsorbedCompounds.TryGetValue(compoundWeight.Key, out float quantityAbsorbedThisStep);
            previouslyAbsorbedCompounds.TryGetValue(compoundWeight.Key, out float quantityAbsorbedPreviousStep);

            compoundDifference += quantityAbsorbedThisStep - quantityAbsorbedPreviousStep;

            compoundDifference *= compoundWeight.Value;
            gradientValue += compoundDifference;
        }

        // Implement a detection threshold to possibly rule out too tiny variations
        // TODO: possibly include cell capacity correction
        float differenceDetectionThreshold = Constants.AI_GRADIENT_DETECTION_THRESHOLD;

        // If food density is going down, back up and see if there's some more
        if (gradientValue < -differenceDetectionThreshold && random.Next(0, 10) < 9)
        {
            MoveWithRandomTurn(2.5f, 3.0f, random);
        }

        // If there isn't any food here, it's a good idea to keep moving
        if (Math.Abs(gradientValue) <= differenceDetectionThreshold && random.Next(0, 10) < 5)
        {
            MoveWithRandomTurn(0.0f, 0.4f, random);
        }

        // If positive last step you gained compounds, so let's move toward the source
        if (gradientValue > differenceDetectionThreshold)
        {
            // There's a decent chance to turn by 90° to explore gradient
            // 180° is useless since previous position let you absorb less compounds already
            if (random.Next(0, 10) < 4)
            {
                MoveWithRandomTurn(0.0f, 1.5f, random);
            }
        }
    }

    /// <summary>
    ///   Prioritizing compounds that are stored in lesser quantities.
    ///   If ATP-producing compounds are low (less than half storage capacities),
    ///   non ATP-related compounds are discarded.
    ///   Updates compoundsSearchWeights instance dictionary.
    /// </summary>
    private void ComputeCompoundsSearchWeights()
    {
        IEnumerable<Compound> usefulCompounds = microbe.Compounds.Compounds.Keys;

        // If this microbe lacks vital compounds don't bother with ammonia and phosphate
        if (usefulCompounds.Any(
                compound => IsVitalCompound(compound) &&
                    microbe.Compounds.GetCompoundAmount(compound) < 0.5f * microbe.Compounds.Capacity))
        {
            usefulCompounds = usefulCompounds.Where(x => x != ammonia && x != phosphates);
        }

        compoundsSearchWeights.Clear();
        foreach (var compound in usefulCompounds)
        {
            // The priority of a compound is inversely proportional to its availability
            // Should be tweaked with consumption
            var compoundPriority = 1 - microbe.Compounds.GetCompoundAmount(compound) / microbe.Compounds.Capacity;

            compoundsSearchWeights.Add(compound, compoundPriority);
        }
    }

    /// <summary>
    ///   Tells if a compound is vital to this microbe.
    ///   Vital compounds are *direct* ATP producers
    /// </summary>
    /// <remarks>
    ///   <para>
    ///     TODO: what is used here is a shortcut linked to the current game state: such compounds could be used for
    ///     other processes in future versions
    ///   </para>
    /// </remarks>
    private bool IsVitalCompound(Compound compound)
    {
        // TODO: looking for mucilage should be prevented
        return microbe.Compounds.IsUseful(compound) &&
            (compound == glucose || compound == iron);
    }

    private void SetEngulfIfClose()
    {
        // Turn on engulf mode if close
        // Sometimes "close" is hard to discern since microbes can range from straight lines to circles
        if ((microbe.Translation - targetPosition).LengthSquared() <= microbe.EngulfSize * 2.0f)
        {
            microbe.State = MicrobeState.Engulf;
        }
        else
        {
            microbe.State = MicrobeState.Normal;
        }
    }

    private void LaunchToxin(Vector3 target)
    {
        if (microbe.Hitpoints > 0 && microbe.AgentVacuoleCount > 0 &&
            (microbe.Translation - target).LengthSquared() <= SpeciesFocus * 10.0f)
        {
            if (CanShootToxin())
            {
                microbe.LookAtPoint = target;
                microbe.QueueEmitToxin(oxytoxy);
            }
        }
    }

    private void SecreteSlime(Random random)
    {
        if (microbe.Hitpoints > 0 && microbe.SlimeJets.Count > 0)
        {
            // Randomise the time spent ejecting slime, from 0 to 3 seconds
            microbe.QueueSecreteSlime(3 * random.NextFloat());
        }
    }

    private void MoveWithRandomTurn(float minTurn, float maxTurn, Random random)
    {
        var turn = random.Next(minTurn, maxTurn);
        if (random.Next(2) == 1)
        {
            turn = -turn;
        }

        var randDist = random.Next(SpeciesActivity, Constants.MAX_SPECIES_ACTIVITY);
        targetPosition = microbe.Translation
            + new Vector3(Mathf.Cos(previousAngle + turn) * randDist,
                0,
                Mathf.Sin(previousAngle + turn) * randDist);
        previousAngle += turn;
        microbe.LookAtPoint = targetPosition;
        SetMoveSpeed(Constants.AI_BASE_MOVEMENT);
    }

    private void MoveToLocation(Vector3 location)
    {
        microbe.State = MicrobeState.Normal;
        targetPosition = location;
        microbe.LookAtPoint = targetPosition;
        SetMoveSpeed(Constants.AI_BASE_MOVEMENT);
    }

    private void DetectSignalingAgents(IEnumerable<Microbe> ownSpeciesMicrobes)
    {
        // We kind of simulate how strong the "smell" of a signal is by finding the closest active signal
        float? closestSignalSquared = null;
        Microbe? selectedMicrobe = null;

        var previous = lastFoundSignalEmitter.Value;

        if (previous != null && previous.SignalCommand != MicrobeSignalCommand.None)
        {
            selectedMicrobe = previous;
            closestSignalSquared = DistanceFromMe(previous.Translation);
        }

        foreach (var speciesMicrobe in ownSpeciesMicrobes)
        {
            if (speciesMicrobe.SignalCommand == MicrobeSignalCommand.None)
                continue;

            // Don't detect your own signals
            if (speciesMicrobe == microbe)
                continue;

            var distance = DistanceFromMe(speciesMicrobe.Translation);

            if (closestSignalSquared == null || distance < closestSignalSquared.Value)
            {
                selectedMicrobe = speciesMicrobe;
                closestSignalSquared = distance;
            }
        }

        // TODO: should there be a max distance after which the signaling agent is considered to be so weak that it
        // is not detected?

        lastFoundSignalEmitter.Value = selectedMicrobe;
    }

    private void SetMoveSpeed(float speed)
    {
        microbe.MovementDirection = new Vector3(0, 0, -speed);
    }

    private void LowerPursuitThreshold()
    {
        pursuitThreshold *= 0.95f;
    }

    private bool CanTryToEatMicrobe(Microbe targetMicrobe)
    {
        var sizeRatio = microbe.EngulfSize / targetMicrobe.EngulfSize;

        return targetMicrobe.Species != microbe.Species && (
            (SpeciesOpportunism > Constants.MAX_SPECIES_OPPORTUNISM * 0.3f && CanShootToxin())
            || (sizeRatio >= Constants.ENGULF_SIZE_RATIO_REQ));
    }

    private bool CanShootToxin()
    {
        return microbe.Compounds.GetCompoundAmount(oxytoxy) >=
            Constants.MAXIMUM_AGENT_EMISSION_AMOUNT * SpeciesFocus / Constants.MAX_SPECIES_FOCUS;
    }

    private float DistanceFromMe(Vector3 target)
    {
        return (target - microbe.Translation).LengthSquared();
    }

    private bool RollCheck(float ourStat, float dc, Random random)
    {
        return random.Next(0.0f, dc) <= ourStat;
    }

    private bool RollReverseCheck(float ourStat, float dc, Random random)
    {
        return ourStat <= random.Next(0.0f, dc);
    }

    private void DebugFlash()
    {
        microbe.Flash(1.0f, new Color(255.0f, 0.0f, 0.0f));
    }
}<|MERGE_RESOLUTION|>--- conflicted
+++ resolved
@@ -258,13 +258,9 @@
         var possiblePrey = GetNearestPreyItem(data.AllMicrobes);
         if (possiblePrey != null && possiblePrey.PhagocytosisStep == PhagocytosisPhase.None)
         {
-<<<<<<< HEAD
             var prey = possiblePrey.GlobalTransform.origin;
 
-            bool engulfPrey = microbe.CanEngulf(possiblePrey) == Microbe.EngulfCheckResult.Ok &&
-=======
-            bool engulfPrey = microbe.CanEngulfObject(possiblePrey) &&
->>>>>>> 7e07a0a3
+            bool engulfPrey = microbe.CanEngulfObject(possiblePrey) == Microbe.EngulfCheckResult.Ok &&
                 DistanceFromMe(possiblePrey.GlobalTransform.origin) < 10.0f * microbe.EngulfSize;
 
             EngagePrey(prey, random, engulfPrey);
