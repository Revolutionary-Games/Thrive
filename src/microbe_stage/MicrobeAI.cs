﻿using System;
using System.Collections.Generic;
using System.Linq;
using Godot;
using Newtonsoft.Json;

/// <summary>
///   AI for a single Microbe. This is a separate class to contain all the AI status variables as well as make the
///   Microbe.cs file cleaner as this AI has a lot of code.
/// </summary>
/// <remarks>
///   <para>
///     This is run in a background thread so no state changing or scene spawning methods on Microbe may be called.
///   </para>
///   <para>
///     TODO: this should be updated to have special handling for cell colonies
///   </para>
/// </remarks>
public class MicrobeAI
{
    private readonly Compound glucose;
    private readonly Compound iron;
    private readonly Compound oxytoxy;
    private readonly Compound ammonia;
    private readonly Compound phosphates;

    [JsonProperty]
    private Microbe microbe;

    [JsonProperty]
    private float previousAngle;

    [JsonProperty]
    private Vector3 targetPosition = new Vector3(0, 0, 0);

    [JsonIgnore]
    private Microbe focusedPrey;

    [JsonProperty]
    private float pursuitThreshold;

    /// <summary>
    ///   Stores the value of microbe.totalAbsorbedCompound at tick t-1 before it is cleared and updated at tick t.
    ///   Used for compounds gradient computation.
    /// </summary>
    /// <remarks>
    ///   Memory of the previous absorption step is required to compute gradient (which is a variation).
    ///   Values dictionary rather than single value as they will be combined with variable weights.
    /// </remarks>
    [JsonProperty]
    private Dictionary<Compound, float> previouslyAbsorbedCompounds;

    [JsonIgnore]
    private Dictionary<Compound, float> compoundsSearchWeights;

    public MicrobeAI(Microbe microbe)
    {
        this.microbe = microbe ?? throw new ArgumentException("no microbe given", nameof(microbe));

        glucose = SimulationParameters.Instance.GetCompound("glucose");
        iron = SimulationParameters.Instance.GetCompound("iron");
        oxytoxy = SimulationParameters.Instance.GetCompound("oxytoxy");
        ammonia = SimulationParameters.Instance.GetCompound("ammonia");
        phosphates = SimulationParameters.Instance.GetCompound("phosphates");

        previouslyAbsorbedCompounds = new Dictionary<Compound, float>(microbe.TotalAbsorbedCompounds);
        compoundsSearchWeights = new Dictionary<Compound, float>();
    }

    private float SpeciesAggression => microbe.Species.Aggression;
    private float SpeciesFear => microbe.Species.Fear;
    private float SpeciesActivity => microbe.Species.Activity;
    private float SpeciesFocus => microbe.Species.Focus;
    private float SpeciesOpportunism => microbe.Species.Opportunism;

    public void Think(float delta, Random random, MicrobeAICommonData data)
    {
        _ = delta;

        // Disable most AI in a colony
        if (microbe.ColonyParent != null)
            return;

        ClearDisposedReferences(data);

        ChooseActions(random, data);

        // Store the absorbed compounds for run and rumble
        previouslyAbsorbedCompounds.Clear();
        foreach (var compound in microbe.TotalAbsorbedCompounds)
        {
            previouslyAbsorbedCompounds[compound.Key] = compound.Value;
        }

        // We clear here for update, this is why we stored above!
        microbe.TotalAbsorbedCompounds.Clear();
    }

    /// <summary>
    ///   Resets AI status when this AI controlled microbe is removed from a colony
    /// </summary>
    public void ResetAI()
    {
        previousAngle = 0;
        targetPosition = Vector3.Zero;
        focusedPrey = null;
        pursuitThreshold = 0;
        microbe.MovementDirection = Vector3.Zero;
        microbe.TotalAbsorbedCompounds.Clear();
    }

    private void ChooseActions(Random random, MicrobeAICommonData data)
    {
        if (microbe.IsBeingEngulfed)
        {
            SetMoveSpeed(Constants.AI_BASE_MOVEMENT);
        }

        // If nothing is engulfing me right now, see if there's something that might want to hunt me
        // TODO: https://github.com/Revolutionary-Games/Thrive/issues/2323
        Vector3? predator = GetNearestPredatorItem(data.AllMicrobes)?.GlobalTransform.origin;
        if (predator.HasValue &&
            DistanceFromMe(predator.Value) < (1500.0 * SpeciesFear / Constants.MAX_SPECIES_FEAR))
        {
            FleeFromPredators(random, predator.Value);
            return;
        }

        // If there are no threats, look for a chunk to eat that isn't running away
        Vector3? targetChunk = GetNearestChunkItem(data.AllChunks, data.AllMicrobes, random)?.Translation;
        if (targetChunk.HasValue)
        {
            PursueAndConsumeChunks(targetChunk.Value, random);
            return;
        }

        // If there are no chunks, look for living prey to hunt
        var possiblePrey = GetNearestPreyItem(data.AllMicrobes);
        if (possiblePrey != null)
        {
            bool engulfPrey = possiblePrey.EngulfSize * Constants.ENGULF_SIZE_RATIO_REQ <=
                microbe.EngulfSize && DistanceFromMe(possiblePrey.GlobalTransform.origin) < 10.0f * microbe.EngulfSize;
            Vector3? prey = possiblePrey.GlobalTransform.origin;

            EngagePrey(prey.Value, random, engulfPrey);
            return;
        }

        // Otherwise just wander around and look for compounds
        if (SpeciesActivity > Constants.MAX_SPECIES_ACTIVITY / 10)
        {
            RunAndTumble(random);
        }
        else
        {
            // This organism is sessile, and will not act until the environment changes
            SetMoveSpeed(0.0f);
        }
    }

    /// <summary>
    ///   Anything held between calls of the think() method has a chance of having been disposed elsewhere.
    ///   This sets anything disposed to null to prevent errors. This can probably be removed when issue
    ///   https://github.com/Revolutionary-Games/Thrive/issues/2029 is fixed
    /// </summary>
    private void ClearDisposedReferences(MicrobeAICommonData data)
    {
        if (!data.AllMicrobes.Contains(focusedPrey))
        {
            focusedPrey = null;
        }
    }

    private FloatingChunk GetNearestChunkItem(List<FloatingChunk> allChunks, List<Microbe> allMicrobes, Random random)
    {
        FloatingChunk chosenChunk = null;

        // If the microbe cannot absorb, no need for this
        if (microbe.Membrane.Type.CellWall)
        {
            return null;
        }

        // Retrieve nearest potential chunk
        foreach (var chunk in allChunks)
        {
            if (microbe.EngulfSize > chunk.Size * Constants.ENGULF_SIZE_RATIO_REQ
                && (chunk.Translation - microbe.Translation).LengthSquared()
                <= (20000.0 * SpeciesFocus / Constants.MAX_SPECIES_FOCUS) + 1500.0)
            {
                if (chunk.ContainedCompounds.Compounds.Any(x => microbe.Compounds.IsUseful(x.Key)))
                {
                    if (chosenChunk == null ||
                        (chosenChunk.Translation - microbe.Translation).LengthSquared() >
                        (chunk.Translation - microbe.Translation).LengthSquared())
                    {
                        chosenChunk = chunk;
                    }
                }
            }
        }

        // Don't bother with chunks when there's a lot of microbes to compete with
        if (chosenChunk != null)
        {
            var rivals = 0;
            var distanceToChunk = (microbe.Translation - chosenChunk.Translation).LengthSquared();
            foreach (var rival in allMicrobes)
            {
                if (rival != microbe)
                {
                    var rivalDistance = (rival.GlobalTransform.origin - chosenChunk.Translation).LengthSquared();
                    if (rivalDistance < 500.0f &&
                        rivalDistance < distanceToChunk)
                    {
                        rivals++;
                    }
                }
            }

<<<<<<< HEAD
            var rivalThreshold = SpeciesOpportunism < Constants.MAX_SPECIES_OPPORTUNISM / 3 ? 1 :
                SpeciesOpportunism < Constants.MAX_SPECIES_OPPORTUNISM * 2 / 3              ? 3 :
                    5;
=======
            int rivalThreshold;
            if (SpeciesOpportunism < Constants.MAX_SPECIES_OPPORTUNISM / 3)
            {
                rivalThreshold = 1;
            }
            else if (SpeciesOpportunism < Constants.MAX_SPECIES_OPPORTUNISM * 2 / 3)
            {
                rivalThreshold = 3;
            }
            else
            {
                rivalThreshold = 5;
            }
>>>>>>> e852944c

            // In rare instances, microbes will choose to be much more ambitious
            if (RollCheck(SpeciesFocus, Constants.MAX_SPECIES_FOCUS, random))
            {
                rivalThreshold *= 2;
            }

            if (rivals > rivalThreshold)
            {
                chosenChunk = null;
            }
        }

        return chosenChunk;
    }

    /// <summary>
    ///   Gets the nearest prey item. And builds the prey list
    /// </summary>
    /// <returns>The nearest prey item.</returns>
    /// <param name="allMicrobes">All microbes.</param>
    private Microbe GetNearestPreyItem(List<Microbe> allMicrobes)
    {
        if (focusedPrey != null)
        {
            var distanceToFocusedPrey = DistanceFromMe(focusedPrey.GlobalTransform.origin);
            if (!focusedPrey.Dead && distanceToFocusedPrey <
                (3500.0f * SpeciesFocus / Constants.MAX_SPECIES_FOCUS))
            {
                if (distanceToFocusedPrey < pursuitThreshold)
                {
                    // Keep chasing, but expect to keep getting closer
                    pursuitThreshold *= 0.95f;
                    return focusedPrey;
                }

                // If prey hasn't gotten closer by now, it's probably too fast, or juking you
                // Remember who focused prey is, so that you don't fall for this again
                return null;
            }

            focusedPrey = null;
        }

        Microbe chosenPrey = null;

        foreach (var otherMicrobe in allMicrobes)
        {
            if (!otherMicrobe.Dead)
            {
                if (DistanceFromMe(otherMicrobe.GlobalTransform.origin) <
                    (2500.0f * SpeciesAggression / Constants.MAX_SPECIES_AGGRESSION)
                    && CanTryToEatMicrobe(otherMicrobe))
                {
                    if (chosenPrey == null ||
                        (chosenPrey.GlobalTransform.origin - microbe.Translation).LengthSquared() >
                        (otherMicrobe.GlobalTransform.origin - microbe.Translation).LengthSquared())
                    {
                        chosenPrey = otherMicrobe;
                    }
                }
            }
        }

        focusedPrey = chosenPrey;
        pursuitThreshold = chosenPrey != null ? DistanceFromMe(chosenPrey.GlobalTransform.origin) * 3.0f : 0.0f;
        return chosenPrey;
    }

    /// <summary>
    ///   Building the predator list and setting the scariest one to be predator
    /// </summary>
    /// <param name="allMicrobes">All microbes.</param>
    private Microbe GetNearestPredatorItem(List<Microbe> allMicrobes)
    {
        Microbe predator = null;
        foreach (var otherMicrobe in allMicrobes)
        {
            if (otherMicrobe == microbe)
                continue;

            // Based on species fear, threshold to be afraid ranges from 0.8 to 1.8 microbe size.
            if (otherMicrobe.Species != microbe.Species
                && !otherMicrobe.Dead
                && otherMicrobe.EngulfSize > microbe.EngulfSize
                * (1.8f - SpeciesFear / Constants.MAX_SPECIES_FEAR))
            {
                if (predator == null || DistanceFromMe(predator.GlobalTransform.origin) >
                    DistanceFromMe(otherMicrobe.GlobalTransform.origin))
                {
                    predator = otherMicrobe;
                }
            }
        }

        return predator;
    }

    private void PursueAndConsumeChunks(Vector3 chunk, Random random)
    {
        // This is a slight offset of where the chunk is, to avoid a forward-facing part blocking it
        targetPosition = chunk + new Vector3(0.5f, 0.0f, 0.5f);
        microbe.LookAtPoint = targetPosition;
        SetEngulfIfClose();

        // Just in case something is obstructing chunk engulfing, wiggle a little sometimes
        if (random.NextDouble() < 0.05)
        {
            MoveWithRandomTurn(0.1f, 0.2f, random);
        }

        // If this Microbe is right on top of the chunk, stop instead of spinning
        if (DistanceFromMe(chunk) < Constants.AI_ENGULF_STOP_DISTANCE)
        {
            SetMoveSpeed(0.0f);
        }
        else
        {
            SetMoveSpeed(Constants.AI_BASE_MOVEMENT);
        }
    }

    private void FleeFromPredators(Random random, Vector3 predatorLocation)
    {
        microbe.State = Microbe.MicrobeState.Normal;

        targetPosition = (2 * (microbe.Translation - predatorLocation)) + microbe.Translation;

        microbe.LookAtPoint = targetPosition;

        // If the predator is right on top of the microbe, there's a chance to try and swing with a pilus.
        if (DistanceFromMe(predatorLocation) < 100.0f &&
            RollCheck(SpeciesAggression, Constants.MAX_SPECIES_AGGRESSION, random))
        {
            MoveWithRandomTurn(2.5f, 3.0f, random);
        }

        // If prey is confident enough, it will try and launch toxin at the predator
        if (SpeciesAggression > SpeciesFear &&
            DistanceFromMe(predatorLocation) >
            300.0f - (5.0f * SpeciesAggression) + (6.0f * SpeciesFear) &&
            RollCheck(SpeciesAggression, Constants.MAX_SPECIES_AGGRESSION, random))
        {
            LaunchToxin(predatorLocation);
        }

        // No matter what, I want to make sure I'm moving
        SetMoveSpeed(Constants.AI_BASE_MOVEMENT);
    }

    private void EngagePrey(Vector3 target, Random random, bool engulf)
    {
        microbe.State = engulf ? Microbe.MicrobeState.Engulf : Microbe.MicrobeState.Normal;
        targetPosition = target;
        microbe.LookAtPoint = targetPosition;
        if (microbe.Compounds.GetCompoundAmount(oxytoxy) >= Constants.MINIMUM_AGENT_EMISSION_AMOUNT)
        {
            LaunchToxin(target);

            if (RollCheck(SpeciesAggression, Constants.MAX_SPECIES_AGGRESSION / 5, random))
            {
                SetMoveSpeed(Constants.AI_BASE_MOVEMENT);
            }
        }
        else
        {
            SetMoveSpeed(Constants.AI_BASE_MOVEMENT);
        }
    }

    // For doing run and tumble
    private void RunAndTumble(Random random)
    {
        // If this microbe is currently stationary, just initialize by moving in a random direction.
        // Used to get newly spawned microbes to move.
        if (microbe.MovementDirection.Length() == 0)
        {
            MoveWithRandomTurn(0, Mathf.Pi, random);
            return;
        }

        // Run and tumble
        // A biased random walk, they turn more if they are picking up less compounds.
        // The scientifically accurate algorithm has been flipped to account for the compound
        // deposits being a lot smaller compared to the microbes
        // https://www.mit.edu/~kardar/teaching/projects/chemotaxis(AndreaSchmidt)/home.htm

        // If we are still engulfing for some reason, stop
        microbe.State = Microbe.MicrobeState.Normal;

        ComputeCompoundsSearchWeights();

        float gradientValue = 0.0f;
        foreach (var compoundWeight in compoundsSearchWeights)
        {
            // Note this is about absorbed quantities (which is all microbe has access to) not the ones in the clouds.
            // Gradient computation is therefore cell-centered, and might be different for different cells.
            float compoundDifference = 0.0f;

            microbe.TotalAbsorbedCompounds.TryGetValue(compoundWeight.Key, out float quantityAbsorbedThisStep);
            previouslyAbsorbedCompounds.TryGetValue(compoundWeight.Key, out float quantityAbsorbedPreviousStep);

            compoundDifference += quantityAbsorbedThisStep - quantityAbsorbedPreviousStep;

            compoundDifference *= compoundWeight.Value;
            gradientValue += compoundDifference;
        }

        // Implement a detection threshold to possibly rule out too tiny variations
        // TODO: possibly include cell capacity correction
        float differenceDetectionThreshold = Constants.AI_GRADIENT_DETECTION_THRESHOLD;

        // If food density is going down, back up and see if there's some more
        if (gradientValue < -differenceDetectionThreshold && random.Next(0, 10) < 9)
        {
            MoveWithRandomTurn(2.5f, 3.0f, random);
        }

        // If there isn't any food here, it's a good idea to keep moving
        if (Math.Abs(gradientValue) <= differenceDetectionThreshold && random.Next(0, 10) < 5)
        {
            MoveWithRandomTurn(0.0f, 0.4f, random);
        }

        // If positive last step you gained compounds, so let's move toward the source
        if (gradientValue > differenceDetectionThreshold)
        {
            // There's a decent chance to turn by 90° to explore gradient
            // 180° is useless since previous position let you absorb less compounds already
            if (random.Next(0, 10) < 4)
            {
                MoveWithRandomTurn(0.0f, 1.5f, random);
            }
        }
    }

    /// <summary>
    ///   Prioritizing compounds that are stored in lesser quantities.
    ///   If ATP-producing compounds are low (less than half storage capacities),
    ///   non ATP-related compounds are discarded.
    ///   Updates compoundsSearchWeights instance dictionary.
    /// </summary>
    private void ComputeCompoundsSearchWeights()
    {
        IEnumerable<Compound> usefulCompounds = microbe.Compounds.Compounds.Keys;

        // If this microbe lacks vital compounds don't bother with ammonia and phosphate
        if (usefulCompounds.Any(
            compound => IsVitalCompound(compound) &&
                microbe.Compounds.GetCompoundAmount(compound) < 0.5f * microbe.Compounds.Capacity))
        {
            usefulCompounds = usefulCompounds.Where(x => x != ammonia && x != phosphates);
        }

        compoundsSearchWeights.Clear();
        foreach (var compound in usefulCompounds)
        {
            // The priority of a compound is inversely proportional to its availability
            // Should be tweaked with consumption
            var compoundPriority = 1 - microbe.Compounds.GetCompoundAmount(compound) / microbe.Compounds.Capacity;

            compoundsSearchWeights.Add(compound, compoundPriority);
        }
    }

    /// <summary>
    ///   Tells if a compound is vital to this microbe.
    ///   Vital compounds are *direct* ATP producers
    ///   TODO: what is used here is a shortcut linked to the current game state:
    ///     such compounds could be used for other processes in future versions
    /// </summary>
    private bool IsVitalCompound(Compound compound)
    {
        return microbe.Compounds.IsUseful(compound) &&
            (compound == glucose || compound == iron);
    }

    private void SetEngulfIfClose()
    {
        // Turn on engulf mode if close
        // Sometimes "close" is hard to discern since microbes can range from straight lines to circles
        if ((microbe.Translation - targetPosition).LengthSquared() <= microbe.EngulfSize * 2.0f)
        {
            microbe.State = Microbe.MicrobeState.Engulf;
        }
        else
        {
            microbe.State = Microbe.MicrobeState.Normal;
        }
    }

    private void LaunchToxin(Vector3 target)
    {
        if (microbe.Hitpoints > 0 && microbe.AgentVacuoleCount > 0 &&
            (microbe.Translation - target).LengthSquared() <= SpeciesFocus * 10.0f)
        {
            if (CanShootToxin())
            {
                microbe.LookAtPoint = target;
                microbe.QueueEmitToxin(oxytoxy);
            }
        }
    }

    private void MoveWithRandomTurn(float minTurn, float maxTurn, Random random)
    {
        var turn = random.Next(minTurn, maxTurn);
        if (random.Next(2) == 1)
        {
            turn = -turn;
        }

        var randDist = random.Next(SpeciesActivity, Constants.MAX_SPECIES_ACTIVITY);
        targetPosition = microbe.Translation
            + new Vector3(Mathf.Cos(previousAngle + turn) * randDist,
                0,
                Mathf.Sin(previousAngle + turn) * randDist);
        previousAngle = previousAngle + turn;
        microbe.LookAtPoint = targetPosition;
        SetMoveSpeed(Constants.AI_BASE_MOVEMENT);
    }

    private void SetMoveSpeed(float speed)
    {
        microbe.MovementDirection = new Vector3(0, 0, -speed);
    }

    private bool CanTryToEatMicrobe(Microbe targetMicrobe)
    {
        var sizeRatio = microbe.EngulfSize / targetMicrobe.EngulfSize;

        return targetMicrobe.Species != microbe.Species && (
            (SpeciesOpportunism > Constants.MAX_SPECIES_OPPORTUNISM * 0.5 && CanShootToxin() &&
                sizeRatio > 1 / Constants.ENGULF_SIZE_RATIO_REQ) ||
            (sizeRatio >= Constants.ENGULF_SIZE_RATIO_REQ));
    }

    private bool CanShootToxin()
    {
        return microbe.Compounds.GetCompoundAmount(oxytoxy) >= Constants.MINIMUM_AGENT_EMISSION_AMOUNT;
    }

    private float DistanceFromMe(Vector3 target)
    {
        return (target - microbe.Translation).LengthSquared();
    }

    private bool RollCheck(float ourStat, float dc, Random random)
    {
        return random.Next(0.0f, dc) <= ourStat;
    }

    private bool RollReverseCheck(float ourStat, float dc, Random random)
    {
        return ourStat <= random.Next(0.0f, dc);
    }

    private void DebugFlash()
    {
        microbe.Flash(1.0f, new Color(255.0f, 0.0f, 0.0f));
    }
}<|MERGE_RESOLUTION|>--- conflicted
+++ resolved
@@ -218,11 +218,6 @@
                 }
             }
 
-<<<<<<< HEAD
-            var rivalThreshold = SpeciesOpportunism < Constants.MAX_SPECIES_OPPORTUNISM / 3 ? 1 :
-                SpeciesOpportunism < Constants.MAX_SPECIES_OPPORTUNISM * 2 / 3              ? 3 :
-                    5;
-=======
             int rivalThreshold;
             if (SpeciesOpportunism < Constants.MAX_SPECIES_OPPORTUNISM / 3)
             {
@@ -236,7 +231,6 @@
             {
                 rivalThreshold = 5;
             }
->>>>>>> e852944c
 
             // In rare instances, microbes will choose to be much more ambitious
             if (RollCheck(SpeciesFocus, Constants.MAX_SPECIES_FOCUS, random))
