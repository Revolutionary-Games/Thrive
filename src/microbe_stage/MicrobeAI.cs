--- conflicted
+++ resolved
@@ -118,7 +118,6 @@
             // This organism is sessile, and will not act until the environment changes
             SetMoveSpeed(0.0f);
         }
-<<<<<<< HEAD
     }
 
     public void ResetAI()
@@ -128,8 +127,6 @@
         focusedPrey = null;
         pursuitThreshold = 0;
         microbe.MovementDirection = Vector3.Zero;
-=======
->>>>>>> afdc164c
     }
 
     /// <summary>
