--- conflicted
+++ resolved
@@ -98,23 +98,11 @@
 stretch_mode = 5
 
 [node name="HUDBottomBar" parent="." instance=ExtResource("16")]
-<<<<<<< HEAD
-layout_mode = 0
-anchors_preset = 0
-anchor_top = 0.0
-anchor_bottom = 0.0
-offset_left = 0.0
-offset_top = -43.0
-offset_right = 445.0
-offset_bottom = -8.0
-grow_vertical = 1
-=======
 layout_mode = 1
 offset_left = 0.0
 offset_top = -35.0
 offset_right = 445.0
 offset_bottom = 0.0
->>>>>>> 285feff2
 ShowCompoundPanelToggles = false
 ShowSuicideButton = false
 ShowProcessesButton = false
