#include "ogre/ogre_engine.h"

#include "game.h"
#include "ogre/camera_system.h"
#include "ogre/entity_system.h"
#include "ogre/keyboard_system.h"
#include "ogre/light_system.h"
#include "ogre/render_system.h"
#include "ogre/scene_node_system.h"
#include "ogre/sky_system.h"
#include "ogre/viewport_system.h"

#include <boost/lexical_cast.hpp>
#include <OgreConfigFile.h>
#include <OgreLogManager.h>
#include <OgreRenderWindow.h>
#include <OgreRoot.h>
#include <OgreWindowEventUtilities.h>
#include <OISInputManager.h>
#include <OISMouse.h>
#include <stdlib.h>

#include <iostream>

using namespace thrive;

#ifdef _DEBUG
    static const char* RESOURCES_CFG = "resources_d.cfg";
    static const char* PLUGINS_CFG   = "plugins_d.cfg";
#else
    static const char* RESOURCES_CFG = "resources.cfg";
    static const char* PLUGINS_CFG   = "plugins.cfg";
#endif

struct OgreEngine::Implementation : public Ogre::WindowEventListener {

    Implementation()
      : m_keyboardSystem(new KeyboardSystem()),
        m_viewportSystem(new OgreViewportSystem())
    {
    }

    ~Implementation() {
        Ogre::WindowEventUtilities::removeWindowEventListener(
            m_window,
            this
        );
    }

    void
    loadConfig() {
        if(!(m_root->restoreConfig() or m_root->showConfigDialog()))
        {
            exit(EXIT_SUCCESS);
        }
    }

    void
    loadResources() {
        Ogre::ConfigFile config;
        config.load(RESOURCES_CFG);
        auto sectionIter = config.getSectionIterator();
        auto& resourceManager = Ogre::ResourceGroupManager::getSingleton();
        while (sectionIter.hasMoreElements()) {
            std::string sectionName = sectionIter.peekNextKey();
            Ogre::ConfigFile::SettingsMultiMap* sectionContent = sectionIter.getNext();
            for(auto& setting : *sectionContent) {
                std::string resourceType = setting.first;
                std::string resourceLocation = setting.second;
                resourceManager.addResourceLocation(
                    resourceLocation,
                    resourceType,
                    sectionName
                );
            }
        }
    }

    void
<<<<<<< HEAD
    setupCamera() {
        m_camera = m_sceneManager->createCamera("PlayerCam");
        m_camera->setNearClipDistance(5);
        m_camera->setFarClipDistance(10000);
        m_camera->setAutoAspectRatio(true);
        // Create node
        m_cameraNode = m_sceneManager->getRootSceneNode()->createChildSceneNode(
                "MainCameraNode",
                Ogre::Vector3(0,0,30),
                Ogre::Quaternion::IDENTITY
        );
        m_cameraNode->attachObject(m_camera);
    }

    void
=======
>>>>>>> b4eb6657
    setupInputManager() {
        const std::string HANDLE_NAME = "WINDOW";
        size_t windowHandle = 0;
        m_window->getCustomAttribute(HANDLE_NAME, &windowHandle);
        OIS::ParamList parameters;
        parameters.insert(std::make_pair(
            HANDLE_NAME,
            boost::lexical_cast<std::string>(windowHandle)
        ));
        m_inputManager = OIS::InputManager::createInputSystem(parameters);
    }

    void
    setupLighting() {
        m_sceneManager->setAmbientLight(Ogre::ColourValue(0.5, 0.5, 0.5));
    }

    void
    setupLog() {
        static auto logManager = new Ogre::LogManager();
        logManager->createLog("default", true, false, false);
    }

    void
    setupSceneManager() {
        m_sceneManager = m_root->createSceneManager("DefaultSceneManager");
    }

    void
    shutdownInputManager() {
        if (not m_inputManager) {
            return;
        }
        OIS::InputManager::destroyInputSystem(m_inputManager);
        m_inputManager = nullptr;
    }

    bool 
    windowClosing(
        Ogre::RenderWindow* window
    ) override {
        if (window == m_window) {
            Game::instance().quit();
        }
        return true;
    }

    std::unique_ptr<Ogre::Root> m_root;

    OIS::InputManager* m_inputManager = nullptr;

    std::shared_ptr<KeyboardSystem> m_keyboardSystem;

    Ogre::SceneManager* m_sceneManager = nullptr;

    std::shared_ptr<OgreViewportSystem> m_viewportSystem;

    Ogre::RenderWindow* m_window = nullptr;

};


OgreEngine::OgreEngine()
  : Engine(),
    m_impl(new Implementation())
{
}


OgreEngine::~OgreEngine() {}


void
OgreEngine::init(
    EntityManager* entityManager
) {
    Engine::init(entityManager);
    m_impl->setupLog();
    m_impl->m_root.reset(new Ogre::Root(PLUGINS_CFG));
    m_impl->loadResources();
    m_impl->loadConfig();
    m_impl->m_window = m_impl->m_root->initialise(true, "Thrive");
    Ogre::WindowEventUtilities::addWindowEventListener(
        m_impl->m_window,
        m_impl.get()
    );
    // Set default mipmap level (NB some APIs ignore this)
    Ogre::TextureManager::getSingleton().setDefaultNumMipmaps(5);
    // initialise all resource groups
    Ogre::ResourceGroupManager::getSingleton().initialiseAllResourceGroups();
    // Setup
    m_impl->setupSceneManager();
    m_impl->setupLighting();
    m_impl->setupInputManager();
    // Create essential systems
    this->addSystem(
        "keyboard",
        -100,
        m_impl->m_keyboardSystem
    );
    this->addSystem(
        "addSceneNodes",
        -100,
        std::make_shared<OgreAddSceneNodeSystem>()
    );
    this->addSystem(
        "updateSceneNodes",
        0,
        std::make_shared<OgreUpdateSceneNodeSystem>()
    );
    this->addSystem(
        "cameras",
        0,
        std::make_shared<OgreCameraSystem>()
    );
    this->addSystem(
        "lights",
        0,
        std::make_shared<OgreLightSystem>()
    );
    this->addSystem(
        "sky",
        0,
        std::make_shared<SkySystem>()
    );
    this->addSystem(
        "entities",
        0,
        std::make_shared<OgreEntitySystem>()
    );
    this->addSystem(
        "viewports",
        50, // Has to come *after* camera system
        m_impl->m_viewportSystem
    );
    this->addSystem(
        "removeSceneNodes",
        100,
        std::make_shared<OgreRemoveSceneNodeSystem>()
    );
    this->addSystem(
        "rendering",
        1000,
        std::make_shared<RenderSystem>()
    );
}


OIS::InputManager*
OgreEngine::inputManager() const {
    return m_impl->m_inputManager;
}


std::shared_ptr<KeyboardSystem>
OgreEngine::keyboardSystem() const {
    return m_impl->m_keyboardSystem;
}


Ogre::Root*
OgreEngine::root() const {
    return m_impl->m_root.get();
}


Ogre::SceneManager*
OgreEngine::sceneManager() const {
    return m_impl->m_sceneManager;
}


void
OgreEngine::shutdown() {
    m_impl->shutdownInputManager();
    m_impl->m_window->destroy();
    m_impl->m_root.reset();
    Engine::shutdown();
}


void
OgreEngine::update() {
    StateLock<InputState, StateBuffer::WorkingCopy> inputLock;
    StateLock<RenderState, StateBuffer::Stable> renderLock;
    // Handle events
    Ogre::WindowEventUtilities::messagePump();
    // Update systems
    Engine::update();
}


OgreViewportSystem&
OgreEngine::viewportSystem() {
    return *(m_impl->m_viewportSystem);
}


Ogre::RenderWindow*
OgreEngine::window() const {
    return m_impl->m_window;
}

<|MERGE_RESOLUTION|>--- conflicted
+++ resolved
@@ -77,24 +77,6 @@
     }
 
     void
-<<<<<<< HEAD
-    setupCamera() {
-        m_camera = m_sceneManager->createCamera("PlayerCam");
-        m_camera->setNearClipDistance(5);
-        m_camera->setFarClipDistance(10000);
-        m_camera->setAutoAspectRatio(true);
-        // Create node
-        m_cameraNode = m_sceneManager->getRootSceneNode()->createChildSceneNode(
-                "MainCameraNode",
-                Ogre::Vector3(0,0,30),
-                Ogre::Quaternion::IDENTITY
-        );
-        m_cameraNode->attachObject(m_camera);
-    }
-
-    void
-=======
->>>>>>> b4eb6657
     setupInputManager() {
         const std::string HANDLE_NAME = "WINDOW";
         size_t windowHandle = 0;
