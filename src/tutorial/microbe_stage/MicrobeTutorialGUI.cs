﻿using System;
using Godot;
using Tutorial;

/// <summary>
///   GUI control that contains the microbe stage tutorial.
///   Should be placed over any game state GUI so that things drawn by this are on top. Visibility of things is
///   Controlled by TutorialState object
/// </summary>
public class MicrobeTutorialGUI : Control, ITutorialGUI
{
    [Export]
    public NodePath MicrobeWelcomeMessagePath = null!;

    [Export]
    public NodePath MicrobeMovementKeyPromptsPath = null!;

    [Export]
    public NodePath MicrobeMovementPopupPath = null!;

    [Export]
    public NodePath MicrobeMovementKeyForwardPath = null!;

    [Export]
    public NodePath MicrobeMovementKeyLeftPath = null!;

    [Export]
    public NodePath MicrobeMovementKeyRightPath = null!;

    [Export]
    public NodePath MicrobeMovementKeyBackwardsPath = null!;

    [Export]
    public NodePath GlucoseTutorialPath = null!;

    [Export]
    public NodePath StayingAlivePath = null!;

    [Export]
    public NodePath ReproductionTutorialPath = null!;

    [Export]
    public NodePath EditorButtonTutorialPath = null!;

    [Export]
    public NodePath UnbindTutorialPath = null!;

    [Export]
    public NodePath CheckTheHelpMenuPath = null!;

    [Export]
    public NodePath EngulfmentFullCapacityPath = null!;

    private CustomDialog microbeWelcomeMessage = null!;
    private Control microbeMovementKeyPrompts = null!;
    private Control microbeMovementKeyForward = null!;
    private Control microbeMovementKeyLeft = null!;
    private Control microbeMovementKeyRight = null!;
    private Control microbeMovementKeyBackwards = null!;
    private CustomDialog microbeMovementPopup = null!;
    private CustomDialog glucoseTutorial = null!;
    private CustomDialog stayingAlive = null!;
    private CustomDialog reproductionTutorial = null!;
    private CustomDialog editorButtonTutorial = null!;
    private CustomDialog unbindTutorial = null!;
    private CustomDialog checkTheHelpMenu = null!;
    private CustomDialog engulfmentFullCapacity = null!;

    [Signal]
    public delegate void OnHelpMenuOpenRequested();

    public ITutorialInput? EventReceiver { get; set; }

    public MainGameState AssociatedGameState => MainGameState.MicrobeStage;

    public bool TutorialEnabledSelected { get; private set; } = true;

    public Node GUINode => this;

    public bool IsClosingAutomatically { get; set; }

    public bool MicrobeWelcomeVisible
    {
        get => microbeWelcomeMessage.Visible;
        set
        {
            if (value == microbeWelcomeMessage.Visible)
                return;

            if (value)
            {
                microbeWelcomeMessage.PopupCenteredShrink();
            }
            else
            {
                microbeWelcomeMessage.Hide();
            }
        }
    }

    public bool MicrobeMovementPromptsVisible
    {
        get => microbeMovementKeyPrompts.Visible;
        set => microbeMovementKeyPrompts.Visible = value;
    }

    public bool MicrobeMovementPopupVisible
    {
        get => microbeMovementPopup.Visible;
        set
        {
            if (value == microbeMovementPopup.Visible)
                return;

            if (value)
            {
                microbeMovementPopup.Show();
            }
            else
            {
                microbeMovementPopup.Hide();
            }
        }
    }

    public bool GlucoseTutorialVisible
    {
        get => glucoseTutorial.Visible;
        set
        {
            if (value == glucoseTutorial.Visible)
                return;

            if (value)
            {
                glucoseTutorial.Show();
            }
            else
            {
                glucoseTutorial.Hide();
            }
        }
    }

    public bool StayingAliveVisible
    {
        get => stayingAlive.Visible;
        set
        {
            if (value == stayingAlive.Visible)
                return;

            if (value)
            {
                stayingAlive.Show();
            }
            else
            {
                stayingAlive.Hide();
            }
        }
    }

    public bool ReproductionTutorialVisible
    {
        get => reproductionTutorial.Visible;
        set
        {
            if (value == reproductionTutorial.Visible)
                return;

            if (value)
            {
                reproductionTutorial.Show();
            }
            else
            {
                reproductionTutorial.Hide();
            }
        }
    }

    public bool EditorButtonTutorialVisible
    {
        get => editorButtonTutorial.Visible;
        set
        {
            if (value == editorButtonTutorial.Visible)
                return;

            if (value)
            {
                editorButtonTutorial.Show();
            }
            else
            {
                editorButtonTutorial.Hide();
            }
        }
    }

    public bool UnbindTutorialVisible
    {
        get => unbindTutorial.Visible;
        set
        {
            if (value == unbindTutorial.Visible)
                return;

            if (value)
            {
                unbindTutorial.Show();
            }
            else
            {
                unbindTutorial.Hide();
            }
        }
    }

    public float MicrobeMovementRotation
    {
        get => microbeMovementKeyPrompts.RectRotation;
        set
        {
            if (Math.Abs(value - microbeMovementKeyPrompts.RectRotation) < 0.01f)
                return;

            microbeMovementKeyPrompts.RectRotation = value;
        }
    }

    public bool MicrobeMovementPromptForwardVisible
    {
        get => microbeMovementKeyForward.Visible;
        set => microbeMovementKeyForward.Visible = value;
    }

    public bool MicrobeMovementPromptLeftVisible
    {
        get => microbeMovementKeyLeft.Visible;
        set => microbeMovementKeyLeft.Visible = value;
    }

    public bool MicrobeMovementPromptRightVisible
    {
        get => microbeMovementKeyRight.Visible;
        set => microbeMovementKeyRight.Visible = value;
    }

    public bool MicrobeMovementPromptBackwardsVisible
    {
        get => microbeMovementKeyBackwards.Visible;
        set => microbeMovementKeyBackwards.Visible = value;
    }

    public bool CheckTheHelpMenuVisible
    {
        get => checkTheHelpMenu.Visible;
        set
        {
            if (value == checkTheHelpMenu.Visible)
                return;

            if (value)
            {
                checkTheHelpMenu.Show();
            }
            else
            {
                checkTheHelpMenu.Hide();
            }
        }
    }

    public bool EngulfmentFullCapacityVisible
    {
        get => engulfmentFullCapacity.Visible;
        set
        {
            if (value == engulfmentFullCapacity.Visible)
                return;

            engulfmentFullCapacity.Visible = value;
        }
    }

    public override void _Ready()
    {
        microbeWelcomeMessage = GetNode<CustomDialog>(MicrobeWelcomeMessagePath);
        microbeMovementKeyPrompts = GetNode<Control>(MicrobeMovementKeyPromptsPath);
        microbeMovementPopup = GetNode<CustomDialog>(MicrobeMovementPopupPath);
        microbeMovementKeyForward = GetNode<Control>(MicrobeMovementKeyForwardPath);
        microbeMovementKeyLeft = GetNode<Control>(MicrobeMovementKeyLeftPath);
        microbeMovementKeyRight = GetNode<Control>(MicrobeMovementKeyRightPath);
        microbeMovementKeyBackwards = GetNode<Control>(MicrobeMovementKeyBackwardsPath);
        glucoseTutorial = GetNode<CustomDialog>(GlucoseTutorialPath);
        stayingAlive = GetNode<CustomDialog>(StayingAlivePath);
        reproductionTutorial = GetNode<CustomDialog>(ReproductionTutorialPath);
        editorButtonTutorial = GetNode<CustomDialog>(EditorButtonTutorialPath);
        unbindTutorial = GetNode<CustomDialog>(UnbindTutorialPath);
        checkTheHelpMenu = GetNode<CustomDialog>(CheckTheHelpMenuPath);
<<<<<<< HEAD
        engulfmentFullCapacity = GetNode<CustomDialog>(EngulfmentFullCapacityPath);
=======

        PauseMode = PauseModeEnum.Process;
>>>>>>> 92fd3dd7
    }

    public override void _Process(float delta)
    {
        TutorialHelper.ProcessTutorialGUI(this, delta);
    }

    public void OnClickedCloseAll()
    {
        TutorialHelper.HandleCloseAllForGUI(this);
    }

    public void OnSpecificCloseClicked(string closedThing)
    {
        TutorialHelper.HandleCloseSpecificForGUI(this, closedThing);
    }

    public void OnTutorialEnabledValueChanged(bool value)
    {
        TutorialEnabledSelected = value;
    }

    private void CheckHelpMenuPressed()
    {
        TutorialHelper.HandleCloseSpecificForGUI(this, CheckTheHelpMenu.TUTORIAL_NAME);

        // Note that this opening while the tutorial box is still visible is a bit problematic due to:
        // https://github.com/Revolutionary-Games/Thrive/issues/2326
        EmitSignal(nameof(OnHelpMenuOpenRequested));
    }
}<|MERGE_RESOLUTION|>--- conflicted
+++ resolved
@@ -300,12 +300,9 @@
         editorButtonTutorial = GetNode<CustomDialog>(EditorButtonTutorialPath);
         unbindTutorial = GetNode<CustomDialog>(UnbindTutorialPath);
         checkTheHelpMenu = GetNode<CustomDialog>(CheckTheHelpMenuPath);
-<<<<<<< HEAD
         engulfmentFullCapacity = GetNode<CustomDialog>(EngulfmentFullCapacityPath);
-=======
 
         PauseMode = PauseModeEnum.Process;
->>>>>>> 92fd3dd7
     }
 
     public override void _Process(float delta)
