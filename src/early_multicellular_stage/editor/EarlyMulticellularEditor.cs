--- conflicted
+++ resolved
@@ -508,24 +508,8 @@
 
     private void FinishEditingSelectedCell()
     {
-<<<<<<< HEAD
-        if (selectedCellTypeToEdit != data.FinishedCellType)
-        {
-            if (selectedCellTypeToEdit != null)
-            {
-                GD.Print("Previous cell type to edit needs cleaning up before applying this action");
-                cellEditorTab.OnFinishEditing(false);
-                bodyPlanEditorTab.OnCellTypeEdited(selectedCellTypeToEdit);
-            }
-
-            selectedCellTypeToEdit = data.FinishedCellType;
-            newCellTypeEditHasStarted = true;
-            cellEditorTab.OnEditorSpeciesSetup(EditedBaseSpecies);
-        }
-=======
         if (selectedCellTypeToEdit == null)
             return;
->>>>>>> 211a7610
 
         // We need to handle the renaming here as the cell editor doesn't really know what other cell types exist
         // so it can't check if the name is unique or not
