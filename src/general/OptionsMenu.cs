--- conflicted
+++ resolved
@@ -293,12 +293,9 @@
         maxAutosaves = GetNode<SpinBox>(MaxAutoSavesPath);
         maxQuicksaves = GetNode<SpinBox>(MaxQuickSavesPath);
         tutorialsEnabled = GetNode<CheckBox>(TutorialsEnabledPath);
-<<<<<<< HEAD
+        goToScreenshotFolder = GetNode<Button>(ScreenshotFolderPath);
         customUsernameEnabled = GetNode<CheckBox>(CustomUsernameEnabledPath);
         customUsername = GetNode<LineEdit>(CustomUsernamePath);
-=======
-        goToScreenshotFolder = GetNode<Button>(ScreenshotFolderPath);
->>>>>>> 22f2b7ea
 
         backConfirmationBox = GetNode<WindowDialog>(BackConfirmationBoxPath);
         defaultsConfirmationBox = GetNode<ConfirmationDialog>(DefaultsConfirmationBoxPath);
@@ -398,15 +395,12 @@
         maxAutosaves.Value = settings.MaxAutoSaves;
         maxAutosaves.Editable = settings.AutoSaveEnabled;
         maxQuicksaves.Value = settings.MaxQuickSaves;
-<<<<<<< HEAD
+        goToScreenshotFolder.Pressed = settings.OpenScreenshotFolder;
         customUsernameEnabled.Pressed = settings.CustomUsernameEnabled;
         customUsername.Text = settings.CustomUsername.Value != null ?
             settings.CustomUsername :
             Environment.UserName;
         customUsername.Editable = settings.CustomUsernameEnabled;
-=======
-        goToScreenshotFolder.Pressed = settings.OpenScreenshotFolder;
->>>>>>> 22f2b7ea
     }
 
     private void SwitchMode(OptionsMode mode)
@@ -965,7 +959,14 @@
         UpdateResetSaveButtonState();
     }
 
-<<<<<<< HEAD
+    private void OnOpenScreenshotFolder()
+    {
+        GUICommon.Instance.PlayButtonPressSound();
+
+        OS.ShellOpen(ProjectSettings.GlobalizePath(Constants.SCREENSHOT_FOLDER));
+        UpdateResetSaveButtonState();
+    }
+    
     private void OnCustomUsernameEnabledToggled(bool pressed)
     {
         Settings.Instance.CustomUsernameEnabled.Value = pressed;
@@ -973,7 +974,6 @@
 
         UpdateResetSaveButtonState();
     }
-
     private void OnCustomUsernameTextChanged(string text)
     {
         if (text.Equals(Environment.UserName, StringComparison.CurrentCulture))
@@ -984,13 +984,6 @@
         {
             Settings.Instance.CustomUsername.Value = text;
         }
-=======
-    private void OnOpenScreenshotFolder()
-    {
-        GUICommon.Instance.PlayButtonPressSound();
-
-        OS.ShellOpen(ProjectSettings.GlobalizePath(Constants.SCREENSHOT_FOLDER));
->>>>>>> 22f2b7ea
 
         UpdateResetSaveButtonState();
     }
