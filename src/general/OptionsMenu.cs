using System;
using System.Collections.Generic;
using System.Linq;
using Godot;
using Environment = System.Environment;

/// <summary>
///   Handles the logic for the options menu GUI.
/// </summary>
public class OptionsMenu : Control
{
    /*
      GUI Control Paths
    */

    // Options control buttons.

    [Export]
    public NodePath ResetButtonPath;

    [Export]
    public NodePath SaveButtonPath;

    // Tab selector buttons.
    [Export]
    public NodePath GraphicsButtonPath;

    [Export]
    public NodePath SoundButtonPath;

    [Export]
    public NodePath PerformanceButtonPath;

    [Export]
    public NodePath MiscButtonPath;

    // Graphics tab.
    [Export]
    public NodePath GraphicsTabPath;

    [Export]
    public NodePath VSyncPath;

    [Export]
    public NodePath FullScreenPath;

    [Export]
    public NodePath MSAAResolutionPath;

    [Export]
    public NodePath ColourblindSettingPath;

    [Export]
    public NodePath ChromaticAberrationSliderPath;

    [Export]
    public NodePath ChromaticAberrationTogglePath;

    // Sound tab.
    [Export]
    public NodePath SoundTabPath;

    [Export]
    public NodePath MasterVolumePath;

    [Export]
    public NodePath MasterMutedPath;

    [Export]
    public NodePath MusicVolumePath;

    [Export]
    public NodePath MusicMutedPath;

    [Export]
    public NodePath AmbianceVolumePath;

    [Export]
    public NodePath AmbianceMutedPath;

    [Export]
    public NodePath SFXVolumePath;

    [Export]
    public NodePath SFXMutedPath;

    [Export]
    public NodePath GUIVolumePath;

    [Export]
    public NodePath GUIMutedPath;

    // Performance tab.
    [Export]
    public NodePath PerformanceTabPath;

    [Export]
    public NodePath CloudIntervalPath;

    [Export]
    public NodePath CloudResolutionPath;

    [Export]
    public NodePath RunAutoEvoDuringGameplayPath;

    // Misc tab.
    [Export]
    public NodePath MiscTabPath;

    [Export]
    public NodePath PlayIntroPath;

    [Export]
    public NodePath PlayMicrobeIntroPath;

    [Export]
    public NodePath TutorialsEnabledOnNewGamePath;

    [Export]
    public NodePath CheatsPath;

    [Export]
    public NodePath AutoSavePath;

    [Export]
    public NodePath MaxAutoSavesPath;

    [Export]
    public NodePath MaxQuickSavesPath;

    [Export]
    public NodePath BackConfirmationBoxPath;

    [Export]
    public NodePath TutorialsEnabledPath;

    [Export]
    public NodePath DefaultsConfirmationBoxPath;

    [Export]
    public NodePath ErrorAcceptBoxPath;

    [Export]
    public NodePath LanguageSelectionPath;

    [Export]
    public NodePath ResetLanguageButtonPath;

    [Export]
    public NodePath CustomUsernameEnabledPath;

    [Export]
    public NodePath CustomUsernamePath;

    private Button resetButton;
    private Button saveButton;

    // Tab selector buttons
    private Button graphicsButton;
    private Button soundButton;
    private Button performanceButton;
    private Button miscButton;

    // Graphics tab
    private Control graphicsTab;
    private CheckBox vsync;
    private CheckBox fullScreen;
    private OptionButton msaaResolution;
    private OptionButton colourblindSetting;
    private CheckBox chromaticAberrationToggle;
    private Slider chromaticAberrationSlider;

    // Sound tab
    private Control soundTab;
    private Slider masterVolume;
    private CheckBox masterMuted;
    private Slider musicVolume;
    private CheckBox musicMuted;
    private Slider ambianceVolume;
    private CheckBox ambianceMuted;
    private Slider sfxVolume;
    private CheckBox sfxMuted;
    private Slider guiVolume;
    private CheckBox guiMuted;
    private OptionButton languageSelection;
    private Button resetLanguageButton;
    private List<string> languages;

    // Performance tab
    private Control performanceTab;
    private OptionButton cloudInterval;
    private OptionButton cloudResolution;
    private CheckBox runAutoEvoDuringGameplay;

    // Misc tab
    private Control miscTab;
    private CheckBox playIntro;
    private CheckBox playMicrobeIntro;
    private CheckBox cheats;
    private CheckBox tutorialsEnabledOnNewGame;
    private CheckBox autosave;
    private SpinBox maxAutosaves;
    private SpinBox maxQuicksaves;
    private CheckBox customUsernameEnabled;
    private LineEdit customUsername;

    private CheckBox tutorialsEnabled;

    // Confirmation Boxes
    private WindowDialog backConfirmationBox;
    private ConfirmationDialog defaultsConfirmationBox;
    private AcceptDialog errorAcceptBox;

    /*
      Misc
    */

    private OptionsMode optionsMode;
    private SelectedOptionsTab selectedOptionsTab;

    /// <summary>
    ///   Copy of the settings object that should match what is saved to the configuration file,
    ///   used for comparing and restoring to previous state.
    /// </summary>
    private Settings savedSettings;

    private bool savedTutorialsEnabled;

    private GameProperties gameProperties;

    /*
      Signals
    */

    [Signal]
    public delegate void OnOptionsClosed();

    public enum OptionsMode
    {
        MainMenu,
        InGame,
    }

    private enum SelectedOptionsTab
    {
        Graphics,
        Sound,
        Performance,
        Miscellaneous,
    }

    public override void _Ready()
    {
        // Options control buttons
        resetButton = GetNode<Button>(ResetButtonPath);
        saveButton = GetNode<Button>(SaveButtonPath);

        // Tab selector buttons
        graphicsButton = GetNode<Button>(GraphicsButtonPath);
        soundButton = GetNode<Button>(SoundButtonPath);
        performanceButton = GetNode<Button>(PerformanceButtonPath);
        miscButton = GetNode<Button>(MiscButtonPath);

        // Graphics
        graphicsTab = GetNode<Control>(GraphicsTabPath);
        vsync = GetNode<CheckBox>(VSyncPath);
        fullScreen = GetNode<CheckBox>(FullScreenPath);
        msaaResolution = GetNode<OptionButton>(MSAAResolutionPath);
        colourblindSetting = GetNode<OptionButton>(ColourblindSettingPath);
        chromaticAberrationToggle = GetNode<CheckBox>(ChromaticAberrationTogglePath);
        chromaticAberrationSlider = GetNode<Slider>(ChromaticAberrationSliderPath);

        // Sound
        soundTab = GetNode<Control>(SoundTabPath);
        masterVolume = GetNode<Slider>(MasterVolumePath);
        masterMuted = GetNode<CheckBox>(MasterMutedPath);
        musicVolume = GetNode<Slider>(MusicVolumePath);
        musicMuted = GetNode<CheckBox>(MusicMutedPath);
        ambianceVolume = GetNode<Slider>(AmbianceVolumePath);
        ambianceMuted = GetNode<CheckBox>(AmbianceMutedPath);
        sfxVolume = GetNode<Slider>(SFXVolumePath);
        sfxMuted = GetNode<CheckBox>(SFXMutedPath);
        guiVolume = GetNode<Slider>(GUIVolumePath);
        guiMuted = GetNode<CheckBox>(GUIMutedPath);
        languageSelection = GetNode<OptionButton>(LanguageSelectionPath);
        resetLanguageButton = GetNode<Button>(ResetLanguageButtonPath);
        LoadLanguages(languageSelection);

        // Performance
        performanceTab = GetNode<Control>(PerformanceTabPath);
        cloudInterval = GetNode<OptionButton>(CloudIntervalPath);
        cloudResolution = GetNode<OptionButton>(CloudResolutionPath);
        runAutoEvoDuringGameplay = GetNode<CheckBox>(RunAutoEvoDuringGameplayPath);

        // Misc
        miscTab = GetNode<Control>(MiscTabPath);
        playIntro = GetNode<CheckBox>(PlayIntroPath);
        playMicrobeIntro = GetNode<CheckBox>(PlayMicrobeIntroPath);
        tutorialsEnabledOnNewGame = GetNode<CheckBox>(TutorialsEnabledOnNewGamePath);
        cheats = GetNode<CheckBox>(CheatsPath);
        autosave = GetNode<CheckBox>(AutoSavePath);
        maxAutosaves = GetNode<SpinBox>(MaxAutoSavesPath);
        maxQuicksaves = GetNode<SpinBox>(MaxQuickSavesPath);
        tutorialsEnabled = GetNode<CheckBox>(TutorialsEnabledPath);
        customUsernameEnabled = GetNode<CheckBox>(CustomUsernameEnabledPath);
        customUsername = GetNode<LineEdit>(CustomUsernamePath);

        backConfirmationBox = GetNode<WindowDialog>(BackConfirmationBoxPath);
        defaultsConfirmationBox = GetNode<ConfirmationDialog>(DefaultsConfirmationBoxPath);
        errorAcceptBox = GetNode<AcceptDialog>(ErrorAcceptBoxPath);

        selectedOptionsTab = SelectedOptionsTab.Graphics;
    }

    /// <summary>
    ///   Opens the options menu with main menu configuration settings.
    /// </summary>
    public void OpenFromMainMenu()
    {
        // Shouldn't do anything if options is already open.
        if (Visible)
            return;

        // Copy the live game settings so we can check against them for changes.
        savedSettings = Settings.Instance.Clone();

        // Set the mode to the one we opened with, and disable any options that should only be visible in game.
        SwitchMode(OptionsMode.MainMenu);

        // Set the state of the gui controls to match the settings.
        ApplySettingsToControls(savedSettings);
        UpdateResetSaveButtonState();

        Show();
    }

    /// <summary>
    ///   Opens the options menu with in game settings.
    /// </summary>
    public void OpenFromInGame(GameProperties gameProperties)
    {
        // Shouldn't do anything if options is already open.
        if (Visible)
            return;

        // Copy the live game settings so we can check against them for changes.
        savedSettings = Settings.Instance.Clone();
        savedTutorialsEnabled = gameProperties.TutorialState.Enabled;

        // Need a reference to game properties in the current game for later comparisons.
        this.gameProperties = gameProperties;

        // Set the mode to the one we opened with, and show/hide any options that should only be visible
        // when the options menu is opened from in-game.
        SwitchMode(OptionsMode.InGame);

        // Set the state of the gui controls to match the settings.
        if (savedTutorialsEnabled)
            tutorialsEnabled.Pressed = savedTutorialsEnabled;

        ApplySettingsToControls(savedSettings);
        UpdateResetSaveButtonState();

        Show();
    }

    /// <summary>
    ///   Applies the values of a settings object to all corresponding options menu GUI controls.
    /// </summary>
    public void ApplySettingsToControls(Settings settings)
    {
        // Graphics
        vsync.Pressed = settings.VSync;
        fullScreen.Pressed = settings.FullScreen;
        msaaResolution.Selected = MSAAResolutionToIndex(settings.MSAAResolution);
        colourblindSetting.Selected = settings.ColourblindSetting;
        chromaticAberrationSlider.Value = settings.ChromaticAmount;
        chromaticAberrationToggle.Pressed = settings.ChromaticEnabled;

        // Sound
        masterVolume.Value = ConvertDBToSoundBar(settings.VolumeMaster);
        masterMuted.Pressed = settings.VolumeMasterMuted;
        musicVolume.Value = ConvertDBToSoundBar(settings.VolumeMusic);
        musicMuted.Pressed = settings.VolumeMusicMuted;
        ambianceVolume.Value = ConvertDBToSoundBar(settings.VolumeAmbiance);
        ambianceMuted.Pressed = settings.VolumeAmbianceMuted;
        sfxVolume.Value = ConvertDBToSoundBar(settings.VolumeSFX);
        sfxMuted.Pressed = settings.VolumeSFXMuted;
        guiVolume.Value = ConvertDBToSoundBar(settings.VolumeGUI);
        guiMuted.Pressed = settings.VolumeGUIMuted;
        UpdateSelectedLanguage(settings);

        // Hide or show the reset language button based on the selected language
        resetLanguageButton.Visible = settings.SelectedLanguage.Value != null &&
            settings.SelectedLanguage.Value != Settings.DefaultLanguage;

        // Performance
        cloudInterval.Selected = CloudIntervalToIndex(settings.CloudUpdateInterval);
        cloudResolution.Selected = CloudResolutionToIndex(settings.CloudResolution);
        runAutoEvoDuringGameplay.Pressed = settings.RunAutoEvoDuringGamePlay;

        // Misc
        playIntro.Pressed = settings.PlayIntroVideo;
        playMicrobeIntro.Pressed = settings.PlayMicrobeIntroVideo;
        tutorialsEnabledOnNewGame.Pressed = settings.TutorialsEnabled;
        cheats.Pressed = settings.CheatsEnabled;
        autosave.Pressed = settings.AutoSaveEnabled;
        maxAutosaves.Value = settings.MaxAutoSaves;
        maxAutosaves.Editable = settings.AutoSaveEnabled;
        maxQuicksaves.Value = settings.MaxQuickSaves;
        customUsernameEnabled.Pressed = settings.CustomUsernameEnabled;
        customUsername.Text = settings.CustomUsername.Value != null ?
            settings.CustomUsername :
            Environment.UserName;
        customUsername.Editable = settings.CustomUsernameEnabled;
    }

    private void SwitchMode(OptionsMode mode)
    {
        switch (mode)
        {
            case OptionsMode.MainMenu:
            {
                tutorialsEnabled.Hide();
                optionsMode = OptionsMode.MainMenu;
                break;
            }

            case OptionsMode.InGame:
            {
                // Current game tutorial option shouldn't be visible in freebuild mode.
                if (!gameProperties.FreeBuild)
                    tutorialsEnabled.Show();
                else
                    tutorialsEnabled.Hide();

                optionsMode = OptionsMode.InGame;
                break;
            }

            default:
                throw new ArgumentException("Options menu SwitchMode called with an invalid mode argument");
        }
    }

    /// <summary>
    ///   Changes the active settings tab that is displayed, or returns if the tab is already active.
    /// </summary>
    private void ChangeSettingsTab(string newTabName)
    {
        // Convert from the string binding to an enum.
        SelectedOptionsTab selection = (SelectedOptionsTab)Enum.Parse(typeof(SelectedOptionsTab), newTabName);

        // Pressing the same button that's already active, so just return.
        if (selection == selectedOptionsTab)
            return;

        graphicsTab.Hide();
        soundTab.Hide();
        performanceTab.Hide();
        miscTab.Hide();

        switch (selection)
        {
            case SelectedOptionsTab.Graphics:
                graphicsTab.Show();
                graphicsButton.Pressed = true;
                break;
            case SelectedOptionsTab.Sound:
                soundTab.Show();
                soundButton.Pressed = true;
                break;
            case SelectedOptionsTab.Performance:
                performanceTab.Show();
                performanceButton.Pressed = true;
                break;
            case SelectedOptionsTab.Miscellaneous:
                miscTab.Show();
                miscButton.Pressed = true;
                break;
            default:
                GD.PrintErr("Invalid tab");
                break;
        }

        GUICommon.Instance.PlayButtonPressSound();
        selectedOptionsTab = selection;
    }

    /// <summary>
    ///   Converts the slider value (0-100) to a DB adjustment for a sound channel
    /// </summary>
    private float ConvertSoundBarToDb(float value)
    {
        return GD.Linear2Db(value / 100.0f);
    }

    private float ConvertDBToSoundBar(float value)
    {
        return GD.Db2Linear(value) * 100.0f;
    }

    private int CloudIntervalToIndex(float interval)
    {
        if (interval < 0.020f)
            return 0;

        if (interval == 0.020f)
            return 1;

        if (interval <= 0.040f)
            return 2;

        if (interval <= 0.1f)
            return 3;

        if (interval > 0.1f)
            return 4;

        GD.PrintErr("invalid cloud interval value");
        return -1;
    }

    private float CloudIndexToInterval(int index)
    {
        switch (index)
        {
            case 0:
                return 0;
            case 1:
                return 0.020f;
            case 2:
                return 0.040f;
            case 3:
                return 0.1f;
            case 4:
                return 0.25f;
            default:
                GD.PrintErr("invalid cloud interval index");
                return 0.040f;
        }
    }

    private int CloudResolutionToIndex(int resolution)
    {
        if (resolution <= 1)
        {
            return 0;
        }

        if (resolution <= 2)
        {
            return 1;
        }

        return 2;
    }

    private int CloudIndexToResolution(int index)
    {
        switch (index)
        {
            case 0:
                return 1;
            case 1:
                return 2;
            case 2:
                return 4;
            default:
                GD.PrintErr("invalid cloud resolution index");
                return 2;
        }
    }

    private int MSAAResolutionToIndex(Viewport.MSAA resolution)
    {
        if (resolution == Viewport.MSAA.Disabled)
            return 0;

        if (resolution == Viewport.MSAA.Msaa2x)
            return 1;

        if (resolution == Viewport.MSAA.Msaa4x)
            return 2;

        if (resolution == Viewport.MSAA.Msaa8x)
            return 3;

        if (resolution == Viewport.MSAA.Msaa16x)
            return 4;

        GD.PrintErr("invalid MSAA resolution value");
        return 0;
    }

    private Viewport.MSAA MSAAIndexToResolution(int index)
    {
        switch (index)
        {
            case 0:
                return Viewport.MSAA.Disabled;
            case 1:
                return Viewport.MSAA.Msaa2x;
            case 2:
                return Viewport.MSAA.Msaa4x;
            case 3:
                return Viewport.MSAA.Msaa8x;
            case 4:
                return Viewport.MSAA.Msaa16x;
            default:
                GD.PrintErr("invalid MSAA resolution index");
                return Viewport.MSAA.Disabled;
        }
    }

    /// <summary>
    ///   Returns whether current settings match their saved originals. Settings that are
    ///   inactive due to a different options menu mode will not be used in the comparison.
    /// </summary>
    private bool CompareSettings()
    {
        // Compare global settings.
        if (Settings.Instance != savedSettings)
            return false;

        // If we're in game we need to compare the tutorials enabled state as well.
        if (optionsMode == OptionsMode.InGame)
        {
            if (gameProperties.TutorialState.Enabled != savedTutorialsEnabled)
            {
                return false;
            }
        }

        // All active settings match.
        return true;
    }

    private void UpdateResetSaveButtonState()
    {
        // Enable the save and reset buttons if the current setting values differ from the saved ones.
        bool result = CompareSettings();

        resetButton.Disabled = result;
        saveButton.Disabled = result;
    }

    private void LoadLanguages(OptionButton optionButton)
    {
        languages = TranslationServer.GetLoadedLocales().Cast<string>().OrderBy(i => i, StringComparer.InvariantCulture)
            .ToList();

        foreach (var locale in languages)
        {
            optionButton.AddItem(locale);
        }
    }

    /*
      GUI Control Callbacks
    */

    private void OnBackPressed()
    {
        GUICommon.Instance.PlayButtonPressSound();

        // If any settings have been changed, show a dialogue asking if the changes should be kept or
        // discarded.
        if (!CompareSettings())
        {
            backConfirmationBox.PopupCenteredMinsize();
            return;
        }

        EmitSignal(nameof(OnOptionsClosed));
    }

    private void OnResetPressed()
    {
        GUICommon.Instance.PlayButtonPressSound();

        // Restore and apply the old saved settings.
        Settings.Instance.LoadFromObject(savedSettings);
        Settings.Instance.ApplyAll();
        ApplySettingsToControls(Settings.Instance);

        if (optionsMode == OptionsMode.InGame)
        {
            gameProperties.TutorialState.Enabled = savedTutorialsEnabled;
            tutorialsEnabled.Pressed = savedTutorialsEnabled;
        }

        UpdateResetSaveButtonState();
    }

    private void OnSavePressed()
    {
        GUICommon.Instance.PlayButtonPressSound();

        // Save the new settings to the config file.
        if (!Settings.Instance.Save())
        {
            GD.PrintErr("Failed to save new options menu settings to configuration file.");
            errorAcceptBox.PopupCenteredMinsize();
            return;
        }

        // Copy over the new saved settings.
        savedSettings = Settings.Instance.Clone();

        if (optionsMode == OptionsMode.InGame)
            savedTutorialsEnabled = gameProperties.TutorialState.Enabled;

        UpdateResetSaveButtonState();
    }

    private void OnDefaultsPressed()
    {
        GUICommon.Instance.PlayButtonPressSound();

        defaultsConfirmationBox.PopupCenteredMinsize();
    }

    private void BackSaveSelected()
    {
        // Save the new settings to the config file.
        if (!Settings.Instance.Save())
        {
            GD.PrintErr("Failed to save new options menu settings to configuration file.");
            backConfirmationBox.Hide();
            errorAcceptBox.PopupCenteredMinsize();

            return;
        }

        // Copy over the new saved settings.
        savedSettings = Settings.Instance.Clone();
        backConfirmationBox.Hide();

        UpdateResetSaveButtonState();
        EmitSignal(nameof(OnOptionsClosed));
    }

    private void BackDiscardSelected()
    {
        Settings.Instance.LoadFromObject(savedSettings);
        Settings.Instance.ApplyAll();
        ApplySettingsToControls(Settings.Instance);

        if (optionsMode == OptionsMode.InGame)
        {
            gameProperties.TutorialState.Enabled = savedTutorialsEnabled;
            tutorialsEnabled.Pressed = savedTutorialsEnabled;
        }

        backConfirmationBox.Hide();

        UpdateResetSaveButtonState();
        EmitSignal(nameof(OnOptionsClosed));
    }

    private void BackCancelSelected()
    {
        backConfirmationBox.Hide();
    }

    private void DefaultsConfirmSelected()
    {
        // Sets active settings to default values and applies them to the options controls.
        Settings.Instance.LoadDefaults();
        Settings.Instance.ApplyAll();
        ApplySettingsToControls(Settings.Instance);

        UpdateResetSaveButtonState();
    }

    // Graphics Button Callbacks
    private void OnFullScreenToggled(bool pressed)
    {
        Settings.Instance.FullScreen.Value = pressed;
        Settings.Instance.ApplyWindowSettings();

        UpdateResetSaveButtonState();
    }

    private void OnVSyncToggled(bool pressed)
    {
        Settings.Instance.VSync.Value = pressed;
        Settings.Instance.ApplyWindowSettings();

        UpdateResetSaveButtonState();
    }

    private void OnMSAAResolutionSelected(int index)
    {
        Settings.Instance.MSAAResolution.Value = MSAAIndexToResolution(index);
        Settings.Instance.ApplyGraphicsSettings();

        UpdateResetSaveButtonState();
    }

    private void OnColourblindSettingSelected(int index)
    {
        Settings.Instance.ColourblindSetting.Value = index;
        Settings.Instance.ApplyGraphicsSettings();

        UpdateResetSaveButtonState();
    }

    private void OnChromaticAberrationToggled(bool toggle)
    {
        Settings.Instance.ChromaticEnabled.Value = toggle;

        UpdateResetSaveButtonState();
    }

    private void OnChromaticAberrationValueChanged(float amount)
    {
        Settings.Instance.ChromaticAmount.Value = amount;

        UpdateResetSaveButtonState();
    }

    // Sound Button Callbacks
    private void OnMasterVolumeChanged(float value)
    {
        Settings.Instance.VolumeMaster.Value = ConvertSoundBarToDb(value);
        Settings.Instance.ApplySoundSettings();

        UpdateResetSaveButtonState();
    }

    private void OnMasterMutedToggled(bool pressed)
    {
        Settings.Instance.VolumeMasterMuted.Value = pressed;
        Settings.Instance.ApplySoundSettings();

        UpdateResetSaveButtonState();
    }

    private void OnMusicVolumeChanged(float value)
    {
        Settings.Instance.VolumeMusic.Value = ConvertSoundBarToDb(value);
        Settings.Instance.ApplySoundSettings();

        UpdateResetSaveButtonState();
    }

    private void OnMusicMutedToggled(bool pressed)
    {
        Settings.Instance.VolumeMusicMuted.Value = pressed;
        Settings.Instance.ApplySoundSettings();

        UpdateResetSaveButtonState();
    }

    private void OnAmbianceVolumeChanged(float value)
    {
        Settings.Instance.VolumeAmbiance.Value = ConvertSoundBarToDb(value);
        Settings.Instance.ApplySoundSettings();

        UpdateResetSaveButtonState();
    }

    private void OnAmbianceMutedToggled(bool pressed)
    {
        Settings.Instance.VolumeAmbianceMuted.Value = pressed;
        Settings.Instance.ApplySoundSettings();

        UpdateResetSaveButtonState();
    }

    private void OnSFXVolumeChanged(float value)
    {
        Settings.Instance.VolumeSFX.Value = ConvertSoundBarToDb(value);
        Settings.Instance.ApplySoundSettings();

        UpdateResetSaveButtonState();
    }

    private void OnSFXMutedToggled(bool pressed)
    {
        Settings.Instance.VolumeSFXMuted.Value = pressed;
        Settings.Instance.ApplySoundSettings();

        UpdateResetSaveButtonState();
    }

    private void OnGUIVolumeChanged(float value)
    {
        Settings.Instance.VolumeGUI.Value = ConvertSoundBarToDb(value);
        Settings.Instance.ApplySoundSettings();

        UpdateResetSaveButtonState();
    }

    private void OnGUIMutedToggled(bool pressed)
    {
        Settings.Instance.VolumeGUIMuted.Value = pressed;
        Settings.Instance.ApplySoundSettings();

        UpdateResetSaveButtonState();
    }

    // Performance Button Callbacks
    private void OnCloudIntervalSelected(int index)
    {
        Settings.Instance.CloudUpdateInterval.Value = CloudIndexToInterval(index);

        UpdateResetSaveButtonState();
    }

    private void OnCloudResolutionSelected(int index)
    {
        Settings.Instance.CloudResolution.Value = CloudIndexToResolution(index);

        UpdateResetSaveButtonState();
    }

    private void OnAutoEvoToggled(bool pressed)
    {
        Settings.Instance.RunAutoEvoDuringGamePlay.Value = pressed;

        UpdateResetSaveButtonState();
    }

    // Misc Button Callbacks
    private void OnIntroToggled(bool pressed)
    {
        Settings.Instance.PlayIntroVideo.Value = pressed;

        UpdateResetSaveButtonState();
    }

    private void OnMicrobeIntroToggled(bool pressed)
    {
        Settings.Instance.PlayMicrobeIntroVideo.Value = pressed;

        UpdateResetSaveButtonState();
    }

    private void OnTutorialsOnNewGameToggled(bool pressed)
    {
        Settings.Instance.TutorialsEnabled.Value = pressed;

        UpdateResetSaveButtonState();
    }

    private void OnCheatsToggled(bool pressed)
    {
        Settings.Instance.CheatsEnabled.Value = pressed;

        UpdateResetSaveButtonState();
    }

    private void OnAutoSaveToggled(bool pressed)
    {
        Settings.Instance.AutoSaveEnabled.Value = pressed;
        maxAutosaves.Editable = pressed;

        UpdateResetSaveButtonState();
    }

    private void OnMaxAutoSavesValueChanged(float value)
    {
        Settings.Instance.MaxAutoSaves.Value = (int)value;

        UpdateResetSaveButtonState();
    }

    private void OnMaxQuickSavesValueChanged(float value)
    {
        Settings.Instance.MaxQuickSaves.Value = (int)value;

        UpdateResetSaveButtonState();
    }

    private void OnTutorialsEnabledToggled(bool pressed)
    {
        gameProperties.TutorialState.Enabled = pressed;

        UpdateResetSaveButtonState();
    }

    private void OnCustomUsernameEnabledToggled(bool pressed)
    {
        Settings.Instance.CustomUsernameEnabled.Value = pressed;
        customUsername.Editable = pressed;

        UpdateResetSaveButtonState();
    }

    private void OnCustomUsernameTextChanged(string text)
    {
        if (text.Equals(Environment.UserName, StringComparison.CurrentCulture))
        {
            Settings.Instance.CustomUsername.Value = null;
        }
        else
        {
            Settings.Instance.CustomUsername.Value = text;
        }

        UpdateResetSaveButtonState();
    }

<<<<<<< HEAD
    private void OnLanguageSettingSelected(int item)
    {
        Settings.Instance.SelectedLanguage.Value = languageSelection.GetItemText(item);
        resetLanguageButton.Visible = true;

        Settings.Instance.ApplyLanguageSettings();
        UpdateResetSaveButtonState();
    }

    private void OnResetLanguagePressed()
    {
        Settings.Instance.SelectedLanguage.Value = null;
        resetLanguageButton.Visible = false;

        Settings.Instance.ApplyLanguageSettings();
        UpdateSelectedLanguage(Settings.Instance);
        UpdateResetSaveButtonState();
    }

    private void UpdateSelectedLanguage(Settings settings)
    {
        if (string.IsNullOrEmpty(settings.SelectedLanguage.Value))
        {
            int index = languages.IndexOf(Settings.DefaultLanguage);

            // Inexact match to match things like "fi_FI"
            if (index == -1 && Settings.DefaultLanguage.Contains("_"))
            {
                index = languages.IndexOf(Settings.DefaultLanguage.Split("_")[0]);
            }

            // English is the default language, if the user's default locale didn't match anything
            if (index < 0)
            {
                index = languages.IndexOf("en");
            }

            languageSelection.Selected = index;
        }
        else
        {
            languageSelection.Selected = languages.IndexOf(settings.SelectedLanguage.Value);
        }
    }
=======
    private void OnOpenScreenshotFolder()
    {
        GUICommon.Instance.PlayButtonPressSound();

        OS.ShellOpen(ProjectSettings.GlobalizePath(Constants.SCREENSHOT_FOLDER));
        UpdateResetSaveButtonState();
    }
>>>>>>> 8bd25dbc
}<|MERGE_RESOLUTION|>--- conflicted
+++ resolved
@@ -1004,7 +1004,6 @@
         UpdateResetSaveButtonState();
     }
 
-<<<<<<< HEAD
     private void OnLanguageSettingSelected(int item)
     {
         Settings.Instance.SelectedLanguage.Value = languageSelection.GetItemText(item);
@@ -1049,7 +1048,7 @@
             languageSelection.Selected = languages.IndexOf(settings.SelectedLanguage.Value);
         }
     }
-=======
+
     private void OnOpenScreenshotFolder()
     {
         GUICommon.Instance.PlayButtonPressSound();
@@ -1057,5 +1056,4 @@
         OS.ShellOpen(ProjectSettings.GlobalizePath(Constants.SCREENSHOT_FOLDER));
         UpdateResetSaveButtonState();
     }
->>>>>>> 8bd25dbc
 }