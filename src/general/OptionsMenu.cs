--- conflicted
+++ resolved
@@ -1039,17 +1039,9 @@
     private void OnOpenScreenshotFolder()
     {
         GUICommon.Instance.PlayButtonPressSound();
-<<<<<<< HEAD
-
         OS.ShellOpen(ProjectSettings.GlobalizePath(Constants.SCREENSHOT_FOLDER));
-        UpdateResetSaveButtonState();
-    }
-    
-=======
-        OS.ShellOpen(ProjectSettings.GlobalizePath(Constants.SCREENSHOT_FOLDER));
-    }
-
->>>>>>> d01e7a3a
+    }
+
     private void OnCustomUsernameEnabledToggled(bool pressed)
     {
         Settings.Instance.CustomUsernameEnabled.Value = pressed;
@@ -1121,12 +1113,4 @@
             languageSelection.Selected = languages.IndexOf(settings.SelectedLanguage.Value);
         }
     }
-
-    private void OnOpenScreenshotFolder()
-    {
-        GUICommon.Instance.PlayButtonPressSound();
-
-        OS.ShellOpen(ProjectSettings.GlobalizePath(Constants.SCREENSHOT_FOLDER));
-        UpdateResetSaveButtonState();
-    }
 }