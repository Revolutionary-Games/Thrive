--- conflicted
+++ resolved
@@ -644,21 +644,6 @@
 
         ResolveNodeReferences(false);
 
-<<<<<<< HEAD
-        var simulationParameters = SimulationParameters.Instance;
-        var screenEffects = simulationParameters.GetAllScreenEffects();
-
-        foreach (var effect in screenEffects.OrderBy(p => p.Index))
-        {
-            // The untranslated name will be translated automatically by Godot during runtime
-            screenEffectButton.AddItem(effect.UntranslatedName);
-        }
-
-        cloudResolutionTitle.RegisterToolTipForControl("cloudResolution", "options");
-        guiLightEffectsToggle.RegisterToolTipForControl("guiLightEffects", "options");
-        assumeHyperthreading.RegisterToolTipForControl("assumeHyperthreading", "options");
-        unsavedProgressWarningEnabled.RegisterToolTipForControl("unsavedProgressWarning", "options");
-=======
         cloudResolutionTitle.RegisterToolTipForControl("cloudResolution", "options", false);
         guiLightEffectsToggle.RegisterToolTipForControl("guiLightEffects", "options", false);
         assumeHyperthreading.RegisterToolTipForControl("assumeHyperthreading", "options", false);
@@ -673,7 +658,6 @@
         guiLightEffectsToggle.UnRegisterToolTipForControl("guiLightEffects", "options");
         assumeHyperthreading.UnRegisterToolTipForControl("assumeHyperthreading", "options");
         unsavedProgressWarningEnabled.UnRegisterToolTipForControl("unsavedProgressWarning", "options");
->>>>>>> b5836b2a
     }
 
     public override void _Notification(int what)
