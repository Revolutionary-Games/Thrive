--- conflicted
+++ resolved
@@ -162,16 +162,9 @@
     [Export]
     public NodePath CustomUsernamePath;
 
-<<<<<<< HEAD
     // Sount tab statics
     private static List<string> languages = TranslationServer.GetLoadedLocales().Cast<string>().OrderBy(i => i, StringComparer.InvariantCulture)
         .ToList();
-=======
-    // Sound tab static variables
-    private static List<string> languages = TranslationServer.GetLoadedLocales().Cast<string>()
-    .OrderBy(i => i, StringComparer.InvariantCulture).ToList();
-
->>>>>>> 5ce6406e
     private Button resetButton;
     private Button saveButton;
 
@@ -698,11 +691,6 @@
 
     private void LoadLanguages(OptionButton optionButton)
     {
-<<<<<<< HEAD
-        
-
-=======
->>>>>>> 5ce6406e
         foreach (var locale in languages)
         {
             var currentCulture = Settings.GetCultureInfo(locale);
