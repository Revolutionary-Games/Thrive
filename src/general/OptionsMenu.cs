﻿using System;
using System.Collections.Generic;
using System.Globalization;
using System.Linq;
using Godot;
using Environment = System.Environment;

/// <summary>
///   Handles the logic for the options menu GUI.
/// </summary>
public class OptionsMenu : ControlWithInput
{
    /*
      GUI Control Paths
    */

    // Options control buttons.

    [Export]
    public NodePath ResetButtonPath;

    [Export]
    public NodePath SaveButtonPath;

    // Tab selector buttons.
    [Export]
    public NodePath GraphicsButtonPath;

    [Export]
    public NodePath SoundButtonPath;

    [Export]
    public NodePath PerformanceButtonPath;

    [Export]
    public NodePath InputsButtonPath;

    [Export]
    public NodePath MiscButtonPath;

    // Graphics tab.
    [Export]
    public NodePath GraphicsTabPath;

    [Export]
    public NodePath VSyncPath;

    [Export]
    public NodePath FullScreenPath;

    [Export]
    public NodePath MSAAResolutionPath;

    [Export]
    public NodePath ColourblindSettingPath;

    [Export]
    public NodePath ChromaticAberrationSliderPath;

    [Export]
    public NodePath ChromaticAberrationTogglePath;

    [Export]
    public NodePath DisplayAbilitiesBarTogglePath;

    [Export]
    public NodePath GUILightEffectsTogglePath;

    // Sound tab.
    [Export]
    public NodePath SoundTabPath;

    [Export]
    public NodePath MasterVolumePath;

    [Export]
    public NodePath MasterMutedPath;

    [Export]
    public NodePath MusicVolumePath;

    [Export]
    public NodePath MusicMutedPath;

    [Export]
    public NodePath AmbianceVolumePath;

    [Export]
    public NodePath AmbianceMutedPath;

    [Export]
    public NodePath SFXVolumePath;

    [Export]
    public NodePath SFXMutedPath;

    [Export]
    public NodePath GUIVolumePath;

    [Export]
    public NodePath GUIMutedPath;

    [Export]
    public NodePath AudioOutputDeviceSelectionPath;

    [Export]
    public NodePath LanguageSelectionPath;

    [Export]
    public NodePath ResetLanguageButtonPath;

    [Export]
    public NodePath LanguageProgressLabelPath;

    // Performance tab.
    [Export]
    public NodePath PerformanceTabPath;

    [Export]
    public NodePath CloudIntervalPath;

    [Export]
    public NodePath CloudResolutionTitlePath;

    [Export]
    public NodePath CloudResolutionPath;

    [Export]
    public NodePath RunAutoEvoDuringGameplayPath;

    [Export]
    public NodePath DetectedCPUCountPath;

    [Export]
    public NodePath ActiveThreadCountPath;

    [Export]
    public NodePath AssumeHyperthreadingPath;

    [Export]
    public NodePath UseManualThreadCountPath;

    [Export]
    public NodePath ThreadCountSliderPath;

    // Inputs tab.
    [Export]
    public NodePath InputsTabPath;

    [Export]
    public NodePath InputGroupListPath;

    // Misc tab.
    [Export]
    public NodePath MiscTabPath;

    [Export]
    public NodePath PlayIntroPath;

    [Export]
    public NodePath PlayMicrobeIntroPath;

    [Export]
    public NodePath TutorialsEnabledOnNewGamePath;

    [Export]
    public NodePath CheatsPath;

    [Export]
    public NodePath AutoSavePath;

    [Export]
    public NodePath MaxAutoSavesPath;

    [Export]
    public NodePath MaxQuickSavesPath;

    [Export]
    public NodePath BackConfirmationBoxPath;

    [Export]
    public NodePath TutorialsEnabledPath;

    [Export]
    public NodePath DefaultsConfirmationBoxPath;

    [Export]
    public NodePath ErrorAcceptBoxPath;

    [Export]
    public NodePath CustomUsernameEnabledPath;

    [Export]
    public NodePath CustomUsernamePath;

    private static readonly List<string> LanguagesCache = TranslationServer.GetLoadedLocales().Cast<string>()
        .OrderBy(i => i, StringComparer.InvariantCulture)
        .ToList();

    private static readonly List<string> AudioOutputDevicesCache = AudioServer
        .GetDeviceList().OfType<string>().Where(d => d != Constants.DEFAULT_AUDIO_OUTPUT_DEVICE_NAME)
        .Prepend(Constants.DEFAULT_AUDIO_OUTPUT_DEVICE_NAME).ToList();

    private Button resetButton;
    private Button saveButton;

    // Tab selector buttons
    private Button graphicsButton;
    private Button soundButton;
    private Button performanceButton;
    private Button inputsButton;
    private Button miscButton;

    // Graphics tab
    private Control graphicsTab;
    private CustomCheckBox vsync;
    private CustomCheckBox fullScreen;
    private OptionButton msaaResolution;
    private OptionButton colourblindSetting;
    private CustomCheckBox chromaticAberrationToggle;
    private Slider chromaticAberrationSlider;
    private CustomCheckBox displayAbilitiesHotBarToggle;
    private CustomCheckBox guiLightEffectsToggle;

    // Sound tab
    private Control soundTab;
    private Slider masterVolume;
    private CustomCheckBox masterMuted;
    private Slider musicVolume;
    private CustomCheckBox musicMuted;
    private Slider ambianceVolume;
    private CustomCheckBox ambianceMuted;
    private Slider sfxVolume;
    private CustomCheckBox sfxMuted;
    private Slider guiVolume;
    private CustomCheckBox guiMuted;
    private OptionButton audioOutputDeviceSelection;
    private OptionButton languageSelection;
    private Button resetLanguageButton;
    private Label languageProgressLabel;

    // Performance tab
    private Control performanceTab;
    private OptionButton cloudInterval;
    private VBoxContainer cloudResolutionTitle;
    private OptionButton cloudResolution;
<<<<<<< HEAD
    private CustomCheckBox runAutoEvoDuringGameplay;
=======
    private CheckBox runAutoEvoDuringGameplay;
    private Label detectedCPUCount;
    private Label activeThreadCount;
    private CheckBox assumeHyperthreading;
    private CheckBox useManualThreadCount;
    private Slider threadCountSlider;
>>>>>>> 43414173

    // Inputs tab
    private Control inputsTab;
    private InputGroupList inputGroupList;

    // Misc tab
    private Control miscTab;
    private CustomCheckBox playIntro;
    private CustomCheckBox playMicrobeIntro;
    private CustomCheckBox cheats;
    private CustomCheckBox tutorialsEnabledOnNewGame;
    private CustomCheckBox autoSave;
    private SpinBox maxAutoSaves;
    private SpinBox maxQuickSaves;
    private CustomCheckBox customUsernameEnabled;
    private LineEdit customUsername;

    private CustomCheckBox tutorialsEnabled;

    // Confirmation Boxes
    private AcceptDialog backConfirmationBox;
    private ConfirmationDialog defaultsConfirmationBox;
    private AcceptDialog errorAcceptBox;

    /*
      Misc
    */

    private OptionsMode optionsMode;
    private SelectedOptionsTab selectedOptionsTab;

    /// <summary>
    ///   Copy of the settings object that should match what is saved to the configuration file,
    ///   used for comparing and restoring to previous state.
    /// </summary>
    private Settings savedSettings;

    private bool savedTutorialsEnabled;

    private GameProperties gameProperties;

    /*
      Signals
    */

    [Signal]
    public delegate void OnOptionsClosed();

    public enum OptionsMode
    {
        MainMenu,
        InGame,
    }

    private enum SelectedOptionsTab
    {
        Graphics,
        Sound,
        Performance,
        Inputs,
        Miscellaneous,
    }

    private static List<string> Languages => LanguagesCache;
    private static List<string> AudioOutputDevices => AudioOutputDevicesCache;

    public override void _Ready()
    {
        // Options control buttons
        resetButton = GetNode<Button>(ResetButtonPath);
        saveButton = GetNode<Button>(SaveButtonPath);

        // Tab selector buttons
        graphicsButton = GetNode<Button>(GraphicsButtonPath);
        soundButton = GetNode<Button>(SoundButtonPath);
        performanceButton = GetNode<Button>(PerformanceButtonPath);
        inputsButton = GetNode<Button>(InputsButtonPath);
        miscButton = GetNode<Button>(MiscButtonPath);

        // Graphics
        graphicsTab = GetNode<Control>(GraphicsTabPath);
        vsync = GetNode<CustomCheckBox>(VSyncPath);
        fullScreen = GetNode<CustomCheckBox>(FullScreenPath);
        msaaResolution = GetNode<OptionButton>(MSAAResolutionPath);
        colourblindSetting = GetNode<OptionButton>(ColourblindSettingPath);
        chromaticAberrationToggle = GetNode<CustomCheckBox>(ChromaticAberrationTogglePath);
        chromaticAberrationSlider = GetNode<Slider>(ChromaticAberrationSliderPath);
        displayAbilitiesHotBarToggle = GetNode<CustomCheckBox>(DisplayAbilitiesBarTogglePath);
        guiLightEffectsToggle = GetNode<CustomCheckBox>(GUILightEffectsTogglePath);

        // Sound
        soundTab = GetNode<Control>(SoundTabPath);
        masterVolume = GetNode<Slider>(MasterVolumePath);
        masterMuted = GetNode<CustomCheckBox>(MasterMutedPath);
        musicVolume = GetNode<Slider>(MusicVolumePath);
        musicMuted = GetNode<CustomCheckBox>(MusicMutedPath);
        ambianceVolume = GetNode<Slider>(AmbianceVolumePath);
        ambianceMuted = GetNode<CustomCheckBox>(AmbianceMutedPath);
        sfxVolume = GetNode<Slider>(SFXVolumePath);
        sfxMuted = GetNode<CustomCheckBox>(SFXMutedPath);
        guiVolume = GetNode<Slider>(GUIVolumePath);
        guiMuted = GetNode<CustomCheckBox>(GUIMutedPath);
        audioOutputDeviceSelection = GetNode<OptionButton>(AudioOutputDeviceSelectionPath);
        languageSelection = GetNode<OptionButton>(LanguageSelectionPath);
        resetLanguageButton = GetNode<Button>(ResetLanguageButtonPath);
        languageProgressLabel = GetNode<Label>(LanguageProgressLabelPath);

        LoadLanguages();
        LoadAudioOutputDevices();

        // Performance
        performanceTab = GetNode<Control>(PerformanceTabPath);
        cloudInterval = GetNode<OptionButton>(CloudIntervalPath);
        cloudResolutionTitle = GetNode<VBoxContainer>(CloudResolutionTitlePath);
        cloudResolution = GetNode<OptionButton>(CloudResolutionPath);
<<<<<<< HEAD
        runAutoEvoDuringGameplay = GetNode<CustomCheckBox>(RunAutoEvoDuringGameplayPath);
=======
        runAutoEvoDuringGameplay = GetNode<CheckBox>(RunAutoEvoDuringGameplayPath);
        detectedCPUCount = GetNode<Label>(DetectedCPUCountPath);
        activeThreadCount = GetNode<Label>(ActiveThreadCountPath);
        assumeHyperthreading = GetNode<CheckBox>(AssumeHyperthreadingPath);
        useManualThreadCount = GetNode<CheckBox>(UseManualThreadCountPath);
        threadCountSlider = GetNode<Slider>(ThreadCountSliderPath);
>>>>>>> 43414173

        // Inputs
        inputsTab = GetNode<Control>(InputsTabPath);
        inputGroupList = GetNode<InputGroupList>(InputGroupListPath);
        inputGroupList.OnControlsChanged += OnControlsChanged;

        // Misc
        miscTab = GetNode<Control>(MiscTabPath);
        playIntro = GetNode<CustomCheckBox>(PlayIntroPath);
        playMicrobeIntro = GetNode<CustomCheckBox>(PlayMicrobeIntroPath);
        tutorialsEnabledOnNewGame = GetNode<CustomCheckBox>(TutorialsEnabledOnNewGamePath);
        cheats = GetNode<CustomCheckBox>(CheatsPath);
        autoSave = GetNode<CustomCheckBox>(AutoSavePath);
        maxAutoSaves = GetNode<SpinBox>(MaxAutoSavesPath);
        maxQuickSaves = GetNode<SpinBox>(MaxQuickSavesPath);
        tutorialsEnabled = GetNode<CustomCheckBox>(TutorialsEnabledPath);
        customUsernameEnabled = GetNode<CustomCheckBox>(CustomUsernameEnabledPath);
        customUsername = GetNode<LineEdit>(CustomUsernamePath);

        backConfirmationBox = GetNode<AcceptDialog>(BackConfirmationBoxPath);
        defaultsConfirmationBox = GetNode<ConfirmationDialog>(DefaultsConfirmationBoxPath);
        errorAcceptBox = GetNode<AcceptDialog>(ErrorAcceptBoxPath);

        selectedOptionsTab = SelectedOptionsTab.Graphics;

        // We're only utilizing the AcceptDialog's auto resize functionality,
        // so hide the default Ok button since it's not needed
        backConfirmationBox.GetOk().Hide();

        cloudResolutionTitle.RegisterToolTipForControl("cloudResolution", "options");
        guiLightEffectsToggle.RegisterToolTipForControl("guiLightEffects", "options");
        assumeHyperthreading.RegisterToolTipForControl("assumeHyperthreading", "options");
    }

    public override void _Notification(int what)
    {
        if (what == NotificationTranslationChanged)
        {
            BuildInputRebindControls();
            UpdateDefaultAudioOutputDeviceText();
        }
    }

    /// <summary>
    ///   Opens the options menu with main menu configuration settings.
    /// </summary>
    public void OpenFromMainMenu()
    {
        // Shouldn't do anything if options is already open.
        if (Visible)
            return;

        // Copy the live game settings so we can check against them for changes.
        savedSettings = Settings.Instance.Clone();

        // Set the mode to the one we opened with, and disable any options that should only be visible in game.
        SwitchMode(OptionsMode.MainMenu);

        // Set the state of the gui controls to match the settings.
        ApplySettingsToControls(savedSettings);
        UpdateResetSaveButtonState();

        Show();
    }

    /// <summary>
    ///   Opens the options menu with in game settings.
    /// </summary>
    public void OpenFromInGame(GameProperties gameProperties)
    {
        // Shouldn't do anything if options is already open.
        if (Visible)
            return;

        // Copy the live game settings so we can check against them for changes.
        savedSettings = Settings.Instance.Clone();
        savedTutorialsEnabled = gameProperties.TutorialState.Enabled;

        // Need a reference to game properties in the current game for later comparisons.
        this.gameProperties = gameProperties;

        // Set the mode to the one we opened with, and show/hide any options that should only be visible
        // when the options menu is opened from in-game.
        SwitchMode(OptionsMode.InGame);

        // Set the state of the gui controls to match the settings.
        if (savedTutorialsEnabled)
            tutorialsEnabled.Pressed = savedTutorialsEnabled;

        ApplySettingsToControls(savedSettings);
        UpdateResetSaveButtonState();

        Show();
    }

    /// <summary>
    ///   Applies the values of a settings object to all corresponding options menu GUI controls.
    /// </summary>
    public void ApplySettingsToControls(Settings settings)
    {
        // Graphics
        vsync.Pressed = settings.VSync;
        fullScreen.Pressed = settings.FullScreen;
        msaaResolution.Selected = MSAAResolutionToIndex(settings.MSAAResolution);
        colourblindSetting.Selected = settings.ColourblindSetting;
        chromaticAberrationSlider.Value = settings.ChromaticAmount;
        chromaticAberrationToggle.Pressed = settings.ChromaticEnabled;
        displayAbilitiesHotBarToggle.Pressed = settings.DisplayAbilitiesHotBar;
        guiLightEffectsToggle.Pressed = settings.GUILightEffectsEnabled;

        // Sound
        masterVolume.Value = ConvertDBToSoundBar(settings.VolumeMaster);
        masterMuted.Pressed = settings.VolumeMasterMuted;
        musicVolume.Value = ConvertDBToSoundBar(settings.VolumeMusic);
        musicMuted.Pressed = settings.VolumeMusicMuted;
        ambianceVolume.Value = ConvertDBToSoundBar(settings.VolumeAmbiance);
        ambianceMuted.Pressed = settings.VolumeAmbianceMuted;
        sfxVolume.Value = ConvertDBToSoundBar(settings.VolumeSFX);
        sfxMuted.Pressed = settings.VolumeSFXMuted;
        guiVolume.Value = ConvertDBToSoundBar(settings.VolumeGUI);
        guiMuted.Pressed = settings.VolumeGUIMuted;
        UpdateSelectedLanguage(settings);
        UpdateSelectedAudioOutputDevice(settings);

        // Hide or show the reset language button based on the selected language
        resetLanguageButton.Visible = settings.SelectedLanguage.Value != null &&
            settings.SelectedLanguage.Value != Settings.DefaultLanguage;
        UpdateCurrentLanguageProgress();

        // Performance
        cloudInterval.Selected = CloudIntervalToIndex(settings.CloudUpdateInterval);
        cloudResolution.Selected = CloudResolutionToIndex(settings.CloudResolution);
        runAutoEvoDuringGameplay.Pressed = settings.RunAutoEvoDuringGamePlay;
        assumeHyperthreading.Pressed = settings.AssumeCPUHasHyperthreading;
        useManualThreadCount.Pressed = settings.UseManualThreadCount;
        threadCountSlider.Value = settings.ThreadCount;
        threadCountSlider.Editable = settings.UseManualThreadCount;

        UpdateDetectedCPUCount();

        // Input
        BuildInputRebindControls();

        // Misc
        playIntro.Pressed = settings.PlayIntroVideo;
        playMicrobeIntro.Pressed = settings.PlayMicrobeIntroVideo;
        tutorialsEnabledOnNewGame.Pressed = settings.TutorialsEnabled;
        cheats.Pressed = settings.CheatsEnabled;
        autoSave.Pressed = settings.AutoSaveEnabled;
        maxAutoSaves.Value = settings.MaxAutoSaves;
        maxAutoSaves.Editable = settings.AutoSaveEnabled;
        maxQuickSaves.Value = settings.MaxQuickSaves;
        customUsernameEnabled.Pressed = settings.CustomUsernameEnabled;
        customUsername.Text = settings.CustomUsername.Value != null ?
            settings.CustomUsername :
            Environment.UserName;
        customUsername.Editable = settings.CustomUsernameEnabled;
    }

    [RunOnKeyDown("ui_cancel", Priority = Constants.SUBMENU_CANCEL_PRIORITY)]
    public bool OnEscapePressed()
    {
        // Only handle keypress when visible
        if (!Visible)
            return false;

        if (InputGroupList.WasListeningForInput)
        {
            // Listening for Inputs, should not do anything and should not pass through
            return true;
        }

        if (!Exit())
        {
            // We are prevented from exiting, consume this input
            return true;
        }

        // If it is opened from InGame then let pause menu hide too.
        if (optionsMode == OptionsMode.InGame)
        {
            return false;
        }

        return true;
    }

    private void SwitchMode(OptionsMode mode)
    {
        switch (mode)
        {
            case OptionsMode.MainMenu:
            {
                tutorialsEnabled.Hide();
                optionsMode = OptionsMode.MainMenu;
                break;
            }

            case OptionsMode.InGame:
            {
                // Current game tutorial option shouldn't be visible in freebuild mode.
                if (!gameProperties.FreeBuild)
                    tutorialsEnabled.Show();
                else
                    tutorialsEnabled.Hide();

                optionsMode = OptionsMode.InGame;
                break;
            }

            default:
                throw new ArgumentException("Options menu SwitchMode called with an invalid mode argument");
        }
    }

    /// <summary>
    ///   Changes the active settings tab that is displayed, or returns if the tab is already active.
    /// </summary>
    private void ChangeSettingsTab(string newTabName)
    {
        // Convert from the string binding to an enum.
        SelectedOptionsTab selection = (SelectedOptionsTab)Enum.Parse(typeof(SelectedOptionsTab), newTabName);

        // Pressing the same button that's already active, so just return.
        if (selection == selectedOptionsTab)
            return;

        graphicsTab.Hide();
        soundTab.Hide();
        performanceTab.Hide();
        inputsTab.Hide();
        miscTab.Hide();

        switch (selection)
        {
            case SelectedOptionsTab.Graphics:
                graphicsTab.Show();
                graphicsButton.Pressed = true;
                break;
            case SelectedOptionsTab.Sound:
                soundTab.Show();
                soundButton.Pressed = true;
                break;
            case SelectedOptionsTab.Performance:
                performanceTab.Show();
                performanceButton.Pressed = true;
                break;
            case SelectedOptionsTab.Inputs:
                inputsTab.Show();
                inputsButton.Pressed = true;
                break;
            case SelectedOptionsTab.Miscellaneous:
                miscTab.Show();
                miscButton.Pressed = true;
                break;
            default:
                GD.PrintErr("Invalid tab");
                break;
        }

        GUICommon.Instance.PlayButtonPressSound();
        selectedOptionsTab = selection;
    }

    /// <summary>
    ///   Converts the slider value (0-100) to a DB adjustment for a sound channel
    /// </summary>
    private float ConvertSoundBarToDb(float value)
    {
        return GD.Linear2Db(value / 100.0f);
    }

    private float ConvertDBToSoundBar(float value)
    {
        return GD.Db2Linear(value) * 100.0f;
    }

    private int CloudIntervalToIndex(float interval)
    {
        if (interval < 0.020f)
            return 0;

        if (interval == 0.020f)
            return 1;

        if (interval <= 0.040f)
            return 2;

        if (interval <= 0.1f)
            return 3;

        if (interval > 0.1f)
            return 4;

        GD.PrintErr("invalid cloud interval value");
        return -1;
    }

    private float CloudIndexToInterval(int index)
    {
        switch (index)
        {
            case 0:
                return 0;
            case 1:
                return 0.020f;
            case 2:
                return 0.040f;
            case 3:
                return 0.1f;
            case 4:
                return 0.25f;
            default:
                GD.PrintErr("invalid cloud interval index");
                return 0.040f;
        }
    }

    private int CloudResolutionToIndex(int resolution)
    {
        if (resolution <= 1)
        {
            return 0;
        }

        if (resolution <= 2)
        {
            return 1;
        }

        return 2;
    }

    private int CloudIndexToResolution(int index)
    {
        switch (index)
        {
            case 0:
                return 1;
            case 1:
                return 2;
            case 2:
                return 4;
            default:
                GD.PrintErr("invalid cloud resolution index");
                return 2;
        }
    }

    private int MSAAResolutionToIndex(Viewport.MSAA resolution)
    {
        if (resolution == Viewport.MSAA.Disabled)
            return 0;

        if (resolution == Viewport.MSAA.Msaa2x)
            return 1;

        if (resolution == Viewport.MSAA.Msaa4x)
            return 2;

        if (resolution == Viewport.MSAA.Msaa8x)
            return 3;

        if (resolution == Viewport.MSAA.Msaa16x)
            return 4;

        GD.PrintErr("invalid MSAA resolution value");
        return 0;
    }

    private Viewport.MSAA MSAAIndexToResolution(int index)
    {
        switch (index)
        {
            case 0:
                return Viewport.MSAA.Disabled;
            case 1:
                return Viewport.MSAA.Msaa2x;
            case 2:
                return Viewport.MSAA.Msaa4x;
            case 3:
                return Viewport.MSAA.Msaa8x;
            case 4:
                return Viewport.MSAA.Msaa16x;
            default:
                GD.PrintErr("invalid MSAA resolution index");
                return Viewport.MSAA.Disabled;
        }
    }

    /// <summary>
    ///   Returns whether current settings match their saved originals. Settings that are
    ///   inactive due to a different options menu mode will not be used in the comparison.
    /// </summary>
    private bool CompareSettings()
    {
        // Compare global settings.
        if (Settings.Instance != savedSettings)
            return false;

        // If we're in game we need to compare the tutorials enabled state as well.
        if (optionsMode == OptionsMode.InGame)
        {
            if (gameProperties.TutorialState.Enabled != savedTutorialsEnabled)
            {
                return false;
            }
        }

        // All active settings match.
        return true;
    }

    private void UpdateResetSaveButtonState()
    {
        // Enable the save and reset buttons if the current setting values differ from the saved ones.
        bool result = CompareSettings();

        resetButton.Disabled = result;
        saveButton.Disabled = result;
    }

    private void UpdateDefaultAudioOutputDeviceText()
    {
        audioOutputDeviceSelection.SetItemText(0, TranslationServer.Translate("DEFAULT_AUDIO_OUTPUT_DEVICE"));
    }

    private void LoadAudioOutputDevices()
    {
        foreach (var audioOutputDevice in AudioOutputDevices)
        {
            audioOutputDeviceSelection.AddItem(audioOutputDevice);
        }

        UpdateDefaultAudioOutputDeviceText();
    }

    private void LoadLanguages()
    {
        foreach (var locale in Languages)
        {
            var currentCulture = Settings.GetCultureInfo(locale);
            var native = Settings.GetLanguageNativeNameOverride(locale) ?? currentCulture.NativeName;
            languageSelection.AddItem(locale + " - " + native);
        }
    }

    private void UpdateCurrentLanguageProgress()
    {
        if (!SimulationParameters.Instance.GetTranslationsInfo().TranslationProgress
            .TryGetValue(TranslationServer.GetLocale(), out float progress))
        {
            GD.PrintErr("Unknown progress for current locale");
            progress = -1;
        }
        else
        {
            progress *= 100;
        }

        string textFormat;

        if (progress >= 0 && progress < Constants.TRANSLATION_VERY_INCOMPLETE_THRESHOLD)
        {
            textFormat = TranslationServer.Translate("LANGUAGE_TRANSLATION_PROGRESS_REALLY_LOW");
        }
        else if (progress >= 0 && progress < Constants.TRANSLATION_INCOMPLETE_THRESHOLD)
        {
            textFormat = TranslationServer.Translate("LANGUAGE_TRANSLATION_PROGRESS_LOW");
        }
        else
        {
            textFormat = TranslationServer.Translate("LANGUAGE_TRANSLATION_PROGRESS");
        }

        languageProgressLabel.Text = string.Format(CultureInfo.CurrentCulture, textFormat, Mathf.Floor(progress));
    }

    /*
      GUI Control Callbacks
    */

    private void OnBackPressed()
    {
        GUICommon.Instance.PlayButtonPressSound();

        Exit();
    }

    private bool Exit()
    {
        // If any settings have been changed, show a dialogue asking if the changes should be kept or
        // discarded.
        if (!CompareSettings())
        {
            backConfirmationBox.PopupCenteredShrink();
            return false;
        }

        EmitSignal(nameof(OnOptionsClosed));
        return true;
    }

    private void UpdateDetectedCPUCount()
    {
        detectedCPUCount.Text = TaskExecutor.CPUCount.ToString(CultureInfo.CurrentCulture);

        if (Settings.Instance.UseManualThreadCount)
        {
            activeThreadCount.Text = Settings.Instance.ThreadCount.Value.ToString(CultureInfo.CurrentCulture);
        }
        else
        {
            int threads = TaskExecutor.GetWantedThreadCount(Settings.Instance.AssumeCPUHasHyperthreading,
                Settings.Instance.RunAutoEvoDuringGamePlay);

            activeThreadCount.Text = threads.ToString(CultureInfo.CurrentCulture);
            threadCountSlider.Value = threads;
        }

        threadCountSlider.MinValue = TaskExecutor.MinimumThreadCount;
        threadCountSlider.MaxValue = TaskExecutor.MaximumThreadCount;
    }

    private void OnResetPressed()
    {
        GUICommon.Instance.PlayButtonPressSound();

        // Restore and apply the old saved settings.
        Settings.Instance.LoadFromObject(savedSettings);
        Settings.Instance.ApplyAll();
        ApplySettingsToControls(Settings.Instance);

        if (optionsMode == OptionsMode.InGame)
        {
            gameProperties.TutorialState.Enabled = savedTutorialsEnabled;
            tutorialsEnabled.Pressed = savedTutorialsEnabled;
        }

        UpdateResetSaveButtonState();
    }

    private void OnSavePressed()
    {
        GUICommon.Instance.PlayButtonPressSound();

        // Save the new settings to the config file.
        if (!Settings.Instance.Save())
        {
            GD.PrintErr("Failed to save new options menu settings to configuration file.");
            errorAcceptBox.PopupCenteredShrink();
            return;
        }

        // Copy over the new saved settings.
        savedSettings = Settings.Instance.Clone();

        if (optionsMode == OptionsMode.InGame)
            savedTutorialsEnabled = gameProperties.TutorialState.Enabled;

        UpdateResetSaveButtonState();
    }

    private void OnDefaultsPressed()
    {
        GUICommon.Instance.PlayButtonPressSound();

        defaultsConfirmationBox.PopupCenteredShrink();
    }

    private void BackSaveSelected()
    {
        // Save the new settings to the config file.
        if (!Settings.Instance.Save())
        {
            GD.PrintErr("Failed to save new options menu settings to configuration file.");
            backConfirmationBox.Hide();
            errorAcceptBox.PopupCenteredShrink();

            return;
        }

        // Copy over the new saved settings.
        savedSettings = Settings.Instance.Clone();
        backConfirmationBox.Hide();

        UpdateResetSaveButtonState();
        EmitSignal(nameof(OnOptionsClosed));
    }

    private void BackDiscardSelected()
    {
        Settings.Instance.LoadFromObject(savedSettings);
        Settings.Instance.ApplyAll();
        ApplySettingsToControls(Settings.Instance);

        if (optionsMode == OptionsMode.InGame)
        {
            gameProperties.TutorialState.Enabled = savedTutorialsEnabled;
            tutorialsEnabled.Pressed = savedTutorialsEnabled;
        }

        backConfirmationBox.Hide();

        UpdateResetSaveButtonState();
        EmitSignal(nameof(OnOptionsClosed));
    }

    private void BackCancelSelected()
    {
        backConfirmationBox.Hide();
    }

    private void InputDefaultsConfirm()
    {
        Settings.Instance.CurrentControls.Value = Settings.GetDefaultControls();
        Settings.Instance.ApplyInputSettings();
        BuildInputRebindControls();

        UpdateResetSaveButtonState();
    }

    private void DefaultsConfirmSelected()
    {
        // Sets active settings to default values and applies them to the options controls.
        Settings.Instance.LoadDefaults();
        Settings.Instance.ApplyAll();
        ApplySettingsToControls(Settings.Instance);

        UpdateResetSaveButtonState();
    }

    // Graphics Button Callbacks
    private void OnFullScreenToggled(bool pressed)
    {
        Settings.Instance.FullScreen.Value = pressed;
        Settings.Instance.ApplyWindowSettings();

        UpdateResetSaveButtonState();
    }

    private void OnVSyncToggled(bool pressed)
    {
        Settings.Instance.VSync.Value = pressed;
        Settings.Instance.ApplyWindowSettings();

        UpdateResetSaveButtonState();
    }

    private void OnMSAAResolutionSelected(int index)
    {
        Settings.Instance.MSAAResolution.Value = MSAAIndexToResolution(index);
        Settings.Instance.ApplyGraphicsSettings();

        UpdateResetSaveButtonState();
    }

    private void OnColourblindSettingSelected(int index)
    {
        Settings.Instance.ColourblindSetting.Value = index;
        Settings.Instance.ApplyGraphicsSettings();

        UpdateResetSaveButtonState();
    }

    private void OnChromaticAberrationToggled(bool toggle)
    {
        Settings.Instance.ChromaticEnabled.Value = toggle;

        UpdateResetSaveButtonState();
    }

    private void OnChromaticAberrationValueChanged(float amount)
    {
        Settings.Instance.ChromaticAmount.Value = amount;

        UpdateResetSaveButtonState();
    }

    private void OnDisplayAbilitiesHotBarToggled(bool toggle)
    {
        Settings.Instance.DisplayAbilitiesHotBar.Value = toggle;

        UpdateResetSaveButtonState();
    }

    private void OnGUILightEffectsToggled(bool toggle)
    {
        Settings.Instance.GUILightEffectsEnabled.Value = toggle;

        UpdateResetSaveButtonState();
    }

    // Sound Button Callbacks
    private void OnMasterVolumeChanged(float value)
    {
        Settings.Instance.VolumeMaster.Value = ConvertSoundBarToDb(value);
        Settings.Instance.ApplySoundSettings();

        UpdateResetSaveButtonState();
    }

    private void OnMasterMutedToggled(bool pressed)
    {
        Settings.Instance.VolumeMasterMuted.Value = pressed;
        Settings.Instance.ApplySoundSettings();

        UpdateResetSaveButtonState();
    }

    private void OnMusicVolumeChanged(float value)
    {
        Settings.Instance.VolumeMusic.Value = ConvertSoundBarToDb(value);
        Settings.Instance.ApplySoundSettings();

        UpdateResetSaveButtonState();
    }

    private void OnMusicMutedToggled(bool pressed)
    {
        Settings.Instance.VolumeMusicMuted.Value = pressed;
        Settings.Instance.ApplySoundSettings();

        UpdateResetSaveButtonState();
    }

    private void OnAmbianceVolumeChanged(float value)
    {
        Settings.Instance.VolumeAmbiance.Value = ConvertSoundBarToDb(value);
        Settings.Instance.ApplySoundSettings();

        UpdateResetSaveButtonState();
    }

    private void OnAmbianceMutedToggled(bool pressed)
    {
        Settings.Instance.VolumeAmbianceMuted.Value = pressed;
        Settings.Instance.ApplySoundSettings();

        UpdateResetSaveButtonState();
    }

    private void OnSFXVolumeChanged(float value)
    {
        Settings.Instance.VolumeSFX.Value = ConvertSoundBarToDb(value);
        Settings.Instance.ApplySoundSettings();

        UpdateResetSaveButtonState();
    }

    private void OnSFXMutedToggled(bool pressed)
    {
        Settings.Instance.VolumeSFXMuted.Value = pressed;
        Settings.Instance.ApplySoundSettings();

        UpdateResetSaveButtonState();
    }

    private void OnGUIVolumeChanged(float value)
    {
        Settings.Instance.VolumeGUI.Value = ConvertSoundBarToDb(value);
        Settings.Instance.ApplySoundSettings();

        UpdateResetSaveButtonState();
    }

    private void OnGUIMutedToggled(bool pressed)
    {
        Settings.Instance.VolumeGUIMuted.Value = pressed;
        Settings.Instance.ApplySoundSettings();

        UpdateResetSaveButtonState();
    }

    // Performance Button Callbacks
    private void OnCloudIntervalSelected(int index)
    {
        Settings.Instance.CloudUpdateInterval.Value = CloudIndexToInterval(index);

        UpdateResetSaveButtonState();
    }

    private void OnCloudResolutionSelected(int index)
    {
        Settings.Instance.CloudResolution.Value = CloudIndexToResolution(index);

        UpdateResetSaveButtonState();
    }

    private void OnAutoEvoToggled(bool pressed)
    {
        Settings.Instance.RunAutoEvoDuringGamePlay.Value = pressed;

        UpdateResetSaveButtonState();
        UpdateDetectedCPUCount();
    }

    private void OnHyperthreadingToggled(bool pressed)
    {
        Settings.Instance.AssumeCPUHasHyperthreading.Value = pressed;
        Settings.Instance.ApplyThreadSettings();

        UpdateResetSaveButtonState();
        UpdateDetectedCPUCount();
    }

    private void OnManualThreadsToggled(bool pressed)
    {
        Settings.Instance.UseManualThreadCount.Value = pressed;
        Settings.Instance.ApplyThreadSettings();

        threadCountSlider.Editable = pressed;

        UpdateResetSaveButtonState();
        UpdateDetectedCPUCount();
    }

    private void OnManualThreadCountChanged(float value)
    {
        int threads = Mathf.Clamp((int)value, TaskExecutor.MinimumThreadCount, TaskExecutor.MaximumThreadCount);
        Settings.Instance.ThreadCount.Value = threads;
        Settings.Instance.ApplyThreadSettings();

        UpdateResetSaveButtonState();
        UpdateDetectedCPUCount();
    }

    // Input Callbacks
    private void OnControlsChanged(InputDataList data)
    {
        Settings.Instance.CurrentControls.Value = data;
        Settings.Instance.ApplyInputSettings();
        UpdateResetSaveButtonState();
    }

    // Misc Button Callbacks
    private void OnIntroToggled(bool pressed)
    {
        Settings.Instance.PlayIntroVideo.Value = pressed;

        UpdateResetSaveButtonState();
    }

    private void OnMicrobeIntroToggled(bool pressed)
    {
        Settings.Instance.PlayMicrobeIntroVideo.Value = pressed;

        UpdateResetSaveButtonState();
    }

    private void OnTutorialsOnNewGameToggled(bool pressed)
    {
        Settings.Instance.TutorialsEnabled.Value = pressed;

        UpdateResetSaveButtonState();
    }

    private void OnCheatsToggled(bool pressed)
    {
        Settings.Instance.CheatsEnabled.Value = pressed;
        if (!pressed)
        {
            CheatManager.OnCheatsDisabled();
        }

        UpdateResetSaveButtonState();
    }

    private void OnAutoSaveToggled(bool pressed)
    {
        Settings.Instance.AutoSaveEnabled.Value = pressed;
        maxAutoSaves.Editable = pressed;

        UpdateResetSaveButtonState();
    }

    private void OnMaxAutoSavesValueChanged(float value)
    {
        Settings.Instance.MaxAutoSaves.Value = (int)value;

        UpdateResetSaveButtonState();
    }

    private void OnMaxQuickSavesValueChanged(float value)
    {
        Settings.Instance.MaxQuickSaves.Value = (int)value;

        UpdateResetSaveButtonState();
    }

    private void OnTutorialsEnabledToggled(bool pressed)
    {
        gameProperties.TutorialState.Enabled = pressed;

        UpdateResetSaveButtonState();
    }

    private void BuildInputRebindControls()
    {
        inputGroupList.InitGroupList();
    }

    private void OnOpenScreenshotFolder()
    {
        GUICommon.Instance.PlayButtonPressSound();
        OS.ShellOpen(ProjectSettings.GlobalizePath(Constants.SCREENSHOT_FOLDER));
    }

    private void OnCustomUsernameEnabledToggled(bool pressed)
    {
        Settings.Instance.CustomUsernameEnabled.Value = pressed;
        customUsername.Editable = pressed;

        UpdateResetSaveButtonState();
    }

    private void OnCustomUsernameTextChanged(string text)
    {
        if (text.Equals(Environment.UserName, StringComparison.CurrentCulture))
        {
            Settings.Instance.CustomUsername.Value = null;
        }
        else
        {
            Settings.Instance.CustomUsername.Value = text;
        }

        UpdateResetSaveButtonState();
    }

    private void OnAudioOutputDeviceSettingSelected(int item)
    {
        Settings.Instance.SelectedAudioOutputDevice.Value = AudioOutputDevices[item];

        Settings.Instance.ApplyAudioOutputDeviceSettings();
        UpdateResetSaveButtonState();
    }

    private void OnLanguageSettingSelected(int item)
    {
        Settings.Instance.SelectedLanguage.Value = Languages[item];
        resetLanguageButton.Visible = true;

        Settings.Instance.ApplyLanguageSettings();
        UpdateResetSaveButtonState();
        UpdateCurrentLanguageProgress();
    }

    private void OnResetLanguagePressed()
    {
        Settings.Instance.SelectedLanguage.Value = null;
        resetLanguageButton.Visible = false;

        Settings.Instance.ApplyLanguageSettings();
        UpdateSelectedLanguage(Settings.Instance);
        UpdateResetSaveButtonState();
        UpdateCurrentLanguageProgress();
    }

    private void OnTranslationSitePressed()
    {
        GUICommon.Instance.PlayButtonPressSound();
        OS.ShellOpen("https://translate.revolutionarygamesstudio.com/engage/thrive/");
    }

    private void UpdateSelectedAudioOutputDevice(Settings settings)
    {
        audioOutputDeviceSelection.Selected = AudioOutputDevices.IndexOf(settings.SelectedAudioOutputDevice.Value ??
            Constants.DEFAULT_AUDIO_OUTPUT_DEVICE_NAME);
    }

    private void UpdateSelectedLanguage(Settings settings)
    {
        if (string.IsNullOrEmpty(settings.SelectedLanguage.Value))
        {
            int index = Languages.IndexOf(Settings.DefaultLanguage);

            // Inexact match to match things like "fi_FI"
            if (index == -1 && Settings.DefaultLanguage.Contains("_"))
            {
                index = Languages.IndexOf(Settings.DefaultLanguage.Split("_")[0]);
            }

            // English is the default language, if the user's default locale didn't match anything
            if (index < 0)
            {
                index = Languages.IndexOf("en");
            }

            languageSelection.Selected = index;
        }
        else
        {
            languageSelection.Selected = Languages.IndexOf(settings.SelectedLanguage.Value);
        }
    }

    private void OnLogButtonPressed()
    {
        GUICommon.Instance.PlayButtonPressSound();
        OS.ShellOpen(ProjectSettings.GlobalizePath(Constants.LOGS_FOLDER));
    }
}<|MERGE_RESOLUTION|>--- conflicted
+++ resolved
@@ -244,16 +244,12 @@
     private OptionButton cloudInterval;
     private VBoxContainer cloudResolutionTitle;
     private OptionButton cloudResolution;
-<<<<<<< HEAD
     private CustomCheckBox runAutoEvoDuringGameplay;
-=======
-    private CheckBox runAutoEvoDuringGameplay;
     private Label detectedCPUCount;
     private Label activeThreadCount;
-    private CheckBox assumeHyperthreading;
-    private CheckBox useManualThreadCount;
+    private CustomCheckBox assumeHyperthreading;
+    private CustomCheckBox useManualThreadCount;
     private Slider threadCountSlider;
->>>>>>> 43414173
 
     // Inputs tab
     private Control inputsTab;
@@ -369,16 +365,12 @@
         cloudInterval = GetNode<OptionButton>(CloudIntervalPath);
         cloudResolutionTitle = GetNode<VBoxContainer>(CloudResolutionTitlePath);
         cloudResolution = GetNode<OptionButton>(CloudResolutionPath);
-<<<<<<< HEAD
         runAutoEvoDuringGameplay = GetNode<CustomCheckBox>(RunAutoEvoDuringGameplayPath);
-=======
-        runAutoEvoDuringGameplay = GetNode<CheckBox>(RunAutoEvoDuringGameplayPath);
         detectedCPUCount = GetNode<Label>(DetectedCPUCountPath);
         activeThreadCount = GetNode<Label>(ActiveThreadCountPath);
-        assumeHyperthreading = GetNode<CheckBox>(AssumeHyperthreadingPath);
-        useManualThreadCount = GetNode<CheckBox>(UseManualThreadCountPath);
+        assumeHyperthreading = GetNode<CustomCheckBox>(AssumeHyperthreadingPath);
+        useManualThreadCount = GetNode<CustomCheckBox>(UseManualThreadCountPath);
         threadCountSlider = GetNode<Slider>(ThreadCountSliderPath);
->>>>>>> 43414173
 
         // Inputs
         inputsTab = GetNode<Control>(InputsTabPath);
