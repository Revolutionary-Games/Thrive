--- conflicted
+++ resolved
@@ -143,9 +143,6 @@
 
     [Export]
     public NodePath TutorialsEnabledPath;
-
-    [Export]
-    public NodePath ScreenshotFolderPath;
 
     [Export]
     public NodePath DefaultsConfirmationBoxPath;
@@ -224,8 +221,6 @@
 
     private CheckBox tutorialsEnabled;
 
-    private Button goToScreenshotFolder;
-
     // Confirmation Boxes
     private WindowDialog backConfirmationBox;
     private ConfirmationDialog defaultsConfirmationBox;
@@ -329,7 +324,6 @@
         maxAutosaves = GetNode<SpinBox>(MaxAutoSavesPath);
         maxQuicksaves = GetNode<SpinBox>(MaxQuickSavesPath);
         tutorialsEnabled = GetNode<CheckBox>(TutorialsEnabledPath);
-        goToScreenshotFolder = GetNode<Button>(ScreenshotFolderPath);
         customUsernameEnabled = GetNode<CheckBox>(CustomUsernameEnabledPath);
         customUsername = GetNode<LineEdit>(CustomUsernamePath);
 
@@ -439,7 +433,6 @@
         maxAutosaves.Value = settings.MaxAutoSaves;
         maxAutosaves.Editable = settings.AutoSaveEnabled;
         maxQuicksaves.Value = settings.MaxQuickSaves;
-        goToScreenshotFolder.Pressed = settings.OpenScreenshotFolder;
         customUsernameEnabled.Pressed = settings.CustomUsernameEnabled;
         customUsername.Text = settings.CustomUsername.Value != null ?
             settings.CustomUsername :
@@ -1036,13 +1029,11 @@
         UpdateResetSaveButtonState();
     }
 
-<<<<<<< HEAD
     private void BuildInputRebindControls()
     {
         inputGroupList.InitGroupList();
     }
 
-=======
     private void OnOpenScreenshotFolder()
     {
         GUICommon.Instance.PlayButtonPressSound();
@@ -1051,7 +1042,6 @@
         UpdateResetSaveButtonState();
     }
     
->>>>>>> 719a513c
     private void OnCustomUsernameEnabledToggled(bool pressed)
     {
         Settings.Instance.CustomUsernameEnabled.Value = pressed;
