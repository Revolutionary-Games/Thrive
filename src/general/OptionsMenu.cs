--- conflicted
+++ resolved
@@ -60,7 +60,6 @@
     public NodePath ChromaticAberrationTogglePath;
 
     [Export]
-<<<<<<< HEAD
     public NodePath CurrentGpuPath;
 
     [Export]
@@ -68,12 +67,12 @@
 
     [Export]
     public NodePath DisplayRendererPath;
-=======
+
+    [Export]
     public NodePath DisplayAbilitiesBarTogglePath;
 
     [Export]
     public NodePath GUILightEffectsTogglePath;
->>>>>>> a7a46838
 
     // Sound tab.
     [Export]
@@ -210,14 +209,11 @@
     private OptionButton colourblindSetting;
     private CheckBox chromaticAberrationToggle;
     private Slider chromaticAberrationSlider;
-<<<<<<< HEAD
     private Label currentGpu;
     private Label displayRenderer;
     private Label videoMemory;
-=======
     private CheckBox displayAbilitiesHotBarToggle;
     private CheckBox guiLightEffectsToggle;
->>>>>>> a7a46838
 
     // Sound tab
     private Control soundTab;
@@ -328,14 +324,11 @@
         colourblindSetting = GetNode<OptionButton>(ColourblindSettingPath);
         chromaticAberrationToggle = GetNode<CheckBox>(ChromaticAberrationTogglePath);
         chromaticAberrationSlider = GetNode<Slider>(ChromaticAberrationSliderPath);
-<<<<<<< HEAD
         currentGpu = GetNode<Label>(CurrentGpuPath);
         displayRenderer = GetNode<Label>(DisplayRendererPath);
         videoMemory = GetNode<Label>(VideoMemoryPath);
-=======
         displayAbilitiesHotBarToggle = GetNode<CheckBox>(DisplayAbilitiesBarTogglePath);
         guiLightEffectsToggle = GetNode<CheckBox>(GUILightEffectsTogglePath);
->>>>>>> a7a46838
 
         // Sound
         soundTab = GetNode<Control>(SoundTabPath);
