﻿using System;
using System.Collections.Generic;
using System.Globalization;
using System.Linq;
using Godot;
using Saving;

/// <summary>
///   Handles the logic for the options menu GUI.
/// </summary>
/// <remarks>
///   <para>
///     As this is a very large file, please pay close attention to ordering and grouping of variables and methods to
///     match the tab and order they exist in the scene.
///   </para>
/// </remarks>
public partial class OptionsMenu : ControlWithInput
{
    // GUI Control Paths

    // Options control buttons.

    [Export]
    public NodePath? BackButtonPath;

    [Export]
    public NodePath ResetButtonPath = null!;

    [Export]
    public NodePath SaveButtonPath = null!;

    // Tab selector buttons.
    [Export]
    public NodePath TabButtonsPath = null!;

    [Export]
    public NodePath GraphicsButtonPath = null!;

    [Export]
    public NodePath SoundButtonPath = null!;

    [Export]
    public NodePath PerformanceButtonPath = null!;

    [Export]
    public NodePath InputsButtonPath = null!;

    [Export]
    public NodePath MiscButtonPath = null!;

    // Graphics tab.
    [Export]
    public NodePath GraphicsTabPath = null!;

    [Export]
    public NodePath VSyncPath = null!;

    [Export]
    public NodePath FullScreenPath = null!;

    [Export]
    public NodePath MSAAResolutionPath = null!;

    [Export]
    public NodePath ResolutionPath = null!;

    [Export]
    public NodePath MaxFramesPerSecondPath = null!;

    [Export]
    public NodePath ColourblindSettingPath = null!;

    [Export]
    public NodePath ChromaticAberrationSliderPath = null!;

    [Export]
    public NodePath ChromaticAberrationTogglePath = null!;

    [Export]
    public NodePath ControllerPromptTypePath = null!;

    [Export]
    public NodePath StrainBarVisibilityModePath = null!;

    [Export]
    public NodePath DisplayAbilitiesBarTogglePath = null!;

    [Export]
    public NodePath DisplayBackgroundParticlesTogglePath = null!;

    [Export]
    public NodePath GUILightEffectsTogglePath = null!;

    [Export]
    public NodePath DisplayPartNamesTogglePath = null!;

    [Export]
    public NodePath DisplayMenu3DBackgroundsTogglePath = null!;

    [Export]
    public NodePath GpuNamePath = null!;

    [Export]
    public NodePath UsedRendererNamePath = null!;

    [Export]
    public NodePath VideoMemoryPath = null!;

    // Sound tab.
    [Export]
    public NodePath SoundTabPath = null!;

    [Export]
    public NodePath MasterVolumePath = null!;

    [Export]
    public NodePath MasterMutedPath = null!;

    [Export]
    public NodePath MusicVolumePath = null!;

    [Export]
    public NodePath MusicMutedPath = null!;

    [Export]
    public NodePath AmbianceVolumePath = null!;

    [Export]
    public NodePath AmbianceMutedPath = null!;

    [Export]
    public NodePath SFXVolumePath = null!;

    [Export]
    public NodePath SFXMutedPath = null!;

    [Export]
    public NodePath GUIVolumePath = null!;

    [Export]
    public NodePath GUIMutedPath = null!;

    [Export]
    public NodePath AudioOutputDeviceSelectionPath = null!;

    [Export]
    public NodePath LanguageSelectionPath = null!;

    [Export]
    public NodePath ResetLanguageButtonPath = null!;

    [Export]
    public NodePath LanguageProgressLabelPath = null!;

    // Performance tab.
    [Export]
    public NodePath PerformanceTabPath = null!;

    [Export]
    public NodePath CloudIntervalPath = null!;

    [Export]
    public NodePath CloudResolutionTitlePath = null!;

    [Export]
    public NodePath CloudResolutionPath = null!;

    [Export]
    public NodePath RunAutoEvoDuringGameplayPath = null!;

    [Export]
    public NodePath RunGameSimulationMultithreadedPath = null!;

    [Export]
    public NodePath DetectedCPUCountPath = null!;

    [Export]
    public NodePath ActiveThreadCountPath = null!;

    [Export]
    public NodePath AssumeHyperthreadingPath = null!;

    [Export]
    public NodePath UseManualThreadCountPath = null!;

    [Export]
    public NodePath ThreadCountSliderPath = null!;

    [Export]
    public NodePath UseManualNativeThreadCountPath = null!;

    [Export]
    public NodePath NativeThreadCountSliderPath = null!;

    [Export]
    public NodePath MaxSpawnedEntitiesPath = null!;

    // Inputs tab.
    [Export]
    public NodePath InputsTabPath = null!;

    [Export]
    public NodePath MouseAxisSensitivitiesBoundPath = null!;

    [Export]
    public NodePath MouseHorizontalSensitivityPath = null!;

    [Export]
    public NodePath MouseHorizontalInvertedPath = null!;

    [Export]
    public NodePath MouseVerticalSensitivityPath = null!;

    [Export]
    public NodePath MouseVerticalInvertedPath = null!;

    [Export]
    public NodePath MouseWindowSizeScalingPath = null!;

    [Export]
    public NodePath MouseWindowSizeScalingWithLogicalSizePath = null!;

    [Export]
    public NodePath ControllerAxisSensitivitiesBoundPath = null!;

    [Export]
    public NodePath ControllerHorizontalSensitivityPath = null!;

    [Export]
    public NodePath ControllerHorizontalInvertedPath = null!;

    [Export]
    public NodePath ControllerVerticalSensitivityPath = null!;

    [Export]
    public NodePath ControllerVerticalInvertedPath = null!;

    [Export]
    public NodePath TwoDimensionalMovementPath = null!;

    [Export]
    public NodePath ThreeDimensionalMovementPath = null!;

    [Export]
    public NodePath MouseEdgePanEnabledPath = null!;

    [Export]
    public NodePath MouseEdgePanSensitivityPath = null!;

    [Export]
    public NodePath InputGroupListPath = null!;

    [Export]
    public NodePath DeadzoneConfigurationPopupPath = null!;

    // Misc tab.
    [Export]
    public NodePath MiscTabPath = null!;

    [Export]
    public NodePath PlayIntroPath = null!;

    [Export]
    public NodePath PlayMicrobeIntroPath = null!;

    [Export]
    public NodePath TutorialsEnabledOnNewGamePath = null!;

    [Export]
    public NodePath CheatsPath = null!;

    [Export]
    public NodePath AutoSavePath = null!;

    [Export]
    public NodePath MaxAutoSavesPath = null!;

    [Export]
    public NodePath MaxQuickSavesPath = null!;

    [Export]
    public NodePath BackConfirmationBoxPath = null!;

    [Export]
    public NodePath TutorialsEnabledPath = null!;

    [Export]
    public NodePath ScreenshotDirectoryWarningBoxPath = null!;

    [Export]
    public NodePath DefaultsConfirmationBoxPath = null!;

    [Export]
    public NodePath ErrorAcceptBoxPath = null!;

    [Export]
    public NodePath CustomUsernameEnabledPath = null!;

    [Export]
    public NodePath CustomUsernamePath = null!;

    [Export]
    public NodePath WebFeedsEnabledPath = null!;

    [Export]
    public NodePath ShowNewPatchNotesPath = null!;

    [Export]
    public NodePath DismissedNoticeCountPath = null!;

    [Export]
    public NodePath JSONDebugModePath = null!;

    [Export]
    public NodePath ScreenEffectSelectPath = null!;

    [Export]
    public NodePath CommitLabelPath = null!;

    [Export]
    public NodePath BuiltAtLabelPath = null!;

    [Export]
    public NodePath UnsavedProgressWarningPath = null!;

    [Export]
    public NodePath PatchNotesBoxPath = null!;

    [Export]
    public NodePath PatchNotesDisplayerPath = null!;

    private static readonly Lazy<List<string>> LanguagesCache = new(() =>
        TranslationServer.GetLoadedLocales().OrderBy(i => i, StringComparer.InvariantCulture).ToList());

    // TODO: this should be refreshed periodically to support user plugging in new devices
    private static readonly List<string> AudioOutputDevicesCache = AudioServer
        .GetOutputDeviceList().Where(d => d != Constants.DEFAULT_AUDIO_OUTPUT_DEVICE_NAME)
        .Prepend(Constants.DEFAULT_AUDIO_OUTPUT_DEVICE_NAME).ToList();

#pragma warning disable CA2213
    private Button backButton = null!;
    private Button resetButton = null!;
    private Button saveButton = null!;

    // Tab selector buttons
    private TabButtons tabButtons = null!;
    private Button graphicsButton = null!;
    private Button soundButton = null!;
    private Button performanceButton = null!;
    private Button inputsButton = null!;
    private Button miscButton = null!;

    // Graphics tab
    private Control graphicsTab = null!;
    private CheckBox vsync = null!;
    private CheckBox fullScreen = null!;
    private Label? resolution;
    private OptionButton msaaResolution = null!;
    private OptionButton maxFramesPerSecond = null!;
    private OptionButton colourblindSetting = null!;
    private CheckBox chromaticAberrationToggle = null!;
    private Slider chromaticAberrationSlider = null!;
    private OptionButton controllerPromptType = null!;
<<<<<<< HEAD
    private OptionButton strainBarVisibilityMode = null!;
    private CustomCheckBox displayAbilitiesHotBarToggle = null!;
    private CustomCheckBox displayBackgroundParticlesToggle = null!;
    private CustomCheckBox guiLightEffectsToggle = null!;
    private CustomCheckBox displayPartNamesToggle = null!;
    private CustomCheckBox displayMenu3DBackgroundsToggle = null!;
=======
    private CheckBox displayAbilitiesHotBarToggle = null!;
    private CheckBox displayBackgroundParticlesToggle = null!;
    private CheckBox guiLightEffectsToggle = null!;
    private CheckBox displayPartNamesToggle = null!;
    private CheckBox displayMenu3DBackgroundsToggle = null!;
>>>>>>> a329dd38
    private Label gpuName = null!;
    private Label usedRendererName = null!;
    private Label videoMemory = null!;

    // Sound tab
    private Control soundTab = null!;
    private Slider masterVolume = null!;
    private CheckBox masterMuted = null!;
    private Slider musicVolume = null!;
    private CheckBox musicMuted = null!;
    private Slider ambianceVolume = null!;
    private CheckBox ambianceMuted = null!;
    private Slider sfxVolume = null!;
    private CheckBox sfxMuted = null!;
    private Slider guiVolume = null!;
    private CheckBox guiMuted = null!;
    private OptionButton audioOutputDeviceSelection = null!;
    private OptionButton languageSelection = null!;
    private Button resetLanguageButton = null!;
    private Label languageProgressLabel = null!;

    // Performance tab
    private Control performanceTab = null!;
    private OptionButton cloudInterval = null!;
    private VBoxContainer cloudResolutionTitle = null!;
    private OptionButton cloudResolution = null!;
    private CheckBox runAutoEvoDuringGameplay = null!;
    private CheckBox runGameSimulationMultithreaded = null!;
    private Label detectedCPUCount = null!;
    private Label activeThreadCount = null!;
    private CheckBox assumeHyperthreading = null!;
    private CheckBox useManualThreadCount = null!;
    private Slider threadCountSlider = null!;
    private CheckBox useManualNativeThreadCount = null!;
    private Slider nativeThreadCountSlider = null!;
    private OptionButton maxSpawnedEntities = null!;

    // Inputs tab
    private Control inputsTab = null!;

    private Button mouseAxisSensitivitiesBound = null!;
    private Slider mouseHorizontalSensitivity = null!;
    private Button mouseHorizontalInverted = null!;
    private Slider mouseVerticalSensitivity = null!;
    private Button mouseVerticalInverted = null!;
    private OptionButton mouseWindowSizeScaling = null!;
    private Button mouseWindowSizeScalingWithLogicalSize = null!;

    private Button controllerAxisSensitivitiesBound = null!;
    private Slider controllerHorizontalSensitivity = null!;
    private Button controllerHorizontalInverted = null!;
    private Slider controllerVerticalSensitivity = null!;
    private Button controllerVerticalInverted = null!;

    private OptionButton twoDimensionalMovement = null!;
    private OptionButton threeDimensionalMovement = null!;

    private Button mouseEdgePanEnabled = null!;
    private Slider mouseEdgePanSensitivity = null!;

    private InputGroupList inputGroupList = null!;

    private ControllerDeadzoneConfiguration deadzoneConfigurationPopup = null!;

    // Misc tab
    private Control miscTab = null!;
    private CheckBox playIntro = null!;
    private CheckBox playMicrobeIntro = null!;
    private CheckBox cheats = null!;
    private CheckBox tutorialsEnabledOnNewGame = null!;
    private CheckBox autoSave = null!;
    private SpinBox maxAutoSaves = null!;
    private SpinBox maxQuickSaves = null!;
    private CheckBox customUsernameEnabled = null!;
    private LineEdit customUsername = null!;
    private CheckBox webFeedsEnabled = null!;
    private CheckBox showNewPatchNotes = null!;
    private Label dismissedNoticeCount = null!;
    private OptionButton jsonDebugMode = null!;
    private OptionButton screenEffectSelect = null!;
    private Label commitLabel = null!;
    private Label builtAtLabel = null!;

    private CheckBox tutorialsEnabled = null!;
    private CheckBox unsavedProgressWarningEnabled = null!;

    // Confirmation Boxes
    private CustomConfirmationDialog screenshotDirectoryWarningBox = null!;
    private CustomWindow backConfirmationBox = null!;
    private CustomConfirmationDialog defaultsConfirmationBox = null!;
    private ErrorDialog errorAcceptBox = null!;

    private CustomWindow patchNotesBox = null!;
    private PatchNotesDisplayer patchNotesDisplayer = null!;
#pragma warning restore CA2213

    // Misc

    private OptionsMode optionsMode;
    private OptionsTab selectedOptionsTab;

    /// <summary>
    ///   Copy of the settings object that should match what is saved to the configuration file,
    ///   used for comparing and restoring to previous state.
    /// </summary>
    private Settings savedSettings = null!;

    private bool savedTutorialsEnabled;

    private GameProperties? gameProperties;

    private bool nodeReferencesResolved;

    private bool elementItemSelectionsInitialized;

    // Signals

    [Signal]
    public delegate void OnOptionsClosedEventHandler();

    public enum OptionsMode
    {
        MainMenu,
        InGame,
    }

    public enum OptionsTab
    {
        Graphics,
        Sound,
        Performance,
        Inputs,
        Miscellaneous,
    }

    private static List<string> Languages => LanguagesCache.Value;
    private static List<string> AudioOutputDevices => AudioOutputDevicesCache;

    public override void _Ready()
    {
        ResolveNodeReferences(true);

        if (IsVisibleInTree())
        {
            GD.Print("Immediately loading options menu items as it is visible in _Ready");
            InitializeOptionsSelections();
        }

        inputGroupList.OnControlsChanged += OnControlsChanged;

        deadzoneConfigurationPopup.OnDeadzonesConfirmed += OnDeadzoneConfigurationChanged;

        GetViewport().Connect(Viewport.SignalName.SizeChanged, new Callable(this, nameof(DisplayResolution)));

        selectedOptionsTab = OptionsTab.Graphics;
    }

    public void ResolveNodeReferences(bool calledFromReady)
    {
        if (nodeReferencesResolved)
            return;

        // Options control buttons
        backButton = GetNode<Button>(BackButtonPath);
        resetButton = GetNode<Button>(ResetButtonPath);
        saveButton = GetNode<Button>(SaveButtonPath);

        // Tab selector buttons
        tabButtons = GetNode<TabButtons>(TabButtonsPath);

        // When _Ready is called the tab buttons will have been adjusted, so how we find the buttons needs different
        // approaches based on how early this is called
        if (calledFromReady)
        {
            graphicsButton = GetNode<Button>(tabButtons.GetAdjustedButtonPath(TabButtonsPath, GraphicsButtonPath));
            soundButton = GetNode<Button>(tabButtons.GetAdjustedButtonPath(TabButtonsPath, SoundButtonPath));
            performanceButton =
                GetNode<Button>(tabButtons.GetAdjustedButtonPath(TabButtonsPath, PerformanceButtonPath));
            inputsButton = GetNode<Button>(tabButtons.GetAdjustedButtonPath(TabButtonsPath, InputsButtonPath));
            miscButton = GetNode<Button>(tabButtons.GetAdjustedButtonPath(TabButtonsPath, MiscButtonPath));
        }
        else
        {
            graphicsButton = GetNode<Button>(GraphicsButtonPath);
            soundButton = GetNode<Button>(SoundButtonPath);
            performanceButton = GetNode<Button>(PerformanceButtonPath);
            inputsButton = GetNode<Button>(InputsButtonPath);
            miscButton = GetNode<Button>(MiscButtonPath);
        }

        // Graphics
        graphicsTab = GetNode<Control>(GraphicsTabPath);
        vsync = GetNode<CheckBox>(VSyncPath);
        fullScreen = GetNode<CheckBox>(FullScreenPath);
        msaaResolution = GetNode<OptionButton>(MSAAResolutionPath);
        resolution = GetNode<Label>(ResolutionPath);
        maxFramesPerSecond = GetNode<OptionButton>(MaxFramesPerSecondPath);
        colourblindSetting = GetNode<OptionButton>(ColourblindSettingPath);
        chromaticAberrationToggle = GetNode<CheckBox>(ChromaticAberrationTogglePath);
        chromaticAberrationSlider = GetNode<Slider>(ChromaticAberrationSliderPath);
        controllerPromptType = GetNode<OptionButton>(ControllerPromptTypePath);
<<<<<<< HEAD
        strainBarVisibilityMode = GetNode<OptionButton>(StrainBarVisibilityModePath);
        displayAbilitiesHotBarToggle = GetNode<CustomCheckBox>(DisplayAbilitiesBarTogglePath);
        displayBackgroundParticlesToggle = GetNode<CustomCheckBox>(DisplayBackgroundParticlesTogglePath);
        guiLightEffectsToggle = GetNode<CustomCheckBox>(GUILightEffectsTogglePath);
        displayPartNamesToggle = GetNode<CustomCheckBox>(DisplayPartNamesTogglePath);
        displayMenu3DBackgroundsToggle = GetNode<CustomCheckBox>(DisplayMenu3DBackgroundsTogglePath);
=======
        displayAbilitiesHotBarToggle = GetNode<CheckBox>(DisplayAbilitiesBarTogglePath);
        displayBackgroundParticlesToggle = GetNode<CheckBox>(DisplayBackgroundParticlesTogglePath);
        guiLightEffectsToggle = GetNode<CheckBox>(GUILightEffectsTogglePath);
        displayPartNamesToggle = GetNode<CheckBox>(DisplayPartNamesTogglePath);
        displayMenu3DBackgroundsToggle = GetNode<CheckBox>(DisplayMenu3DBackgroundsTogglePath);
>>>>>>> a329dd38
        gpuName = GetNode<Label>(GpuNamePath);
        usedRendererName = GetNode<Label>(UsedRendererNamePath);
        videoMemory = GetNode<Label>(VideoMemoryPath);

        // Sound
        soundTab = GetNode<Control>(SoundTabPath);
        masterVolume = GetNode<Slider>(MasterVolumePath);
        masterMuted = GetNode<CheckBox>(MasterMutedPath);
        musicVolume = GetNode<Slider>(MusicVolumePath);
        musicMuted = GetNode<CheckBox>(MusicMutedPath);
        ambianceVolume = GetNode<Slider>(AmbianceVolumePath);
        ambianceMuted = GetNode<CheckBox>(AmbianceMutedPath);
        sfxVolume = GetNode<Slider>(SFXVolumePath);
        sfxMuted = GetNode<CheckBox>(SFXMutedPath);
        guiVolume = GetNode<Slider>(GUIVolumePath);
        guiMuted = GetNode<CheckBox>(GUIMutedPath);
        audioOutputDeviceSelection = GetNode<OptionButton>(AudioOutputDeviceSelectionPath);
        languageSelection = GetNode<OptionButton>(LanguageSelectionPath);
        resetLanguageButton = GetNode<Button>(ResetLanguageButtonPath);
        languageProgressLabel = GetNode<Label>(LanguageProgressLabelPath);

        // Performance
        performanceTab = GetNode<Control>(PerformanceTabPath);
        cloudInterval = GetNode<OptionButton>(CloudIntervalPath);
        cloudResolutionTitle = GetNode<VBoxContainer>(CloudResolutionTitlePath);
        cloudResolution = GetNode<OptionButton>(CloudResolutionPath);
        runAutoEvoDuringGameplay = GetNode<CheckBox>(RunAutoEvoDuringGameplayPath);
        runGameSimulationMultithreaded = GetNode<CheckBox>(RunGameSimulationMultithreadedPath);
        detectedCPUCount = GetNode<Label>(DetectedCPUCountPath);
        activeThreadCount = GetNode<Label>(ActiveThreadCountPath);
        assumeHyperthreading = GetNode<CheckBox>(AssumeHyperthreadingPath);
        useManualThreadCount = GetNode<CheckBox>(UseManualThreadCountPath);
        threadCountSlider = GetNode<Slider>(ThreadCountSliderPath);
        useManualNativeThreadCount = GetNode<CheckBox>(UseManualNativeThreadCountPath);
        nativeThreadCountSlider = GetNode<Slider>(NativeThreadCountSliderPath);
        maxSpawnedEntities = GetNode<OptionButton>(MaxSpawnedEntitiesPath);

        // Inputs
        inputsTab = GetNode<Control>(InputsTabPath);
        mouseAxisSensitivitiesBound = GetNode<Button>(MouseAxisSensitivitiesBoundPath);
        mouseHorizontalSensitivity = GetNode<Slider>(MouseHorizontalSensitivityPath);
        mouseHorizontalInverted = GetNode<Button>(MouseHorizontalInvertedPath);
        mouseVerticalSensitivity = GetNode<Slider>(MouseVerticalSensitivityPath);
        mouseVerticalInverted = GetNode<Button>(MouseVerticalInvertedPath);
        mouseWindowSizeScaling = GetNode<OptionButton>(MouseWindowSizeScalingPath);
        mouseWindowSizeScalingWithLogicalSize = GetNode<Button>(MouseWindowSizeScalingWithLogicalSizePath);

        controllerAxisSensitivitiesBound = GetNode<Button>(ControllerAxisSensitivitiesBoundPath);
        controllerHorizontalSensitivity = GetNode<Slider>(ControllerHorizontalSensitivityPath);
        controllerHorizontalInverted = GetNode<Button>(ControllerHorizontalInvertedPath);
        controllerVerticalSensitivity = GetNode<Slider>(ControllerVerticalSensitivityPath);
        controllerVerticalInverted = GetNode<Button>(ControllerVerticalInvertedPath);

        twoDimensionalMovement = GetNode<OptionButton>(TwoDimensionalMovementPath);
        threeDimensionalMovement = GetNode<OptionButton>(ThreeDimensionalMovementPath);

        mouseEdgePanEnabled = GetNode<Button>(MouseEdgePanEnabledPath);
        mouseEdgePanSensitivity = GetNode<Slider>(MouseEdgePanSensitivityPath);

        inputGroupList = GetNode<InputGroupList>(InputGroupListPath);

        deadzoneConfigurationPopup = GetNode<ControllerDeadzoneConfiguration>(DeadzoneConfigurationPopupPath);

        // Misc
        miscTab = GetNode<Control>(MiscTabPath);
        playIntro = GetNode<CheckBox>(PlayIntroPath);
        playMicrobeIntro = GetNode<CheckBox>(PlayMicrobeIntroPath);
        tutorialsEnabledOnNewGame = GetNode<CheckBox>(TutorialsEnabledOnNewGamePath);
        cheats = GetNode<CheckBox>(CheatsPath);
        autoSave = GetNode<CheckBox>(AutoSavePath);
        maxAutoSaves = GetNode<SpinBox>(MaxAutoSavesPath);
        maxQuickSaves = GetNode<SpinBox>(MaxQuickSavesPath);
        tutorialsEnabled = GetNode<CheckBox>(TutorialsEnabledPath);
        customUsernameEnabled = GetNode<CheckBox>(CustomUsernameEnabledPath);
        customUsername = GetNode<LineEdit>(CustomUsernamePath);
        webFeedsEnabled = GetNode<CheckBox>(WebFeedsEnabledPath);
        showNewPatchNotes = GetNode<CheckBox>(ShowNewPatchNotesPath);
        dismissedNoticeCount = GetNode<Label>(DismissedNoticeCountPath);
        jsonDebugMode = GetNode<OptionButton>(JSONDebugModePath);
        screenEffectSelect = GetNode<OptionButton>(ScreenEffectSelectPath);
        commitLabel = GetNode<Label>(CommitLabelPath);
        builtAtLabel = GetNode<Label>(BuiltAtLabelPath);
        builtAtLabel.RegisterCustomFocusDrawer();
        unsavedProgressWarningEnabled = GetNode<CheckBox>(UnsavedProgressWarningPath);

        screenshotDirectoryWarningBox = GetNode<CustomConfirmationDialog>(ScreenshotDirectoryWarningBoxPath);
        backConfirmationBox = GetNode<CustomWindow>(BackConfirmationBoxPath);
        defaultsConfirmationBox = GetNode<CustomConfirmationDialog>(DefaultsConfirmationBoxPath);
        errorAcceptBox = GetNode<ErrorDialog>(ErrorAcceptBoxPath);
        patchNotesBox = GetNode<CustomWindow>(PatchNotesBoxPath);
        patchNotesDisplayer = GetNode<PatchNotesDisplayer>(PatchNotesDisplayerPath);

        nodeReferencesResolved = true;
    }

    public override void _EnterTree()
    {
        base._EnterTree();

        ResolveNodeReferences(false);

        cloudResolutionTitle.RegisterToolTipForControl("cloudResolution", "options", false);
        guiLightEffectsToggle.RegisterToolTipForControl("guiLightEffects", "options", false);
        assumeHyperthreading.RegisterToolTipForControl("assumeHyperthreading", "options", false);
        unsavedProgressWarningEnabled.RegisterToolTipForControl("unsavedProgressWarning", "options", false);

        Localization.Instance.OnTranslationsChanged += OnTranslationsChanged;
    }

    public override void _ExitTree()
    {
        base._ExitTree();

        Localization.Instance.OnTranslationsChanged -= OnTranslationsChanged;

        cloudResolutionTitle.UnRegisterToolTipForControl("cloudResolution", "options");
        guiLightEffectsToggle.UnRegisterToolTipForControl("guiLightEffects", "options");
        assumeHyperthreading.UnRegisterToolTipForControl("assumeHyperthreading", "options");
        unsavedProgressWarningEnabled.UnRegisterToolTipForControl("unsavedProgressWarning", "options");
    }

    /// <summary>
    ///   Opens the options menu with main menu configuration settings.
    /// </summary>
    public void OpenFromMainMenu()
    {
        // Shouldn't do anything if options is already open.
        if (Visible)
            return;

        InitializeOptionsSelections();

        // Copy the live game settings so we can check against them for changes.
        savedSettings = Settings.Instance.Clone();

        // Set the mode to the one we opened with, and disable any options that should only be visible in game.
        SwitchMode(OptionsMode.MainMenu);

        // Set the state of the gui controls to match the settings.
        ApplySettingsToControls(savedSettings);
        UpdateResetSaveButtonState();

        Show();
    }

    /// <summary>
    ///   Opens the options menu with in game settings.
    /// </summary>
    public void OpenFromInGame(GameProperties gameProperties)
    {
        // Shouldn't do anything if options is already open.
        if (Visible)
            return;

        InitializeOptionsSelections();

        // Copy the live game settings so we can check against them for changes.
        savedSettings = Settings.Instance.Clone();
        savedTutorialsEnabled = gameProperties.TutorialState.Enabled;

        // Need a reference to game properties in the current game for later comparisons.
        this.gameProperties = gameProperties;

        // Set the mode to the one we opened with, and show/hide any options that should only be visible
        // when the options menu is opened from in-game.
        SwitchMode(OptionsMode.InGame);

        // Set the state of the gui controls to match the settings.
        if (savedTutorialsEnabled)
            tutorialsEnabled.ButtonPressed = savedTutorialsEnabled;

        ApplySettingsToControls(savedSettings);
        UpdateResetSaveButtonState();

        Show();
    }

    /// <summary>
    ///   Applies the values of a settings object to all corresponding options menu GUI controls.
    /// </summary>
    public void ApplySettingsToControls(Settings settings)
    {
        // TODO: all of these changes cause Godot change callbacks which in turn cause settings comparisons
        // that is not efficient at all so instead we should set a flag here and ignore settings compare calls
        // while it is active

        var simulationParameters = SimulationParameters.Instance;

        // Graphics
        vsync.ButtonPressed = settings.VSync;
        fullScreen.ButtonPressed = settings.FullScreen;
        msaaResolution.Selected = MSAAResolutionToIndex(settings.MSAAResolution);
        maxFramesPerSecond.Selected = MaxFPSValueToIndex(settings.MaxFramesPerSecond);
        colourblindSetting.Selected = settings.ColourblindSetting;
        chromaticAberrationSlider.Value = settings.ChromaticAmount;
        chromaticAberrationToggle.ButtonPressed = settings.ChromaticEnabled;
        controllerPromptType.Selected = ControllerPromptTypeToIndex(settings.ControllerPromptType);
<<<<<<< HEAD
        strainBarVisibilityMode.Selected = (int)settings.StrainBarVisibilityMode.Value;
        displayAbilitiesHotBarToggle.Pressed = settings.DisplayAbilitiesHotBar;
        displayBackgroundParticlesToggle.Pressed = settings.DisplayBackgroundParticles;
        guiLightEffectsToggle.Pressed = settings.GUILightEffectsEnabled;
        displayPartNamesToggle.Pressed = settings.DisplayPartNames;
        displayMenu3DBackgroundsToggle.Pressed = settings.Menu3DBackgroundEnabled;
=======
        displayAbilitiesHotBarToggle.ButtonPressed = settings.DisplayAbilitiesHotBar;
        displayBackgroundParticlesToggle.ButtonPressed = settings.DisplayBackgroundParticles;
        guiLightEffectsToggle.ButtonPressed = settings.GUILightEffectsEnabled;
        displayPartNamesToggle.ButtonPressed = settings.DisplayPartNames;
        displayMenu3DBackgroundsToggle.ButtonPressed = settings.Menu3DBackgroundEnabled;
>>>>>>> a329dd38
        DisplayResolution();
        DisplayGpuInfo();

        // Sound
        masterVolume.Value = ConvertDbToSoundBar(settings.VolumeMaster);
        masterMuted.ButtonPressed = settings.VolumeMasterMuted;
        musicVolume.Value = ConvertDbToSoundBar(settings.VolumeMusic);
        musicMuted.ButtonPressed = settings.VolumeMusicMuted;
        ambianceVolume.Value = ConvertDbToSoundBar(settings.VolumeAmbiance);
        ambianceMuted.ButtonPressed = settings.VolumeAmbianceMuted;
        sfxVolume.Value = ConvertDbToSoundBar(settings.VolumeSFX);
        sfxMuted.ButtonPressed = settings.VolumeSFXMuted;
        guiVolume.Value = ConvertDbToSoundBar(settings.VolumeGUI);
        guiMuted.ButtonPressed = settings.VolumeGUIMuted;
        UpdateSelectedLanguage(settings);
        UpdateSelectedAudioOutputDevice(settings);

        // Hide or show the reset language button based on the selected language
        resetLanguageButton.Visible = settings.SelectedLanguage.Value != null &&
            settings.SelectedLanguage.Value != Settings.DefaultLanguage;
        UpdateCurrentLanguageProgress();

        // Performance
        cloudInterval.Selected = CloudIntervalToIndex(settings.CloudUpdateInterval);
        cloudResolution.Selected = CloudResolutionToIndex(settings.CloudResolution);
        runAutoEvoDuringGameplay.ButtonPressed = settings.RunAutoEvoDuringGamePlay;
        runGameSimulationMultithreaded.ButtonPressed = settings.RunGameSimulationMultithreaded;
        assumeHyperthreading.ButtonPressed = settings.AssumeCPUHasHyperthreading;
        useManualThreadCount.ButtonPressed = settings.UseManualThreadCount;
        threadCountSlider.Value = settings.ThreadCount;
        threadCountSlider.Editable = settings.UseManualThreadCount;
        useManualNativeThreadCount.ButtonPressed = settings.UseManualNativeThreadCount;
        nativeThreadCountSlider.Value = settings.NativeThreadCount;
        nativeThreadCountSlider.Editable = settings.UseManualNativeThreadCount;
        maxSpawnedEntities.Selected = MaxEntitiesValueToIndex(settings.MaxSpawnedEntities);

        UpdateDetectedCPUCount();

        // Input
        mouseAxisSensitivitiesBound.ButtonPressed =
            settings.HorizontalMouseLookSensitivity.Equals(settings.VerticalMouseLookSensitivity);
        mouseHorizontalSensitivity.Value = MouseInputSensitivityToBarValue(settings.HorizontalMouseLookSensitivity);
        mouseHorizontalInverted.ButtonPressed = settings.InvertHorizontalMouseLook;
        mouseVerticalSensitivity.Editable = !mouseAxisSensitivitiesBound.ButtonPressed;
        mouseVerticalSensitivity.FocusMode =
            mouseAxisSensitivitiesBound.ButtonPressed ? FocusModeEnum.Click : FocusModeEnum.All;
        mouseVerticalSensitivity.Value = MouseInputSensitivityToBarValue(settings.VerticalMouseLookSensitivity);
        mouseVerticalInverted.ButtonPressed = settings.InvertVerticalMouseLook;
        mouseWindowSizeScaling.Selected = MouseInputScalingToIndex(settings.ScaleMouseInputByWindowSize);
        mouseWindowSizeScalingWithLogicalSize.ButtonPressed = settings.InputWindowSizeIsLogicalSize;

        controllerAxisSensitivitiesBound.ButtonPressed =
            settings.HorizontalControllerLookSensitivity.Equals(settings.VerticalControllerLookSensitivity);
        controllerHorizontalSensitivity.Value =
            ControllerInputSensitivityToBarValue(settings.HorizontalControllerLookSensitivity);
        controllerHorizontalInverted.ButtonPressed = settings.InvertHorizontalControllerLook;
        controllerVerticalSensitivity.Editable = !controllerAxisSensitivitiesBound.ButtonPressed;
        controllerVerticalSensitivity.Value =
            ControllerInputSensitivityToBarValue(settings.VerticalControllerLookSensitivity);
        controllerVerticalInverted.ButtonPressed = settings.InvertVerticalControllerLook;

        twoDimensionalMovement.Selected = Movement2DToIndex(settings.TwoDimensionalMovement);
        threeDimensionalMovement.Selected = Movement3DToIndex(settings.ThreeDimensionalMovement);

        mouseEdgePanEnabled.ButtonPressed = settings.PanStrategyViewWithMouse;
        mouseEdgePanSensitivity.Value = settings.PanStrategyViewMouseSpeed;
        mouseEdgePanSensitivity.Editable = mouseEdgePanEnabled.ButtonPressed;
        mouseEdgePanSensitivity.FocusMode = mouseEdgePanEnabled.ButtonPressed ? FocusModeEnum.All : FocusModeEnum.Click;

        BuildInputRebindControls();

        // Misc
        playIntro.ButtonPressed = settings.PlayIntroVideo;
        playMicrobeIntro.ButtonPressed = settings.PlayMicrobeIntroVideo;
        tutorialsEnabledOnNewGame.ButtonPressed = settings.TutorialsEnabled;
        cheats.ButtonPressed = settings.CheatsEnabled;
        autoSave.ButtonPressed = settings.AutoSaveEnabled;
        maxAutoSaves.Value = settings.MaxAutoSaves;
        maxAutoSaves.Editable = settings.AutoSaveEnabled;
        maxQuickSaves.Value = settings.MaxQuickSaves;
        customUsernameEnabled.ButtonPressed = settings.CustomUsernameEnabled;
        customUsername.Text = settings.CustomUsername.Value != null ?
            settings.CustomUsername :
            Settings.EnvironmentUserName;
        customUsername.Editable = settings.CustomUsernameEnabled;
        webFeedsEnabled.ButtonPressed = settings.ThriveNewsFeedEnabled;
        showNewPatchNotes.ButtonPressed = settings.ShowNewPatchNotes;
        jsonDebugMode.Selected = JSONDebugModeToIndex(settings.JSONDebugMode);
        screenEffectSelect.Selected = settings.CurrentScreenEffect.Value != null ?
            settings.CurrentScreenEffect.Value.Index :
            simulationParameters.GetScreenEffectByIndex(0).Index;
        unsavedProgressWarningEnabled.ButtonPressed = settings.ShowUnsavedProgressWarning;

        UpdateDismissedNoticeCount();
        UpdateShownCommit();
    }

    [RunOnKeyDown("ui_cancel", Priority = Constants.SUBMENU_CANCEL_PRIORITY)]
    public bool OnEscapePressed()
    {
        // Only handle keypress when visible
        if (!Visible)
            return false;

        if (!Exit())
        {
            // We are prevented from exiting, consume this input
            return true;
        }

        // If it is opened from InGame then let pause menu hide too.
        if (optionsMode == OptionsMode.InGame)
        {
            return false;
        }

        return true;
    }

    public void SelectOptionsTab(OptionsTab tab)
    {
        ChangeSettingsTab(tab.ToString());
    }

    protected override void Dispose(bool disposing)
    {
        if (disposing)
        {
            if (BackButtonPath != null)
            {
                BackButtonPath.Dispose();
                ResetButtonPath.Dispose();
                SaveButtonPath.Dispose();
                TabButtonsPath.Dispose();
                GraphicsButtonPath.Dispose();
                SoundButtonPath.Dispose();
                PerformanceButtonPath.Dispose();
                InputsButtonPath.Dispose();
                MiscButtonPath.Dispose();
                GraphicsTabPath.Dispose();
                VSyncPath.Dispose();
                FullScreenPath.Dispose();
                MSAAResolutionPath.Dispose();
                ResolutionPath.Dispose();
                MaxFramesPerSecondPath.Dispose();
                ColourblindSettingPath.Dispose();
                ChromaticAberrationSliderPath.Dispose();
                ChromaticAberrationTogglePath.Dispose();
                ControllerPromptTypePath.Dispose();
                StrainBarVisibilityModePath.Dispose();
                DisplayAbilitiesBarTogglePath.Dispose();
                DisplayBackgroundParticlesTogglePath.Dispose();
                GUILightEffectsTogglePath.Dispose();
                DisplayPartNamesTogglePath.Dispose();
                DisplayMenu3DBackgroundsTogglePath.Dispose();
                GpuNamePath.Dispose();
                UsedRendererNamePath.Dispose();
                VideoMemoryPath.Dispose();
                SoundTabPath.Dispose();
                MasterVolumePath.Dispose();
                MasterMutedPath.Dispose();
                MusicVolumePath.Dispose();
                MusicMutedPath.Dispose();
                AmbianceVolumePath.Dispose();
                AmbianceMutedPath.Dispose();
                SFXVolumePath.Dispose();
                SFXMutedPath.Dispose();
                GUIVolumePath.Dispose();
                GUIMutedPath.Dispose();
                AudioOutputDeviceSelectionPath.Dispose();
                LanguageSelectionPath.Dispose();
                ResetLanguageButtonPath.Dispose();
                LanguageProgressLabelPath.Dispose();
                PerformanceTabPath.Dispose();
                CloudIntervalPath.Dispose();
                CloudResolutionTitlePath.Dispose();
                CloudResolutionPath.Dispose();
                RunAutoEvoDuringGameplayPath.Dispose();
                RunGameSimulationMultithreadedPath.Dispose();
                DetectedCPUCountPath.Dispose();
                ActiveThreadCountPath.Dispose();
                AssumeHyperthreadingPath.Dispose();
                UseManualThreadCountPath.Dispose();
                ThreadCountSliderPath.Dispose();
                UseManualNativeThreadCountPath.Dispose();
                NativeThreadCountSliderPath.Dispose();
                MaxSpawnedEntitiesPath.Dispose();
                InputsTabPath.Dispose();
                MouseAxisSensitivitiesBoundPath.Dispose();
                MouseHorizontalSensitivityPath.Dispose();
                MouseHorizontalInvertedPath.Dispose();
                MouseVerticalSensitivityPath.Dispose();
                MouseVerticalInvertedPath.Dispose();
                MouseWindowSizeScalingPath.Dispose();
                MouseWindowSizeScalingWithLogicalSizePath.Dispose();
                ControllerAxisSensitivitiesBoundPath.Dispose();
                ControllerHorizontalSensitivityPath.Dispose();
                ControllerHorizontalInvertedPath.Dispose();
                ControllerVerticalSensitivityPath.Dispose();
                ControllerVerticalInvertedPath.Dispose();
                TwoDimensionalMovementPath.Dispose();
                ThreeDimensionalMovementPath.Dispose();
                MouseEdgePanEnabledPath.Dispose();
                MouseEdgePanSensitivityPath.Dispose();
                InputGroupListPath.Dispose();
                DeadzoneConfigurationPopupPath.Dispose();
                MiscTabPath.Dispose();
                PlayIntroPath.Dispose();
                PlayMicrobeIntroPath.Dispose();
                TutorialsEnabledOnNewGamePath.Dispose();
                CheatsPath.Dispose();
                AutoSavePath.Dispose();
                MaxAutoSavesPath.Dispose();
                MaxQuickSavesPath.Dispose();
                BackConfirmationBoxPath.Dispose();
                TutorialsEnabledPath.Dispose();
                ScreenshotDirectoryWarningBoxPath.Dispose();
                DefaultsConfirmationBoxPath.Dispose();
                ErrorAcceptBoxPath.Dispose();
                PatchNotesBoxPath.Dispose();
                PatchNotesDisplayerPath.Dispose();
                CustomUsernameEnabledPath.Dispose();
                CustomUsernamePath.Dispose();
                WebFeedsEnabledPath.Dispose();
                ShowNewPatchNotesPath.Dispose();
                DismissedNoticeCountPath.Dispose();
                JSONDebugModePath.Dispose();
                ScreenEffectSelectPath.Dispose();
                CommitLabelPath.Dispose();
                BuiltAtLabelPath.Dispose();
                UnsavedProgressWarningPath.Dispose();
            }
        }

        base.Dispose(disposing);
    }

    private void InitializeOptionsSelections()
    {
        if (elementItemSelectionsInitialized)
            return;

        elementItemSelectionsInitialized = true;

        LoadLanguages();
        LoadAudioOutputDevices();
        LoadScreenEffects();
    }

    private void SwitchMode(OptionsMode mode)
    {
        switch (mode)
        {
            case OptionsMode.MainMenu:
            {
                tutorialsEnabled.Hide();
                optionsMode = OptionsMode.MainMenu;
                break;
            }

            case OptionsMode.InGame:
            {
                // Current game tutorial option shouldn't be visible in freebuild mode.
                if (!gameProperties!.FreeBuild)
                {
                    tutorialsEnabled.Show();
                }
                else
                {
                    tutorialsEnabled.Hide();
                }

                optionsMode = OptionsMode.InGame;
                break;
            }

            default:
                throw new ArgumentException("Options menu SwitchMode called with an invalid mode argument");
        }
    }

    /// <summary>
    ///   Displays the current viewport resolution
    /// </summary>
    private void DisplayResolution()
    {
        if (resolution == null)
            return;

        var screenResolution = DisplayServer.WindowGetSize().AsFloats() * DisplayServer.ScreenGetScale();
        resolution.Text = Localization.Translate("AUTO_RESOLUTION")
            .FormatSafe(screenResolution.X, screenResolution.Y);
    }

    /// <summary>
    ///   Displays the GPU name, the display driver name and used video memory
    /// </summary>
    private void DisplayGpuInfo()
    {
        gpuName.Text = RenderingServer.GetVideoAdapterName();

        switch (FeatureInformation.GetVideoDriver())
        {
            case OS.RenderingDriver.Vulkan:
                usedRendererName.Text = Localization.Translate("DISPLAY_DRIVER_VULKAN");
                break;
            case OS.RenderingDriver.Opengl3:
                usedRendererName.Text = Localization.Translate("DISPLAY_DRIVER_OPENGL");
                break;
            default:
                // An unknown display driver is being used
                usedRendererName.Text = Localization.Translate("UNKNOWN_DISPLAY_DRIVER");
                break;
        }

        float videoMemoryInMebibytes = RenderingServer.GetRenderingInfo(RenderingServer.RenderingInfo.VideoMemUsed);

        // Convert to mebibytes
        videoMemoryInMebibytes /= Constants.MEBIBYTE;

        // Round to 2 places after the floating point
        videoMemory.Text = Localization.Translate("VIDEO_MEMORY_MIB")
            .FormatSafe(Math.Round(videoMemoryInMebibytes, 2));
    }

    private void OnTranslationsChanged()
    {
        BuildInputRebindControls();
        UpdateDefaultAudioOutputDeviceText();
        DisplayResolution();
        DisplayGpuInfo();
    }

    /// <summary>
    ///   Changes the active settings tab that is displayed, or returns if the tab is already active.
    /// </summary>
    private void ChangeSettingsTab(string newTabName)
    {
        // Convert from the string binding to an enum.
        OptionsTab selection = (OptionsTab)Enum.Parse(typeof(OptionsTab), newTabName);

        // Pressing the same button that's already active, so just return.
        if (selection == selectedOptionsTab)
            return;

        graphicsTab.Hide();
        soundTab.Hide();
        performanceTab.Hide();
        inputsTab.Hide();
        miscTab.Hide();

        var invalidNodePath = new NodePath();
        backButton.FocusNeighborTop = invalidNodePath;
        backButton.FocusPrevious = invalidNodePath;

        switch (selection)
        {
            case OptionsTab.Graphics:
                graphicsTab.Show();
                graphicsButton.ButtonPressed = true;
                break;
            case OptionsTab.Sound:
                soundTab.Show();
                soundButton.ButtonPressed = true;
                break;
            case OptionsTab.Performance:
                performanceTab.Show();
                performanceButton.ButtonPressed = true;
                break;
            case OptionsTab.Inputs:
                inputsTab.Show();
                inputsButton.ButtonPressed = true;

                // This needs different neighbours here to not mess with the inputs list as badly
                var neighbourPath = mouseAxisSensitivitiesBound.GetPath();
                backButton.FocusNeighborTop = neighbourPath;
                backButton.FocusPrevious = neighbourPath;

                break;
            case OptionsTab.Miscellaneous:
                miscTab.Show();
                miscButton.ButtonPressed = true;
                break;
            default:
                GD.PrintErr("Invalid tab");
                break;
        }

        GUICommon.Instance.PlayButtonPressSound();
        selectedOptionsTab = selection;
    }

    /// <summary>
    ///   Converts the slider value (0-100) to a dB adjustment for a sound channel
    /// </summary>
    private float ConvertSoundBarToDb(float value)
    {
        return Mathf.LinearToDb(value / 100.0f);
    }

    private float ConvertDbToSoundBar(float value)
    {
        return Mathf.DbToLinear(value) * 100.0f;
    }

    private int CloudIntervalToIndex(float interval)
    {
        if (interval < 0.020f)
            return 0;

        if (interval == 0.020f)
            return 1;

        if (interval <= 0.040f)
            return 2;

        if (interval <= 0.1f)
            return 3;

        if (interval > 0.1f)
            return 4;

        GD.PrintErr("invalid cloud interval value");
        return -1;
    }

    private float CloudIndexToInterval(int index)
    {
        switch (index)
        {
            case 0:
                return 0;
            case 1:
                return 0.020f;
            case 2:
                return 0.040f;
            case 3:
                return 0.1f;
            case 4:
                return 0.25f;
            default:
                GD.PrintErr("invalid cloud interval index");
                return 0.040f;
        }
    }

    private int CloudResolutionToIndex(int resolution)
    {
        if (resolution <= 1)
        {
            return 0;
        }

        if (resolution <= 2)
        {
            return 1;
        }

        return 2;
    }

    private int CloudIndexToResolution(int index)
    {
        switch (index)
        {
            case 0:
                return 1;
            case 1:
                return 2;
            case 2:
                return 4;
            default:
                GD.PrintErr("invalid cloud resolution index");
                return 2;
        }
    }

    private int MaxEntitiesIndexToValue(int index)
    {
        switch (index)
        {
            case 0:
                return Constants.TINY_MAX_SPAWNED_ENTITIES;
            case 1:
                return Constants.VERY_SMALL_MAX_SPAWNED_ENTITIES;
            case 2:
                return Constants.SMALL_MAX_SPAWNED_ENTITIES;
            case 3:
                return Constants.NORMAL_MAX_SPAWNED_ENTITIES;
            case 4:
                return Constants.LARGE_MAX_SPAWNED_ENTITIES;
            case 5:
                return Constants.VERY_LARGE_MAX_SPAWNED_ENTITIES;
            case 6:
                return Constants.HUGE_MAX_SPAWNED_ENTITIES;
            case 7:
                return Constants.EXTREME_MAX_SPAWNED_ENTITIES;
            default:
                GD.PrintErr("invalid max entities count index");
                return Constants.NORMAL_MAX_SPAWNED_ENTITIES;
        }
    }

    private int MaxEntitiesValueToIndex(int value)
    {
        switch (value)
        {
            case Constants.TINY_MAX_SPAWNED_ENTITIES:
                return 0;
            case Constants.VERY_SMALL_MAX_SPAWNED_ENTITIES:
                return 1;
            case Constants.SMALL_MAX_SPAWNED_ENTITIES:
                return 2;
            case Constants.NORMAL_MAX_SPAWNED_ENTITIES:
                return 3;
            case Constants.LARGE_MAX_SPAWNED_ENTITIES:
                return 4;
            case Constants.VERY_LARGE_MAX_SPAWNED_ENTITIES:
                return 5;
            case Constants.HUGE_MAX_SPAWNED_ENTITIES:
                return 6;
            case Constants.EXTREME_MAX_SPAWNED_ENTITIES:
                return 7;
            default:
                GD.PrintErr("invalid max entities count value (using closest value)");
                return MaxEntitiesValueToIndex(ListUtils.FindClosestValue(value, Constants.TINY_MAX_SPAWNED_ENTITIES,
                    Constants.VERY_SMALL_MAX_SPAWNED_ENTITIES, Constants.SMALL_MAX_SPAWNED_ENTITIES,
                    Constants.NORMAL_MAX_SPAWNED_ENTITIES, Constants.LARGE_MAX_SPAWNED_ENTITIES,
                    Constants.VERY_LARGE_MAX_SPAWNED_ENTITIES, Constants.HUGE_MAX_SPAWNED_ENTITIES,
                    Constants.EXTREME_MAX_SPAWNED_ENTITIES));
        }
    }

    private int MSAAResolutionToIndex(Viewport.Msaa resolution)
    {
        if (resolution == Viewport.Msaa.Disabled)
            return 0;

        if (resolution == Viewport.Msaa.Msaa2X)
            return 1;

        if (resolution == Viewport.Msaa.Msaa4X)
            return 2;

        if (resolution == Viewport.Msaa.Msaa8X)
            return 3;

        GD.PrintErr("invalid MSAA resolution value");
        return 0;
    }

    private Viewport.Msaa MSAAIndexToResolution(int index)
    {
        switch (index)
        {
            case 0:
                return Viewport.Msaa.Disabled;
            case 1:
                return Viewport.Msaa.Msaa2X;
            case 2:
                return Viewport.Msaa.Msaa4X;
            case 3:
                return Viewport.Msaa.Msaa8X;
            default:
                GD.PrintErr("invalid MSAA resolution index");
                return Viewport.Msaa.Disabled;
        }
    }

    private int MaxFPSValueToIndex(int value)
    {
        switch (value)
        {
            case 30:
                return 0;
            case 60:
                return 1;
            case 90:
                return 2;
            case 120:
                return 3;
            case 144:
                return 4;
            case 240:
                return 5;
            case 360:
                return 6;
            case 1000:
                return 7;
            case 0:
                return 8;
            default:
                GD.PrintErr("invalid max frames per second value");
                return 6;
        }
    }

    private int MaxFPSIndexToValue(int index)
    {
        switch (index)
        {
            case 0:
                return 30;
            case 1:
                return 60;
            case 2:
                return 90;
            case 3:
                return 120;
            case 4:
                return 144;
            case 5:
                return 240;
            case 6:
                return 360;
            case 7:
                return 1000;
            case 8:
                return 0;
            default:
                GD.PrintErr("invalid max frames per second index");
                return 360;
        }
    }

    private int JSONDebugModeToIndex(JSONDebug.DebugMode mode)
    {
        switch (mode)
        {
            case JSONDebug.DebugMode.AlwaysDisabled:
                return 2;
            case JSONDebug.DebugMode.Automatic:
                return 0;
            case JSONDebug.DebugMode.AlwaysEnabled:
                return 1;
        }

        GD.PrintErr("invalid JSON debug mode value");
        return 0;
    }

    private JSONDebug.DebugMode JSONDebugIndexToMode(int index)
    {
        switch (index)
        {
            case 0:
                return JSONDebug.DebugMode.Automatic;
            case 1:
                return JSONDebug.DebugMode.AlwaysEnabled;
            case 2:
                return JSONDebug.DebugMode.AlwaysDisabled;
            default:
                GD.PrintErr("invalid JSON debug mode index");
                return JSONDebug.DebugMode.Automatic;
        }
    }

    /// <summary>
    ///   The sensitivity bars go from 0 to 100, but those aren't suitable scales for the input values so this converts
    ///   between them
    /// </summary>
    /// <remarks>
    ///   <para>
    ///     The reason this is done is that Godot sliders really don't like having really small fractions in them
    ///   </para>
    /// </remarks>
    /// <param name="value">The input sensitivity value</param>
    /// <returns>Value in range 0-100 to be used for a slider</returns>
    private int MouseInputSensitivityToBarValue(float value)
    {
        int converted = (int)(value / Constants.MOUSE_INPUT_SENSITIVITY_STEP);

        return Mathf.Clamp(converted, 0, 100);
    }

    /// <summary>
    ///   Variant of <see cref="MouseInputSensitivityToBarValue"/> for controller inputs
    /// </summary>
    private float MouseInputBarValueToSensitivity(float value)
    {
        return value * Constants.MOUSE_INPUT_SENSITIVITY_STEP;
    }

    private int ControllerInputSensitivityToBarValue(float value)
    {
        int converted = (int)(value / Constants.CONTROLLER_INPUT_SENSITIVITY_STEP);

        return Mathf.Clamp(converted, 0, 100);
    }

    private float ControllerInputBarValueToSensitivity(float value)
    {
        return value * Constants.CONTROLLER_INPUT_SENSITIVITY_STEP;
    }

    private int MouseInputScalingToIndex(MouseInputScaling scaling)
    {
        switch (scaling)
        {
            case MouseInputScaling.None:
                return 0;
            case MouseInputScaling.Scale:
                return 1;
            case MouseInputScaling.ScaleReverse:
                return 2;
        }

        GD.PrintErr("invalid MouseInputScaling value");
        return 0;
    }

    private MouseInputScaling MouseInputScalingIndexToEnum(int index)
    {
        switch (index)
        {
            case 0:
                return MouseInputScaling.None;
            case 1:
                return MouseInputScaling.Scale;
            case 2:
                return MouseInputScaling.ScaleReverse;
            default:
                GD.PrintErr("invalid MouseInputScaling index");
                return MouseInputScaling.ScaleReverse;
        }
    }

    /// <summary>
    ///   Returns whether current settings match their saved originals. Settings that are
    ///   inactive due to a different options menu mode will not be used in the comparison.
    /// </summary>
    private bool CompareSettings()
    {
        // Compare global settings.
        if (Settings.Instance != savedSettings)
            return false;

        // If we're in game we need to compare the tutorials enabled state as well.
        if (optionsMode == OptionsMode.InGame)
        {
            if (gameProperties!.TutorialState.Enabled != savedTutorialsEnabled)
            {
                return false;
            }
        }

        // All active settings match.
        return true;
    }

    private void UpdateResetSaveButtonState()
    {
        // Enable the save and reset buttons if the current setting values differ from the saved ones.
        bool result = CompareSettings();

        resetButton.Disabled = result;
        saveButton.Disabled = result;
    }

    private void UpdateDefaultAudioOutputDeviceText()
    {
        // Only update the text when the button is populated (otherwise this triggers an error when exiting the editor)
        if (audioOutputDeviceSelection.ItemCount > 0)
        {
            audioOutputDeviceSelection.SetItemText(0, Localization.Translate("DEFAULT_AUDIO_OUTPUT_DEVICE"));
        }
    }

    private void LoadAudioOutputDevices()
    {
        foreach (var audioOutputDevice in AudioOutputDevices)
        {
            audioOutputDeviceSelection.AddItem(audioOutputDevice);
        }

        UpdateDefaultAudioOutputDeviceText();
    }

    private void LoadLanguages()
    {
        foreach (var locale in Languages)
        {
            var currentCulture = Settings.GetCultureInfo(locale);
            var native = Settings.GetLanguageNativeNameOverride(locale) ?? currentCulture.NativeName;
            languageSelection.AddItem(locale + " - " + native);
        }
    }

    private void LoadScreenEffects()
    {
        var screenEffects = SimulationParameters.Instance.GetAllScreenEffects();

        foreach (var effect in screenEffects.OrderBy(p => p.Index))
        {
            // The untranslated name will be translated automatically by Godot during runtime
            screenEffectSelect.AddItem(effect.UntranslatedName);
        }
    }

    private void UpdateCurrentLanguageProgress()
    {
        string locale = TranslationServer.GetLocale();
        float progress = 100 * SimulationParameters.Instance.GetTranslationsInfo().TranslationProgress[locale];

        string textFormat;

        if (progress >= 0 && progress < Constants.TRANSLATION_VERY_INCOMPLETE_THRESHOLD)
        {
            textFormat = Localization.Translate("LANGUAGE_TRANSLATION_PROGRESS_REALLY_LOW");
        }
        else if (progress >= 0 && progress < Constants.TRANSLATION_INCOMPLETE_THRESHOLD)
        {
            textFormat = Localization.Translate("LANGUAGE_TRANSLATION_PROGRESS_LOW");
        }
        else
        {
            textFormat = Localization.Translate("LANGUAGE_TRANSLATION_PROGRESS");
        }

        languageProgressLabel.Text = textFormat.FormatSafe(Mathf.Floor(progress));
    }

    // GUI Control Callbacks

    private void OnBackPressed()
    {
        GUICommon.Instance.PlayButtonPressSound();

        Exit();
    }

    private bool Exit()
    {
        // If any settings have been changed, show a dialogue asking if the changes should be kept or
        // discarded.
        if (!CompareSettings())
        {
            backConfirmationBox.PopupCenteredShrink();
            return false;
        }

        ClearInputRebindingControls();
        EmitSignal(SignalName.OnOptionsClosed);
        return true;
    }

    private void UpdateDetectedCPUCount()
    {
        detectedCPUCount.Text = TaskExecutor.CPUCount.ToString(CultureInfo.CurrentCulture);

        threadCountSlider.MinValue = TaskExecutor.MinimumThreadCount;
        threadCountSlider.MaxValue = TaskExecutor.MaximumThreadCount;
        nativeThreadCountSlider.MinValue = 1;
        nativeThreadCountSlider.MaxValue = TaskExecutor.MaximumThreadCount;

        int threads;

        if (Settings.Instance.UseManualThreadCount)
        {
            threads = Settings.Instance.ThreadCount;
        }
        else
        {
            threads = TaskExecutor.GetWantedThreadCount(Settings.Instance.AssumeCPUHasHyperthreading,
                Settings.Instance.RunAutoEvoDuringGamePlay);

            activeThreadCount.Text = threads.ToString(CultureInfo.CurrentCulture);
            threadCountSlider.Value = threads;
        }

        int nativeThreads;

        if (!Settings.Instance.UseManualNativeThreadCount.Value)
        {
            nativeThreads = TaskExecutor.CalculateNativeThreadCountFromManagedThreads(threads);
            nativeThreadCountSlider.Value = nativeThreads;
        }
        else
        {
            nativeThreads = Settings.Instance.NativeThreadCount;
        }

        activeThreadCount.Text = $"{threads}+{nativeThreads}";
    }

    private void UpdateDismissedNoticeCount()
    {
        dismissedNoticeCount.Text = Settings.Instance.PermanentlyDismissedNotices.Value.Count.ToString();
    }

    private void UpdateShownCommit()
    {
        var info = SimulationParameters.Instance.GetBuildInfoIfExists();

#if DEBUG
        var prefix = Localization.Translate("UNCERTAIN_VERSION_WARNING") + "\n";
#else
        var prefix = string.Empty;
#endif

        if (info == null)
        {
            builtAtLabel.Text = string.Empty;

            if (!string.IsNullOrEmpty(Constants.VersionCommit))
            {
                commitLabel.Text = Constants.VersionCommit;
                return;
            }

            commitLabel.Text = Localization.Translate("UNKNOWN_VERSION");
            return;
        }

        commitLabel.Text = prefix + info.Commit;

        var time = info.BuiltAt.ToLocalTime().ToString("g", CultureInfo.CurrentCulture);

        builtAtLabel.Text = time;
    }

    private void OnResetPressed()
    {
        GUICommon.Instance.PlayButtonPressSound();

        // Restore and apply the old saved settings.
        Settings.Instance.LoadFromObject(savedSettings);
        Settings.Instance.ApplyAll();
        ApplySettingsToControls(Settings.Instance);

        if (optionsMode == OptionsMode.InGame)
        {
            gameProperties!.TutorialState.Enabled = savedTutorialsEnabled;
            tutorialsEnabled.ButtonPressed = savedTutorialsEnabled;
        }

        UpdateResetSaveButtonState();
    }

    private void OnSavePressed()
    {
        GUICommon.Instance.PlayButtonPressSound();

        // Save the new settings to the config file.
        if (!Settings.Instance.Save())
        {
            GD.PrintErr("Failed to save new options menu settings to configuration file.");
            errorAcceptBox.PopupCenteredShrink();
            return;
        }

        // Copy over the new saved settings.
        savedSettings = Settings.Instance.Clone();

        if (optionsMode == OptionsMode.InGame)
            savedTutorialsEnabled = gameProperties!.TutorialState.Enabled;

        UpdateResetSaveButtonState();
    }

    private void OnDefaultsPressed()
    {
        GUICommon.Instance.PlayButtonPressSound();

        defaultsConfirmationBox.PopupCenteredShrink();
    }

    private void BackSaveSelected()
    {
        // Save the new settings to the config file.
        if (!Settings.Instance.Save())
        {
            GD.PrintErr("Failed to save new options menu settings to configuration file.");
            backConfirmationBox.Hide();
            errorAcceptBox.PopupCenteredShrink();

            return;
        }

        // Copy over the new saved settings.
        savedSettings = Settings.Instance.Clone();
        backConfirmationBox.Hide();

        UpdateResetSaveButtonState();
        EmitSignal(SignalName.OnOptionsClosed);
    }

    private void BackDiscardSelected()
    {
        Settings.Instance.LoadFromObject(savedSettings);
        Settings.Instance.ApplyAll();
        ApplySettingsToControls(Settings.Instance);

        if (optionsMode == OptionsMode.InGame)
        {
            gameProperties!.TutorialState.Enabled = savedTutorialsEnabled;
            tutorialsEnabled.ButtonPressed = savedTutorialsEnabled;
        }

        backConfirmationBox.Hide();

        UpdateResetSaveButtonState();
        EmitSignal(SignalName.OnOptionsClosed);
    }

    private void BackCancelSelected()
    {
        backConfirmationBox.Hide();
    }

    private void InputDefaultsConfirm()
    {
        // TODO: should this also reset the input sensitivity values? currently this only resets key bindings
        // and the button text has been updated to reflect this
        Settings.Instance.CurrentControls.Value = Settings.GetDefaultControls();
        Settings.Instance.ApplyInputSettings();
        BuildInputRebindControls();

        UpdateResetSaveButtonState();
    }

    private void DefaultsConfirmSelected()
    {
        // Sets active settings to default values and applies them to the options controls.
        Settings.Instance.LoadDefaults();
        Settings.Instance.ApplyAll();
        ApplySettingsToControls(Settings.Instance);

        UpdateResetSaveButtonState();
    }

    // Graphics Button Callbacks
    private void OnFullScreenToggled(bool pressed)
    {
        Settings.Instance.FullScreen.Value = pressed;
        Settings.Instance.ApplyWindowSettings();

        UpdateResetSaveButtonState();
    }

    private void OnVSyncToggled(bool pressed)
    {
        Settings.Instance.VSync.Value = pressed;
        Settings.Instance.ApplyWindowSettings();

        UpdateResetSaveButtonState();
    }

    private void OnMSAAResolutionSelected(int index)
    {
        Settings.Instance.MSAAResolution.Value = MSAAIndexToResolution(index);
        Settings.Instance.ApplyGraphicsSettings();

        UpdateResetSaveButtonState();
    }

    private void OnMaxFramesPerSecondSelected(int index)
    {
        Settings.Instance.MaxFramesPerSecond.Value = MaxFPSIndexToValue(index);
        Settings.Instance.ApplyGraphicsSettings();

        UpdateResetSaveButtonState();
    }

    private void OnColourblindSettingSelected(int index)
    {
        Settings.Instance.ColourblindSetting.Value = index;
        Settings.Instance.ApplyGraphicsSettings();

        UpdateResetSaveButtonState();
    }

    private void OnChromaticAberrationToggled(bool toggle)
    {
        Settings.Instance.ChromaticEnabled.Value = toggle;

        UpdateResetSaveButtonState();
    }

    private void OnChromaticAberrationValueChanged(float amount)
    {
        Settings.Instance.ChromaticAmount.Value = amount;

        UpdateResetSaveButtonState();
    }

    private void OnDisplayAbilitiesHotBarToggled(bool toggle)
    {
        Settings.Instance.DisplayAbilitiesHotBar.Value = toggle;

        UpdateResetSaveButtonState();
    }

    private int ControllerPromptTypeToIndex(ControllerType controllerType)
    {
        // This is done like this to ensure that invalid values don't get converted to out of range values (for
        // example when settings might be loaded that were saved by a newer Thrive version)
        switch (controllerType)
        {
            case ControllerType.Automatic:
            case ControllerType.Xbox360:
            case ControllerType.XboxOne:
            case ControllerType.XboxSeriesX:
            case ControllerType.PlayStation3:
            case ControllerType.PlayStation4:
            case ControllerType.PlayStation5:
                return (int)controllerType;
            default:
                GD.PrintErr("Invalid controller type value");
                return 0;
        }
    }

    private ControllerType ControllerIndexToPromptType(int index)
    {
        if (index is >= 0 and <= (int)ControllerType.PlayStation5)
        {
            return (ControllerType)index;
        }

        GD.PrintErr("Invalid controller type index");
        return ControllerType.Automatic;
    }

    private void OnControllerTypeSelected(int index)
    {
        Settings.Instance.ControllerPromptType.Value = ControllerIndexToPromptType(index);

        UpdateResetSaveButtonState();
    }

    private void OnStrainBarVisibilityModeSelected(int index)
    {
        Settings.Instance.StrainBarVisibilityMode.Value = (Settings.StrainBarVisibility)index;

        UpdateResetSaveButtonState();
    }

    private void OnDisplayBackgroundParticlesToggled(bool toggle)
    {
        Settings.Instance.DisplayBackgroundParticles.Value = toggle;

        UpdateResetSaveButtonState();
    }

    private void OnGUILightEffectsToggled(bool toggle)
    {
        Settings.Instance.GUILightEffectsEnabled.Value = toggle;

        UpdateResetSaveButtonState();
    }

    private void OnDisplayPartNamesToggled(bool toggle)
    {
        Settings.Instance.DisplayPartNames.Value = toggle;

        UpdateResetSaveButtonState();
    }

    private void OnDisplay3DMenuBackgroundsToggled(bool toggle)
    {
        Settings.Instance.Menu3DBackgroundEnabled.Value = toggle;

        UpdateResetSaveButtonState();
    }

    // Sound Button Callbacks
    private void OnMasterVolumeChanged(float value)
    {
        Settings.Instance.VolumeMaster.Value = ConvertSoundBarToDb(value);
        Settings.Instance.ApplySoundSettings();

        UpdateResetSaveButtonState();
    }

    private void OnMasterMutedToggled(bool pressed)
    {
        Settings.Instance.VolumeMasterMuted.Value = pressed;
        Settings.Instance.ApplySoundSettings();

        UpdateResetSaveButtonState();
    }

    private void OnMusicVolumeChanged(float value)
    {
        Settings.Instance.VolumeMusic.Value = ConvertSoundBarToDb(value);
        Settings.Instance.ApplySoundSettings();

        UpdateResetSaveButtonState();
    }

    private void OnMusicMutedToggled(bool pressed)
    {
        Settings.Instance.VolumeMusicMuted.Value = pressed;
        Settings.Instance.ApplySoundSettings();

        UpdateResetSaveButtonState();
    }

    private void OnAmbianceVolumeChanged(float value)
    {
        Settings.Instance.VolumeAmbiance.Value = ConvertSoundBarToDb(value);
        Settings.Instance.ApplySoundSettings();

        UpdateResetSaveButtonState();
    }

    private void OnAmbianceMutedToggled(bool pressed)
    {
        Settings.Instance.VolumeAmbianceMuted.Value = pressed;
        Settings.Instance.ApplySoundSettings();

        UpdateResetSaveButtonState();
    }

    private void OnSFXVolumeChanged(float value)
    {
        Settings.Instance.VolumeSFX.Value = ConvertSoundBarToDb(value);
        Settings.Instance.ApplySoundSettings();

        UpdateResetSaveButtonState();
    }

    private void OnSFXMutedToggled(bool pressed)
    {
        Settings.Instance.VolumeSFXMuted.Value = pressed;
        Settings.Instance.ApplySoundSettings();

        UpdateResetSaveButtonState();
    }

    private void OnGUIVolumeChanged(float value)
    {
        Settings.Instance.VolumeGUI.Value = ConvertSoundBarToDb(value);
        Settings.Instance.ApplySoundSettings();

        UpdateResetSaveButtonState();
    }

    private void OnGUIMutedToggled(bool pressed)
    {
        Settings.Instance.VolumeGUIMuted.Value = pressed;
        Settings.Instance.ApplySoundSettings();

        UpdateResetSaveButtonState();
    }

    // Performance Button Callbacks
    private void OnCloudIntervalSelected(int index)
    {
        Settings.Instance.CloudUpdateInterval.Value = CloudIndexToInterval(index);

        UpdateResetSaveButtonState();
    }

    private void OnCloudResolutionSelected(int index)
    {
        Settings.Instance.CloudResolution.Value = CloudIndexToResolution(index);

        UpdateResetSaveButtonState();
    }

    private void OnAutoEvoToggled(bool pressed)
    {
        Settings.Instance.RunAutoEvoDuringGamePlay.Value = pressed;

        UpdateResetSaveButtonState();
        UpdateDetectedCPUCount();
    }

    private void OnRunSimulationMultithreadedToggled(bool pressed)
    {
        Settings.Instance.RunGameSimulationMultithreaded.Value = pressed;

        UpdateResetSaveButtonState();
    }

    private void OnHyperthreadingToggled(bool pressed)
    {
        Settings.Instance.AssumeCPUHasHyperthreading.Value = pressed;
        Settings.Instance.ApplyThreadSettings();

        UpdateResetSaveButtonState();
        UpdateDetectedCPUCount();
    }

    private void OnManualThreadsToggled(bool pressed)
    {
        Settings.Instance.UseManualThreadCount.Value = pressed;
        Settings.Instance.ApplyThreadSettings();

        threadCountSlider.Editable = pressed;

        UpdateResetSaveButtonState();
        UpdateDetectedCPUCount();

        // Apply the current value to the slider to make sure it is showing the actual setting value
        if (pressed)
        {
            threadCountSlider.Value = Settings.Instance.ThreadCount.Value;
        }
    }

    private void OnManualThreadCountChanged(float value)
    {
        // Ignore setting these things when we are using automatic thread count to prevent unnecessarily settings
        // being detected as changed
        if (!Settings.Instance.UseManualThreadCount.Value)
            return;

        int threads = Mathf.Clamp((int)value, TaskExecutor.MinimumThreadCount, TaskExecutor.MaximumThreadCount);
        Settings.Instance.ThreadCount.Value = threads;
        Settings.Instance.ApplyThreadSettings();

        UpdateResetSaveButtonState();
        UpdateDetectedCPUCount();
    }

    private void OnManualNativeThreadsToggled(bool pressed)
    {
        Settings.Instance.UseManualNativeThreadCount.Value = pressed;
        Settings.Instance.ApplyThreadSettings();

        nativeThreadCountSlider.Editable = pressed;

        UpdateResetSaveButtonState();
        UpdateDetectedCPUCount();

        if (pressed)
        {
            nativeThreadCountSlider.Value = Settings.Instance.NativeThreadCount.Value;
        }
    }

    private void OnManualNativeThreadCountChanged(float value)
    {
        if (!Settings.Instance.UseManualNativeThreadCount.Value)
            return;

        Settings.Instance.NativeThreadCount.Value = (int)value;
        Settings.Instance.ApplyThreadSettings();

        UpdateResetSaveButtonState();
        UpdateDetectedCPUCount();
    }

    private void OnMaxSpawnedEntitiesSelected(int index)
    {
        Settings.Instance.MaxSpawnedEntities.Value = MaxEntitiesIndexToValue(index);

        UpdateResetSaveButtonState();
    }

    // Input Callbacks
    private void OnMouseAxesBoundToggled(bool pressed)
    {
        mouseVerticalSensitivity.Editable = !pressed;
        mouseVerticalSensitivity.FocusMode = pressed ? FocusModeEnum.Click : FocusModeEnum.All;

        if (pressed)
        {
            mouseVerticalSensitivity.Value = mouseHorizontalSensitivity.Value;
        }
    }

    private void OnMouseHorizontalSensitivityChanged(float value)
    {
        Settings.Instance.HorizontalMouseLookSensitivity.Value = MouseInputBarValueToSensitivity(value);

        if (mouseAxisSensitivitiesBound.ButtonPressed)
        {
            mouseVerticalSensitivity.Value = mouseHorizontalSensitivity.Value;
        }

        UpdateResetSaveButtonState();
    }

    private void OnInvertedMouseHorizontalToggled(bool pressed)
    {
        Settings.Instance.InvertHorizontalMouseLook.Value = pressed;

        UpdateResetSaveButtonState();
    }

    private void OnMouseVerticalSensitivityChanged(float value)
    {
        Settings.Instance.VerticalMouseLookSensitivity.Value = MouseInputBarValueToSensitivity(value);

        UpdateResetSaveButtonState();
    }

    private void OnInvertedMouseVerticalToggled(bool pressed)
    {
        Settings.Instance.InvertVerticalMouseLook.Value = pressed;

        UpdateResetSaveButtonState();
    }

    private void OnMouseSensitivityScaleModeSelected(int index)
    {
        Settings.Instance.ScaleMouseInputByWindowSize.Value = MouseInputScalingIndexToEnum(index);

        UpdateResetSaveButtonState();
    }

    private void OnMouseScaleLogicalWindowSizeToggled(bool pressed)
    {
        Settings.Instance.InputWindowSizeIsLogicalSize.Value = pressed;

        UpdateResetSaveButtonState();
    }

    private void OnControllerAxesBoundToggled(bool pressed)
    {
        controllerVerticalSensitivity.Editable = !pressed;

        if (pressed)
        {
            controllerVerticalSensitivity.Value = controllerHorizontalSensitivity.Value;
        }
    }

    private void OnControllerHorizontalSensitivityChanged(float value)
    {
        Settings.Instance.HorizontalControllerLookSensitivity.Value = ControllerInputBarValueToSensitivity(value);

        if (controllerAxisSensitivitiesBound.ButtonPressed)
        {
            controllerVerticalSensitivity.Value = value;
        }

        UpdateResetSaveButtonState();
    }

    private void OnInvertedControllerHorizontalToggled(bool pressed)
    {
        Settings.Instance.InvertHorizontalControllerLook.Value = pressed;

        UpdateResetSaveButtonState();
    }

    private void OnControllerVerticalSensitivityChanged(float value)
    {
        Settings.Instance.VerticalControllerLookSensitivity.Value = ControllerInputBarValueToSensitivity(value);

        UpdateResetSaveButtonState();
    }

    private void OnInvertedControllerVerticalToggled(bool pressed)
    {
        Settings.Instance.InvertVerticalControllerLook.Value = pressed;

        UpdateResetSaveButtonState();
    }

    private int Movement2DToIndex(TwoDimensionalMovementMode movementMode)
    {
        switch (movementMode)
        {
            case TwoDimensionalMovementMode.Automatic:
            case TwoDimensionalMovementMode.PlayerRelative:
            case TwoDimensionalMovementMode.ScreenRelative:
                return (int)movementMode;
            default:
                GD.PrintErr("Invalid 2D movement type value");
                return 0;
        }
    }

    private TwoDimensionalMovementMode Movement2DIndexToType(int index)
    {
        if (index is >= 0 and <= (int)TwoDimensionalMovementMode.ScreenRelative)
        {
            return (TwoDimensionalMovementMode)index;
        }

        GD.PrintErr("Invalid movement 2D type index");
        return TwoDimensionalMovementMode.Automatic;
    }

    private void OnMovement2DTypeSelected(int index)
    {
        Settings.Instance.TwoDimensionalMovement.Value = Movement2DIndexToType(index);

        UpdateResetSaveButtonState();
    }

    private int Movement3DToIndex(ThreeDimensionalMovementMode movementMode)
    {
        switch (movementMode)
        {
            case ThreeDimensionalMovementMode.ScreenRelative:
            case ThreeDimensionalMovementMode.WorldRelative:
                return (int)movementMode;
            default:
                GD.PrintErr("Invalid 3D movement type value");
                return 0;
        }
    }

    private ThreeDimensionalMovementMode Movement3DIndexToMovementType(int index)
    {
        if (index is >= 0 and <= (int)ThreeDimensionalMovementMode.WorldRelative)
        {
            return (ThreeDimensionalMovementMode)index;
        }

        GD.PrintErr("Invalid 3D movement type index");
        return ThreeDimensionalMovementMode.ScreenRelative;
    }

    private void OnMovement3DTypeSelected(int index)
    {
        Settings.Instance.ThreeDimensionalMovement.Value = Movement3DIndexToMovementType(index);

        UpdateResetSaveButtonState();
    }

    private void OnMouseEdgePanToggled(bool pressed)
    {
        Settings.Instance.PanStrategyViewWithMouse.Value = pressed;
        mouseEdgePanSensitivity.Editable = pressed;
        mouseEdgePanSensitivity.FocusMode = pressed ? FocusModeEnum.All : FocusModeEnum.Click;

        UpdateResetSaveButtonState();
    }

    private void OnMouseEdgePanSensitivityChanged(float value)
    {
        Settings.Instance.PanStrategyViewMouseSpeed.Value = value;

        UpdateResetSaveButtonState();
    }

    private void OnOpenDeadzoneConfigurationPressed()
    {
        GUICommon.Instance.PlayButtonPressSound();

        deadzoneConfigurationPopup.PopupCenteredShrink();
    }

    private void OnDeadzoneConfigurationChanged(List<float> deadzones)
    {
        Settings.Instance.ControllerAxisDeadzoneAxes.Value = deadzones;

        UpdateResetSaveButtonState();
    }

    private void OnControlsChanged(InputDataList data)
    {
        Settings.Instance.CurrentControls.Value = data;
        Settings.Instance.ApplyInputSettings();
        UpdateResetSaveButtonState();
    }

    // Misc Button Callbacks
    private void OnIntroToggled(bool pressed)
    {
        Settings.Instance.PlayIntroVideo.Value = pressed;

        UpdateResetSaveButtonState();
    }

    private void OnMicrobeIntroToggled(bool pressed)
    {
        Settings.Instance.PlayMicrobeIntroVideo.Value = pressed;

        UpdateResetSaveButtonState();
    }

    private void OnTutorialsOnNewGameToggled(bool pressed)
    {
        Settings.Instance.TutorialsEnabled.Value = pressed;

        UpdateResetSaveButtonState();
    }

    private void OnCheatsToggled(bool pressed)
    {
        Settings.Instance.CheatsEnabled.Value = pressed;
        if (!pressed)
        {
            CheatManager.OnCheatsDisabled();
        }

        UpdateResetSaveButtonState();
    }

    private void OnAutoSaveToggled(bool pressed)
    {
        Settings.Instance.AutoSaveEnabled.Value = pressed;
        maxAutoSaves.Editable = pressed;

        UpdateResetSaveButtonState();
    }

    private void OnMaxAutoSavesValueChanged(float value)
    {
        Settings.Instance.MaxAutoSaves.Value = (int)value;

        UpdateResetSaveButtonState();
    }

    private void OnMaxQuickSavesValueChanged(float value)
    {
        Settings.Instance.MaxQuickSaves.Value = (int)value;

        UpdateResetSaveButtonState();
    }

    private void OnTutorialsEnabledToggled(bool pressed)
    {
        if (gameProperties == null)
        {
            GD.PrintErr("Game tutorials toggle signal received but game properties is null");
            return;
        }

        gameProperties.TutorialState.Enabled = pressed;

        UpdateResetSaveButtonState();
    }

    private void OnJSONDebugModeSelected(int index)
    {
        Settings.Instance.JSONDebugMode.Value = JSONDebugIndexToMode(index);

        UpdateResetSaveButtonState();
    }

    private void OnScreenEffectSelected(int index)
    {
        var effect = SimulationParameters.Instance.GetScreenEffectByIndex(index);

        if (effect == SimulationParameters.Instance.GetScreenEffectByIndex(0))
            effect = null;

        Settings.Instance.CurrentScreenEffect.Value = effect;

        UpdateResetSaveButtonState();
    }

    private void OnUnsavedProgressWarningToggled(bool pressed)
    {
        Settings.Instance.ShowUnsavedProgressWarning.Value = pressed;

        UpdateResetSaveButtonState();
    }

    private void BuildInputRebindControls()
    {
        inputGroupList.InitGroupList();
    }

    private void ClearInputRebindingControls()
    {
        inputGroupList.ClearGroupList();
    }

    private void OnOpenScreenshotFolder()
    {
        GUICommon.Instance.PlayButtonPressSound();

        if (!FolderHelpers.OpenFolder(Constants.SCREENSHOT_FOLDER))
            screenshotDirectoryWarningBox.PopupCenteredShrink();
    }

    private void OnCustomUsernameEnabledToggled(bool pressed)
    {
        Settings.Instance.CustomUsernameEnabled.Value = pressed;
        customUsername.Editable = pressed;

        UpdateResetSaveButtonState();
    }

    private void OnCustomUsernameTextChanged(string text)
    {
        if (text.Equals(Settings.EnvironmentUserName, StringComparison.CurrentCulture))
        {
            Settings.Instance.CustomUsername.Value = null;
        }
        else
        {
            Settings.Instance.CustomUsername.Value = text;
        }

        UpdateResetSaveButtonState();
    }

    private void OnWebFeedsEnabledToggled(bool pressed)
    {
        Settings.Instance.ThriveNewsFeedEnabled.Value = pressed;

        UpdateResetSaveButtonState();
    }

    private void OnPatchNotesEnabledToggled(bool pressed)
    {
        Settings.Instance.ShowNewPatchNotes.Value = pressed;

        UpdateResetSaveButtonState();
    }

    private void OnAudioOutputDeviceSettingSelected(int item)
    {
        Settings.Instance.SelectedAudioOutputDevice.Value = AudioOutputDevices[item];

        Settings.Instance.ApplyAudioOutputDeviceSettings();
        UpdateResetSaveButtonState();
    }

    private void OnLanguageSettingSelected(int item)
    {
        Settings.Instance.SelectedLanguage.Value = Languages[item];
        resetLanguageButton.Visible = true;

        Settings.Instance.ApplyLanguageSettings();
        UpdateResetSaveButtonState();
        UpdateCurrentLanguageProgress();
    }

    private void OnResetLanguagePressed()
    {
        Settings.Instance.SelectedLanguage.Value = null;
        resetLanguageButton.Visible = false;

        Settings.Instance.ApplyLanguageSettings();
        UpdateSelectedLanguage(Settings.Instance);
        UpdateResetSaveButtonState();
        UpdateCurrentLanguageProgress();
    }

    private void OnTranslationSitePressed()
    {
        GUICommon.Instance.PlayButtonPressSound();
        OS.ShellOpen("https://translate.revolutionarygamesstudio.com/engage/thrive/");
    }

    private void UpdateSelectedAudioOutputDevice(Settings settings)
    {
        audioOutputDeviceSelection.Selected = AudioOutputDevices.IndexOf(settings.SelectedAudioOutputDevice.Value ??
            Constants.DEFAULT_AUDIO_OUTPUT_DEVICE_NAME);
    }

    private void UpdateSelectedLanguage(Settings settings)
    {
        languageSelection.Selected = Languages.IndexOf(settings.SelectedLanguage.Value ?? Settings.DefaultLanguage);
    }

    private void OnLogButtonPressed()
    {
        GUICommon.Instance.PlayButtonPressSound();
        FolderHelpers.OpenFolder(Constants.LOGS_FOLDER);
    }

    private void OnResetDismissedPopups()
    {
        GUICommon.Instance.PlayButtonPressSound();
        Settings.Instance.PermanentlyDismissedNotices.Value = new HashSet<DismissibleNotice>();

        UpdateResetSaveButtonState();
        UpdateDismissedNoticeCount();
    }

    private void OnOpenPatchNotesPressed()
    {
        GUICommon.Instance.PlayButtonPressSound();

        patchNotesDisplayer.ShowLatest();
        patchNotesBox.PopupCenteredShrink();
    }
}<|MERGE_RESOLUTION|>--- conflicted
+++ resolved
@@ -80,9 +80,6 @@
     public NodePath ControllerPromptTypePath = null!;
 
     [Export]
-    public NodePath StrainBarVisibilityModePath = null!;
-
-    [Export]
     public NodePath DisplayAbilitiesBarTogglePath = null!;
 
     [Export]
@@ -361,20 +358,11 @@
     private CheckBox chromaticAberrationToggle = null!;
     private Slider chromaticAberrationSlider = null!;
     private OptionButton controllerPromptType = null!;
-<<<<<<< HEAD
-    private OptionButton strainBarVisibilityMode = null!;
-    private CustomCheckBox displayAbilitiesHotBarToggle = null!;
-    private CustomCheckBox displayBackgroundParticlesToggle = null!;
-    private CustomCheckBox guiLightEffectsToggle = null!;
-    private CustomCheckBox displayPartNamesToggle = null!;
-    private CustomCheckBox displayMenu3DBackgroundsToggle = null!;
-=======
     private CheckBox displayAbilitiesHotBarToggle = null!;
     private CheckBox displayBackgroundParticlesToggle = null!;
     private CheckBox guiLightEffectsToggle = null!;
     private CheckBox displayPartNamesToggle = null!;
     private CheckBox displayMenu3DBackgroundsToggle = null!;
->>>>>>> a329dd38
     private Label gpuName = null!;
     private Label usedRendererName = null!;
     private Label videoMemory = null!;
@@ -576,20 +564,11 @@
         chromaticAberrationToggle = GetNode<CheckBox>(ChromaticAberrationTogglePath);
         chromaticAberrationSlider = GetNode<Slider>(ChromaticAberrationSliderPath);
         controllerPromptType = GetNode<OptionButton>(ControllerPromptTypePath);
-<<<<<<< HEAD
-        strainBarVisibilityMode = GetNode<OptionButton>(StrainBarVisibilityModePath);
-        displayAbilitiesHotBarToggle = GetNode<CustomCheckBox>(DisplayAbilitiesBarTogglePath);
-        displayBackgroundParticlesToggle = GetNode<CustomCheckBox>(DisplayBackgroundParticlesTogglePath);
-        guiLightEffectsToggle = GetNode<CustomCheckBox>(GUILightEffectsTogglePath);
-        displayPartNamesToggle = GetNode<CustomCheckBox>(DisplayPartNamesTogglePath);
-        displayMenu3DBackgroundsToggle = GetNode<CustomCheckBox>(DisplayMenu3DBackgroundsTogglePath);
-=======
         displayAbilitiesHotBarToggle = GetNode<CheckBox>(DisplayAbilitiesBarTogglePath);
         displayBackgroundParticlesToggle = GetNode<CheckBox>(DisplayBackgroundParticlesTogglePath);
         guiLightEffectsToggle = GetNode<CheckBox>(GUILightEffectsTogglePath);
         displayPartNamesToggle = GetNode<CheckBox>(DisplayPartNamesTogglePath);
         displayMenu3DBackgroundsToggle = GetNode<CheckBox>(DisplayMenu3DBackgroundsTogglePath);
->>>>>>> a329dd38
         gpuName = GetNode<Label>(GpuNamePath);
         usedRendererName = GetNode<Label>(UsedRendererNamePath);
         videoMemory = GetNode<Label>(VideoMemoryPath);
@@ -787,20 +766,11 @@
         chromaticAberrationSlider.Value = settings.ChromaticAmount;
         chromaticAberrationToggle.ButtonPressed = settings.ChromaticEnabled;
         controllerPromptType.Selected = ControllerPromptTypeToIndex(settings.ControllerPromptType);
-<<<<<<< HEAD
-        strainBarVisibilityMode.Selected = (int)settings.StrainBarVisibilityMode.Value;
-        displayAbilitiesHotBarToggle.Pressed = settings.DisplayAbilitiesHotBar;
-        displayBackgroundParticlesToggle.Pressed = settings.DisplayBackgroundParticles;
-        guiLightEffectsToggle.Pressed = settings.GUILightEffectsEnabled;
-        displayPartNamesToggle.Pressed = settings.DisplayPartNames;
-        displayMenu3DBackgroundsToggle.Pressed = settings.Menu3DBackgroundEnabled;
-=======
         displayAbilitiesHotBarToggle.ButtonPressed = settings.DisplayAbilitiesHotBar;
         displayBackgroundParticlesToggle.ButtonPressed = settings.DisplayBackgroundParticles;
         guiLightEffectsToggle.ButtonPressed = settings.GUILightEffectsEnabled;
         displayPartNamesToggle.ButtonPressed = settings.DisplayPartNames;
         displayMenu3DBackgroundsToggle.ButtonPressed = settings.Menu3DBackgroundEnabled;
->>>>>>> a329dd38
         DisplayResolution();
         DisplayGpuInfo();
 
@@ -950,7 +920,6 @@
                 ChromaticAberrationSliderPath.Dispose();
                 ChromaticAberrationTogglePath.Dispose();
                 ControllerPromptTypePath.Dispose();
-                StrainBarVisibilityModePath.Dispose();
                 DisplayAbilitiesBarTogglePath.Dispose();
                 DisplayBackgroundParticlesTogglePath.Dispose();
                 GUILightEffectsTogglePath.Dispose();
@@ -1932,13 +1901,6 @@
         UpdateResetSaveButtonState();
     }
 
-    private void OnStrainBarVisibilityModeSelected(int index)
-    {
-        Settings.Instance.StrainBarVisibilityMode.Value = (Settings.StrainBarVisibility)index;
-
-        UpdateResetSaveButtonState();
-    }
-
     private void OnDisplayBackgroundParticlesToggled(bool toggle)
     {
         Settings.Instance.DisplayBackgroundParticles.Value = toggle;
