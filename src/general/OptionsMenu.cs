﻿using System;
using System.Collections.Generic;
using System.Globalization;
using System.Linq;
using Godot;
using Saving;
using Tutorial;

/// <summary>
///   Handles the logic for the options menu GUI.
/// </summary>
/// <remarks>
///   <para>
///     As this is a very large file, please pay close attention to ordering and grouping of variables and methods to
///     match the tab and order they exist in the scene.
///   </para>
/// </remarks>
public partial class OptionsMenu : ControlWithInput
{
    /// <summary>
    ///   Sliders aren't disabled by default (or at least the ones most recently added) when the relevant option is
    ///   disabled as navigation focus isn't super clear in those cases due to:
    ///   TODO: https://github.com/Revolutionary-Games/Thrive/issues/4010
    /// </summary>
    [Export]
    public bool DisableInactiveSliders;

    private static readonly Lazy<List<string>> LanguagesCache = new(() =>
        TranslationServer.GetLoadedLocales().OrderBy(i => i, StringComparer.InvariantCulture).ToList());

    // TODO: this should be refreshed periodically to support user plugging in new devices
    private static readonly List<string> AudioOutputDevicesCache = AudioServer
        .GetOutputDeviceList().Where(d => d != Constants.DEFAULT_AUDIO_OUTPUT_DEVICE_NAME)
        .Prepend(Constants.DEFAULT_AUDIO_OUTPUT_DEVICE_NAME).ToList();

#pragma warning disable CA2213
    [Export]
    private Button backButton = null!;

    [Export]
    private Button resetButton = null!;

    [Export]
    private Button saveButton = null!;

    // Tab selector buttons
    [Export]
    private TabButtons tabButtons = null!;

    [Export]
    private Button graphicsButton = null!;

    [Export]
    private Button soundButton = null!;

    [Export]
    private Button performanceButton = null!;

    [Export]
    private Button inputsButton = null!;

    [Export]
    private Button miscButton = null!;

    // Graphics tab
    [Export]
    private Control graphicsTab = null!;

    [Export]
    private CheckBox vsync = null!;

    [Export]
    private Label? resolution;

    [Export]
    private OptionButton displayMode = null!;

    [Export]
    private OptionButton antiAliasingMode = null!;

    [Export]
    private Control msaaSection = null!;

    [Export]
    private OptionButton msaaResolution = null!;

    [Export]
    private Slider renderScale = null!;

    [Export]
    private Label renderScaleLabel = null!;

    [Export]
    private OptionButton upscalingMethod = null!;

    [Export]
    private Slider upscalingSharpening = null!;

    [Export]
    private OptionButton maxFramesPerSecond = null!;

    [Export]
    private OptionButton colourblindSetting = null!;

    [Export]
    private CheckBox chromaticAberrationToggle = null!;

    [Export]
    private Slider chromaticAberrationSlider = null!;

    [Export]
    private OptionButton controllerPromptType = null!;

    [Export]
    private CheckBox displayAbilitiesHotBarToggle = null!;

    [Export]
    private OptionButton anisotropicFilterLevel = null!;

    [Export]
    private CheckBox damageEffect = null!;

    [Export]
    private OptionButton strainVisibility = null!;

    [Export]
    private CheckBox displayBackgroundParticlesToggle = null!;

    [Export]
    private CheckBox guiLightEffectsToggle = null!;

    [Export]
    private CheckBox displayPartNamesToggle = null!;

    [Export]
    private CheckBox displayMenu3DBackgroundsToggle = null!;

    [Export]
    private Button displayMicrobeBackgroundDistortionToggle = null!;

    [Export]
    private Button lowQualityBackgroundBlurToggle = null!;

    [Export]
    private Button bloomEffectToggle = null!;

    [Export]
    private Slider bloomSlider = null!;

    [Export]
    private Slider blurSlider = null!;

    [Export]
    private Label gpuName = null!;

    [Export]
    private Label usedRendererName = null!;

    [Export]
    private Label videoMemory = null!;

    // Sound tab
    [Export]
    private Control soundTab = null!;

    [Export]
    private Slider masterVolume = null!;

    [Export]
    private CheckBox masterMuted = null!;

    [Export]
    private Slider musicVolume = null!;

    [Export]
    private CheckBox musicMuted = null!;

    [Export]
    private Slider ambianceVolume = null!;

    [Export]
    private CheckBox ambianceMuted = null!;

    [Export]
    private Slider sfxVolume = null!;

    [Export]
    private CheckBox sfxMuted = null!;

    [Export]
    private Slider guiVolume = null!;

    [Export]
    private CheckBox guiMuted = null!;

    [Export]
    private OptionButton audioOutputDeviceSelection = null!;

    [Export]
    private OptionButton languageSelection = null!;

    [Export]
    private Button resetLanguageButton = null!;

    [Export]
    private Label languageProgressLabel = null!;

    // Performance tab
    [Export]
    private Control performanceTab = null!;

    [Export]
    private OptionButton cloudInterval = null!;

    [Export]
    private VBoxContainer cloudResolutionTitle = null!;

    [Export]
    private OptionButton cloudResolution = null!;

    [Export]
    private CheckBox runAutoEvoDuringGameplay = null!;

    [Export]
    private CheckBox runGameSimulationMultithreaded = null!;

    [Export]
    private Label detectedCPUCount = null!;

    [Export]
    private Label activeThreadCount = null!;

    [Export]
    private CheckBox assumeHyperthreading = null!;

    [Export]
    private CheckBox useManualThreadCount = null!;

    [Export]
    private Slider threadCountSlider = null!;

    [Export]
    private CheckBox useManualNativeThreadCount = null!;

    [Export]
    private Slider nativeThreadCountSlider = null!;

    [Export]
    private OptionButton maxSpawnedEntities = null!;

    [Export]
    private CheckBox useDiskCaching = null!;

    [Export]
    private Slider maxCacheSizeSlider = null!;

    [Export]
    private Label maxCacheSizeLabel = null!;

    [Export]
    private Label currentCacheSize = null!;

    // Advanced cache settings
    [Export]
    private Slider maxMemoryCacheTimeSlider = null!;

    [Export]
    private Label maxMemoryCacheTimeLabel = null!;

    [Export]
    private Slider maxDiskCacheTimeSlider = null!;

    [Export]
    private Label maxDiskCacheTimeLabel = null!;

    [Export]
    private Slider maxMemoryItemsSlider = null!;

    [Export]
    private Label maxMemoryItemsLabel = null!;

    [Export]
    private Slider maxMemoryOnlyCacheTimeSlider = null!;

    [Export]
    private Label maxMemoryOnlyCacheTimeLabel = null!;

    // Inputs tab
    [Export]
    private Control inputsTab = null!;

    [Export]
    private Button mouseAxisSensitivitiesBound = null!;

    [Export]
    private Slider mouseHorizontalSensitivity = null!;

    [Export]
    private Button mouseHorizontalInverted = null!;

    [Export]
    private Slider mouseVerticalSensitivity = null!;

    [Export]
    private Button mouseVerticalInverted = null!;

    [Export]
    private OptionButton mouseWindowSizeScaling = null!;

    [Export]
    private Button mouseWindowSizeScalingWithLogicalSize = null!;

    [Export]
    private Button controllerAxisSensitivitiesBound = null!;

    [Export]
    private Slider controllerHorizontalSensitivity = null!;

    [Export]
    private Button controllerHorizontalInverted = null!;

    [Export]
    private Slider controllerVerticalSensitivity = null!;

    [Export]
    private Button controllerVerticalInverted = null!;

    [Export]
    private OptionButton twoDimensionalMovement = null!;

    [Export]
    private OptionButton threeDimensionalMovement = null!;

    [Export]
    private Button mouseEdgePanEnabled = null!;

    [Export]
    private Slider mouseEdgePanSensitivity = null!;

    [Export]
    private InputGroupList inputGroupList = null!;

    [Export]
    private ControllerDeadzoneConfiguration deadzoneConfigurationPopup = null!;

    // Misc tab
    [Export]
    private Control miscTab = null!;

    [Export]
    private CheckBox playIntro = null!;

    [Export]
    private CheckBox playMicrobeIntro = null!;

    [Export]
    private CheckBox cheats = null!;

    [Export]
    private CheckBox tutorialsEnabledOnNewGame = null!;

    [Export]
    private CheckBox autoSave = null!;

    [Export]
    private SpinBox maxAutoSaves = null!;

    [Export]
    private SpinBox maxQuickSaves = null!;

    [Export]
    private CheckBox customUsernameEnabled = null!;

    [Export]
    private LineEdit customUsername = null!;

    [Export]
<<<<<<< HEAD
    private Button microbeRippleEffect = null!;

    [Export]
    private Button microbeCameraTilt = null!;
=======
    private CheckBox webFeedsEnabled = null!;
>>>>>>> d483afec

    [Export]
    private Button microbeCameraTilt = null!;

    [Export]
    private CheckBox showNewPatchNotes = null!;

    [Export]
    private Label dismissedNoticeCount = null!;

    [Export]
    private OptionButton jsonDebugMode = null!;

    [Export]
    private OptionButton screenEffectSelect = null!;

    [Export]
    private Label commitLabel = null!;

    [Export]
    private Label builtAtLabel = null!;

    [Export]
    private CheckBox tutorialsEnabled = null!;

    [Export]
    private CheckBox unsavedProgressWarningEnabled = null!;

    // Confirmation Boxes
    [Export]
    private CustomConfirmationDialog screenshotDirectoryWarningBox = null!;

    [Export]
    private CustomWindow backConfirmationBox = null!;

    [Export]
    private CustomConfirmationDialog defaultsConfirmationBox = null!;

    [Export]
    private ErrorDialog errorAcceptBox = null!;

    [Export]
    private CustomWindow patchNotesBox = null!;

    [Export]
    private PatchNotesDisplayer patchNotesDisplayer = null!;
#pragma warning restore CA2213

    // Misc

    private OptionsMode optionsMode;
    private OptionsTab selectedOptionsTab;

    /// <summary>
    ///   Copy of the settings object that should match what is saved to the configuration file,
    ///   used for comparing and restoring to previous state.
    /// </summary>
    private Settings savedSettings = null!;

    private bool savedTutorialsEnabled;

    private GameProperties? gameProperties;

    private bool nodeReferencesResolved;

    private bool elementItemSelectionsInitialized;

    private double displayedCacheSize = -1;

    // Signals

    [Signal]
    public delegate void OnOptionsClosedEventHandler();

    public enum OptionsMode
    {
        MainMenu,
        InGame,
    }

    public enum OptionsTab
    {
        Graphics,
        Sound,
        Performance,
        Inputs,
        Miscellaneous,
    }

    private static List<string> Languages => LanguagesCache.Value;
    private static List<string> AudioOutputDevices => AudioOutputDevicesCache;

    public override void _Ready()
    {
        ResolveNodeReferences(true);

        if (IsVisibleInTree())
        {
            GD.Print("Immediately loading options menu items as it is visible in _Ready");
            InitializeOptionsSelections();
        }

        inputGroupList.OnControlsChanged += OnControlsChanged;

        deadzoneConfigurationPopup.OnDeadzonesConfirmed += OnDeadzoneConfigurationChanged;

        GetViewport().Connect(Viewport.SignalName.SizeChanged, new Callable(this, nameof(DisplayResolution)));

        selectedOptionsTab = OptionsTab.Graphics;
    }

    public void ResolveNodeReferences(bool calledFromReady)
    {
        if (nodeReferencesResolved)
            return;

        builtAtLabel.RegisterCustomFocusDrawer();
        nodeReferencesResolved = true;
    }

    public override void _EnterTree()
    {
        base._EnterTree();

        ResolveNodeReferences(false);

        cloudResolutionTitle.RegisterToolTipForControl("cloudResolution", "options", false);
        guiLightEffectsToggle.RegisterToolTipForControl("guiLightEffects", "options", false);
        assumeHyperthreading.RegisterToolTipForControl("assumeHyperthreading", "options", false);
        unsavedProgressWarningEnabled.RegisterToolTipForControl("unsavedProgressWarning", "options", false);

        Localization.Instance.OnTranslationsChanged += OnTranslationsChanged;
    }

    public override void _ExitTree()
    {
        base._ExitTree();

        Localization.Instance.OnTranslationsChanged -= OnTranslationsChanged;

        cloudResolutionTitle.UnRegisterToolTipForControl("cloudResolution", "options");
        guiLightEffectsToggle.UnRegisterToolTipForControl("guiLightEffects", "options");
        assumeHyperthreading.UnRegisterToolTipForControl("assumeHyperthreading", "options");
        unsavedProgressWarningEnabled.UnRegisterToolTipForControl("unsavedProgressWarning", "options");
    }

    /// <summary>
    ///   A few checks need to re-run periodically so this does that. This uses physics process purely to run less
    ///   often than on each frame.
    /// </summary>
    public override void _PhysicsProcess(double delta)
    {
        base._PhysicsProcess(delta);

        UpdateCurrentCacheSize();
    }

    /// <summary>
    ///   Opens the options menu with main menu configuration settings.
    /// </summary>
    public void OpenFromMainMenu()
    {
        // Shouldn't do anything if options is already open.
        if (Visible)
            return;

        InitializeOptionsSelections();

        // Copy the live game settings so we can check against them for changes.
        savedSettings = Settings.Instance.Clone();

        // Set the mode to the one we opened with, and disable any options that should only be visible in game.
        SwitchMode(OptionsMode.MainMenu);

        // Set the state of the gui controls to match the settings.
        ApplySettingsToControls(savedSettings);
        UpdateResetSaveButtonState();

        Show();
    }

    /// <summary>
    ///   Opens the options menu with in game settings.
    /// </summary>
    public void OpenFromInGame(GameProperties gameProperties)
    {
        // Shouldn't do anything if options is already open.
        if (Visible)
            return;

        InitializeOptionsSelections();

        // Copy the live game settings so we can check against them for changes.
        savedSettings = Settings.Instance.Clone();
        savedTutorialsEnabled = gameProperties.TutorialState.Enabled;

        // Need a reference to game properties in the current game for later comparisons.
        this.gameProperties = gameProperties;

        // Set the mode to the one we opened with, and show/hide any options that should only be visible
        // when the options menu is opened from in-game.
        SwitchMode(OptionsMode.InGame);

        // Set the state of the gui controls to match the settings.
        if (savedTutorialsEnabled)
            tutorialsEnabled.ButtonPressed = savedTutorialsEnabled;

        ApplySettingsToControls(savedSettings);
        UpdateResetSaveButtonState();

        Show();
    }

    /// <summary>
    ///   Applies the values of a settings object to all corresponding options menu GUI controls.
    /// </summary>
    public void ApplySettingsToControls(Settings settings)
    {
        // TODO: all of these changes cause Godot change callbacks which in turn cause settings comparisons
        // that is not efficient at all so instead we should set a flag here and ignore settings compare calls
        // while it is active

        var simulationParameters = SimulationParameters.Instance;

        // Graphics
        vsync.ButtonPressed = settings.VSync;
        displayMode.Selected = DisplayModeToIndex(settings.DisplayMode);
        antiAliasingMode.Selected = AntiAliasingModeToIndex(settings.AntiAliasing);
        msaaResolution.Selected = MSAAResolutionToIndex(settings.MSAAResolution);
        anisotropicFilterLevel.Selected = AnisotropicFilterLevelToIndex(settings.AnisotropicFilterLevel);
        maxFramesPerSecond.Selected = MaxFPSValueToIndex(settings.MaxFramesPerSecond);
        renderScale.Value = settings.RenderScale;
        upscalingMethod.Selected = UpscalingMethodValueToIndex(settings.UpscalingMethod);
        upscalingSharpening.Value = settings.UpscalingSharpening;
        upscalingSharpening.Editable = settings.UpscalingMethod.Value != Settings.UpscalingMode.Bilinear;
        colourblindSetting.Selected = settings.ColourblindSetting;
        chromaticAberrationSlider.Value = settings.ChromaticAmount;
        chromaticAberrationToggle.ButtonPressed = settings.ChromaticEnabled;
        chromaticAberrationSlider.Editable = settings.ChromaticEnabled || !DisableInactiveSliders;
        controllerPromptType.Selected = ControllerPromptTypeToIndex(settings.ControllerPromptType);
        displayAbilitiesHotBarToggle.ButtonPressed = settings.DisplayAbilitiesHotBar;
        damageEffect.ButtonPressed = settings.ScreenDamageEffect;
        strainVisibility.Selected = (int)settings.StrainBarVisibilityMode.Value;
        displayBackgroundParticlesToggle.ButtonPressed = settings.DisplayBackgroundParticles;
        displayMicrobeBackgroundDistortionToggle.ButtonPressed = settings.MicrobeDistortionStrength.Value > 0;
        lowQualityBackgroundBlurToggle.ButtonPressed = settings.MicrobeBackgroundBlurLowQuality;
        microbeRippleEffect.ButtonPressed = settings.MicrobeRippleEffect;
        microbeCameraTilt.ButtonPressed = settings.MicrobeCameraTilt;
        guiLightEffectsToggle.ButtonPressed = settings.GUILightEffectsEnabled;
        displayPartNamesToggle.ButtonPressed = settings.DisplayPartNames;
        displayMenu3DBackgroundsToggle.ButtonPressed = settings.Menu3DBackgroundEnabled;
        bloomEffectToggle.ButtonPressed = settings.BloomEnabled;
        bloomSlider.Value = settings.BloomStrength;
        bloomSlider.Editable = settings.BloomEnabled || !DisableInactiveSliders;
        blurSlider.Value = settings.MicrobeBackgroundBlurStrength;
        DisplayResolution();
        DisplayGpuInfo();
        UpdateRenderScale();
        UpdateMSAAVisibility();

        // Sound
        masterVolume.Value = ConvertDbToSoundBar(settings.VolumeMaster);
        masterMuted.ButtonPressed = settings.VolumeMasterMuted;
        musicVolume.Value = ConvertDbToSoundBar(settings.VolumeMusic);
        musicMuted.ButtonPressed = settings.VolumeMusicMuted;
        ambianceVolume.Value = ConvertDbToSoundBar(settings.VolumeAmbiance);
        ambianceMuted.ButtonPressed = settings.VolumeAmbianceMuted;
        sfxVolume.Value = ConvertDbToSoundBar(settings.VolumeSFX);
        sfxMuted.ButtonPressed = settings.VolumeSFXMuted;
        guiVolume.Value = ConvertDbToSoundBar(settings.VolumeGUI);
        guiMuted.ButtonPressed = settings.VolumeGUIMuted;
        UpdateSelectedLanguage(settings);
        UpdateSelectedAudioOutputDevice(settings);

        // Hide or show the reset language button based on the selected language
        resetLanguageButton.Visible = settings.SelectedLanguage.Value != null &&
            settings.SelectedLanguage.Value != Settings.DefaultLanguage;
        UpdateCurrentLanguageProgress();

        // Performance
        cloudInterval.Selected = CloudIntervalToIndex(settings.CloudUpdateInterval);
        cloudResolution.Selected = CloudResolutionToIndex(settings.CloudResolution);
        runAutoEvoDuringGameplay.ButtonPressed = settings.RunAutoEvoDuringGamePlay;
        runGameSimulationMultithreaded.ButtonPressed = settings.RunGameSimulationMultithreaded;
        assumeHyperthreading.ButtonPressed = settings.AssumeCPUHasHyperthreading;
        useManualThreadCount.ButtonPressed = settings.UseManualThreadCount;
        threadCountSlider.Value = settings.ThreadCount;
        threadCountSlider.Editable = settings.UseManualThreadCount;
        useManualNativeThreadCount.ButtonPressed = settings.UseManualNativeThreadCount;
        nativeThreadCountSlider.Value = settings.NativeThreadCount;
        nativeThreadCountSlider.Editable = settings.UseManualNativeThreadCount;
        maxSpawnedEntities.Selected = MaxEntitiesValueToIndex(settings.MaxSpawnedEntities);
        useDiskCaching.ButtonPressed = settings.UseDiskCache;
        maxCacheSizeSlider.Value = settings.DiskCacheSize;
        maxMemoryCacheTimeSlider.Value = settings.DiskMemoryCachePortionTime;
        maxDiskCacheTimeSlider.Value = settings.DiskCacheMaxTime;
        maxMemoryItemsSlider.Value = settings.MemoryCacheMaxSize;
        maxMemoryOnlyCacheTimeSlider.Value = settings.MemoryOnlyCacheTime;

        UpdateDetectedCPUCount();
        UpdateMaxCacheSize();
        UpdateMaxDiskCacheItemTime();
        UpdateMaxMemoryItems();
        UpdateDiskMemoryPortionCacheTime();
        UpdateMemoryOnlyCacheTime();
        ApplyCacheSliderEnabledStates();

        UpdateCurrentCacheSize();

        // Input
        mouseAxisSensitivitiesBound.ButtonPressed =
            settings.HorizontalMouseLookSensitivity.Equals(settings.VerticalMouseLookSensitivity);
        mouseHorizontalSensitivity.Value = MouseInputSensitivityToBarValue(settings.HorizontalMouseLookSensitivity);
        mouseHorizontalInverted.ButtonPressed = settings.InvertHorizontalMouseLook;
        mouseVerticalSensitivity.Editable = !mouseAxisSensitivitiesBound.ButtonPressed;
        mouseVerticalSensitivity.FocusMode =
            mouseAxisSensitivitiesBound.ButtonPressed ? FocusModeEnum.Click : FocusModeEnum.All;
        mouseVerticalSensitivity.Value = MouseInputSensitivityToBarValue(settings.VerticalMouseLookSensitivity);
        mouseVerticalInverted.ButtonPressed = settings.InvertVerticalMouseLook;
        mouseWindowSizeScaling.Selected = MouseInputScalingToIndex(settings.ScaleMouseInputByWindowSize);
        mouseWindowSizeScalingWithLogicalSize.ButtonPressed = settings.InputWindowSizeIsLogicalSize;

        controllerAxisSensitivitiesBound.ButtonPressed =
            settings.HorizontalControllerLookSensitivity.Equals(settings.VerticalControllerLookSensitivity);
        controllerHorizontalSensitivity.Value =
            ControllerInputSensitivityToBarValue(settings.HorizontalControllerLookSensitivity);
        controllerHorizontalInverted.ButtonPressed = settings.InvertHorizontalControllerLook;
        controllerVerticalSensitivity.Editable = !controllerAxisSensitivitiesBound.ButtonPressed;
        controllerVerticalSensitivity.Value =
            ControllerInputSensitivityToBarValue(settings.VerticalControllerLookSensitivity);
        controllerVerticalInverted.ButtonPressed = settings.InvertVerticalControllerLook;

        twoDimensionalMovement.Selected = Movement2DToIndex(settings.TwoDimensionalMovement);
        threeDimensionalMovement.Selected = Movement3DToIndex(settings.ThreeDimensionalMovement);

        mouseEdgePanEnabled.ButtonPressed = settings.PanStrategyViewWithMouse;
        mouseEdgePanSensitivity.Value = settings.PanStrategyViewMouseSpeed;
        mouseEdgePanSensitivity.Editable = mouseEdgePanEnabled.ButtonPressed;
        mouseEdgePanSensitivity.FocusMode = mouseEdgePanEnabled.ButtonPressed ? FocusModeEnum.All : FocusModeEnum.Click;

        BuildInputRebindControls();

        // Misc
        playIntro.ButtonPressed = settings.PlayIntroVideo;
        playMicrobeIntro.ButtonPressed = settings.PlayMicrobeIntroVideo;
        tutorialsEnabledOnNewGame.ButtonPressed = settings.TutorialsEnabled;
        cheats.ButtonPressed = settings.CheatsEnabled;
        autoSave.ButtonPressed = settings.AutoSaveEnabled;
        maxAutoSaves.Value = settings.MaxAutoSaves;
        maxAutoSaves.Editable = settings.AutoSaveEnabled;
        maxQuickSaves.Value = settings.MaxQuickSaves;
        customUsernameEnabled.ButtonPressed = settings.CustomUsernameEnabled;
        customUsername.Text = settings.CustomUsername.Value != null ?
            settings.CustomUsername :
            Settings.EnvironmentUserName;
        customUsername.Editable = settings.CustomUsernameEnabled;
        webFeedsEnabled.ButtonPressed = settings.ThriveNewsFeedEnabled;
        showNewPatchNotes.ButtonPressed = settings.ShowNewPatchNotes;
        jsonDebugMode.Selected = JSONDebugModeToIndex(settings.JSONDebugMode);
        screenEffectSelect.Selected = settings.CurrentScreenEffect.Value != null ?
            settings.CurrentScreenEffect.Value.Index :
            simulationParameters.GetScreenEffectByIndex(0).Index;
        unsavedProgressWarningEnabled.ButtonPressed = settings.ShowUnsavedProgressWarning;

        UpdateDismissedNoticeCount();
        UpdateShownCommit();

        // Lock out some graphics settings based on the used renderer
        if (FeatureInformation.GetVideoDriver() == OS.RenderingDriver.Opengl3)
        {
            upscalingMethod.Disabled = true;
            upscalingSharpening.Editable = false;
        }
        else
        {
            upscalingMethod.Disabled = false;
        }
    }

    [RunOnKeyDown("ui_cancel", Priority = Constants.SUBMENU_CANCEL_PRIORITY)]
    public bool OnEscapePressed()
    {
        // Only handle keypress when visible
        if (!Visible)
            return false;

        if (!Exit())
        {
            // We are prevented from exiting, consume this input
            return true;
        }

        // If it is opened from InGame then let pause menu hide too.
        if (optionsMode == OptionsMode.InGame)
        {
            return false;
        }

        return true;
    }

    public void SelectOptionsTab(OptionsTab tab)
    {
        ChangeSettingsTab(tab.ToString());
    }

    private void InitializeOptionsSelections()
    {
        if (elementItemSelectionsInitialized)
            return;

        elementItemSelectionsInitialized = true;

        LoadLanguages();
        LoadAudioOutputDevices();
        LoadScreenEffects();
    }

    private void SwitchMode(OptionsMode mode)
    {
        switch (mode)
        {
            case OptionsMode.MainMenu:
            {
                tutorialsEnabled.Hide();
                optionsMode = OptionsMode.MainMenu;
                break;
            }

            case OptionsMode.InGame:
            {
                // Current game tutorial option shouldn't be visible in freebuild mode.
                if (!gameProperties!.FreeBuild)
                {
                    tutorialsEnabled.Show();
                }
                else
                {
                    tutorialsEnabled.Hide();
                }

                optionsMode = OptionsMode.InGame;
                break;
            }

            default:
                throw new ArgumentException("Options menu SwitchMode called with an invalid mode argument");
        }
    }

    /// <summary>
    ///   Displays the current viewport resolution
    /// </summary>
    private void DisplayResolution()
    {
        if (resolution == null)
            return;

        var screenResolution = DisplayServer.WindowGetSize().AsFloats() * DisplayServer.ScreenGetScale();

        // Apply scaling
        var scale = renderScale.Value;

        var adjusted = screenResolution * (float)scale;

        resolution.Text = Localization.Translate("AUTO_RESOLUTION")
            .FormatSafe(Math.Round(adjusted.X), Math.Round(adjusted.Y));
    }

    /// <summary>
    ///   Displays the GPU name, the display driver name and used video memory
    /// </summary>
    private void DisplayGpuInfo()
    {
        gpuName.Text = RenderingServer.GetVideoAdapterName();

        switch (FeatureInformation.GetVideoDriver())
        {
            case OS.RenderingDriver.Vulkan:
                usedRendererName.Text = Localization.Translate("DISPLAY_DRIVER_VULKAN");
                break;
            case OS.RenderingDriver.Opengl3:
                usedRendererName.Text = Localization.Translate("DISPLAY_DRIVER_OPENGL");
                break;
            default:
                // An unknown display driver is being used
                usedRendererName.Text = Localization.Translate("UNKNOWN_DISPLAY_DRIVER");
                break;
        }

        float videoMemoryInMebibytes = RenderingServer.GetRenderingInfo(RenderingServer.RenderingInfo.VideoMemUsed);

        // Convert to mebibytes
        videoMemoryInMebibytes /= Constants.MEBIBYTE;

        // Round to 2 places after the floating point
        videoMemory.Text = Localization.Translate("VIDEO_MEMORY_MIB")
            .FormatSafe(Math.Round(videoMemoryInMebibytes, 2));
    }

    private void OnTranslationsChanged()
    {
        BuildInputRebindControls();
        UpdateDefaultAudioOutputDeviceText();
        DisplayResolution();
        DisplayGpuInfo();
    }

    /// <summary>
    ///   Changes the active settings tab that is displayed, or returns if the tab is already active.
    /// </summary>
    private void ChangeSettingsTab(string newTabName)
    {
        // Convert from the string binding to an enum.
        OptionsTab selection = (OptionsTab)Enum.Parse(typeof(OptionsTab), newTabName);

        // Pressing the same button that's already active, so just return.
        if (selection == selectedOptionsTab)
            return;

        graphicsTab.Hide();
        soundTab.Hide();
        performanceTab.Hide();
        inputsTab.Hide();
        miscTab.Hide();

        var invalidNodePath = new NodePath();
        backButton.FocusNeighborTop = invalidNodePath;
        backButton.FocusPrevious = invalidNodePath;

        switch (selection)
        {
            case OptionsTab.Graphics:
                graphicsTab.Show();
                graphicsButton.ButtonPressed = true;
                break;
            case OptionsTab.Sound:
                soundTab.Show();
                soundButton.ButtonPressed = true;
                break;
            case OptionsTab.Performance:
                performanceTab.Show();
                performanceButton.ButtonPressed = true;
                break;
            case OptionsTab.Inputs:
                inputsTab.Show();
                inputsButton.ButtonPressed = true;

                // This needs different neighbours here to not mess with the inputs list as badly
                var neighbourPath = mouseAxisSensitivitiesBound.GetPath();
                backButton.FocusNeighborTop = neighbourPath;
                backButton.FocusPrevious = neighbourPath;

                break;
            case OptionsTab.Miscellaneous:
                miscTab.Show();
                miscButton.ButtonPressed = true;
                break;
            default:
                GD.PrintErr("Invalid tab");
                break;
        }

        GUICommon.Instance.PlayButtonPressSound();
        selectedOptionsTab = selection;
    }

    /// <summary>
    ///   Converts the slider value (0-100) to a dB adjustment for a sound channel
    /// </summary>
    private float ConvertSoundBarToDb(float value)
    {
        return Mathf.LinearToDb(value / 100.0f);
    }

    private float ConvertDbToSoundBar(float value)
    {
        return Mathf.DbToLinear(value) * 100.0f;
    }

    private int CloudIntervalToIndex(float interval)
    {
        if (interval < 0.020f)
            return 0;

        if (interval == 0.020f)
            return 1;

        if (interval <= 0.040f)
            return 2;

        if (interval <= 0.1f)
            return 3;

        if (interval > 0.1f)
            return 4;

        GD.PrintErr("invalid cloud interval value");
        return -1;
    }

    private float CloudIndexToInterval(int index)
    {
        switch (index)
        {
            case 0:
                return 0;
            case 1:
                return 0.020f;
            case 2:
                return 0.040f;
            case 3:
                return 0.1f;
            case 4:
                return 0.25f;
            default:
                GD.PrintErr("invalid cloud interval index");
                return 0.040f;
        }
    }

    private int CloudResolutionToIndex(int resolution)
    {
        if (resolution <= 1)
        {
            return 0;
        }

        if (resolution <= 2)
        {
            return 1;
        }

        return 2;
    }

    private int CloudIndexToResolution(int index)
    {
        switch (index)
        {
            case 0:
                return 1;
            case 1:
                return 2;
            case 2:
                return 4;
            default:
                GD.PrintErr("invalid cloud resolution index");
                return 2;
        }
    }

    private int MaxEntitiesIndexToValue(int index)
    {
        switch (index)
        {
            case 0:
                return Constants.TINY_MAX_SPAWNED_ENTITIES;
            case 1:
                return Constants.VERY_SMALL_MAX_SPAWNED_ENTITIES;
            case 2:
                return Constants.SMALL_MAX_SPAWNED_ENTITIES;
            case 3:
                return Constants.NORMAL_MAX_SPAWNED_ENTITIES;
            case 4:
                return Constants.LARGE_MAX_SPAWNED_ENTITIES;
            case 5:
                return Constants.VERY_LARGE_MAX_SPAWNED_ENTITIES;
            case 6:
                return Constants.HUGE_MAX_SPAWNED_ENTITIES;
            case 7:
                return Constants.EXTREME_MAX_SPAWNED_ENTITIES;
            default:
                GD.PrintErr("invalid max entities count index");
                return Constants.NORMAL_MAX_SPAWNED_ENTITIES;
        }
    }

    private int MaxEntitiesValueToIndex(int value)
    {
        switch (value)
        {
            case Constants.TINY_MAX_SPAWNED_ENTITIES:
                return 0;
            case Constants.VERY_SMALL_MAX_SPAWNED_ENTITIES:
                return 1;
            case Constants.SMALL_MAX_SPAWNED_ENTITIES:
                return 2;
            case Constants.NORMAL_MAX_SPAWNED_ENTITIES:
                return 3;
            case Constants.LARGE_MAX_SPAWNED_ENTITIES:
                return 4;
            case Constants.VERY_LARGE_MAX_SPAWNED_ENTITIES:
                return 5;
            case Constants.HUGE_MAX_SPAWNED_ENTITIES:
                return 6;
            case Constants.EXTREME_MAX_SPAWNED_ENTITIES:
                return 7;
            default:
                GD.PrintErr("invalid max entities count value (using closest value)");
                return MaxEntitiesValueToIndex(ListUtils.FindClosestValue(value, Constants.TINY_MAX_SPAWNED_ENTITIES,
                    Constants.VERY_SMALL_MAX_SPAWNED_ENTITIES, Constants.SMALL_MAX_SPAWNED_ENTITIES,
                    Constants.NORMAL_MAX_SPAWNED_ENTITIES, Constants.LARGE_MAX_SPAWNED_ENTITIES,
                    Constants.VERY_LARGE_MAX_SPAWNED_ENTITIES, Constants.HUGE_MAX_SPAWNED_ENTITIES,
                    Constants.EXTREME_MAX_SPAWNED_ENTITIES));
        }
    }

    private int DisplayModeToIndex(Settings.DisplayModeEnum mode)
    {
        switch (mode)
        {
            case Settings.DisplayModeEnum.Windowed:
                return 0;
            case Settings.DisplayModeEnum.Fullscreen:
                return 1;
            case Settings.DisplayModeEnum.ExclusiveFullscreen:
                return 2;
            default:
                GD.PrintErr("invalid display mode value");
                return 0;
        }
    }

    private Settings.DisplayModeEnum DisplayIndexToEnum(int index)
    {
        switch (index)
        {
            case 0:
                return Settings.DisplayModeEnum.Windowed;
            case 1:
                return Settings.DisplayModeEnum.Fullscreen;
            case 2:
                return Settings.DisplayModeEnum.ExclusiveFullscreen;
            default:
                GD.PrintErr("invalid display mode index");
                return Settings.DisplayModeEnum.Windowed;
        }
    }

    private int MSAAResolutionToIndex(Viewport.Msaa resolution)
    {
        if (resolution == Viewport.Msaa.Disabled)
            return 0;

        if (resolution == Viewport.Msaa.Msaa2X)
            return 1;

        if (resolution == Viewport.Msaa.Msaa4X)
            return 2;

        if (resolution == Viewport.Msaa.Msaa8X)
            return 3;

        GD.PrintErr("invalid MSAA resolution value");
        return 0;
    }

    private Viewport.Msaa MSAAIndexToResolution(int index)
    {
        switch (index)
        {
            case 0:
                return Viewport.Msaa.Disabled;
            case 1:
                return Viewport.Msaa.Msaa2X;
            case 2:
                return Viewport.Msaa.Msaa4X;
            case 3:
                return Viewport.Msaa.Msaa8X;
            default:
                GD.PrintErr("invalid MSAA resolution index");
                return Viewport.Msaa.Disabled;
        }
    }

    private int AnisotropicFilterLevelToIndex(Viewport.AnisotropicFiltering level)
    {
        if (level == Viewport.AnisotropicFiltering.Disabled)
            return 0;

        if (level == Viewport.AnisotropicFiltering.Anisotropy2X)
            return 1;

        if (level == Viewport.AnisotropicFiltering.Anisotropy4X)
            return 2;

        if (level == Viewport.AnisotropicFiltering.Anisotropy8X)
            return 3;

        if (level == Viewport.AnisotropicFiltering.Anisotropy16X)
            return 4;

        GD.PrintErr("invalid anisotropic filtering level index");
        return 3;
    }

    private Viewport.AnisotropicFiltering AnisotropicFilteringIndexToLevel(int index)
    {
        switch (index)
        {
            case 0:
                return Viewport.AnisotropicFiltering.Disabled;
            case 1:
                return Viewport.AnisotropicFiltering.Anisotropy2X;
            case 2:
                return Viewport.AnisotropicFiltering.Anisotropy4X;
            case 3:
                return Viewport.AnisotropicFiltering.Anisotropy8X;
            case 4:
                return Viewport.AnisotropicFiltering.Anisotropy16X;
            default:
                GD.PrintErr("invalid anisotropic filtering level index");
                return Viewport.AnisotropicFiltering.Anisotropy8X;
        }
    }

    private int MaxFPSValueToIndex(int value)
    {
        switch (value)
        {
            case 30:
                return 0;
            case 60:
                return 1;
            case 90:
                return 2;
            case 120:
                return 3;
            case 144:
                return 4;
            case 240:
                return 5;
            case 360:
                return 6;
            case 1000:
                return 7;
            case 0:
                return 8;
            default:
                GD.PrintErr("invalid max frames per second value");
                return 6;
        }
    }

    private int MaxFPSIndexToValue(int index)
    {
        switch (index)
        {
            case 0:
                return 30;
            case 1:
                return 60;
            case 2:
                return 90;
            case 3:
                return 120;
            case 4:
                return 144;
            case 5:
                return 240;
            case 6:
                return 360;
            case 7:
                return 1000;
            case 8:
                return 0;
            default:
                GD.PrintErr("invalid max frames per second index");
                return 360;
        }
    }

    private int UpscalingMethodValueToIndex(Settings.UpscalingMode value)
    {
        switch (value)
        {
            case Settings.UpscalingMode.Bilinear:
                return 0;
            case Settings.UpscalingMode.Fsr1:
                return 1;
            case Settings.UpscalingMode.Fsr2:
                return 2;
            default:
                GD.PrintErr("invalid upscaling method value");
                return 0;
        }
    }

    private Settings.UpscalingMode UpscalingMethodIndexToValue(int index)
    {
        switch (index)
        {
            case 0:
                return Settings.UpscalingMode.Bilinear;
            case 1:
                return Settings.UpscalingMode.Fsr1;
            case 2:
                return Settings.UpscalingMode.Fsr2;
            default:
                GD.PrintErr("invalid upscaling index");
                return Settings.UpscalingMode.Bilinear;
        }
    }

    private int AntiAliasingModeToIndex(Settings.AntiAliasingMode value)
    {
        switch (value)
        {
            case Settings.AntiAliasingMode.MSAA:
                return 0;
            case Settings.AntiAliasingMode.TemporalAntiAliasing:
                return 1;
            case Settings.AntiAliasingMode.MSAAAndTemporal:
                return 2;
            case Settings.AntiAliasingMode.ScreenSpaceFx:
                return 3;
            case Settings.AntiAliasingMode.Disabled:
                return 4;
            default:
                GD.PrintErr("invalid anti-aliasing value");
                return 0;
        }
    }

    private Settings.AntiAliasingMode AntiAliasingIndexToValue(int index)
    {
        switch (index)
        {
            case 0:
                return Settings.AntiAliasingMode.MSAA;
            case 1:
                return Settings.AntiAliasingMode.TemporalAntiAliasing;
            case 2:
                return Settings.AntiAliasingMode.MSAAAndTemporal;
            case 3:
                return Settings.AntiAliasingMode.ScreenSpaceFx;
            case 4:
                return Settings.AntiAliasingMode.Disabled;
            default:
                GD.PrintErr("invalid anti-aliasing index");
                return Settings.AntiAliasingMode.MSAA;
        }
    }

    private int JSONDebugModeToIndex(JSONDebug.DebugMode mode)
    {
        switch (mode)
        {
            case JSONDebug.DebugMode.AlwaysDisabled:
                return 2;
            case JSONDebug.DebugMode.Automatic:
                return 0;
            case JSONDebug.DebugMode.AlwaysEnabled:
                return 1;
        }

        GD.PrintErr("invalid JSON debug mode value");
        return 0;
    }

    private JSONDebug.DebugMode JSONDebugIndexToMode(int index)
    {
        switch (index)
        {
            case 0:
                return JSONDebug.DebugMode.Automatic;
            case 1:
                return JSONDebug.DebugMode.AlwaysEnabled;
            case 2:
                return JSONDebug.DebugMode.AlwaysDisabled;
            default:
                GD.PrintErr("invalid JSON debug mode index");
                return JSONDebug.DebugMode.Automatic;
        }
    }

    /// <summary>
    ///   The sensitivity bars go from 0 to 100, but those aren't suitable scales for the input values so this converts
    ///   between them
    /// </summary>
    /// <remarks>
    ///   <para>
    ///     The reason this is done is that Godot sliders really don't like having really small fractions in them
    ///   </para>
    /// </remarks>
    /// <param name="value">The input sensitivity value</param>
    /// <returns>Value in range 0-100 to be used for a slider</returns>
    private int MouseInputSensitivityToBarValue(float value)
    {
        int converted = (int)(value / Constants.MOUSE_INPUT_SENSITIVITY_STEP);

        return Math.Clamp(converted, 0, 100);
    }

    /// <summary>
    ///   Variant of <see cref="MouseInputSensitivityToBarValue"/> for controller inputs
    /// </summary>
    private float MouseInputBarValueToSensitivity(float value)
    {
        return value * Constants.MOUSE_INPUT_SENSITIVITY_STEP;
    }

    private int ControllerInputSensitivityToBarValue(float value)
    {
        int converted = (int)(value / Constants.CONTROLLER_INPUT_SENSITIVITY_STEP);

        return Math.Clamp(converted, 0, 100);
    }

    private float ControllerInputBarValueToSensitivity(float value)
    {
        return value * Constants.CONTROLLER_INPUT_SENSITIVITY_STEP;
    }

    private int MouseInputScalingToIndex(MouseInputScaling scaling)
    {
        switch (scaling)
        {
            case MouseInputScaling.None:
                return 0;
            case MouseInputScaling.Scale:
                return 1;
            case MouseInputScaling.ScaleReverse:
                return 2;
        }

        GD.PrintErr("invalid MouseInputScaling value");
        return 0;
    }

    private MouseInputScaling MouseInputScalingIndexToEnum(int index)
    {
        switch (index)
        {
            case 0:
                return MouseInputScaling.None;
            case 1:
                return MouseInputScaling.Scale;
            case 2:
                return MouseInputScaling.ScaleReverse;
            default:
                GD.PrintErr("invalid MouseInputScaling index");
                return MouseInputScaling.ScaleReverse;
        }
    }

    /// <summary>
    ///   Returns whether current settings match their saved originals. Settings that are
    ///   inactive due to a different options menu mode will not be used in the comparison.
    /// </summary>
    private bool CompareSettings()
    {
        // Compare global settings.
        if (Settings.Instance != savedSettings)
            return false;

        // If we're in game we need to compare the tutorials enabled state as well.
        if (optionsMode == OptionsMode.InGame)
        {
            if (gameProperties!.TutorialState.Enabled != savedTutorialsEnabled)
            {
                return false;
            }
        }

        // All active settings match.
        return true;
    }

    private void UpdateResetSaveButtonState()
    {
        // Enable the save and reset buttons if the current setting values differ from the saved ones.
        bool result = CompareSettings();

        resetButton.Disabled = result;
        saveButton.Disabled = result;
    }

    private void UpdateDefaultAudioOutputDeviceText()
    {
        // Only update the text when the button is populated (otherwise this triggers an error when exiting the editor)
        if (audioOutputDeviceSelection.ItemCount > 0)
        {
            audioOutputDeviceSelection.SetItemText(0, Localization.Translate("DEFAULT_AUDIO_OUTPUT_DEVICE"));
        }
    }

    private void LoadAudioOutputDevices()
    {
        foreach (var audioOutputDevice in AudioOutputDevices)
        {
            audioOutputDeviceSelection.AddItem(audioOutputDevice);
        }

        UpdateDefaultAudioOutputDeviceText();
    }

    private void LoadLanguages()
    {
        foreach (var locale in Languages)
        {
            var currentCulture = Settings.GetCultureInfo(locale);
            var native = Settings.GetLanguageNativeNameOverride(locale) ?? currentCulture.NativeName;
            languageSelection.AddItem(locale + " - " + native);
        }
    }

    private void LoadScreenEffects()
    {
        var screenEffects = SimulationParameters.Instance.GetAllScreenEffects();

        foreach (var effect in screenEffects.OrderBy(p => p.Index))
        {
            // The untranslated name will be translated automatically by Godot during runtime
            screenEffectSelect.AddItem(effect.UntranslatedName);
        }
    }

    private void UpdateCurrentLanguageProgress()
    {
        string locale = TranslationServer.GetLocale();
        float progress = 100 * SimulationParameters.Instance.GetTranslationsInfo().TranslationProgress[locale];

        string textFormat;

        if (progress >= 0 && progress < Constants.TRANSLATION_VERY_INCOMPLETE_THRESHOLD)
        {
            textFormat = Localization.Translate("LANGUAGE_TRANSLATION_PROGRESS_REALLY_LOW");
        }
        else if (progress >= 0 && progress < Constants.TRANSLATION_INCOMPLETE_THRESHOLD)
        {
            textFormat = Localization.Translate("LANGUAGE_TRANSLATION_PROGRESS_LOW");
        }
        else
        {
            textFormat = Localization.Translate("LANGUAGE_TRANSLATION_PROGRESS");
        }

        languageProgressLabel.Text = textFormat.FormatSafe(MathF.Floor(progress));
    }

    // GUI Control Callbacks

    private void OnBackPressed()
    {
        GUICommon.Instance.PlayButtonPressSound();

        Exit();
    }

    private bool Exit()
    {
        // If any settings have been changed, show a dialogue asking if the changes should be kept or
        // discarded.
        if (!CompareSettings())
        {
            backConfirmationBox.PopupCenteredShrink();
            return false;
        }

        ClearInputRebindingControls();
        EmitSignal(SignalName.OnOptionsClosed);
        return true;
    }

    private void UpdateDetectedCPUCount()
    {
        detectedCPUCount.Text = TaskExecutor.CPUCount.ToString(CultureInfo.CurrentCulture);

        threadCountSlider.MinValue = TaskExecutor.MinimumThreadCount;
        threadCountSlider.MaxValue = TaskExecutor.MaximumThreadCount;
        nativeThreadCountSlider.MinValue = 1;
        nativeThreadCountSlider.MaxValue = TaskExecutor.MaximumThreadCount;

        int threads;

        if (Settings.Instance.UseManualThreadCount)
        {
            threads = Settings.Instance.ThreadCount;
        }
        else
        {
            threads = TaskExecutor.GetWantedThreadCount(Settings.Instance.AssumeCPUHasHyperthreading,
                Settings.Instance.RunAutoEvoDuringGamePlay);

            activeThreadCount.Text = threads.ToString(CultureInfo.CurrentCulture);
            threadCountSlider.Value = threads;
        }

        int nativeThreads;

        if (!Settings.Instance.UseManualNativeThreadCount.Value)
        {
            nativeThreads = TaskExecutor.CalculateNativeThreadCountFromManagedThreads(threads);
            nativeThreadCountSlider.Value = nativeThreads;
        }
        else
        {
            nativeThreads = Settings.Instance.NativeThreadCount;
        }

        activeThreadCount.Text = $"{threads}+{nativeThreads}";
    }

    private void UpdateCurrentCacheSize()
    {
        var wantedDisplay = Math.Round((double)DiskCache.Instance.TotalCacheSize / Constants.MEBIBYTE, 1);

        if (Math.Abs(wantedDisplay - displayedCacheSize) > 0.01)
        {
            displayedCacheSize = wantedDisplay;
            currentCacheSize.Text = Localization.Translate("MIB_VALUE").FormatSafe(wantedDisplay);
        }
    }

    private void UpdateDismissedNoticeCount()
    {
        dismissedNoticeCount.Text = Settings.Instance.PermanentlyDismissedNotices.Value.Count.ToString();
    }

    private void UpdateShownCommit()
    {
        var info = SimulationParameters.Instance.GetBuildInfoIfExists();

#if DEBUG
        var prefix = Localization.Translate("UNCERTAIN_VERSION_WARNING") + "\n";
#else
        var prefix = string.Empty;
#endif

        if (info == null)
        {
            builtAtLabel.Text = string.Empty;

            if (!string.IsNullOrEmpty(Constants.VersionCommit))
            {
                commitLabel.Text = Constants.VersionCommit;
                return;
            }

            commitLabel.Text = Localization.Translate("UNKNOWN_VERSION");
            return;
        }

        commitLabel.Text = prefix + info.Commit;

        var time = info.BuiltAt.ToLocalTime().ToString("g", CultureInfo.CurrentCulture);

        builtAtLabel.Text = time;
    }

    private void OnResetPressed()
    {
        GUICommon.Instance.PlayButtonPressSound();

        // Restore and apply the old saved settings.
        Settings.Instance.LoadFromObject(savedSettings);
        Settings.Instance.ApplyAll();
        ApplySettingsToControls(Settings.Instance);

        if (optionsMode == OptionsMode.InGame)
        {
            gameProperties!.TutorialState.Enabled = savedTutorialsEnabled;
            tutorialsEnabled.ButtonPressed = savedTutorialsEnabled;
        }

        UpdateResetSaveButtonState();
    }

    private void OnSavePressed()
    {
        GUICommon.Instance.PlayButtonPressSound();

        // Save the new settings to the config file.
        if (!Settings.Instance.Save())
        {
            GD.PrintErr("Failed to save new options menu settings to configuration file.");
            errorAcceptBox.PopupCenteredShrink();
            return;
        }

        // Copy over the new saved settings.
        savedSettings = Settings.Instance.Clone();

        if (optionsMode == OptionsMode.InGame)
            savedTutorialsEnabled = gameProperties!.TutorialState.Enabled;

        UpdateResetSaveButtonState();
    }

    private void OnDefaultsPressed()
    {
        GUICommon.Instance.PlayButtonPressSound();

        defaultsConfirmationBox.PopupCenteredShrink();
    }

    private void BackSaveSelected()
    {
        // Save the new settings to the config file.
        if (!Settings.Instance.Save())
        {
            GD.PrintErr("Failed to save new options menu settings to configuration file.");
            backConfirmationBox.Hide();
            errorAcceptBox.PopupCenteredShrink();

            return;
        }

        // Copy over the new saved settings.
        savedSettings = Settings.Instance.Clone();
        backConfirmationBox.Hide();

        UpdateResetSaveButtonState();
        EmitSignal(SignalName.OnOptionsClosed);
    }

    private void BackDiscardSelected()
    {
        Settings.Instance.LoadFromObject(savedSettings);
        Settings.Instance.ApplyAll();
        ApplySettingsToControls(Settings.Instance);

        if (optionsMode == OptionsMode.InGame)
        {
            gameProperties!.TutorialState.Enabled = savedTutorialsEnabled;
            tutorialsEnabled.ButtonPressed = savedTutorialsEnabled;
        }

        backConfirmationBox.Hide();

        UpdateResetSaveButtonState();
        EmitSignal(SignalName.OnOptionsClosed);
    }

    private void BackCancelSelected()
    {
        backConfirmationBox.Hide();
    }

    private void InputDefaultsConfirm()
    {
        // TODO: should this also reset the input sensitivity values? currently this only resets key bindings
        // and the button text has been updated to reflect this
        Settings.Instance.CurrentControls.Value = Settings.GetDefaultControls();
        Settings.Instance.ApplyInputSettings();
        BuildInputRebindControls();

        UpdateResetSaveButtonState();
    }

    private void DefaultsConfirmSelected()
    {
        // Sets active settings to default values and applies them to the options controls.
        Settings.Instance.LoadDefaults();
        Settings.Instance.ApplyAll();
        ApplySettingsToControls(Settings.Instance);

        UpdateResetSaveButtonState();
    }

    // Graphics Button Callbacks
    private void OnDisplayModeSelected(int index)
    {
        Settings.Instance.DisplayMode.Value = DisplayIndexToEnum(index);
        Settings.Instance.ApplyWindowSettings();

        UpdateResetSaveButtonState();
    }

    private void OnVSyncToggled(bool pressed)
    {
        Settings.Instance.VSync.Value = pressed;
        Settings.Instance.ApplyWindowSettings();

        UpdateResetSaveButtonState();
    }

    private void OnAntiAliasingModeSelected(int index)
    {
        Settings.Instance.AntiAliasing.Value = AntiAliasingIndexToValue(index);
        Settings.Instance.ApplyGraphicsSettings();

        UpdateResetSaveButtonState();
        UpdateMSAAVisibility();
    }

    private void UpdateMSAAVisibility()
    {
        msaaSection.Visible =
            Settings.Instance.AntiAliasing.Value is Settings.AntiAliasingMode.MSAA
                or Settings.AntiAliasingMode.MSAAAndTemporal;
    }

    private void OnMSAAResolutionSelected(int index)
    {
        Settings.Instance.MSAAResolution.Value = MSAAIndexToResolution(index);
        Settings.Instance.ApplyGraphicsSettings();

        UpdateResetSaveButtonState();
    }

    private void OnAnisotropicFilteringSelected(int index)
    {
        Settings.Instance.AnisotropicFilterLevel.Value = AnisotropicFilteringIndexToLevel(index);
        Settings.Instance.ApplyGraphicsSettings();

        UpdateResetSaveButtonState();
    }

    private void OnMaxFramesPerSecondSelected(int index)
    {
        Settings.Instance.MaxFramesPerSecond.Value = MaxFPSIndexToValue(index);
        Settings.Instance.ApplyGraphicsSettings();

        UpdateResetSaveButtonState();
    }

    private void OnRenderScaleChanged(float value)
    {
        Settings.Instance.RenderScale.Value = value;
        Settings.Instance.ApplyGraphicsSettings();

        UpdateResetSaveButtonState();
        DisplayResolution();
        UpdateRenderScale();
    }

    private void UpdateRenderScale()
    {
        renderScaleLabel.Text =
            Localization.Translate("PERCENTAGE_VALUE").FormatSafe(Math.Round(renderScale.Value * 100));
    }

    private void OnUpscalingMethodSelected(int index)
    {
        Settings.Instance.UpscalingMethod.Value = UpscalingMethodIndexToValue(index);
        Settings.Instance.ApplyGraphicsSettings();

        UpdateResetSaveButtonState();

        upscalingSharpening.Editable = Settings.Instance.UpscalingMethod.Value != Settings.UpscalingMode.Bilinear;
    }

    private void OnUpscalingSharpeningChanged(float value)
    {
        Settings.Instance.UpscalingSharpening.Value = value;
        Settings.Instance.ApplyGraphicsSettings();

        UpdateResetSaveButtonState();
    }

    private void OnColourblindSettingSelected(int index)
    {
        Settings.Instance.ColourblindSetting.Value = index;
        Settings.Instance.ApplyGraphicsSettings();

        UpdateResetSaveButtonState();
    }

    private void OnChromaticAberrationToggled(bool toggle)
    {
        Settings.Instance.ChromaticEnabled.Value = toggle;
        chromaticAberrationSlider.Editable = toggle || !DisableInactiveSliders;

        UpdateResetSaveButtonState();
    }

    private void OnChromaticAberrationValueChanged(float amount)
    {
        Settings.Instance.ChromaticAmount.Value = amount;

        UpdateResetSaveButtonState();
    }

    private void OnDisplayAbilitiesHotBarToggled(bool toggle)
    {
        Settings.Instance.DisplayAbilitiesHotBar.Value = toggle;

        UpdateResetSaveButtonState();
    }

    private void OnDamageEffectToggled(bool pressed)
    {
        Settings.Instance.ScreenDamageEffect.Value = pressed;

        UpdateResetSaveButtonState();
    }

    private void OnStrainVisibilityModeSelected(int index)
    {
        Settings.Instance.StrainBarVisibilityMode.Value = (Settings.StrainBarVisibility)index;

        UpdateResetSaveButtonState();
    }

    private int ControllerPromptTypeToIndex(ControllerType controllerType)
    {
        // This is done like this to ensure that invalid values don't get converted to out of range values (for
        // example when settings might be loaded that were saved by a newer Thrive version)
        switch (controllerType)
        {
            case ControllerType.Automatic:
            case ControllerType.Xbox360:
            case ControllerType.XboxOne:
            case ControllerType.XboxSeriesX:
            case ControllerType.PlayStation3:
            case ControllerType.PlayStation4:
            case ControllerType.PlayStation5:
                return (int)controllerType;
            default:
                GD.PrintErr("Invalid controller type value");
                return 0;
        }
    }

    private ControllerType ControllerIndexToPromptType(int index)
    {
        if (index is >= 0 and <= (int)ControllerType.PlayStation5)
        {
            return (ControllerType)index;
        }

        GD.PrintErr("Invalid controller type index");
        return ControllerType.Automatic;
    }

    private void OnControllerTypeSelected(int index)
    {
        Settings.Instance.ControllerPromptType.Value = ControllerIndexToPromptType(index);

        UpdateResetSaveButtonState();
    }

    private void OnDisplayBackgroundParticlesToggled(bool toggle)
    {
        Settings.Instance.DisplayBackgroundParticles.Value = toggle;

        UpdateResetSaveButtonState();
    }

    private void OnMicrobeBackgroundDistortionToggled(bool toggle)
    {
        if (toggle)
        {
            Settings.Instance.MicrobeDistortionStrength.Value = Constants.DEFAULT_MICROBE_DISTORTION_STRENGHT;
        }
        else
        {
            Settings.Instance.MicrobeDistortionStrength.Value = 0;
        }

        UpdateResetSaveButtonState();
    }

    private void OnLowQualityBackgroundBlurToggled(bool toggle)
    {
        Settings.Instance.MicrobeBackgroundBlurLowQuality.Value = toggle;

        UpdateResetSaveButtonState();
    }

    private void OnMicrobeRippleToggled(bool toggle)
    {
        Settings.Instance.MicrobeRippleEffect.Value = toggle;

        UpdateResetSaveButtonState();
    }

    private void OnMicrobeCameraTiltToggled(bool toggle)
    {
        Settings.Instance.MicrobeCameraTilt.Value = toggle;

        UpdateResetSaveButtonState();
    }

    private void OnGUILightEffectsToggled(bool toggle)
    {
        Settings.Instance.GUILightEffectsEnabled.Value = toggle;

        UpdateResetSaveButtonState();
    }

    private void OnDisplayPartNamesToggled(bool toggle)
    {
        Settings.Instance.DisplayPartNames.Value = toggle;

        UpdateResetSaveButtonState();
    }

    private void OnDisplay3DMenuBackgroundsToggled(bool toggle)
    {
        Settings.Instance.Menu3DBackgroundEnabled.Value = toggle;

        UpdateResetSaveButtonState();
    }

    private void OnBloomToggled(bool toggle)
    {
        Settings.Instance.BloomEnabled.Value = toggle;
        bloomSlider.Editable = toggle || !DisableInactiveSliders;

        UpdateResetSaveButtonState();
    }

    private void OnBloomStrengthChanged(float value)
    {
        Settings.Instance.BloomStrength.Value = value;

        UpdateResetSaveButtonState();
    }

    private void OnBlurStrengthChanged(float value)
    {
        Settings.Instance.MicrobeBackgroundBlurStrength.Value = value;

        UpdateResetSaveButtonState();
    }

    // Sound Button Callbacks
    private void OnMasterVolumeChanged(float value)
    {
        Settings.Instance.VolumeMaster.Value = ConvertSoundBarToDb(value);
        Settings.Instance.ApplySoundSettings();

        UpdateResetSaveButtonState();
    }

    private void OnMasterMutedToggled(bool pressed)
    {
        Settings.Instance.VolumeMasterMuted.Value = pressed;
        Settings.Instance.ApplySoundSettings();

        UpdateResetSaveButtonState();
    }

    private void OnMusicVolumeChanged(float value)
    {
        Settings.Instance.VolumeMusic.Value = ConvertSoundBarToDb(value);
        Settings.Instance.ApplySoundSettings();

        UpdateResetSaveButtonState();
    }

    private void OnMusicMutedToggled(bool pressed)
    {
        Settings.Instance.VolumeMusicMuted.Value = pressed;
        Settings.Instance.ApplySoundSettings();

        UpdateResetSaveButtonState();
    }

    private void OnAmbianceVolumeChanged(float value)
    {
        Settings.Instance.VolumeAmbiance.Value = ConvertSoundBarToDb(value);
        Settings.Instance.ApplySoundSettings();

        UpdateResetSaveButtonState();
    }

    private void OnAmbianceMutedToggled(bool pressed)
    {
        Settings.Instance.VolumeAmbianceMuted.Value = pressed;
        Settings.Instance.ApplySoundSettings();

        UpdateResetSaveButtonState();
    }

    private void OnSFXVolumeChanged(float value)
    {
        Settings.Instance.VolumeSFX.Value = ConvertSoundBarToDb(value);
        Settings.Instance.ApplySoundSettings();

        UpdateResetSaveButtonState();
    }

    private void OnSFXMutedToggled(bool pressed)
    {
        Settings.Instance.VolumeSFXMuted.Value = pressed;
        Settings.Instance.ApplySoundSettings();

        UpdateResetSaveButtonState();
    }

    private void OnGUIVolumeChanged(float value)
    {
        Settings.Instance.VolumeGUI.Value = ConvertSoundBarToDb(value);
        Settings.Instance.ApplySoundSettings();

        UpdateResetSaveButtonState();
    }

    private void OnGUIMutedToggled(bool pressed)
    {
        Settings.Instance.VolumeGUIMuted.Value = pressed;
        Settings.Instance.ApplySoundSettings();

        UpdateResetSaveButtonState();
    }

    // Performance Button Callbacks
    private void OnCloudIntervalSelected(int index)
    {
        Settings.Instance.CloudUpdateInterval.Value = CloudIndexToInterval(index);

        UpdateResetSaveButtonState();
    }

    private void OnCloudResolutionSelected(int index)
    {
        Settings.Instance.CloudResolution.Value = CloudIndexToResolution(index);

        UpdateResetSaveButtonState();
    }

    private void OnAutoEvoToggled(bool pressed)
    {
        Settings.Instance.RunAutoEvoDuringGamePlay.Value = pressed;

        UpdateResetSaveButtonState();
        UpdateDetectedCPUCount();
    }

    private void OnRunSimulationMultithreadedToggled(bool pressed)
    {
        Settings.Instance.RunGameSimulationMultithreaded.Value = pressed;

        UpdateResetSaveButtonState();
    }

    private void OnHyperthreadingToggled(bool pressed)
    {
        Settings.Instance.AssumeCPUHasHyperthreading.Value = pressed;
        Settings.Instance.ApplyThreadSettings();

        UpdateResetSaveButtonState();
        UpdateDetectedCPUCount();
    }

    private void OnManualThreadsToggled(bool pressed)
    {
        Settings.Instance.UseManualThreadCount.Value = pressed;
        Settings.Instance.ApplyThreadSettings();

        threadCountSlider.Editable = pressed;

        UpdateResetSaveButtonState();
        UpdateDetectedCPUCount();

        // Apply the current value to the slider to make sure it is showing the actual setting value
        if (pressed)
        {
            threadCountSlider.Value = Settings.Instance.ThreadCount.Value;
        }
    }

    private void OnManualThreadCountChanged(float value)
    {
        // Ignore setting these things when we are using automatic thread count to prevent unnecessarily settings
        // being detected as changed
        if (!Settings.Instance.UseManualThreadCount.Value)
            return;

        int threads = Math.Clamp((int)value, TaskExecutor.MinimumThreadCount, TaskExecutor.MaximumThreadCount);
        Settings.Instance.ThreadCount.Value = threads;
        Settings.Instance.ApplyThreadSettings();

        UpdateResetSaveButtonState();
        UpdateDetectedCPUCount();
    }

    private void OnManualNativeThreadsToggled(bool pressed)
    {
        Settings.Instance.UseManualNativeThreadCount.Value = pressed;
        Settings.Instance.ApplyThreadSettings();

        nativeThreadCountSlider.Editable = pressed;

        UpdateResetSaveButtonState();
        UpdateDetectedCPUCount();

        if (pressed)
        {
            nativeThreadCountSlider.Value = Settings.Instance.NativeThreadCount.Value;
        }
    }

    private void OnManualNativeThreadCountChanged(float value)
    {
        if (!Settings.Instance.UseManualNativeThreadCount.Value)
            return;

        Settings.Instance.NativeThreadCount.Value = (int)value;
        Settings.Instance.ApplyThreadSettings();

        UpdateResetSaveButtonState();
        UpdateDetectedCPUCount();
    }

    private void OnClearDiskCachePressed()
    {
        GUICommon.Instance.PlayButtonPressSound();

        GD.Print("Clearing disk cache due to clear button press");
        DiskCache.Instance.Clear();

        UpdateCurrentCacheSize();
    }

    private void OnDiskCachingToggled(bool pressed)
    {
        Settings.Instance.UseDiskCache.Value = pressed;

        UpdateResetSaveButtonState();
        ApplyCacheSliderEnabledStates();
    }

    private void ApplyCacheSliderEnabledStates()
    {
        bool diskEnabled = Settings.Instance.UseDiskCache.Value;

        maxCacheSizeSlider.Editable = diskEnabled;
        maxMemoryCacheTimeSlider.Editable = diskEnabled;
        maxDiskCacheTimeSlider.Editable = diskEnabled;
        maxMemoryCacheTimeSlider.Editable = diskEnabled;
        maxMemoryOnlyCacheTimeSlider.Editable = !diskEnabled;
    }

    private void OnMaxCacheSizeChanged(float value)
    {
        Settings.Instance.DiskCacheSize.Value = (long)(Math.Round(value / 1024.0f) * 1024);

        UpdateResetSaveButtonState();
        UpdateMaxCacheSize();
    }

    private void UpdateMaxCacheSize()
    {
        maxCacheSizeLabel.Text = Localization.Translate("MIB_VALUE")
            .FormatSafe(Math.Round((double)Settings.Instance.DiskCacheSize.Value / Constants.MEBIBYTE));
    }

    private void OnDiskCacheDurationChanged(float value)
    {
        Settings.Instance.DiskCacheMaxTime.Value = (float)Math.Round(value);

        UpdateResetSaveButtonState();
        UpdateMaxDiskCacheItemTime();
    }

    private void UpdateMaxDiskCacheItemTime()
    {
        maxDiskCacheTimeLabel.Text = Math.Round(Settings.Instance.DiskCacheMaxTime.Value / 3600.0, 1) + "h";
    }

    private void OnMemoryMaxItemsChanged(float value)
    {
        Settings.Instance.MemoryCacheMaxSize.Value = (int)value;

        UpdateResetSaveButtonState();
        UpdateMaxMemoryItems();
    }

    private void UpdateMaxMemoryItems()
    {
        maxMemoryItemsLabel.Text = Settings.Instance.MemoryCacheMaxSize.Value.ToString(CultureInfo.CurrentCulture);
    }

    private void OnMemoryDiskCacheTimeChanged(float value)
    {
        Settings.Instance.DiskMemoryCachePortionTime.Value = (float)Math.Round(value);

        UpdateResetSaveButtonState();
        UpdateDiskMemoryPortionCacheTime();
    }

    private void UpdateDiskMemoryPortionCacheTime()
    {
        maxMemoryCacheTimeLabel.Text = Math.Round(Settings.Instance.DiskMemoryCachePortionTime.Value) + "s";
    }

    private void OnMemoryOnlyCacheTimeChanged(float value)
    {
        Settings.Instance.MemoryOnlyCacheTime.Value = (float)Math.Round(value);

        UpdateResetSaveButtonState();
        UpdateMemoryOnlyCacheTime();
    }

    private void UpdateMemoryOnlyCacheTime()
    {
        maxMemoryOnlyCacheTimeLabel.Text = Math.Round(Settings.Instance.MemoryOnlyCacheTime.Value) + "s";
    }

    private void OnMaxSpawnedEntitiesSelected(int index)
    {
        Settings.Instance.MaxSpawnedEntities.Value = MaxEntitiesIndexToValue(index);

        UpdateResetSaveButtonState();
    }

    // Input Callbacks
    private void OnMouseAxesBoundToggled(bool pressed)
    {
        mouseVerticalSensitivity.Editable = !pressed;
        mouseVerticalSensitivity.FocusMode = pressed ? FocusModeEnum.Click : FocusModeEnum.All;

        if (pressed)
        {
            mouseVerticalSensitivity.Value = mouseHorizontalSensitivity.Value;
        }
    }

    private void OnMouseHorizontalSensitivityChanged(float value)
    {
        Settings.Instance.HorizontalMouseLookSensitivity.Value = MouseInputBarValueToSensitivity(value);

        if (mouseAxisSensitivitiesBound.ButtonPressed)
        {
            mouseVerticalSensitivity.Value = mouseHorizontalSensitivity.Value;
        }

        UpdateResetSaveButtonState();
    }

    private void OnInvertedMouseHorizontalToggled(bool pressed)
    {
        Settings.Instance.InvertHorizontalMouseLook.Value = pressed;

        UpdateResetSaveButtonState();
    }

    private void OnMouseVerticalSensitivityChanged(float value)
    {
        Settings.Instance.VerticalMouseLookSensitivity.Value = MouseInputBarValueToSensitivity(value);

        UpdateResetSaveButtonState();
    }

    private void OnInvertedMouseVerticalToggled(bool pressed)
    {
        Settings.Instance.InvertVerticalMouseLook.Value = pressed;

        UpdateResetSaveButtonState();
    }

    private void OnMouseSensitivityScaleModeSelected(int index)
    {
        Settings.Instance.ScaleMouseInputByWindowSize.Value = MouseInputScalingIndexToEnum(index);

        UpdateResetSaveButtonState();
    }

    private void OnMouseScaleLogicalWindowSizeToggled(bool pressed)
    {
        Settings.Instance.InputWindowSizeIsLogicalSize.Value = pressed;

        UpdateResetSaveButtonState();
    }

    private void OnControllerAxesBoundToggled(bool pressed)
    {
        controllerVerticalSensitivity.Editable = !pressed;

        if (pressed)
        {
            controllerVerticalSensitivity.Value = controllerHorizontalSensitivity.Value;
        }
    }

    private void OnControllerHorizontalSensitivityChanged(float value)
    {
        Settings.Instance.HorizontalControllerLookSensitivity.Value = ControllerInputBarValueToSensitivity(value);

        if (controllerAxisSensitivitiesBound.ButtonPressed)
        {
            controllerVerticalSensitivity.Value = value;
        }

        UpdateResetSaveButtonState();
    }

    private void OnInvertedControllerHorizontalToggled(bool pressed)
    {
        Settings.Instance.InvertHorizontalControllerLook.Value = pressed;

        UpdateResetSaveButtonState();
    }

    private void OnControllerVerticalSensitivityChanged(float value)
    {
        Settings.Instance.VerticalControllerLookSensitivity.Value = ControllerInputBarValueToSensitivity(value);

        UpdateResetSaveButtonState();
    }

    private void OnInvertedControllerVerticalToggled(bool pressed)
    {
        Settings.Instance.InvertVerticalControllerLook.Value = pressed;

        UpdateResetSaveButtonState();
    }

    private int Movement2DToIndex(TwoDimensionalMovementMode movementMode)
    {
        switch (movementMode)
        {
            case TwoDimensionalMovementMode.Automatic:
            case TwoDimensionalMovementMode.PlayerRelative:
            case TwoDimensionalMovementMode.ScreenRelative:
                return (int)movementMode;
            default:
                GD.PrintErr("Invalid 2D movement type value");
                return 0;
        }
    }

    private TwoDimensionalMovementMode Movement2DIndexToType(int index)
    {
        if (index is >= 0 and <= (int)TwoDimensionalMovementMode.ScreenRelative)
        {
            return (TwoDimensionalMovementMode)index;
        }

        GD.PrintErr("Invalid movement 2D type index");
        return TwoDimensionalMovementMode.Automatic;
    }

    private void OnMovement2DTypeSelected(int index)
    {
        Settings.Instance.TwoDimensionalMovement.Value = Movement2DIndexToType(index);

        UpdateResetSaveButtonState();
    }

    private int Movement3DToIndex(ThreeDimensionalMovementMode movementMode)
    {
        switch (movementMode)
        {
            case ThreeDimensionalMovementMode.ScreenRelative:
            case ThreeDimensionalMovementMode.WorldRelative:
                return (int)movementMode;
            default:
                GD.PrintErr("Invalid 3D movement type value");
                return 0;
        }
    }

    private ThreeDimensionalMovementMode Movement3DIndexToMovementType(int index)
    {
        if (index is >= 0 and <= (int)ThreeDimensionalMovementMode.WorldRelative)
        {
            return (ThreeDimensionalMovementMode)index;
        }

        GD.PrintErr("Invalid 3D movement type index");
        return ThreeDimensionalMovementMode.ScreenRelative;
    }

    private void OnMovement3DTypeSelected(int index)
    {
        Settings.Instance.ThreeDimensionalMovement.Value = Movement3DIndexToMovementType(index);

        UpdateResetSaveButtonState();
    }

    private void OnMouseEdgePanToggled(bool pressed)
    {
        Settings.Instance.PanStrategyViewWithMouse.Value = pressed;
        mouseEdgePanSensitivity.Editable = pressed;
        mouseEdgePanSensitivity.FocusMode = pressed ? FocusModeEnum.All : FocusModeEnum.Click;

        UpdateResetSaveButtonState();
    }

    private void OnMouseEdgePanSensitivityChanged(float value)
    {
        Settings.Instance.PanStrategyViewMouseSpeed.Value = value;

        UpdateResetSaveButtonState();
    }

    private void OnOpenDeadzoneConfigurationPressed()
    {
        GUICommon.Instance.PlayButtonPressSound();

        deadzoneConfigurationPopup.PopupCenteredShrink();
    }

    private void OnDeadzoneConfigurationChanged(List<float> deadzones)
    {
        Settings.Instance.ControllerAxisDeadzoneAxes.Value = deadzones;

        UpdateResetSaveButtonState();
    }

    private void OnControlsChanged(InputDataList data)
    {
        Settings.Instance.CurrentControls.Value = data;
        Settings.Instance.ApplyInputSettings();
        UpdateResetSaveButtonState();
    }

    // Misc Button Callbacks
    private void OnIntroToggled(bool pressed)
    {
        Settings.Instance.PlayIntroVideo.Value = pressed;

        UpdateResetSaveButtonState();
    }

    private void OnMicrobeIntroToggled(bool pressed)
    {
        Settings.Instance.PlayMicrobeIntroVideo.Value = pressed;

        UpdateResetSaveButtonState();
    }

    private void OnTutorialsOnNewGameToggled(bool pressed)
    {
        Settings.Instance.TutorialsEnabled.Value = pressed;

        UpdateResetSaveButtonState();
    }

    private void OnCheatsToggled(bool pressed)
    {
        Settings.Instance.CheatsEnabled.Value = pressed;
        if (!pressed)
        {
            CheatManager.OnCheatsDisabled();
        }

        UpdateResetSaveButtonState();
    }

    private void OnAutoSaveToggled(bool pressed)
    {
        Settings.Instance.AutoSaveEnabled.Value = pressed;
        maxAutoSaves.Editable = pressed;

        UpdateResetSaveButtonState();
    }

    private void OnMaxAutoSavesValueChanged(float value)
    {
        Settings.Instance.MaxAutoSaves.Value = (int)value;

        UpdateResetSaveButtonState();
    }

    private void OnMaxQuickSavesValueChanged(float value)
    {
        Settings.Instance.MaxQuickSaves.Value = (int)value;

        UpdateResetSaveButtonState();
    }

    private void OnTutorialsEnabledToggled(bool pressed)
    {
        if (gameProperties == null)
        {
            GD.PrintErr("Game tutorials toggle signal received but game properties is null");
            return;
        }

        gameProperties.TutorialState.Enabled = pressed;

        UpdateResetSaveButtonState();
    }

    private void OnJSONDebugModeSelected(int index)
    {
        Settings.Instance.JSONDebugMode.Value = JSONDebugIndexToMode(index);

        UpdateResetSaveButtonState();
    }

    private void OnScreenEffectSelected(int index)
    {
        var effect = SimulationParameters.Instance.GetScreenEffectByIndex(index);

        if (effect == SimulationParameters.Instance.GetScreenEffectByIndex(0))
            effect = null;

        Settings.Instance.CurrentScreenEffect.Value = effect;

        UpdateResetSaveButtonState();
    }

    private void OnUnsavedProgressWarningToggled(bool pressed)
    {
        Settings.Instance.ShowUnsavedProgressWarning.Value = pressed;

        UpdateResetSaveButtonState();
    }

    private void BuildInputRebindControls()
    {
        inputGroupList.InitGroupList();
    }

    private void ClearInputRebindingControls()
    {
        inputGroupList.ClearGroupList();
    }

    private void OnOpenScreenshotFolder()
    {
        GUICommon.Instance.PlayButtonPressSound();

        if (!FolderHelpers.OpenFolder(Constants.SCREENSHOT_FOLDER))
            screenshotDirectoryWarningBox.PopupCenteredShrink();
    }

    private void OnCustomUsernameEnabledToggled(bool pressed)
    {
        Settings.Instance.CustomUsernameEnabled.Value = pressed;
        customUsername.Editable = pressed;

        UpdateResetSaveButtonState();
    }

    private void OnCustomUsernameTextChanged(string text)
    {
        if (text.Equals(Settings.EnvironmentUserName, StringComparison.CurrentCulture))
        {
            Settings.Instance.CustomUsername.Value = null;
        }
        else
        {
            Settings.Instance.CustomUsername.Value = text;
        }

        UpdateResetSaveButtonState();
    }

    private void OnWebFeedsEnabledToggled(bool pressed)
    {
        Settings.Instance.ThriveNewsFeedEnabled.Value = pressed;

        UpdateResetSaveButtonState();
    }

    private void OnPatchNotesEnabledToggled(bool pressed)
    {
        Settings.Instance.ShowNewPatchNotes.Value = pressed;

        UpdateResetSaveButtonState();
    }

    private void OnAudioOutputDeviceSettingSelected(int item)
    {
        Settings.Instance.SelectedAudioOutputDevice.Value = AudioOutputDevices[item];

        Settings.Instance.ApplyAudioOutputDeviceSettings();
        UpdateResetSaveButtonState();
    }

    private void OnLanguageSettingSelected(int item)
    {
        Settings.Instance.SelectedLanguage.Value = Languages[item];
        resetLanguageButton.Visible = true;

        Settings.Instance.ApplyLanguageSettings();
        UpdateResetSaveButtonState();
        UpdateCurrentLanguageProgress();
    }

    private void OnResetLanguagePressed()
    {
        Settings.Instance.SelectedLanguage.Value = null;
        resetLanguageButton.Visible = false;

        Settings.Instance.ApplyLanguageSettings();
        UpdateSelectedLanguage(Settings.Instance);
        UpdateResetSaveButtonState();
        UpdateCurrentLanguageProgress();
    }

    private void OnTranslationSitePressed()
    {
        GUICommon.Instance.PlayButtonPressSound();
        OS.ShellOpen("https://translate.revolutionarygamesstudio.com/engage/thrive/");
    }

    private void UpdateSelectedAudioOutputDevice(Settings settings)
    {
        audioOutputDeviceSelection.Selected = AudioOutputDevices.IndexOf(settings.SelectedAudioOutputDevice.Value ??
            Constants.DEFAULT_AUDIO_OUTPUT_DEVICE_NAME);
    }

    private void UpdateSelectedLanguage(Settings settings)
    {
        languageSelection.Selected = Languages.IndexOf(settings.SelectedLanguage.Value ?? Settings.DefaultLanguage);
    }

    private void OnLogButtonPressed()
    {
        GUICommon.Instance.PlayButtonPressSound();
        FolderHelpers.OpenFolder(Constants.LOGS_FOLDER);
    }

    private void OnResetDismissedPopups()
    {
        GUICommon.Instance.PlayButtonPressSound();
        Settings.Instance.PermanentlyDismissedNotices.Value = new HashSet<DismissibleNotice>();

        UpdateResetSaveButtonState();
        UpdateDismissedNoticeCount();
    }

    private void OnResetShownTutorials()
    {
        GUICommon.Instance.PlayButtonPressSound();

        GD.Print("Clearing all seen tutorials");
        AlreadySeenTutorials.ResetAllSeenTutorials();
    }

    private void OnOpenPatchNotesPressed()
    {
        GUICommon.Instance.PlayButtonPressSound();

        patchNotesDisplayer.ShowLatest();
        patchNotesBox.PopupCenteredShrink();
    }
}<|MERGE_RESOLUTION|>--- conflicted
+++ resolved
@@ -375,14 +375,10 @@
     private LineEdit customUsername = null!;
 
     [Export]
-<<<<<<< HEAD
+    private CheckBox webFeedsEnabled = null!;
+
+    [Export]
     private Button microbeRippleEffect = null!;
-
-    [Export]
-    private Button microbeCameraTilt = null!;
-=======
-    private CheckBox webFeedsEnabled = null!;
->>>>>>> d483afec
 
     [Export]
     private Button microbeCameraTilt = null!;
