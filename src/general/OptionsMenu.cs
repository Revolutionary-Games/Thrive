﻿using System;
using System.Collections.Generic;
using System.Linq;
using Godot;
using Environment = System.Environment;

/// <summary>
///   Handles the logic for the options menu GUI.
/// </summary>
public class OptionsMenu : ControlWithInput
{
    /*
      GUI Control Paths
    */

    // Options control buttons.

    [Export]
    public NodePath ResetButtonPath;

    [Export]
    public NodePath SaveButtonPath;

    // Tab selector buttons.
    [Export]
    public NodePath GraphicsButtonPath;

    [Export]
    public NodePath SoundButtonPath;

    [Export]
    public NodePath PerformanceButtonPath;

    [Export]
    public NodePath InputsButtonPath;

    [Export]
    public NodePath MiscButtonPath;

    // Graphics tab.
    [Export]
    public NodePath GraphicsTabPath;

    [Export]
    public NodePath VSyncPath;

    [Export]
    public NodePath FullScreenPath;

    [Export]
    public NodePath MSAAResolutionPath;

    [Export]
    public NodePath ColourblindSettingPath;

    [Export]
    public NodePath ChromaticAberrationSliderPath;

    [Export]
    public NodePath ChromaticAberrationTogglePath;

    [Export]
<<<<<<< HEAD
    public NodePath DisplayAbilitiesBarTogglePath;
=======
    public NodePath GUILightEffectsTogglePath;
>>>>>>> 93571483

    // Sound tab.
    [Export]
    public NodePath SoundTabPath;

    [Export]
    public NodePath MasterVolumePath;

    [Export]
    public NodePath MasterMutedPath;

    [Export]
    public NodePath MusicVolumePath;

    [Export]
    public NodePath MusicMutedPath;

    [Export]
    public NodePath AmbianceVolumePath;

    [Export]
    public NodePath AmbianceMutedPath;

    [Export]
    public NodePath SFXVolumePath;

    [Export]
    public NodePath SFXMutedPath;

    [Export]
    public NodePath GUIVolumePath;

    [Export]
    public NodePath GUIMutedPath;

    // Performance tab.
    [Export]
    public NodePath PerformanceTabPath;

    [Export]
    public NodePath CloudIntervalPath;

    [Export]
    public NodePath CloudResolutionPath;

    [Export]
    public NodePath RunAutoEvoDuringGameplayPath;

    // Inputs tab.
    [Export]
    public NodePath InputsTabPath;

    [Export]
    public NodePath InputGroupListPath;

    // Misc tab.
    [Export]
    public NodePath MiscTabPath;

    [Export]
    public NodePath PlayIntroPath;

    [Export]
    public NodePath PlayMicrobeIntroPath;

    [Export]
    public NodePath TutorialsEnabledOnNewGamePath;

    [Export]
    public NodePath CheatsPath;

    [Export]
    public NodePath AutoSavePath;

    [Export]
    public NodePath MaxAutoSavesPath;

    [Export]
    public NodePath MaxQuickSavesPath;

    [Export]
    public NodePath BackConfirmationBoxPath;

    [Export]
    public NodePath TutorialsEnabledPath;

    [Export]
    public NodePath DefaultsConfirmationBoxPath;

    [Export]
    public NodePath ErrorAcceptBoxPath;

    [Export]
    public NodePath LanguageSelectionPath;

    [Export]
    public NodePath ResetLanguageButtonPath;

    [Export]
    public NodePath CustomUsernameEnabledPath;

    [Export]
    public NodePath CustomUsernamePath;

    private static readonly List<string> LanguagesCache = TranslationServer.GetLoadedLocales().Cast<string>()
        .OrderBy(i => i, StringComparer.InvariantCulture)
        .ToList();

    private Button resetButton;
    private Button saveButton;

    // Tab selector buttons
    private Button graphicsButton;
    private Button soundButton;
    private Button performanceButton;
    private Button inputsButton;
    private Button miscButton;

    // Graphics tab
    private Control graphicsTab;
    private CheckBox vsync;
    private CheckBox fullScreen;
    private OptionButton msaaResolution;
    private OptionButton colourblindSetting;
    private CheckBox chromaticAberrationToggle;
    private Slider chromaticAberrationSlider;
<<<<<<< HEAD
    private CheckBox displayAbilitiesHotBarToggle;
=======
    private CheckBox guiLightEffectsToggle;
>>>>>>> 93571483

    // Sound tab
    private Control soundTab;
    private Slider masterVolume;
    private CheckBox masterMuted;
    private Slider musicVolume;
    private CheckBox musicMuted;
    private Slider ambianceVolume;
    private CheckBox ambianceMuted;
    private Slider sfxVolume;
    private CheckBox sfxMuted;
    private Slider guiVolume;
    private CheckBox guiMuted;
    private OptionButton languageSelection;
    private Button resetLanguageButton;

    // Performance tab
    private Control performanceTab;
    private OptionButton cloudInterval;
    private OptionButton cloudResolution;
    private CheckBox runAutoEvoDuringGameplay;

    // Inputs tab
    private Control inputsTab;
    private InputGroupList inputGroupList;

    // Misc tab
    private Control miscTab;
    private CheckBox playIntro;
    private CheckBox playMicrobeIntro;
    private CheckBox cheats;
    private CheckBox tutorialsEnabledOnNewGame;
    private CheckBox autoSave;
    private SpinBox maxAutoSaves;
    private SpinBox maxQuickSaves;
    private CheckBox customUsernameEnabled;
    private LineEdit customUsername;

    private CheckBox tutorialsEnabled;

    // Confirmation Boxes
    private AcceptDialog backConfirmationBox;
    private ConfirmationDialog defaultsConfirmationBox;
    private AcceptDialog errorAcceptBox;

    /*
      Misc
    */

    private OptionsMode optionsMode;
    private SelectedOptionsTab selectedOptionsTab;

    /// <summary>
    ///   Copy of the settings object that should match what is saved to the configuration file,
    ///   used for comparing and restoring to previous state.
    /// </summary>
    private Settings savedSettings;

    private bool savedTutorialsEnabled;

    private GameProperties gameProperties;

    /*
      Signals
    */

    [Signal]
    public delegate void OnOptionsClosed();

    public enum OptionsMode
    {
        MainMenu,
        InGame,
    }

    private enum SelectedOptionsTab
    {
        Graphics,
        Sound,
        Performance,
        Inputs,
        Miscellaneous,
    }

    private static List<string> Languages => LanguagesCache;

    public override void _Ready()
    {
        // Options control buttons
        resetButton = GetNode<Button>(ResetButtonPath);
        saveButton = GetNode<Button>(SaveButtonPath);

        // Tab selector buttons
        graphicsButton = GetNode<Button>(GraphicsButtonPath);
        soundButton = GetNode<Button>(SoundButtonPath);
        performanceButton = GetNode<Button>(PerformanceButtonPath);
        inputsButton = GetNode<Button>(InputsButtonPath);
        miscButton = GetNode<Button>(MiscButtonPath);

        // Graphics
        graphicsTab = GetNode<Control>(GraphicsTabPath);
        vsync = GetNode<CheckBox>(VSyncPath);
        fullScreen = GetNode<CheckBox>(FullScreenPath);
        msaaResolution = GetNode<OptionButton>(MSAAResolutionPath);
        colourblindSetting = GetNode<OptionButton>(ColourblindSettingPath);
        chromaticAberrationToggle = GetNode<CheckBox>(ChromaticAberrationTogglePath);
        chromaticAberrationSlider = GetNode<Slider>(ChromaticAberrationSliderPath);
<<<<<<< HEAD
        displayAbilitiesHotBarToggle = GetNode<CheckBox>(DisplayAbilitiesBarTogglePath);
=======
        guiLightEffectsToggle = GetNode<CheckBox>(GUILightEffectsTogglePath);
>>>>>>> 93571483

        // Sound
        soundTab = GetNode<Control>(SoundTabPath);
        masterVolume = GetNode<Slider>(MasterVolumePath);
        masterMuted = GetNode<CheckBox>(MasterMutedPath);
        musicVolume = GetNode<Slider>(MusicVolumePath);
        musicMuted = GetNode<CheckBox>(MusicMutedPath);
        ambianceVolume = GetNode<Slider>(AmbianceVolumePath);
        ambianceMuted = GetNode<CheckBox>(AmbianceMutedPath);
        sfxVolume = GetNode<Slider>(SFXVolumePath);
        sfxMuted = GetNode<CheckBox>(SFXMutedPath);
        guiVolume = GetNode<Slider>(GUIVolumePath);
        guiMuted = GetNode<CheckBox>(GUIMutedPath);
        languageSelection = GetNode<OptionButton>(LanguageSelectionPath);
        resetLanguageButton = GetNode<Button>(ResetLanguageButtonPath);
        LoadLanguages(languageSelection);

        // Performance
        performanceTab = GetNode<Control>(PerformanceTabPath);
        cloudInterval = GetNode<OptionButton>(CloudIntervalPath);
        cloudResolution = GetNode<OptionButton>(CloudResolutionPath);
        runAutoEvoDuringGameplay = GetNode<CheckBox>(RunAutoEvoDuringGameplayPath);

        // Inputs
        inputsTab = GetNode<Control>(InputsTabPath);
        inputGroupList = GetNode<InputGroupList>(InputGroupListPath);
        inputGroupList.OnControlsChanged += OnControlsChanged;

        // Misc
        miscTab = GetNode<Control>(MiscTabPath);
        playIntro = GetNode<CheckBox>(PlayIntroPath);
        playMicrobeIntro = GetNode<CheckBox>(PlayMicrobeIntroPath);
        tutorialsEnabledOnNewGame = GetNode<CheckBox>(TutorialsEnabledOnNewGamePath);
        cheats = GetNode<CheckBox>(CheatsPath);
        autoSave = GetNode<CheckBox>(AutoSavePath);
        maxAutoSaves = GetNode<SpinBox>(MaxAutoSavesPath);
        maxQuickSaves = GetNode<SpinBox>(MaxQuickSavesPath);
        tutorialsEnabled = GetNode<CheckBox>(TutorialsEnabledPath);
        customUsernameEnabled = GetNode<CheckBox>(CustomUsernameEnabledPath);
        customUsername = GetNode<LineEdit>(CustomUsernamePath);

        backConfirmationBox = GetNode<AcceptDialog>(BackConfirmationBoxPath);
        defaultsConfirmationBox = GetNode<ConfirmationDialog>(DefaultsConfirmationBoxPath);
        errorAcceptBox = GetNode<AcceptDialog>(ErrorAcceptBoxPath);

        selectedOptionsTab = SelectedOptionsTab.Graphics;

        // We're only utilizing the AcceptDialog's auto resize functionality,
        // so hide the default Ok button since it's not needed
        backConfirmationBox.GetOk().Hide();
    }

    public override void _Notification(int what)
    {
        if (what == NotificationTranslationChanged)
        {
            BuildInputRebindControls();
        }
    }

    /// <summary>
    ///   Opens the options menu with main menu configuration settings.
    /// </summary>
    public void OpenFromMainMenu()
    {
        // Shouldn't do anything if options is already open.
        if (Visible)
            return;

        // Copy the live game settings so we can check against them for changes.
        savedSettings = Settings.Instance.Clone();

        // Set the mode to the one we opened with, and disable any options that should only be visible in game.
        SwitchMode(OptionsMode.MainMenu);

        // Set the state of the gui controls to match the settings.
        ApplySettingsToControls(savedSettings);
        UpdateResetSaveButtonState();

        Show();
    }

    /// <summary>
    ///   Opens the options menu with in game settings.
    /// </summary>
    public void OpenFromInGame(GameProperties gameProperties)
    {
        // Shouldn't do anything if options is already open.
        if (Visible)
            return;

        // Copy the live game settings so we can check against them for changes.
        savedSettings = Settings.Instance.Clone();
        savedTutorialsEnabled = gameProperties.TutorialState.Enabled;

        // Need a reference to game properties in the current game for later comparisons.
        this.gameProperties = gameProperties;

        // Set the mode to the one we opened with, and show/hide any options that should only be visible
        // when the options menu is opened from in-game.
        SwitchMode(OptionsMode.InGame);

        // Set the state of the gui controls to match the settings.
        if (savedTutorialsEnabled)
            tutorialsEnabled.Pressed = savedTutorialsEnabled;

        ApplySettingsToControls(savedSettings);
        UpdateResetSaveButtonState();

        Show();
    }

    /// <summary>
    ///   Applies the values of a settings object to all corresponding options menu GUI controls.
    /// </summary>
    public void ApplySettingsToControls(Settings settings)
    {
        // Graphics
        vsync.Pressed = settings.VSync;
        fullScreen.Pressed = settings.FullScreen;
        msaaResolution.Selected = MSAAResolutionToIndex(settings.MSAAResolution);
        colourblindSetting.Selected = settings.ColourblindSetting;
        chromaticAberrationSlider.Value = settings.ChromaticAmount;
        chromaticAberrationToggle.Pressed = settings.ChromaticEnabled;
<<<<<<< HEAD
        displayAbilitiesHotBarToggle.Pressed = settings.DisplayAbilitiesHotBar;
=======
        guiLightEffectsToggle.Pressed = settings.GUILightEffectsEnabled;
>>>>>>> 93571483

        // Sound
        masterVolume.Value = ConvertDBToSoundBar(settings.VolumeMaster);
        masterMuted.Pressed = settings.VolumeMasterMuted;
        musicVolume.Value = ConvertDBToSoundBar(settings.VolumeMusic);
        musicMuted.Pressed = settings.VolumeMusicMuted;
        ambianceVolume.Value = ConvertDBToSoundBar(settings.VolumeAmbiance);
        ambianceMuted.Pressed = settings.VolumeAmbianceMuted;
        sfxVolume.Value = ConvertDBToSoundBar(settings.VolumeSFX);
        sfxMuted.Pressed = settings.VolumeSFXMuted;
        guiVolume.Value = ConvertDBToSoundBar(settings.VolumeGUI);
        guiMuted.Pressed = settings.VolumeGUIMuted;
        UpdateSelectedLanguage(settings);

        // Hide or show the reset language button based on the selected language
        resetLanguageButton.Visible = settings.SelectedLanguage.Value != null &&
            settings.SelectedLanguage.Value != Settings.DefaultLanguage;

        // Performance
        cloudInterval.Selected = CloudIntervalToIndex(settings.CloudUpdateInterval);
        cloudResolution.Selected = CloudResolutionToIndex(settings.CloudResolution);
        runAutoEvoDuringGameplay.Pressed = settings.RunAutoEvoDuringGamePlay;

        // Input
        BuildInputRebindControls();

        // Misc
        playIntro.Pressed = settings.PlayIntroVideo;
        playMicrobeIntro.Pressed = settings.PlayMicrobeIntroVideo;
        tutorialsEnabledOnNewGame.Pressed = settings.TutorialsEnabled;
        cheats.Pressed = settings.CheatsEnabled;
        autoSave.Pressed = settings.AutoSaveEnabled;
        maxAutoSaves.Value = settings.MaxAutoSaves;
        maxAutoSaves.Editable = settings.AutoSaveEnabled;
        maxQuickSaves.Value = settings.MaxQuickSaves;
        customUsernameEnabled.Pressed = settings.CustomUsernameEnabled;
        customUsername.Text = settings.CustomUsername.Value != null ?
            settings.CustomUsername :
            Environment.UserName;
        customUsername.Editable = settings.CustomUsernameEnabled;
    }

    [RunOnKeyDown("ui_cancel", Priority = Constants.SUBMENU_CANCEL_PRIORITY)]
    public bool OnEscapePressed()
    {
        // Only handle keypress when visible
        if (!Visible)
            return false;

        if (InputGroupList.WasListeningForInput)
        {
            // Listening for Inputs, should not do anything and should not pass through
            return true;
        }

        if (!Exit())
        {
            // We are prevented from exiting, consume this input
            return true;
        }

        // If it is opened from InGame then let pause menu hide too.
        if (optionsMode == OptionsMode.InGame)
        {
            return false;
        }

        return true;
    }

    private void SwitchMode(OptionsMode mode)
    {
        switch (mode)
        {
            case OptionsMode.MainMenu:
            {
                tutorialsEnabled.Hide();
                optionsMode = OptionsMode.MainMenu;
                break;
            }

            case OptionsMode.InGame:
            {
                // Current game tutorial option shouldn't be visible in freebuild mode.
                if (!gameProperties.FreeBuild)
                    tutorialsEnabled.Show();
                else
                    tutorialsEnabled.Hide();

                optionsMode = OptionsMode.InGame;
                break;
            }

            default:
                throw new ArgumentException("Options menu SwitchMode called with an invalid mode argument");
        }
    }

    /// <summary>
    ///   Changes the active settings tab that is displayed, or returns if the tab is already active.
    /// </summary>
    private void ChangeSettingsTab(string newTabName)
    {
        // Convert from the string binding to an enum.
        SelectedOptionsTab selection = (SelectedOptionsTab)Enum.Parse(typeof(SelectedOptionsTab), newTabName);

        // Pressing the same button that's already active, so just return.
        if (selection == selectedOptionsTab)
            return;

        graphicsTab.Hide();
        soundTab.Hide();
        performanceTab.Hide();
        inputsTab.Hide();
        miscTab.Hide();

        switch (selection)
        {
            case SelectedOptionsTab.Graphics:
                graphicsTab.Show();
                graphicsButton.Pressed = true;
                break;
            case SelectedOptionsTab.Sound:
                soundTab.Show();
                soundButton.Pressed = true;
                break;
            case SelectedOptionsTab.Performance:
                performanceTab.Show();
                performanceButton.Pressed = true;
                break;
            case SelectedOptionsTab.Inputs:
                inputsTab.Show();
                inputsButton.Pressed = true;
                break;
            case SelectedOptionsTab.Miscellaneous:
                miscTab.Show();
                miscButton.Pressed = true;
                break;
            default:
                GD.PrintErr("Invalid tab");
                break;
        }

        GUICommon.Instance.PlayButtonPressSound();
        selectedOptionsTab = selection;
    }

    /// <summary>
    ///   Converts the slider value (0-100) to a DB adjustment for a sound channel
    /// </summary>
    private float ConvertSoundBarToDb(float value)
    {
        return GD.Linear2Db(value / 100.0f);
    }

    private float ConvertDBToSoundBar(float value)
    {
        return GD.Db2Linear(value) * 100.0f;
    }

    private int CloudIntervalToIndex(float interval)
    {
        if (interval < 0.020f)
            return 0;

        if (interval == 0.020f)
            return 1;

        if (interval <= 0.040f)
            return 2;

        if (interval <= 0.1f)
            return 3;

        if (interval > 0.1f)
            return 4;

        GD.PrintErr("invalid cloud interval value");
        return -1;
    }

    private float CloudIndexToInterval(int index)
    {
        switch (index)
        {
            case 0:
                return 0;
            case 1:
                return 0.020f;
            case 2:
                return 0.040f;
            case 3:
                return 0.1f;
            case 4:
                return 0.25f;
            default:
                GD.PrintErr("invalid cloud interval index");
                return 0.040f;
        }
    }

    private int CloudResolutionToIndex(int resolution)
    {
        if (resolution <= 1)
        {
            return 0;
        }

        if (resolution <= 2)
        {
            return 1;
        }

        return 2;
    }

    private int CloudIndexToResolution(int index)
    {
        switch (index)
        {
            case 0:
                return 1;
            case 1:
                return 2;
            case 2:
                return 4;
            default:
                GD.PrintErr("invalid cloud resolution index");
                return 2;
        }
    }

    private int MSAAResolutionToIndex(Viewport.MSAA resolution)
    {
        if (resolution == Viewport.MSAA.Disabled)
            return 0;

        if (resolution == Viewport.MSAA.Msaa2x)
            return 1;

        if (resolution == Viewport.MSAA.Msaa4x)
            return 2;

        if (resolution == Viewport.MSAA.Msaa8x)
            return 3;

        if (resolution == Viewport.MSAA.Msaa16x)
            return 4;

        GD.PrintErr("invalid MSAA resolution value");
        return 0;
    }

    private Viewport.MSAA MSAAIndexToResolution(int index)
    {
        switch (index)
        {
            case 0:
                return Viewport.MSAA.Disabled;
            case 1:
                return Viewport.MSAA.Msaa2x;
            case 2:
                return Viewport.MSAA.Msaa4x;
            case 3:
                return Viewport.MSAA.Msaa8x;
            case 4:
                return Viewport.MSAA.Msaa16x;
            default:
                GD.PrintErr("invalid MSAA resolution index");
                return Viewport.MSAA.Disabled;
        }
    }

    /// <summary>
    ///   Returns whether current settings match their saved originals. Settings that are
    ///   inactive due to a different options menu mode will not be used in the comparison.
    /// </summary>
    private bool CompareSettings()
    {
        // Compare global settings.
        if (Settings.Instance != savedSettings)
            return false;

        // If we're in game we need to compare the tutorials enabled state as well.
        if (optionsMode == OptionsMode.InGame)
        {
            if (gameProperties.TutorialState.Enabled != savedTutorialsEnabled)
            {
                return false;
            }
        }

        // All active settings match.
        return true;
    }

    private void UpdateResetSaveButtonState()
    {
        // Enable the save and reset buttons if the current setting values differ from the saved ones.
        bool result = CompareSettings();

        resetButton.Disabled = result;
        saveButton.Disabled = result;
    }

    private void LoadLanguages(OptionButton optionButton)
    {
        foreach (var locale in Languages)
        {
            var currentCulture = Settings.GetCultureInfo(locale);
            var native = Settings.GetLanguageNativeNameOverride(locale) ?? currentCulture.NativeName;
            optionButton.AddItem(locale + " - " + native);
        }
    }

    /*
      GUI Control Callbacks
    */

    private void OnBackPressed()
    {
        GUICommon.Instance.PlayButtonPressSound();

        Exit();
    }

    private bool Exit()
    {
        // If any settings have been changed, show a dialogue asking if the changes should be kept or
        // discarded.
        if (!CompareSettings())
        {
            backConfirmationBox.PopupCenteredShrink();
            return false;
        }

        EmitSignal(nameof(OnOptionsClosed));
        return true;
    }

    private void OnResetPressed()
    {
        GUICommon.Instance.PlayButtonPressSound();

        // Restore and apply the old saved settings.
        Settings.Instance.LoadFromObject(savedSettings);
        Settings.Instance.ApplyAll();
        ApplySettingsToControls(Settings.Instance);

        if (optionsMode == OptionsMode.InGame)
        {
            gameProperties.TutorialState.Enabled = savedTutorialsEnabled;
            tutorialsEnabled.Pressed = savedTutorialsEnabled;
        }

        UpdateResetSaveButtonState();
    }

    private void OnSavePressed()
    {
        GUICommon.Instance.PlayButtonPressSound();

        // Save the new settings to the config file.
        if (!Settings.Instance.Save())
        {
            GD.PrintErr("Failed to save new options menu settings to configuration file.");
            errorAcceptBox.PopupCenteredShrink();
            return;
        }

        // Copy over the new saved settings.
        savedSettings = Settings.Instance.Clone();

        if (optionsMode == OptionsMode.InGame)
            savedTutorialsEnabled = gameProperties.TutorialState.Enabled;

        UpdateResetSaveButtonState();
    }

    private void OnDefaultsPressed()
    {
        GUICommon.Instance.PlayButtonPressSound();

        defaultsConfirmationBox.PopupCenteredShrink();
    }

    private void BackSaveSelected()
    {
        // Save the new settings to the config file.
        if (!Settings.Instance.Save())
        {
            GD.PrintErr("Failed to save new options menu settings to configuration file.");
            backConfirmationBox.Hide();
            errorAcceptBox.PopupCenteredShrink();

            return;
        }

        // Copy over the new saved settings.
        savedSettings = Settings.Instance.Clone();
        backConfirmationBox.Hide();

        UpdateResetSaveButtonState();
        EmitSignal(nameof(OnOptionsClosed));
    }

    private void BackDiscardSelected()
    {
        Settings.Instance.LoadFromObject(savedSettings);
        Settings.Instance.ApplyAll();
        ApplySettingsToControls(Settings.Instance);

        if (optionsMode == OptionsMode.InGame)
        {
            gameProperties.TutorialState.Enabled = savedTutorialsEnabled;
            tutorialsEnabled.Pressed = savedTutorialsEnabled;
        }

        backConfirmationBox.Hide();

        UpdateResetSaveButtonState();
        EmitSignal(nameof(OnOptionsClosed));
    }

    private void BackCancelSelected()
    {
        backConfirmationBox.Hide();
    }

    private void InputDefaultsConfirm()
    {
        Settings.Instance.CurrentControls.Value = Settings.GetDefaultControls();
        Settings.Instance.ApplyInputSettings();
        BuildInputRebindControls();

        UpdateResetSaveButtonState();
    }

    private void DefaultsConfirmSelected()
    {
        // Sets active settings to default values and applies them to the options controls.
        Settings.Instance.LoadDefaults();
        Settings.Instance.ApplyAll();
        ApplySettingsToControls(Settings.Instance);

        UpdateResetSaveButtonState();
    }

    // Graphics Button Callbacks
    private void OnFullScreenToggled(bool pressed)
    {
        Settings.Instance.FullScreen.Value = pressed;
        Settings.Instance.ApplyWindowSettings();

        UpdateResetSaveButtonState();
    }

    private void OnVSyncToggled(bool pressed)
    {
        Settings.Instance.VSync.Value = pressed;
        Settings.Instance.ApplyWindowSettings();

        UpdateResetSaveButtonState();
    }

    private void OnMSAAResolutionSelected(int index)
    {
        Settings.Instance.MSAAResolution.Value = MSAAIndexToResolution(index);
        Settings.Instance.ApplyGraphicsSettings();

        UpdateResetSaveButtonState();
    }

    private void OnColourblindSettingSelected(int index)
    {
        Settings.Instance.ColourblindSetting.Value = index;
        Settings.Instance.ApplyGraphicsSettings();

        UpdateResetSaveButtonState();
    }

    private void OnChromaticAberrationToggled(bool toggle)
    {
        Settings.Instance.ChromaticEnabled.Value = toggle;

        UpdateResetSaveButtonState();
    }

    private void OnChromaticAberrationValueChanged(float amount)
    {
        Settings.Instance.ChromaticAmount.Value = amount;

        UpdateResetSaveButtonState();
    }

<<<<<<< HEAD
    private void OnDisplayAbilitiesHotBarToggled(bool toggle)
    {
        Settings.Instance.DisplayAbilitiesHotBar.Value = toggle;
=======
    private void OnGUILightEffectsToggled(bool toggle)
    {
        Settings.Instance.GUILightEffectsEnabled.Value = toggle;
>>>>>>> 93571483

        UpdateResetSaveButtonState();
    }

    // Sound Button Callbacks
    private void OnMasterVolumeChanged(float value)
    {
        Settings.Instance.VolumeMaster.Value = ConvertSoundBarToDb(value);
        Settings.Instance.ApplySoundSettings();

        UpdateResetSaveButtonState();
    }

    private void OnMasterMutedToggled(bool pressed)
    {
        Settings.Instance.VolumeMasterMuted.Value = pressed;
        Settings.Instance.ApplySoundSettings();

        UpdateResetSaveButtonState();
    }

    private void OnMusicVolumeChanged(float value)
    {
        Settings.Instance.VolumeMusic.Value = ConvertSoundBarToDb(value);
        Settings.Instance.ApplySoundSettings();

        UpdateResetSaveButtonState();
    }

    private void OnMusicMutedToggled(bool pressed)
    {
        Settings.Instance.VolumeMusicMuted.Value = pressed;
        Settings.Instance.ApplySoundSettings();

        UpdateResetSaveButtonState();
    }

    private void OnAmbianceVolumeChanged(float value)
    {
        Settings.Instance.VolumeAmbiance.Value = ConvertSoundBarToDb(value);
        Settings.Instance.ApplySoundSettings();

        UpdateResetSaveButtonState();
    }

    private void OnAmbianceMutedToggled(bool pressed)
    {
        Settings.Instance.VolumeAmbianceMuted.Value = pressed;
        Settings.Instance.ApplySoundSettings();

        UpdateResetSaveButtonState();
    }

    private void OnSFXVolumeChanged(float value)
    {
        Settings.Instance.VolumeSFX.Value = ConvertSoundBarToDb(value);
        Settings.Instance.ApplySoundSettings();

        UpdateResetSaveButtonState();
    }

    private void OnSFXMutedToggled(bool pressed)
    {
        Settings.Instance.VolumeSFXMuted.Value = pressed;
        Settings.Instance.ApplySoundSettings();

        UpdateResetSaveButtonState();
    }

    private void OnGUIVolumeChanged(float value)
    {
        Settings.Instance.VolumeGUI.Value = ConvertSoundBarToDb(value);
        Settings.Instance.ApplySoundSettings();

        UpdateResetSaveButtonState();
    }

    private void OnGUIMutedToggled(bool pressed)
    {
        Settings.Instance.VolumeGUIMuted.Value = pressed;
        Settings.Instance.ApplySoundSettings();

        UpdateResetSaveButtonState();
    }

    // Performance Button Callbacks
    private void OnCloudIntervalSelected(int index)
    {
        Settings.Instance.CloudUpdateInterval.Value = CloudIndexToInterval(index);

        UpdateResetSaveButtonState();
    }

    private void OnCloudResolutionSelected(int index)
    {
        Settings.Instance.CloudResolution.Value = CloudIndexToResolution(index);

        UpdateResetSaveButtonState();
    }

    private void OnAutoEvoToggled(bool pressed)
    {
        Settings.Instance.RunAutoEvoDuringGamePlay.Value = pressed;

        UpdateResetSaveButtonState();
    }

    // Input Callbacks
    private void OnControlsChanged(InputDataList data)
    {
        Settings.Instance.CurrentControls.Value = data;
        Settings.Instance.ApplyInputSettings();
        UpdateResetSaveButtonState();
    }

    // Misc Button Callbacks
    private void OnIntroToggled(bool pressed)
    {
        Settings.Instance.PlayIntroVideo.Value = pressed;

        UpdateResetSaveButtonState();
    }

    private void OnMicrobeIntroToggled(bool pressed)
    {
        Settings.Instance.PlayMicrobeIntroVideo.Value = pressed;

        UpdateResetSaveButtonState();
    }

    private void OnTutorialsOnNewGameToggled(bool pressed)
    {
        Settings.Instance.TutorialsEnabled.Value = pressed;

        UpdateResetSaveButtonState();
    }

    private void OnCheatsToggled(bool pressed)
    {
        Settings.Instance.CheatsEnabled.Value = pressed;
        if (!pressed)
        {
            CheatManager.OnCheatsDisabled();
        }

        UpdateResetSaveButtonState();
    }

    private void OnAutoSaveToggled(bool pressed)
    {
        Settings.Instance.AutoSaveEnabled.Value = pressed;
        maxAutoSaves.Editable = pressed;

        UpdateResetSaveButtonState();
    }

    private void OnMaxAutoSavesValueChanged(float value)
    {
        Settings.Instance.MaxAutoSaves.Value = (int)value;

        UpdateResetSaveButtonState();
    }

    private void OnMaxQuickSavesValueChanged(float value)
    {
        Settings.Instance.MaxQuickSaves.Value = (int)value;

        UpdateResetSaveButtonState();
    }

    private void OnTutorialsEnabledToggled(bool pressed)
    {
        gameProperties.TutorialState.Enabled = pressed;

        UpdateResetSaveButtonState();
    }

    private void BuildInputRebindControls()
    {
        inputGroupList.InitGroupList();
    }

    private void OnOpenScreenshotFolder()
    {
        GUICommon.Instance.PlayButtonPressSound();
        OS.ShellOpen(ProjectSettings.GlobalizePath(Constants.SCREENSHOT_FOLDER));
    }

    private void OnCustomUsernameEnabledToggled(bool pressed)
    {
        Settings.Instance.CustomUsernameEnabled.Value = pressed;
        customUsername.Editable = pressed;

        UpdateResetSaveButtonState();
    }

    private void OnCustomUsernameTextChanged(string text)
    {
        if (text.Equals(Environment.UserName, StringComparison.CurrentCulture))
        {
            Settings.Instance.CustomUsername.Value = null;
        }
        else
        {
            Settings.Instance.CustomUsername.Value = text;
        }

        UpdateResetSaveButtonState();
    }

    private void OnLanguageSettingSelected(int item)
    {
        Settings.Instance.SelectedLanguage.Value = Languages[item];
        resetLanguageButton.Visible = true;

        Settings.Instance.ApplyLanguageSettings();
        UpdateResetSaveButtonState();
    }

    private void OnResetLanguagePressed()
    {
        Settings.Instance.SelectedLanguage.Value = null;
        resetLanguageButton.Visible = false;

        Settings.Instance.ApplyLanguageSettings();
        UpdateSelectedLanguage(Settings.Instance);
        UpdateResetSaveButtonState();
    }

    private void OnTranslationSitePressed()
    {
        GUICommon.Instance.PlayButtonPressSound();
        OS.ShellOpen("https://translate.revolutionarygamesstudio.com/engage/thrive/");
    }

    private void UpdateSelectedLanguage(Settings settings)
    {
        if (string.IsNullOrEmpty(settings.SelectedLanguage.Value))
        {
            int index = Languages.IndexOf(Settings.DefaultLanguage);

            // Inexact match to match things like "fi_FI"
            if (index == -1 && Settings.DefaultLanguage.Contains("_"))
            {
                index = Languages.IndexOf(Settings.DefaultLanguage.Split("_")[0]);
            }

            // English is the default language, if the user's default locale didn't match anything
            if (index < 0)
            {
                index = Languages.IndexOf("en");
            }

            languageSelection.Selected = index;
        }
        else
        {
            languageSelection.Selected = Languages.IndexOf(settings.SelectedLanguage.Value);
        }
    }

    private void OnLogButtonPressed()
    {
        GUICommon.Instance.PlayButtonPressSound();
        OS.ShellOpen(ProjectSettings.GlobalizePath(Constants.LOGS_FOLDER));
    }
}<|MERGE_RESOLUTION|>--- conflicted
+++ resolved
@@ -60,11 +60,10 @@
     public NodePath ChromaticAberrationTogglePath;
 
     [Export]
-<<<<<<< HEAD
     public NodePath DisplayAbilitiesBarTogglePath;
-=======
+
+    [Export]
     public NodePath GUILightEffectsTogglePath;
->>>>>>> 93571483
 
     // Sound tab.
     [Export]
@@ -191,11 +190,8 @@
     private OptionButton colourblindSetting;
     private CheckBox chromaticAberrationToggle;
     private Slider chromaticAberrationSlider;
-<<<<<<< HEAD
     private CheckBox displayAbilitiesHotBarToggle;
-=======
     private CheckBox guiLightEffectsToggle;
->>>>>>> 93571483
 
     // Sound tab
     private Control soundTab;
@@ -303,11 +299,8 @@
         colourblindSetting = GetNode<OptionButton>(ColourblindSettingPath);
         chromaticAberrationToggle = GetNode<CheckBox>(ChromaticAberrationTogglePath);
         chromaticAberrationSlider = GetNode<Slider>(ChromaticAberrationSliderPath);
-<<<<<<< HEAD
         displayAbilitiesHotBarToggle = GetNode<CheckBox>(DisplayAbilitiesBarTogglePath);
-=======
         guiLightEffectsToggle = GetNode<CheckBox>(GUILightEffectsTogglePath);
->>>>>>> 93571483
 
         // Sound
         soundTab = GetNode<Control>(SoundTabPath);
@@ -432,11 +425,8 @@
         colourblindSetting.Selected = settings.ColourblindSetting;
         chromaticAberrationSlider.Value = settings.ChromaticAmount;
         chromaticAberrationToggle.Pressed = settings.ChromaticEnabled;
-<<<<<<< HEAD
         displayAbilitiesHotBarToggle.Pressed = settings.DisplayAbilitiesHotBar;
-=======
         guiLightEffectsToggle.Pressed = settings.GUILightEffectsEnabled;
->>>>>>> 93571483
 
         // Sound
         masterVolume.Value = ConvertDBToSoundBar(settings.VolumeMaster);
@@ -932,15 +922,16 @@
         UpdateResetSaveButtonState();
     }
 
-<<<<<<< HEAD
     private void OnDisplayAbilitiesHotBarToggled(bool toggle)
     {
         Settings.Instance.DisplayAbilitiesHotBar.Value = toggle;
-=======
+
+         UpdateResetSaveButtonState();
+    }
+
     private void OnGUILightEffectsToggled(bool toggle)
     {
         Settings.Instance.GUILightEffectsEnabled.Value = toggle;
->>>>>>> 93571483
 
         UpdateResetSaveButtonState();
     }
