--- conflicted
+++ resolved
@@ -471,14 +471,12 @@
         fossilisationButtonLayer = GetNode<Control>(FossilisationButtonLayerPath);
         fossilisationDialog = GetNode<FossilisationDialog>(FossilisationDialogPath);
 
-<<<<<<< HEAD
         strainBarPanel = GetNode<PanelContainer>(StrainBarPanelPath);
         strainBar = GetNode<ProgressBar>(StrainBarPath);
         strainBarFadeAnimationPlayer = GetNode<AnimationPlayer>(StrainBarFadeAnimationPlayerPath);
-=======
+
         // Make sure fossilization layer update won't run if it isn't open
         fossilisationButtonLayer.Visible = false;
->>>>>>> c93e6465
 
         allAgents.Add(oxytoxy);
         allAgents.Add(mucilage);
@@ -746,11 +744,11 @@
         }
     }
 
-<<<<<<< HEAD
     protected void OnSprintPressed()
     {
         EmitSignal(nameof(OnSprintButtonPressed));
-=======
+    }
+
     /// <summary>
     ///   Creates and displays a fossilisation button above each on-screen organism.
     /// </summary>
@@ -771,7 +769,6 @@
 
         // Stop processing the layer
         fossilisationButtonLayer.Visible = false;
->>>>>>> c93e6465
     }
 
     protected void UpdateEnvironmentPanelState()
