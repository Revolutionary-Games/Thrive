--- conflicted
+++ resolved
@@ -45,9 +45,6 @@
     public NodePath HotBarPath = null!;
 
     [Export]
-    public NodePath SprintHotkeyPath = null!;
-
-    [Export]
     public NodePath EngulfHotkeyPath = null!;
 
     [Export]
@@ -75,15 +72,6 @@
     [Export]
     public NodePath FossilisationDialogPath = null!;
 
-    [Export]
-    public NodePath StrainBarPanelPath = null!;
-
-    [Export]
-    public NodePath StrainBarPath = null!;
-
-    [Export]
-    public NodePath StrainBarFadeAnimationPlayerPath = null!;
-
 #pragma warning disable CA2213
     [Export]
     public PackedScene FossilisationButtonScene = null!;
@@ -96,9 +84,6 @@
 
     [Export]
     public PackedScene PatchExtinctionBoxScene = null!;
-
-    [Export]
-    public Gradient StrainGradient = null!;
 #pragma warning restore CA2213
 
     protected readonly Color defaultHealthBarColour = new(0.96f, 0.27f, 0.48f);
@@ -123,11 +108,6 @@
 
 #pragma warning disable CA2213
     protected MouseHoverPanel mouseHoverPanel = null!;
-<<<<<<< HEAD
-    protected Panel environmentPanel = null!;
-    protected GridContainer? environmentPanelBarContainer;
-    protected ActionButton sprintHotkey = null!;
-=======
 
     [Export]
     protected EnvironmentPanel environmentPanel = null!;
@@ -138,7 +118,6 @@
     [Export]
     protected EditorEntryButton editorButton = null!;
 
->>>>>>> a329dd38
     protected ActionButton engulfHotkey = null!;
     protected ActionButton secreteSlimeHotkey = null!;
     protected ActionButton ejectEngulfedHotkey = null!;
@@ -177,10 +156,6 @@
 
     protected Control fossilisationButtonLayer = null!;
     protected FossilisationDialog fossilisationDialog = null!;
-
-    protected PanelContainer strainBarPanel = null!;
-    protected ProgressBar strainBar = null!;
-    protected AnimationPlayer strainBarFadeAnimationPlayer = null!;
 #pragma warning restore CA2213
 
     // Store these statefully for after player death
@@ -232,9 +207,6 @@
 
     [Signal]
     public delegate void OnOpenMenuToHelpEventHandler();
-
-    [Signal]
-    public delegate void OnSprintButtonPressed();
 
     /// <summary>
     ///   Gets and sets the text that appears at the upper HUD.
@@ -314,7 +286,6 @@
 
         bottomLeftBar = GetNode<HUDBottomBar>(BottomLeftBarPath);
 
-        sprintHotkey = GetNode<ActionButton>(SprintHotkeyPath);
         engulfHotkey = GetNode<ActionButton>(EngulfHotkeyPath);
         secreteSlimeHotkey = GetNode<ActionButton>(SecreteSlimeHotkeyPath);
         fireToxinHotkey = GetNode<ActionButton>(FireToxinHotkeyPath);
@@ -418,10 +389,6 @@
         fossilisationButtonLayer = GetNode<Control>(FossilisationButtonLayerPath);
         fossilisationDialog = GetNode<FossilisationDialog>(FossilisationDialogPath);
 
-        strainBarPanel = GetNode<PanelContainer>(StrainBarPanelPath);
-        strainBar = GetNode<ProgressBar>(StrainBarPath);
-        strainBarFadeAnimationPlayer = GetNode<AnimationPlayer>(StrainBarFadeAnimationPlayerPath);
-
         // Make sure fossilization layer update won't run if it isn't open
         fossilisationButtonLayer.Visible = false;
 
@@ -448,7 +415,6 @@
             UpdateCompoundBars(convertedDelta);
             UpdateReproductionProgress();
             UpdateAbilitiesHotBar();
-            UpdateStrain();
         }
 
         UpdateATP(convertedDelta);
@@ -655,11 +621,6 @@
         {
             throw new NotImplementedException("Saving non-microbe species is not yet implemented");
         }
-    }
-
-    protected void OnSprintPressed()
-    {
-        EmitSignal(nameof(OnSprintButtonPressed));
     }
 
     /// <summary>
@@ -710,52 +671,6 @@
     {
         throw new GodotAbstractMethodNotOverriddenException();
     }
-
-    protected void UpdateStrain()
-    {
-        if (!stage!.GameWorld.WorldSettings.ExperimentalFeatures)
-        {
-            strainBarPanel.Visible = false;
-            return;
-        }
-
-        var readStrainFraction = ReadPlayerStrainFraction();
-
-        // Skip the rest of the method if player does not have strain
-        if (readStrainFraction == null)
-            return;
-
-        var strainFraction = readStrainFraction.Value;
-
-        atpBar.TintProgress = StrainGradient.Interpolate(strainFraction);
-
-        strainBar.Value = strainFraction;
-
-        switch (Settings.Instance.StrainBarVisibilityMode.Value)
-        {
-            case Settings.StrainBarVisibility.Off:
-                strainBarPanel.Hide();
-                break;
-            case Settings.StrainBarVisibility.VisibleWhenCloseToFull:
-                AnimateStrainBarPanel(strainFraction, 0.65f);
-                break;
-            case Settings.StrainBarVisibility.VisibleWhenOverZero:
-                AnimateStrainBarPanel(strainFraction, 0.05f);
-                break;
-            case Settings.StrainBarVisibility.AlwaysVisible:
-                strainBarPanel.Show();
-                break;
-        }
-    }
-
-    /// <summary>
-    ///   Gets the current amount of strain affecting the player
-    /// </summary>
-    /// <returns>
-    ///   Null if the player is missing <see cref="StrainAffected"/>,
-    ///   else the player's strain fraction
-    /// </returns>
-    protected abstract float? ReadPlayerStrainFraction();
 
     protected void SetEditorButtonFlashEffect(bool enabled)
     {
@@ -952,27 +867,14 @@
     }
 
     protected void UpdateBaseAbilitiesBar(bool showEngulf, bool showToxin, bool showSlime,
-        bool showingSignaling, bool engulfOn, bool sprintOn, bool showEject)
-    {
-        if (stage == null)
-            throw new InvalidOperationException("Stage must be set before ability bar update");
-
-        sprintHotkey.Visible = stage.GameWorld.WorldSettings.ExperimentalFeatures;
-
+        bool showingSignaling, bool engulfOn, bool showEject)
+    {
         engulfHotkey.Visible = showEngulf;
         fireToxinHotkey.Visible = showToxin;
         secreteSlimeHotkey.Visible = showSlime;
         signalingAgentsHotkey.Visible = showingSignaling;
         ejectEngulfedHotkey.Visible = showEject;
 
-<<<<<<< HEAD
-        sprintHotkey.Pressed = sprintOn;
-        engulfHotkey.Pressed = engulfOn;
-        fireToxinHotkey.Pressed = Input.IsActionPressed(fireToxinHotkey.ActionName);
-        secreteSlimeHotkey.Pressed = Input.IsActionPressed(secreteSlimeHotkey.ActionName);
-        signalingAgentsHotkey.Pressed = Input.IsActionPressed(signalingAgentsHotkey.ActionName);
-        ejectEngulfedHotkey.Pressed = Input.IsActionPressed(ejectEngulfedHotkey.ActionName);
-=======
         engulfHotkey.ButtonPressed = engulfOn;
         fireToxinHotkey.ButtonPressed = Input.IsActionPressed(fireToxinHotkey.ActionName);
         secreteSlimeHotkey.ButtonPressed = Input.IsActionPressed(secreteSlimeHotkey.ActionName);
@@ -1008,7 +910,6 @@
                 bar.Hide();
             }
         }
->>>>>>> a329dd38
     }
 
     protected void OpenMenu()
@@ -1056,7 +957,6 @@
                 ProcessPanelPath.Dispose();
                 HintTextPath.Dispose();
                 HotBarPath.Dispose();
-                SprintHotkeyPath.Dispose();
                 EngulfHotkeyPath.Dispose();
                 EjectEngulfedHotkeyPath.Dispose();
                 SecreteSlimeHotkeyPath.Dispose();
@@ -1066,9 +966,6 @@
                 BottomLeftBarPath.Dispose();
                 FossilisationButtonLayerPath.Dispose();
                 FossilisationDialogPath.Dispose();
-                StrainBarPanelPath.Dispose();
-                StrainBarPath.Dispose();
-                StrainBarFadeAnimationPlayerPath.Dispose();
             }
         }
 
@@ -1084,79 +981,6 @@
         stage!.MoveToPatch(patch);
     }
 
-<<<<<<< HEAD
-    /// <summary>
-    ///   Updates the different bars and panels that should be displayed to the screen
-    /// </summary>
-    private void UpdateBarVisibility(Func<Compound, bool> isUseful)
-    {
-        if (ShouldShowAgentsPanel())
-        {
-            agentsPanel.Show();
-        }
-        else
-        {
-            agentsPanel.Hide();
-        }
-
-        if (compoundBars == null)
-            throw new InvalidOperationException("This HUD is not initialized");
-
-        // TODO: this iteration causes quite many new enumerator allocations. Maybe it'd be better to just get an
-        // explicit list in _Ready?
-        foreach (ProgressBar bar in compoundBars)
-        {
-            if (SpecialHandleBar(bar))
-                continue;
-
-            // This bar.Name call also causes quite a bit of allocations
-            var compound = SimulationParameters.Instance.GetCompound(bar.Name);
-
-            if (isUseful.Invoke(compound))
-            {
-                bar.Show();
-            }
-            else
-            {
-                bar.Hide();
-            }
-        }
-    }
-
-    private void AnimateStrainBarPanel(float strainFraction, float minimum)
-    {
-        var shouldBeVisible = strainFraction >= minimum;
-
-        if (!strainBarPanel.Visible && shouldBeVisible)
-        {
-            strainBarFadeAnimationPlayer.Play("FadeIn");
-        }
-        else if (strainBarPanel.Visible && !shouldBeVisible)
-        {
-            strainBarFadeAnimationPlayer.Play("FadeOut");
-        }
-    }
-
-    private void CheckAmmoniaProgressHighlight(float fractionOfAmmonia)
-    {
-        if (fractionOfAmmonia < 1.0f)
-            return;
-
-        ammoniaReproductionBar.TintProgress = new Color(1, 1, 1, 1);
-        editorButton.GetNode<TextureRect>("ReproductionBar/AmmoniaIcon").Texture = AmmoniaBW;
-    }
-
-    private void CheckPhosphateProgressHighlight(float fractionOfPhosphates)
-    {
-        if (fractionOfPhosphates < 1.0f)
-            return;
-
-        phosphateReproductionBar.TintProgress = new Color(1, 1, 1, 1);
-        editorButton.GetNode<TextureRect>("ReproductionBar/PhosphateIcon").Texture = PhosphatesBW;
-    }
-
-=======
->>>>>>> a329dd38
     private void ProcessPanelButtonPressed()
     {
         if (processPanel.Visible)
