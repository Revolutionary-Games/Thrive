﻿using System;
using System.Collections.Generic;
using Components;
using Godot;
using Newtonsoft.Json;
using Array = Godot.Collections.Array;
using Object = Godot.Object;

/// <summary>
///   Base HUD class for stages where the player moves a creature around
/// </summary>
/// <typeparam name="TStage">The type of the stage this HUD is for</typeparam>
[JsonObject(MemberSerialization.OptIn)]
public abstract class CreatureStageHUDBase<TStage> : HUDWithPausing, ICreatureStageHUD
    where TStage : Object, ICreatureStage
{
    [Export]
    public NodePath? CompoundsGroupAnimationPlayerPath;

    [Export]
    public NodePath EnvironmentGroupAnimationPlayerPath = null!;

    [Export]
    public NodePath PanelsTweenPath = null!;

    [Export]
    public NodePath LeftPanelsPath = null!;

    [Export]
    public NodePath MouseHoverPanelPath = null!;

    [Export]
    public NodePath AtpLabelPath = null!;

    [Export]
    public NodePath HpLabelPath = null!;

    [Export]
    public NodePath PopulationLabelPath = null!;

    [Export]
    public NodePath PatchOverlayPath = null!;

    [Export]
    public NodePath EditorButtonPath = null!;

    [Export]
    public NodePath EnvironmentPanelPath = null!;

    [Export]
    public NodePath OxygenBarPath = null!;

    [Export]
    public NodePath Co2BarPath = null!;

    [Export]
    public NodePath NitrogenBarPath = null!;

    [Export]
    public NodePath TemperaturePath = null!;

    [Export]
    public NodePath SunlightPath = null!;

    [Export]
    public NodePath PressurePath = null!;

    [Export]
    public NodePath EnvironmentPanelBarContainerPath = null!;

    [Export]
    public NodePath CompoundsPanelPath = null!;

    [Export]
    public NodePath GlucoseBarPath = null!;

    [Export]
    public NodePath AmmoniaBarPath = null!;

    [Export]
    public NodePath PhosphateBarPath = null!;

    [Export]
    public NodePath HydrogenSulfideBarPath = null!;

    [Export]
    public NodePath IronBarPath = null!;

    [Export]
    public NodePath EnvironmentPanelExpandButtonPath = null!;

    [Export]
    public NodePath EnvironmentPanelCompressButtonPath = null!;

    [Export]
    public NodePath CompoundsPanelExpandButtonPath = null!;

    [Export]
    public NodePath CompoundsPanelCompressButtonPath = null!;

    [Export]
    public NodePath CompoundsPanelBarContainerPath = null!;

    [Export]
    public NodePath AtpBarPath = null!;

    [Export]
    public NodePath HealthBarPath = null!;

    [Export]
    public NodePath AmmoniaReproductionBarPath = null!;

    [Export]
    public NodePath PhosphateReproductionBarPath = null!;

    [Export]
    public NodePath EditorButtonFlashPath = null!;

    [Export]
    public NodePath ProcessPanelPath = null!;

    [Export]
    public NodePath HintTextPath = null!;

    [Export]
    public NodePath HotBarPath = null!;

    [Export]
    public NodePath SprintHotkeyPath = null!;

    [Export]
    public NodePath EngulfHotkeyPath = null!;

    [Export]
    public NodePath SecreteSlimeHotkeyPath = null!;

    // TODO: rename to SignalingAgentsHotkeyPath
    [Export]
    public NodePath SignallingAgentsHotkeyPath = null!;

    [Export]
    public NodePath MicrobeControlRadialPath = null!;

    [Export]
    public NodePath AgentsPanelPath = null!;

    [Export]
    public NodePath OxytoxyBarPath = null!;

    [Export]
    public NodePath MucilageBarPath = null!;

    [Export]
    public NodePath AgentsPanelBarContainerPath = null!;

    [Export]
    public NodePath FireToxinHotkeyPath = null!;

    [Export]
    public NodePath EjectEngulfedHotkeyPath = null!;

    [Export]
    public NodePath BottomLeftBarPath = null!;

    [Export]
    public NodePath FossilisationButtonLayerPath = null!;

    [Export]
    public NodePath FossilisationDialogPath = null!;

#pragma warning disable CA2213
    [Export]
    public PackedScene FossilisationButtonScene = null!;

    [Export]
    public AudioStream MicrobePickupOrganelleSound = null!;

    [Export]
    public Texture AmmoniaBW = null!;

    [Export]
    public Texture PhosphatesBW = null!;

    [Export]
    public Texture AmmoniaInv = null!;

    [Export]
    public Texture PhosphatesInv = null!;

    [Export]
    public PackedScene ExtinctionBoxScene = null!;

    [Export]
    public PackedScene PatchExtinctionBoxScene = null!;
#pragma warning restore CA2213

    protected readonly Color defaultHealthBarColour = new(0.96f, 0.27f, 0.48f);

    protected readonly List<Compound> allAgents = new();

    protected Compound ammonia = null!;
    protected Compound atp = null!;
    protected Compound carbondioxide = null!;
    protected Compound glucose = null!;
    protected Compound hydrogensulfide = null!;
    protected Compound iron = null!;
    protected Compound nitrogen = null!;
    protected Compound oxygen = null!;
    protected Compound oxytoxy = null!;
    protected Compound mucilage = null!;
    protected Compound phosphates = null!;
    protected Compound sunlight = null!;
    protected Compound temperature = null!;

#pragma warning disable CA2213
    protected AnimationPlayer compoundsGroupAnimationPlayer = null!;
    protected AnimationPlayer environmentGroupAnimationPlayer = null!;
    protected MouseHoverPanel mouseHoverPanel = null!;
    protected Panel environmentPanel = null!;
    protected GridContainer? environmentPanelBarContainer;
    protected ActionButton sprintHotkey = null!;
    protected ActionButton engulfHotkey = null!;
    protected ActionButton secreteSlimeHotkey = null!;
    protected ActionButton ejectEngulfedHotkey = null!;
    protected ActionButton signalingAgentsHotkey = null!;

    protected ProgressBar oxygenBar = null!;
    protected ProgressBar co2Bar = null!;
    protected ProgressBar nitrogenBar = null!;
    protected ProgressBar temperatureBar = null!;
    protected ProgressBar sunlightLabel = null!;

    // TODO: implement changing pressure conditions
    // ReSharper disable once NotAccessedField.Local
    protected ProgressBar pressure = null!;

    protected GridContainer? compoundsPanelBarContainer;
    protected ProgressBar glucoseBar = null!;
    protected ProgressBar ammoniaBar = null!;
    protected ProgressBar phosphateBar = null!;
    protected ProgressBar hydrogenSulfideBar = null!;
    protected ProgressBar ironBar = null!;
    protected Button environmentPanelExpandButton = null!;
    protected Button environmentPanelCompressButton = null!;
    protected Button compoundsPanelExpandButton = null!;
    protected Button compoundsPanelCompressButton = null!;
    protected TextureProgress atpBar = null!;
    protected TextureProgress healthBar = null!;
    protected TextureProgress ammoniaReproductionBar = null!;
    protected TextureProgress phosphateReproductionBar = null!;
    protected Light2D editorButtonFlash = null!;
    protected Label atpLabel = null!;
    protected Label hpLabel = null!;
    protected Label populationLabel = null!;
    protected PatchNameOverlay patchNameOverlay = null!;
    protected TextureButton editorButton = null!;
    protected Tween panelsTween = null!;
    protected Label hintText = null!;
    protected RadialPopup packControlRadial = null!;

    protected HUDBottomBar bottomLeftBar = null!;

    protected Control winExtinctBoxHolder = null!;

    protected Control fossilisationButtonLayer = null!;
    protected FossilisationDialog fossilisationDialog = null!;
#pragma warning restore CA2213

    // Store these statefully for after player death
    protected float maxHP = 1.0f;
    protected float maxATP = 1.0f;

    /// <summary>
    ///   Access to the stage to retrieve information for display as well as call some player initiated actions.
    /// </summary>
    protected TStage? stage;

    // This block of controls is split from the reset as some controls are protected and these are private
#pragma warning disable CA2213
    private Panel compoundsPanel = null!;
    private HBoxContainer hotBar = null!;
    private ActionButton fireToxinHotkey = null!;
    private Control agentsPanel = null!;
    private ProgressBar oxytoxyBar = null!;
    private ProgressBar mucilageBar = null!;
    private CustomWindow? extinctionBox;
    private PatchExtinctionBox? patchExtinctionBox;
    private ProcessPanel processPanel = null!;
#pragma warning restore CA2213

    private Array? compoundBars;

    private bool environmentCompressed;
    private bool compoundCompressed;

    // The values of the two following variables are the opposite of the expected values.
    // I.e. their values are true when their respective panels are collapsed.
    private bool compoundsPanelActive;

    private bool environmentPanelActive;

    /// <summary>
    ///   Used by UpdateHoverInfo to run HOVER_PANEL_UPDATE_INTERVAL
    /// </summary>
    private float hoverInfoTimeElapsed;

    [JsonProperty]
    private float healthBarFlashDuration;

    [JsonProperty]
    private Color healthBarFlashColour = new(0, 0, 0, 0);

    // These signals need to be copied to inheriting classes for Godot editor to pick them up
    [Signal]
    public delegate void OnOpenMenu();

    [Signal]
    public delegate void OnOpenMenuToHelp();

    /// <summary>
    ///   Gets and sets the text that appears at the upper HUD.
    /// </summary>
    public string HintText
    {
        get => hintText.Text;
        set => hintText.Text = value;
    }

    [JsonProperty]
    public bool EnvironmentPanelCompressed
    {
        get => environmentCompressed;
        set
        {
            if (environmentCompressed == value)
                return;

            environmentCompressed = value;
            UpdateEnvironmentPanelState();
        }
    }

    [JsonProperty]
    public bool CompoundsPanelCompressed
    {
        get => compoundCompressed;
        set
        {
            if (compoundCompressed == value)
                return;

            compoundCompressed = value;
            UpdateCompoundsPanelState();
        }
    }

    public override void _Ready()
    {
        base._Ready();

        compoundBars = GetTree().GetNodesInGroup("CompoundBar");

        winExtinctBoxHolder = GetNode<Control>("../WinExtinctBoxHolder");

        panelsTween = GetNode<Tween>(PanelsTweenPath);
        mouseHoverPanel = GetNode<MouseHoverPanel>(MouseHoverPanelPath);
        agentsPanel = GetNode<Control>(AgentsPanelPath);

        environmentPanel = GetNode<Panel>(EnvironmentPanelPath);
        environmentPanelBarContainer = GetNode<GridContainer>(EnvironmentPanelBarContainerPath);
        oxygenBar = GetNode<ProgressBar>(OxygenBarPath);
        co2Bar = GetNode<ProgressBar>(Co2BarPath);
        nitrogenBar = GetNode<ProgressBar>(NitrogenBarPath);
        temperatureBar = GetNode<ProgressBar>(TemperaturePath);
        sunlightLabel = GetNode<ProgressBar>(SunlightPath);
        pressure = GetNode<ProgressBar>(PressurePath);

        compoundsPanel = GetNode<Panel>(CompoundsPanelPath);
        compoundsPanelBarContainer = GetNode<GridContainer>(CompoundsPanelBarContainerPath);
        glucoseBar = GetNode<ProgressBar>(GlucoseBarPath);
        ammoniaBar = GetNode<ProgressBar>(AmmoniaBarPath);
        phosphateBar = GetNode<ProgressBar>(PhosphateBarPath);
        hydrogenSulfideBar = GetNode<ProgressBar>(HydrogenSulfideBarPath);
        ironBar = GetNode<ProgressBar>(IronBarPath);

        environmentPanelExpandButton = GetNode<Button>(EnvironmentPanelExpandButtonPath);
        environmentPanelCompressButton = GetNode<Button>(EnvironmentPanelCompressButtonPath);
        compoundsPanelExpandButton = GetNode<Button>(CompoundsPanelExpandButtonPath);
        compoundsPanelCompressButton = GetNode<Button>(CompoundsPanelCompressButtonPath);

        oxytoxyBar = GetNode<ProgressBar>(OxytoxyBarPath);
        mucilageBar = GetNode<ProgressBar>(MucilageBarPath);
        atpBar = GetNode<TextureProgress>(AtpBarPath);
        healthBar = GetNode<TextureProgress>(HealthBarPath);
        ammoniaReproductionBar = GetNode<TextureProgress>(AmmoniaReproductionBarPath);
        phosphateReproductionBar = GetNode<TextureProgress>(PhosphateReproductionBarPath);
        editorButtonFlash = GetNode<Light2D>(EditorButtonFlashPath);

        atpLabel = GetNode<Label>(AtpLabelPath);
        hpLabel = GetNode<Label>(HpLabelPath);
        compoundsGroupAnimationPlayer = GetNode<AnimationPlayer>(CompoundsGroupAnimationPlayerPath);
        environmentGroupAnimationPlayer = GetNode<AnimationPlayer>(EnvironmentGroupAnimationPlayerPath);
        populationLabel = GetNode<Label>(PopulationLabelPath);
        patchNameOverlay = GetNode<PatchNameOverlay>(PatchOverlayPath);
        editorButton = GetNode<TextureButton>(EditorButtonPath);
        hintText = GetNode<Label>(HintTextPath);
        hotBar = GetNode<HBoxContainer>(HotBarPath);

        packControlRadial = GetNode<RadialPopup>(MicrobeControlRadialPath);

        bottomLeftBar = GetNode<HUDBottomBar>(BottomLeftBarPath);

        sprintHotkey = GetNode<ActionButton>(SprintHotkeyPath);
        engulfHotkey = GetNode<ActionButton>(EngulfHotkeyPath);
        secreteSlimeHotkey = GetNode<ActionButton>(SecreteSlimeHotkeyPath);
        fireToxinHotkey = GetNode<ActionButton>(FireToxinHotkeyPath);
        ejectEngulfedHotkey = GetNode<ActionButton>(EjectEngulfedHotkeyPath);
        signalingAgentsHotkey = GetNode<ActionButton>(SignallingAgentsHotkeyPath);

        processPanel = GetNode<ProcessPanel>(ProcessPanelPath);

        OnAbilitiesHotBarDisplayChanged(Settings.Instance.DisplayAbilitiesHotBar);
        Settings.Instance.DisplayAbilitiesHotBar.OnChanged += OnAbilitiesHotBarDisplayChanged;

        SetEditorButtonFlashEffect(Settings.Instance.GUILightEffectsEnabled);
        Settings.Instance.GUILightEffectsEnabled.OnChanged += SetEditorButtonFlashEffect;

        ammonia = SimulationParameters.Instance.GetCompound("ammonia");
        atp = SimulationParameters.Instance.GetCompound("atp");
        carbondioxide = SimulationParameters.Instance.GetCompound("carbondioxide");
        glucose = SimulationParameters.Instance.GetCompound("glucose");
        hydrogensulfide = SimulationParameters.Instance.GetCompound("hydrogensulfide");
        iron = SimulationParameters.Instance.GetCompound("iron");
        nitrogen = SimulationParameters.Instance.GetCompound("nitrogen");
        oxygen = SimulationParameters.Instance.GetCompound("oxygen");
        oxytoxy = SimulationParameters.Instance.GetCompound("oxytoxy");
        mucilage = SimulationParameters.Instance.GetCompound("mucilage");
        phosphates = SimulationParameters.Instance.GetCompound("phosphates");
        sunlight = SimulationParameters.Instance.GetCompound("sunlight");
        temperature = SimulationParameters.Instance.GetCompound("temperature");

        fossilisationButtonLayer = GetNode<Control>(FossilisationButtonLayerPath);
        fossilisationDialog = GetNode<FossilisationDialog>(FossilisationDialogPath);

        allAgents.Add(oxytoxy);
        allAgents.Add(mucilage);

        UpdateEnvironmentPanelState();
        UpdateCompoundsPanelState();
    }

    public void Init(TStage containedInStage)
    {
        stage = containedInStage;
    }

    public override void _Process(float delta)
    {
        if (stage == null)
            return;

        if (stage.HasAlivePlayer)
        {
            UpdateNeededBars();
            UpdateCompoundBars(delta);
            UpdateReproductionProgress();
            UpdateAbilitiesHotBar();
        }

        UpdateATP(delta);
        UpdateHealth(delta);

        hoverInfoTimeElapsed += delta;
        if (hoverInfoTimeElapsed > Constants.HOVER_PANEL_UPDATE_INTERVAL)
        {
            UpdateHoverInfo(hoverInfoTimeElapsed);
            hoverInfoTimeElapsed = 0;
        }

        UpdatePopulation();
        UpdateProcessPanel();
        UpdatePanelSizing(delta);

        UpdateFossilisationButtons();
    }

    public void SendEditorButtonToTutorial(TutorialState tutorialState)
    {
        tutorialState.MicrobePressEditorButton.PressEditorButtonControl = editorButton;
    }

    /// <summary>
    ///   Enables the editor button.
    /// </summary>
    public void ShowReproductionDialog()
    {
        if (!editorButton.Disabled || stage?.HasPlayer != true)
            return;

        GUICommon.Instance.PlayCustomSound(MicrobePickupOrganelleSound);

        editorButton.Disabled = false;
        editorButton.GetNode<TextureRect>("Highlight").Show();
        editorButton.GetNode<TextureProgress>("ReproductionBar/PhosphateReproductionBar").TintProgress =
            new Color(1, 1, 1, 1);
        editorButton.GetNode<TextureProgress>("ReproductionBar/AmmoniaReproductionBar").TintProgress =
            new Color(1, 1, 1, 1);
        editorButton.GetNode<TextureRect>("ReproductionBar/PhosphateIcon").Texture = PhosphatesBW;
        editorButton.GetNode<TextureRect>("ReproductionBar/AmmoniaIcon").Texture = AmmoniaBW;
        editorButton.GetNode<AnimationPlayer>("AnimationPlayer").Play("EditorButtonFlash");

        HUDMessages.ShowMessage(TranslationServer.Translate("NOTICE_READY_TO_EDIT"), DisplayDuration.Long);
    }

    /// <summary>
    ///   Disables the editor button.
    /// </summary>
    public void HideReproductionDialog()
    {
        if (!editorButton.Disabled)
            editorButton.Disabled = true;

        editorButton.GetNode<TextureRect>("Highlight").Hide();
        editorButton.GetNode<Control>("ReproductionBar").Show();
        editorButton.GetNode<TextureProgress>("ReproductionBar/PhosphateReproductionBar").TintProgress =
            new Color(0.69f, 0.42f, 1, 1);
        editorButton.GetNode<TextureProgress>("ReproductionBar/AmmoniaReproductionBar").TintProgress =
            new Color(1, 0.62f, 0.12f, 1);
        editorButton.GetNode<TextureRect>("ReproductionBar/PhosphateIcon").Texture = PhosphatesInv;
        editorButton.GetNode<TextureRect>("ReproductionBar/AmmoniaIcon").Texture = AmmoniaInv;
        editorButton.GetNode<AnimationPlayer>("AnimationPlayer").Stop();
    }

    public override void OnEnterStageTransition(bool longerDuration, bool returningFromEditor)
    {
        if (stage == null)
            throw new InvalidOperationException("Stage not setup for HUD");

        if (stage.IsLoadedFromSave && !returningFromEditor)
        {
            // TODO: make it so that the below sequence can be added anyway to not have to have this special logic here
            stage.OnFinishTransitioning();
            return;
        }

        AddFadeIn(stage, longerDuration);
    }

    public void OnSuicide()
    {
        stage?.OnSuicide();
    }

    public void EditorButtonPressed()
    {
        GD.Print("Move to editor pressed");

        // TODO: find out when this can happen (this happened when a really laggy save was loaded and the editor button
        // was pressed before the stage fade in fully completed)
        if (stage?.HasPlayer != true)
        {
            GD.PrintErr("Trying to press editor button while having no player object");
            return;
        }

        // To prevent being clicked twice
        editorButton.Disabled = true;

        EnsureGameIsUnpausedForEditor();

        TransitionManager.Instance.AddSequence(ScreenFade.FadeType.FadeOut, 0.3f, stage.MoveToEditor, false);

        stage.MovingToEditor = true;
    }

    /// <summary>
    ///   Used to safely cancel editor entry if preconditions are no longer met
    /// </summary>
    public void OnCancelEditorEntry()
    {
        GD.Print("Canceled editor entry, fading stage back in");
        TransitionManager.Instance.AddSequence(ScreenFade.FadeType.FadeIn, 0.3f);

        // Prevent being stuck in a state where editor can no longer be entered
        // https://github.com/Revolutionary-Games/Thrive/issues/4204
        stage!.MovingToEditor = false;

        // TODO: should the editor button be always unlocked like this
        editorButton.Disabled = false;
    }

    public void ShowPatchName(string localizedPatchName)
    {
        patchNameOverlay.ShowName(localizedPatchName);
    }

    public void ShowExtinctionBox()
    {
        if (extinctionBox != null)
            return;

        winExtinctBoxHolder.Show();

        extinctionBox = ExtinctionBoxScene.Instance<CustomWindow>();
        winExtinctBoxHolder.AddChild(extinctionBox);
        extinctionBox.Show();
    }

    public void ShowPatchExtinctionBox()
    {
        if (patchExtinctionBox == null)
        {
            patchExtinctionBox = PatchExtinctionBoxScene.Instance<PatchExtinctionBox>();
            winExtinctBoxHolder.AddChild(patchExtinctionBox);

            patchExtinctionBox.OnMovedToNewPatch = MoveToNewPatchAfterExtinctInCurrent;
        }

        if (!winExtinctBoxHolder.Visible)
        {
            winExtinctBoxHolder.Show();

            patchExtinctionBox.PlayerSpecies = stage!.GameWorld.PlayerSpecies;
            patchExtinctionBox.Map = stage.GameWorld.Map;

            patchExtinctionBox.Show();
        }
    }

    public void HidePatchExtinctionBox()
    {
        winExtinctBoxHolder.Hide();
        patchExtinctionBox?.Hide();
    }

    public void UpdateEnvironmentalBars(BiomeConditions biome)
    {
        var oxygenPercentage = biome.CurrentCompoundAmounts[oxygen].Ambient * 100;
        var co2Percentage = biome.CurrentCompoundAmounts[carbondioxide].Ambient * 100;
        var nitrogenPercentage = biome.CurrentCompoundAmounts[nitrogen].Ambient * 100;
        var sunlightPercentage = Math.Round(biome.CurrentCompoundAmounts[sunlight].Ambient * 100, 0);
        var averageTemperature = biome.CurrentCompoundAmounts[temperature].Ambient;

        var percentageFormat = TranslationServer.Translate("PERCENTAGE_VALUE");
        var unitFormat = TranslationServer.Translate("VALUE_WITH_UNIT");

        oxygenBar.MaxValue = 100;
        oxygenBar.Value = oxygenPercentage;
        oxygenBar.GetNode<Label>("Value").Text = percentageFormat.FormatSafe(oxygenPercentage);

        co2Bar.MaxValue = 100;
        co2Bar.Value = co2Percentage;
        co2Bar.GetNode<Label>("Value").Text = percentageFormat.FormatSafe(co2Percentage);

        nitrogenBar.MaxValue = 100;
        nitrogenBar.Value = nitrogenPercentage;
        nitrogenBar.GetNode<Label>("Value").Text = percentageFormat.FormatSafe(nitrogenPercentage);

        sunlightLabel.GetNode<Label>("Value").Text = percentageFormat.FormatSafe(sunlightPercentage);
        temperatureBar.GetNode<Label>("Value").Text = unitFormat.FormatSafe(averageTemperature, temperature.Unit);

        // TODO: pressure?
    }

    public override void PauseButtonPressed(bool buttonState)
    {
        base.PauseButtonPressed(buttonState);

        bottomLeftBar.Paused = Paused;

        if (menu.Visible)
            return;

        if (Paused)
        {
            ShowFossilisationButtons();
        }
        else
        {
            HideFossilisationButtons();
        }
    }

    /// <summary>
    ///   Creates and displays a fossilisation button above each on-screen organism.
    /// </summary>
    public abstract void ShowFossilisationButtons();

    /// <summary>
    ///   Updates all fossilisation buttons' status of fossilisation
    /// </summary>
    public abstract void UpdateFossilisationButtonStates();

    /// <summary>
    ///   Destroys all fossilisation buttons on screen.
    /// </summary>
    public void HideFossilisationButtons()
    {
        fossilisationButtonLayer.QueueFreeChildren();
    }

    /// <summary>
    ///   Opens the dialog to a fossilise the species selected with a given fossilisation button.
    /// </summary>
    /// <param name="button">The button attached to the organism to fossilise</param>
    public void ShowFossilisationDialog(FossilisationButton button)
    {
        if (!button.AttachedEntity.IsAlive)
        {
            GD.PrintErr("Tried to show fossilization dialog for a dead entity");
            return;
        }

        if (button.AttachedEntity.Has<MicrobeSpeciesMember>())
        {
            fossilisationDialog.SelectedSpecies = button.AttachedEntity.Get<MicrobeSpeciesMember>().Species;
            fossilisationDialog.PopupCenteredShrink();
        }
        else
        {
            throw new NotImplementedException("Saving non-microbe species is not yet implemented");
        }
    }

    protected void UpdateEnvironmentPanelState()
    {
        if (environmentPanelBarContainer == null)
            return;

        var bars = environmentPanelBarContainer.GetChildren();

        if (environmentCompressed)
        {
            environmentPanelCompressButton.Pressed = true;
            environmentPanelBarContainer.Columns = 2;
            environmentPanelBarContainer.AddConstantOverride("vseparation", 20);
            environmentPanelBarContainer.AddConstantOverride("hseparation", 17);

            foreach (ProgressBar bar in bars)
            {
                panelsTween?.InterpolateProperty(bar, "rect_min_size:x", 95, 73, 0.3f);
                panelsTween?.Start();

                bar.GetNode<Label>("Label").Hide();
                bar.GetNode<Label>("Value").Align = Label.AlignEnum.Center;
            }
        }

        if (!environmentCompressed)
        {
            environmentPanelExpandButton.Pressed = true;
            environmentPanelBarContainer.Columns = 1;
            environmentPanelBarContainer.AddConstantOverride("vseparation", 4);
            environmentPanelBarContainer.AddConstantOverride("hseparation", 0);

            foreach (ProgressBar bar in bars)
            {
                panelsTween?.InterpolateProperty(bar, "rect_min_size:x", bar.RectMinSize.x, 162, 0.3f);
                panelsTween?.Start();

                bar.GetNode<Label>("Label").Show();
                bar.GetNode<Label>("Value").Align = Label.AlignEnum.Right;
            }
        }
    }

    protected void UpdateCompoundsPanelState()
    {
        if (compoundsPanelBarContainer == null)
            return;

        var bars = compoundsPanelBarContainer.GetChildren();

        if (compoundCompressed)
        {
            compoundsPanelCompressButton.Pressed = true;
            compoundsPanelBarContainer.AddConstantOverride("vseparation", 20);
            compoundsPanelBarContainer.AddConstantOverride("hseparation", 14);

            if (bars.Count < 4)
            {
                compoundsPanelBarContainer.Columns = 2;
            }
            else
            {
                compoundsPanelBarContainer.Columns = 3;
            }

            foreach (ProgressBar bar in bars)
            {
                panelsTween?.InterpolateProperty(bar, "rect_min_size:x", 90, 64, 0.3f);
                panelsTween?.Start();

                bar.GetNode<Label>("Label").Hide();
            }
        }

        if (!compoundCompressed)
        {
            compoundsPanelExpandButton.Pressed = true;
            compoundsPanelBarContainer.Columns = 1;
            compoundsPanelBarContainer.AddConstantOverride("vseparation", 5);
            compoundsPanelBarContainer.AddConstantOverride("hseparation", 0);

            foreach (ProgressBar bar in bars)
            {
                panelsTween?.InterpolateProperty(bar, "rect_min_size:x", bar.RectMinSize.x, 220, 0.3f);
                panelsTween?.Start();

                bar.GetNode<Label>("Label").Show();
            }
        }
    }

    protected virtual void UpdateHealth(float delta)
    {
        var hp = 0.0f;

        // Update to the player's current HP, unless the player does not exist
        if (stage!.HasPlayer)
            ReadPlayerHitpoints(out hp, out maxHP);

        healthBar.MaxValue = maxHP;
        GUICommon.SmoothlyUpdateBar(healthBar, hp, delta);
        var hpText = StringUtils.FormatNumber(Mathf.Round(hp)) + " / " + StringUtils.FormatNumber(maxHP);
        hpLabel.Text = hpText;
        hpLabel.HintTooltip = hpText;
    }

    protected abstract void ReadPlayerHitpoints(out float hp, out float maxHP);

    protected void SetEditorButtonFlashEffect(bool enabled)
    {
        editorButtonFlash.Visible = enabled;
    }

    protected void UpdatePopulation()
    {
        var playerSpecies = stage!.GameWorld.PlayerSpecies;
        var population = stage.GameWorld.Map.CurrentPatch!.GetSpeciesGameplayPopulation(playerSpecies);

        if (population <= 0 && stage.HasPlayer)
            population = 1;

        populationLabel.Text = population.FormatNumber();
    }

    /// <summary>
    ///   Updates the GUI bars to show only needed compounds
    /// </summary>
    protected void UpdateNeededBars()
    {
        if (!stage!.HasPlayer)
            return;

        if (GetPlayerUsefulCompounds()?.HasAnyBeenSetUseful() != true)
            return;

        UpdateBarVisibility(GetIsUsefulCheck());
    }

    protected abstract CompoundBag? GetPlayerUsefulCompounds();

    protected abstract Func<Compound, bool> GetIsUsefulCheck();

    /// <summary>
    ///   Potentially special handling for a compound bar
    /// </summary>
    /// <param name="bar">The bar to handle</param>
    /// <returns>True if handled, in which case default handling is skipped</returns>
    protected abstract bool SpecialHandleBar(ProgressBar bar);

    protected abstract bool ShouldShowAgentsPanel();

    protected Color GetCompoundDensityCategoryColor(float amount)
    {
        return amount switch
        {
            >= Constants.COMPOUND_DENSITY_CATEGORY_AN_ABUNDANCE => new Color(0.282f, 0.788f, 0.011f),
            >= Constants.COMPOUND_DENSITY_CATEGORY_QUITE_A_BIT => new Color(0.011f, 0.768f, 0.466f),
            >= Constants.COMPOUND_DENSITY_CATEGORY_FAIR_AMOUNT => new Color(0.011f, 0.768f, 0.717f),
            >= Constants.COMPOUND_DENSITY_CATEGORY_SOME => new Color(0.011f, 0.705f, 0.768f),
            >= Constants.COMPOUND_DENSITY_CATEGORY_LITTLE => new Color(0.011f, 0.552f, 0.768f),
            >= Constants.COMPOUND_DENSITY_CATEGORY_VERY_LITTLE => new Color(0.011f, 0.290f, 0.768f),
            _ => new Color(1.0f, 1.0f, 1.0f),
        };
    }

    protected string? GetCompoundDensityCategory(float amount)
    {
        return amount switch
        {
            >= Constants.COMPOUND_DENSITY_CATEGORY_AN_ABUNDANCE =>
                TranslationServer.Translate("CATEGORY_AN_ABUNDANCE"),
            >= Constants.COMPOUND_DENSITY_CATEGORY_QUITE_A_BIT =>
                TranslationServer.Translate("CATEGORY_QUITE_A_BIT"),
            >= Constants.COMPOUND_DENSITY_CATEGORY_FAIR_AMOUNT =>
                TranslationServer.Translate("CATEGORY_A_FAIR_AMOUNT"),
            >= Constants.COMPOUND_DENSITY_CATEGORY_SOME =>
                TranslationServer.Translate("CATEGORY_SOME"),
            >= Constants.COMPOUND_DENSITY_CATEGORY_LITTLE =>
                TranslationServer.Translate("CATEGORY_LITTLE"),
            >= Constants.COMPOUND_DENSITY_CATEGORY_VERY_LITTLE =>
                TranslationServer.Translate("CATEGORY_VERY_LITTLE"),
            _ => null,
        };
    }

    /// <summary>
    ///   Updates the compound bars with the correct values.
    /// </summary>
    protected virtual void UpdateCompoundBars(float delta)
    {
        var compounds = GetPlayerStorage();

        glucoseBar.MaxValue = compounds.GetCapacityForCompound(glucose);
        GUICommon.SmoothlyUpdateBar(glucoseBar, compounds.GetCompoundAmount(glucose), delta);
        glucoseBar.GetNode<Label>("Value").Text =
            StringUtils.SlashSeparatedNumbersFormat(glucoseBar.Value, glucoseBar.MaxValue);

        ammoniaBar.MaxValue = compounds.GetCapacityForCompound(ammonia);
        GUICommon.SmoothlyUpdateBar(ammoniaBar, compounds.GetCompoundAmount(ammonia), delta);
        ammoniaBar.GetNode<Label>("Value").Text =
            StringUtils.SlashSeparatedNumbersFormat(ammoniaBar.Value, ammoniaBar.MaxValue);

        phosphateBar.MaxValue = compounds.GetCapacityForCompound(phosphates);
        GUICommon.SmoothlyUpdateBar(phosphateBar, compounds.GetCompoundAmount(phosphates), delta);
        phosphateBar.GetNode<Label>("Value").Text =
            StringUtils.SlashSeparatedNumbersFormat(phosphateBar.Value, phosphateBar.MaxValue);

        hydrogenSulfideBar.MaxValue = compounds.GetCapacityForCompound(hydrogensulfide);
        GUICommon.SmoothlyUpdateBar(hydrogenSulfideBar, compounds.GetCompoundAmount(hydrogensulfide), delta);
        hydrogenSulfideBar.GetNode<Label>("Value").Text =
            StringUtils.SlashSeparatedNumbersFormat(hydrogenSulfideBar.Value, hydrogenSulfideBar.MaxValue);

        ironBar.MaxValue = compounds.GetCapacityForCompound(iron);
        GUICommon.SmoothlyUpdateBar(ironBar, compounds.GetCompoundAmount(iron), delta);
        ironBar.GetNode<Label>("Value").Text =
            StringUtils.SlashSeparatedNumbersFormat(ironBar.Value, ironBar.MaxValue);

        oxytoxyBar.MaxValue = compounds.GetCapacityForCompound(oxytoxy);
        GUICommon.SmoothlyUpdateBar(oxytoxyBar, compounds.GetCompoundAmount(oxytoxy), delta);
        oxytoxyBar.GetNode<Label>("Value").Text =
            StringUtils.SlashSeparatedNumbersFormat(oxytoxyBar.Value, oxytoxyBar.MaxValue);

        mucilageBar.MaxValue = compounds.GetCapacityForCompound(mucilage);
        GUICommon.SmoothlyUpdateBar(mucilageBar, compounds.GetCompoundAmount(mucilage), delta);
        mucilageBar.GetNode<Label>("Value").Text =
            StringUtils.SlashSeparatedNumbersFormat(mucilageBar.Value, mucilageBar.MaxValue);
    }

    protected void UpdateReproductionProgress()
    {
        CalculatePlayerReproductionProgress(out var gatheredCompounds, out var totalNeededCompounds);

        float fractionOfAmmonia = 0;
        float fractionOfPhosphates = 0;

        try
        {
            fractionOfAmmonia = gatheredCompounds[ammonia] / totalNeededCompounds[ammonia];
        }
        catch (Exception e)
        {
            GD.PrintErr("can't get reproduction ammonia progress: ", e);
        }

        try
        {
            fractionOfPhosphates = gatheredCompounds[phosphates] / totalNeededCompounds[phosphates];
        }
        catch (Exception e)
        {
            GD.PrintErr("can't get reproduction phosphates progress: ", e);
        }

        ammoniaReproductionBar.Value = fractionOfAmmonia * ammoniaReproductionBar.MaxValue;
        phosphateReproductionBar.Value = fractionOfPhosphates * phosphateReproductionBar.MaxValue;

        CheckAmmoniaProgressHighlight(fractionOfAmmonia);
        CheckPhosphateProgressHighlight(fractionOfPhosphates);
    }

    protected abstract void CalculatePlayerReproductionProgress(out Dictionary<Compound, float> gatheredCompounds,
        out IReadOnlyDictionary<Compound, float> totalNeededCompounds);

    protected void UpdateATP(float delta)
    {
        var atpAmount = 0.0f;

        // Update to the player's current ATP, unless the player does not exist
        if (stage!.HasPlayer)
        {
            var compounds = GetPlayerStorage();

            atpAmount = compounds.GetCompoundAmount(atp);
            maxATP = compounds.GetCapacityForCompound(atp);
        }

        atpBar.MaxValue = maxATP * 10.0f;

        // If the current ATP is close to full, just pretend that it is to keep the bar from flickering
        if (maxATP - atpAmount < Math.Max(maxATP / 20.0f, 0.1f))
        {
            atpAmount = maxATP;
        }

        GUICommon.SmoothlyUpdateBar(atpBar, atpAmount * 10.0f, delta);

        var atpText = StringUtils.SlashSeparatedNumbersFormat(atpAmount, maxATP);
        atpLabel.Text = atpText;
        atpLabel.HintTooltip = atpText;
    }

    protected abstract ICompoundStorage GetPlayerStorage();

    protected void UpdateProcessPanel()
    {
        if (!processPanel.Visible)
            return;

        processPanel.ShownData = stage is { HasAlivePlayer: true } ? GetPlayerProcessStatistics() : null;
    }

    protected abstract ProcessStatistics? GetPlayerProcessStatistics();

    protected void UpdatePanelSizing(float delta)
    {
        var environmentPanelVBoxContainer = environmentPanel.GetNode<VBoxContainer>("VBoxContainer");
        var compoundsPanelVBoxContainer = compoundsPanel.GetNode<VBoxContainer>("VBoxContainer");
        var agentsPanelVBoxContainer = agentsPanel.GetNode<VBoxContainer>("VBoxContainer");

        environmentPanelVBoxContainer.RectSize = new Vector2(environmentPanelVBoxContainer.RectMinSize.x, 0);
        compoundsPanelVBoxContainer.RectSize = new Vector2(compoundsPanelVBoxContainer.RectMinSize.x, 0);
        agentsPanelVBoxContainer.RectSize = new Vector2(agentsPanelVBoxContainer.RectMinSize.x, 0);

        // Multiply interpolation value with delta time to make it not be affected by framerate
        var environmentPanelSize = environmentPanel.RectMinSize.LinearInterpolate(
            new Vector2(environmentPanel.RectMinSize.x, environmentPanelVBoxContainer.RectSize.y), 5 * delta);

        var compoundsPanelSize = compoundsPanel.RectMinSize.LinearInterpolate(
            new Vector2(compoundsPanel.RectMinSize.x, compoundsPanelVBoxContainer.RectSize.y), 5 * delta);

        var agentsPanelSize = agentsPanel.RectMinSize.LinearInterpolate(
            new Vector2(agentsPanel.RectMinSize.x, agentsPanelVBoxContainer.RectSize.y), 5 * delta);

        environmentPanel.RectMinSize = environmentPanelSize;
        compoundsPanel.RectMinSize = compoundsPanelSize;
        agentsPanel.RectMinSize = agentsPanelSize;
    }

    /// <summary>
    ///   Updates the mouse hover indicator / player look at box (inspector panel) with stuff.
    /// </summary>
    protected abstract void UpdateHoverInfo(float delta);

    protected abstract void UpdateAbilitiesHotBar();

    protected void UpdateBaseAbilitiesBar(bool showEngulf, bool showToxin, bool showSlime,
<<<<<<< HEAD
        bool showingSignaling, bool engulfOn, bool sprintOn)
=======
        bool showingSignaling, bool engulfOn, bool showEject)
>>>>>>> 4f8e626f
    {
        engulfHotkey.Visible = showEngulf;
        fireToxinHotkey.Visible = showToxin;
        secreteSlimeHotkey.Visible = showSlime;
        signalingAgentsHotkey.Visible = showingSignaling;
        ejectEngulfedHotkey.Visible = showEject;

        sprintHotkey.Pressed = sprintOn;
        engulfHotkey.Pressed = engulfOn;
        fireToxinHotkey.Pressed = Input.IsActionPressed(fireToxinHotkey.ActionName);
        secreteSlimeHotkey.Pressed = Input.IsActionPressed(secreteSlimeHotkey.ActionName);
        signalingAgentsHotkey.Pressed = Input.IsActionPressed(signalingAgentsHotkey.ActionName);
        ejectEngulfedHotkey.Pressed = Input.IsActionPressed(ejectEngulfedHotkey.ActionName);
    }

    protected void OpenMenu()
    {
        EmitSignal(nameof(OnOpenMenu));
    }

    protected void OpenHelp()
    {
        EmitSignal(nameof(OnOpenMenuToHelp));
    }

    protected void FlashHealthBar(Color colour, float delta)
    {
        healthBarFlashDuration -= delta;

        if (healthBarFlashDuration % 0.6f < 0.3f)
        {
            healthBar.TintProgress = colour;
        }
        else
        {
            // Restore colour
            healthBar.TintProgress = defaultHealthBarColour;
        }

        // Loop flash
        if (healthBarFlashDuration <= 0)
            healthBarFlashDuration = 2.5f;
    }

    protected override void Dispose(bool disposing)
    {
        if (disposing)
        {
            if (CompoundsGroupAnimationPlayerPath != null)
            {
                CompoundsGroupAnimationPlayerPath.Dispose();
                EnvironmentGroupAnimationPlayerPath.Dispose();
                PanelsTweenPath.Dispose();
                LeftPanelsPath.Dispose();
                MouseHoverPanelPath.Dispose();
                AtpLabelPath.Dispose();
                HpLabelPath.Dispose();
                PopulationLabelPath.Dispose();
                PatchOverlayPath.Dispose();
                EditorButtonPath.Dispose();
                EnvironmentPanelPath.Dispose();
                OxygenBarPath.Dispose();
                Co2BarPath.Dispose();
                NitrogenBarPath.Dispose();
                TemperaturePath.Dispose();
                SunlightPath.Dispose();
                PressurePath.Dispose();
                EnvironmentPanelBarContainerPath.Dispose();
                CompoundsPanelPath.Dispose();
                GlucoseBarPath.Dispose();
                AmmoniaBarPath.Dispose();
                PhosphateBarPath.Dispose();
                HydrogenSulfideBarPath.Dispose();
                IronBarPath.Dispose();
                EnvironmentPanelExpandButtonPath.Dispose();
                EnvironmentPanelCompressButtonPath.Dispose();
                CompoundsPanelExpandButtonPath.Dispose();
                CompoundsPanelCompressButtonPath.Dispose();
                CompoundsPanelBarContainerPath.Dispose();
                AtpBarPath.Dispose();
                HealthBarPath.Dispose();
                AmmoniaReproductionBarPath.Dispose();
                PhosphateReproductionBarPath.Dispose();
                EditorButtonFlashPath.Dispose();
                ProcessPanelPath.Dispose();
                HintTextPath.Dispose();
                HotBarPath.Dispose();
                SprintHotkeyPath.Dispose();
                EngulfHotkeyPath.Dispose();
                EjectEngulfedHotkeyPath.Dispose();
                SecreteSlimeHotkeyPath.Dispose();
                SignallingAgentsHotkeyPath.Dispose();
                MicrobeControlRadialPath.Dispose();
                AgentsPanelPath.Dispose();
                OxytoxyBarPath.Dispose();
                MucilageBarPath.Dispose();
                AgentsPanelBarContainerPath.Dispose();
                FireToxinHotkeyPath.Dispose();
                BottomLeftBarPath.Dispose();
                HUDMessagesPath.Dispose();
                FossilisationButtonLayerPath.Dispose();
                FossilisationDialogPath.Dispose();
            }

            compoundBars?.Dispose();
        }

        base.Dispose(disposing);
    }

    /// <summary>
    ///   Called when the player died out in a patch and selected a new one
    /// </summary>
    private void MoveToNewPatchAfterExtinctInCurrent(Patch patch)
    {
        winExtinctBoxHolder.Hide();
        stage!.MoveToPatch(patch);
    }

    /// <summary>
    ///   Updates the different bars and panels that should be displayed to the screen
    /// </summary>
    private void UpdateBarVisibility(Func<Compound, bool> isUseful)
    {
        if (ShouldShowAgentsPanel())
        {
            agentsPanel.Show();
        }
        else
        {
            agentsPanel.Hide();
        }

        if (compoundBars == null)
            throw new InvalidOperationException("This HUD is not initialized");

        foreach (ProgressBar bar in compoundBars)
        {
            if (SpecialHandleBar(bar))
                continue;

            var compound = SimulationParameters.Instance.GetCompound(bar.Name);

            if (isUseful.Invoke(compound))
            {
                bar.Show();
            }
            else
            {
                bar.Hide();
            }
        }
    }

    private void CheckAmmoniaProgressHighlight(float fractionOfAmmonia)
    {
        if (fractionOfAmmonia < 1.0f)
            return;

        ammoniaReproductionBar.TintProgress = new Color(1, 1, 1, 1);
        editorButton.GetNode<TextureRect>("ReproductionBar/AmmoniaIcon").Texture = AmmoniaBW;
    }

    private void CheckPhosphateProgressHighlight(float fractionOfPhosphates)
    {
        if (fractionOfPhosphates < 1.0f)
            return;

        phosphateReproductionBar.TintProgress = new Color(1, 1, 1, 1);
        editorButton.GetNode<TextureRect>("ReproductionBar/PhosphateIcon").Texture = PhosphatesBW;
    }

    private void ProcessPanelButtonPressed()
    {
        if (processPanel.Visible)
        {
            processPanel.Visible = false;
            bottomLeftBar.ProcessesPressed = false;
        }
        else
        {
            processPanel.Show();
            bottomLeftBar.ProcessesPressed = true;
        }
    }

    private void OnProcessPanelClosed()
    {
        bottomLeftBar.ProcessesPressed = false;
    }

    private void OnAbilitiesHotBarDisplayChanged(bool displayed)
    {
        hotBar.Visible = displayed;
    }

    private void EnvironmentButtonPressed(bool wantedState)
    {
        if (environmentPanelActive == !wantedState)
            return;

        if (!environmentPanelActive)
        {
            environmentPanelActive = true;
            environmentGroupAnimationPlayer.Play("HideEnvironmentPanel");
        }
        else
        {
            environmentPanelActive = false;
            environmentGroupAnimationPlayer.Play("ShowEnvironmentPanel");
        }
    }

    private void CompoundButtonPressed(bool wantedState)
    {
        if (compoundsPanelActive == !wantedState)
            return;

        if (!compoundsPanelActive)
        {
            compoundsPanelActive = true;
            compoundsGroupAnimationPlayer.Play("HideCompoundsPanels");
        }
        else
        {
            compoundsPanelActive = false;
            compoundsGroupAnimationPlayer.Play("ShowCompoundsPanels");
        }
    }

    private void OnEnvironmentPanelSizeButtonPressed(string mode)
    {
        if (mode == "compress")
        {
            EnvironmentPanelCompressed = true;
        }
        else if (mode == "expand")
        {
            EnvironmentPanelCompressed = false;
        }
    }

    private void OnCompoundsPanelSizeButtonPressed(string mode)
    {
        if (mode == "compress")
        {
            CompoundsPanelCompressed = true;
        }
        else if (mode == "expand")
        {
            CompoundsPanelCompressed = false;
        }
    }

    private void HelpButtonPressed()
    {
        GUICommon.Instance.PlayButtonPressSound();
        menu.OpenToHelp();
    }

    private void StatisticsButtonPressed()
    {
        ThriveopediaManager.OpenPage("CurrentWorld");
    }

    private void OnEditorButtonMouseEnter()
    {
        if (editorButton.Disabled)
            return;

        editorButton.GetNode<TextureRect>("Highlight").Hide();
        editorButton.GetNode<AnimationPlayer>("AnimationPlayer").Stop();
    }

    private void OnEditorButtonMouseExit()
    {
        if (editorButton.Disabled)
            return;

        editorButton.GetNode<TextureRect>("Highlight").Show();
        editorButton.GetNode<AnimationPlayer>("AnimationPlayer").Play();
    }

    private void UpdateFossilisationButtons()
    {
        if (!fossilisationButtonLayer.Visible)
            return;

        foreach (FossilisationButton button in fossilisationButtonLayer.GetChildren())
        {
            button.UpdatePosition();
        }
    }
}<|MERGE_RESOLUTION|>--- conflicted
+++ resolved
@@ -1057,11 +1057,7 @@
     protected abstract void UpdateAbilitiesHotBar();
 
     protected void UpdateBaseAbilitiesBar(bool showEngulf, bool showToxin, bool showSlime,
-<<<<<<< HEAD
-        bool showingSignaling, bool engulfOn, bool sprintOn)
-=======
-        bool showingSignaling, bool engulfOn, bool showEject)
->>>>>>> 4f8e626f
+        bool showingSignaling, bool engulfOn, bool sprintOn, bool showEject)
     {
         engulfHotkey.Visible = showEngulf;
         fireToxinHotkey.Visible = showToxin;
