--- conflicted
+++ resolved
@@ -141,15 +141,6 @@
         species.Genus = Genus;
         species.Epithet = Epithet;
         species.Colour = Colour;
-<<<<<<< HEAD
-        species.Aggression = Aggression;
-        species.Opportunism = Opportunism;
-        species.Fear = Fear;
-        species.Activity = Activity;
-        species.Focus = Focus;
-=======
-        species.Population = Population;
->>>>>>> 3ce62c0a
         species.Generation = Generation;
         species.ID = ID;
         species.PlayerSpecies = PlayerSpecies;
