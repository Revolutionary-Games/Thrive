﻿using System.Collections.Generic;
using System.Globalization;
using System.IO;
using Godot;

/// <summary>
///   A gallery of Thrive's assets, stage-specific concept arts, artworks and the likes
/// </summary>
public class Gallery : IRegistryType
{
<<<<<<< HEAD
    /// <summary>
    ///   Collection of assets within a category.
    /// </summary>
    public Dictionary<string, List<Asset>> Assets;
=======
    public List<Artwork> Artworks = null!;
>>>>>>> 4436bef6

    public string InternalName { get; set; } = null!;

    public void Check(string name)
    {
<<<<<<< HEAD
        if (Assets == null || Assets.Count <= 0)
            throw new InvalidRegistryDataException(name, GetType().Name, "Missing gallery assets");

        foreach (var entry in Assets)
=======
        if (Artworks == null || Artworks.Count < 1)
            throw new InvalidRegistryDataException(name, GetType().Name, "Missing artworks");

        foreach (var entry in Artworks)
>>>>>>> 4436bef6
        {
            foreach (var art in entry.Value)
                art.Check();
        }
    }

    public void Resolve()
    {
        foreach (var entry in Assets)
        {
            foreach (var art in entry.Value)
                art.Resolve();
        }
    }

    public void ApplyTranslations()
    {
    }

    /// <summary>
    ///   A piece of artwork or any game asset to be included in gallery.
    /// </summary>
    public class Asset
    {
<<<<<<< HEAD
        /// <summary>
        ///   Path to a .tres file or any resource files.
        /// </summary>
        public string ResourcePath { get; set; }
=======
        public string ResourcePath { get; set; } = null!;
>>>>>>> 4436bef6

        /// <summary>
        ///   The name of this artwork.
        /// </summary>
        public string? Title { get; set; }

        /// <summary>
        ///   The name of the artist behind this art.
        /// </summary>
        public string? Artist { get; set; }

        /// <summary>
        ///   Extended description of this artwork.
        /// </summary>
        public string? Description { get; set; }

        /// <summary>
        ///   Combines artwork title, artist name and extended description into one structured string.
        /// </summary>
        /// <param name="extended">
        ///     Includes the extended description if true (and it's not empty).
        /// </param>
        public string BuildDescription(bool extended)
        {
            var result = string.Empty;

            if (!string.IsNullOrEmpty(Title) && !string.IsNullOrEmpty(Artist))
            {
                result += string.Format(
                    CultureInfo.CurrentCulture, TranslationServer.Translate("ARTWORK_TITLE"), Title, Artist);
            }
            else if (string.IsNullOrEmpty(Title) && !string.IsNullOrEmpty(Artist))
            {
                result += string.Format(CultureInfo.CurrentCulture, TranslationServer.Translate("ART_BY"), Artist);
            }
            else if (!string.IsNullOrEmpty(Title) && string.IsNullOrEmpty(Artist))
            {
                result += Title;
            }

            if (extended && !string.IsNullOrEmpty(Description))
                result += $"\n{Description}";

            return result;
        }

        public void Check()
        {
            if (string.IsNullOrEmpty(ResourcePath))
            {
                throw new InvalidRegistryDataException(
                    "artwork", GetType().Name, "ResourcePath missing");
            }
        }

        public void Resolve()
        {
            // When exported only the .import files exist, so this check is done accordingly
            if (!FileHelpers.Exists(ResourcePath + ".import"))
                throw new FileNotFoundException("The given image file in ResourcePath doesn't exist");
        }
    }
}<|MERGE_RESOLUTION|>--- conflicted
+++ resolved
@@ -8,30 +8,19 @@
 /// </summary>
 public class Gallery : IRegistryType
 {
-<<<<<<< HEAD
     /// <summary>
     ///   Collection of assets within a category.
     /// </summary>
-    public Dictionary<string, List<Asset>> Assets;
-=======
-    public List<Artwork> Artworks = null!;
->>>>>>> 4436bef6
+    public Dictionary<string, List<Asset>> Assets = null!;
 
     public string InternalName { get; set; } = null!;
 
     public void Check(string name)
     {
-<<<<<<< HEAD
         if (Assets == null || Assets.Count <= 0)
             throw new InvalidRegistryDataException(name, GetType().Name, "Missing gallery assets");
 
         foreach (var entry in Assets)
-=======
-        if (Artworks == null || Artworks.Count < 1)
-            throw new InvalidRegistryDataException(name, GetType().Name, "Missing artworks");
-
-        foreach (var entry in Artworks)
->>>>>>> 4436bef6
         {
             foreach (var art in entry.Value)
                 art.Check();
@@ -56,14 +45,10 @@
     /// </summary>
     public class Asset
     {
-<<<<<<< HEAD
         /// <summary>
         ///   Path to a .tres file or any resource files.
         /// </summary>
-        public string ResourcePath { get; set; }
-=======
         public string ResourcePath { get; set; } = null!;
->>>>>>> 4436bef6
 
         /// <summary>
         ///   The name of this artwork.
