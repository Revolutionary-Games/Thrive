﻿using System.Collections.Generic;
using System.Linq;
using Godot;
using SharedBase.Archive;
using Xoshiro.PRNG64;

public class MeteorImpactEvent : IWorldEffect
{
    public const ushort SERIALIZATION_VERSION = 1;

    private const string TemplateBiomeForChunks = "patchEventTemplateBiome";

    private readonly Dictionary<Compound, float> tempCompoundChanges = new();
    private readonly Dictionary<Compound, float> tempCloudSizes = new();

<<<<<<< HEAD
    [JsonProperty]
    private readonly HashSet<int> affectedPatchesIds = new();
=======
    private readonly HashSet<int> modifiedPatchesIds = new();
>>>>>>> cc787194

    private readonly XoShiRo256starstar random;

    private readonly GameWorld targetWorld;

    private Meteor? selectedMeteor;

    public MeteorImpactEvent(GameWorld targetWorld, long randomSeed)
    {
        this.targetWorld = targetWorld;
        random = new XoShiRo256starstar(randomSeed);
    }

    private MeteorImpactEvent(GameWorld targetWorld, XoShiRo256starstar random, HashSet<int> modifiedPatchesIds)
    {
        this.targetWorld = targetWorld;
        this.random = random;
        this.modifiedPatchesIds = modifiedPatchesIds;
    }

    public ushort CurrentArchiveVersion => SERIALIZATION_VERSION;
    public ArchiveObjectType ArchiveObjectType => (ArchiveObjectType)ThriveArchiveObjectType.MeteorImpactEvent;
    public bool CanBeReferencedInArchive => false;

    public static MeteorImpactEvent ReadFromArchive(ISArchiveReader reader, ushort version, int referenceId)
    {
        if (version is > SERIALIZATION_VERSION or <= 0)
            throw new InvalidArchiveVersionException(version, SERIALIZATION_VERSION);

        var instance = new MeteorImpactEvent(reader.ReadObject<GameWorld>(), reader.ReadObject<XoShiRo256starstar>(),
            reader.ReadObject<HashSet<int>>())
        {
            selectedMeteor = reader.ReadObjectOrNull<Meteor>(),
        };

        return instance;
    }

    public void WriteToArchive(ISArchiveWriter writer)
    {
        writer.WriteObject(targetWorld);
        writer.WriteAnyRegisteredValueAsObject(random);
        writer.WriteObject(modifiedPatchesIds);
        writer.WriteObjectOrNull(selectedMeteor);
    }

    public void OnRegisterToWorld()
    {
    }

    public void OnTimePassed(double elapsed, double totalTimePassed)
    {
        FinishEvent();
        TryToTriggerEvent();
    }

    private void TryToTriggerEvent()
    {
        if (!AreConditionsMet())
            return;

        ChooseAffectedPatches();
        ChooseMeteorType();

        foreach (var patch in targetWorld.Map.Patches.Values)
        {
            if (affectedPatchesIds.Contains(patch.ID))
            {
                ChangePatchProperties(patch);
            }
        }

        LogBeginningOfMeteorStrike();
    }

    private void ChooseMeteorType()
    {
        var meteors = SimulationParameters.Instance.GetAllMeteors();
        var index = SimulationParameters.Instance.GetMeteorChances()
            .RandomElementIndexByProbability(random.NextDouble());
        selectedMeteor = meteors.ElementAt(index);
    }

    private void ChooseAffectedPatches()
    {
        var impactSize = random.Next(0, 3);

        var surfacePatches = new List<Patch>();
        foreach (var patch in targetWorld.Map.Patches.Values)
        {
            if (patch.IsSurfacePatch())
                surfacePatches.Add(patch);
        }

        var selectedPatch = surfacePatches.Random(random);
        var adjacentList = selectedPatch.Region.Adjacent;
        var adjacentRegion = adjacentList.Random(random);

        // 1 patch
        if (impactSize >= 0)
        {
            affectedPatchesIds.Add(selectedPatch.ID);
        }

        // all surface patches in region
        if (impactSize >= 1)
        {
            foreach (var adjacent in selectedPatch.Adjacent)
            {
                if (adjacent.Region.ID == selectedPatch.Region.ID && adjacent.IsSurfacePatch())
                {
                    affectedPatchesIds.Add(adjacent.ID);
                }
            }
        }

        // all surface patches in 2 neighbouring regions
        if (impactSize >= 2)
        {
            foreach (var patch in adjacentRegion.Patches)
            {
                if (patch.IsSurfacePatch())
                {
                    affectedPatchesIds.Add(patch.ID);
                }
            }
        }
    }

    private bool AreConditionsMet()
    {
        return random.NextFloat() <= GetImpactChance();
    }

    private float GetImpactChance()
    {
        switch (targetWorld.WorldSettings.GeologicalActivity)
        {
            case WorldGenerationSettings.GeologicalActivityEnum.Dormant:
                return Constants.METEOR_IMPACT_CHANCE * 0.5f;
            case WorldGenerationSettings.GeologicalActivityEnum.Active:
                return Constants.METEOR_IMPACT_CHANCE * 2;
            case WorldGenerationSettings.GeologicalActivityEnum.Average:
            default:
                return Constants.METEOR_IMPACT_CHANCE;
        }
    }

    private void ChangePatchProperties(Patch patch)
    {
        AdjustEnvironmentalConditions(patch);
        AdjustCompounds(patch);
        AddChunks(patch);
        LogEvent(patch);
    }

    /// <summary>
    ///   Gets chunks from the event template patch and applies them to the patches.
    /// </summary>
    private void AddChunks(Patch patch)
    {
        if (selectedMeteor == null)
        {
            GD.PrintErr("Internal error in meteor impact event, no selected meteor type for patch chunks");
            return;
        }

        var templateBiome = SimulationParameters.Instance.GetBiome(TemplateBiomeForChunks);
        foreach (var configuration in selectedMeteor.Chunks)
        {
            var configurationExists =
                templateBiome.Conditions.Chunks.TryGetValue(configuration, out var chunkConfiguration);
            if (!configurationExists)
            {
                GD.PrintErr("Event chunk configuration does not exist: " + configuration);
                continue;
            }

            chunkConfiguration.Density *= random.NextFloat() * 0.5f + 0.5f;
            patch.Biome.Chunks.Add(configuration, chunkConfiguration);
        }
    }

    private void AdjustEnvironmentalConditions(Patch patch)
    {
        PatchEventProperties eventProperties = new()
        {
            SunlightAmbientMultiplier = Constants.METEOR_IMPACT_SUNLIGHT_MULTIPLICATION,
        };

        if (selectedMeteor == null)
        {
            GD.PrintErr("Meteor type has not been chosen!");
            return;
        }

        patch.CurrentSnapshot.ActivePatchEvents.Add(selectedMeteor.VisualEffect, eventProperties);
    }

    private void AdjustCompounds(Patch patch)
    {
        if (selectedMeteor == null)
        {
            GD.PrintErr("Internal error in meteor impact event, no selected meteor type for patch compounds");
            return;
        }

        tempCompoundChanges.Clear();
        tempCloudSizes.Clear();

        foreach (var (compoundName, levelChange) in selectedMeteor.Compounds)
        {
            bool hasCompound =
                patch.Biome.ChangeableCompounds.TryGetValue(compoundName, out var currentCompoundLevel);

            if (!hasCompound)
            {
                // This is adding a new compound
                GD.Print($"Impact event is adding a new compound {compoundName} that was not present before " +
                    $"in {patch.Name}");
            }

            var definition = SimulationParameters.Instance.GetCompoundDefinition(compoundName);

            if (!definition.IsEnvironmental)
            {
                // glucose, phosphates, iron, sulfur
                currentCompoundLevel.Density = levelChange;

                // TODO: instead of hardcoding the fallback value, maybe this could look in the event template biome?
                currentCompoundLevel.Amount = currentCompoundLevel.Amount == 0 ? 125000 : currentCompoundLevel.Amount;
                tempCompoundChanges[compoundName] = currentCompoundLevel.Density;
                tempCloudSizes[compoundName] = currentCompoundLevel.Amount;
            }
            else
            {
                // CO2
                currentCompoundLevel.Ambient = levelChange;
                tempCompoundChanges[compoundName] = currentCompoundLevel.Ambient;
            }
        }

        patch.Biome.ApplyLongTermCompoundChanges(patch.BiomeTemplate, tempCompoundChanges, tempCloudSizes);
    }

    private void LogEvent(Patch patch)
    {
        patch.LogEvent(new LocalizedString("METEOR_IMPACT_EVENT"),
            true, true, "MeteorImpactEvent.svg");
    }

    private void FinishEvent()
    {
        foreach (var index in affectedPatchesIds)
        {
            if (!targetWorld.Map.Patches.TryGetValue(index, out var patch))
            {
                GD.PrintErr("Patch exited the world in meteor impact event");
                continue;
            }

            ReduceCompounds(patch);
            ResetEnvironment(patch);
            RemoveChunks(patch);
        }

        affectedPatchesIds.Clear();
    }

    private void ReduceCompounds(Patch patch)
    {
        if (selectedMeteor == null)
        {
            GD.PrintErr("Internal error in meteor impact event, no selected meteor type for patch compounds reset");
            return;
        }

        tempCompoundChanges.Clear();
        tempCloudSizes.Clear();

        foreach (var (compoundName, levelChange) in selectedMeteor.Compounds)
        {
            bool hasCompound =
                patch.Biome.ChangeableCompounds.TryGetValue(compoundName, out var currentCompoundLevel);

            if (!hasCompound)
            {
                GD.PrintErr("Did not find compound to reduce after impact event ended");
                continue;
            }

            var definition = SimulationParameters.Instance.GetCompoundDefinition(compoundName);

            if (!definition.IsEnvironmental)
            {
                // glucose, phosphates, iron, sulfur
                currentCompoundLevel.Density = -levelChange / 3;
                tempCompoundChanges[compoundName] = currentCompoundLevel.Density;
                tempCloudSizes[compoundName] = currentCompoundLevel.Amount;
            }

            // CO2 (and other gases) are not reduced back to normal values
        }

        patch.Biome.ApplyLongTermCompoundChanges(patch.BiomeTemplate, tempCompoundChanges, tempCloudSizes);
    }

    private void ResetEnvironment(Patch patch)
    {
        if (selectedMeteor == null)
        {
            GD.PrintErr("Meteor type has not been chosen!");
            return;
        }

        patch.CurrentSnapshot.ActivePatchEvents.Remove(selectedMeteor.VisualEffect);
    }

    private void RemoveChunks(Patch patch)
    {
        if (selectedMeteor == null)
        {
            GD.PrintErr("Internal error in meteor impact event, no meteor type to remove added chunks");
            return;
        }

        foreach (var configuration in selectedMeteor.Chunks)
        {
            patch.Biome.Chunks.Remove(configuration);
        }
    }

    private void LogBeginningOfMeteorStrike()
    {
        var translatedText = affectedPatchesIds.Count == 1 ?
            new LocalizedString("METEOR_STRIKE_START_EVENT_LOG_SINGULAR", affectedPatchesIds.Count) :
            new LocalizedString("METEOR_STRIKE_START_EVENT_LOG_PLURAL", affectedPatchesIds.Count);
        targetWorld.LogEvent(translatedText, true, true, "GlobalGlaciationEvent.svg");
    }
}<|MERGE_RESOLUTION|>--- conflicted
+++ resolved
@@ -13,12 +13,7 @@
     private readonly Dictionary<Compound, float> tempCompoundChanges = new();
     private readonly Dictionary<Compound, float> tempCloudSizes = new();
 
-<<<<<<< HEAD
-    [JsonProperty]
     private readonly HashSet<int> affectedPatchesIds = new();
-=======
-    private readonly HashSet<int> modifiedPatchesIds = new();
->>>>>>> cc787194
 
     private readonly XoShiRo256starstar random;
 
@@ -32,11 +27,11 @@
         random = new XoShiRo256starstar(randomSeed);
     }
 
-    private MeteorImpactEvent(GameWorld targetWorld, XoShiRo256starstar random, HashSet<int> modifiedPatchesIds)
+    private MeteorImpactEvent(GameWorld targetWorld, XoShiRo256starstar random, HashSet<int> affectedPatchesIds)
     {
         this.targetWorld = targetWorld;
         this.random = random;
-        this.modifiedPatchesIds = modifiedPatchesIds;
+        this.affectedPatchesIds = affectedPatchesIds;
     }
 
     public ushort CurrentArchiveVersion => SERIALIZATION_VERSION;
@@ -61,7 +56,7 @@
     {
         writer.WriteObject(targetWorld);
         writer.WriteAnyRegisteredValueAsObject(random);
-        writer.WriteObject(modifiedPatchesIds);
+        writer.WriteObject(affectedPatchesIds);
         writer.WriteObjectOrNull(selectedMeteor);
     }
 
