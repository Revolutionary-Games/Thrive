﻿using System;
using Godot;

/// <summary>
///   Handles logic in the pause menu
/// </summary>
public class PauseMenu : ControlWithInput
{
    [Export]
    public string HelpCategory;

    [Export]
    public NodePath PrimaryMenuPath;

    [Export]
    public NodePath HelpScreenPath;

    [Export]
    public NodePath LoadMenuPath;

    [Export]
    public NodePath OptionsMenuPath;

    [Export]
    public NodePath SaveMenuPath;

    [Export]
    public NodePath LoadSaveListPath;

    private Control primaryMenu;
    private HelpScreen helpScreen;
    private Control loadMenu;
    private OptionsMenu optionsMenu;
    private NewSaveMenu saveMenu;

    [Signal]
    public delegate void OnClosed();

    /// <summary>
    ///   Triggered when the user hits ESC to open the pause menu
    /// </summary>
    [Signal]
    public delegate void OnOpenWithKeyPress();

    /// <summary>
    ///   Called when a save needs to be made
    /// </summary>
    /// <param name="name">Name of the save to make or empty string</param>
    [Signal]
    public delegate void MakeSave(string name);

    private enum ActiveMenuType
    {
        Primary,
        Help,
        Load,
        Options,
        Save,
        None,
    }

    /// <summary>
    ///   The GameProperties object holding settings and state for the current game session.
    /// </summary>
    public GameProperties GameProperties { get; set; }

    public bool GameLoading { get; set; }

    /// <summary>
    ///   If true the user may not open the pause menu.
    /// </summary>
    /// <remarks>
    ///   <para>
    ///     Does not automatically close the pause menu when set to true.
    ///   </para>
    /// </remarks>
    public bool IsPausingBlocked
    {
        get
        {
            if (GameLoading)
                return true;

            // Block if exclusive tutorial is active
            if (!NoExclusiveTutorialActive())
                return true;

            if (TransitionManager.Instance.HasQueuedTransitions)
                return true;

            return false;
        }
    }

    private ActiveMenuType ActiveMenu
    {
        get
        {
            foreach (ActiveMenuType menuEnumValue in Enum.GetValues(typeof(ActiveMenuType)))
            {
                if (GetControlFromMenuEnum(menuEnumValue)?.Visible == true)
                    return menuEnumValue;
            }

            return ActiveMenuType.None;
        }
        set
        {
            var currentActiveMenu = ActiveMenu;
            if (value == currentActiveMenu)
                return;

            GetControlFromMenuEnum(currentActiveMenu)?.Hide();

            switch (value)
            {
                case ActiveMenuType.Options:
                    optionsMenu.OpenFromInGame(GameProperties);
                    break;
                case ActiveMenuType.None:
                    // just close the current menu
                    break;
                default:
                    GetControlFromMenuEnum(value).Show();
                    break;
            }
        }
    }

    public override void _EnterTree()
    {
        // This needs to be done early here to make sure the help screen loads the right text
        helpScreen = GetNode<HelpScreen>(HelpScreenPath);
        helpScreen.Category = HelpCategory;
        base._EnterTree();
    }

    public override void _Ready()
    {
        primaryMenu = GetNode<Control>(PrimaryMenuPath);
        loadMenu = GetNode<Control>(LoadMenuPath);
        optionsMenu = GetNode<OptionsMenu>(OptionsMenuPath);
        saveMenu = GetNode<NewSaveMenu>(SaveMenuPath);
    }

    [RunOnKeyDown("ui_cancel", Priority = Constants.PAUSE_MENU_CANCEL_PRIORITY)]
    public bool EscapeKeyPressed()
    {
        if (Visible)
        {
            ActiveMenu = ActiveMenuType.Primary;

            EmitSignal(nameof(OnClosed));

            return true;
        }

<<<<<<< HEAD
        if (!GUICommon.Instance.IsAnyExclusivePopupActive)
        {
            EmitSignal(nameof(OnOpenWithKeyPress));
            return true;
        }
=======
        if (IsPausingBlocked)
            return false;
>>>>>>> 395beeb0

        EmitSignal(nameof(OnOpenWithKeyPress));
        return true;
    }

    [RunOnKeyDown("help")]
    public bool ShowHelpPressed()
    {
<<<<<<< HEAD
        if (!GUICommon.Instance.IsAnyExclusivePopupActive)
        {
            EmitSignal(nameof(OnOpenWithKeyPress));
            ShowHelpScreen();
        }
=======
        if (IsPausingBlocked)
            return false;

        EmitSignal(nameof(OnOpenWithKeyPress));
        ShowHelpScreen();
        return true;
>>>>>>> 395beeb0
    }

    public void ShowHelpScreen()
    {
        if (ActiveMenu == ActiveMenuType.Help)
            return;

        ActiveMenu = ActiveMenuType.Help;
        helpScreen.RandomizeEasterEgg();
    }

    private Control GetControlFromMenuEnum(ActiveMenuType value)
    {
        return value switch
        {
            ActiveMenuType.Primary => primaryMenu,
            ActiveMenuType.Help => helpScreen,
            ActiveMenuType.Load => loadMenu,
            ActiveMenuType.Options => optionsMenu,
            ActiveMenuType.Save => saveMenu,
            ActiveMenuType.None => null,
            _ => throw new NotSupportedException($"{value} is not supported"),
        };
    }

    private void ClosePressed()
    {
        GUICommon.Instance.PlayButtonPressSound();
        EmitSignal(nameof(OnClosed));
    }

    private void ReturnToMenuPressed()
    {
        GUICommon.Instance.PlayButtonPressSound();

        // Unpause the game
        GetTree().Paused = false;

        TransitionManager.Instance.AddScreenFade(ScreenFade.FadeType.FadeOut, 0.1f, false);
        TransitionManager.Instance.StartTransitions(this, nameof(OnSwitchToMenu));
    }

    private void ExitPressed()
    {
        GUICommon.Instance.PlayButtonPressSound();
        GetTree().Quit();
    }

    private void OpenHelpPressed()
    {
        GUICommon.Instance.PlayButtonPressSound();

        ActiveMenu = ActiveMenuType.Help;
        helpScreen.RandomizeEasterEgg();
    }

    private void CloseHelpPressed()
    {
        GUICommon.Instance.PlayButtonPressSound();

        ActiveMenu = ActiveMenuType.Primary;
    }

    private void OpenLoadPressed()
    {
        GUICommon.Instance.PlayButtonPressSound();

        ActiveMenu = ActiveMenuType.Load;
    }

    private void CloseLoadPressed()
    {
        GUICommon.Instance.PlayButtonPressSound();

        ActiveMenu = ActiveMenuType.Primary;
    }

    private void OpenOptionsPressed()
    {
        GUICommon.Instance.PlayButtonPressSound();

        ActiveMenu = ActiveMenuType.Options;
    }

    private void OnOptionsClosed()
    {
        ActiveMenu = ActiveMenuType.Primary;
    }

    private void OpenSavePressed()
    {
        GUICommon.Instance.PlayButtonPressSound();

        ActiveMenu = ActiveMenuType.Save;
    }

    private void CloseSavePressed()
    {
        GUICommon.Instance.PlayButtonPressSound();

        ActiveMenu = ActiveMenuType.Primary;
    }

    private void ForwardSaveAction(string name)
    {
        ActiveMenu = ActiveMenuType.Primary;

        // Close this first to get the menus out of the way to capture the save screenshot
        EmitSignal(nameof(OnClosed));
        EmitSignal(nameof(MakeSave), name);
    }

    /// <summary>
    ///   Finishes the transition back to the main menu
    /// </summary>
    private void OnSwitchToMenu()
    {
        SceneManager.Instance.ReturnToMenu();
    }
}<|MERGE_RESOLUTION|>--- conflicted
+++ resolved
@@ -82,7 +82,7 @@
                 return true;
 
             // Block if exclusive tutorial is active
-            if (!NoExclusiveTutorialActive())
+            if (!GUICommon.Instance.IsAnyExclusivePopupActive)
                 return true;
 
             if (TransitionManager.Instance.HasQueuedTransitions)
@@ -155,16 +155,8 @@
             return true;
         }
 
-<<<<<<< HEAD
-        if (!GUICommon.Instance.IsAnyExclusivePopupActive)
-        {
-            EmitSignal(nameof(OnOpenWithKeyPress));
-            return true;
-        }
-=======
         if (IsPausingBlocked)
             return false;
->>>>>>> 395beeb0
 
         EmitSignal(nameof(OnOpenWithKeyPress));
         return true;
@@ -173,20 +165,12 @@
     [RunOnKeyDown("help")]
     public bool ShowHelpPressed()
     {
-<<<<<<< HEAD
-        if (!GUICommon.Instance.IsAnyExclusivePopupActive)
-        {
-            EmitSignal(nameof(OnOpenWithKeyPress));
-            ShowHelpScreen();
-        }
-=======
         if (IsPausingBlocked)
             return false;
 
         EmitSignal(nameof(OnOpenWithKeyPress));
         ShowHelpScreen();
         return true;
->>>>>>> 395beeb0
     }
 
     public void ShowHelpScreen()
