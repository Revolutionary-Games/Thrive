using System;
using Godot;

/// <summary>
///   Handles logic in the pause menu
/// </summary>
public class PauseMenu : ControlWithInput
{
<<<<<<< HEAD
	[Export]
	public string HelpCategory;
	
	[Export]
	public bool RecentSave;

	[Export]
	public NodePath PrimaryMenuPath;

	[Export]
	public NodePath HelpScreenPath;

	[Export]
	public NodePath LoadMenuPath;

	[Export]
	public NodePath OptionsMenuPath;

	[Export]
	public NodePath SaveMenuPath;

	[Export]
	public NodePath LoadSaveListPath;
	
	[Export]
	public NodePath ExitConfirmationPath;
	
	[Export]
	public NodePath SaveTimerPath;

	private Control primaryMenu;
	private HelpScreen helpScreen;
	private Control loadMenu;
	private OptionsMenu optionsMenu;
	private NewSaveMenu saveMenu;
	private ConfirmationDialog ExitConfirmation;
	private Timer SaveTimer;
	
	[Signal]
	public delegate void OnClosed();

	/// <summary>
	///   Triggered when the user hits ESC to open the pause menu
	/// </summary>
	[Signal]
	public delegate void OnOpenWithKeyPress();

	/// <summary>
	///   Called when a save needs to be made
	/// </summary>
	/// <param name="name">Name of the save to make or empty string</param>
	[Signal]
	public delegate void MakeSave(string name);

	/// <summary>
	///   The GameProperties object holding settings and state for the current game session.
	/// </summary>
	public GameProperties GameProperties { get; set; }

	public override void _EnterTree()
	{
		// This needs to be done early here to make sure the help screen loads the right text
		helpScreen = GetNode<HelpScreen>(HelpScreenPath);
		helpScreen.Category = HelpCategory;
		base._EnterTree();
	}

	public override void _Ready()
	{
		primaryMenu = GetNode<Control>(PrimaryMenuPath);
		loadMenu = GetNode<Control>(LoadMenuPath);
		ExitConfirmation = GetNode<ConfirmationDialog>(ExitConfirmationPath);
		optionsMenu = GetNode<OptionsMenu>(OptionsMenuPath);
		saveMenu = GetNode<NewSaveMenu>(SaveMenuPath);
		SaveTimer = GetNode<Timer>(SaveTimerPath);
		SaveTimer.Connect("timeout", this, "OnSaveTimerTimeout");
	}

	[RunOnKeyDown("ui_cancel")]
	public void EscapeKeyPressed()
	{
		if (Visible)
		{
			// Do not close the window if the user is rebinding the input keys
			// TODO: https://github.com/Revolutionary-Games/Thrive/issues/1888
			if (InputGroupList.WasListeningForInput)
				return;

			SetActiveMenu("primary");

			EmitSignal(nameof(OnClosed));
		}
		else if (NoExclusiveTutorialActive())
		{
			EmitSignal(nameof(OnOpenWithKeyPress));
		}
	}

	[RunOnKeyDown("help")]
	public void ShowHelpPressed()
	{
		if (NoExclusiveTutorialActive())
		{
			EmitSignal(nameof(OnOpenWithKeyPress));
			ShowHelpScreen();
		}
	}

	public void ShowHelpScreen()
	{
		SetActiveMenu("help");
		helpScreen.RandomizeEasterEgg();
	}

	private bool NoExclusiveTutorialActive()
	{
		return GameProperties.TutorialState == null || !GameProperties.TutorialState.ExclusiveTutorialActive();
	}

	private void ClosePressed()
	{
		GUICommon.Instance.PlayButtonPressSound();
		EmitSignal(nameof(OnClosed));
	}

	private void ReturnToMenuPressed()
	{
		GUICommon.Instance.PlayButtonPressSound();
		
		if(RecentSave == false)
		{
			ExitConfirmation.Show();
		}
		else
		{
			// Unpause the game
			GetTree().Paused = false;

			TransitionManager.Instance.AddScreenFade(ScreenFade.FadeType.FadeIn, 0.3f, false);
			TransitionManager.Instance.StartTransitions(this, nameof(OnSwitchToMenu));
		}
	
	}

	private void ExitPressed()
	{
		GUICommon.Instance.PlayButtonPressSound();
		GetTree().Quit();
	}

	private void OpenHelpPressed()
	{
		GUICommon.Instance.PlayButtonPressSound();

		SetActiveMenu("help");
		helpScreen.RandomizeEasterEgg();
	}

	private void CloseHelpPressed()
	{
		GUICommon.Instance.PlayButtonPressSound();

		SetActiveMenu("primary");
	}

	private void OpenLoadPressed()
	{
		GUICommon.Instance.PlayButtonPressSound();

		SetActiveMenu("load");
	}

	private void CloseLoadPressed()
	{
		GUICommon.Instance.PlayButtonPressSound();

		SetActiveMenu("primary");
	}

	private void OpenOptionsPressed()
	{
		GUICommon.Instance.PlayButtonPressSound();

		SetActiveMenu("options");
	}

	private void CloseOptionsPressed()
	{
		GUICommon.Instance.PlayButtonPressSound();

		SetActiveMenu("primary");
	}

	private void OpenSavePressed()
	{
		GUICommon.Instance.PlayButtonPressSound();

		SaveTimer.Start(10);

		RecentSave = true;

		SetActiveMenu("save");
	}

	private void CloseSavePressed()
	{
		GUICommon.Instance.PlayButtonPressSound();

		SetActiveMenu("primary");
	}

	private void ForwardSaveAction(string name)
	{
		SetActiveMenu("primary");

		// Close this first to get the menus out of the way to capture the save screenshot
		EmitSignal(nameof(OnClosed));
		EmitSignal(nameof(MakeSave), name);
	}

	private void SetActiveMenu(string menu)
	{
		helpScreen.Hide();
		primaryMenu.Hide();
		loadMenu.Hide();
		optionsMenu.Hide();
		saveMenu.Hide();

		switch (menu)
		{
			case "primary":
				primaryMenu.Show();
				break;
			case "help":
				helpScreen.Show();
				break;
			case "load":
				loadMenu.Show();
				break;
			case "options":
				optionsMenu.OpenFromInGame(GameProperties);
				break;
			case "save":
				saveMenu.Show();
				break;
			default:
				throw new ArgumentException("unknown menu", nameof(menu));
		}
	}

	/// <summary>
	///   Finishes the transition back to the main menu
	/// </summary>
	private void OnSwitchToMenu()
	{
		SceneManager.Instance.ReturnToMenu();
	}
	
	
	/// <summary>
	///   Confirms the Return To Menu
	/// </summary>
	private void _on_ConfirmationDialog_confirmed()
	{
		// Unpause the game
		GetTree().Paused = false;

		TransitionManager.Instance.AddScreenFade(ScreenFade.FadeType.FadeIn, 0.3f, false);
		TransitionManager.Instance.StartTransitions(this, nameof(OnSwitchToMenu));

	}

	void OnSaveTimerTimeout() 
	{
		RecentSave = false;
	}

}
=======
    [Export]
    public string HelpCategory;

    [Export]
    public NodePath PrimaryMenuPath;

    [Export]
    public NodePath HelpScreenPath;

    [Export]
    public NodePath LoadMenuPath;

    [Export]
    public NodePath OptionsMenuPath;

    [Export]
    public NodePath SaveMenuPath;

    [Export]
    public NodePath LoadSaveListPath;

    private Control primaryMenu;
    private HelpScreen helpScreen;
    private Control loadMenu;
    private OptionsMenu optionsMenu;
    private NewSaveMenu saveMenu;

    [Signal]
    public delegate void OnClosed();

    /// <summary>
    ///   Triggered when the user hits ESC to open the pause menu
    /// </summary>
    [Signal]
    public delegate void OnOpenWithKeyPress();

    /// <summary>
    ///   Called when a save needs to be made
    /// </summary>
    /// <param name="name">Name of the save to make or empty string</param>
    [Signal]
    public delegate void MakeSave(string name);

    /// <summary>
    ///   The GameProperties object holding settings and state for the current game session.
    /// </summary>
    public GameProperties GameProperties { get; set; }

    public override void _EnterTree()
    {
        // This needs to be done early here to make sure the help screen loads the right text
        helpScreen = GetNode<HelpScreen>(HelpScreenPath);
        helpScreen.Category = HelpCategory;
        base._EnterTree();
    }

    public override void _Ready()
    {
        primaryMenu = GetNode<Control>(PrimaryMenuPath);
        loadMenu = GetNode<Control>(LoadMenuPath);
        optionsMenu = GetNode<OptionsMenu>(OptionsMenuPath);
        saveMenu = GetNode<NewSaveMenu>(SaveMenuPath);
    }

    [RunOnKeyDown("ui_cancel", Priority = Constants.PAUSE_MENU_CANCEL_PRIORITY)]
    public bool EscapeKeyPressed()
    {
        if (Visible)
        {
            SetActiveMenu("primary");

            EmitSignal(nameof(OnClosed));

            return true;
        }

        if (NoExclusiveTutorialActive())
        {
            EmitSignal(nameof(OnOpenWithKeyPress));
            return true;
        }

        // Not handled, pass through.
        return false;
    }

    [RunOnKeyDown("help")]
    public void ShowHelpPressed()
    {
        if (NoExclusiveTutorialActive())
        {
            EmitSignal(nameof(OnOpenWithKeyPress));
            ShowHelpScreen();
        }
    }

    public void ShowHelpScreen()
    {
        SetActiveMenu("help");
        helpScreen.RandomizeEasterEgg();
    }

    private bool NoExclusiveTutorialActive()
    {
        return GameProperties.TutorialState?.ExclusiveTutorialActive() != true;
    }

    private void ClosePressed()
    {
        GUICommon.Instance.PlayButtonPressSound();
        EmitSignal(nameof(OnClosed));
    }

    private void ReturnToMenuPressed()
    {
        GUICommon.Instance.PlayButtonPressSound();

        // Unpause the game
        GetTree().Paused = false;

        TransitionManager.Instance.AddScreenFade(ScreenFade.FadeType.FadeOut, 0.1f, false);
        TransitionManager.Instance.StartTransitions(this, nameof(OnSwitchToMenu));
    }

    private void ExitPressed()
    {
        GUICommon.Instance.PlayButtonPressSound();
        GetTree().Quit();
    }

    private void OpenHelpPressed()
    {
        GUICommon.Instance.PlayButtonPressSound();

        SetActiveMenu("help");
        helpScreen.RandomizeEasterEgg();
    }

    private void CloseHelpPressed()
    {
        GUICommon.Instance.PlayButtonPressSound();

        SetActiveMenu("primary");
    }

    private void OpenLoadPressed()
    {
        GUICommon.Instance.PlayButtonPressSound();

        SetActiveMenu("load");
    }

    private void CloseLoadPressed()
    {
        GUICommon.Instance.PlayButtonPressSound();

        SetActiveMenu("primary");
    }

    private void OpenOptionsPressed()
    {
        GUICommon.Instance.PlayButtonPressSound();

        SetActiveMenu("options");
    }

    private void OnOptionsClosed()
    {
        SetActiveMenu("primary");
    }

    private void OpenSavePressed()
    {
        GUICommon.Instance.PlayButtonPressSound();

        SetActiveMenu("save");
    }

    private void CloseSavePressed()
    {
        GUICommon.Instance.PlayButtonPressSound();

        SetActiveMenu("primary");
    }

    private void ForwardSaveAction(string name)
    {
        SetActiveMenu("primary");

        // Close this first to get the menus out of the way to capture the save screenshot
        EmitSignal(nameof(OnClosed));
        EmitSignal(nameof(MakeSave), name);
    }

    private void SetActiveMenu(string menu)
    {
        helpScreen.Hide();
        primaryMenu.Hide();
        loadMenu.Hide();
        optionsMenu.Hide();
        saveMenu.Hide();

        switch (menu)
        {
            case "primary":
                primaryMenu.Show();
                break;
            case "help":
                helpScreen.Show();
                break;
            case "load":
                loadMenu.Show();
                break;
            case "options":
                optionsMenu.OpenFromInGame(GameProperties);
                break;
            case "save":
                saveMenu.Show();
                break;
            default:
                throw new ArgumentException("unknown menu", nameof(menu));
        }
    }

    /// <summary>
    ///   Finishes the transition back to the main menu
    /// </summary>
    private void OnSwitchToMenu()
    {
        SceneManager.Instance.ReturnToMenu();
    }
}
>>>>>>> 2dc97c47
<|MERGE_RESOLUTION|>--- conflicted
+++ resolved
@@ -6,312 +6,38 @@
 /// </summary>
 public class PauseMenu : ControlWithInput
 {
-<<<<<<< HEAD
+    [Export]
+    public string HelpCategory;
+
+    [Export]
+    public NodePath PrimaryMenuPath;
+
+    [Export]
+    public NodePath HelpScreenPath;
+
+    [Export]
+    public NodePath LoadMenuPath;
+
+    [Export]
+    public NodePath OptionsMenuPath;
+
+    [Export]
+    public NodePath SaveMenuPath;
+
+    [Export]
+    public NodePath LoadSaveListPath;
+
 	[Export]
-	public string HelpCategory;
-	
-	[Export]
-	public bool RecentSave;
-
-	[Export]
-	public NodePath PrimaryMenuPath;
-
-	[Export]
-	public NodePath HelpScreenPath;
-
-	[Export]
-	public NodePath LoadMenuPath;
-
-	[Export]
-	public NodePath OptionsMenuPath;
-
-	[Export]
-	public NodePath SaveMenuPath;
-
-	[Export]
-	public NodePath LoadSaveListPath;
-	
-	[Export]
-	public NodePath ExitConfirmationPath;
-	
-	[Export]
-	public NodePath SaveTimerPath;
-
-	private Control primaryMenu;
-	private HelpScreen helpScreen;
-	private Control loadMenu;
-	private OptionsMenu optionsMenu;
-	private NewSaveMenu saveMenu;
-	private ConfirmationDialog ExitConfirmation;
-	private Timer SaveTimer;
-	
-	[Signal]
-	public delegate void OnClosed();
-
-	/// <summary>
-	///   Triggered when the user hits ESC to open the pause menu
-	/// </summary>
-	[Signal]
-	public delegate void OnOpenWithKeyPress();
-
-	/// <summary>
-	///   Called when a save needs to be made
-	/// </summary>
-	/// <param name="name">Name of the save to make or empty string</param>
-	[Signal]
-	public delegate void MakeSave(string name);
-
-	/// <summary>
-	///   The GameProperties object holding settings and state for the current game session.
-	/// </summary>
-	public GameProperties GameProperties { get; set; }
-
-	public override void _EnterTree()
-	{
-		// This needs to be done early here to make sure the help screen loads the right text
-		helpScreen = GetNode<HelpScreen>(HelpScreenPath);
-		helpScreen.Category = HelpCategory;
-		base._EnterTree();
-	}
-
-	public override void _Ready()
-	{
-		primaryMenu = GetNode<Control>(PrimaryMenuPath);
-		loadMenu = GetNode<Control>(LoadMenuPath);
-		ExitConfirmation = GetNode<ConfirmationDialog>(ExitConfirmationPath);
-		optionsMenu = GetNode<OptionsMenu>(OptionsMenuPath);
-		saveMenu = GetNode<NewSaveMenu>(SaveMenuPath);
-		SaveTimer = GetNode<Timer>(SaveTimerPath);
-		SaveTimer.Connect("timeout", this, "OnSaveTimerTimeout");
-	}
-
-	[RunOnKeyDown("ui_cancel")]
-	public void EscapeKeyPressed()
-	{
-		if (Visible)
-		{
-			// Do not close the window if the user is rebinding the input keys
-			// TODO: https://github.com/Revolutionary-Games/Thrive/issues/1888
-			if (InputGroupList.WasListeningForInput)
-				return;
-
-			SetActiveMenu("primary");
-
-			EmitSignal(nameof(OnClosed));
-		}
-		else if (NoExclusiveTutorialActive())
-		{
-			EmitSignal(nameof(OnOpenWithKeyPress));
-		}
-	}
-
-	[RunOnKeyDown("help")]
-	public void ShowHelpPressed()
-	{
-		if (NoExclusiveTutorialActive())
-		{
-			EmitSignal(nameof(OnOpenWithKeyPress));
-			ShowHelpScreen();
-		}
-	}
-
-	public void ShowHelpScreen()
-	{
-		SetActiveMenu("help");
-		helpScreen.RandomizeEasterEgg();
-	}
-
-	private bool NoExclusiveTutorialActive()
-	{
-		return GameProperties.TutorialState == null || !GameProperties.TutorialState.ExclusiveTutorialActive();
-	}
-
-	private void ClosePressed()
-	{
-		GUICommon.Instance.PlayButtonPressSound();
-		EmitSignal(nameof(OnClosed));
-	}
-
-	private void ReturnToMenuPressed()
-	{
-		GUICommon.Instance.PlayButtonPressSound();
-		
-		if(RecentSave == false)
-		{
-			ExitConfirmation.Show();
-		}
-		else
-		{
-			// Unpause the game
-			GetTree().Paused = false;
-
-			TransitionManager.Instance.AddScreenFade(ScreenFade.FadeType.FadeIn, 0.3f, false);
-			TransitionManager.Instance.StartTransitions(this, nameof(OnSwitchToMenu));
-		}
-	
-	}
-
-	private void ExitPressed()
-	{
-		GUICommon.Instance.PlayButtonPressSound();
-		GetTree().Quit();
-	}
-
-	private void OpenHelpPressed()
-	{
-		GUICommon.Instance.PlayButtonPressSound();
-
-		SetActiveMenu("help");
-		helpScreen.RandomizeEasterEgg();
-	}
-
-	private void CloseHelpPressed()
-	{
-		GUICommon.Instance.PlayButtonPressSound();
-
-		SetActiveMenu("primary");
-	}
-
-	private void OpenLoadPressed()
-	{
-		GUICommon.Instance.PlayButtonPressSound();
-
-		SetActiveMenu("load");
-	}
-
-	private void CloseLoadPressed()
-	{
-		GUICommon.Instance.PlayButtonPressSound();
-
-		SetActiveMenu("primary");
-	}
-
-	private void OpenOptionsPressed()
-	{
-		GUICommon.Instance.PlayButtonPressSound();
-
-		SetActiveMenu("options");
-	}
-
-	private void CloseOptionsPressed()
-	{
-		GUICommon.Instance.PlayButtonPressSound();
-
-		SetActiveMenu("primary");
-	}
-
-	private void OpenSavePressed()
-	{
-		GUICommon.Instance.PlayButtonPressSound();
-
-		SaveTimer.Start(10);
-
-		RecentSave = true;
-
-		SetActiveMenu("save");
-	}
-
-	private void CloseSavePressed()
-	{
-		GUICommon.Instance.PlayButtonPressSound();
-
-		SetActiveMenu("primary");
-	}
-
-	private void ForwardSaveAction(string name)
-	{
-		SetActiveMenu("primary");
-
-		// Close this first to get the menus out of the way to capture the save screenshot
-		EmitSignal(nameof(OnClosed));
-		EmitSignal(nameof(MakeSave), name);
-	}
-
-	private void SetActiveMenu(string menu)
-	{
-		helpScreen.Hide();
-		primaryMenu.Hide();
-		loadMenu.Hide();
-		optionsMenu.Hide();
-		saveMenu.Hide();
-
-		switch (menu)
-		{
-			case "primary":
-				primaryMenu.Show();
-				break;
-			case "help":
-				helpScreen.Show();
-				break;
-			case "load":
-				loadMenu.Show();
-				break;
-			case "options":
-				optionsMenu.OpenFromInGame(GameProperties);
-				break;
-			case "save":
-				saveMenu.Show();
-				break;
-			default:
-				throw new ArgumentException("unknown menu", nameof(menu));
-		}
-	}
-
-	/// <summary>
-	///   Finishes the transition back to the main menu
-	/// </summary>
-	private void OnSwitchToMenu()
-	{
-		SceneManager.Instance.ReturnToMenu();
-	}
-	
-	
-	/// <summary>
-	///   Confirms the Return To Menu
-	/// </summary>
-	private void _on_ConfirmationDialog_confirmed()
-	{
-		// Unpause the game
-		GetTree().Paused = false;
-
-		TransitionManager.Instance.AddScreenFade(ScreenFade.FadeType.FadeIn, 0.3f, false);
-		TransitionManager.Instance.StartTransitions(this, nameof(OnSwitchToMenu));
-
-	}
-
-	void OnSaveTimerTimeout() 
-	{
-		RecentSave = false;
-	}
-
-}
-=======
-    [Export]
-    public string HelpCategory;
-
-    [Export]
-    public NodePath PrimaryMenuPath;
-
-    [Export]
-    public NodePath HelpScreenPath;
-
-    [Export]
-    public NodePath LoadMenuPath;
-
-    [Export]
-    public NodePath OptionsMenuPath;
-
-    [Export]
-    public NodePath SaveMenuPath;
-
-    [Export]
-    public NodePath LoadSaveListPath;
+	public NodePath ExitConfirmationDialogPath;
 
     private Control primaryMenu;
     private HelpScreen helpScreen;
     private Control loadMenu;
     private OptionsMenu optionsMenu;
     private NewSaveMenu saveMenu;
+	private ConfirmationDialog exitConfirmationDialog;
+
+	private ExitType exitType;
 
     [Signal]
     public delegate void OnClosed();
@@ -329,6 +55,15 @@
     [Signal]
     public delegate void MakeSave(string name);
 
+	/// <summary>
+	///	  Types of exit the player requests. Mainly used for game exit confirmation.
+	/// </summary>
+	public enum ExitType
+	{
+		ReturnToMenu,
+		QuitGame,
+	}
+
     /// <summary>
     ///   The GameProperties object holding settings and state for the current game session.
     /// </summary>
@@ -348,6 +83,10 @@
         loadMenu = GetNode<Control>(LoadMenuPath);
         optionsMenu = GetNode<OptionsMenu>(OptionsMenuPath);
         saveMenu = GetNode<NewSaveMenu>(SaveMenuPath);
+		exitConfirmationDialog = GetNode<ConfirmationDialog>(ExitConfirmationDialogPath);
+
+		exitConfirmationDialog.GetOk().Text = TranslationServer.Translate("YES");
+		exitConfirmationDialog.GetCancel().Text = TranslationServer.Translate("NO");
     }
 
     [RunOnKeyDown("ui_cancel", Priority = Constants.PAUSE_MENU_CANCEL_PRIORITY)]
@@ -403,17 +142,32 @@
     {
         GUICommon.Instance.PlayButtonPressSound();
 
-        // Unpause the game
-        GetTree().Paused = false;
-
-        TransitionManager.Instance.AddScreenFade(ScreenFade.FadeType.FadeOut, 0.1f, false);
-        TransitionManager.Instance.StartTransitions(this, nameof(OnSwitchToMenu));
+		exitType = ExitType.ReturnToMenu;
+
+		if (SaveHelper.SaveIsRecentlyPerformed)
+		{
+			ConfirmExit();
+		}
+		else
+		{
+			ShowExitConfirmationDialog(TranslationServer.Translate("RETURN_TO_MENU_WARNING"));
+		}
     }
 
     private void ExitPressed()
     {
         GUICommon.Instance.PlayButtonPressSound();
-        GetTree().Quit();
+        
+		exitType = ExitType.QuitGame;
+
+		if (SaveHelper.SaveIsRecentlyPerformed)
+		{
+			ConfirmExit();
+		}
+		else
+		{
+			ShowExitConfirmationDialog(TranslationServer.Translate("QUIT_GAME_WARNING"));
+		}
     }
 
     private void OpenHelpPressed()
@@ -470,6 +224,28 @@
 
         SetActiveMenu("primary");
     }
+
+	private void ConfirmExit()
+	{
+		switch (exitType)
+		{
+			case ExitType.ReturnToMenu:
+			{
+				// Unpause the game
+				GetTree().Paused = false;
+
+				TransitionManager.Instance.AddScreenFade(ScreenFade.FadeType.FadeOut, 0.1f, false);
+				TransitionManager.Instance.StartTransitions(this, nameof(OnSwitchToMenu));
+				break;
+			}
+
+			case ExitType.QuitGame:
+			{
+				GetTree().Quit();
+				break;
+			}
+		}
+	}
 
     private void ForwardSaveAction(string name)
     {
@@ -517,5 +293,11 @@
     {
         SceneManager.Instance.ReturnToMenu();
     }
-}
->>>>>>> 2dc97c47
+
+	private void ShowExitConfirmationDialog(string message)
+	{
+		exitConfirmationDialog.GetNode<Label>("DialogText").Text = message;
+		exitConfirmationDialog.PopupCenteredShrink();
+		exitConfirmationDialog.GetOk().ReleaseFocus();
+	}
+}