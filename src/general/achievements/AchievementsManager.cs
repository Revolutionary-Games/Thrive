--- conflicted
+++ resolved
@@ -456,11 +456,6 @@
     {
         GD.Print("Showing a popup about an achievement: ", achievement.InternalName);
         achievementsToPopupQueue.Enqueue(achievement);
-<<<<<<< HEAD
-
-        // TODO: play an achievement unlocked sound alalal
-=======
->>>>>>> 55f10109
     }
 
     private void PerformLoad()
