--- conflicted
+++ resolved
@@ -1,9 +1,5 @@
-<<<<<<< HEAD
-﻿using System;
+using System;
 using Newtonsoft.Json;
-=======
-using System;
->>>>>>> e68c922c
 
 /// <summary>
 ///   Action that can be undone and redone
