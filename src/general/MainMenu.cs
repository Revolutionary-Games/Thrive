--- conflicted
+++ resolved
@@ -450,7 +450,6 @@
         SetCurrentMenu(0, false);
     }
 
-<<<<<<< HEAD
     private void ThriveopediaPressed()
     {
         GUICommon.Instance.PlayButtonPressSound();
@@ -460,12 +459,12 @@
 
         // Show the options
         thriveopedia.OpenFromMainMenu();
-=======
+    }
+
     private void VisitSuggestionsSitePressed()
     {
         GUICommon.Instance.PlayButtonPressSound();
         OS.ShellOpen("https://suggestions.revolutionarygamesstudio.com/");
->>>>>>> 2bfd8e70
     }
 
     private void LicensesPressed()
