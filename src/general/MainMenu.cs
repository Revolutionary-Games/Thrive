--- conflicted
+++ resolved
@@ -588,7 +588,6 @@
         Jukebox.Instance.PlayCategory("Menu");
     }
 
-<<<<<<< HEAD
     private void OnDiscordPressed()
     {
         OS.ShellOpen("https://discordapp.com/invite/ECR9E8x");
@@ -662,11 +661,11 @@
     private void OnItchPressed()
     {
         OS.ShellOpen("https://revolutionarygames.itch.io/thrive");
-=======
+    }
+
     private void OnNoEnabledModsNoticeClosed()
     {
         if (permanentlyDismissModsNotEnabledWarning.Pressed)
             Settings.Instance.PermanentlyDismissNotice(DismissibleNotice.NoModsActiveButInstalled);
->>>>>>> 3a53a656
     }
 }