﻿using System;
using System.Collections.Generic;
using System.Diagnostics.CodeAnalysis;
using System.Globalization;
using Godot;
using Array = Godot.Collections.Array;

/// <summary>
///   Class managing the main menu and everything in it
/// </summary>
public class MainMenu : NodeWithInput
{
    /// <summary>
    ///   Index of the current menu.
    /// </summary>
    [Export]
    public uint CurrentMenuIndex;

    [Export]
    public NodePath ThriveLogoPath = null!;

    [SuppressMessage("ReSharper", "CollectionNeverUpdated.Global", Justification = "Set from editor")]
    [Export]
    public List<Texture> MenuBackgrounds = null!;

    [Export]
    public NodePath NewGameButtonPath = null!;

    [Export]
    public NodePath FreebuildButtonPath = null!;

    [Export]
    public NodePath CreditsContainerPath = null!;

    [Export]
    public NodePath CreditsScrollPath = null!;

    [Export]
    public NodePath LicensesDisplayPath = null!;

    [Export]
    public NodePath GLES2PopupPath = null!;

    [Export]
    public NodePath ModLoadFailuresPath = null!;

    [Export]
    public NodePath StoreLoggedInDisplayPath = null!;

    [Export]
    public NodePath ModManagerPath = null!;

    public Array? MenuArray;
    public TextureRect Background = null!;

    public bool IsReturningToMenu;

    private TextureRect thriveLogo = null!;
    private OptionsMenu options = null!;
    private NewGameSettings newGameSettings = null!;
    private AnimationPlayer guiAnimations = null!;
    private SaveManagerGUI saves = null!;
    private ModManager modManager = null!;

    private Control creditsContainer = null!;
    private CreditsScroll credits = null!;
    private LicensesDisplay licensesDisplay = null!;

    private Button newGameButton = null!;
    private Button freebuildButton = null!;

    private Label storeLoggedInDisplay = null!;

    private CustomConfirmationDialog gles2Popup = null!;
    private ErrorDialog modLoadFailures = null!;

    public override void _Ready()
    {
        // Unpause the game as the MainMenu should never be paused.
        PauseManager.Instance.ForceClear();

        RunMenuSetup();

        // Start intro video
        if (Settings.Instance.PlayIntroVideo && LaunchOptions.VideosEnabled && !IsReturningToMenu)
        {
            TransitionManager.Instance.AddSequence(
                TransitionManager.Instance.CreateCutscene("res://assets/videos/intro.ogv", 0.65f), OnIntroEnded);
        }
        else
        {
            OnIntroEnded();
        }

        // Let all suppressed deletions happen (if we came back directly from the editor that was loaded from a save)
        TemporaryLoadedNodeDeleter.Instance.ReleaseAllHolds();

        CheckModFailures();
    }

    public void StartMusic()
    {
        Jukebox.Instance.PlayCategory("Menu");
    }

    /// <summary>
    ///   Sets the current menu index and then switches the menu
    /// </summary>
    /// <param name="index">Index of the menu</param>
    /// <param name="slide">If false then the menu slide animation will not be played</param>
    public void SetCurrentMenu(uint index, bool slide = true)
    {
        if (MenuArray == null)
            throw new InvalidOperationException("Main menu has not been initialized");

        // Allow disabling all the menus for going to the options menu
        if (index > MenuArray.Count - 1 && index != uint.MaxValue)
        {
            GD.PrintErr("Selected menu index is out of range!");
            return;
        }

        CurrentMenuIndex = index;

        if (slide)
        {
            PlayGUIAnimation("MenuSlide");
        }
        else
        {
            // Just switch the menu
            SwitchMenu();
        }
    }

    /// <summary>
    ///   This is when ESC is pressed. Main menu priority is lower than Options Menu
    ///   to avoid capturing ESC presses in the Options Menu.
    /// </summary>
    [RunOnKeyDown("ui_cancel", Priority = Constants.MAIN_MENU_CANCEL_PRIORITY)]
    public bool OnEscapePressed()
    {
        // In a sub menu (that doesn't have its own class)
        if (CurrentMenuIndex != 0 && CurrentMenuIndex < uint.MaxValue)
        {
            SetCurrentMenu(0);

            // Handled, stop here.
            return true;
        }

        if (CurrentMenuIndex == uint.MaxValue && saves.Visible)
        {
            OnReturnFromLoadGame();
            return true;
        }

        // Not handled, pass through.
        return false;
    }

    /// <summary>
    ///   Setup the main menu.
    /// </summary>
    private void RunMenuSetup()
    {
        Background = GetNode<TextureRect>("Background");
        guiAnimations = GetNode<AnimationPlayer>("GUIAnimations");
        thriveLogo = GetNode<TextureRect>(ThriveLogoPath);
        newGameButton = GetNode<Button>(NewGameButtonPath);
        freebuildButton = GetNode<Button>(FreebuildButtonPath);
        creditsContainer = GetNode<Control>(CreditsContainerPath);
        credits = GetNode<CreditsScroll>(CreditsScrollPath);
        licensesDisplay = GetNode<LicensesDisplay>(LicensesDisplayPath);
        storeLoggedInDisplay = GetNode<Label>(StoreLoggedInDisplayPath);
        modManager = GetNode<ModManager>(ModManagerPath);

        MenuArray?.Clear();

        // Get all of menu items
        MenuArray = GetTree().GetNodesInGroup("MenuItem");

        if (MenuArray == null)
        {
            GD.PrintErr("Failed to find all the menu items!");
            return;
        }

        RandomizeBackground();

        options = GetNode<OptionsMenu>("OptionsMenu");
        newGameSettings = GetNode<NewGameSettings>("NewGameSettings");
        saves = GetNode<SaveManagerGUI>("SaveManagerGUI");
        gles2Popup = GetNode<CustomConfirmationDialog>(GLES2PopupPath);
        modLoadFailures = GetNode<ErrorDialog>(ModLoadFailuresPath);

        // Set initial menu
        SwitchMenu();

        // Easter egg message
        thriveLogo.RegisterToolTipForControl("thriveLogoEasterEgg", "mainMenu");

        if (OS.GetCurrentVideoDriver() == OS.VideoDriver.Gles2 && !IsReturningToMenu)
            gles2Popup.PopupCenteredShrink();

        UpdateStoreNameLabel();
    }

    /// <summary>
    ///   Randomizes background images.
    /// </summary>
    private void RandomizeBackground()
    {
        Random rand = new Random();

        var chosenBackground = MenuBackgrounds.Random(rand);

        SetBackground(chosenBackground);
    }

    private void SetBackground(Texture backgroundImage)
    {
        Background.Texture = backgroundImage;
    }

    private void UpdateStoreNameLabel()
    {
        if (!SteamHandler.Instance.IsLoaded)
        {
            storeLoggedInDisplay.Visible = false;
        }
        else
        {
            storeLoggedInDisplay.Visible = true;
            storeLoggedInDisplay.Text = string.Format(CultureInfo.CurrentCulture,
                TranslationServer.Translate("STORE_LOGGED_IN_AS"), SteamHandler.Instance.DisplayName);
        }
    }

    /// <summary>
    ///   Stops any currently playing animation and plays
    ///   the given one instead
    /// </summary>
    private void PlayGUIAnimation(string animation)
    {
        if (guiAnimations.IsPlaying())
            guiAnimations.Stop();

        guiAnimations.Play(animation);
    }

    /// <summary>
    ///   Switches the displayed menu
    /// </summary>
    private void SwitchMenu()
    {
        // Hide other menus and only show the one of the current index
        foreach (Control menu in MenuArray!)
        {
            menu.Hide();

            if (menu.GetIndex() == CurrentMenuIndex)
            {
                menu.Show();
            }
        }
    }

    private void CheckModFailures()
    {
        var errors = ModLoader.Instance.GetAndClearModErrors();

        if (errors.Count > 0)
        {
            modLoadFailures.ExceptionInfo = string.Join("\n", errors);
            modLoadFailures.PopupCenteredShrink();
        }
    }

    private void OnIntroEnded()
    {
        TransitionManager.Instance.AddSequence(
            ScreenFade.FadeType.FadeIn, IsReturningToMenu ? 0.5f : 1.0f, null, false);

        // Start music after the video
        StartMusic();
    }

<<<<<<< HEAD
    public void OnMicrobeIntroEnded()
    {
        OnEnteringGame();

        // TODO: Add loading screen while changing between scenes
        SceneManager.Instance.SwitchToScene(MainGameState.MicrobeStage);
    }

    private void OnFreebuildFadeInEnded()
    {
        OnEnteringGame();

        // Instantiate a new editor scene
        var editor = (MicrobeEditor)SceneManager.Instance.LoadScene(MainGameState.MicrobeEditor).Instance();

        // Start freebuild game
        editor.CurrentGame = GameProperties.StartNewMicrobeGame(true);

        // Switch to the editor scene
        SceneManager.Instance.SwitchToScene(editor);
    }

=======
>>>>>>> ff805a4d
    private void NewGamePressed()
    {
        GUICommon.Instance.PlayButtonPressSound();

        // Hide all the other menus
        SetCurrentMenu(uint.MaxValue, false);

        // Show the options
        newGameSettings.OpenFromMainMenu();

        thriveLogo.Hide();
    }

    public void NewGameSetupDone(WorldGenerationSettings settings)
    {
        GUICommon.Instance.PlayButtonPressSound();

        // Stop music for the video (stop is used instead of pause to stop the menu music playing a bit after the video
        // before the stage music starts)
        Jukebox.Instance.SmoothStop();

<<<<<<< HEAD
        // TBA do something with the settings
        GD.Print(settings);
=======
        var transitions = new List<ITransition>();
>>>>>>> ff805a4d

        if (Settings.Instance.PlayMicrobeIntroVideo && LaunchOptions.VideosEnabled)
        {
            transitions.Add(TransitionManager.Instance.CreateScreenFade(ScreenFade.FadeType.FadeOut, 1.5f));
            transitions.Add(TransitionManager.Instance.CreateCutscene(
                "res://assets/videos/microbe_intro2.ogv", 0.65f));
        }
        else
        {
            // People who disable the cutscene are impatient anyway so use a reduced fade time
            transitions.Add(TransitionManager.Instance.CreateScreenFade(ScreenFade.FadeType.FadeOut, 0.2f));
        }

        TransitionManager.Instance.AddSequence(transitions, () =>
        {
            OnEnteringGame();

            // TODO: Add loading screen while changing between scenes
            SceneManager.Instance.SwitchToScene(MainGameState.MicrobeStage);
        });
    }

    private void ToolsPressed()
    {
        GUICommon.Instance.PlayButtonPressSound();
        SetCurrentMenu(1);
    }

    private void ExtrasPressed()
    {
        GUICommon.Instance.PlayButtonPressSound();
        SetCurrentMenu(2);
    }

    private void FreebuildEditorPressed()
    {
        GUICommon.Instance.PlayButtonPressSound();

        // Disable the button to prevent it being executed again.
        freebuildButton.Disabled = true;

        TransitionManager.Instance.AddSequence(ScreenFade.FadeType.FadeOut, 0.1f, () =>
        {
            OnEnteringGame();

            // Instantiate a new editor scene
            var editor = (MicrobeEditor)SceneManager.Instance.LoadScene(MainGameState.MicrobeEditor).Instance();

            // Start freebuild game
            editor.CurrentGame = GameProperties.StartNewMicrobeGame(true);

            // Switch to the editor scene
            SceneManager.Instance.SwitchToScene(editor);
        }, false);
    }

    // TODO: this is now used by another sub menu as well so renaming this to be more generic would be good
    private void BackFromToolsPressed()
    {
        GUICommon.Instance.PlayButtonPressSound();
        SetCurrentMenu(0);
    }

    private void ViewSourceCodePressed()
    {
        GUICommon.Instance.PlayButtonPressSound();
        OS.ShellOpen("https://github.com/Revolutionary-Games/Thrive");
    }

    private void QuitPressed()
    {
        GetTree().Quit();
    }

    private void OptionsPressed()
    {
        GUICommon.Instance.PlayButtonPressSound();

        // Hide all the other menus
        SetCurrentMenu(uint.MaxValue, false);

        // Show the options
        options.OpenFromMainMenu();

        thriveLogo.Hide();
    }

    private void OnReturnFromOptions()
    {
        options.Visible = false;

        SetCurrentMenu(0, false);

        thriveLogo.Show();
    }

    private void OnReturnFromNewGameSettings()
    {
        newGameSettings.Visible = false;

        SetCurrentMenu(0, false);

        thriveLogo.Show();
    }

    private void LoadGamePressed()
    {
        GUICommon.Instance.PlayButtonPressSound();

        // Hide all the other menus
        SetCurrentMenu(uint.MaxValue, false);

        // Show the options
        saves.Visible = true;

        thriveLogo.Hide();
    }

    private void OnReturnFromLoadGame()
    {
        saves.Visible = false;

        SetCurrentMenu(0, false);

        thriveLogo.Show();
    }

    private void CreditsPressed()
    {
        GUICommon.Instance.PlayButtonPressSound();

        // Hide all the other menus
        SetCurrentMenu(uint.MaxValue, false);

        // Show the credits view
        credits.Restart();
        creditsContainer.Visible = true;

        thriveLogo.Hide();
    }

    private void OnReturnFromCredits()
    {
        creditsContainer.Visible = false;
        credits.Pause();

        SetCurrentMenu(0, false);

        thriveLogo.Show();
    }

    private void LicensesPressed()
    {
        GUICommon.Instance.PlayButtonPressSound();

        // Hide all the other menus
        SetCurrentMenu(uint.MaxValue, false);

        // Show the licenses view
        licensesDisplay.PopupCenteredShrink();

        thriveLogo.Hide();
    }

    private void OnReturnFromLicenses()
    {
        SetCurrentMenu(2, false);

        thriveLogo.Show();
    }

    private void ModsPressed()
    {
        GUICommon.Instance.PlayButtonPressSound();

        // Hide all the other menus
        SetCurrentMenu(uint.MaxValue, false);

        // Show the mods view
        modManager.Visible = true;

        thriveLogo.Hide();
    }

    private void OnReturnFromMods()
    {
        modManager.Visible = false;

        SetCurrentMenu(0, false);

        thriveLogo.Show();
    }

    private void OnEnteringGame()
    {
        CheatManager.OnCheatsDisabled();
        SaveHelper.ClearLastSaveTime();
    }
}<|MERGE_RESOLUTION|>--- conflicted
+++ resolved
@@ -286,31 +286,6 @@
         StartMusic();
     }
 
-<<<<<<< HEAD
-    public void OnMicrobeIntroEnded()
-    {
-        OnEnteringGame();
-
-        // TODO: Add loading screen while changing between scenes
-        SceneManager.Instance.SwitchToScene(MainGameState.MicrobeStage);
-    }
-
-    private void OnFreebuildFadeInEnded()
-    {
-        OnEnteringGame();
-
-        // Instantiate a new editor scene
-        var editor = (MicrobeEditor)SceneManager.Instance.LoadScene(MainGameState.MicrobeEditor).Instance();
-
-        // Start freebuild game
-        editor.CurrentGame = GameProperties.StartNewMicrobeGame(true);
-
-        // Switch to the editor scene
-        SceneManager.Instance.SwitchToScene(editor);
-    }
-
-=======
->>>>>>> ff805a4d
     private void NewGamePressed()
     {
         GUICommon.Instance.PlayButtonPressSound();
@@ -332,12 +307,10 @@
         // before the stage music starts)
         Jukebox.Instance.SmoothStop();
 
-<<<<<<< HEAD
         // TBA do something with the settings
         GD.Print(settings);
-=======
+
         var transitions = new List<ITransition>();
->>>>>>> ff805a4d
 
         if (Settings.Instance.PlayMicrobeIntroVideo && LaunchOptions.VideosEnabled)
         {
