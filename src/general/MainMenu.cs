﻿using System;
using System.Collections.Generic;
using System.Diagnostics.CodeAnalysis;
using System.Globalization;
using Godot;
using Array = Godot.Collections.Array;

/// <summary>
///   Class managing the main menu and everything in it
/// </summary>
public class MainMenu : NodeWithInput
{
    /// <summary>
    ///   Index of the current menu.
    /// </summary>
    [Export]
    public uint CurrentMenuIndex;

    [Export]
    public NodePath ThriveLogoPath = null!;

    [SuppressMessage("ReSharper", "CollectionNeverUpdated.Global", Justification = "Set from editor")]
    [Export]
    public List<Texture> MenuBackgrounds = null!;

    [Export]
    public NodePath FreebuildButtonPath = null!;

    [Export]
    public NodePath CreditsContainerPath = null!;

    [Export]
    public NodePath CreditsScrollPath = null!;

    [Export]
    public NodePath LicensesDisplayPath = null!;

    [Export]
    public NodePath GLES2PopupPath = null!;

    [Export]
    public NodePath ModLoadFailuresPath = null!;

    [Export]
    public NodePath StoreLoggedInDisplayPath = null!;

    [Export]
    public NodePath ModManagerPath = null!;

    [Export]
    public NodePath GalleryViewerPath = null!;

    public Array? MenuArray;
    public TextureRect Background = null!;

    public bool IsReturningToMenu;

    private TextureRect thriveLogo = null!;
    private OptionsMenu options = null!;
    private NewGameSettings newGameSettings = null!;
    private AnimationPlayer guiAnimations = null!;
    private SaveManagerGUI saves = null!;
    private ModManager modManager = null!;
    private GalleryViewer galleryViewer = null!;

    private Control creditsContainer = null!;
    private CreditsScroll credits = null!;
    private LicensesDisplay licensesDisplay = null!;
    private Button freebuildButton = null!;

    private Label storeLoggedInDisplay = null!;

    private CustomConfirmationDialog gles2Popup = null!;
    private ErrorDialog modLoadFailures = null!;

    public override void _Ready()
    {
        // Unpause the game as the MainMenu should never be paused.
        PauseManager.Instance.ForceClear();

        RunMenuSetup();

        // Start intro video
        if (Settings.Instance.PlayIntroVideo && LaunchOptions.VideosEnabled && !IsReturningToMenu)
        {
            TransitionManager.Instance.AddSequence(
                TransitionManager.Instance.CreateCutscene("res://assets/videos/intro.ogv", 0.65f), OnIntroEnded);
        }
        else
        {
            OnIntroEnded();
        }

        // Let all suppressed deletions happen (if we came back directly from the editor that was loaded from a save)
        TemporaryLoadedNodeDeleter.Instance.ReleaseAllHolds();

        CheckModFailures();
    }

    public void StartMusic()
    {
        Jukebox.Instance.PlayCategory("Menu");
    }

    /// <summary>
    ///   Sets the current menu index and then switches the menu
    /// </summary>
    /// <param name="index">Index of the menu. Set to <see cref="uint.MaxValue"/> to hide all menus</param>
    /// <param name="slide">If false then the menu slide animation will not be played</param>
    public void SetCurrentMenu(uint index, bool slide = true)
    {
        if (MenuArray == null)
            throw new InvalidOperationException("Main menu has not been initialized");

        // Allow disabling all the menus for going to the options menu
        if (index > MenuArray.Count - 1 && index != uint.MaxValue)
        {
            GD.PrintErr("Selected menu index is out of range!");
            return;
        }

        CurrentMenuIndex = index;

        if (slide)
        {
            PlayGUIAnimation("MenuSlide");
        }
        else
        {
            // Just switch the menu
            SwitchMenu();
        }
    }

    /// <summary>
    ///   This is when ESC is pressed. Main menu priority is lower than Options Menu
    ///   to avoid capturing ESC presses in the Options Menu.
    /// </summary>
    [RunOnKeyDown("ui_cancel", Priority = Constants.MAIN_MENU_CANCEL_PRIORITY)]
    public bool OnEscapePressed()
    {
        // In a sub menu (that doesn't have its own class)
        if (CurrentMenuIndex != 0 && CurrentMenuIndex < uint.MaxValue)
        {
            SetCurrentMenu(0);

            // Handled, stop here.
            return true;
        }

        if (CurrentMenuIndex == uint.MaxValue && saves.Visible)
        {
            OnReturnFromLoadGame();
            return true;
        }

        // Not handled, pass through.
        return false;
    }

    public void NewGameSetupDone(WorldGenerationSettings settings)
    {
        GUICommon.Instance.PlayButtonPressSound();

        // Stop music for the video (stop is used instead of pause to stop the menu music playing a bit after the video
        // before the stage music starts)
        Jukebox.Instance.SmoothStop();

        var transitions = new List<ITransition>();

        if (Settings.Instance.PlayMicrobeIntroVideo && LaunchOptions.VideosEnabled)
        {
            transitions.Add(TransitionManager.Instance.CreateScreenFade(ScreenFade.FadeType.FadeOut, 1.5f));
            transitions.Add(TransitionManager.Instance.CreateCutscene(
                "res://assets/videos/microbe_intro2.ogv", 0.65f));
        }
        else
        {
            // People who disable the cutscene are impatient anyway so use a reduced fade time
            transitions.Add(TransitionManager.Instance.CreateScreenFade(ScreenFade.FadeType.FadeOut, 0.2f));
        }

        TransitionManager.Instance.AddSequence(transitions, () =>
        {
            OnEnteringGame();

            // TODO: Add loading screen while changing between scenes
            var microbeStage = (MicrobeStage)SceneManager.Instance.LoadScene(MainGameState.MicrobeStage).Instance();
            microbeStage.WorldSettings = settings;
            SceneManager.Instance.SwitchToScene(microbeStage);
        });
    }

    /// <summary>
    ///   Setup the main menu.
    /// </summary>
    private void RunMenuSetup()
    {
        Background = GetNode<TextureRect>("Background");
        guiAnimations = GetNode<AnimationPlayer>("GUIAnimations");
        thriveLogo = GetNode<TextureRect>(ThriveLogoPath);
        freebuildButton = GetNode<Button>(FreebuildButtonPath);
        creditsContainer = GetNode<Control>(CreditsContainerPath);
        credits = GetNode<CreditsScroll>(CreditsScrollPath);
        licensesDisplay = GetNode<LicensesDisplay>(LicensesDisplayPath);
        storeLoggedInDisplay = GetNode<Label>(StoreLoggedInDisplayPath);
        modManager = GetNode<ModManager>(ModManagerPath);
        galleryViewer = GetNode<GalleryViewer>(GalleryViewerPath);

        MenuArray?.Clear();

        // Get all of menu items
        MenuArray = GetTree().GetNodesInGroup("MenuItem");

        if (MenuArray == null)
        {
            GD.PrintErr("Failed to find all the menu items!");
            return;
        }

        RandomizeBackground();

        options = GetNode<OptionsMenu>("OptionsMenu");
        newGameSettings = GetNode<NewGameSettings>("NewGameSettings");
        saves = GetNode<SaveManagerGUI>("SaveManagerGUI");
        gles2Popup = GetNode<CustomConfirmationDialog>(GLES2PopupPath);
        modLoadFailures = GetNode<ErrorDialog>(ModLoadFailuresPath);

        // Set initial menu
        SwitchMenu();

        // Easter egg message
        thriveLogo.RegisterToolTipForControl("thriveLogoEasterEgg", "mainMenu");

        if (OS.GetCurrentVideoDriver() == OS.VideoDriver.Gles2 && !IsReturningToMenu)
            gles2Popup.PopupCenteredShrink();

        UpdateStoreNameLabel();
    }

    /// <summary>
    ///   Randomizes background images.
    /// </summary>
    private void RandomizeBackground()
    {
        Random rand = new Random();

        var chosenBackground = MenuBackgrounds.Random(rand);

        SetBackground(chosenBackground);
    }

    private void SetBackground(Texture backgroundImage)
    {
        Background.Texture = backgroundImage;
    }

    private void UpdateStoreNameLabel()
    {
        if (!SteamHandler.Instance.IsLoaded)
        {
            storeLoggedInDisplay.Visible = false;
        }
        else
        {
            storeLoggedInDisplay.Visible = true;
            storeLoggedInDisplay.Text = string.Format(CultureInfo.CurrentCulture,
                TranslationServer.Translate("STORE_LOGGED_IN_AS"), SteamHandler.Instance.DisplayName);
        }
    }

    /// <summary>
    ///   Stops any currently playing animation and plays
    ///   the given one instead
    /// </summary>
    private void PlayGUIAnimation(string animation)
    {
        if (guiAnimations.IsPlaying())
            guiAnimations.Stop();

        guiAnimations.Play(animation);
    }

    /// <summary>
    ///   Switches the displayed menu
    /// </summary>
    private void SwitchMenu()
    {
        thriveLogo.Hide();

        // Hide other menus and only show the one of the current index
        foreach (Control menu in MenuArray!)
        {
            menu.Hide();

            if (menu.GetIndex() == CurrentMenuIndex)
            {
                menu.Show();
                thriveLogo.Show();
            }
        }
    }

    private void CheckModFailures()
    {
        var errors = ModLoader.Instance.GetAndClearModErrors();

        if (errors.Count > 0)
        {
            modLoadFailures.ExceptionInfo = string.Join("\n", errors);
            modLoadFailures.PopupCenteredShrink();
        }
    }

    private void OnIntroEnded()
    {
        TransitionManager.Instance.AddSequence(
            ScreenFade.FadeType.FadeIn, IsReturningToMenu ? 0.5f : 1.0f, null, false);

        // Start music after the video
        StartMusic();
    }

    private void NewGamePressed()
    {
        GUICommon.Instance.PlayButtonPressSound();

<<<<<<< HEAD
        // Hide all the other menus
        SetCurrentMenu(uint.MaxValue, false);
=======
        // Disable the button to prevent it being executed again.
        newGameButton.Disabled = true;

        // Stop music for the video (stop is used instead of pause to stop the menu music playing a bit after the video
        // before the stage music starts)
        Jukebox.Instance.Stop(true);

        var transitions = new List<ITransition>();

        if (Settings.Instance.PlayMicrobeIntroVideo && LaunchOptions.VideosEnabled)
        {
            transitions.Add(TransitionManager.Instance.CreateScreenFade(ScreenFade.FadeType.FadeOut, 1.5f));
            transitions.Add(TransitionManager.Instance.CreateCutscene(
                "res://assets/videos/microbe_intro2.ogv", 0.65f));
        }
        else
        {
            // People who disable the cutscene are impatient anyway so use a reduced fade time
            transitions.Add(TransitionManager.Instance.CreateScreenFade(ScreenFade.FadeType.FadeOut, 0.2f));
        }
>>>>>>> 0bf60d14

        // Show the options
        newGameSettings.OpenFromMainMenu();

        thriveLogo.Hide();
    }

    private void ToolsPressed()
    {
        GUICommon.Instance.PlayButtonPressSound();
        SetCurrentMenu(1);
    }

    private void ExtrasPressed()
    {
        GUICommon.Instance.PlayButtonPressSound();
        SetCurrentMenu(2);
    }

    private void FreebuildEditorPressed()
    {
        GUICommon.Instance.PlayButtonPressSound();

        // Disable the button to prevent it being executed again.
        freebuildButton.Disabled = true;

        TransitionManager.Instance.AddSequence(ScreenFade.FadeType.FadeOut, 0.1f, () =>
        {
            OnEnteringGame();

            // Instantiate a new editor scene
            var editor = (MicrobeEditor)SceneManager.Instance.LoadScene(MainGameState.MicrobeEditor).Instance();

            // Start freebuild game
            editor.CurrentGame = GameProperties.StartNewMicrobeGame(new WorldGenerationSettings(), true);

            // Switch to the editor scene
            SceneManager.Instance.SwitchToScene(editor);
        }, false);
    }

    // TODO: this is now used by another sub menu as well so renaming this to be more generic would be good
    private void BackFromToolsPressed()
    {
        GUICommon.Instance.PlayButtonPressSound();
        SetCurrentMenu(0);
    }

    private void ViewSourceCodePressed()
    {
        GUICommon.Instance.PlayButtonPressSound();
        OS.ShellOpen("https://github.com/Revolutionary-Games/Thrive");
    }

    private void QuitPressed()
    {
        GetTree().Quit();
    }

    private void OptionsPressed()
    {
        GUICommon.Instance.PlayButtonPressSound();

        // Hide all the other menus
        SetCurrentMenu(uint.MaxValue, false);

        // Show the options
        options.OpenFromMainMenu();
    }

    private void OnReturnFromOptions()
    {
        options.Visible = false;
        SetCurrentMenu(0, false);
    }

    private void OnReturnFromNewGameSettings()
    {
        newGameSettings.Visible = false;

        SetCurrentMenu(0, false);

        thriveLogo.Show();
    }

    private void LoadGamePressed()
    {
        GUICommon.Instance.PlayButtonPressSound();

        // Hide all the other menus
        SetCurrentMenu(uint.MaxValue, false);

        // Show the options
        saves.Visible = true;
    }

    private void OnReturnFromLoadGame()
    {
        saves.Visible = false;
        SetCurrentMenu(0, false);
    }

    private void CreditsPressed()
    {
        GUICommon.Instance.PlayButtonPressSound();

        // Hide all the other menus
        SetCurrentMenu(uint.MaxValue, false);

        // Show the credits view
        credits.Restart();
        creditsContainer.Visible = true;
    }

    private void OnReturnFromCredits()
    {
        creditsContainer.Visible = false;
        credits.Pause();

        SetCurrentMenu(0, false);
    }

    private void LicensesPressed()
    {
        GUICommon.Instance.PlayButtonPressSound();

        // Hide all the other menus
        SetCurrentMenu(uint.MaxValue, false);

        // Show the licenses view
        licensesDisplay.PopupCenteredShrink();
    }

    private void OnReturnFromLicenses()
    {
        SetCurrentMenu(2, false);
    }

    private void ModsPressed()
    {
        GUICommon.Instance.PlayButtonPressSound();

        // Hide all the other menus
        SetCurrentMenu(uint.MaxValue, false);

        // Show the mods view
        modManager.Visible = true;
    }

    private void OnReturnFromMods()
    {
        modManager.Visible = false;
        SetCurrentMenu(0, false);
    }

    private void ArtGalleryPressed()
    {
        GUICommon.Instance.PlayButtonPressSound();
        SetCurrentMenu(uint.MaxValue, false);
        galleryViewer.PopupFullRect();
        Jukebox.Instance.PlayCategory("ArtGallery");
    }

    private void OnReturnFromArtGallery()
    {
        SetCurrentMenu(2, false);
        Jukebox.Instance.PlayCategory("Menu");
    }

    private void OnEnteringGame()
    {
        CheatManager.OnCheatsDisabled();
        SaveHelper.ClearLastSaveTime();
    }
}<|MERGE_RESOLUTION|>--- conflicted
+++ resolved
@@ -164,7 +164,7 @@
 
         // Stop music for the video (stop is used instead of pause to stop the menu music playing a bit after the video
         // before the stage music starts)
-        Jukebox.Instance.SmoothStop();
+        Jukebox.Instance.Stop(true);
 
         var transitions = new List<ITransition>();
 
@@ -325,31 +325,8 @@
     {
         GUICommon.Instance.PlayButtonPressSound();
 
-<<<<<<< HEAD
         // Hide all the other menus
         SetCurrentMenu(uint.MaxValue, false);
-=======
-        // Disable the button to prevent it being executed again.
-        newGameButton.Disabled = true;
-
-        // Stop music for the video (stop is used instead of pause to stop the menu music playing a bit after the video
-        // before the stage music starts)
-        Jukebox.Instance.Stop(true);
-
-        var transitions = new List<ITransition>();
-
-        if (Settings.Instance.PlayMicrobeIntroVideo && LaunchOptions.VideosEnabled)
-        {
-            transitions.Add(TransitionManager.Instance.CreateScreenFade(ScreenFade.FadeType.FadeOut, 1.5f));
-            transitions.Add(TransitionManager.Instance.CreateCutscene(
-                "res://assets/videos/microbe_intro2.ogv", 0.65f));
-        }
-        else
-        {
-            // People who disable the cutscene are impatient anyway so use a reduced fade time
-            transitions.Add(TransitionManager.Instance.CreateScreenFade(ScreenFade.FadeType.FadeOut, 0.2f));
-        }
->>>>>>> 0bf60d14
 
         // Show the options
         newGameSettings.OpenFromMainMenu();
