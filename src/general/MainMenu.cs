﻿using System;
using System.Collections.Generic;
using System.Diagnostics.CodeAnalysis;
using System.Globalization;
using Godot;
using Array = Godot.Collections.Array;

/// <summary>
///   Class managing the main menu and everything in it
/// </summary>
public class MainMenu : NodeWithInput
{
    /// <summary>
    ///   Index of the current menu.
    /// </summary>
    [Export]
    public uint CurrentMenuIndex;

    [Export]
    public NodePath ThriveLogoPath = null!;

    [SuppressMessage("ReSharper", "CollectionNeverUpdated.Global", Justification = "Set from editor")]
    [Export]
    public List<Texture> MenuBackgrounds = null!;

    [Export]
    public NodePath NewGameButtonPath = null!;

    [Export]
    public NodePath FreebuildButtonPath = null!;

    [Export]
    public NodePath CreditsContainerPath = null!;

    [Export]
    public NodePath CreditsScrollPath = null!;

    [Export]
    public NodePath LicensesDisplayPath = null!;

    [Export]
    public NodePath GLES2PopupPath = null!;

    [Export]
    public NodePath ModLoadFailuresPath = null!;

    [Export]
    public NodePath StoreLoggedInDisplayPath = null!;

    [Export]
    public NodePath ModManagerPath = null!;

<<<<<<< HEAD
    [Export]
    public NodePath GalleryViewerPath;

    public Array MenuArray;
    public TextureRect Background;

    public bool IsReturningToMenu;

    private TextureRect thriveLogo;
    private OptionsMenu options;
    private AnimationPlayer guiAnimations;
    private SaveManagerGUI saves;
    private ModManager modManager;
    private GalleryViewer galleryViewer;
=======
    public Array? MenuArray;
    public TextureRect Background = null!;

    public bool IsReturningToMenu;

    private TextureRect thriveLogo = null!;
    private OptionsMenu options = null!;
    private AnimationPlayer guiAnimations = null!;
    private SaveManagerGUI saves = null!;
    private ModManager modManager = null!;
>>>>>>> 4436bef6

    private Control creditsContainer = null!;
    private CreditsScroll credits = null!;
    private LicensesDisplay licensesDisplay = null!;

    private Button newGameButton = null!;
    private Button freebuildButton = null!;

    private Label storeLoggedInDisplay = null!;

    private CustomConfirmationDialog gles2Popup = null!;
    private ErrorDialog modLoadFailures = null!;

    public override void _Ready()
    {
        // Unpause the game as the MainMenu should never be paused.
        GetTree().Paused = false;

        RunMenuSetup();

        // Start intro video
        if (Settings.Instance.PlayIntroVideo && LaunchOptions.VideosEnabled && !IsReturningToMenu)
        {
            TransitionManager.Instance.AddCutscene("res://assets/videos/intro.ogv", 0.65f);
            TransitionManager.Instance.StartTransitions(this, nameof(OnIntroEnded));
        }
        else
        {
            OnIntroEnded();
        }

        // Let all suppressed deletions happen (if we came back directly from the editor that was loaded from a save)
        TemporaryLoadedNodeDeleter.Instance.ReleaseAllHolds();

        CheckModFailures();
    }

    public void StartMusic()
    {
        Jukebox.Instance.PlayCategory("Menu");
    }

    /// <summary>
    ///   Sets the current menu index and then switches the menu
    /// </summary>
    /// <param name="index">Index of the menu. Set to <see cref="uint.MaxValue"/> to hide all menus</param>
    /// <param name="slide">If false then the menu slide animation will not be played</param>
    public void SetCurrentMenu(uint index, bool slide = true)
    {
        if (MenuArray == null)
            throw new InvalidOperationException("Main menu has not been initialized");

        // Allow disabling all the menus for going to the options menu
        if (index > MenuArray.Count - 1 && index != uint.MaxValue)
        {
            GD.PrintErr("Selected menu index is out of range!");
            return;
        }

        CurrentMenuIndex = index;

        if (slide)
        {
            PlayGUIAnimation("MenuSlide");
        }
        else
        {
            // Just switch the menu
            SwitchMenu();
        }
    }

    /// <summary>
    ///   This is when ESC is pressed. Main menu priority is lower than Options Menu
    ///   to avoid capturing ESC presses in the Options Menu.
    /// </summary>
    [RunOnKeyDown("ui_cancel", Priority = Constants.MAIN_MENU_CANCEL_PRIORITY)]
    public bool OnEscapePressed()
    {
        // In a sub menu (that doesn't have its own class)
        if (CurrentMenuIndex != 0 && CurrentMenuIndex < uint.MaxValue)
        {
            SetCurrentMenu(0);

            // Handled, stop here.
            return true;
        }

        if (CurrentMenuIndex == uint.MaxValue && saves.Visible)
        {
            OnReturnFromLoadGame();
            return true;
        }

        // Not handled, pass through.
        return false;
    }

    /// <summary>
    ///   Setup the main menu.
    /// </summary>
    private void RunMenuSetup()
    {
        Background = GetNode<TextureRect>("Background");
        guiAnimations = GetNode<AnimationPlayer>("GUIAnimations");
        thriveLogo = GetNode<TextureRect>(ThriveLogoPath);
        newGameButton = GetNode<Button>(NewGameButtonPath);
        freebuildButton = GetNode<Button>(FreebuildButtonPath);
        creditsContainer = GetNode<Control>(CreditsContainerPath);
        credits = GetNode<CreditsScroll>(CreditsScrollPath);
        licensesDisplay = GetNode<LicensesDisplay>(LicensesDisplayPath);
        storeLoggedInDisplay = GetNode<Label>(StoreLoggedInDisplayPath);
        modManager = GetNode<ModManager>(ModManagerPath);
        galleryViewer = GetNode<GalleryViewer>(GalleryViewerPath);

        MenuArray?.Clear();

        // Get all of menu items
        MenuArray = GetTree().GetNodesInGroup("MenuItem");

        if (MenuArray == null)
        {
            GD.PrintErr("Failed to find all the menu items!");
            return;
        }

        RandomizeBackground();

        options = GetNode<OptionsMenu>("OptionsMenu");
        saves = GetNode<SaveManagerGUI>("SaveManagerGUI");
        gles2Popup = GetNode<CustomConfirmationDialog>(GLES2PopupPath);
        modLoadFailures = GetNode<ErrorDialog>(ModLoadFailuresPath);

        // Set initial menu
        SwitchMenu();

        // Easter egg message
        thriveLogo.RegisterToolTipForControl("thriveLogoEasterEgg", "mainMenu");

        if (OS.GetCurrentVideoDriver() == OS.VideoDriver.Gles2 && !IsReturningToMenu)
            gles2Popup.PopupCenteredShrink();

        UpdateStoreNameLabel();
    }

    /// <summary>
    ///   Randomizes background images.
    /// </summary>
    private void RandomizeBackground()
    {
        Random rand = new Random();

        var chosenBackground = MenuBackgrounds.Random(rand);

        SetBackground(chosenBackground);
    }

    private void SetBackground(Texture backgroundImage)
    {
        Background.Texture = backgroundImage;
    }

    private void UpdateStoreNameLabel()
    {
        if (!SteamHandler.Instance.IsLoaded)
        {
            storeLoggedInDisplay.Visible = false;
        }
        else
        {
            storeLoggedInDisplay.Visible = true;
            storeLoggedInDisplay.Text = string.Format(CultureInfo.CurrentCulture,
                TranslationServer.Translate("STORE_LOGGED_IN_AS"), SteamHandler.Instance.DisplayName);
        }
    }

    /// <summary>
    ///   Stops any currently playing animation and plays
    ///   the given one instead
    /// </summary>
    private void PlayGUIAnimation(string animation)
    {
        if (guiAnimations.IsPlaying())
            guiAnimations.Stop();

        guiAnimations.Play(animation);
    }

    /// <summary>
    ///   Switches the displayed menu
    /// </summary>
    private void SwitchMenu()
    {
        thriveLogo.Hide();

        // Hide other menus and only show the one of the current index
        foreach (Control menu in MenuArray!)
        {
            menu.Hide();

            if (menu.GetIndex() == CurrentMenuIndex)
            {
                menu.Show();
                thriveLogo.Show();
            }
        }
    }

    private void CheckModFailures()
    {
        var errors = ModLoader.Instance.GetAndClearModErrors();

        if (errors.Count > 0)
        {
            modLoadFailures.ExceptionInfo = string.Join("\n", errors);
            modLoadFailures.PopupCenteredShrink();
        }
    }

    private void OnIntroEnded()
    {
        TransitionManager.Instance.AddScreenFade(ScreenFade.FadeType.FadeIn, IsReturningToMenu ?
            0.5f :
            1.0f, false);
        TransitionManager.Instance.StartTransitions(null);

        // Start music after the video
        StartMusic();
    }

    private void OnMicrobeIntroEnded()
    {
        OnEnteringGame();

        // TODO: Add loading screen while changing between scenes
        SceneManager.Instance.SwitchToScene(MainGameState.MicrobeStage);
    }

    private void OnFreebuildFadeInEnded()
    {
        OnEnteringGame();

        // Instantiate a new editor scene
        var editor = (MicrobeEditor)SceneManager.Instance.LoadScene(MainGameState.MicrobeEditor).Instance();

        // Start freebuild game
        editor.CurrentGame = GameProperties.StartNewMicrobeGame(true);

        // Switch to the editor scene
        SceneManager.Instance.SwitchToScene(editor);
    }

    private void NewGamePressed()
    {
        GUICommon.Instance.PlayButtonPressSound();

        // Disable the button to prevent it being executed again.
        newGameButton.Disabled = true;

        // Stop music for the video (stop is used instead of pause to stop the menu music playing a bit after the video
        // before the stage music starts)
        Jukebox.Instance.SmoothStop();

        if (Settings.Instance.PlayMicrobeIntroVideo && LaunchOptions.VideosEnabled)
        {
            TransitionManager.Instance.AddScreenFade(ScreenFade.FadeType.FadeOut, 1.5f);
            TransitionManager.Instance.AddCutscene("res://assets/videos/microbe_intro2.ogv", 0.65f);
        }
        else
        {
            // People who disable the cutscene are impatient anyway so use a reduced fade time
            TransitionManager.Instance.AddScreenFade(ScreenFade.FadeType.FadeOut, 0.2f);
        }

        TransitionManager.Instance.StartTransitions(this, nameof(OnMicrobeIntroEnded));
    }

    private void ToolsPressed()
    {
        GUICommon.Instance.PlayButtonPressSound();
        SetCurrentMenu(1);
    }

    private void ExtrasPressed()
    {
        GUICommon.Instance.PlayButtonPressSound();
        SetCurrentMenu(2);
    }

    private void FreebuildEditorPressed()
    {
        GUICommon.Instance.PlayButtonPressSound();

        // Disable the button to prevent it being executed again.
        freebuildButton.Disabled = true;

        TransitionManager.Instance.AddScreenFade(ScreenFade.FadeType.FadeOut, 0.1f, false);
        TransitionManager.Instance.StartTransitions(this, nameof(OnFreebuildFadeInEnded));
    }

    // TODO: this is now used by another sub menu as well so renaming this to be more generic would be good
    private void BackFromToolsPressed()
    {
        GUICommon.Instance.PlayButtonPressSound();
        SetCurrentMenu(0);
    }

    private void ViewSourceCodePressed()
    {
        GUICommon.Instance.PlayButtonPressSound();
        OS.ShellOpen("https://github.com/Revolutionary-Games/Thrive");
    }

    private void QuitPressed()
    {
        GetTree().Quit();
    }

    private void OptionsPressed()
    {
        GUICommon.Instance.PlayButtonPressSound();

        // Hide all the other menus
        SetCurrentMenu(uint.MaxValue, false);

        // Show the options
        options.OpenFromMainMenu();
    }

    private void OnReturnFromOptions()
    {
        options.Visible = false;
        SetCurrentMenu(0, false);
    }

    private void LoadGamePressed()
    {
        GUICommon.Instance.PlayButtonPressSound();

        // Hide all the other menus
        SetCurrentMenu(uint.MaxValue, false);

        // Show the options
        saves.Visible = true;
    }

    private void OnReturnFromLoadGame()
    {
        saves.Visible = false;
        SetCurrentMenu(0, false);
    }

    private void CreditsPressed()
    {
        GUICommon.Instance.PlayButtonPressSound();

        // Hide all the other menus
        SetCurrentMenu(uint.MaxValue, false);

        // Show the credits view
        credits.Restart();
        creditsContainer.Visible = true;
    }

    private void OnReturnFromCredits()
    {
        creditsContainer.Visible = false;
        credits.Pause();

        SetCurrentMenu(0, false);
    }

    private void LicensesPressed()
    {
        GUICommon.Instance.PlayButtonPressSound();

        // Hide all the other menus
        SetCurrentMenu(uint.MaxValue, false);

        // Show the licenses view
        licensesDisplay.PopupCenteredShrink();
    }

    private void OnReturnFromLicenses()
    {
        SetCurrentMenu(2, false);
    }

    private void ModsPressed()
    {
        GUICommon.Instance.PlayButtonPressSound();

        // Hide all the other menus
        SetCurrentMenu(uint.MaxValue, false);

        // Show the mods view
        modManager.Visible = true;
    }

    private void OnReturnFromMods()
    {
        modManager.Visible = false;
        SetCurrentMenu(0, false);
    }

    private void ArtGalleryPressed()
    {
        GUICommon.Instance.PlayButtonPressSound();
        SetCurrentMenu(uint.MaxValue, false);
        galleryViewer.PopupCenteredShrink();
    }

    private void OnReturnFromArtGallery()
    {
        SetCurrentMenu(2, false);
    }

    private void OnEnteringGame()
    {
        CheatManager.OnCheatsDisabled();
        SaveHelper.ClearLastSaveTime();
    }
}<|MERGE_RESOLUTION|>--- conflicted
+++ resolved
@@ -50,22 +50,9 @@
     [Export]
     public NodePath ModManagerPath = null!;
 
-<<<<<<< HEAD
-    [Export]
-    public NodePath GalleryViewerPath;
-
-    public Array MenuArray;
-    public TextureRect Background;
-
-    public bool IsReturningToMenu;
-
-    private TextureRect thriveLogo;
-    private OptionsMenu options;
-    private AnimationPlayer guiAnimations;
-    private SaveManagerGUI saves;
-    private ModManager modManager;
-    private GalleryViewer galleryViewer;
-=======
+    [Export]
+    public NodePath GalleryViewerPath = null!;
+
     public Array? MenuArray;
     public TextureRect Background = null!;
 
@@ -76,7 +63,7 @@
     private AnimationPlayer guiAnimations = null!;
     private SaveManagerGUI saves = null!;
     private ModManager modManager = null!;
->>>>>>> 4436bef6
+    private GalleryViewer galleryViewer = null!;
 
     private Control creditsContainer = null!;
     private CreditsScroll credits = null!;
