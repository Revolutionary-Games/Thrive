﻿using System;
using System.Collections.Generic;
using System.Diagnostics.CodeAnalysis;
using System.Globalization;
using Godot;
using Array = Godot.Collections.Array;

/// <summary>
///   Class managing the main menu and everything in it
/// </summary>
public class MainMenu : NodeWithInput
{
    /// <summary>
    ///   Index of the current menu.
    /// </summary>
    [Export]
    public uint CurrentMenuIndex;

    [Export]
    public NodePath ThriveLogoPath;

    [SuppressMessage("ReSharper", "CollectionNeverUpdated.Global", Justification = "Set from editor")]
    [Export]
    public List<Texture> MenuBackgrounds;

    [Export]
    public NodePath NewGameButtonPath;

    [Export]
    public NodePath FreebuildButtonPath;

    [Export]
    public NodePath CreditsContainerPath;

    [Export]
    public NodePath CreditsScrollPath;

    [Export]
    public NodePath LicensesDisplayPath;

    [Export]
    public NodePath GLES2PopupPath;

    [Export]
    public NodePath StoreLoggedInDisplayPath;

    public Array MenuArray;
    public TextureRect Background;

    public bool IsReturningToMenu;

    private TextureRect thriveLogo;
    private OptionsMenu options;
    private AnimationPlayer guiAnimations;
    private SaveManagerGUI saves;

    private Control creditsContainer;
    private CreditsScroll credits;
    private LicensesDisplay licensesDisplay;

    private Button newGameButton;
    private Button freebuildButton;

    private Label storeLoggedInDisplay;

    private CustomConfirmationDialog gles2Popup;

    public override void _Ready()
    {
        // Unpause the game as the MainMenu should never be paused.
        GetTree().Paused = false;

        RunMenuSetup();

        // Start intro video
        if (Settings.Instance.PlayIntroVideo && !IsReturningToMenu)
        {
            TransitionManager.Instance.AddCutscene("res://assets/videos/intro.webm");
            TransitionManager.Instance.StartTransitions(this, nameof(OnIntroEnded));
        }
        else
        {
            OnIntroEnded();
        }

        // Let all suppressed deletions happen (if we came back directly from the editor that was loaded from a save)
        TemporaryLoadedNodeDeleter.Instance.ReleaseAllHolds();
    }

    public void StartMusic()
    {
        Jukebox.Instance.PlayCategory("Menu");
    }

    /// <summary>
    ///   Sets the current menu index and then switches the menu
    /// </summary>
    /// <param name="index">Index of the menu</param>
    /// <param name="slide">If false then the menu slide animation will not be played</param>
    public void SetCurrentMenu(uint index, bool slide = true)
    {
        // Allow disabling all the menus for going to the options menu
        if (index > MenuArray.Count - 1 && index != uint.MaxValue)
        {
            GD.PrintErr("Selected menu index is out of range!");
            return;
        }

        CurrentMenuIndex = index;

        if (slide)
        {
            PlayGUIAnimation("MenuSlide");
        }
        else
        {
            // Just switch the menu
            SwitchMenu();
        }
    }

    /// <summary>
    ///   This is when ESC is pressed. Main menu priority is lower than Options Menu
    ///   to avoid capturing ESC presses in the Options Menu.
    /// </summary>
    [RunOnKeyDown("ui_cancel", Priority = Constants.MAIN_MENU_CANCEL_PRIORITY)]
    public bool OnEscapePressed()
    {
        // In a sub menu (that doesn't have its own class)
        if (CurrentMenuIndex != 0 && CurrentMenuIndex < uint.MaxValue)
        {
            SetCurrentMenu(0);

            // Handled, stop here.
            return true;
        }

        if (CurrentMenuIndex == uint.MaxValue && saves.Visible)
        {
            OnReturnFromLoadGame();
            return true;
        }

        // Not handled, pass through.
        return false;
    }

    /// <summary>
    ///   Setup the main menu.
    /// </summary>
    private void RunMenuSetup()
    {
        Background = GetNode<TextureRect>("Background");
        guiAnimations = GetNode<AnimationPlayer>("GUIAnimations");
        thriveLogo = GetNode<TextureRect>(ThriveLogoPath);
        newGameButton = GetNode<Button>(NewGameButtonPath);
        freebuildButton = GetNode<Button>(FreebuildButtonPath);
        creditsContainer = GetNode<Control>(CreditsContainerPath);
        credits = GetNode<CreditsScroll>(CreditsScrollPath);
<<<<<<< HEAD
        licensesDisplay = GetNode<LicensesDisplay>(LicensesDisplayPath);
=======
        licensesDisplay = GetNode<Control>(LicensesDisplayPath);
        storeLoggedInDisplay = GetNode<Label>(StoreLoggedInDisplayPath);
>>>>>>> 7d70c82a

        MenuArray?.Clear();

        // Get all of menu items
        MenuArray = GetTree().GetNodesInGroup("MenuItem");

        if (MenuArray == null)
        {
            GD.PrintErr("Failed to find all the menu items!");
            return;
        }

        RandomizeBackground();

        options = GetNode<OptionsMenu>("OptionsMenu");
        saves = GetNode<SaveManagerGUI>("SaveManagerGUI");
        gles2Popup = GetNode<CustomConfirmationDialog>(GLES2PopupPath);

        // Set initial menu
        SwitchMenu();

        // Easter egg message
        thriveLogo.RegisterToolTipForControl("thriveLogoEasterEgg", "mainMenu");

        if (OS.GetCurrentVideoDriver() == OS.VideoDriver.Gles2 && !IsReturningToMenu)
            gles2Popup.PopupCenteredShrink();

        UpdateStoreNameLabel();
    }

    /// <summary>
    ///   Randomizes background images.
    /// </summary>
    private void RandomizeBackground()
    {
        Random rand = new Random();

        var chosenBackground = MenuBackgrounds.Random(rand);

        SetBackground(chosenBackground);
    }

    private void SetBackground(Texture backgroundImage)
    {
        Background.Texture = backgroundImage;
    }

    private void UpdateStoreNameLabel()
    {
        if (!SteamHandler.Instance.IsLoaded)
        {
            storeLoggedInDisplay.Visible = false;
        }
        else
        {
            storeLoggedInDisplay.Visible = true;
            storeLoggedInDisplay.Text = string.Format(CultureInfo.CurrentCulture,
                TranslationServer.Translate("STORE_LOGGED_IN_AS"), SteamHandler.Instance.DisplayName);
        }
    }

    /// <summary>
    ///   Stops any currently playing animation and plays
    ///   the given one instead
    /// </summary>
    private void PlayGUIAnimation(string animation)
    {
        if (guiAnimations.IsPlaying())
            guiAnimations.Stop();

        guiAnimations.Play(animation);
    }

    /// <summary>
    ///   Switches the displayed menu
    /// </summary>
    private void SwitchMenu()
    {
        // Hide other menus and only show the one of the current index
        foreach (Control menu in MenuArray)
        {
            menu.Hide();

            if (menu.GetIndex() == CurrentMenuIndex)
            {
                menu.Show();
            }
        }
    }

    private void OnIntroEnded()
    {
        TransitionManager.Instance.AddScreenFade(ScreenFade.FadeType.FadeIn, IsReturningToMenu ?
            0.3f :
            0.5f, false);
        TransitionManager.Instance.StartTransitions(null);

        // Start music after the video
        StartMusic();
    }

    private void OnMicrobeIntroEnded()
    {
        OnEnteringGame();

        // TODO: Add loading screen while changing between scenes
        SceneManager.Instance.SwitchToScene(MainGameState.MicrobeStage);
    }

    private void OnFreebuildFadeInEnded()
    {
        OnEnteringGame();

        // Instantiate a new editor scene
        var editor = (MicrobeEditor)SceneManager.Instance.LoadScene(MainGameState.MicrobeEditor).Instance();

        // Start freebuild game
        editor.CurrentGame = GameProperties.StartNewMicrobeGame(true);

        // Switch to the editor scene
        SceneManager.Instance.SwitchToScene(editor);
    }

    private void NewGamePressed()
    {
        GUICommon.Instance.PlayButtonPressSound();

        // Disable the button to prevent it being executed again.
        newGameButton.Disabled = true;

        // Stop music for the video (stop is used instead of pause to stop the menu music playing a bit after the video
        // before the stage music starts)
        Jukebox.Instance.Stop();

        if (Settings.Instance.PlayMicrobeIntroVideo)
        {
            TransitionManager.Instance.AddScreenFade(ScreenFade.FadeType.FadeOut, 0.5f);
            TransitionManager.Instance.AddCutscene("res://assets/videos/microbe_intro2.webm");
        }
        else
        {
            // People who disable the cutscene are impatient anyway so use a reduced fade time
            TransitionManager.Instance.AddScreenFade(ScreenFade.FadeType.FadeOut, 0.2f);
        }

        TransitionManager.Instance.StartTransitions(this, nameof(OnMicrobeIntroEnded));
    }

    private void ToolsPressed()
    {
        GUICommon.Instance.PlayButtonPressSound();
        SetCurrentMenu(1);
    }

    private void ExtrasPressed()
    {
        GUICommon.Instance.PlayButtonPressSound();
        SetCurrentMenu(2);
    }

    private void FreebuildEditorPressed()
    {
        GUICommon.Instance.PlayButtonPressSound();

        // Disable the button to prevent it being executed again.
        freebuildButton.Disabled = true;

        TransitionManager.Instance.AddScreenFade(ScreenFade.FadeType.FadeOut, 0.15f, false);
        TransitionManager.Instance.StartTransitions(this, nameof(OnFreebuildFadeInEnded));
    }

    // TODO: this is now used by another sub menu as well so renaming this to be more generic would be good
    private void BackFromToolsPressed()
    {
        GUICommon.Instance.PlayButtonPressSound();
        SetCurrentMenu(0);
    }

    private void ViewSourceCodePressed()
    {
        GUICommon.Instance.PlayButtonPressSound();
        OS.ShellOpen("https://github.com/Revolutionary-Games/Thrive");
    }

    private void QuitPressed()
    {
        GUICommon.Instance.PlayButtonPressSound();
        GetTree().Quit();
    }

    private void OptionsPressed()
    {
        GUICommon.Instance.PlayButtonPressSound();

        // Hide all the other menus
        SetCurrentMenu(uint.MaxValue, false);

        // Show the options
        options.OpenFromMainMenu();

        thriveLogo.Hide();
    }

    private void OnReturnFromOptions()
    {
        options.Visible = false;

        SetCurrentMenu(0, false);

        thriveLogo.Show();
    }

    private void LoadGamePressed()
    {
        GUICommon.Instance.PlayButtonPressSound();

        // Hide all the other menus
        SetCurrentMenu(uint.MaxValue, false);

        // Show the options
        saves.Visible = true;

        thriveLogo.Hide();
    }

    private void OnReturnFromLoadGame()
    {
        saves.Visible = false;

        SetCurrentMenu(0, false);

        thriveLogo.Show();
    }

    private void CreditsPressed()
    {
        GUICommon.Instance.PlayButtonPressSound();

        // Hide all the other menus
        SetCurrentMenu(uint.MaxValue, false);

        // Show the credits view
        credits.Restart();
        creditsContainer.Visible = true;

        thriveLogo.Hide();
    }

    private void OnReturnFromCredits()
    {
        creditsContainer.Visible = false;
        credits.Pause();

        SetCurrentMenu(0, false);

        thriveLogo.Show();
    }

    private void LicensesPressed()
    {
        GUICommon.Instance.PlayButtonPressSound();
        licensesDisplay.PopupCenteredShrink();
    }

    private void OnEnteringGame()
    {
        CheatManager.OnCheatsDisabled();
        SaveHelper.ClearLastSaveTime();
    }
}<|MERGE_RESOLUTION|>--- conflicted
+++ resolved
@@ -157,12 +157,8 @@
         freebuildButton = GetNode<Button>(FreebuildButtonPath);
         creditsContainer = GetNode<Control>(CreditsContainerPath);
         credits = GetNode<CreditsScroll>(CreditsScrollPath);
-<<<<<<< HEAD
         licensesDisplay = GetNode<LicensesDisplay>(LicensesDisplayPath);
-=======
-        licensesDisplay = GetNode<Control>(LicensesDisplayPath);
         storeLoggedInDisplay = GetNode<Label>(StoreLoggedInDisplayPath);
->>>>>>> 7d70c82a
 
         MenuArray?.Clear();
 
