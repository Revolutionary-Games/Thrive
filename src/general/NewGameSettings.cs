--- conflicted
+++ resolved
@@ -149,9 +149,6 @@
 
     [Export]
     public NodePath EasterEggsButtonPath = null!;
-
-    [Export]
-    public NodePath EnableExperimentalFeaturesButtonPath = null!;
 
     [Export]
     public NodePath StartButtonPath = null!;
@@ -213,7 +210,6 @@
     // Misc controls
     private Button includeMulticellularButton = null!;
     private Button easterEggsButton = null!;
-    private Button enableExperimentalFeaturesButton = null!;
 
     // Other
     private Container checkOptionsMenuAdviceContainer = null!;
@@ -295,7 +291,6 @@
         gameSeedAdvanced = GetNode<LineEdit>(GameSeedAdvancedPath);
         includeMulticellularButton = GetNode<Button>(IncludeMulticellularButtonPath);
         easterEggsButton = GetNode<Button>(EasterEggsButtonPath);
-        enableExperimentalFeaturesButton = GetNode<Button>(EnableExperimentalFeaturesButtonPath);
         backButton = GetNode<Button>(BackButtonPath);
         startButton = GetNode<Button>(StartButtonPath);
 
@@ -410,14 +405,8 @@
 
         lifeOriginButton.Selected = (int)settings.Origin;
 
-<<<<<<< HEAD
-        lawkButton.Pressed = settings.LAWK;
-        enableExperimentalFeaturesButton.Pressed = settings.ExperimentalFeatures;
-        dayNightCycleButton.Pressed = settings.DayNightCycleEnabled;
-=======
         lawkButton.ButtonPressed = settings.LAWK;
         dayNightCycleButton.ButtonPressed = settings.DayNightCycleEnabled;
->>>>>>> a329dd38
         dayLength.Value = settings.DayLength;
 
         // Copy the seed from the settings, as there isn't one method to set this, this is done a bit clumsily like
@@ -504,7 +493,6 @@
                 GameSeedAdvancedPath.Dispose();
                 IncludeMulticellularButtonPath.Dispose();
                 EasterEggsButtonPath.Dispose();
-                EnableExperimentalFeaturesButtonPath.Dispose();
                 BackButtonPath.Dispose();
                 StartButtonPath.Dispose();
                 CheckOptionsMenuAdviceContainerPath.Dispose();
@@ -613,14 +601,8 @@
         }
 
         settings.Origin = (WorldGenerationSettings.LifeOrigin)lifeOriginButton.Selected;
-<<<<<<< HEAD
-        settings.LAWK = lawkButton.Pressed;
-        settings.ExperimentalFeatures = enableExperimentalFeaturesButton.Pressed;
-        settings.DayNightCycleEnabled = dayNightCycleButton.Pressed;
-=======
         settings.LAWK = lawkButton.ButtonPressed;
         settings.DayNightCycleEnabled = dayNightCycleButton.ButtonPressed;
->>>>>>> a329dd38
         settings.DayLength = (int)dayLength.Value;
         settings.Seed = latestValidSeed;
 
@@ -986,16 +968,7 @@
         _ = pressed;
     }
 
-<<<<<<< HEAD
-    private void OnExperimentalFeaturesToggled(bool pressed)
-    {
-        _ = pressed;
-    }
-
-    private void PerformanceNoteLinkClicked(object meta)
-=======
     private void PerformanceNoteLinkClicked(Variant meta)
->>>>>>> a329dd38
     {
         if (meta.VariantType != Variant.Type.String)
         {
