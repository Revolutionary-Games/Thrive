// ------------------------------------ //
#include "ThriveGame.h"

#include "thrive_net_handler.h"
#include "thrive_version.h"
#include "thrive_world_factory.h"

#include "main_menu_keypresses.h"

#include "microbe_stage/simulation_parameters.h"
#include "microbe_stage/biome_controller.h"

#include "general/locked_map.h"

#include "engine/player_data.h"

#include "generated/cell_stage_world.h"

#include "Handlers/ObjectLoader.h"

#include "Networking/NetworkHandler.h"
#include "Rendering/GraphicalInputEntity.h"

#include "GUI/AlphaHitCache.h"

#include "Script/Bindings/BindHelpers.h"
#include "Script/Bindings/StandardWorldBindHelper.h"

#include "CEGUI/SchemeManager.h"

#include <Addons/GameModule.h>

using namespace thrive;

// ------------------------------------ //
//! Contains properties that would need unnecessary large includes in the header
class ThriveGame::Implementation{
public:
    Implementation(
        ThriveGame& game
    ) : m_game(game),
        m_playerData("player"),
        m_menuKeyPresses(std::make_shared<MainMenuKeyPressListener>())
    {
    }

    ThriveGame& m_game;
    
    PlayerData m_playerData;

    // This contains all the microbe_stage AngelScript code
    Leviathan::GameModule::pointer m_MicrobeScripts;

    std::shared_ptr<MainMenuKeyPressListener> m_menuKeyPresses;
};

// ------------------------------------ //
ThriveGame::ThriveGame(){
    m_impl = std::make_unique<Implementation>(*this);
    StaticGame = this;
}

ThriveGame::~ThriveGame(){

    StaticGame = nullptr;
}

std::string ThriveGame::GenerateWindowTitle(){

    return "Thrive " GAME_VERSIONS;
}

ThriveGame* ThriveGame::Get(){

    return StaticGame;
}

ThriveGame* ThriveGame::instance(){

    return StaticGame;
}

ThriveGame* ThriveGame::StaticGame = nullptr;

Leviathan::NetworkInterface* ThriveGame::_GetApplicationPacketHandler(){

    if(!Network)
        Network = std::make_unique<ThriveNetHandler>();
    return Network.get();
}

void ThriveGame::_ShutdownApplicationPacketHandler(){

    Network.reset();
}
// ------------------------------------ //

void ThriveGame::startNewGame(){

    // To work with instant start, we need to invoke this if we have no cell stage world
    if(!m_postLoadRan){

        Engine::Get()->Invoke([=](){
                startNewGame();
            });
        return;
    }

    Leviathan::Engine* engine = Engine::GetEngine();

    LOG_INFO("New game started");

    Leviathan::GraphicalInputEntity* window1 = engine->GetWindowEntity();

    // Create world if not already created //
    if(!m_cellStage){
   
        LOG_INFO("ThriveGame: startNewGame: Creating new cellstage world");
        m_cellStage = std::dynamic_pointer_cast<CellStageWorld>(engine->CreateWorld(
                window1));
    }
    
    LEVIATHAN_ASSERT(m_cellStage, "Cell stage world creation failed");
    
    window1->LinkObjects(m_cellStage);

    // Clear world //
    m_cellStage->ClearEntities();

    // TODO: unfreeze, if was in the background

    // Main camera that will be attached to the player
    m_cellCamera = Leviathan::ObjectLoader::LoadCamera(*m_cellStage, Float3(0, 15, 0),
        Ogre::Quaternion(Ogre::Degree(-90), Ogre::Vector3::UNIT_X)
    );

    // TODO: attach a ligth to the camera
    // -- Light
    //     local light = OgreLightComponent.new()
    //     light:setRange(200)
    //     entity:addComponent(light)

    m_cellStage->SetCamera(m_cellCamera);

	// This is here for testing purposes only.
	SimulationParameters::init();
	BiomeController bc;
	size_t currentBiomeid = bc.getCurrentBiome();
	std::string background = SimulationParameters::biomeRegistry.getTypeData(currentBiomeid).background;

    // Setup compound clouds //
    const auto compoundCount = SimulationParameters::compoundRegistry.getSize();

    for(size_t i = 0; i < compoundCount; ++i){

        const auto& data = SimulationParameters::compoundRegistry.getTypeData(i);

        if(!data.isCloud)
            continue;

        auto cloudId = m_cellStage->CreateEntity();
        m_cellStage->Create_CompoundCloudComponent(cloudId, data.id,
            data.colour.r, data.colour.g, data.colour.b);
    }

    // Let the script do setup //
    LEVIATHAN_ASSERT(m_impl->m_MicrobeScripts, "microbe scripts not loaded");

    bool existed = false;
    // Passing a reference to the world //
    std::vector<std::shared_ptr<Leviathan::NamedVariableBlock>> scriptParameters = {
        std::make_shared<Leviathan::NamedVariableBlock>(
            new Leviathan::VoidPtrBlock(m_cellStage.get()),
                "CellStageWorld")};

    LOG_INFO("Calling script setupSpecies");
    auto result = m_impl->m_MicrobeScripts->ExecuteOnModule("setupSpecies", scriptParameters,
        existed, false);

    LOG_INFO("Finished calling setupSpecies");

    // Set background plane //
	if (true) {
		m_backgroundPlane = Leviathan::ObjectLoader::LoadPlane(*m_cellStage, Float3(0, -50, 0),
			Ogre::Quaternion(Ogre::Degree(90), Ogre::Vector3::UNIT_Z) *
			Ogre::Quaternion(Ogre::Degree(45), Ogre::Vector3::UNIT_Y),
			background, Ogre::Plane(1, 1, 1, 1),
			Float2(200, 200));
	}

    // Spawn player //
    respawnPlayerCell();
   
	// Test model //
    if(false){
        const auto testModel = m_cellStage->CreateEntity();
        m_cellStage->Create_Position(testModel, Float3(0, 0, 0), Ogre::Quaternion(Ogre::Degree(90), Ogre::Vector3::UNIT_X));
        auto& node = m_cellStage->Create_RenderNode(testModel);
        m_cellStage->Create_Model(testModel, node.Node, "nucleus.mesh");
    }
}

void ThriveGame::respawnPlayerCell(){
    LEVIATHAN_ASSERT(m_playerCell == 0, "Player alive in respawnPlayercell");

    m_playerCell = m_cellStage->CreateEntity();

    m_cellStage->Create_RenderNode(m_playerCell);
	auto& processor = m_cellStage->Create_ProcessorComponent(m_playerCell);
	auto& compoundBag = m_cellStage->Create_CompoundBagComponent(m_playerCell);
	m_cellStage->Create_SpeciesComponent(m_playerCell, "PIKACHU");

    m_cellStage->Create_Position(m_playerCell, Float3(0), Float4::IdentityQuaternion());

    MembraneComponent& membrane = m_cellStage->Create_MembraneComponent(m_playerCell);
    for(int x = -3; x <= 3; ++x){
        for(int y = -3; y <= 3; ++y){
            membrane.sendOrganelles(x, y);
        }
    }
}

// ------------------------------------ //
CellStageWorld* ThriveGame::getCellStage(){

    return m_cellStage.get();
}

PlayerData&
ThriveGame::playerData(){
    return m_impl->m_playerData;
}
// ------------------------------------ //
void ThriveGame::onIntroSkipPressed(){

    // Fire an event that the GUI handles //
    Engine::Get()->GetEventHandler()->CallEvent(
        new Leviathan::GenericEvent("MainMenuIntroSkipEvent"));
}

// ------------------------------------ //
void ThriveGame::Tick(int mspassed){

    dummyTestCounter += mspassed;

    float radians = dummyTestCounter / 500.f;

    if(m_playerCell && false){

        Leviathan::Position& pos = m_cellStage->GetComponent_Position(m_playerCell);

        pos.Members._Orientation = Ogre::Quaternion::IDENTITY * Ogre::Quaternion(
            Ogre::Radian(radians), Ogre::Vector3::UNIT_X);

        pos.Marked = true;
    }

	if (m_playerCell && false) {

		Leviathan::Position& pos = m_cellStage->GetComponent_Position(m_cellCamera);

		pos.Members._Position += Leviathan::Float3(mspassed * 1.0 / 1000.0, 0, 0);

		pos.Marked = true;
	}

    if(m_backgroundPlane != 0 && false){

        auto& node = m_cellStage->GetComponent_RenderNode(m_backgroundPlane);
        node.Hidden = false;
        node.Marked = true;

        Leviathan::Position& pos = m_cellStage->GetComponent_Position(m_backgroundPlane);

        pos.Members._Orientation = Ogre::Quaternion::IDENTITY * Ogre::Quaternion(
            Ogre::Radian(radians), Ogre::Vector3::UNIT_Y);

        pos.Marked = true;
    }

    if(m_cellCamera != 0 && false){
    
        Leviathan::Position& pos = m_cellStage->GetComponent_Position(m_cellCamera);

        pos.Members._Orientation = Ogre::Quaternion(
            Ogre::Radian(radians), Ogre::Vector3::UNIT_X);

        pos.Marked = true;
    }
}

void ThriveGame::CustomizeEnginePostLoad(){

    Engine* engine = Engine::Get();

    // Load scripts
    LOG_INFO("ThriveGame: loading main scripts");

    // TODO: should these load failures be fatal errors (process would exit immediately)

    try{
        m_impl->m_MicrobeScripts = Leviathan::GameModule::MakeShared<Leviathan::GameModule>(
            "microbe_stage", "ThriveGame");
    } catch(const Leviathan::Exception &e){

        LOG_ERROR("ThriveGame: microbe_stage module failed to load, exception:");
        e.PrintToLog();
        MarkAsClosing();
        return;        
    }

    if(!m_impl->m_MicrobeScripts->Init()){

        LOG_ERROR("ThriveGame: microbe_stage module init failed");
        MarkAsClosing();
        return;
    }

    LOG_INFO("ThriveGame: script loading succeeded");
    

    // This is fine to set here to avoid putting this behind the next no gui check //
    m_postLoadRan = true;

    // Load GUI documents (but only if graphics are enabled) //
    if(engine->GetNoGui()){
        
        // Skip the graphical objects when not in graphical mode //
        return;
    }

    // Load the thrive gui theme //
    Leviathan::GUI::GuiManager::LoadGUITheme("Thrive.scheme");

    Leviathan::GraphicalInputEntity* window1 = Engine::GetEngine()->GetWindowEntity();

    // Register custom listener for detecting keypresses for skipping the intro video
    window1->GetInputController()->LinkReceiver(m_impl->m_menuKeyPresses);

    Leviathan::GUI::GuiManager* GuiManagerAccess = window1->GetGui();

    // Enable thrive mouse and tooltip style //
    GuiManagerAccess->SetMouseTheme("ThriveGeneric/MouseArrow");
    GuiManagerAccess->SetTooltipType("Thrive/Tooltip");

    Leviathan::GUI::AlphaHitCache* cache = Leviathan::GUI::AlphaHitCache::Get();
    
    // One image from each used alphahit texture should be
    // loaded. Loading all from each set is probably only a tiny bit
    // faster during gameplay so that it is not worth the effort here
    cache->PreLoadImage("ThriveGeneric/MenuNormal");
        
    if(!GuiManagerAccess->LoadGUIFile("./Data/Scripts/gui/thrive_menus.txt")){
        
        LOG_ERROR("Thrive: failed to load the main menu gui, quitting");
        StartRelease();
        return;
    }
}

void ThriveGame::EnginePreShutdown(){

    // Shutdown scripting first to allow it to still do anything it wants //
    if(m_impl->m_MicrobeScripts){
        m_impl->m_MicrobeScripts->ReleaseScript();
        m_impl->m_MicrobeScripts.reset();
    }
    
    // All resources that need Ogre or the engine to be available when
    // they are destroyed need to be released here
    
    m_cellStage.reset();

    m_impl.reset();
}
// ------------------------------------ //
void ThriveGame::CheckGameConfigurationVariables(Lock &guard, GameConfiguration* configobj){
    
}

void ThriveGame::CheckGameKeyConfigVariables(Lock &guard, KeyConfiguration* keyconfigobj){

}
// ------------------------------------ //
bool registerLockedMap(asIScriptEngine* engine){

    if(engine->RegisterObjectType("LockedMap", 0, asOBJ_REF | asOBJ_NOCOUNT) < 0){
        ANGELSCRIPT_REGISTERFAIL;
    }

    if(engine->RegisterObjectMethod("LockedMap",
            "void addLock(string lockName)",
            asMETHOD(LockedMap, addLock),
            asCALL_THISCALL) < 0)
    {
        ANGELSCRIPT_REGISTERFAIL;
    }

    if(engine->RegisterObjectMethod("LockedMap",
            "bool isLocked(string conceptName)",
            asMETHOD(LockedMap, isLocked),
            asCALL_THISCALL) < 0)
    {
        ANGELSCRIPT_REGISTERFAIL;
    }

    if(engine->RegisterObjectMethod("LockedMap",
            "void unlock(string conceptName)",
            asMETHOD(LockedMap, unlock),
            asCALL_THISCALL) < 0)
    {
        ANGELSCRIPT_REGISTERFAIL;
    }

    return true;
}

bool registerPlayerData(asIScriptEngine* engine){

    if(engine->RegisterObjectType("PlayerData", 0, asOBJ_REF | asOBJ_NOCOUNT) < 0){
        ANGELSCRIPT_REGISTERFAIL;
    }

    if(engine->RegisterObjectMethod("PlayerData",
            "LockedMap& lockedMap()",
            asMETHOD(PlayerData, lockedMap),
            asCALL_THISCALL) < 0)
    {
        ANGELSCRIPT_REGISTERFAIL;
    }
    
    return true;
}

//! Wrapper for TJsonRegistry::getSize
template<class RegistryT>
uint64_t getSizeWrapper(RegistryT* self){

    return static_cast<uint64_t>(self->getSize());
}

//! Helper for registerSimulationDataAndJsons
template<class RegistryT>
bool registerJsonRegistry(asIScriptEngine* engine, const char* classname){

    if(engine->RegisterObjectType(classname, 0, asOBJ_REF | asOBJ_NOCOUNT) < 0){
        ANGELSCRIPT_REGISTERFAIL;
    }

    if(engine->RegisterObjectMethod(classname,
            "uint64 getSize()",
            asFUNCTION(getSizeWrapper<RegistryT>),
            asCALL_CDECL_OBJFIRST) < 0)
    {
        ANGELSCRIPT_REGISTERFAIL;
    }

    return true;
}

// Wrappers for registerSimulationDataAndJsons
TJsonRegistry<Compound>* getCompoundRegistryWrapper(){

    return &SimulationParameters::compoundRegistry;
}

bool registerSimulationDataAndJsons(asIScriptEngine* engine){

    if(engine->RegisterObjectType("SimulationParameters", 0, asOBJ_REF | asOBJ_NOCOUNT) < 0){
        ANGELSCRIPT_REGISTERFAIL;
    }

    if(!registerJsonRegistry<TJsonRegistry<Compound>>(engine, "TJsonRegistryCompound"))
        return false;

    if(engine->SetDefaultNamespace("SimulationParameters") < 0)
    {
        ANGELSCRIPT_REGISTERFAIL;
    }

    if(engine->RegisterGlobalFunction("TJsonRegistryCompound@ compoundRegistry()",
            asFUNCTION(getCompoundRegistryWrapper), asCALL_CDECL) < 0)
    {
        ANGELSCRIPT_REGISTERFAIL;
    }

    if(engine->SetDefaultNamespace("") < 0)
    {
        ANGELSCRIPT_REGISTERFAIL;
    }
    
    return true;
}



bool bindThriveComponentTypes(asIScriptEngine* engine){

    if(engine->RegisterObjectType("ProcessorComponent", 0, asOBJ_REF | asOBJ_NOCOUNT) < 0){
        ANGELSCRIPT_REGISTERFAIL;
    }

    if(engine->RegisterObjectType("SpawnedComponent", 0, asOBJ_REF | asOBJ_NOCOUNT) < 0){
        ANGELSCRIPT_REGISTERFAIL;
    }

    if(engine->RegisterObjectType("AgentCloudComponent", 0, asOBJ_REF | asOBJ_NOCOUNT) < 0){
        ANGELSCRIPT_REGISTERFAIL;
    }

    if(engine->RegisterObjectType("CompoundCloudComponent", 0, asOBJ_REF | asOBJ_NOCOUNT) < 0){
        ANGELSCRIPT_REGISTERFAIL;
    }

    if(engine->RegisterObjectType("MembraneComponent", 0, asOBJ_REF | asOBJ_NOCOUNT) < 0){
        ANGELSCRIPT_REGISTERFAIL;
    }

    // ------------------------------------ //

    if(engine->RegisterObjectType("SpeciesComponent", 0, asOBJ_REF | asOBJ_NOCOUNT) < 0){
        ANGELSCRIPT_REGISTERFAIL;
    }

    if(engine->RegisterObjectProperty("SpeciesComponent", "array<ref@>@ organelles",
            asOFFSET(SpeciesComponent, organelles)) < 0)
    {
        ANGELSCRIPT_REGISTERFAIL;
    }

    if(engine->RegisterObjectProperty("SpeciesComponent", "dictionary@ avgCompoundAmounts",
            asOFFSET(SpeciesComponent, avgCompoundAmounts)) < 0)
    {
        ANGELSCRIPT_REGISTERFAIL;
    }
    
    
    // ------------------------------------ //

    if(engine->RegisterObjectType("CompoundBagComponent", 0, asOBJ_REF | asOBJ_NOCOUNT) < 0){
        ANGELSCRIPT_REGISTERFAIL;
    }

    if(engine->RegisterObjectType("CompoundAbsorberComponent", 0, asOBJ_REF | asOBJ_NOCOUNT)
        < 0)
    {
        ANGELSCRIPT_REGISTERFAIL;
    }   
    
    return true;
}

template<class WorldType>
bool bindCellStageMethods(asIScriptEngine* engine, const char* classname){

    if(!Leviathan::BindStandardWorldMethods<CellStageWorld>(engine, classname))
        return false;

    #include "generated/cell_stage_bindings.h"

    ANGLESCRIPT_BASE_CLASS_CASTS_NO_REF(Leviathan::StandardWorld, "StandardWorld",
        CellStageWorld, "CellStageWorld");
    
    return true;
}

bool ThriveGame::InitLoadCustomScriptTypes(asIScriptEngine* engine){

    if(!registerLockedMap(engine))
        return false;

    if(engine->RegisterTypedef("CompoundId", "uint16") < 0){

        ANGELSCRIPT_REGISTERFAIL;
    }

    if(!bindThriveComponentTypes(engine))
        return false;

    if(!registerPlayerData(engine))
        return false;

    if(!registerSimulationDataAndJsons(engine))
        return false;

    if(engine->RegisterObjectType("ThriveGame", 0, asOBJ_REF | asOBJ_NOCOUNT) < 0){
        ANGELSCRIPT_REGISTERFAIL;
    }

    if(engine->RegisterGlobalFunction("ThriveGame@ GetThriveGame()",
            asFUNCTION(ThriveGame::Get), asCALL_CDECL) < 0)
    {
        ANGELSCRIPT_REGISTERFAIL;
    }

    ANGLESCRIPT_BASE_CLASS_CASTS_NO_REF(LeviathanApplication, "LeviathanApplication",
        ThriveGame, "ThriveGame");

    if(engine->RegisterObjectMethod("ThriveGame",
            "PlayerData& playerData()",
            asMETHOD(ThriveGame, playerData),
            asCALL_THISCALL) < 0)
    {
        ANGELSCRIPT_REGISTERFAIL;
    }

    // if(engine->RegisterObjectMethod("ThriveGame",
    //         "SoundPlayer@ getGuiSoundPlayer()",
    //         asMETHOD(ThriveGame, getGuiSoundPlayer),
    //         asCALL_THISCALL) < 0)
    // {
    //     ANGELSCRIPT_REGISTERFAIL;
    // }
    

    if(engine->RegisterObjectMethod("ThriveGame",
            "void startNewGame()",
            asMETHOD(ThriveGame, startNewGame),
            asCALL_THISCALL) < 0)
    {
        ANGELSCRIPT_REGISTERFAIL;
    }

    if(engine->RegisterObjectProperty("ThriveGame", "ObjectID m_backgroundPlane",
            asOFFSET(ThriveGame, m_backgroundPlane)) < 0)
    {
        ANGELSCRIPT_REGISTERFAIL;
    }
    
    // if(engine->RegisterObjectMethod("Client",
    //         "bool Connect(const string &in address, string &out errormessage)",
    //         asMETHODPR(Client, Connect, (const std::string&, std::string&), bool),
    //         asCALL_THISCALL) < 0)
    // {
    //     ANGELSCRIPT_REGISTERFAIL;
    // }

    if(engine->RegisterObjectType("CellStageWorld", 0, asOBJ_REF | asOBJ_NOCOUNT) < 0){
        ANGELSCRIPT_REGISTERFAIL;
    }

    if(!bindCellStageMethods<CellStageWorld>(engine, "CellStageWorld"))
        return false;

<<<<<<< HEAD
=======
    ANGLESCRIPT_BASE_CLASS_CASTS_NO_REF(Leviathan::StandardWorld, "StandardWorld",
        CellStageWorld, "CellStageWorld");

>>>>>>> 63d0964c
    if(engine->RegisterObjectMethod("ThriveGame",
            "CellStageWorld@ getCellStage()",
            asMETHOD(ThriveGame, getCellStage),
            asCALL_THISCALL) < 0)
    {
        ANGELSCRIPT_REGISTERFAIL;
    }
    
    return true;
}

void ThriveGame::RegisterCustomScriptTypes(asIScriptEngine* engine,
    std::map<int, std::string> &typeids)
{
    typeids.insert(std::make_pair(engine->GetTypeIdByDecl("ThriveGame"), "ThriveGame"));
    typeids.insert(std::make_pair(engine->GetTypeIdByDecl("CellStageWorld"),
            "CellStageWorld"));
    typeids.insert(std::make_pair(engine->GetTypeIdByDecl("PlayerData"), "PlayerData")); 
    typeids.insert(std::make_pair(engine->GetTypeIdByDecl("LockedMap"), "LockedMap"));
    
    typeids.insert(std::make_pair(engine->GetTypeIdByDecl("ProcessorComponent"),
            "ProcessorComponent"));
    typeids.insert(std::make_pair(engine->GetTypeIdByDecl("CompoundBagComponent"),
            "CompoundBagComponent"));
    typeids.insert(std::make_pair(engine->GetTypeIdByDecl("SpeciesComponent"),
            "SpeciesComponent"));
    typeids.insert(std::make_pair(engine->GetTypeIdByDecl("MembraneComponent"),
            "MembraneComponent"));
    typeids.insert(std::make_pair(engine->GetTypeIdByDecl("CompoundCloudComponent"),
            "CompoundCloudComponent"));
    typeids.insert(std::make_pair(engine->GetTypeIdByDecl("AgentCloudComponent"),
            "AgentCloudComponent"));
    typeids.insert(std::make_pair(engine->GetTypeIdByDecl("SpawnedComponent"),
            "SpawnedComponent"));
    typeids.insert(std::make_pair(engine->GetTypeIdByDecl("CompoundAbsorberComponent"),
            "CompoundAbsorberComponent"));     
}


<|MERGE_RESOLUTION|>--- conflicted
+++ resolved
@@ -642,12 +642,6 @@
     if(!bindCellStageMethods<CellStageWorld>(engine, "CellStageWorld"))
         return false;
 
-<<<<<<< HEAD
-=======
-    ANGLESCRIPT_BASE_CLASS_CASTS_NO_REF(Leviathan::StandardWorld, "StandardWorld",
-        CellStageWorld, "CellStageWorld");
-
->>>>>>> 63d0964c
     if(engine->RegisterObjectMethod("ThriveGame",
             "CellStageWorld@ getCellStage()",
             asMETHOD(ThriveGame, getCellStage),
