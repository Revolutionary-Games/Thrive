// ------------------------------------ //
#include "ThriveGame.h"

#include "engine/player_data.h"
#include "general/locked_map.h"
#include "generated/cell_stage_world.h"
#include "generated/microbe_editor_world.h"
#include "main_menu_keypresses.h"
#include "microbe_stage/biome_controller.h"
#include "microbe_stage/player_microbe_control.h"
#include "microbe_stage/simulation_parameters.h"
#include "thrive_net_handler.h"
#include "thrive_version.h"
#include "thrive_world_factory.h"

#include <Addons/GameModule.h>
#include <GUI/AlphaHitCache.h>
#include <Handlers/ObjectLoader.h>
#include <Networking/NetworkHandler.h>
#include <Newton/PhysicsMaterialManager.h>
#include <Rendering/GraphicalInputEntity.h>
#include <Script/Bindings/BindHelpers.h>
#include <Script/Bindings/StandardWorldBindHelper.h>

#include <CEGUI/SchemeManager.h>

#include <OgreManualObject.h>
#include <OgreMesh2.h>
#include <OgreMeshManager2.h>
#include <OgreRoot.h>
#include <OgreSceneManager.h>
#include <OgreSubMesh2.h>

// Includes for just bindings
#include "general/hex.h"
#include "general/timed_life_system.h"

using namespace thrive;

// ------------------------------------ //
//! Contains properties that would need unnecessary large includes in the header
class ThriveGame::Implementation {
public:
    Implementation(ThriveGame& game) :
        m_game(game), m_playerData("player"),
        m_menuKeyPresses(std::make_shared<MainMenuKeyPressListener>()),
        m_cellStageKeys(std::make_shared<PlayerMicrobeControl>(
            *game.ApplicationConfiguration->GetKeyConfiguration()))
    {
    }

    //! Releases Ogre things. Needs to be called before shutdown
    void
        releaseOgreResources()
    {
        destroyBackgroundItem();

        if(m_microbeBackgroundMesh) {

            Ogre::MeshManager::getSingleton().remove(m_microbeBackgroundMesh);
            m_microbeBackgroundMesh.reset();
            m_microbeBackgroundSubMesh = nullptr;
        }
    }

    void
        destroyBackgroundItem()
    {
        if(m_microbeBackgroundItem) {

            m_cellStage->GetScene()->destroyItem(m_microbeBackgroundItem);
            m_microbeBackgroundItem = nullptr;
        }
    }

    void
        createBackgroundItem()
    {
        destroyBackgroundItem();

        m_microbeBackgroundItem = m_cellStage->GetScene()->createItem(
            m_microbeBackgroundMesh, Ogre::SCENE_STATIC);
        m_microbeBackgroundItem->setCastShadows(false);

        // Need to edit the render queue and add it to an early one
        m_microbeBackgroundItem->setRenderQueueGroup(1);
    }

    ThriveGame& m_game;

    PlayerData m_playerData;

    std::shared_ptr<CellStageWorld> m_cellStage;
    std::shared_ptr<MicrobeEditorWorld> m_microbeEditor;

    // This contains all the microbe_stage AngelScript code
    Leviathan::GameModule::pointer m_MicrobeScripts;

    // This contains all the microbe_editor AngelScript code
    Leviathan::GameModule::pointer m_MicrobeEditorScripts;

    //! This is the background object of the cell stage
    Ogre::MeshPtr m_microbeBackgroundMesh;
    Ogre::SubMesh* m_microbeBackgroundSubMesh;
    Ogre::Item* m_microbeBackgroundItem = nullptr;
    Ogre::SceneNode* m_backgroundRenderNode = nullptr;

    std::shared_ptr<MainMenuKeyPressListener> m_menuKeyPresses;
    std::shared_ptr<PlayerMicrobeControl> m_cellStageKeys;
};

// ------------------------------------ //
ThriveGame::ThriveGame()
{
    StaticGame = this;
}

ThriveGame::~ThriveGame()
{
    StaticGame = nullptr;
}

std::string
    ThriveGame::GenerateWindowTitle()
{
    return "Thrive " GAME_VERSIONS;
}

ThriveGame*
    ThriveGame::Get()
{
    return StaticGame;
}

ThriveGame*
    ThriveGame::instance()
{
    return StaticGame;
}

ThriveGame* ThriveGame::StaticGame = nullptr;

Leviathan::NetworkInterface*
    ThriveGame::_GetApplicationPacketHandler()
{
    if(!Network)
        Network = std::make_unique<ThriveNetHandler>();
    return Network.get();
}

void
    ThriveGame::_ShutdownApplicationPacketHandler()
{
    Network.reset();
}
// ------------------------------------ //
void
    ThriveGame::startNewGame()
{
    // To work with instant start, we need to invoke this if we have no cell
    // stage world
    if(!m_postLoadRan) {

        Engine::Get()->Invoke([=]() { startNewGame(); });
        return;
    }

    Leviathan::Engine* engine = Engine::GetEngine();

    LOG_INFO("New game started");

    Leviathan::GraphicalInputEntity* window1 = engine->GetWindowEntity();

    // Create world if not already created //
    if(!m_impl->m_cellStage) {

        LOG_INFO("ThriveGame: startNewGame: Creating new cellstage world");
        m_impl->m_cellStage =
            std::dynamic_pointer_cast<CellStageWorld>(engine->CreateWorld(
                window1, static_cast<int>(THRIVE_WORLD_TYPE::CELL_STAGE)));
    }

    LEVIATHAN_ASSERT(m_impl->m_cellStage, "Cell stage world creation failed");

    window1->LinkObjects(m_impl->m_cellStage);

    // Set the right input handlers active //
    m_impl->m_menuKeyPresses->setEnabled(false);
    m_impl->m_cellStageKeys->setEnabled(true);


    // Clear world //
    m_impl->m_cellStage->ClearEntities();

    // TODO: unfreeze, if was in the background

    // Main camera that will be attached to the player
    m_cellCamera = Leviathan::ObjectLoader::LoadCamera(*m_impl->m_cellStage,
        Float3(0, 15, 0),
        Ogre::Quaternion(Ogre::Degree(-90), Ogre::Vector3::UNIT_X));

    // Link the camera to the camera control system
    m_impl->m_cellStage->GetMicrobeCameraSystem().setCameraEntity(m_cellCamera);

    // TODO: attach a ligth to the camera
    // -- Light
    //     local light = OgreLightComponent.new()
    //     light:setRange(200)
    //     entity:addComponent(light)

    m_impl->m_cellStage->SetCamera(m_cellCamera);

    // Setup compound clouds //

    // This is needed for the compound clouds to work in generale
    const auto compoundCount = SimulationParameters::compoundRegistry.getSize();

    LEVIATHAN_ASSERT(SimulationParameters::compoundRegistry.getSize() > 0,
        "compound registry is empty when creating cloud entities for them");
    std::unordered_map<Leviathan::ObjectID, thrive::CompoundCloudComponent> u =
        {};

    std::vector<Compound> clouds;

    for(size_t i = 0; i < compoundCount; ++i) {

        const auto& data =
            SimulationParameters::compoundRegistry.getTypeData(i);

        if(!data.isCloud)
            continue;

        clouds.push_back(data);
    }

    m_impl->m_cellStage->GetCompoundCloudSystem().registerCloudTypes(
        *m_impl->m_cellStage, clouds);

    // Let the script do setup //
    // This registers all the script defined systems to run and be
    // available from the world
    LEVIATHAN_ASSERT(m_impl->m_MicrobeScripts, "microbe scripts not loaded");

    LOG_INFO("Calling world setup script setupScriptsForWorld");

    ScriptRunningSetup setup;
    setup.SetEntrypoint("setupScriptsForWorld");

    auto result = m_impl->m_MicrobeScripts->ExecuteOnModule<void>(
        setup, false, m_impl->m_cellStage.get());

    if(result.Result != SCRIPT_RUN_RESULT::Success) {

        LOG_ERROR(
            "Failed to run script setup function: " + setup.Entryfunction);
        MarkAsClosing();
        return;
    }

    LOG_INFO("Finished calling setupScriptsForWorld");

    // TODO: move to a new function to reduce clutter here
    // Set background plane //
    // This is needed to be created here for biome.as to work correctly
    // Also this is a manual object and with infinite extent as this isn't
    // perspective projected in the shader
    m_impl->m_backgroundRenderNode =
        m_impl->m_cellStage->GetScene()->createSceneNode(Ogre::SCENE_STATIC);

    // This needs to be manually destroyed later
    m_impl->m_microbeBackgroundMesh =
        Ogre::MeshManager::getSingleton().createManual("CellStage_background",
            Ogre::ResourceGroupManager::DEFAULT_RESOURCE_GROUP_NAME);

    m_impl->m_microbeBackgroundSubMesh =
        m_impl->m_microbeBackgroundMesh->createSubMesh();

    Ogre::RenderSystem* renderSystem =
        Ogre::Root::getSingleton().getRenderSystem();
    Ogre::VaoManager* vaoManager = renderSystem->getVaoManager();

    Ogre::VertexElement2Vec vertexElements;
    vertexElements.push_back(
        Ogre::VertexElement2(Ogre::VET_FLOAT3, Ogre::VES_POSITION));
    vertexElements.push_back(
        Ogre::VertexElement2(Ogre::VET_FLOAT2, Ogre::VES_TEXTURE_COORDINATES));

    // This is a fullscreen quad in screenspace (so no transform matrix is used)
    float vertexData[] = {// First vertex
        -1, -1, 0, 0, 0,
        // Second
        1, -1, 0, 1, 0,
        // Third
        1, 1, 0, 1, 1,
        // Fourth
        -1, 1, 0, 0, 1};

    Ogre::VertexBufferPacked* vertexBuffer = vaoManager->createVertexBuffer(
        vertexElements, 4, Ogre::BT_IMMUTABLE, &vertexData, false);

    Ogre::VertexBufferPackedVec vertexBuffers;
    vertexBuffers.push_back(vertexBuffer);

    // 1 to 1 index buffer mapping
    Ogre::uint16 indices[] = {3, 0, 1, 1, 2, 3};

    // TODO: check if this is needed (when a 1 to 1 vertex and index mapping is
    // used)
    Ogre::IndexBufferPacked* indexBuffer =
        vaoManager->createIndexBuffer(Ogre::IndexBufferPacked::IT_16BIT, 6,
            Ogre::BT_IMMUTABLE, &indices, false);

    Ogre::VertexArrayObject* vao = vaoManager->createVertexArrayObject(
        vertexBuffers, indexBuffer, Ogre::OT_TRIANGLE_LIST);

    m_impl->m_microbeBackgroundSubMesh->mVao[Ogre::VpNormal].push_back(vao);

    // This might be needed because we use a v2 mesh
    // Use the same geometry for shadow casting.
    // Because the material disables shadows this isn't needed
    // m_impl->m_microbeBackgroundSubMesh->mVao[Ogre::VpShadow].push_back( vao
    // );

    // Set the bounds to get frustum culling and LOD to work correctly.
    // To infinite to always render
    m_impl->m_microbeBackgroundMesh->_setBounds(
        Ogre::Aabb::BOX_INFINITE /*, false*/);

    m_impl->m_microbeBackgroundSubMesh->setMaterialName("Background");

    // Setup render queue for it
    m_impl->m_cellStage->GetScene()->getRenderQueue()->setRenderQueueMode(
        1, Ogre::RenderQueue::FAST);

    m_impl->createBackgroundItem();

    // Add it
    m_impl->m_backgroundRenderNode->attachObject(
        m_impl->m_microbeBackgroundItem);


    // Spawn player //
    setup = ScriptRunningSetup("setupPlayer");

    result = m_impl->m_MicrobeScripts->ExecuteOnModule<void>(
        setup, false, m_impl->m_cellStage.get());

    if(result.Result != SCRIPT_RUN_RESULT::Success) {

        LOG_ERROR("Failed to spawn player!");
        return;
    }
}

void
    ThriveGame::loadSaveGame(const std::string& saveFile)
{
    // i hate the very idea of writing the same code twice, so i want to call
    // startNewGame first
    LOG_INFO("saved game being loaded");
    ThriveGame::startNewGame();
    // start a new game, then run a loading script
    //(the script will disable the tutorial etc)
}

void
    ThriveGame::saveGame(const std::string& saveFile)
{
    // i hate the very idea of writing the same code twice, so i want to call
    // startNewGame first
    LOG_INFO("game being saved");
    // start a new game, then run a loading script
    //(the script will disable the tutorial etc)
}
// ------------------------------------ //
bool
    ThriveGame::scriptSetup()
{
    LOG_INFO("Calling global setup script setupProcesses");

    ScriptRunningSetup setup("setupProcesses");

    auto result = m_impl->m_MicrobeScripts->ExecuteOnModule<void>(setup, false);

    if(result.Result != SCRIPT_RUN_RESULT::Success) {

        LOG_ERROR(
            "Failed to run script setup function: " + setup.Entryfunction);
        return false;
    }

    LOG_INFO("Finished calling the above setup script");

    LOG_INFO("Calling global setup script setupOrganelles");

    setup = ScriptRunningSetup("setupOrganelles");

    result = m_impl->m_MicrobeScripts->ExecuteOnModule<void>(setup, false);

    if(result.Result != SCRIPT_RUN_RESULT::Success) {

        LOG_ERROR(
            "Failed to run script setup function: " + setup.Entryfunction);
        return false;
    }

    LOG_INFO("Finished calling the above setup script");


    LOG_INFO("Finished calling script setup");
    return true;
}
// ------------------------------------ //
CellStageWorld*
    ThriveGame::getCellStage()
{
    return m_impl->m_cellStage.get();
}

PlayerData&
    ThriveGame::playerData()
{
    return m_impl->m_playerData;
}

PlayerMicrobeControl*
    ThriveGame::getPlayerInput()
{
    return m_impl->m_cellStageKeys.get();
}

Leviathan::GameModule*
    ThriveGame::getMicrobeScripts()
{
    return m_impl->m_MicrobeScripts.get();
}
// ------------------------------------ //
void
    ThriveGame::onIntroSkipPressed()
{
    // Fire an event that the GUI handles //
    Engine::Get()->GetEventHandler()->CallEvent(
        new Leviathan::GenericEvent("MainMenuIntroSkipEvent"));
}

void
    ThriveGame::editorButtonClicked()
{
    LOG_INFO("Editor button pressed");

    // Fire an event to switch over the GUI
    Engine::Get()->GetEventHandler()->CallEvent(
        new Leviathan::GenericEvent("MicrobeEditorEntered"));

    Leviathan::Engine* engine = Engine::GetEngine();
    Leviathan::GraphicalInputEntity* window1 = engine->GetWindowEntity();

    // Make the cell world be in the background

    // Create an editor world
    LOG_INFO("Entering MicrobeEditor");

    // Create world if not already created //
    if(!m_impl->m_microbeEditor) {

        LOG_INFO("ThriveGame: editorButtonClicked: Creating new microbe editor "
                 "world");
        m_impl->m_microbeEditor =
            std::dynamic_pointer_cast<MicrobeEditorWorld>(engine->CreateWorld(
                window1, static_cast<int>(THRIVE_WORLD_TYPE::MICROBE_EDITOR)));
    }

    LEVIATHAN_ASSERT(
        m_impl->m_microbeEditor, "Microbe editor world creation failed");

    // Link the new world to the window (this will automatically make
    // the old one go to the background)
    window1->LinkObjects(m_impl->m_microbeEditor);

    // Set the right input handlers active //
    m_impl->m_menuKeyPresses->setEnabled(false);
    m_impl->m_cellStageKeys->setEnabled(false);

    // TODO: editor hotkeys

    // Clear world //
    m_impl->m_microbeEditor->ClearEntities();

    // TODO: unfreeze, if was in the background

    // Main camera that will be attached to the player
    auto camera = Leviathan::ObjectLoader::LoadCamera(*m_impl->m_microbeEditor,
        Float3(0, 15, 0),
        Ogre::Quaternion(Ogre::Degree(-90), Ogre::Vector3::UNIT_X));

    // TODO: attach a ligth to the camera
    // -- Light
    //     local light = OgreLightComponent.new()
    //     light:setRange(200)
    //     entity:addComponent(light)

    m_impl->m_microbeEditor->SetCamera(camera);

    // Let the script do setup //
    // This registers all the script defined systems to run and be
    // available from the world
    LEVIATHAN_ASSERT(
        m_impl->m_MicrobeEditorScripts, "microbe editor scripts not loaded");

    LOG_INFO("Calling editor setup script onEditorEntry");

    ScriptRunningSetup setup("onEditorEntry");

    auto result = m_impl->m_MicrobeEditorScripts->ExecuteOnModule<void>(
        setup, false, m_impl->m_microbeEditor.get());

    if(result.Result != SCRIPT_RUN_RESULT::Success) {

        LOG_ERROR(
            "Failed to run editor setup function: " + setup.Entryfunction);
        return;
    }
}

void
    ThriveGame::finishEditingClicked()
{
    LOG_INFO("Finish editing pressed");

    // Fire an event to switch over the GUI
    Engine::Get()->GetEventHandler()->CallEvent(
        new Leviathan::GenericEvent("MicrobeEditorExited"));

    Leviathan::Engine* engine = Engine::GetEngine();
    Leviathan::GraphicalInputEntity* window1 = engine->GetWindowEntity();

    // Make the cell world to be back in the foreground
    LEVIATHAN_ASSERT(m_impl->m_cellStage,
        "Cell stage world not created before exiting the editor");

    // This will automatically background the editor world
    window1->LinkObjects(m_impl->m_cellStage);

    // Set the right input handlers active //
    m_impl->m_menuKeyPresses->setEnabled(false);
    m_impl->m_cellStageKeys->setEnabled(true);

    // TODO: editor hotkeys

    // Run the post editing script

    // Let the script do setup //
    // This registers all the script defined systems to run and be
    // available from the world
    LEVIATHAN_ASSERT(
        m_impl->m_MicrobeScripts, "microbe stage scripts not loaded");

    LOG_INFO("Calling return from editor script, onReturnFromEditor");

    ScriptRunningSetup setup("onReturnFromEditor");

    auto result = m_impl->m_MicrobeScripts->ExecuteOnModule<void>(
        setup, false, m_impl->m_cellStage.get());

    if(result.Result != SCRIPT_RUN_RESULT::Success) {

        LOG_ERROR("Failed to run return from editor function: " +
                  setup.Entryfunction);
        return;
    }
}
// ------------------------------------ //
void
    ThriveGame::setBackgroundMaterial(const std::string& material)
{
    LOG_INFO("Setting microbe background to: " + material);
    m_impl->m_microbeBackgroundSubMesh->setMaterialName(material);

    m_impl->createBackgroundItem();

    // Add it
    m_impl->m_backgroundRenderNode->attachObject(
        m_impl->m_microbeBackgroundItem);
}

// ------------------------------------ //
void
    ThriveGame::Tick(int mspassed)
{
}

void
    ThriveGame::CustomizeEnginePostLoad()
{
    Engine* engine = Engine::Get();

    try {
        m_impl = std::make_unique<Implementation>(*this);
    } catch(const Leviathan::InvalidArgument& e) {

        LOG_ERROR("ThriveGame: loading configuration data failed: ");
        e.PrintToLog();
        MarkAsClosing();
        return;
    }

    // Load json data //
    SimulationParameters::init();

    // Load scripts
    LOG_INFO("ThriveGame: loading main scripts");

    // TODO: should these load failures be fatal errors (process would exit
    // immediately)

    try {
        m_impl->m_MicrobeScripts =
            Leviathan::GameModule::MakeShared<Leviathan::GameModule>(
                "microbe_stage", "ThriveGame");
    } catch(const Leviathan::Exception& e) {

        LOG_ERROR(
            "ThriveGame: microbe_stage module failed to load, exception:");
        e.PrintToLog();
        MarkAsClosing();
        return;
    }

    if(!m_impl->m_MicrobeScripts->Init()) {

        LOG_ERROR("ThriveGame: microbe_stage module init failed");
        MarkAsClosing();
        return;
    }

    try {
        m_impl->m_MicrobeEditorScripts =
            Leviathan::GameModule::MakeShared<Leviathan::GameModule>(
                "microbe_editor", "ThriveGame");
    } catch(const Leviathan::Exception& e) {

        LOG_ERROR(
            "ThriveGame: microbe_editor module failed to load, exception:");
        e.PrintToLog();
        MarkAsClosing();
        return;
    }

    if(!m_impl->m_MicrobeEditorScripts->Init()) {

        LOG_ERROR("ThriveGame: microbe_editor module init failed");
        MarkAsClosing();
        return;
    }

    LOG_INFO("ThriveGame: script loading succeeded");

    if(!scriptSetup()) {

        LOG_ERROR("ThriveGame: failed to run setup script functions");
        MarkAsClosing();
        return;
    }

    // This is fine to set here to avoid putting this behind the next no gui
    // check //
    m_postLoadRan = true;

    // Load GUI documents (but only if graphics are enabled) //
    if(engine->GetNoGui()) {

        // Skip the graphical objects when not in graphical mode //
        return;
    }

    // Load the thrive gui theme //
    Leviathan::GUI::GuiManager::LoadGUITheme("Thrive.scheme");

    Leviathan::GraphicalInputEntity* window1 =
        Engine::GetEngine()->GetWindowEntity();

    // Register custom listener for detecting keypresses for skipping the intro
    // video
    // TODO: these need to be disabled when not used
    window1->GetInputController()->LinkReceiver(m_impl->m_menuKeyPresses);

    // Register the player input listener
    window1->GetInputController()->LinkReceiver(m_impl->m_cellStageKeys);

    Leviathan::GUI::GuiManager* GuiManagerAccess = window1->GetGui();

    // Enable thrive mouse and tooltip style //
    GuiManagerAccess->SetMouseTheme("ThriveGeneric/MouseArrow");
    GuiManagerAccess->SetTooltipType("Thrive/Tooltip");

    Leviathan::GUI::AlphaHitCache* cache = Leviathan::GUI::AlphaHitCache::Get();

    // One image from each used alphahit texture should be
    // loaded. Loading all from each set is probably only a tiny bit
    // faster during gameplay so that it is not worth the effort here
    cache->PreLoadImage("ThriveGeneric/MenuNormal");

    if(!GuiManagerAccess->LoadGUIFile("./Data/Scripts/gui/thrive_menus.txt")) {

        LOG_ERROR("Thrive: failed to load the main menu gui, quitting");
        StartRelease();
        return;
    }
}

//! \note This is called from a background thread
void
    cellHitFloatingOrganelle(const NewtonJoint* contact,
        dFloat timestep,
        int threadIndex)
{
    NewtonBody* first = NewtonJointGetBody0(contact);
    NewtonBody* second = NewtonJointGetBody1(contact);

    if(!first || !second)
        return;

    Leviathan::Physics* firstPhysics =
        static_cast<Leviathan::Physics*>(NewtonBodyGetUserData(first));
    Leviathan::Physics* secondPhysics =
        static_cast<Leviathan::Physics*>(NewtonBodyGetUserData(second));

    NewtonWorld* world = NewtonBodyGetWorld(first);
    Leviathan::PhysicalWorld* physicalWorld =
        static_cast<Leviathan::PhysicalWorld*>(NewtonWorldGetUserData(world));

    GameWorld* gameWorld = physicalWorld->GetGameWorld();

    ScriptRunningSetup setup("cellHitFloatingOrganelle");

    auto result = ThriveGame::Get()->getMicrobeScripts()->ExecuteOnModule<void>(
        setup, false, gameWorld, firstPhysics->ThisEntity,
        secondPhysics->ThisEntity);

    if(result.Result != SCRIPT_RUN_RESULT::Success)
        LOG_ERROR("Failed to run script side cellHitFloatingOrganelle");
}

//! \note This is called from a background thread
//! \todo This should return 0 when either cell is engulfing and apply the
//! damaging effect
int
    cellOnCellAABBHitCallback(const NewtonMaterial* material,
        const NewtonBody* body0,
        const NewtonBody* body1,
        int threadIndex)
{
<<<<<<< HEAD
    //LOG_INFO("Cell on cell AABB overlap");
=======
    // LOG_INFO("Cell on cell AABB overlap");
>>>>>>> e901be86
    return 1;
}

void
    cellOnCellActualContact(const NewtonJoint* contact,
        dFloat timestep,
        int threadIndex)
{
    // LOG_INFO("Cell on cell contact");
}

//! \brief This registers the physical materials (with callbacks for
//! collision detection)
void
    ThriveGame::RegisterApplicationPhysicalMaterials(
        Leviathan::PhysicsMaterialManager* manager)
{
    // Setup materials
    auto cellMaterial = std::make_shared<Leviathan::PhysicalMaterial>("cell");
    auto floatingOrganelleMaterial =
        std::make_shared<Leviathan::PhysicalMaterial>("floatingOrganelle");

    // Set callbacks //
    cellMaterial->FormPairWith(*floatingOrganelleMaterial)
        .SetCallbacks(nullptr, cellHitFloatingOrganelle);
    cellMaterial->FormPairWith(*cellMaterial)
        .SetCallbacks(cellOnCellAABBHitCallback, cellOnCellActualContact);

    manager->LoadedMaterialAdd(cellMaterial);
    manager->LoadedMaterialAdd(floatingOrganelleMaterial);
}

void
    ThriveGame::EnginePreShutdown()
{
    // Shutdown scripting first to allow it to still do anything it wants //
    if(m_impl->m_MicrobeScripts) {
        m_impl->m_MicrobeScripts->ReleaseScript();
        m_impl->m_MicrobeScripts.reset();
    }

    if(m_impl->m_MicrobeEditorScripts) {
        m_impl->m_MicrobeEditorScripts->ReleaseScript();
        m_impl->m_MicrobeEditorScripts.reset();
    }

    // All resources that need Ogre or the engine to be available when
    // they are destroyed need to be released here

    m_impl->releaseOgreResources();

    if(m_impl->m_cellStage != nullptr)
        m_impl->m_cellStage->Release();

    // And garbage collect //
    // This is needed here as otherwise script destructors might use the deleted
    // world
    Leviathan::ScriptExecutor::Get()->CollectGarbage();

    m_impl->m_cellStage.reset();

    m_impl.reset();

    LOG_INFO("Thrive EnginePreShutdown ran");
}
// ------------------------------------ //
void
    ThriveGame::CheckGameConfigurationVariables(Lock& guard,
        GameConfiguration* configobj)
{
}

void
    ThriveGame::CheckGameKeyConfigVariables(Lock& guard,
        KeyConfiguration* keyconfigobj)
{
    keyconfigobj->AddKeyIfMissing(guard, "MoveForward", {"W"});
    keyconfigobj->AddKeyIfMissing(guard, "MoveBackwards", {"S"});
    keyconfigobj->AddKeyIfMissing(guard, "MoveLeft", {"A"});
    keyconfigobj->AddKeyIfMissing(guard, "MoveRight", {"D"});
    keyconfigobj->AddKeyIfMissing(guard, "ReproduceCheat", {"P"});
}
// ------------------------------------ //
bool
    registerLockedMap(asIScriptEngine* engine)
{
    if(engine->RegisterObjectType("LockedMap", 0, asOBJ_REF | asOBJ_NOCOUNT) <
        0) {
        ANGELSCRIPT_REGISTERFAIL;
    }

    if(engine->RegisterObjectMethod("LockedMap",
           "void addLock(string lockName)", asMETHOD(LockedMap, addLock),
           asCALL_THISCALL) < 0) {
        ANGELSCRIPT_REGISTERFAIL;
    }

    if(engine->RegisterObjectMethod("LockedMap",
           "bool isLocked(string conceptName)", asMETHOD(LockedMap, isLocked),
           asCALL_THISCALL) < 0) {
        ANGELSCRIPT_REGISTERFAIL;
    }

    if(engine->RegisterObjectMethod("LockedMap",
           "void unlock(string conceptName)", asMETHOD(LockedMap, unlock),
           asCALL_THISCALL) < 0) {
        ANGELSCRIPT_REGISTERFAIL;
    }

    return true;
}

bool
    registerPlayerData(asIScriptEngine* engine)
{

    if(engine->RegisterObjectType("PlayerData", 0, asOBJ_REF | asOBJ_NOCOUNT) <
        0) {
        ANGELSCRIPT_REGISTERFAIL;
    }

    if(engine->RegisterObjectMethod("PlayerData", "LockedMap& lockedMap()",
           asMETHOD(PlayerData, lockedMap), asCALL_THISCALL) < 0) {
        ANGELSCRIPT_REGISTERFAIL;
    }

    if(engine->RegisterObjectMethod("PlayerData", "ObjectID activeCreature()",
           asMETHOD(PlayerData, activeCreature), asCALL_THISCALL) < 0) {
        ANGELSCRIPT_REGISTERFAIL;
    }

    if(engine->RegisterObjectMethod("PlayerData",
           "void setActiveCreature(ObjectID creatureId)",
           asMETHOD(PlayerData, setActiveCreature), asCALL_THISCALL) < 0) {
        ANGELSCRIPT_REGISTERFAIL;
    }


    return true;
}

//! Wrapper for TJsonRegistry::getSize
template<class RegistryT>
uint64_t
    getSizeWrapper(RegistryT* self)
{

    return static_cast<uint64_t>(self->getSize());
}

//! Wrapper for TJsonRegistry::getTypeData
template<class RegistryT, class ReturnedT>
const ReturnedT*
    getTypeDataWrapper(RegistryT* self, uint64_t id)
{

    return &self->getTypeData(id);
}

//! Helper for registerSimulationDataAndJsons
template<class RegistryT, class ReturnedT>
bool
    registerJsonRegistry(asIScriptEngine* engine,
        const char* classname,
        const std::string& returnedTypeName)
{
    if(engine->RegisterObjectType(classname, 0, asOBJ_REF | asOBJ_NOCOUNT) <
        0) {
        ANGELSCRIPT_REGISTERFAIL;
    }

    if(engine->RegisterObjectMethod(classname, "uint64 getSize()",
           asFUNCTION(getSizeWrapper<RegistryT>), asCALL_CDECL_OBJFIRST) < 0) {
        ANGELSCRIPT_REGISTERFAIL;
    }

    if(engine->RegisterObjectMethod(classname,
           ("const " + returnedTypeName + "@ getTypeData(uint64 id)").c_str(),
           asFUNCTION((getTypeDataWrapper<RegistryT, ReturnedT>)),
           asCALL_CDECL_OBJFIRST) < 0) {
        ANGELSCRIPT_REGISTERFAIL;
    }

    ANGELSCRIPT_ASSUMED_SIZE_T;
    if(engine->RegisterObjectMethod(classname,
           "uint64 getTypeId(const string &in internalName)",
           asMETHOD(RegistryT, getTypeId), asCALL_THISCALL) < 0) {
        ANGELSCRIPT_REGISTERFAIL;
    }

    ANGELSCRIPT_ASSUMED_SIZE_T;
    if(engine->RegisterObjectMethod(classname,
           "const string& getInternalName(uint64 id)",
           asMETHOD(RegistryT, getInternalName), asCALL_THISCALL) < 0) {
        ANGELSCRIPT_REGISTERFAIL;
    }

    return true;
}

//! Helper for registerJsonregistryHeldTypes
template<class RegistryT>
bool
    registerRegistryHeldHelperBases(asIScriptEngine* engine,
        const char* classname)
{
    if(engine->RegisterObjectType(classname, 0, asOBJ_REF | asOBJ_NOCOUNT) <
        0) {
        ANGELSCRIPT_REGISTERFAIL;
    }

    ANGELSCRIPT_ASSUMED_SIZE_T;
    if(engine->RegisterObjectProperty(
           classname, "uint64 id", asOFFSET(RegistryT, id)) < 0) {
        ANGELSCRIPT_REGISTERFAIL;
    }

    if(engine->RegisterObjectProperty(classname, "string displayName",
           asOFFSET(RegistryT, displayName)) < 0) {
        ANGELSCRIPT_REGISTERFAIL;
    }

    if(engine->RegisterObjectProperty(classname, "const string internalName",
           asOFFSET(RegistryT, internalName)) < 0) {
        ANGELSCRIPT_REGISTERFAIL;
    }

    return true;
}

bool
    registerJsonRegistryHeldTypes(asIScriptEngine* engine)
{

    if(!registerRegistryHeldHelperBases<Compound>(engine, "Compound"))
        return false;

    if(!registerRegistryHeldHelperBases<Compound>(engine, "BioProcess"))
        return false;

    if(!registerRegistryHeldHelperBases<Compound>(engine, "Biome"))
        return false;

    // Compound specific properties //
    // ------------------------------------ //
    // Compound
    if(engine->RegisterObjectProperty(
           "Compound", "double volume", asOFFSET(Compound, volume)) < 0) {
        ANGELSCRIPT_REGISTERFAIL;
    }

    if(engine->RegisterObjectProperty(
           "Compound", "bool isCloud", asOFFSET(Compound, isCloud)) < 0) {
        ANGELSCRIPT_REGISTERFAIL;
    }

    if(engine->RegisterObjectProperty(
           "Compound", "bool isUseful", asOFFSET(Compound, isUseful)) < 0) {
        ANGELSCRIPT_REGISTERFAIL;
    }

    if(engine->RegisterObjectProperty("Compound", "Ogre::ColourValue colour",
           asOFFSET(Compound, colour)) < 0) {
        ANGELSCRIPT_REGISTERFAIL;
    }

    // ------------------------------------ //
    // Biome
    // define colors for sunglight here aswell
    if(engine->RegisterObjectProperty("Biome",
           "Ogre::ColourValue specularColors",
           asOFFSET(Biome, specularColors)) < 0) {
        ANGELSCRIPT_REGISTERFAIL;
    }
    if(engine->RegisterObjectProperty("Biome",
           "Ogre::ColourValue diffuseColors",
           asOFFSET(Biome, diffuseColors)) < 0) {
        ANGELSCRIPT_REGISTERFAIL;
    }

    if(engine->RegisterObjectProperty("Biome", "const string background",
           asOFFSET(Biome, background)) < 0) {
        ANGELSCRIPT_REGISTERFAIL;
    }

    if(engine->RegisterObjectType(
           "BiomeCompoundData", 0, asOBJ_REF | asOBJ_NOCOUNT) < 0) {
        ANGELSCRIPT_REGISTERFAIL;
    }

    ANGELSCRIPT_ASSUMED_SIZE_T;
    if(engine->RegisterObjectMethod("Biome",
           "const BiomeCompoundData& getCompound(uint64 type) const",
           asMETHOD(Biome, getCompound), asCALL_THISCALL) < 0) {
        ANGELSCRIPT_REGISTERFAIL;
    }

    ANGELSCRIPT_ASSUMED_SIZE_T;
    if(engine->RegisterObjectMethod("Biome",
           "array<uint64>@ getCompoundKeys() const",
           asMETHOD(Biome, getCompoundKeys), asCALL_THISCALL) < 0) {
        ANGELSCRIPT_REGISTERFAIL;
    }

    if(engine->RegisterObjectProperty("BiomeCompoundData", "uint amount",
           asOFFSET(BiomeCompoundData, amount)) < 0) {
        ANGELSCRIPT_REGISTERFAIL;
    }

    if(engine->RegisterObjectProperty("BiomeCompoundData", "double density",
           asOFFSET(BiomeCompoundData, density)) < 0) {
        ANGELSCRIPT_REGISTERFAIL;
    }

    return true;
}

// Wrappers for registerSimulationDataAndJsons
TJsonRegistry<Compound>*
    getCompoundRegistryWrapper()
{

    return &SimulationParameters::compoundRegistry;
}

TJsonRegistry<BioProcess>*
    getBioProcessRegistryWrapper()
{

    return &SimulationParameters::bioProcessRegistry;
}

TJsonRegistry<Biome>*
    getBiomeRegistryWrapper()
{

    return &SimulationParameters::biomeRegistry;
}

bool
    registerSimulationDataAndJsons(asIScriptEngine* engine)
{

    if(engine->RegisterObjectType(
           "SimulationParameters", 0, asOBJ_REF | asOBJ_NOCOUNT) < 0) {
        ANGELSCRIPT_REGISTERFAIL;
    }

    if(!registerJsonRegistryHeldTypes(engine))
        return false;

    if(!registerJsonRegistry<TJsonRegistry<Compound>, Compound>(
           engine, "TJsonRegistryCompound", "Compound")) {
        return false;
    }

    if(!registerJsonRegistry<TJsonRegistry<BioProcess>, BioProcess>(
           engine, "TJsonRegistryBioProcess", "BioProcess")) {
        return false;
    }

    if(!registerJsonRegistry<TJsonRegistry<Biome>, Biome>(
           engine, "TJsonRegistryBiome", "Biome")) {
        return false;
    }

    if(engine->SetDefaultNamespace("SimulationParameters") < 0) {
        ANGELSCRIPT_REGISTERFAIL;
    }

    if(engine->RegisterGlobalFunction(
           "TJsonRegistryCompound@ compoundRegistry()",
           asFUNCTION(getCompoundRegistryWrapper), asCALL_CDECL) < 0) {
        ANGELSCRIPT_REGISTERFAIL;
    }

    if(engine->RegisterGlobalFunction(
           "TJsonRegistryBioProcess@ bioProcessRegistry()",
           asFUNCTION(getBioProcessRegistryWrapper), asCALL_CDECL) < 0) {
        ANGELSCRIPT_REGISTERFAIL;
    }

    if(engine->RegisterGlobalFunction("TJsonRegistryBiome@ biomeRegistry()",
           asFUNCTION(getBiomeRegistryWrapper), asCALL_CDECL) < 0) {
        ANGELSCRIPT_REGISTERFAIL;
    }

    if(engine->SetDefaultNamespace("") < 0) {
        ANGELSCRIPT_REGISTERFAIL;
    }

    return true;
}


static uint16_t ProcessorComponentTYPEProxy =
    static_cast<uint16_t>(ProcessorComponent::TYPE);
static uint16_t SpawnedComponentTYPEProxy =
    static_cast<uint16_t>(SpawnedComponent::TYPE);
static uint16_t AgentCloudComponentTYPEProxy =
    static_cast<uint16_t>(AgentCloudComponent::TYPE);
static uint16_t CompoundCloudComponentTYPEProxy =
    static_cast<uint16_t>(CompoundCloudComponent::TYPE);
static uint16_t MembraneComponentTYPEProxy =
    static_cast<uint16_t>(MembraneComponent::TYPE);
static uint16_t SpeciesComponentTYPEProxy =
    static_cast<uint16_t>(SpeciesComponent::TYPE);
static uint16_t CompoundBagComponentTYPEProxy =
    static_cast<uint16_t>(CompoundBagComponent::TYPE);
static uint16_t CompoundAbsorberComponentTYPEProxy =
    static_cast<uint16_t>(CompoundAbsorberComponent::TYPE);
static uint16_t TimedLifeComponentTYPEProxy =
    static_cast<uint16_t>(TimedLifeComponent::TYPE);

//! Helper for bindThriveComponentTypes
bool
    bindComponentTypeId(asIScriptEngine* engine,
        const char* name,
        uint16_t* value)
{
    if(engine->SetDefaultNamespace(name) < 0) {
        ANGELSCRIPT_REGISTERFAIL;
    }

    if(engine->RegisterGlobalProperty("const uint16 TYPE", value) < 0) {

        ANGELSCRIPT_REGISTERFAIL;
    }

    if(engine->SetDefaultNamespace("") < 0) {
        ANGELSCRIPT_REGISTERFAIL;
    }

    return true;
}

bool
    bindThriveComponentTypes(asIScriptEngine* engine)
{

    if(engine->RegisterObjectType(
           "ProcessorComponent", 0, asOBJ_REF | asOBJ_NOCOUNT) < 0) {
        ANGELSCRIPT_REGISTERFAIL;
    }

    if(!bindComponentTypeId(
           engine, "ProcessorComponent", &ProcessorComponentTYPEProxy))
        return false;

    if(engine->RegisterObjectMethod("ProcessorComponent",
           "void setCapacity(BioProcessId id, double capacity)",
           asMETHOD(ProcessorComponent, setCapacity), asCALL_THISCALL) < 0) {
        ANGELSCRIPT_REGISTERFAIL;
    }

    // ------------------------------------ //
    if(engine->RegisterObjectType(
           "SpawnedComponent", 0, asOBJ_REF | asOBJ_NOCOUNT) < 0) {
        ANGELSCRIPT_REGISTERFAIL;
    }

    if(!bindComponentTypeId(
           engine, "SpawnedComponent", &SpawnedComponentTYPEProxy))
        return false;

    // ------------------------------------ //
    if(engine->RegisterObjectType(
           "AgentCloudComponent", 0, asOBJ_REF | asOBJ_NOCOUNT) < 0) {
        ANGELSCRIPT_REGISTERFAIL;
    }

    if(!bindComponentTypeId(
           engine, "AgentCloudComponent", &AgentCloudComponentTYPEProxy))
        return false;

    // ------------------------------------ //
    if(engine->RegisterObjectType(
           "CompoundCloudComponent", 0, asOBJ_REF | asOBJ_NOCOUNT) < 0) {
        ANGELSCRIPT_REGISTERFAIL;
    }

    if(!bindComponentTypeId(
           engine, "CompoundCloudComponent", &CompoundCloudComponentTYPEProxy))
        return false;

    // ------------------------------------ //
    if(engine->RegisterObjectType(
           "MembraneComponent", 0, asOBJ_REF | asOBJ_NOCOUNT) < 0) {
        ANGELSCRIPT_REGISTERFAIL;
    }

    if(!bindComponentTypeId(
           engine, "MembraneComponent", &MembraneComponentTYPEProxy))
        return false;

    if(engine->RegisterObjectMethod("MembraneComponent",
           "void setColour(const Float4 &in colour)",
           asMETHOD(MembraneComponent, setColour), asCALL_THISCALL) < 0) {
        ANGELSCRIPT_REGISTERFAIL;
    }

    if(engine->RegisterObjectMethod("MembraneComponent",
           "Float4 getColour() const", asMETHOD(MembraneComponent, getColour),
           asCALL_THISCALL) < 0) {
        ANGELSCRIPT_REGISTERFAIL;
    }

    if(engine->RegisterObjectMethod("MembraneComponent", "void clear()",
           asMETHOD(MembraneComponent, clear), asCALL_THISCALL) < 0) {
        ANGELSCRIPT_REGISTERFAIL;
    }

    if(engine->RegisterObjectMethod("MembraneComponent",
           "int getCellDimensions()",
           asMETHOD(MembraneComponent, getCellDimensions),
           asCALL_THISCALL) < 0) {
        ANGELSCRIPT_REGISTERFAIL;
    }

    if(engine->RegisterObjectMethod("MembraneComponent",
           "Ogre::Vector3 GetExternalOrganelle(double x, double y)",
           asMETHOD(MembraneComponent, GetExternalOrganelle),
           asCALL_THISCALL) < 0) {
        ANGELSCRIPT_REGISTERFAIL;
    }

    if(engine->RegisterObjectMethod("MembraneComponent",
           "void sendOrganelles(double x, double y)",
           asMETHOD(MembraneComponent, sendOrganelles), asCALL_THISCALL) < 0) {
        ANGELSCRIPT_REGISTERFAIL;
    }


    // ------------------------------------ //

    if(engine->RegisterObjectType(
           "SpeciesComponent", 0, asOBJ_REF | asOBJ_NOCOUNT) < 0) {
        ANGELSCRIPT_REGISTERFAIL;
    }

    if(!bindComponentTypeId(
           engine, "SpeciesComponent", &SpeciesComponentTYPEProxy))
        return false;

    // A bit hacky
    if(engine->RegisterInterface("SpeciesStoredOrganelleType") < 0) {

        ANGELSCRIPT_REGISTERFAIL;
    }

    if(engine->RegisterObjectProperty("SpeciesComponent",
           "array<SpeciesStoredOrganelleType@>@ organelles",
           asOFFSET(SpeciesComponent, organelles)) < 0) {
        ANGELSCRIPT_REGISTERFAIL;
    }

    if(engine->RegisterObjectProperty("SpeciesComponent",
           "dictionary@ avgCompoundAmounts",
           asOFFSET(SpeciesComponent, avgCompoundAmounts)) < 0) {
        ANGELSCRIPT_REGISTERFAIL;
    }

    if(engine->RegisterObjectProperty("SpeciesComponent", "Float4 colour",
           asOFFSET(SpeciesComponent, colour)) < 0) {
        ANGELSCRIPT_REGISTERFAIL;
    }

    if(engine->RegisterObjectProperty("SpeciesComponent", "string name",
           asOFFSET(SpeciesComponent, name)) < 0) {
        ANGELSCRIPT_REGISTERFAIL;
    }

	if (engine->RegisterObjectProperty("SpeciesComponent", "bool isBacteria",
		asOFFSET(SpeciesComponent, isBacteria)) < 0) {
		ANGELSCRIPT_REGISTERFAIL;
	}


    // ------------------------------------ //

    if(engine->RegisterObjectType(
           "CompoundBagComponent", 0, asOBJ_REF | asOBJ_NOCOUNT) < 0) {
        ANGELSCRIPT_REGISTERFAIL;
    }

    if(!bindComponentTypeId(
           engine, "CompoundBagComponent", &CompoundBagComponentTYPEProxy))
        return false;

    if(engine->RegisterObjectMethod("CompoundBagComponent",
           "double getCompoundAmount(CompoundId compound)",
           asMETHOD(CompoundBagComponent, getCompoundAmount),
           asCALL_THISCALL) < 0) {
        ANGELSCRIPT_REGISTERFAIL;
    }

    if(engine->RegisterObjectMethod("CompoundBagComponent",
           "double takeCompound(CompoundId compound, double to_take)",
           asMETHOD(CompoundBagComponent, takeCompound), asCALL_THISCALL) < 0) {
        ANGELSCRIPT_REGISTERFAIL;
    }

    if(engine->RegisterObjectMethod("CompoundBagComponent",
           "void giveCompound(CompoundId compound, double amount)",
           asMETHOD(CompoundBagComponent, giveCompound), asCALL_THISCALL) < 0) {
        ANGELSCRIPT_REGISTERFAIL;
    }

    if(engine->RegisterObjectMethod("CompoundBagComponent",
           "double getPrice(CompoundId compound)",
           asMETHOD(CompoundBagComponent, getPrice), asCALL_THISCALL) < 0) {
        ANGELSCRIPT_REGISTERFAIL;
    }

    if(engine->RegisterObjectMethod("CompoundBagComponent",
           "double getDemand(CompoundId compound)",
           asMETHOD(CompoundBagComponent, getDemand), asCALL_THISCALL) < 0) {
        ANGELSCRIPT_REGISTERFAIL;
    }

    if(engine->RegisterObjectMethod("CompoundBagComponent",
           "void setProcessor(ProcessorComponent@ processor, const string &in "
           "speciesName)",
           asMETHOD(CompoundBagComponent, setProcessor), asCALL_THISCALL) < 0) {
        ANGELSCRIPT_REGISTERFAIL;
    }

    if(engine->RegisterObjectProperty("CompoundBagComponent",
           "double storageSpace",
           asOFFSET(CompoundBagComponent, storageSpace)) < 0) {
        ANGELSCRIPT_REGISTERFAIL;
    }

    if(engine->RegisterObjectProperty("CompoundBagComponent",
           "double storageSpaceOccupied",
           asOFFSET(CompoundBagComponent, storageSpaceOccupied)) < 0) {
        ANGELSCRIPT_REGISTERFAIL;
    }

    if(engine->RegisterObjectProperty("CompoundBagComponent",
           "string speciesName",
           asOFFSET(CompoundBagComponent, speciesName)) < 0) {
        ANGELSCRIPT_REGISTERFAIL;
    }

    // ------------------------------------ //
    // CompoundAbsorberComponent
    if(engine->RegisterObjectType(
           "CompoundAbsorberComponent", 0, asOBJ_REF | asOBJ_NOCOUNT) < 0) {
        ANGELSCRIPT_REGISTERFAIL;
    }

    if(!bindComponentTypeId(engine, "CompoundAbsorberComponent",
           &CompoundAbsorberComponentTYPEProxy))
        return false;

    if(engine->RegisterObjectMethod("CompoundAbsorberComponent",
           "void enable()", asMETHOD(CompoundAbsorberComponent, enable),
           asCALL_THISCALL) < 0) {
        ANGELSCRIPT_REGISTERFAIL;
    }

    if(engine->RegisterObjectMethod("CompoundAbsorberComponent",
           "void disable()", asMETHOD(CompoundAbsorberComponent, disable),
           asCALL_THISCALL) < 0) {
        ANGELSCRIPT_REGISTERFAIL;
    }


    if(engine->RegisterObjectMethod("CompoundAbsorberComponent",
           "array<CompoundId>@ getAbsorbedCompounds()",
           asMETHOD(CompoundAbsorberComponent, getAbsorbedCompounds),
           asCALL_THISCALL) < 0) {
        ANGELSCRIPT_REGISTERFAIL;
    }


    if(engine->RegisterObjectMethod("CompoundAbsorberComponent",
           "float absorbedCompoundAmount(CompoundId compound)",
           asMETHOD(CompoundAbsorberComponent, absorbedCompoundAmount),
           asCALL_THISCALL) < 0) {
        ANGELSCRIPT_REGISTERFAIL;
    }

    if(engine->RegisterObjectMethod("CompoundAbsorberComponent",
           "void setAbsorbtionCapacity(double capacity)",
           asMETHOD(CompoundAbsorberComponent, setAbsorbtionCapacity),
           asCALL_THISCALL) < 0) {
        ANGELSCRIPT_REGISTERFAIL;
    }

    if(engine->RegisterObjectMethod("CompoundAbsorberComponent",
           "void setCanAbsorbCompound(CompoundId id, bool canAbsorb)",
           asMETHOD(CompoundAbsorberComponent, setCanAbsorbCompound),
           asCALL_THISCALL) < 0) {
        ANGELSCRIPT_REGISTERFAIL;
    }

    // ------------------------------------ //
    if(engine->RegisterObjectType(
           "TimedLifeComponent", 0, asOBJ_REF | asOBJ_NOCOUNT) < 0) {
        ANGELSCRIPT_REGISTERFAIL;
    }

    if(!bindComponentTypeId(
           engine, "TimedLifeComponent", &TimedLifeComponentTYPEProxy))
        return false;



    return true;
}

template<class WorldType>
bool
    bindCellStageMethods(asIScriptEngine* engine, const char* classname)
{

    if(!Leviathan::BindStandardWorldMethods<CellStageWorld>(engine, classname))
        return false;

#include "generated/cell_stage_bindings.h"

    ANGLESCRIPT_BASE_CLASS_CASTS_NO_REF(Leviathan::StandardWorld,
        "StandardWorld", CellStageWorld, "CellStageWorld");

    return true;
}

template<class WorldType>
bool
    bindMicrobeEditorMethods(asIScriptEngine* engine, const char* classname)
{

    if(!Leviathan::BindStandardWorldMethods<MicrobeEditorWorld>(
           engine, classname))
        return false;

#include "generated/microbe_editor_bindings.h"

    ANGLESCRIPT_BASE_CLASS_CASTS_NO_REF(Leviathan::StandardWorld,
        "StandardWorld", CellStageWorld, "MicrobeEditorWorld");

    return true;
}

bool
    registerHexFunctions(asIScriptEngine* engine)
{

    // This doesn't need to be restored if we fail //
    if(engine->SetDefaultNamespace("Hex") < 0) {
        ANGELSCRIPT_REGISTERFAIL;
    }

    if(engine->RegisterGlobalFunction("double getHexSize()",
           asFUNCTION(Hex::getHexSize), asCALL_CDECL) < 0) {
        ANGELSCRIPT_REGISTERFAIL;
    }

    if(engine->RegisterGlobalFunction(
           "Float3 axialToCartesian(double q, double r)",
           asFUNCTIONPR(Hex::axialToCartesian, (double q, double r), Float3),
           asCALL_CDECL) < 0) {
        ANGELSCRIPT_REGISTERFAIL;
    }

    if(engine->RegisterGlobalFunction(
           "Float3 axialToCartesian(const Int2 &in hex)",
           asFUNCTIONPR(Hex::axialToCartesian, (const Int2& hex), Float3),
           asCALL_CDECL) < 0) {
        ANGELSCRIPT_REGISTERFAIL;
    }


    if(engine->RegisterGlobalFunction(
           "Int2 cartesianToAxial(double x, double z)",
           asFUNCTIONPR(Hex::cartesianToAxial, (double x, double z), Int2),
           asCALL_CDECL) < 0) {
        ANGELSCRIPT_REGISTERFAIL;
    }

    if(engine->RegisterGlobalFunction(
           "Int2 cartesianToAxial(const Float3 &in coordinates)",
           asFUNCTIONPR(
               Hex::cartesianToAxial, (const Float3& coordinates), Int2),
           asCALL_CDECL) < 0) {
        ANGELSCRIPT_REGISTERFAIL;
    }


    if(engine->RegisterGlobalFunction("Int3 axialToCube(double q, double r)",
           asFUNCTIONPR(Hex::axialToCube, (double q, double r), Int3),
           asCALL_CDECL) < 0) {
        ANGELSCRIPT_REGISTERFAIL;
    }

    if(engine->RegisterGlobalFunction("Int3 axialToCube(const Int2 &in hex)",
           asFUNCTIONPR(Hex::axialToCube, (const Int2& hex), Int3),
           asCALL_CDECL) < 0) {
        ANGELSCRIPT_REGISTERFAIL;
    }


    if(engine->RegisterGlobalFunction(
           "Int2 cubeToAxial(double x, double y, double z)",
           asFUNCTIONPR(Hex::cubeToAxial, (double x, double y, double z), Int2),
           asCALL_CDECL) < 0) {
        ANGELSCRIPT_REGISTERFAIL;
    }

    if(engine->RegisterGlobalFunction("Int2 cubeToAxial(const Int3 &in hex)",
           asFUNCTIONPR(Hex::cubeToAxial, (const Int3& hex), Int2),
           asCALL_CDECL) < 0) {
        ANGELSCRIPT_REGISTERFAIL;
    }


    if(engine->RegisterGlobalFunction(
           "Int3 cubeHexRound(double x, double y, double z)",
           asFUNCTIONPR(
               Hex::cubeHexRound, (double x, double y, double z), Int3),
           asCALL_CDECL) < 0) {
        ANGELSCRIPT_REGISTERFAIL;
    }


    if(engine->RegisterGlobalFunction("Int3 cubeHexRound(const Float3 &in hex)",
           asFUNCTIONPR(Hex::cubeHexRound, (const Float3& hex), Int3),
           asCALL_CDECL) < 0) {
        ANGELSCRIPT_REGISTERFAIL;
    }


    if(engine->RegisterGlobalFunction("int64 encodeAxial(double q, double r)",
           asFUNCTIONPR(Hex::encodeAxial, (double q, double r), int64_t),
           asCALL_CDECL) < 0) {
        ANGELSCRIPT_REGISTERFAIL;
    }

    if(engine->RegisterGlobalFunction("int64 encodeAxial(const Int2 &in hex)",
           asFUNCTIONPR(Hex::encodeAxial, (const Int2& hex), int64_t),
           asCALL_CDECL) < 0) {
        ANGELSCRIPT_REGISTERFAIL;
    }

    if(engine->RegisterGlobalFunction("Int2 decodeAxial(int64 s)",
           asFUNCTIONPR(Hex::decodeAxial, (int64_t s), Int2),
           asCALL_CDECL) < 0) {
        ANGELSCRIPT_REGISTERFAIL;
    }


    if(engine->RegisterGlobalFunction("Int2 rotateAxial(double q, double r)",
           asFUNCTIONPR(Hex::rotateAxial, (double q, double r), Int2),
           asCALL_CDECL) < 0) {
        ANGELSCRIPT_REGISTERFAIL;
    }

    if(engine->RegisterGlobalFunction("Int2 rotateAxial(const Int2 &in hex)",
           asFUNCTIONPR(Hex::rotateAxial, (const Int2& hex), Int2),
           asCALL_CDECL) < 0) {
        ANGELSCRIPT_REGISTERFAIL;
    }


    if(engine->RegisterGlobalFunction(
           "Int2 rotateAxialNTimes(double q0, double r0, "
           "uint32 n)",
           asFUNCTIONPR(Hex::rotateAxialNTimes,
               (double q0, double r0, uint32_t n), Int2),
           asCALL_CDECL) < 0) {
        ANGELSCRIPT_REGISTERFAIL;
    }

    if(engine->RegisterGlobalFunction(
           "Int2 rotateAxialNTimes(const Int2 &in hex, uint32 n)",
           asFUNCTIONPR(
               Hex::rotateAxialNTimes, (const Int2& hex, uint32_t n), Int2),
           asCALL_CDECL) < 0) {
        ANGELSCRIPT_REGISTERFAIL;
    }


    if(engine->RegisterGlobalFunction(
           "Int2 flipHorizontally(double q, double r)",
           asFUNCTIONPR(Hex::flipHorizontally, (double q, double r), Int2),
           asCALL_CDECL) < 0) {
        ANGELSCRIPT_REGISTERFAIL;
    }

    if(engine->RegisterGlobalFunction(
           "Int2 flipHorizontally(const Int2 &in hex)",
           asFUNCTIONPR(Hex::flipHorizontally, (const Int2& hex), Int2),
           asCALL_CDECL) < 0) {
        ANGELSCRIPT_REGISTERFAIL;
    }



    if(engine->SetDefaultNamespace("") < 0) {
        ANGELSCRIPT_REGISTERFAIL;
    }

    return true;
}

class ScriptSpawnerWrapper {
public:
    //! \note Caller must have incremented ref count already on func
    ScriptSpawnerWrapper(asIScriptFunction* func) : m_func(func)
    {

        if(!m_func)
            throw std::runtime_error("no func given for ScriptSpawnerWrapper");
    }

    ~ScriptSpawnerWrapper()
    {

        m_func->Release();
    }

    ObjectID
        run(CellStageWorld& world, Float3 pos)
    {

        ScriptRunningSetup setup;
        auto result = Leviathan::ScriptExecutor::Get()->RunScript<ObjectID>(
            m_func, nullptr, setup, &world, pos);

        if(result.Result != SCRIPT_RUN_RESULT::Success) {

            LOG_ERROR("Failed to run Wrapped SpawnSystem function");
            // This makes the spawn system just ignore the return value
            return NULL_OBJECT;
        }

        return result.Value;
    }

    asIScriptFunction* m_func;
};

SpawnerTypeId
    addSpawnTypeProxy(SpawnSystem* self,
        asIScriptFunction* func,
        double spawnDensity,
        double spawnRadius)
{
    auto wrapper = std::make_shared<ScriptSpawnerWrapper>(func);

    return self->addSpawnType(
        [=](CellStageWorld& world, Float3 pos) -> ObjectID {

            return wrapper->run(world, pos);

        },
        spawnDensity, spawnRadius);
}

bool
    bindScriptAccessibleSystems(asIScriptEngine* engine)
{

    // ------------------------------------ //
    // SpawnSystem
    if(engine->RegisterFuncdef(
           "ObjectID SpawnFactoryFunc(CellStageWorld@ world, Float3 pos)") <
        0) {
        ANGELSCRIPT_REGISTERFAIL;
    }

    if(engine->RegisterObjectType("SpawnSystem", 0, asOBJ_REF | asOBJ_NOCOUNT) <
        0) {
        ANGELSCRIPT_REGISTERFAIL;
    }

    if(engine->RegisterObjectMethod("SpawnSystem",
           "void removeSpawnType(SpawnerTypeId spawnId)",
           asMETHOD(SpawnSystem, removeSpawnType), asCALL_THISCALL) < 0) {
        ANGELSCRIPT_REGISTERFAIL;
    }

    if(engine->RegisterObjectMethod("SpawnSystem",
           "SpawnerTypeId addSpawnType(SpawnFactoryFunc@ factory, double "
           "spawnDensity, "
           "double spawnRadius)",
           asFUNCTION(addSpawnTypeProxy), asCALL_CDECL_OBJFIRST) < 0) {
        ANGELSCRIPT_REGISTERFAIL;
    }


    // ------------------------------------ //
    // CompoundCloudSystem
    if(engine->RegisterObjectType(
           "CompoundCloudSystem", 0, asOBJ_REF | asOBJ_NOCOUNT) < 0) {
        ANGELSCRIPT_REGISTERFAIL;
    }

    if(engine->RegisterObjectMethod("CompoundCloudSystem",
           "bool addCloud(CompoundId compound, float density, int x, int y)",
           asMETHOD(CompoundCloudSystem, addCloud), asCALL_THISCALL) < 0) {
        ANGELSCRIPT_REGISTERFAIL;
    }

    if(engine->RegisterObjectMethod("CompoundCloudSystem",
           "int takeCompound(CompoundId compound, int x, int y, float rate)",
           asMETHOD(CompoundCloudSystem, takeCompound), asCALL_THISCALL) < 0) {
        ANGELSCRIPT_REGISTERFAIL;
    }

    if(engine->RegisterObjectMethod("CompoundCloudSystem",
           "int amountAvailable(CompoundId compound, int x, int y, float rate)",
           asMETHOD(CompoundCloudSystem, takeCompound), asCALL_THISCALL) < 0) {
        ANGELSCRIPT_REGISTERFAIL;
    }

    return true;
}


//! \todo This might be good to also be available to other c++ files
ObjectID
    findSpeciesEntityByName(CellStageWorld* world, const std::string& name)
{

    if(!world || name.empty())
        return NULL_OBJECT;

    const auto& allSpecies = world->GetComponentIndex_SpeciesComponent();

    for(const auto& tuple : allSpecies) {

        SpeciesComponent* species = std::get<1>(tuple);

        if(species->name == name)
            return std::get<0>(tuple);
    }

    LOG_ERROR("findSpeciesEntityByName: no species with name: " + name);
    return NULL_OBJECT;
}


bool
    ThriveGame::InitLoadCustomScriptTypes(asIScriptEngine* engine)
{

    if(!registerLockedMap(engine))
        return false;

    if(engine->RegisterTypedef("CompoundId", "uint16") < 0) {

        ANGELSCRIPT_REGISTERFAIL;
    }

    if(engine->RegisterTypedef("BioProcessId", "uint16") < 0) {

        ANGELSCRIPT_REGISTERFAIL;
    }

    if(engine->RegisterTypedef("SpawnerTypeId", "uint32") < 0) {

        ANGELSCRIPT_REGISTERFAIL;
    }

    if(engine->RegisterObjectType(
           "CellStageWorld", 0, asOBJ_REF | asOBJ_NOCOUNT) < 0) {
        ANGELSCRIPT_REGISTERFAIL;
    }

    if(engine->RegisterObjectType(
           "MicrobeEditorWorld", 0, asOBJ_REF | asOBJ_NOCOUNT) < 0) {
        ANGELSCRIPT_REGISTERFAIL;
    }

    if(!bindThriveComponentTypes(engine))
        return false;

    if(!bindScriptAccessibleSystems(engine))
        return false;

    if(!registerPlayerData(engine))
        return false;

    if(!registerSimulationDataAndJsons(engine))
        return false;

    if(!registerHexFunctions(engine))
        return false;

    if(engine->RegisterObjectType("ThriveGame", 0, asOBJ_REF | asOBJ_NOCOUNT) <
        0) {
        ANGELSCRIPT_REGISTERFAIL;
    }

    if(engine->RegisterGlobalFunction("ThriveGame@ GetThriveGame()",
           asFUNCTION(ThriveGame::Get), asCALL_CDECL) < 0) {
        ANGELSCRIPT_REGISTERFAIL;
    }

    ANGLESCRIPT_BASE_CLASS_CASTS_NO_REF(
        LeviathanApplication, "LeviathanApplication", ThriveGame, "ThriveGame");

    if(engine->RegisterObjectMethod("ThriveGame", "PlayerData& playerData()",
           asMETHOD(ThriveGame, playerData), asCALL_THISCALL) < 0) {
        ANGELSCRIPT_REGISTERFAIL;
    }

    // if(engine->RegisterObjectMethod("ThriveGame",
    //         "SoundPlayer@ getGuiSoundPlayer()",
    //         asMETHOD(ThriveGame, getGuiSoundPlayer),
    //         asCALL_THISCALL) < 0)
    // {
    //     ANGELSCRIPT_REGISTERFAIL;
    // }


    if(engine->RegisterObjectMethod("ThriveGame", "void startNewGame()",
           asMETHOD(ThriveGame, startNewGame), asCALL_THISCALL) < 0) {
        ANGELSCRIPT_REGISTERFAIL;
    }

    if(engine->RegisterObjectMethod("ThriveGame",
           "void loadSaveGame(const string &in saveFile)",
           asMETHOD(ThriveGame, loadSaveGame), asCALL_THISCALL) < 0) {
        ANGELSCRIPT_REGISTERFAIL;
    }

    if(engine->RegisterObjectMethod("ThriveGame",
           "void saveGame(const string &in saveFile)",
           asMETHOD(ThriveGame, saveGame), asCALL_THISCALL) < 0) {
        ANGELSCRIPT_REGISTERFAIL;
    }

    if(engine->RegisterObjectMethod("ThriveGame",
           "void setBackgroundMaterial(const string &in material)",
           asMETHOD(ThriveGame, setBackgroundMaterial), asCALL_THISCALL) < 0) {
        ANGELSCRIPT_REGISTERFAIL;
    }

    if(engine->RegisterObjectMethod("ThriveGame", "void editorButtonClicked()",
           asMETHOD(ThriveGame, editorButtonClicked), asCALL_THISCALL) < 0) {
        ANGELSCRIPT_REGISTERFAIL;
    }

    if(engine->RegisterObjectMethod("ThriveGame", "void finishEditingClicked()",
           asMETHOD(ThriveGame, finishEditingClicked), asCALL_THISCALL) < 0) {
        ANGELSCRIPT_REGISTERFAIL;
    }

    // if(engine->RegisterObjectMethod("Client",
    //         "bool Connect(const string &in address, string &out
    //         errormessage)", asMETHODPR(Client, Connect, (const std::string&,
    //         std::string&), bool), asCALL_THISCALL) < 0)
    // {
    //     ANGELSCRIPT_REGISTERFAIL;
    // }



    if(!bindCellStageMethods<CellStageWorld>(engine, "CellStageWorld"))
        return false;

    if(!bindMicrobeEditorMethods<MicrobeEditorWorld>(
           engine, "MicrobeEditorWorld"))
        return false;

    if(engine->RegisterObjectMethod("ThriveGame",
           "CellStageWorld@ getCellStage()", asMETHOD(ThriveGame, getCellStage),
           asCALL_THISCALL) < 0) {
        ANGELSCRIPT_REGISTERFAIL;
    }

    if(engine->RegisterGlobalFunction(
           "ObjectID findSpeciesEntityByName(CellStageWorld@ world, "
           "const string &in name)",
           asFUNCTION(findSpeciesEntityByName), asCALL_CDECL) < 0) {
        ANGELSCRIPT_REGISTERFAIL;
    }


    return true;
}<|MERGE_RESOLUTION|>--- conflicted
+++ resolved
@@ -750,11 +750,7 @@
         const NewtonBody* body1,
         int threadIndex)
 {
-<<<<<<< HEAD
-    //LOG_INFO("Cell on cell AABB overlap");
-=======
     // LOG_INFO("Cell on cell AABB overlap");
->>>>>>> e901be86
     return 1;
 }
 
