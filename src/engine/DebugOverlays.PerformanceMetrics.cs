﻿using System;
using System.Collections.Generic;
using System.Diagnostics;
using System.IO;
using System.Linq;
using Godot;
using Nito.Collections;

/// <summary>
///   Partial class: Performance metrics
/// </summary>
public partial class DebugOverlays
{
    [Export]
    public NodePath FPSLabelPath = null!;

    [Export]
    public NodePath DeltaLabelPath = null!;

    [Export]
    public NodePath MetricsTextPath = null!;

    /// <summary>
    ///   How long to keep physical world's stats since the last time they were reported, used to clear old world data
    ///   out of the display.
    /// </summary>
    [Export]
    public float TimeToKeepPhysicalWorldData = 0.4f;

    // TODO: make this time based
    private const int SpawnHistoryLength = 300;

    private readonly Deque<float> spawnHistory = new(SpawnHistoryLength);
    private readonly Deque<float> despawnHistory = new(SpawnHistoryLength);

    private readonly List<PhysicalWorldStats> customPhysics = new();

    private readonly List<PhysicalWorldStats> customPhysicsToRemove = new();

#pragma warning disable CA2213
    private Label fpsLabel = null!;
    private Label deltaLabel = null!;
    private Label metricsText = null!;
#pragma warning restore CA2213

    private float entityWeight;
    private int entityCount;
    private float currentSpawned;
    private float currentDespawned;

    /// <summary>
    ///   Needs to have a cached value of this visible to allow access from other threads
    /// </summary>
    private bool showPerformance;

    public bool PerformanceMetricsVisible
    {
        get => showPerformance;
        private set
        {
            if (showPerformance == value)
                return;

            showPerformance = value;

            if (showPerformance)
            {
                performanceMetrics.Show();
            }
            else
            {
                performanceMetrics.Hide();
            }

            if (performanceMetricsCheckBox.ButtonPressed == showPerformance)
                return;

            performanceMetricsCheckBox.ButtonPressed = showPerformance;
        }
    }

    public void ReportEntities(float totalWeight, int rawCount)
    {
        entityWeight = totalWeight;
        entityCount = rawCount;
    }

    public void ReportEntities(int count)
    {
        entityWeight = count;
        entityCount = count;
    }

    public void ReportSpawns(float newSpawns)
    {
        currentSpawned += newSpawns;
    }

    public void ReportDespawns(float newDespawns)
    {
        currentDespawned += newDespawns;
    }

<<<<<<< HEAD
    public void ReportPhysicalWorldStats(PhysicalWorld physicalWorld)
    {
        foreach (var entry in customPhysics)
        {
            if (entry.World.TryGetTarget(out var target) && physicalWorld == target)
            {
                entry.TimeSinceUpdate = 0;
                entry.LatestPhysicsTime = physicalWorld.LatestPhysicsDuration;
                entry.AveragePhysicsTime = physicalWorld.AveragePhysicsDuration;
                return;
            }
        }

        customPhysics.Add(new PhysicalWorldStats(new WeakReference<PhysicalWorld>(physicalWorld))
        {
            LatestPhysicsTime = physicalWorld.LatestPhysicsDuration,
            AveragePhysicsTime = physicalWorld.AveragePhysicsDuration,
        });
    }

    private void UpdateMetrics(float delta)
=======
    private void UpdateMetrics(double delta)
>>>>>>> ddb88c4f
    {
        UpdatePhysicalWorldDataExpiration(delta);

        fpsLabel.Text = new LocalizedString("FPS", Engine.GetFramesPerSecond()).ToString();
        deltaLabel.Text = new LocalizedString("FRAME_DURATION", Math.Round(delta, 8)).ToString();

        var currentProcess = Process.GetCurrentProcess();

        var processorTime = currentProcess.TotalProcessorTime;

        int threads;
        try
        {
            threads = currentProcess.Threads.Count;
        }
        catch (IOException)
        {
            // Seems like on Linux a read of this property can sometimes fail like this
            threads = -1;
        }

        var usedMemory = Math.Round(currentProcess.WorkingSet64 / (double)Constants.MEBIBYTE, 1);
        var usedVideoMemory = Math.Round(Performance.GetMonitor(Performance.Monitor.RenderVideoMemUsed) /
            Constants.MEBIBYTE, 1);
        var mibFormat = Localization.Translate("MIB_VALUE");

        float customPhysicsTime = customPhysics.Sum(s => s.LatestPhysicsTime);

        // TODO: show the average physics time as well
        float customPhysicsAverage = customPhysics.Sum(s => s.AveragePhysicsTime);
        _ = customPhysicsAverage;

        metricsText.Text =
            new LocalizedString("METRICS_CONTENT", Performance.GetMonitor(Performance.Monitor.TimeProcess),
<<<<<<< HEAD
                    Performance.GetMonitor(Performance.Monitor.TimePhysicsProcess) + customPhysicsTime,
                    Math.Round(entities, 1), children,
=======
                    Performance.GetMonitor(Performance.Monitor.TimePhysicsProcess),
                    entityCount, Math.Round(entityWeight, 1),
>>>>>>> ddb88c4f
                    Math.Round(spawnHistory.Sum(), 1), Math.Round(despawnHistory.Sum(), 1),
                    Performance.GetMonitor(Performance.Monitor.ObjectNodeCount),
                    mibFormat.FormatSafe(usedMemory),
                    mibFormat.FormatSafe(usedVideoMemory),
                    Performance.GetMonitor(Performance.Monitor.RenderTotalObjectsInFrame),
                    Performance.GetMonitor(Performance.Monitor.RenderTotalDrawCallsInFrame),
                    Performance.GetMonitor(Performance.Monitor.RenderTotalPrimitivesInFrame),
                    Performance.GetMonitor(Performance.Monitor.ObjectOrphanNodeCount),
                    Math.Round(Performance.GetMonitor(Performance.Monitor.AudioOutputLatency) * 1000, 3), threads,
                    processorTime)
                .ToString();

        entityWeight = 0.0f;
        entityCount = 0;

        spawnHistory.AddToBack(currentSpawned);
        despawnHistory.AddToBack(currentDespawned);

        while (spawnHistory.Count > SpawnHistoryLength)
            spawnHistory.RemoveFromFront();

        while (despawnHistory.Count > SpawnHistoryLength)
            despawnHistory.RemoveFromFront();

        currentSpawned = 0.0f;
        currentDespawned = 0.0f;
    }

    private void UpdatePhysicalWorldDataExpiration(float delta)
    {
        foreach (var entry in customPhysics)
        {
            entry.TimeSinceUpdate += delta;

            if (entry.TimeSinceUpdate > TimeToKeepPhysicalWorldData)
                customPhysicsToRemove.Add(entry);
        }

        foreach (var toRemove in customPhysicsToRemove)
        {
            customPhysics.Remove(toRemove);
        }

        customPhysicsToRemove.Clear();
    }

    private class PhysicalWorldStats
    {
        public readonly WeakReference<PhysicalWorld> World;
        public float TimeSinceUpdate;
        public float LatestPhysicsTime;
        public float AveragePhysicsTime;

        public PhysicalWorldStats(WeakReference<PhysicalWorld> world)
        {
            World = world;
        }
    }
}<|MERGE_RESOLUTION|>--- conflicted
+++ resolved
@@ -101,7 +101,6 @@
         currentDespawned += newDespawns;
     }
 
-<<<<<<< HEAD
     public void ReportPhysicalWorldStats(PhysicalWorld physicalWorld)
     {
         foreach (var entry in customPhysics)
@@ -122,10 +121,7 @@
         });
     }
 
-    private void UpdateMetrics(float delta)
-=======
     private void UpdateMetrics(double delta)
->>>>>>> ddb88c4f
     {
         UpdatePhysicalWorldDataExpiration(delta);
 
@@ -160,13 +156,8 @@
 
         metricsText.Text =
             new LocalizedString("METRICS_CONTENT", Performance.GetMonitor(Performance.Monitor.TimeProcess),
-<<<<<<< HEAD
                     Performance.GetMonitor(Performance.Monitor.TimePhysicsProcess) + customPhysicsTime,
-                    Math.Round(entities, 1), children,
-=======
-                    Performance.GetMonitor(Performance.Monitor.TimePhysicsProcess),
                     entityCount, Math.Round(entityWeight, 1),
->>>>>>> ddb88c4f
                     Math.Round(spawnHistory.Sum(), 1), Math.Round(despawnHistory.Sum(), 1),
                     Performance.GetMonitor(Performance.Monitor.ObjectNodeCount),
                     mibFormat.FormatSafe(usedMemory),
