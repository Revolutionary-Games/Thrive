--- conflicted
+++ resolved
@@ -23,11 +23,8 @@
     PROPERTIES,
     COMPOUND_VENTER,
     ENGULFABLE,
-<<<<<<< HEAD
-	FLUID_EFFECT
-=======
+	FLUID_EFFECT,
     DAMAGETOUCH,
->>>>>>> 51cf0346
     // TODO: check is this needed for anything
     // INVALID
 };
