--- conflicted
+++ resolved
@@ -346,7 +346,10 @@
         CEGUI::Window* myRoot = wmgr.createWindow( "DefaultWindow", "root" );
 #ifndef CEGUI_USE_NEW
         myRoot->setProperty("MousePassThroughEnabled", "True");
+#else
+        myRoot->setProperty("CursorPassThroughEnabled", "True");
 #endif //CEGUI_USE_NEW
+        
         CEGUI::System::getSingleton().getDefaultGUIContext().setRootWindow( myRoot );
         CEGUI::SchemeManager::getSingleton().createFromFile("Thrive.scheme");
 #ifdef CEGUI_USE_NEW
@@ -360,26 +363,28 @@
         // Using the handling on keydown mode to detect when inputs are consumed
         m_aggregator->initialise(false);
 
+        CEGUI::System::getSingleton().getDefaultGUIContext().setDefaultTooltipType(
+            reinterpret_cast<const CEGUI::utf8*>("Thrive/Tooltip") );
+
         // For demos
         // This file is renamed in newer CEGUI versions
         CEGUI::ImageManager::getSingleton().loadImageset("GameMenuSample.imageset");
         CEGUI::SchemeManager::getSingleton().createFromFile("GameMenuSample.scheme");
 #else
-        CEGUI::System::getSingleton().getDefaultGUIContext().getMouseCursor().setDefaultImage("ThriveGeneric/MouseArrow");
-<<<<<<< HEAD
-        
+        CEGUI::System::getSingleton().getDefaultGUIContext().getMouseCursor().setDefaultImage(
+            "ThriveGeneric/MouseArrow");
 
         CEGUI::SchemeManager::getSingleton().createFromFile("GameMenu.scheme");
 
         CEGUI::ImageManager::getSingleton().loadImageset("GameMenu.imageset");
         CEGUI::ImageManager::getSingleton().loadImageset("HUDDemo.imageset");
 
-#endif //CEGUI_USE_NEW
-
-=======
         CEGUI::System::getSingleton().getDefaultGUIContext().setDefaultTooltipType( reinterpret_cast<const CEGUI::utf8*>("Thrive/Tooltip") );
      //   CEGUI::System::getSingleton().getDefaultGUIContext().setDefaultTooltipObject(new CEGUI::Tooltip("Thrive/Tooltip", "mytooltip"));
->>>>>>> f645d51c
+
+
+#endif //CEGUI_USE_NEW
+
         CEGUI::AnimationManager::getSingleton().loadAnimationsFromXML("thrive.anims");
 
         //For demos:
@@ -393,6 +398,8 @@
         CEGUI::SchemeManager::getSingleton().createFromFile("VanillaCommonDialogs.scheme");
 
         CEGUI::ImageManager::getSingleton().loadImageset("DriveIcons.imageset");
+        CEGUI::ImageManager::getSingleton().loadImageset("GameMenu.imageset");
+        CEGUI::ImageManager::getSingleton().loadImageset("HUDDemo.imageset");
 
         m_consoleGUIWindow = new CEGUIWindow("Console");
     }
