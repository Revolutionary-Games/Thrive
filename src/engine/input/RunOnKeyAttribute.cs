--- conflicted
+++ resolved
@@ -40,11 +40,7 @@
     public string InputName { get; }
 
     /// <summary>
-<<<<<<< HEAD
-    ///   Whether is allowed to call the callback method with 0.0f delta or not
-=======
     ///   If this is set to false the callback method is allowed to be called without the delta value (using 0.0f)
->>>>>>> 4462fd7a
     /// </summary>
     public bool CallbackRequiresElapsedTime { get; set; } = true;
 
