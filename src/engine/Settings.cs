﻿using System;
using System.Globalization;
using Godot;
using Newtonsoft.Json;
using Environment = System.Environment;

/// <summary>
///   Class that handles storing and applying player changeable game settings.
/// </summary>
public class Settings
{
    private static readonly string DefaultLanguageValue = TranslationServer.GetLocale();
    private static readonly CultureInfo DefaultCultureValue = CultureInfo.CurrentCulture;

    /// <summary>
    ///   Singleton used for holding the live copy of game settings.
    /// </summary>
    private static readonly Settings SingletonInstance = InitializeGlobalSettings();

    static Settings()
    {
    }

    private Settings()
    {
        // This is mainly just to make sure the property is read here before anyone can change TranslationServer locale
        if (DefaultLanguage.Length < 1)
            GD.PrintErr("Default locale is empty");
    }

    public static Settings Instance => SingletonInstance;

    public static string DefaultLanguage => DefaultLanguageValue;

    public static CultureInfo DefaultCulture => DefaultCultureValue;

    // Graphics Properties

    /// <summary>
    ///   Sets whether the game window is in fullscreen mode
    /// </summary>
    public SettingValue<bool> FullScreen { get; set; } = new SettingValue<bool>(true);

    /// <summary>
    ///   Sets whether the game window will use vsync
    /// </summary>
    public SettingValue<bool> VSync { get; set; } = new SettingValue<bool>(true);

    /// <summary>
    ///   Sets amount of MSAA to apply to the viewport
    /// </summary>
    public SettingValue<Viewport.MSAA> MSAAResolution { get; set; } =
        new SettingValue<Viewport.MSAA>(Viewport.MSAA.Msaa2x);

    /// <summary>
    ///   Optionally applies a colour filter to the screen to aid colourblind individuals
    ///   0 = None, 1 = Red/Green, 2 = Blue/Yellow
    /// </summary>
    public SettingValue<int> ColourblindSetting { get; set; } = new SettingValue<int>(0);

    /// <summary>
    ///   The amount of Chromatic Aberration to apply to the screen
    /// </summary>
    public SettingValue<float> ChromaticAmount { get; set; } = new SettingValue<float>(15.0f);

    /// <summary>
    ///   Enable or Disable Chromatic Aberration for screen
    /// </summary>
    public SettingValue<bool> ChromaticEnabled { get; set; } = new SettingValue<bool>(true);

    // Sound Properties

    /// <summary>
    ///   The Db value to be added to the master audio bus
    /// </summary>
    public SettingValue<float> VolumeMaster { get; set; } = new SettingValue<float>(0.0f);

    /// <summary>
    ///   If true all sounds are muted
    /// </summary>
    public SettingValue<bool> VolumeMasterMuted { get; set; } = new SettingValue<bool>(false);

    /// <summary>
    ///   The Db value to be added to the music audio bus
    /// </summary>
    public SettingValue<float> VolumeMusic { get; set; } = new SettingValue<float>(0.0f);

    /// <summary>
    ///   If true music is muted
    /// </summary>
    public SettingValue<bool> VolumeMusicMuted { get; set; } = new SettingValue<bool>(false);

    /// <summary>
    ///   The Db value to be added to the ambiance audio bus
    /// </summary>
    public SettingValue<float> VolumeAmbiance { get; set; } = new SettingValue<float>(0.0f);

    /// <summary>
    ///   If true ambiance is muted
    /// </summary>
    public SettingValue<bool> VolumeAmbianceMuted { get; set; } = new SettingValue<bool>(false);

    /// <summary>
    ///   The Db value to be added to the sfx audio bus
    /// </summary>
    public SettingValue<float> VolumeSFX { get; set; } = new SettingValue<float>(0.0f);

    /// <summary>
    ///   If true sfx is muted
    /// </summary>
    public SettingValue<bool> VolumeSFXMuted { get; set; } = new SettingValue<bool>(false);

    /// <summary>
    ///   The Db value to be added to the gui audio bus
    /// </summary>
    public SettingValue<float> VolumeGUI { get; set; } = new SettingValue<float>(0.0f);

    /// <summary>
    ///   If true gui audio bus is muted
    /// </summary>
    public SettingValue<bool> VolumeGUIMuted { get; set; } = new SettingValue<bool>(false);

    public SettingValue<string> SelectedLanguage { get; set; } = new SettingValue<string>(null);

    // Performance Properties

    /// <summary>
    ///   If this is over 0 then this limits how often compound clouds
    ///   are updated. The default value of 0.020 at 60 FPS makes
    ///   every other frame not update the clouds.
    /// </summary>
    /// <remarks>
    ///   <para>
    ///     This should be made user configurable for different
    ///     computers. The choices should probably be:
    ///     0.0f, 0.020f, 0.040f, 0.1f, 0.25f
    ///   </para>
    /// </remarks>
    public SettingValue<float> CloudUpdateInterval { get; set; } = new SettingValue<float>(0.040f);

    /// <summary>
    ///   This can be freely adjusted to adjust the performance The
    ///   higher this value is the smaller the size of the simulated
    ///   cloud is and the performance is better.
    /// </summary>
    public SettingValue<int> CloudResolution { get; set; } = new SettingValue<int>(2);

    /// <summary>
    ///   If true an auto-evo run is started during gameplay,
    ///   taking up one of the background threads.
    /// </summary>
    public SettingValue<bool> RunAutoEvoDuringGamePlay { get; set; } = new SettingValue<bool>(true);

    // Misc Properties

    /// <summary>
    ///   When true the main intro is played
    /// </summary>
    public SettingValue<bool> PlayIntroVideo { get; set; } = new SettingValue<bool>(true);

    /// <summary>
    ///   When true the microbe intro is played on new game
    /// </summary>
    public SettingValue<bool> PlayMicrobeIntroVideo { get; set; } = new SettingValue<bool>(true);

    /// <summary>
    ///   If false auto saving will be disabled
    /// </summary>
    public SettingValue<bool> AutoSaveEnabled { get; set; } = new SettingValue<bool>(true);

    /// <summary>
    ///   Number of auto saves to keep
    /// </summary>
    public SettingValue<int> MaxAutoSaves { get; set; } = new SettingValue<int>(5);

    /// <summary>
    ///   Number of quick saves to keep
    /// </summary>
    public SettingValue<int> MaxQuickSaves { get; set; } = new SettingValue<int>(5);

    /// <summary>
    ///   Saves the current settings by writing them to the settings configuration file.
    ///   Show tutorial messages
    /// </summary>
    public SettingValue<bool> TutorialsEnabled { get; set; } = new SettingValue<bool>(true);

    /// <summary>
    ///   When true cheats are enabled
    /// </summary>
    public SettingValue<bool> CheatsEnabled { get; set; } = new SettingValue<bool>(false);

    /// <summary>
    ///   The current controls of the game.
    ///   It stores the godot actions like g_move_left and
    ///   their associated <see cref="SpecifiedInputKey">SpecifiedInputKey</see>
    /// </summary>
    public SettingValue<InputDataList> CurrentControls { get; set; } =
        new SettingValue<InputDataList>(InputGroupList.GetDefaultControls());

    /// <summary>
    ///   If false username will be set to System username
    /// </summary>
    public SettingValue<bool> CustomUsernameEnabled { get; set; } = new SettingValue<bool>(false);

    /// <summary>
    ///   Username that the user can choose
    /// </summary>
    public SettingValue<string> CustomUsername { get; set; } = new SettingValue<string>(null);

    [JsonIgnore]
    public string ActiveUsername =>
        CustomUsernameEnabled &&
        CustomUsername.Value != null ?
            CustomUsername.Value :
            Environment.UserName;

    public int CloudSimulationWidth => Constants.CLOUD_X_EXTENT / CloudResolution;

    public int CloudSimulationHeight => Constants.CLOUD_Y_EXTENT / CloudResolution;

    public static bool operator ==(Settings lhs, Settings rhs)
    {
        return Equals(lhs, rhs);
    }

    public static bool operator !=(Settings lhs, Settings rhs)
    {
        return !(lhs == rhs);
    }

    /// <summary>
    ///   Tries to return a C# culture info from Godot language name
    /// </summary>
    /// <param name="language">The language name to try to understand</param>
    /// <returns>The culture info</returns>
    public static CultureInfo GetCultureInfo(string language)
    {
        try
        {
            return new CultureInfo(language);
        }
        catch (CultureNotFoundException)
        {
            // Some locales might have "_extra" at the end that C# doesn't understand, because it uses a dash

            if (!language.Contains("_"))
                throw;

            // So we first try converting "_" to "-" and go with that
            language = language.Replace('_', '-');

            try
            {
                return new CultureInfo(language);
            }
            catch (CultureNotFoundException)
            {
                language = language.Split("-")[0];

                GD.Print("Failed to get CultureInfo with whole language name, tried stripping extra, new: ",
                    language);
                return new CultureInfo(language);
            }
        }
    }

    public override bool Equals(object obj)
    {
        if (obj == null)
        {
            return false;
        }

        if (GetType() != obj.GetType())
        {
            return false;
        }

        return Equals((Settings)obj);
    }

    public bool Equals(Settings obj)
    {
        // Compare all properties in the two objects for equality.
        var type = GetType();

        foreach (var property in type.GetProperties())
        {
            // Returns if any of the properties don't match.
            object thisValue = property.GetValue(this);
            object objValue = property.GetValue(obj);

            if (thisValue != objValue && (thisValue == null || !thisValue.Equals(objValue)))
            {
                return false;
            }
        }

        return true;
    }

    public override int GetHashCode()
    {
        int hashCode = 17;

        var type = GetType();

        foreach (var property in type.GetProperties())
            hashCode ^= property.GetHashCode();

        return hashCode;
    }

    /// <summary>
    ///   Returns a cloned deep copy of the settings object.
    /// </summary>
    public Settings Clone()
    {
        Settings settings = new Settings();
        settings.CopySettings(this);

        return settings;
    }

    /// <summary>
    ///   Loads values from an existing settings object.
    /// </summary>
    public void LoadFromObject(Settings settings)
    {
        CopySettings(settings);
    }

    /// <summary>
    ///   Loads default values.
    /// </summary>
    public void LoadDefaults()
    {
        Settings settings = new Settings();
        CopySettings(settings);
    }

    /// <summary>
    ///   Saves the current settings by writing them to the settings file
    /// </summary>
    /// <returns>True on success, false if the file can't be written.</returns>
    public bool Save()
    {
        using (var file = new File())
        {
            var error = file.Open(Constants.CONFIGURATION_FILE, File.ModeFlags.Write);

            if (error != Error.Ok)
            {
                GD.PrintErr("Couldn't open settings file for writing.");
                return false;
            }

            file.StoreString(JsonConvert.SerializeObject(this));

            file.Close();
        }

        return true;
    }

    /// <summary>
    ///   Applies all current settings to any applicable engine systems.
    /// </summary>
    /// <param name="delayedApply">
    ///   If true things that can't be immediately on game startup be applied, are applied later
    /// </param>
    public void ApplyAll(bool delayedApply = false)
    {
        if (delayedApply)
        {
            GD.Print("Doing delayed apply for some settings");
            Invoke.Instance.Perform(ApplyGraphicsSettings);

            // These need to be also delay applied, otherwise when debugging these overwrite the default settings
            Invoke.Instance.Queue(ApplySoundSettings);
        }
        else
        {
            ApplyGraphicsSettings();
            ApplySoundSettings();
        }

        ApplyWindowSettings();
<<<<<<< HEAD
        ApplyLanguageSettings();
=======
        ApplyInputSettings();
        ApplyWindowSettings();
>>>>>>> 03d23ce0
    }

    /// <summary>
    ///   Applies current graphics related settings.
    /// </summary>
    public void ApplyGraphicsSettings()
    {
        GUICommon.Instance.GetTree().Root.GetViewport().Msaa = MSAAResolution;
        ColourblindScreenFilter.Instance.SetColourblindSetting(ColourblindSetting);
    }

    /// <summary>
    ///   Applies current sound settings to any applicable engine systems.
    /// </summary>
    public void ApplySoundSettings()
    {
        var master = AudioServer.GetBusIndex("Master");

        AudioServer.SetBusVolumeDb(master, VolumeMaster);
        AudioServer.SetBusMute(master, VolumeMasterMuted);

        var music = AudioServer.GetBusIndex("Music");

        AudioServer.SetBusVolumeDb(music, VolumeMusic);
        AudioServer.SetBusMute(music, VolumeMusicMuted);

        var ambiance = AudioServer.GetBusIndex("Ambiance");

        AudioServer.SetBusVolumeDb(ambiance, VolumeAmbiance);
        AudioServer.SetBusMute(ambiance, VolumeAmbianceMuted);

        var sfx = AudioServer.GetBusIndex("SFX");

        AudioServer.SetBusVolumeDb(sfx, VolumeSFX);
        AudioServer.SetBusMute(sfx, VolumeSFXMuted);

        var gui = AudioServer.GetBusIndex("GUI");

        AudioServer.SetBusVolumeDb(gui, VolumeGUI);
        AudioServer.SetBusMute(gui, VolumeGUIMuted);
    }

    /// <summary>
    ///   Applies the current controls to the InputMap.
    /// </summary>
    public void ApplyInputSettings()
    {
        CurrentControls.Value.ApplyToGodotInputMap();
    }

    /// <summary>
    ///   Applies current window settings to any applicable engine systems.
    /// </summary>
    public void ApplyWindowSettings()
    {
        OS.WindowFullscreen = FullScreen;
        OS.VsyncEnabled = VSync;
    }

    /// <summary>
    ///   Applies current language settings to any applicable engine systems.
    /// </summary>
    public void ApplyLanguageSettings()
    {
        string language = SelectedLanguage.Value;
        CultureInfo cultureInfo;

        // Process locale info in case it isn't exactly right
        if (string.IsNullOrEmpty(language))
        {
            language = DefaultLanguage;
            cultureInfo = DefaultCulture;
        }
        else
        {
            cultureInfo = GetCultureInfo(language);
        }

        // Set locale for the game.
        TranslationServer.SetLocale(language);

        CultureInfo.CurrentCulture = cultureInfo;
        CultureInfo.CurrentUICulture = cultureInfo;

        SimulationParameters.Instance.ApplyTranslations();
    }

    /// <summary>
    ///   Loads, initializes and returns the global settings object.
    /// </summary>
    private static Settings InitializeGlobalSettings()
    {
        try
        {
            Settings settings = LoadSettings();

            if (settings == null)
            {
                GD.PrintErr("Loading settings from file failed, using default settings");
                settings = new Settings();
            }

            settings.ApplyAll(true);

            return settings;
        }
        catch (Exception e)
        {
            // Godot doesn't seem to catch this nicely so we print the errors ourselves
            GD.PrintErr("Error initializing global settings: ", e);
            throw;
        }
    }

    /// <summary>
    ///   Creates and returns a settings object loaded from the configuration settings file, or defaults if that fails.
    /// </summary>
    private static Settings LoadSettings()
    {
        using (var file = new File())
        {
            var error = file.Open(Constants.CONFIGURATION_FILE, File.ModeFlags.Read);

            if (error != Error.Ok)
            {
                GD.Print("Failed to open settings configuration file, file is missing or unreadable. "
                    + "Using default settings instead.");

                var settings = new Settings();
                settings.Save();

                return settings;
            }

            var text = file.GetAsText();

            file.Close();

            try
            {
                return JsonConvert.DeserializeObject<Settings>(text);
            }
            catch
            {
                GD.Print("Failed to deserialize settings file data, data may be improperly formatted. "
                    + "Using default settings instead.");

                var settings = new Settings();
                settings.Save();

                return settings;
            }
        }
    }

    /// <summary>
    ///   Copies all properties from another settings object to the current one.
    /// </summary>
    private void CopySettings(Settings settings)
    {
        var type = GetType();

        foreach (var property in type.GetProperties())
        {
            if (!property.CanWrite)
                continue;

            // Since the properties we want to copy are SettingValue generics we use the IAssignableSetting
            // interface and AssignFrom method to convert the property to the correct concrete class.
            var setting = (IAssignableSetting)property.GetValue(this);

            setting.AssignFrom(property.GetValue(settings));
        }
    }
}<|MERGE_RESOLUTION|>--- conflicted
+++ resolved
@@ -386,12 +386,8 @@
         }
 
         ApplyWindowSettings();
-<<<<<<< HEAD
-        ApplyLanguageSettings();
-=======
         ApplyInputSettings();
         ApplyWindowSettings();
->>>>>>> 03d23ce0
     }
 
     /// <summary>
