﻿using System;
using Godot;

/// <summary>
///   Controls the little popup text saying "saving" and "save complete"
/// </summary>
public class SaveStatusOverlay : Control
{
    [Export]
    public NodePath StatusLabelPath;

    [Export]
    public NodePath AnimationPlayerPath;

    [Export]
    public NodePath ErrorDialogPath;

<<<<<<< HEAD
=======
    [Export]
    public NodePath ExtraErrorDescriptionPath;

    [Export]
    public NodePath ExceptionPath;

    [Export]
    public NodePath CopyExceptionPath;

>>>>>>> 4a6c2888
    private static SaveStatusOverlay instance;

    private Label statusLabel;
    private AnimationPlayer animationPlayer;
<<<<<<< HEAD
=======
    private Label extraDescriptionLabel;
    private Label exceptionLabel;
    private Control copyException;
>>>>>>> 4a6c2888

    private ErrorDialog errorDialog;

    private float hideTimer;
    private bool hidden;

    /// <summary>
    ///   If true the next delta update is ignored to make the time to display more consistent
    /// </summary>
    private bool skipNextDelta;

    private SaveStatusOverlay()
    {
        instance = this;
    }

    public static SaveStatusOverlay Instance => instance;

    public override void _Ready()
    {
        statusLabel = GetNode<Label>(StatusLabelPath);
        animationPlayer = GetNode<AnimationPlayer>(AnimationPlayerPath);
<<<<<<< HEAD
        errorDialog = GetNode<ErrorDialog>(ErrorDialogPath);
=======
        errorDialog = GetNode<WindowDialog>(ErrorDialogPath);
        extraDescriptionLabel = GetNode<Label>(ExtraErrorDescriptionPath);
        exceptionLabel = GetNode<Label>(ExceptionPath);
        copyException = GetNode<Control>(CopyExceptionPath);
>>>>>>> 4a6c2888

        Visible = false;
        hidden = true;
    }

    /// <summary>
    ///   Shows a saving related message
    /// </summary>
    /// <param name="message">The message</param>
    /// <param name="visibleTime">How long to show the message for</param>
    public void ShowMessage(string message, float visibleTime = 0.7f)
    {
        statusLabel.Modulate = new Color(1, 1, 1, 1);
        statusLabel.Text = message;
        hideTimer = visibleTime;
        ExternalSetStatus(true);
    }

    /// <summary>
    ///   Shows an error dialog
    /// </summary>
    /// <param name="title">Title of the dialog to show</param>
    /// <param name="message">Message to show</param>
    /// <param name="exception">Extra / exception info to show</param>
    /// <param name="returnToMenu">
    ///   If true closing the dialog returns to menu. If false the dialog is just closed (and game is unpaused)
    /// </param>
    /// <param name="onClosed">Callback for when the dialog is closed</param>
    /// <param name="allowExceptionCopy">
    ///   If true allows the user to copy the error, should be on if exception is an exception
    /// </param>
    public void ShowError(string title, string message, string exception, bool returnToMenu = false,
        Action onClosed = null, bool allowExceptionCopy = true)
    {
<<<<<<< HEAD
        errorDialog.ShowError(title, message, exception, returnToMenu, onClosed);
=======
        errorDialog.WindowTitle = title;
        extraDescriptionLabel.Text = message;
        exceptionLabel.Text = exception;
        copyException.Visible = allowExceptionCopy;
        errorDialog.PopupCenteredShrink();

        onDialogDismissReturnToMenu = returnToMenu;
        onDialogCloseCallback = onClosed;
>>>>>>> 4a6c2888
    }

    public override void _Process(float delta)
    {
        // https://github.com/Revolutionary-Games/Thrive/issues/1976
        if (delta <= 0)
            return;

        if (hideTimer > 0)
        {
            if (skipNextDelta)
            {
                skipNextDelta = false;
            }
            else
            {
                hideTimer -= delta;
            }
        }
        else
        {
            if (!hidden)
            {
                animationPlayer.Play("SavingStatusFadeOut");
                hidden = true;
            }
        }
    }

    private void ExternalSetStatus(bool visible)
    {
        Visible = visible;
        hidden = !visible;
        skipNextDelta = true;
    }
}<|MERGE_RESOLUTION|>--- conflicted
+++ resolved
@@ -15,28 +15,10 @@
     [Export]
     public NodePath ErrorDialogPath;
 
-<<<<<<< HEAD
-=======
-    [Export]
-    public NodePath ExtraErrorDescriptionPath;
-
-    [Export]
-    public NodePath ExceptionPath;
-
-    [Export]
-    public NodePath CopyExceptionPath;
-
->>>>>>> 4a6c2888
     private static SaveStatusOverlay instance;
 
     private Label statusLabel;
     private AnimationPlayer animationPlayer;
-<<<<<<< HEAD
-=======
-    private Label extraDescriptionLabel;
-    private Label exceptionLabel;
-    private Control copyException;
->>>>>>> 4a6c2888
 
     private ErrorDialog errorDialog;
 
@@ -59,14 +41,7 @@
     {
         statusLabel = GetNode<Label>(StatusLabelPath);
         animationPlayer = GetNode<AnimationPlayer>(AnimationPlayerPath);
-<<<<<<< HEAD
         errorDialog = GetNode<ErrorDialog>(ErrorDialogPath);
-=======
-        errorDialog = GetNode<WindowDialog>(ErrorDialogPath);
-        extraDescriptionLabel = GetNode<Label>(ExtraErrorDescriptionPath);
-        exceptionLabel = GetNode<Label>(ExceptionPath);
-        copyException = GetNode<Control>(CopyExceptionPath);
->>>>>>> 4a6c2888
 
         Visible = false;
         hidden = true;
@@ -101,18 +76,7 @@
     public void ShowError(string title, string message, string exception, bool returnToMenu = false,
         Action onClosed = null, bool allowExceptionCopy = true)
     {
-<<<<<<< HEAD
-        errorDialog.ShowError(title, message, exception, returnToMenu, onClosed);
-=======
-        errorDialog.WindowTitle = title;
-        extraDescriptionLabel.Text = message;
-        exceptionLabel.Text = exception;
-        copyException.Visible = allowExceptionCopy;
-        errorDialog.PopupCenteredShrink();
-
-        onDialogDismissReturnToMenu = returnToMenu;
-        onDialogCloseCallback = onClosed;
->>>>>>> 4a6c2888
+        errorDialog.ShowError(title, message, exception, returnToMenu, onClosed, allowExceptionCopy);
     }
 
     public override void _Process(float delta)
