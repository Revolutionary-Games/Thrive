using System;
using System.Collections.Generic;
using System.Globalization;
using System.Linq;
using System.Threading.Tasks;
using Godot;

/// <summary>
///   Shows a GUI to the user that lists the existing saves and allows doing things with them like loading and deleting
/// </summary>
public class SaveManagerGUI : Control
{
    [Export]
    public NodePath SaveListPath;

    [Export]
    public NodePath SelectedItemCountPath;

    [Export]
    public NodePath TotalSaveCountPath;

    [Export]
    public NodePath TotalSaveSizePath;

    [Export]
    public NodePath LoadButtonPath;

    [Export]
    public NodePath DeleteSelectedButtonPath;

    [Export]
    public NodePath DeleteOldButtonPath;

    [Export]
    public NodePath DeleteSelectedConfirmDialogPath;

    [Export]
    public NodePath DeleteOldConfirmDialogPath;

    private SaveList saveList;
    private Label selectedItemCount;
    private Label totalSaveCount;
    private Label totalSaveSize;
    private Button loadButton;
    private Button deleteSelectedButton;
    private Button deleteOldButton;
    private ConfirmationDialog deleteSelectedConfirmDialog;
    private ConfirmationDialog deleteOldConfirmDialog;

    private List<SaveListItem> selected;
    private bool selectedDirty = true;

    private bool saveCountRefreshed;
    private bool refreshing;

    private int currentAutoSaveCount;
    private int currentQuickSaveCount;

    private Task<(int count, long diskSpace)> getTotalSaveCountTask;
    private Task<(int count, long diskSpace)> getAutoSaveCountTask;
    private Task<(int count, long diskSpace)> getQuickSaveCountTask;

    [Signal]
    public delegate void OnBackPressed();

    public List<SaveListItem> Selected
    {
        get
        {
            if (selectedDirty)
            {
                selected = saveList.GetSelectedItems().ToList();
                selectedDirty = false;
            }

            return selected;
        }
    }

    public override void _Ready()
    {
        saveList = GetNode<SaveList>(SaveListPath);
        selectedItemCount = GetNode<Label>(SelectedItemCountPath);
        totalSaveCount = GetNode<Label>(TotalSaveCountPath);
        totalSaveSize = GetNode<Label>(TotalSaveSizePath);
        loadButton = GetNode<Button>(LoadButtonPath);
        deleteSelectedButton = GetNode<Button>(DeleteSelectedButtonPath);
        deleteOldButton = GetNode<Button>(DeleteOldButtonPath);
        deleteSelectedConfirmDialog = GetNode<ConfirmationDialog>(DeleteSelectedConfirmDialogPath);
        deleteOldConfirmDialog = GetNode<ConfirmationDialog>(DeleteOldConfirmDialogPath);

        saveList.Connect(nameof(SaveList.OnItemsChanged), this, nameof(RefreshList));
    }

    public override void _Process(float delta)
    {
        if (!saveCountRefreshed && IsVisibleInTree())
        {
            RefreshSaveCounts();
            return;
        }

        if (!refreshing)
            return;

        if (!getTotalSaveCountTask.IsCompleted)
            return;

        var info = getTotalSaveCountTask.Result;
        currentAutoSaveCount = getAutoSaveCountTask.Result.count;
        currentQuickSaveCount = getQuickSaveCountTask.Result.count;

        getTotalSaveCountTask.Dispose();
        getAutoSaveCountTask.Dispose();
        getQuickSaveCountTask.Dispose();
        getTotalSaveCountTask = null;
        getAutoSaveCountTask = null;
        getQuickSaveCountTask = null;

        totalSaveCount.Text = info.count.ToString(CultureInfo.CurrentCulture);
        totalSaveSize.Text =
            Math.Round((float)info.diskSpace / Constants.MEBIBYTE, 2).ToString(CultureInfo.CurrentCulture) + " MiB";

        UpdateSelectedCount();
        UpdateButtonsStatus();

        refreshing = false;
    }

    private void OnSelectedChanged()
    {
        selectedDirty = true;

        UpdateSelectedCount();
        UpdateButtonsStatus();
    }

    private void UpdateSelectedCount()
    {
        selectedItemCount.Text = Selected.Count.ToString(CultureInfo.CurrentCulture);
    }

    private void RefreshList()
    {
        selectedDirty = true;

        saveList.Refresh();
        RefreshSaveCounts();
    }

    private void RefreshSaveCounts()
    {
        if (refreshing)
            return;

        saveCountRefreshed = true;
        refreshing = true;

        getTotalSaveCountTask = new Task<(int count, long diskSpace)>(() => SaveHelper.CountSaves());
        getAutoSaveCountTask = new Task<(int count, long diskSpace)>(() => SaveHelper.CountSaves("auto_save"));
        getQuickSaveCountTask = new Task<(int count, long diskSpace)>(() => SaveHelper.CountSaves("quick_save"));

        TaskExecutor.Instance.AddTask(getTotalSaveCountTask);
        TaskExecutor.Instance.AddTask(getAutoSaveCountTask);
        TaskExecutor.Instance.AddTask(getQuickSaveCountTask);
    }

    private void UpdateButtonsStatus()
    {
        loadButton.Disabled = Selected.Count != 1;
        deleteSelectedButton.Disabled = Selected.Count == 0;
        deleteOldButton.Disabled = (currentAutoSaveCount <= 1) && (currentQuickSaveCount <= 1);
    }

    private void LoadFirstSelectedSave()
    {
        if (Selected.Count < 1)
            return;

        Selected[0].LoadThisSave();
    }

<<<<<<< HEAD
    private void LoadFirstSelectedSaveButtonPressed()
    {
        GUICommon.Instance.PlayButtonPressSound();

        LoadFirstSelectedSave();
    }

    private void RefreshButtonPressed()
    {
        GUICommon.Instance.PlayButtonPressSound();

        RefreshList();
=======
    private void OpenSaveDirectoryPressed()
    {
        OS.ShellOpen(ProjectSettings.GlobalizePath(Constants.SAVE_FOLDER));
>>>>>>> ab461774
    }

    private void DeleteSelectedButtonPressed()
    {
        GUICommon.Instance.PlayButtonPressSound();

        deleteSelectedConfirmDialog.DialogText =
            "Deleting the selected save(s) cannot be undone, are you sure you want to permanently delete " +
            $"{Selected.Count} save(s)?";
        deleteSelectedConfirmDialog.PopupCenteredMinsize();
    }

    private void DeleteOldButtonPressed()
    {
        int autoSavesToDeleteCount = (currentAutoSaveCount - 1).Clamp(0, Settings.Instance.MaxAutoSaves);
        int quickSavesToDeleteCount = (currentQuickSaveCount - 1).Clamp(0, Settings.Instance.MaxQuickSaves);

        deleteOldConfirmDialog.DialogText =
            "Deleting all old Auto and Quick saves cannot be undone, " +
            "are you sure you want to permanently delete the following?\n" +
            $" - {autoSavesToDeleteCount} Auto save(s)\n" +
            $" - {quickSavesToDeleteCount} Quick save(s)";
        deleteOldConfirmDialog.PopupCenteredMinsize();
    }

    private void OnConfirmDeleteSelected()
    {
        GUICommon.Instance.PlayButtonPressSound();

        GD.Print("Deleting save(s): ", string.Join(", ", Selected.Select(item => item.SaveName).ToList()));

        Selected.ForEach(item => SaveHelper.DeleteSave(item.SaveName));
        deleteSelectedButton.Disabled = true;
        selected = null;

        RefreshList();
    }

    private void OnConfirmDeleteOld()
    {
        string message = string.Join(", ", SaveHelper.CleanUpOldSavesOfType("auto_save"));

        if (message.Length > 0)
            message += ", ";

        message += string.Join(", ", SaveHelper.CleanUpOldSavesOfType("quick_save"));

        GD.Print("Deleted save(s): ", message);

        RefreshList();
    }

    private void OnBackButton()
    {
        GUICommon.Instance.PlayButtonPressSound();

        EmitSignal(nameof(OnBackPressed));
    }
}<|MERGE_RESOLUTION|>--- conflicted
+++ resolved
@@ -180,7 +180,6 @@
         Selected[0].LoadThisSave();
     }
 
-<<<<<<< HEAD
     private void LoadFirstSelectedSaveButtonPressed()
     {
         GUICommon.Instance.PlayButtonPressSound();
@@ -193,11 +192,11 @@
         GUICommon.Instance.PlayButtonPressSound();
 
         RefreshList();
-=======
+    }
+
     private void OpenSaveDirectoryPressed()
     {
         OS.ShellOpen(ProjectSettings.GlobalizePath(Constants.SAVE_FOLDER));
->>>>>>> ab461774
     }
 
     private void DeleteSelectedButtonPressed()
