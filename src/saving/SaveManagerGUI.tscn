--- conflicted
+++ resolved
@@ -45,36 +45,14 @@
 alignment = 1
 
 [node name="LoadButton" type="Button" parent="CenterContainer/VBoxContainer/TopBox"]
-<<<<<<< HEAD
-margin_left = 75.0
-margin_right = 143.0
-margin_bottom = 24.0
-=======
 margin_left = 140.0
 margin_right = 195.0
 margin_bottom = 37.0
 rect_min_size = Vector2( 0, 37 )
->>>>>>> 15b9337e
 disabled = true
 text = "LOAD"
 
 [node name="VSeparator" type="VSeparator" parent="CenterContainer/VBoxContainer/TopBox"]
-<<<<<<< HEAD
-margin_left = 147.0
-margin_right = 151.0
-margin_bottom = 24.0
-
-[node name="Refresh" type="Button" parent="CenterContainer/VBoxContainer/TopBox"]
-margin_left = 155.0
-margin_right = 261.0
-margin_bottom = 24.0
-text = "REFRESH"
-
-[node name="DeleteSelected" type="Button" parent="CenterContainer/VBoxContainer/TopBox"]
-margin_left = 265.0
-margin_right = 459.0
-margin_bottom = 24.0
-=======
 margin_left = 199.0
 margin_right = 203.0
 margin_bottom = 37.0
@@ -84,43 +62,25 @@
 margin_right = 291.0
 margin_bottom = 37.0
 rect_min_size = Vector2( 0, 37 )
-text = "Refresh"
+text = "REFRESH"
 
 [node name="DeleteSelected" type="Button" parent="CenterContainer/VBoxContainer/TopBox"]
 margin_left = 295.0
 margin_right = 454.0
 margin_bottom = 37.0
 rect_min_size = Vector2( 0, 37 )
->>>>>>> 15b9337e
 disabled = true
 text = "DELETE_SELECTED"
 
 [node name="DeleteOld" type="Button" parent="CenterContainer/VBoxContainer/TopBox"]
-<<<<<<< HEAD
-margin_left = 463.0
-margin_right = 679.0
-margin_bottom = 24.0
-=======
 margin_left = 458.0
 margin_right = 646.0
 margin_bottom = 37.0
 rect_min_size = Vector2( 0, 37 )
->>>>>>> 15b9337e
 disabled = true
 text = "CLEAN_UP_OLD_SAVES"
 
 [node name="VSeparator2" type="VSeparator" parent="CenterContainer/VBoxContainer/TopBox"]
-<<<<<<< HEAD
-margin_left = 683.0
-margin_right = 687.0
-margin_bottom = 24.0
-
-[node name="OpenSaveDir" type="Button" parent="CenterContainer/VBoxContainer/TopBox"]
-margin_left = 691.0
-margin_right = 925.0
-margin_bottom = 24.0
-text = "OPEN_SAVE_DIRECTORY"
-=======
 margin_left = 650.0
 margin_right = 654.0
 margin_bottom = 37.0
@@ -129,8 +89,7 @@
 margin_left = 658.0
 margin_right = 860.0
 margin_bottom = 37.0
-text = "Open Save Directory"
->>>>>>> 15b9337e
+text = "OPEN_SAVE_DIRECTORY"
 
 [node name="SaveList" parent="CenterContainer/VBoxContainer" instance=ExtResource( 3 )]
 anchor_right = 0.0
@@ -147,65 +106,10 @@
 margin_bottom = 600.0
 
 [node name="Back" type="Button" parent="CenterContainer/VBoxContainer/BottomBox"]
-<<<<<<< HEAD
-margin_right = 68.0
-margin_bottom = 24.0
+margin_right = 100.0
+margin_bottom = 35.0
+rect_min_size = Vector2( 100, 35 )
 text = "BACK"
-
-[node name="VSeparator2" type="VSeparator" parent="CenterContainer/VBoxContainer/BottomBox"]
-margin_left = 71.0
-margin_right = 75.0
-margin_bottom = 24.0
-
-[node name="Label" type="Label" parent="CenterContainer/VBoxContainer/BottomBox"]
-margin_left = 78.0
-margin_right = 207.0
-margin_bottom = 23.0
-text = "TOTAL_SAVES"
-
-[node name="SaveCount" type="Label" parent="CenterContainer/VBoxContainer/BottomBox"]
-margin_left = 210.0
-margin_right = 210.0
-margin_bottom = 23.0
-
-[node name="Spacer" type="Control" parent="CenterContainer/VBoxContainer/BottomBox"]
-margin_left = 213.0
-margin_right = 216.0
-margin_bottom = 24.0
-rect_min_size = Vector2( 3, 0 )
-
-[node name="Label3" type="Label" parent="CenterContainer/VBoxContainer/BottomBox"]
-margin_left = 219.0
-margin_right = 404.0
-margin_bottom = 23.0
-text = "SAVE_SPACE_USED"
-
-[node name="SavesSpaceUsed" type="Label" parent="CenterContainer/VBoxContainer/BottomBox"]
-margin_left = 407.0
-margin_right = 407.0
-margin_bottom = 23.0
-
-[node name="Spacer2" type="Control" parent="CenterContainer/VBoxContainer/BottomBox"]
-margin_left = 410.0
-margin_right = 413.0
-margin_bottom = 24.0
-rect_min_size = Vector2( 3, 0 )
-
-[node name="Label2" type="Label" parent="CenterContainer/VBoxContainer/BottomBox"]
-margin_left = 416.0
-margin_right = 589.0
-margin_bottom = 23.0
-text = "SELECTED_COLON"
-
-[node name="SelectedCount" type="Label" parent="CenterContainer/VBoxContainer/BottomBox"]
-margin_left = 592.0
-margin_right = 592.0
-margin_bottom = 23.0
-=======
-margin_right = 100.0
-margin_bottom = 35.0
-rect_min_size = Vector2( 100, 35 )
-text = "Back"
 
 [node name="VSeparator2" type="VSeparator" parent="CenterContainer/VBoxContainer/BottomBox"]
 margin_left = 104.0
@@ -217,7 +121,7 @@
 margin_top = 6.0
 margin_right = 229.0
 margin_bottom = 28.0
-text = "Total saves:"
+text = "TOTAL_SAVES"
 
 [node name="SaveCount" type="Label" parent="CenterContainer/VBoxContainer/BottomBox"]
 margin_left = 233.0
@@ -237,7 +141,7 @@
 margin_top = 6.0
 margin_right = 385.0
 margin_bottom = 28.0
-text = " Space used:"
+text = "SAVE_SPACE_USED"
 
 [node name="SavesSpaceUsed" type="Label" parent="CenterContainer/VBoxContainer/BottomBox"]
 margin_left = 389.0
@@ -257,7 +161,7 @@
 margin_top = 6.0
 margin_right = 512.0
 margin_bottom = 28.0
-text = " Selected:"
+text = "SELECTED_COLON"
 
 [node name="SelectedCount" type="Label" parent="CenterContainer/VBoxContainer/BottomBox"]
 margin_left = 516.0
@@ -265,7 +169,6 @@
 margin_right = 528.0
 margin_bottom = 28.0
 text = "0"
->>>>>>> 15b9337e
 
 [node name="DeleteSelectedConfirmDialog" type="ConfirmationDialog" parent="CenterContainer/VBoxContainer"]
 margin_top = 479.0
@@ -285,17 +188,9 @@
 size_flags_horizontal = 5
 size_flags_vertical = 5
 popup_exclusive = true
-<<<<<<< HEAD
 window_title = "DELETE_OLD_SAVES"
-[connection signal="pressed" from="CenterContainer/VBoxContainer/TopBox/LoadButton" to="." method="LoadFirstSelectedSave"]
-[connection signal="pressed" from="CenterContainer/VBoxContainer/TopBox/Refresh" to="." method="RefreshList"]
-=======
-window_title = "Delete old Saves?"
-dialog_text = "Text not set...
-"
 [connection signal="pressed" from="CenterContainer/VBoxContainer/TopBox/LoadButton" to="." method="LoadFirstSelectedSaveButtonPressed"]
 [connection signal="pressed" from="CenterContainer/VBoxContainer/TopBox/Refresh" to="." method="RefreshButtonPressed"]
->>>>>>> 15b9337e
 [connection signal="pressed" from="CenterContainer/VBoxContainer/TopBox/DeleteSelected" to="." method="DeleteSelectedButtonPressed"]
 [connection signal="pressed" from="CenterContainer/VBoxContainer/TopBox/DeleteOld" to="." method="DeleteOldButtonPressed"]
 [connection signal="pressed" from="CenterContainer/VBoxContainer/TopBox/OpenSaveDir" to="." method="OpenSaveDirectoryPressed"]
