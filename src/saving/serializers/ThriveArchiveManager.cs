﻿namespace Saving.Serializers;

using System;
using System.Collections.Generic;
using System.Runtime.CompilerServices;
using Arch.Core;
using AutoEvo;
using Components;
using Godot;
using SharedBase.Archive;
using Systems;
using ThriveScriptsShared;
using Tutorial;
using Xoshiro.PRNG64;
using PatchMap = PatchMap;

/// <summary>
///   Thrive-customised archive manager that registers custom types
/// </summary>
public class ThriveArchiveManager : DefaultArchiveManager, ISaveContext
{
    public ThriveArchiveManager() : base(true)
    {
        RegisterThirdPartyTypes();
        RegisterEngineTypes();

        // Register custom types for Thrive
        RegisterEnums();
        RegisterBaseObjects();
        RegisterRegistryTypes();
        RegisterOtherObjects();
        RegisterComponentParts();
        RegisterWorldEffects();
        RegisterTutorial();
        RegisterAutoEvoStuff();
        RegisterEditor();
        RegisterFossils();
    }

    /// <summary>
    ///   List of entities to not save when writing a world to a save
    /// </summary>
    public HashSet<Entity> UnsavedEntities { get; } = new();

    public World? ProcessedEntityWorld { get; set; }

    // TODO: should game stages be allowed to keep their player references with this? This is currently cleared after
    // an entity world is finished loading
    public Dictionary<Entity, Entity> OldToNewEntityMapping { get; } = new();

    public int ActiveProcessedOldWorldId { get; set; } = -1;

    public override void OnFinishWrite(ISArchiveWriter writer)
    {
        base.OnFinishWrite(writer);

        UnsavedEntities.Clear();

        if (ProcessedEntityWorld != null)
            throw new FormatException("Some archive writer forgot to deactivate current entity world");

        OldToNewEntityMapping.Clear();
        ActiveProcessedOldWorldId = -1;
    }

    public override void OnFinishRead(ISArchiveReader reader)
    {
        base.OnFinishRead(reader);

        if (ProcessedEntityWorld != null)
            throw new FormatException("Some reader forgot to deactivate current entity world");

        OldToNewEntityMapping.Clear();
        ActiveProcessedOldWorldId = -1;
    }

    [MethodImpl(MethodImplOptions.AggressiveInlining)]
    public bool SkipSavingEntity(in Entity value)
    {
        return UnsavedEntities.Contains(value);
    }

    private void RegisterThirdPartyTypes()
    {
        RegisterObjectType((ArchiveObjectType)ThriveArchiveObjectType.XoShiRo256StarStar, typeof(XoShiRo256starstar),
            ThirdPartyTypeHelpers.WriteXoShiRo256StarStar);
        RegisterObjectType((ArchiveObjectType)ThriveArchiveObjectType.XoShiRo256StarStar, typeof(XoShiRo256starstar),
            ThirdPartyTypeHelpers.ReadXoShiRo256StarStarFromArchive);

        RegisterObjectType((ArchiveObjectType)ThriveArchiveObjectType.EntityWorld, typeof(World),
            EntityWorldSerializers.WriteEntityWorldToArchive);
        RegisterObjectType((ArchiveObjectType)ThriveArchiveObjectType.EntityWorld, typeof(World),
            EntityWorldSerializers.ReadEntityWorldFromArchive);

        RegisterObjectType((ArchiveObjectType)ThriveArchiveObjectType.Entity, typeof(Entity),
            EntityWorldSerializers.WriteEntityReferenceToArchive);
        RegisterObjectType((ArchiveObjectType)ThriveArchiveObjectType.Entity, typeof(Entity),
            EntityWorldSerializers.ReadEntityReferenceFromArchiveBoxed);
    }

    private void RegisterEngineTypes()
    {
        RegisterObjectType((ArchiveObjectType)ThriveArchiveObjectType.Vector2I, typeof(Vector2I),
            ArchiveValueTypeHelpers.WriteVector2IBoxed);
        RegisterObjectType((ArchiveObjectType)ThriveArchiveObjectType.Vector2I, typeof(Vector2I),
            ArchiveValueTypeHelpers.ReadVector2IBoxed);
    }

    private void RegisterEnums()
    {
        RegisterEnumType((ArchiveObjectType)ThriveArchiveObjectType.CompoundEnum, ArchiveEnumType.UInt16,
            typeof(Compound));

        RegisterEnumType((ArchiveObjectType)ThriveArchiveObjectType.PatchEventTypes, ArchiveEnumType.Int32,
            typeof(PatchEventTypes));

        RegisterEnumType((ArchiveObjectType)ThriveArchiveObjectType.ToxinType, ArchiveEnumType.Int32,
            typeof(ToxinType));
    }

    private void RegisterBaseObjects()
    {
        RegisterObjectType((ArchiveObjectType)ThriveArchiveObjectType.Save, typeof(Save), Save.ReadFromArchive);
        RegisterObjectType((ArchiveObjectType)ThriveArchiveObjectType.SaveInformation, typeof(SaveInformation),
            SaveInformation.ReadFromArchive);

        RegisterObjectType((ArchiveObjectType)ThriveArchiveObjectType.LocalizedString, typeof(LocalizedString),
            LocalizedString.WriteToArchive);
        RegisterObjectType((ArchiveObjectType)ThriveArchiveObjectType.LocalizedString, typeof(LocalizedString),
            LocalizedString.ReadFromArchive);
        RegisterObjectType((ArchiveObjectType)ThriveArchiveObjectType.LocalizedStringBuilder,
            typeof(LocalizedStringBuilder), LocalizedStringBuilder.WriteToArchive);
        RegisterObjectType((ArchiveObjectType)ThriveArchiveObjectType.LocalizedStringBuilder,
            typeof(LocalizedStringBuilder), LocalizedStringBuilder.ReadFromArchive);

        RegisterObjectType((ArchiveObjectType)ThriveArchiveObjectType.BiomeConditions,
            typeof(BiomeConditions), BiomeConditions.ReadFromArchive);

        RegisterObjectType((ArchiveObjectType)ThriveArchiveObjectType.BiomeCompoundProperties,
            typeof(BiomeCompoundProperties), BiomeCompoundProperties.WriteToArchive);
        RegisterObjectType((ArchiveObjectType)ThriveArchiveObjectType.BiomeCompoundProperties,
            typeof(BiomeCompoundProperties), BiomeCompoundProperties.ReadFromArchiveBoxed);
    }

    private void RegisterRegistryTypes()
    {
        // These work with their internal names rather than actual objects
        RegisterObjectType((ArchiveObjectType)ThriveArchiveObjectType.OrganelleDefinition, typeof(OrganelleDefinition),
            RegistryType.WriteToArchive);
        RegisterObjectType((ArchiveObjectType)ThriveArchiveObjectType.OrganelleDefinition, typeof(OrganelleDefinition),
            OrganelleDefinition.ReadFromArchive);
        RegisterObjectType((ArchiveObjectType)ThriveArchiveObjectType.Biome, typeof(Biome),
            RegistryType.WriteToArchive);
        RegisterObjectType((ArchiveObjectType)ThriveArchiveObjectType.Biome, typeof(Biome),
            Biome.ReadFromArchive);
        RegisterObjectType((ArchiveObjectType)ThriveArchiveObjectType.Enzyme, typeof(Enzyme),
            RegistryType.WriteToArchive);
        RegisterObjectType((ArchiveObjectType)ThriveArchiveObjectType.Enzyme, typeof(Enzyme),
            Enzyme.ReadFromArchive);
        RegisterObjectType((ArchiveObjectType)ThriveArchiveObjectType.BioProcess, typeof(BioProcess),
            RegistryType.WriteToArchive);
        RegisterObjectType((ArchiveObjectType)ThriveArchiveObjectType.BioProcess, typeof(BioProcess),
            BioProcess.ReadFromArchive);

        RegisterObjectType((ArchiveObjectType)ThriveArchiveObjectType.DifficultyPreset, typeof(DifficultyPreset),
            DifficultyPreset.ReadFromArchive);
        RegisterObjectType((ArchiveObjectType)ThriveArchiveObjectType.MembraneType, typeof(MembraneType),
            MembraneType.ReadFromArchive);
        RegisterObjectType((ArchiveObjectType)ThriveArchiveObjectType.PredefinedAutoEvoConfiguration,
            typeof(PredefinedAutoEvoConfiguration),
            PredefinedAutoEvoConfiguration.ReadFromArchive);
        RegisterObjectType((ArchiveObjectType)ThriveArchiveObjectType.TerrainConfiguration,
            typeof(TerrainConfiguration), TerrainConfiguration.ReadFromArchive);
        RegisterObjectType((ArchiveObjectType)ThriveArchiveObjectType.Meteor, typeof(Meteor),
            Meteor.ReadFromArchive);
    }

    private void RegisterOtherObjects()
    {
        RegisterObjectType((ArchiveObjectType)ThriveArchiveObjectType.GameProperties, typeof(GameProperties),
            GameProperties.ReadFromArchive);
        RegisterObjectType((ArchiveObjectType)ThriveArchiveObjectType.GameWorld, typeof(GameWorld),
            GameWorld.ReadFromArchive);

        RegisterObjectType((ArchiveObjectType)ThriveArchiveObjectType.WorldGenerationSettings,
            typeof(WorldGenerationSettings),
            WorldGenerationSettings.ReadFromArchive);

        RegisterObjectType((ArchiveObjectType)ThriveArchiveObjectType.DayNightCycle, typeof(DayNightCycle),
            DayNightCycle.ReadFromArchive);

        RegisterObjectType((ArchiveObjectType)ThriveArchiveObjectType.ReproductionOrganelleData,
            typeof(ReproductionStatistic.ReproductionOrganelleData),
            ReproductionStatistic.ReproductionOrganelleData.WriteToArchive);
        RegisterObjectType((ArchiveObjectType)ThriveArchiveObjectType.ReproductionOrganelleData,
            typeof(ReproductionStatistic.ReproductionOrganelleData),
            ReproductionStatistic.ReproductionOrganelleData.ReadFromArchive);

        RegisterObjectType((ArchiveObjectType)ThriveArchiveObjectType.GenerationRecord,
            typeof(GenerationRecord), GenerationRecord.WriteToArchive);
        RegisterObjectType((ArchiveObjectType)ThriveArchiveObjectType.GenerationRecord,
            typeof(GenerationRecord), GenerationRecord.ReadFromArchive);
        RegisterObjectType((ArchiveObjectType)ThriveArchiveObjectType.SpeciesRecordLite,
            typeof(SpeciesRecordLite), SpeciesRecordLite.WriteToArchive);
        RegisterObjectType((ArchiveObjectType)ThriveArchiveObjectType.SpeciesRecordLite,
            typeof(SpeciesRecordLite), SpeciesRecordLite.ReadFromArchive);

        RegisterObjectType((ArchiveObjectType)ThriveArchiveObjectType.SpeciesInfo,
            typeof(SpeciesInfo), SpeciesInfo.WriteToArchive);
        RegisterObjectType((ArchiveObjectType)ThriveArchiveObjectType.SpeciesInfo,
            typeof(SpeciesInfo), SpeciesInfo.ReadFromArchive);

        RegisterObjectType((ArchiveObjectType)ThriveArchiveObjectType.Species,
            typeof(Species), Species.WriteToArchive);
        RegisterObjectType((ArchiveObjectType)ThriveArchiveObjectType.Species,
            typeof(Species), Species.ReadFromArchive);
        RegisterObjectType((ArchiveObjectType)ThriveArchiveObjectType.MicrobeSpecies,
            typeof(MicrobeSpecies), (IArchiveReadManager.RestoreObjectDelegate)MicrobeSpecies.ReadFromArchive);
        RegisterObjectType((ArchiveObjectType)ThriveArchiveObjectType.MulticellularSpecies,
            typeof(MulticellularSpecies),
            (IArchiveReadManager.RestoreObjectDelegate)MulticellularSpecies.ReadFromArchive);

        RegisterObjectType((ArchiveObjectType)ThriveArchiveObjectType.OrganelleTemplate,
            typeof(OrganelleTemplate), RegistryType.WriteToArchive);
        RegisterObjectType((ArchiveObjectType)ThriveArchiveObjectType.OrganelleTemplate,
            typeof(OrganelleTemplate), OrganelleTemplate.ReadFromArchive);

        RegisterObjectType((ArchiveObjectType)ThriveArchiveObjectType.CellTemplate,
            typeof(CellTemplate), CellTemplate.WriteToArchive);
        RegisterObjectType((ArchiveObjectType)ThriveArchiveObjectType.CellTemplate,
            typeof(CellTemplate), CellTemplate.ReadFromArchive);
        RegisterObjectType((ArchiveObjectType)ThriveArchiveObjectType.CellType,
            typeof(CellType), CellType.WriteToArchive);
        RegisterObjectType((ArchiveObjectType)ThriveArchiveObjectType.CellType,
            typeof(CellType), CellType.ReadFromArchive);

        RegisterObjectType((ArchiveObjectType)ThriveArchiveObjectType.OrganelleUpgrades, typeof(OrganelleUpgrades),
            OrganelleUpgrades.ReadFromArchive);
        RegisterObjectType((ArchiveObjectType)ThriveArchiveObjectType.LysosomeUpgrades, typeof(LysosomeUpgrades),
            LysosomeUpgrades.ReadFromArchive);
        RegisterObjectType((ArchiveObjectType)ThriveArchiveObjectType.FlagellumUpgrades, typeof(FlagellumUpgrades),
            FlagellumUpgrades.ReadFromArchive);
        RegisterObjectType((ArchiveObjectType)ThriveArchiveObjectType.StorageComponentUpgrades,
            typeof(StorageComponentUpgrades),
            StorageComponentUpgrades.ReadFromArchive);
        RegisterObjectType((ArchiveObjectType)ThriveArchiveObjectType.ToxinUpgrades, typeof(ToxinUpgrades),
            ToxinUpgrades.ReadFromArchive);
        RegisterObjectType((ArchiveObjectType)ThriveArchiveObjectType.ChemoreceptorUpgrades,
            typeof(ChemoreceptorUpgrades),
            ChemoreceptorUpgrades.ReadFromArchive);

        RegisterObjectType((ArchiveObjectType)ThriveArchiveObjectType.ExtendedOrganelleLayout,
            typeof(OrganelleLayout<>), HexLayoutSerializer.ReadFromArchive);
        RegisterObjectType((ArchiveObjectType)ThriveArchiveObjectType.OrganelleLayout,
            typeof(OrganelleLayout<>), HexLayoutSerializer.ReadFromArchive);
        RegisterObjectType((ArchiveObjectType)ThriveArchiveObjectType.ExtendedCellLayout,
            typeof(CellLayout<>), HexLayoutSerializer.ReadFromArchive);
        RegisterObjectType((ArchiveObjectType)ThriveArchiveObjectType.CellLayout,
            typeof(CellLayout<>), HexLayoutSerializer.ReadFromArchive);
        RegisterObjectType((ArchiveObjectType)ThriveArchiveObjectType.ExtendedIndividualHexLayout,
            typeof(IndividualHexLayout<>), HexLayoutSerializer.ReadIndividualHexLayoutFromArchive);
        RegisterObjectType((ArchiveObjectType)ThriveArchiveObjectType.IndividualHexLayout,
            typeof(IndividualHexLayout<>), HexLayoutSerializer.ReadIndividualHexLayoutFromArchive);

        RegisterObjectType((ArchiveObjectType)ThriveArchiveObjectType.ExtendedHexWithData,
            typeof(HexWithData<>), HexLayoutSerializer.WriteHexWithDataToArchive);
        RegisterObjectType((ArchiveObjectType)ThriveArchiveObjectType.ExtendedHexWithData,
            typeof(HexWithData<>), HexLayoutSerializer.ReadHexWithDataFromArchive);
        RegisterObjectType((ArchiveObjectType)ThriveArchiveObjectType.HexWithData,
            typeof(HexWithData<>), HexLayoutSerializer.ReadHexWithDataFromArchive);

        RegisterObjectType((ArchiveObjectType)ThriveArchiveObjectType.BehaviourDictionary,
            typeof(BehaviourDictionary), BehaviourDictionary.ReadFromArchive);

        RegisterObjectType((ArchiveObjectType)ThriveArchiveObjectType.GameEventDescription,
            typeof(GameEventDescription), GameEventDescription.WriteToArchive);
        RegisterObjectType((ArchiveObjectType)ThriveArchiveObjectType.GameEventDescription,
            typeof(GameEventDescription), GameEventDescription.ReadFromArchive);

        RegisterObjectType((ArchiveObjectType)ThriveArchiveObjectType.ChunkConfiguration,
            typeof(ChunkConfiguration), ChunkConfiguration.WriteToArchive);
        RegisterObjectType((ArchiveObjectType)ThriveArchiveObjectType.ChunkConfiguration,
            typeof(ChunkConfiguration), ChunkConfiguration.ReadFromArchiveBoxed);

        RegisterObjectType((ArchiveObjectType)ThriveArchiveObjectType.ChunkScene,
            typeof(ChunkConfiguration.ChunkScene), ChunkConfiguration.ChunkScene.WriteToArchive);
        RegisterObjectType((ArchiveObjectType)ThriveArchiveObjectType.ChunkScene,
            typeof(ChunkConfiguration.ChunkScene), ChunkConfiguration.ChunkScene.ReadFromArchive);

        RegisterObjectType((ArchiveObjectType)ThriveArchiveObjectType.ChunkCompound,
            typeof(ChunkConfiguration.ChunkCompound), ChunkConfiguration.ChunkCompound.WriteToArchive);
        RegisterObjectType((ArchiveObjectType)ThriveArchiveObjectType.ChunkCompound,
            typeof(ChunkConfiguration.ChunkCompound), ChunkConfiguration.ChunkCompound.ReadFromArchiveBoxed);

        RegisterObjectType((ArchiveObjectType)ThriveArchiveObjectType.Patch,
            typeof(Patch), Patch.WriteToArchive);
        RegisterObjectType((ArchiveObjectType)ThriveArchiveObjectType.Patch,
            typeof(Patch), Patch.ReadFromArchive);

        RegisterObjectType((ArchiveObjectType)ThriveArchiveObjectType.PatchRegion,
            typeof(PatchRegion), PatchRegion.WriteToArchive);
        RegisterObjectType((ArchiveObjectType)ThriveArchiveObjectType.PatchRegion,
            typeof(PatchRegion), PatchRegion.ReadFromArchive);

        RegisterObjectType((ArchiveObjectType)ThriveArchiveObjectType.PatchSnapshot,
            typeof(PatchSnapshot), PatchSnapshot.WriteToArchive);
        RegisterObjectType((ArchiveObjectType)ThriveArchiveObjectType.PatchSnapshot,
            typeof(PatchSnapshot), PatchSnapshot.ReadFromArchive);

        RegisterObjectType((ArchiveObjectType)ThriveArchiveObjectType.PatchMap,
            typeof(PatchMap), PatchMap.ReadFromArchive);

        RegisterObjectType((ArchiveObjectType)ThriveArchiveObjectType.ExternalEffect,
            typeof(ExternalEffect), ExternalEffect.WriteToArchive);
        RegisterObjectType((ArchiveObjectType)ThriveArchiveObjectType.ExternalEffect,
            typeof(ExternalEffect), ExternalEffect.ReadFromArchive);

        RegisterObjectType((ArchiveObjectType)ThriveArchiveObjectType.PlacedOrganelle,
            typeof(PlacedOrganelle), PlacedOrganelle.WriteToArchive);
        RegisterObjectType((ArchiveObjectType)ThriveArchiveObjectType.PlacedOrganelle,
            typeof(PlacedOrganelle), PlacedOrganelle.ReadFromArchive);

        RegisterObjectType((ArchiveObjectType)ThriveArchiveObjectType.TweakedProcess,
            typeof(TweakedProcess), TweakedProcess.WriteToArchive);
        RegisterObjectType((ArchiveObjectType)ThriveArchiveObjectType.TweakedProcess,
            typeof(TweakedProcess), TweakedProcess.ReadFromArchiveBoxed);

        RegisterObjectType((ArchiveObjectType)ThriveArchiveObjectType.MicrobeStage,
            typeof(MicrobeStage), MicrobeStage.WriteToArchive);
        RegisterObjectType((ArchiveObjectType)ThriveArchiveObjectType.MicrobeStage,
            typeof(MicrobeStage), MicrobeStage.ReadFromArchive);

        RegisterObjectType((ArchiveObjectType)ThriveArchiveObjectType.MicrobeWorldSimulation,
            typeof(MicrobeWorldSimulation), MicrobeWorldSimulation.ReadFromArchive);

        RegisterObjectType((ArchiveObjectType)ThriveArchiveObjectType.CompoundBag,
            typeof(CompoundBag), CompoundBag.ReadFromArchive);

        RegisterObjectType((ArchiveObjectType)ThriveArchiveObjectType.CustomDifficulty,
            typeof(CustomDifficulty), CustomDifficulty.ReadFromArchive);

        RegisterObjectType((ArchiveObjectType)ThriveArchiveObjectType.PlayerReadableName,
            typeof(IPlayerReadableName), IPlayerReadableName.WriteToArchive);
        RegisterBaseClass((ArchiveObjectType)ThriveArchiveObjectType.PlayerReadableName, typeof(IPlayerReadableName));

        RegisterObjectType((ArchiveObjectType)ThriveArchiveObjectType.Endosymbiont,
            typeof(Endosymbiont), Endosymbiont.WriteToArchive);
        RegisterObjectType((ArchiveObjectType)ThriveArchiveObjectType.Endosymbiont,
            typeof(Endosymbiont), Endosymbiont.ReadFromArchive);

        RegisterObjectType((ArchiveObjectType)ThriveArchiveObjectType.InProgressEndosymbiosis,
            typeof(EndosymbiosisData.InProgressEndosymbiosis),
            EndosymbiosisData.InProgressEndosymbiosis.ReadFromArchive);

<<<<<<< HEAD
        RegisterObjectType((ArchiveObjectType)ThriveArchiveObjectType.PatchEventProperties,
            typeof(PatchEventProperties), PatchEventProperties.WriteToArchive);
        RegisterObjectType((ArchiveObjectType)ThriveArchiveObjectType.PatchEventProperties,
            typeof(PatchEventProperties), PatchEventProperties.ReadFromArchive);
=======
        RegisterObjectType((ArchiveObjectType)ThriveArchiveObjectType.AgentProperties,
            typeof(AgentProperties), AgentProperties.ReadFromArchive);
>>>>>>> 2b9abca2
    }

    private void RegisterComponentParts()
    {
        RegisterObjectType((ArchiveObjectType)ThriveArchiveObjectType.SoundEffectSlot,
            typeof(SoundEffectSlot), SoundEffectSlot.WriteToArchive);
        RegisterObjectType((ArchiveObjectType)ThriveArchiveObjectType.SoundEffectSlot,
            typeof(SoundEffectSlot), SoundEffectSlot.ReadFromArchiveBoxed);

        RegisterObjectType((ArchiveObjectType)ThriveArchiveObjectType.DamageEventNotice,
            typeof(DamageEventNotice), DamageEventNotice.WriteToArchive);
        RegisterObjectType((ArchiveObjectType)ThriveArchiveObjectType.DamageEventNotice,
            typeof(DamageEventNotice), DamageEventNotice.ReadFromArchive);

        RegisterObjectType((ArchiveObjectType)ThriveArchiveObjectType.MicrobeTerrainSystem,
            typeof(MicrobeTerrainSystem), MicrobeTerrainSystem.WriteToArchive);
        RegisterObjectType((ArchiveObjectType)ThriveArchiveObjectType.MicrobeTerrainSystem,
            typeof(MicrobeTerrainSystem), MicrobeTerrainSystem.ReadFromArchive);

        RegisterObjectType((ArchiveObjectType)ThriveArchiveObjectType.SpawnSystem,
            typeof(SpawnSystem), SpawnSystem.ReadFromArchive);

        RegisterObjectType((ArchiveObjectType)ThriveArchiveObjectType.SpawnedTerrainCluster,
            typeof(MicrobeTerrainSystem.SpawnedTerrainCluster),
            MicrobeTerrainSystem.SpawnedTerrainCluster.WriteToArchive);
        RegisterObjectType((ArchiveObjectType)ThriveArchiveObjectType.SpawnedTerrainCluster,
            typeof(MicrobeTerrainSystem.SpawnedTerrainCluster),
            MicrobeTerrainSystem.SpawnedTerrainCluster.ReadFromArchiveBoxed);

        RegisterObjectType((ArchiveObjectType)ThriveArchiveObjectType.SpawnedTerrainGroup,
            typeof(SpawnedTerrainGroup), SpawnedTerrainGroup.WriteToArchive);
        RegisterObjectType((ArchiveObjectType)ThriveArchiveObjectType.SpawnedTerrainGroup,
            typeof(SpawnedTerrainGroup), SpawnedTerrainGroup.ReadFromArchive);

        RegisterObjectType((ArchiveObjectType)ThriveArchiveObjectType.CompoundCloudPlane,
            typeof(CompoundCloudPlane), CompoundCloudPlane.WriteToArchive);
        RegisterObjectType((ArchiveObjectType)ThriveArchiveObjectType.CompoundCloudPlane,
            typeof(CompoundCloudPlane), CompoundCloudPlane.ReadFromArchive);

        RegisterObjectType((ArchiveObjectType)ThriveArchiveObjectType.BulkTransportAnimation,
            typeof(Engulfable.BulkTransportAnimation), Engulfable.BulkTransportAnimation.ReadFromArchive);

        RegisterObjectType((ArchiveObjectType)ThriveArchiveObjectType.EntityLightConfig,
            typeof(EntityLight.Light), EntityLight.Light.WriteToArchive);
        RegisterObjectType((ArchiveObjectType)ThriveArchiveObjectType.EntityLightConfig,
            typeof(EntityLight.Light), EntityLight.Light.ReadFromArchiveBoxed);
    }

    private void RegisterWorldEffects()
    {
        RegisterObjectType((ArchiveObjectType)ThriveArchiveObjectType.TimedWorldOperations,
            typeof(TimedWorldOperations), TimedWorldOperations.ReadFromArchive);

        RegisterObjectType((ArchiveObjectType)ThriveArchiveObjectType.BaseWorldEffect,
            typeof(IWorldEffect), IWorldEffect.WriteToArchive);
        RegisterObjectType((ArchiveObjectType)ThriveArchiveObjectType.BaseWorldEffect,
            typeof(IWorldEffect), IWorldEffect.ReadFromArchive);

        RegisterObjectType((ArchiveObjectType)ThriveArchiveObjectType.GlobalGlaciationEvent,
            typeof(GlobalGlaciationEvent), GlobalGlaciationEvent.ReadFromArchive);
        RegisterObjectType((ArchiveObjectType)ThriveArchiveObjectType.MeteorImpactEvent,
            typeof(MeteorImpactEvent), MeteorImpactEvent.ReadFromArchive);
        RegisterObjectType((ArchiveObjectType)ThriveArchiveObjectType.UnderwaterVentEruptionEvent,
            typeof(UnderwaterVentEruptionEvent), UnderwaterVentEruptionEvent.ReadFromArchive);
        RegisterObjectType((ArchiveObjectType)ThriveArchiveObjectType.RunoffEvent,
            typeof(RunoffEvent), RunoffEvent.ReadFromArchive);
        RegisterObjectType((ArchiveObjectType)ThriveArchiveObjectType.UpwellingEvent,
            typeof(UpwellingEvent), UpwellingEvent.ReadFromArchive);
        RegisterObjectType((ArchiveObjectType)ThriveArchiveObjectType.CurrentDilutionEvent,
            typeof(CurrentDilutionEvent), CurrentDilutionEvent.ReadFromArchive);
        RegisterObjectType((ArchiveObjectType)ThriveArchiveObjectType.PatchEventsManager,
            typeof(PatchEventsManager), PatchEventsManager.ReadFromArchive);

        RegisterObjectType((ArchiveObjectType)ThriveArchiveObjectType.GlucoseReductionEffect,
            typeof(GlucoseReductionEffect), GlucoseReductionEffect.ReadFromArchive);
        RegisterObjectType((ArchiveObjectType)ThriveArchiveObjectType.CompoundDiffusionEffect,
            typeof(CompoundDiffusionEffect), CompoundDiffusionEffect.ReadFromArchive);
        RegisterObjectType((ArchiveObjectType)ThriveArchiveObjectType.HydrogenSulfideConsumptionEffect,
            typeof(HydrogenSulfideConsumptionEffect), HydrogenSulfideConsumptionEffect.ReadFromArchive);
        RegisterObjectType((ArchiveObjectType)ThriveArchiveObjectType.NitrogenControlEffect,
            typeof(NitrogenControlEffect), NitrogenControlEffect.ReadFromArchive);
        RegisterObjectType((ArchiveObjectType)ThriveArchiveObjectType.IronOxidationEffect,
            typeof(IronOxidationEffect), IronOxidationEffect.ReadFromArchive);
        RegisterObjectType((ArchiveObjectType)ThriveArchiveObjectType.MarineSnowDensityEffect,
            typeof(MarineSnowDensityEffect), MarineSnowDensityEffect.ReadFromArchive);
        RegisterObjectType((ArchiveObjectType)ThriveArchiveObjectType.PhotosynthesisProductionEffect,
            typeof(PhotosynthesisProductionEffect), PhotosynthesisProductionEffect.ReadFromArchive);
        RegisterObjectType((ArchiveObjectType)ThriveArchiveObjectType.VolcanismEffect,
            typeof(VolcanismEffect), VolcanismEffect.ReadFromArchive);
    }

    private void RegisterTutorial()
    {
        RegisterObjectType((ArchiveObjectType)ThriveArchiveObjectType.TutorialState,
            typeof(TutorialState), TutorialState.ReadFromArchive);

        RegisterObjectType((ArchiveObjectType)ThriveArchiveObjectType.TutorialMicrobeReproduction,
            typeof(MicrobeReproduction), MicrobeReproduction.ReadFromArchive);
    }

    private void RegisterAutoEvoStuff()
    {
        RegisterObjectType((ArchiveObjectType)ThriveArchiveObjectType.RunResults,
            typeof(RunResults), RunResults.WriteToArchive);
        RegisterObjectType((ArchiveObjectType)ThriveArchiveObjectType.RunResults,
            typeof(RunResults), RunResults.ReadFromArchive);

        RegisterObjectType((ArchiveObjectType)ThriveArchiveObjectType.SpeciesPatchEnergyResults,
            typeof(RunResults.SpeciesPatchEnergyResults), RunResults.SpeciesPatchEnergyResults.WriteToArchive);
        RegisterObjectType((ArchiveObjectType)ThriveArchiveObjectType.SpeciesPatchEnergyResults,
            typeof(RunResults.SpeciesPatchEnergyResults), RunResults.SpeciesPatchEnergyResults.ReadFromArchive);

        RegisterObjectType((ArchiveObjectType)ThriveArchiveObjectType.NicheInfo,
            typeof(RunResults.SpeciesPatchEnergyResults.NicheInfo),
            RunResults.SpeciesPatchEnergyResults.NicheInfo.WriteToArchive);
        RegisterObjectType((ArchiveObjectType)ThriveArchiveObjectType.NicheInfo,
            typeof(RunResults.SpeciesPatchEnergyResults.NicheInfo),
            RunResults.SpeciesPatchEnergyResults.NicheInfo.ReadFromArchive);

        RegisterObjectType((ArchiveObjectType)ThriveArchiveObjectType.SpeciesResult,
            typeof(RunResults.SpeciesResult), RunResults.SpeciesResult.WriteToArchive);
        RegisterObjectType((ArchiveObjectType)ThriveArchiveObjectType.SpeciesResult,
            typeof(RunResults.SpeciesResult), RunResults.SpeciesResult.ReadFromArchive);

        RegisterObjectType((ArchiveObjectType)ThriveArchiveObjectType.SpeciesMigration,
            typeof(SpeciesMigration), SpeciesMigration.WriteToArchive);
        RegisterObjectType((ArchiveObjectType)ThriveArchiveObjectType.SpeciesMigration,
            typeof(SpeciesMigration), SpeciesMigration.ReadFromArchive);

        RegisterObjectType((ArchiveObjectType)ThriveArchiveObjectType.Miche,
            typeof(Miche), Miche.WriteToArchive);
        RegisterObjectType((ArchiveObjectType)ThriveArchiveObjectType.Miche,
            typeof(Miche), Miche.ReadFromArchive);

        // Pressures
        RegisterObjectType((ArchiveObjectType)ThriveArchiveObjectType.AvoidPredationSelectionPressure,
            typeof(AvoidPredationSelectionPressure), AvoidPredationSelectionPressure.ReadFromArchive);
        RegisterObjectType((ArchiveObjectType)ThriveArchiveObjectType.ChunkCompoundPressure,
            typeof(ChunkCompoundPressure), ChunkCompoundPressure.ReadFromArchive);
        RegisterObjectType((ArchiveObjectType)ThriveArchiveObjectType.CompoundCloudPressure,
            typeof(CompoundCloudPressure), CompoundCloudPressure.ReadFromArchive);
        RegisterObjectType((ArchiveObjectType)ThriveArchiveObjectType.CompoundConversionEfficiencyPressure,
            typeof(CompoundConversionEfficiencyPressure), CompoundConversionEfficiencyPressure.ReadFromArchive);
        RegisterObjectType((ArchiveObjectType)ThriveArchiveObjectType.EndosymbiosisPressure,
            typeof(EndosymbiosisPressure), EndosymbiosisPressure.ReadFromArchive);
        RegisterObjectType((ArchiveObjectType)ThriveArchiveObjectType.EnvironmentalCompoundPressure,
            typeof(EnvironmentalCompoundPressure), EnvironmentalCompoundPressure.ReadFromArchive);
        RegisterObjectType((ArchiveObjectType)ThriveArchiveObjectType.EnvironmentalTolerancePressure,
            typeof(EnvironmentalTolerancePressure), EnvironmentalTolerancePressure.ReadFromArchive);
        RegisterObjectType((ArchiveObjectType)ThriveArchiveObjectType.MaintainCompoundPressure,
            typeof(MaintainCompoundPressure), MaintainCompoundPressure.ReadFromArchive);
        RegisterObjectType((ArchiveObjectType)ThriveArchiveObjectType.MetabolicStabilityPressure,
            typeof(MetabolicStabilityPressure), MetabolicStabilityPressure.ReadFromArchive);
        RegisterObjectType((ArchiveObjectType)ThriveArchiveObjectType.NoOpPressure,
            typeof(NoOpPressure), NoOpPressure.ReadFromArchive);
        RegisterObjectType((ArchiveObjectType)ThriveArchiveObjectType.PredationEffectivenessPressure,
            typeof(PredationEffectivenessPressure), PredationEffectivenessPressure.ReadFromArchive);
        RegisterObjectType((ArchiveObjectType)ThriveArchiveObjectType.PredatorRoot,
            typeof(PredatorRoot), PredatorRoot.ReadFromArchive);
        RegisterObjectType((ArchiveObjectType)ThriveArchiveObjectType.RootPressure,
            typeof(RootPressure), RootPressure.ReadFromArchive);
        RegisterObjectType((ArchiveObjectType)ThriveArchiveObjectType.TemperatureSessilityPressure,
            typeof(TemperatureSessilityPressure), TemperatureSessilityPressure.ReadFromArchive);
    }

    private void RegisterEditor()
    {
        // Need to be registered to work as a base class
        RegisterObjectType((ArchiveObjectType)ThriveArchiveObjectType.EditorAction,
            typeof(EditorAction), ReversibleAction.WriteToArchive);
        RegisterBaseClass((ArchiveObjectType)ThriveArchiveObjectType.EditorAction, typeof(EditorAction));

        RegisterObjectType((ArchiveObjectType)ThriveArchiveObjectType.ExtendedActionHistory,
            typeof(ActionHistory<>), ActionHistorySerializer.WriteToArchive);
        RegisterObjectType((ArchiveObjectType)ThriveArchiveObjectType.ExtendedActionHistory,
            typeof(ActionHistory<>), ActionHistorySerializer.ReadFromArchive);

        RegisterObjectType((ArchiveObjectType)ThriveArchiveObjectType.ExtendedEditorActionHistory,
            typeof(EditorActionHistory<>), ActionHistorySerializer.WriteToArchive);
        RegisterObjectType((ArchiveObjectType)ThriveArchiveObjectType.ExtendedEditorActionHistory,
            typeof(EditorActionHistory<>), ActionHistorySerializer.ReadFromArchive);
        RegisterExtendedBase((ArchiveObjectType)ThriveArchiveObjectType.ExtendedEditorActionHistory,
            (ArchiveObjectType)ThriveArchiveObjectType.EditorActionHistory, typeof(EditorActionHistory<>));

        RegisterObjectType((ArchiveObjectType)ThriveArchiveObjectType.BehaviourActionData,
            typeof(BehaviourActionData), BehaviourActionData.WriteToArchive);
        RegisterObjectType((ArchiveObjectType)ThriveArchiveObjectType.BehaviourActionData,
            typeof(BehaviourActionData), BehaviourActionData.ReadFromArchive);

        RegisterObjectType((ArchiveObjectType)ThriveArchiveObjectType.ColourActionData,
            typeof(ColourActionData), ColourActionData.WriteToArchive);
        RegisterObjectType((ArchiveObjectType)ThriveArchiveObjectType.ColourActionData,
            typeof(ColourActionData), ColourActionData.ReadFromArchive);

        RegisterObjectType((ArchiveObjectType)ThriveArchiveObjectType.MembraneActionData,
            typeof(MembraneActionData), MembraneActionData.WriteToArchive);
        RegisterObjectType((ArchiveObjectType)ThriveArchiveObjectType.MembraneActionData,
            typeof(MembraneActionData), MembraneActionData.ReadFromArchive);

        RegisterObjectType((ArchiveObjectType)ThriveArchiveObjectType.NewMicrobeActionData,
            typeof(NewMicrobeActionData), NewMicrobeActionData.WriteToArchive);
        RegisterObjectType((ArchiveObjectType)ThriveArchiveObjectType.NewMicrobeActionData,
            typeof(NewMicrobeActionData), NewMicrobeActionData.ReadFromArchive);

        RegisterObjectType((ArchiveObjectType)ThriveArchiveObjectType.OrganelleMoveActionData,
            typeof(OrganelleMoveActionData), OrganelleMoveActionData.WriteToArchive);
        RegisterObjectType((ArchiveObjectType)ThriveArchiveObjectType.OrganelleMoveActionData,
            typeof(OrganelleMoveActionData), OrganelleMoveActionData.ReadFromArchive);

        RegisterObjectType((ArchiveObjectType)ThriveArchiveObjectType.OrganelleUpgradeActionData,
            typeof(OrganelleUpgradeActionData), OrganelleUpgradeActionData.WriteToArchive);
        RegisterObjectType((ArchiveObjectType)ThriveArchiveObjectType.OrganelleUpgradeActionData,
            typeof(OrganelleUpgradeActionData), OrganelleUpgradeActionData.ReadFromArchive);

        RegisterObjectType((ArchiveObjectType)ThriveArchiveObjectType.RigidityActionData,
            typeof(RigidityActionData), RigidityActionData.WriteToArchive);
        RegisterObjectType((ArchiveObjectType)ThriveArchiveObjectType.RigidityActionData,
            typeof(RigidityActionData), RigidityActionData.ReadFromArchive);

        RegisterObjectType((ArchiveObjectType)ThriveArchiveObjectType.ToleranceActionData,
            typeof(ToleranceActionData), ToleranceActionData.WriteToArchive);
        RegisterObjectType((ArchiveObjectType)ThriveArchiveObjectType.ToleranceActionData,
            typeof(ToleranceActionData), ToleranceActionData.ReadFromArchive);

        RegisterObjectType((ArchiveObjectType)ThriveArchiveObjectType.MetaballMoveActionData,
            typeof(MetaballMoveActionData<>), MetaballActionDataSerializer.WriteToArchive);
        RegisterObjectType((ArchiveObjectType)ThriveArchiveObjectType.MetaballMoveActionData,
            typeof(MetaballMoveActionData<>), MetaballActionDataSerializer.ReadMoveFromArchive);

        RegisterObjectType((ArchiveObjectType)ThriveArchiveObjectType.MetaballPlacementActionData,
            typeof(MetaballPlacementActionData<>), MetaballActionDataSerializer.WriteToArchive);
        RegisterObjectType((ArchiveObjectType)ThriveArchiveObjectType.MetaballPlacementActionData,
            typeof(MetaballPlacementActionData<>), MetaballActionDataSerializer.ReadPlacementFromArchive);

        RegisterObjectType((ArchiveObjectType)ThriveArchiveObjectType.MetaballRemoveActionData,
            typeof(MetaballRemoveActionData<>), MetaballActionDataSerializer.WriteToArchive);
        RegisterObjectType((ArchiveObjectType)ThriveArchiveObjectType.MetaballRemoveActionData,
            typeof(MetaballRemoveActionData<>), MetaballActionDataSerializer.ReadRemoveFromArchive);

        RegisterObjectType((ArchiveObjectType)ThriveArchiveObjectType.MetaballResizeActionData,
            typeof(MetaballResizeActionData<>), MetaballActionDataSerializer.WriteToArchive);
        RegisterObjectType((ArchiveObjectType)ThriveArchiveObjectType.MetaballResizeActionData,
            typeof(MetaballResizeActionData<>), MetaballActionDataSerializer.ReadResizeFromArchive);

        RegisterObjectType((ArchiveObjectType)ThriveArchiveObjectType.PatchDetailsMigration,
            typeof(PatchDetailsPanel.Migration), PatchDetailsPanel.Migration.WriteToArchive);
        RegisterObjectType((ArchiveObjectType)ThriveArchiveObjectType.PatchDetailsMigration,
            typeof(PatchDetailsPanel.Migration), PatchDetailsPanel.Migration.ReadFromArchive);

        RegisterObjectType((ArchiveObjectType)ThriveArchiveObjectType.OrganellePlacementActionData,
            typeof(OrganellePlacementActionData), OrganellePlacementActionData.WriteToArchive);
        RegisterObjectType((ArchiveObjectType)ThriveArchiveObjectType.OrganellePlacementActionData,
            typeof(OrganellePlacementActionData), OrganellePlacementActionData.ReadFromArchive);

        RegisterObjectType((ArchiveObjectType)ThriveArchiveObjectType.EndosymbiontPlaceActionData,
            typeof(EndosymbiontPlaceActionData), EndosymbiontPlaceActionData.WriteToArchive);
        RegisterObjectType((ArchiveObjectType)ThriveArchiveObjectType.EndosymbiontPlaceActionData,
            typeof(EndosymbiontPlaceActionData), EndosymbiontPlaceActionData.ReadFromArchive);

        RegisterObjectType((ArchiveObjectType)ThriveArchiveObjectType.OrganelleRemoveActionData,
            typeof(OrganelleRemoveActionData), OrganelleRemoveActionData.WriteToArchive);
        RegisterObjectType((ArchiveObjectType)ThriveArchiveObjectType.OrganelleRemoveActionData,
            typeof(OrganelleRemoveActionData), OrganelleRemoveActionData.ReadFromArchive);

        RegisterLimitedObjectType((ArchiveObjectType)ThriveArchiveObjectType.CellEditorComponent,
            typeof(CellEditorComponent));
        RegisterLimitedObjectType((ArchiveObjectType)ThriveArchiveObjectType.TolerancesEditorSubComponent,
            typeof(TolerancesEditorSubComponent));
        RegisterLimitedObjectType((ArchiveObjectType)ThriveArchiveObjectType.BehaviourEditorSubComponent,
            typeof(BehaviourEditorSubComponent));
        RegisterLimitedObjectType((ArchiveObjectType)ThriveArchiveObjectType.CellBodyPlanEditorComponent,
            typeof(CellBodyPlanEditorComponent));

        RegisterObjectType((ArchiveObjectType)ThriveArchiveObjectType.MicrobeEditor,
            typeof(MicrobeEditor), MicrobeEditor.ReadFromArchive);

        RegisterObjectType((ArchiveObjectType)ThriveArchiveObjectType.MulticellularEditor,
            typeof(MulticellularEditor), MulticellularEditor.ReadFromArchive);

        RegisterObjectType((ArchiveObjectType)ThriveArchiveObjectType.CombinedEditorAction,
            typeof(CombinedEditorAction), CombinedEditorAction.ReadFromArchive);

        RegisterObjectType((ArchiveObjectType)ThriveArchiveObjectType.ExtendedSingleEditorAction,
            typeof(SingleEditorAction<>), EditorActionSerializer.ReadFromArchive);
        RegisterObjectType((ArchiveObjectType)ThriveArchiveObjectType.SingleEditorAction,
            typeof(SingleEditorAction<>), EditorActionSerializer.ReadFromArchive);
        RegisterObjectType((ArchiveObjectType)ThriveArchiveObjectType.SingleEditorAction,
            typeof(SingleEditorAction<>), EditorActionSerializer.WriteToArchive);

        RegisterObjectType((ArchiveObjectType)ThriveArchiveObjectType.CellPlacementActionData,
            typeof(CellPlacementActionData), CellPlacementActionData.WriteToArchive);
        RegisterObjectType((ArchiveObjectType)ThriveArchiveObjectType.CellPlacementActionData,
            typeof(CellPlacementActionData), CellPlacementActionData.ReadFromArchive);
        RegisterObjectType((ArchiveObjectType)ThriveArchiveObjectType.CellMoveActionData,
            typeof(CellMoveActionData), CellMoveActionData.WriteToArchive);
        RegisterObjectType((ArchiveObjectType)ThriveArchiveObjectType.CellMoveActionData,
            typeof(CellMoveActionData), CellMoveActionData.ReadFromArchive);
    }

    private void RegisterFossils()
    {
        RegisterObjectType((ArchiveObjectType)ThriveArchiveObjectType.FossilisedSpecies,
            typeof(FossilisedSpecies), FossilisedSpecies.ReadFromArchive);

        RegisterObjectType((ArchiveObjectType)ThriveArchiveObjectType.FossilisedSpeciesInformation,
            typeof(FossilisedSpeciesInformation), FossilisedSpeciesInformation.ReadFromArchive);
    }
}<|MERGE_RESOLUTION|>--- conflicted
+++ resolved
@@ -352,15 +352,13 @@
             typeof(EndosymbiosisData.InProgressEndosymbiosis),
             EndosymbiosisData.InProgressEndosymbiosis.ReadFromArchive);
 
-<<<<<<< HEAD
+        RegisterObjectType((ArchiveObjectType)ThriveArchiveObjectType.AgentProperties,
+            typeof(AgentProperties), AgentProperties.ReadFromArchive);
+
         RegisterObjectType((ArchiveObjectType)ThriveArchiveObjectType.PatchEventProperties,
             typeof(PatchEventProperties), PatchEventProperties.WriteToArchive);
         RegisterObjectType((ArchiveObjectType)ThriveArchiveObjectType.PatchEventProperties,
             typeof(PatchEventProperties), PatchEventProperties.ReadFromArchive);
-=======
-        RegisterObjectType((ArchiveObjectType)ThriveArchiveObjectType.AgentProperties,
-            typeof(AgentProperties), AgentProperties.ReadFromArchive);
->>>>>>> 2b9abca2
     }
 
     private void RegisterComponentParts()
