[gd_scene load_steps=4 format=2]

[ext_resource path="res://src/gui_common/thrive_theme.tres" type="Theme" id=1]
[ext_resource path="res://src/saving/NewSaveMenu.cs" type="Script" id=2]
[ext_resource path="res://src/saving/SaveList.tscn" type="PackedScene" id=4]

[node name="NewSaveMenu" type="Control"]
anchor_right = 1.0
anchor_bottom = 1.0
theme = ExtResource( 1 )
script = ExtResource( 2 )
__meta__ = {
"_edit_use_anchors_": false
}
SaveListPath = NodePath("VBoxContainer/VBoxContainer/SaveList")
SaveNameBoxPath = NodePath("VBoxContainer/VBoxContainer/HBoxContainer/SaveName")
OverwriteConfirmPath = NodePath("OverwriteConfirm")

[node name="VBoxContainer" type="VBoxContainer" parent="."]
anchor_right = 1.0
anchor_bottom = 1.0
__meta__ = {
"_edit_use_anchors_": false
}

[node name="Label" type="Label" parent="VBoxContainer"]
margin_right = 1280.0
margin_bottom = 23.0
text = "CREATE_NEW_SAVE"
align = 1

[node name="VBoxContainer" type="VBoxContainer" parent="VBoxContainer"]
margin_top = 27.0
margin_right = 1280.0
margin_bottom = 679.0
size_flags_vertical = 3

[node name="HBoxContainer" type="HBoxContainer" parent="VBoxContainer/VBoxContainer"]
margin_right = 1280.0
margin_bottom = 37.0

[node name="Label" type="Label" parent="VBoxContainer/VBoxContainer/HBoxContainer"]
<<<<<<< HEAD
margin_top = 6.0
margin_right = 53.0
margin_bottom = 29.0
text = "NAME"

[node name="SaveName" type="TextEdit" parent="VBoxContainer/VBoxContainer/HBoxContainer"]
margin_left = 57.0
margin_right = 924.0
margin_bottom = 36.0
=======
margin_top = 7.0
margin_right = 62.0
margin_bottom = 30.0
text = "Name:"

[node name="SaveName" type="TextEdit" parent="VBoxContainer/VBoxContainer/HBoxContainer"]
margin_left = 66.0
margin_right = 1033.0
margin_bottom = 37.0
>>>>>>> c7fee552
size_flags_horizontal = 3
draw_tabs = true
draw_spaces = true
caret_blink = true

[node name="ExtraOptions" type="MenuButton" parent="VBoxContainer/VBoxContainer/HBoxContainer"]
<<<<<<< HEAD
margin_left = 928.0
margin_right = 1091.0
margin_bottom = 36.0
=======
margin_left = 1037.0
margin_right = 1176.0
margin_bottom = 37.0
>>>>>>> c7fee552
custom_colors/font_color_disabled = Color( 1, 1, 1, 1 )
custom_colors/font_color = Color( 1, 1, 1, 1 )
custom_colors/font_color_hover = Color( 1, 1, 1, 1 )
custom_colors/font_color_pressed = Color( 1, 1, 1, 1 )
disabled = true
text = "EXTRA_OPTIONS"

[node name="Save" type="Button" parent="VBoxContainer/VBoxContainer/HBoxContainer"]
<<<<<<< HEAD
margin_left = 1095.0
margin_right = 1280.0
margin_bottom = 36.0
custom_fonts/font = SubResource( 1 )
text = "SAVE_GAME"
=======
margin_left = 1180.0
margin_right = 1280.0
margin_bottom = 37.0
rect_min_size = Vector2( 100, 37 )
text = "Save"
>>>>>>> c7fee552

[node name="VSeparator" type="HSeparator" parent="VBoxContainer/VBoxContainer"]
margin_top = 41.0
margin_right = 1280.0
margin_bottom = 45.0

[node name="Label" type="Label" parent="VBoxContainer/VBoxContainer"]
margin_top = 49.0
margin_right = 1280.0
<<<<<<< HEAD
margin_bottom = 71.0
text = "OVERWRITE_EXISTING_SAVE"
=======
margin_bottom = 72.0
text = "Overwrite existing save:"
>>>>>>> c7fee552

[node name="SaveList" parent="VBoxContainer/VBoxContainer" instance=ExtResource( 4 )]
anchor_right = 0.0
anchor_bottom = 0.0
margin_top = 76.0
margin_right = 1280.0
margin_bottom = 652.0
size_flags_vertical = 3
AutoRefreshOnFirstVisible = false
SelectableItems = true
LoadableItems = false

[node name="CenterContainer" type="CenterContainer" parent="VBoxContainer"]
margin_top = 683.0
margin_right = 1280.0
margin_bottom = 720.0

[node name="Back" type="Button" parent="VBoxContainer/CenterContainer"]
<<<<<<< HEAD
margin_left = 606.0
margin_right = 674.0
margin_bottom = 24.0
=======
margin_left = 590.0
margin_right = 690.0
margin_bottom = 37.0
rect_min_size = Vector2( 100, 37 )
>>>>>>> c7fee552
size_flags_horizontal = 0
theme = ExtResource( 1 )
text = "BACK"
__meta__ = {
"_edit_use_anchors_": false
}

[node name="OverwriteConfirm" type="ConfirmationDialog" parent="."]
margin_right = 200.0
margin_bottom = 71.0
popup_exclusive = true
window_title = "OVERWRITE_EXISTING_SAVE_TITLE"
[connection signal="pressed" from="VBoxContainer/VBoxContainer/HBoxContainer/Save" to="." method="SaveButtonPressed"]
[connection signal="OnSelectedChanged" from="VBoxContainer/VBoxContainer/SaveList" to="." method="OnSelectedChanged"]
[connection signal="pressed" from="VBoxContainer/CenterContainer/Back" to="." method="ClosePressed"]
[connection signal="confirmed" from="OverwriteConfirm" to="." method="OnConfirmSaveName"]<|MERGE_RESOLUTION|>--- conflicted
+++ resolved
@@ -40,42 +40,24 @@
 margin_bottom = 37.0
 
 [node name="Label" type="Label" parent="VBoxContainer/VBoxContainer/HBoxContainer"]
-<<<<<<< HEAD
-margin_top = 6.0
-margin_right = 53.0
-margin_bottom = 29.0
-text = "NAME"
-
-[node name="SaveName" type="TextEdit" parent="VBoxContainer/VBoxContainer/HBoxContainer"]
-margin_left = 57.0
-margin_right = 924.0
-margin_bottom = 36.0
-=======
 margin_top = 7.0
 margin_right = 62.0
 margin_bottom = 30.0
-text = "Name:"
+text = "NAME"
 
 [node name="SaveName" type="TextEdit" parent="VBoxContainer/VBoxContainer/HBoxContainer"]
 margin_left = 66.0
 margin_right = 1033.0
 margin_bottom = 37.0
->>>>>>> c7fee552
 size_flags_horizontal = 3
 draw_tabs = true
 draw_spaces = true
 caret_blink = true
 
 [node name="ExtraOptions" type="MenuButton" parent="VBoxContainer/VBoxContainer/HBoxContainer"]
-<<<<<<< HEAD
-margin_left = 928.0
-margin_right = 1091.0
-margin_bottom = 36.0
-=======
 margin_left = 1037.0
 margin_right = 1176.0
 margin_bottom = 37.0
->>>>>>> c7fee552
 custom_colors/font_color_disabled = Color( 1, 1, 1, 1 )
 custom_colors/font_color = Color( 1, 1, 1, 1 )
 custom_colors/font_color_hover = Color( 1, 1, 1, 1 )
@@ -84,19 +66,11 @@
 text = "EXTRA_OPTIONS"
 
 [node name="Save" type="Button" parent="VBoxContainer/VBoxContainer/HBoxContainer"]
-<<<<<<< HEAD
-margin_left = 1095.0
-margin_right = 1280.0
-margin_bottom = 36.0
-custom_fonts/font = SubResource( 1 )
-text = "SAVE_GAME"
-=======
 margin_left = 1180.0
 margin_right = 1280.0
 margin_bottom = 37.0
 rect_min_size = Vector2( 100, 37 )
-text = "Save"
->>>>>>> c7fee552
+text = "SAVE"
 
 [node name="VSeparator" type="HSeparator" parent="VBoxContainer/VBoxContainer"]
 margin_top = 41.0
@@ -106,13 +80,8 @@
 [node name="Label" type="Label" parent="VBoxContainer/VBoxContainer"]
 margin_top = 49.0
 margin_right = 1280.0
-<<<<<<< HEAD
-margin_bottom = 71.0
+margin_bottom = 72.0
 text = "OVERWRITE_EXISTING_SAVE"
-=======
-margin_bottom = 72.0
-text = "Overwrite existing save:"
->>>>>>> c7fee552
 
 [node name="SaveList" parent="VBoxContainer/VBoxContainer" instance=ExtResource( 4 )]
 anchor_right = 0.0
@@ -131,16 +100,10 @@
 margin_bottom = 720.0
 
 [node name="Back" type="Button" parent="VBoxContainer/CenterContainer"]
-<<<<<<< HEAD
-margin_left = 606.0
-margin_right = 674.0
-margin_bottom = 24.0
-=======
 margin_left = 590.0
 margin_right = 690.0
 margin_bottom = 37.0
 rect_min_size = Vector2( 100, 37 )
->>>>>>> c7fee552
 size_flags_horizontal = 0
 theme = ExtResource( 1 )
 text = "BACK"
