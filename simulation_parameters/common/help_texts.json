{
    "MicrobeStage": {
<<<<<<< HEAD
        "LeftTexts": [
            "MICROBE_STAGE_HELP_LEFT_1",
            "MICROBE_STAGE_HELP_LEFT_2",
            "MICROBE_STAGE_HELP_LEFT_3",
            "MICROBE_STAGE_HELP_LEFT_4",
            "MICROBE_STAGE_HELP_LEFT_5",
            "MICROBE_STAGE_HELP_LEFT_6.",
            "MICROBE_STAGE_HELP_LEFT_7"
        ],
        "RightTexts": [
            "MICROBE_STAGE_HELP_RIGHT_1",
            "MICROBE_STAGE_HELP_RIGHT_2",
            "MICROBE_STAGE_HELP_RIGHT_3",
            "MICROBE_STAGE_HELP_RIGHT_4",
            "MICROBE_STAGE_HELP_RIGHT_5"
        ]
    },
    "MicrobeEditor": {
        "LeftTexts": [
            "EDITOR_HELP_LEFT_1",
            "EDITOR_HELP_LEFT_2",
            "EDITOR_HELP_LEFT_3"
        ],
        "RightTexts": [
            "EDITOR_HELP_RIGHT_1",
            "EDITOR_HELP_RIGHT_2"
=======
        "Messages": [
            "W,A,S,D and mouse to move. E to shoot OxyToxy NT if you have a toxin vacuole. G to toggle engulf mode.",
            "Your cell uses ATP as it's energy source, if it runs out you will die.",
            "To unlock the editor and reproduce you need to gatherAmmonia (Orange Cloud) and Phosphate (Purple Cloud).",
            "You can also engulf cells and bacteria and iron chunks and cell chunks that are smaller than you by pressing G. This will cost additional ATP and will slow you down. Don't forget to press G a second time to stop engulfing.",
            "Osmoregulation Now costs ATP, which means the bigger your cell is, the more Mitochondria or Metabolosomes or Rusticyanin (or cytoplasm, which does Glycolysis) you need to avoid losing ATP when you are stationary. It works this way: Osmoregulation costs are ((Hex Amount * 1) per second...",
            "There are many Organelles in the editor for you to evolve, allowing for a wide range of different playstyles.",
            "For this Release if your population (top tab) drops to zero you go extinct.",
            "The various compound clouds are:\n\nWhite – Glucose\nYellow – Hydrogen Sulfide\nOrange - Ammonia\nPurple - Phosphate\nRust Brown - Iron\n\nGlucose makes ATP",
            "Hydrogen Sulfide can be converted into glucose via chemoplasts and chemosynthesizing proteins. Iron can be converted via rusticyanin into ATP.",
            "To reproduce you need to divide each of your organelles into two and then duplicate the DNA in your nucleus. Each organelle needs 2 ammonia and 2 phosphate to split in half.",
            "But if you survive for twenty generations with 300 population, you are considered to have won, after winning you get a popup and can continue playing as you wish.",
            "Be wary because your competitors are evolving alongside you. Every time you enter the editor they evolve as well."
        ]
    },
    "MicrobeEditor": {
        "Messages": [
            "Prokaryotic Structures\n\nMetabolosomes: Produces the same amount of ATP of a mitocondria, but is way way less efficient, it only takes up 1 Hex\n\nChemosynthisizing Proteins: Produces half of the glucose out of Hydrogen Sulfide as a chemoplast, but also performs glycolysis, takes up 1 Hex\n\nChromatophores: Produces 1/3rd the amount of glucose as a normal chloroplast, but also performs glycolysis, and takes up 1 Hex.\n\nRusticyanin: Converts iron into ATP, and takes up 1 Hex.\n\nNitrogenase: Converts atmospheric nitrogen and ATP into ammonia anaerobically\n\nCytoplasm: Increases the rate of compound absorbtion and has 4 storage space and performs glycolysis (Produces small amounts of ATP).",
            "External Organelles\n\nFlagella: Moves your cell faster by consuming ATP.\n\nPilus: Can be used to stab other cells.",
            "Membrane Bound Organelles\n\nNucleus: Takes up 11 hexes and allows for evolution of membrane bound organelles. And also doubles your cells size. (Can only be evolved once)\n\nMitochondrion: Produces ATP out of glucose and atmospheric 02. Much more efficiently then cytoplasm\n\nChloroplast: Makes glucose out of sunlight and atmospheric CO2.\n\nChemoplast: Makes glucose out of Hydrogen Sulfide.\n\nNitrogen Fixing Plastid: Makes ammonia from ATP and atmospheric Nitrogen and Oxygen.\n\nVacuole: Stores 15 collected compounds.\n\nToxin Vacuoles: Produces toxins (called OxyToxyNT).",
            "Each generation, you have 100 mutation points to spend, and each change (or mutation) will cost a certain amount of that MP. Adding and removing organelles cost MP, however removing organelles that were placed in the current mutation session refunds MP for that organelle. You can remove an organelle by right-clicking on it. You can rotate your organelles, with A and D",
            "Every time you reproduce, you will enter the Microbe Editor, where you can make changes to your species (by adding, moving, or removing organelles) to increase your species' success. Each visit to the editor in the Microbe Stage Represents 100 million years of evolution"
        ]
    },
    "EasterEgg": {
        "Messages": [
            "Fun Fact, The Didinium and Paramecium are a textbook example of a predator prey relationship that has been studied for decades, now are you the Didinium, or the Paramecium? Predator, or Prey?",
            "Here's a tip, toxins can be used to knock other toxins away from you if you are quick enough.",
            "Here's a tip, Osmoregulation costs 1 ATP per second per hex your cell has, each empty hex of cytoplasm generates 5 ATP per second aswell, which means if you are losing ATP due to osmoregulation just add a couple empty hexes cytoplasm or remove some organelles.",
            "Fun Fact, In real life prokaryotes have something called Biocompartments which act like organelles, and are in fact called Polyhedral organelles",
            "Fun Fact, The metabolosome is what is called a Polyhedral organelle",
            "Here's a tip, sometimes its best just to run away from other cells.",
            "Here's a tip, if a cell is about half your size, thats when you can engulf them.",
            "Here's a tip, Bacteria can be stronger then they appear, they may look small, but some of them can burrow into you and kill you that way!",
            "Here's a tip, You can hunt other species to extinction if you arent careful enough, they can also be hunted to extinction by other species.",
            "WIGGLY THINGS!!",
            "Smeltal the meltal.",
            "Those blue cells though.",
            "Here's a tip, Biomes are more than just different backgrounds, the compounds in different biomes sometimes spawn at different rates.",
            "Here's a tip, The more flagella you have, the faster you go, vroom vroom, but it also costs more ATP",
            "Here's a tip, you can en[g]ulf chunks iron or otherwise.",
            "Here's a tip, prepare before adding a nucleus. those things are expensive! In upkeep and up front cost.",
            "Fun Fact, Did you know that there are over 8000 species of ciliate on planet earth?",
            "Fun Fact, The Stentor is a ciliate that can stretch itself and catch prey in a kind of trumpet like mouth that draws prey in by generating water currents with cilia.",
            "Fun Fact, The Didinum is a ciliate that hunts paramecia.",
            "Fun Fact, The Ameoba hunts and catches prey with 'legs' made of cytoplasm called pseudopods, eventually we want those in Thrive.",
            "Here's a tip, Watch out for larger cells and large bacteria, it's not fun to be digested, and they will eat you.",
            "Here's a tip, Osmoregulation costs 1 ATP per second per hex, each empty hex of cytoplasm generates 5 ATP per second aswell, which means if you are losing ATP due to osmoregulation just add a couple empty hexes cytoplasm or remove some organelles",
            "Here's a tip, if your cell is 150 hexes, you can engulf the large iron chunks.",
            "Thrive is meant as a simulation of an alien planet, therefore it makes sense that most creatures you find will be related to one or two other species due to evolution happening around you, see if you can identify them!",
            "Fun Fact, The Thrive team does podcasts every so often, you should check them out!",
            "Fun Fact, Thrive is meant as a simulation of an alien planet, therefore it makes sense that most creatures you find will be related to one or two other species due to evolution happening around you, see if you can identify them!",
            "Fun Fact, One of the first playable game-play prototypes was made by our awesome programmer, untrustedlife!"
>>>>>>> 15b9337e
        ]
    }
}<|MERGE_RESOLUTION|>--- conflicted
+++ resolved
@@ -1,33 +1,5 @@
 {
     "MicrobeStage": {
-<<<<<<< HEAD
-        "LeftTexts": [
-            "MICROBE_STAGE_HELP_LEFT_1",
-            "MICROBE_STAGE_HELP_LEFT_2",
-            "MICROBE_STAGE_HELP_LEFT_3",
-            "MICROBE_STAGE_HELP_LEFT_4",
-            "MICROBE_STAGE_HELP_LEFT_5",
-            "MICROBE_STAGE_HELP_LEFT_6.",
-            "MICROBE_STAGE_HELP_LEFT_7"
-        ],
-        "RightTexts": [
-            "MICROBE_STAGE_HELP_RIGHT_1",
-            "MICROBE_STAGE_HELP_RIGHT_2",
-            "MICROBE_STAGE_HELP_RIGHT_3",
-            "MICROBE_STAGE_HELP_RIGHT_4",
-            "MICROBE_STAGE_HELP_RIGHT_5"
-        ]
-    },
-    "MicrobeEditor": {
-        "LeftTexts": [
-            "EDITOR_HELP_LEFT_1",
-            "EDITOR_HELP_LEFT_2",
-            "EDITOR_HELP_LEFT_3"
-        ],
-        "RightTexts": [
-            "EDITOR_HELP_RIGHT_1",
-            "EDITOR_HELP_RIGHT_2"
-=======
         "Messages": [
             "W,A,S,D and mouse to move. E to shoot OxyToxy NT if you have a toxin vacuole. G to toggle engulf mode.",
             "Your cell uses ATP as it's energy source, if it runs out you will die.",
@@ -81,7 +53,6 @@
             "Fun Fact, The Thrive team does podcasts every so often, you should check them out!",
             "Fun Fact, Thrive is meant as a simulation of an alien planet, therefore it makes sense that most creatures you find will be related to one or two other species due to evolution happening around you, see if you can identify them!",
             "Fun Fact, One of the first playable game-play prototypes was made by our awesome programmer, untrustedlife!"
->>>>>>> 15b9337e
         ]
     }
 }