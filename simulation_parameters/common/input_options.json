[
    {
        "EnvironmentId": [
            "Game"
        ],
        "GroupName": "MOVEMENT",
        "Actions": [
            {
                "InputName": "g_move_left",
                "Name": "MOVE_LEFT"
            },
            {
                "InputName": "g_move_right",
                "Name": "MOVE_RIGHT"
            },
            {
                "InputName": "g_move_forward",
                "Name": "MOVE_FORWARD"
            },
            {
                "InputName": "g_move_backwards",
                "Name": "MOVE_BACKWARDS"
            },
            {
                "InputName": "g_hold_forward",
                "Name": "AUTO_MOVE_FORWARDS"
            }
        ]
    },
    {
        "EnvironmentId": [
            "Game"
        ],
        "GroupName": "ABILITIES",
        "Actions": [
            {
                "InputName": "g_fire_toxin",
                "Name": "FIRE_TOXIN"
            },
            {
                "InputName": "g_toggle_engulf",
                "Name": "TOGGLE_ENGULF"
            },
            {
                "InputName": "g_pack_commands",
                "Name": "HOLD_PACK_COMMANDS_MENU"
            },
            {
                "InputName": "g_toggle_binding",
                "Name": "TOGGLE_BINDING"
            },
            {
                "InputName": "g_toggle_unbinding",
                "Name": "TOGGLE_UNBINDING"
            },
            {
                "InputName": "g_unbind_all",
                "Name": "UNBIND_ALL"
            },
            {
                "InputName": "g_perform_unbinding",
                "Name": "PERFORM_UNBINDING"
            }
        ]
    },
    {
        "EnvironmentId": [
            "Game",
            "Editor"
        ],
        "GroupName": "CAMERA",
        "Actions": [
            {
                "InputName": "g_zoom_out",
                "Name": "ZOOM_OUT"
            },
            {
                "InputName": "g_zoom_in",
                "Name": "ZOOM_IN"
            }
        ]
    },
    {
        "EnvironmentId": [
            "Editor"
        ],
        "GroupName": "EDITOR",
        "Actions": [
            {
                "InputName": "e_rotate_right",
                "Name": "ROTATE_RIGHT"
            },
            {
                "InputName": "e_rotate_left",
                "Name": "ROTATE_LEFT"
            },
            {
                "InputName": "e_undo",
                "Name": "UNDO"
            },
            {
                "InputName": "e_redo",
                "Name": "REDO"
            },
            {
                "InputName": "e_primary",
                "Name": "PLACE_ORGANELLE"
            },
            {
                "InputName": "e_secondary",
                "Name": "OPEN_ORGANELLE_MENU"
            },
            {
                "InputName": "e_pan_left",
                "Name": "PAN_CAMERA_LEFT"
            },
            {
                "InputName": "e_pan_right",
                "Name": "PAN_CAMERA_RIGHT"
            },
            {
                "InputName": "e_pan_up",
                "Name": "PAN_CAMERA_UP"
            },
            {
                "InputName": "e_pan_down",
                "Name": "PAN_CAMERA_DOWN"
            },
            {
                "InputName": "e_reset_camera",
                "Name": "PAN_CAMERA_RESET"
            },
            {
                "InputName": "e_cancel_current_action",
                "Name": "CANCEL_CURRENT_ACTION"
            },
            {
                "InputName": "e_delete",
                "Name": "DELETE_ORGANELLE"
            },
            {
                "InputName": "e_move",
                "Name": "MOVE_ORGANELLE"
            }
        ]
    },
    {
        "EnvironmentId": [
            "Game"
        ],
        "GroupName": "CHEATS",
        "Actions": [
            {
                "InputName": "g_cheat_editor",
                "Name": "ENABLE_EDITOR"
            },
            {
                "InputName": "g_cheat_glucose",
                "Name": "SPAWN_GLUCOSE"
            },
            {
                "InputName": "g_cheat_ammonia",
                "Name": "SPAWN_AMMONIA"
            },
            {
                "InputName": "g_cheat_phosphates",
                "Name": "SPAWN_PHOSPHATES"
            },
            {
                "InputName": "g_cheat_menu",
                "Name": "CHEAT_MENU"
            }
        ]
    },
    {
        "EnvironmentId": [
            "Game",
            "Editor"
        ],
        "GroupName": "MISCELLANEOUS",
        "Actions": [
            {
<<<<<<< HEAD
                "InputName": "toggle_debug_panel",
                "Name": "TOGGLE_DEBUG_PANEL"
=======
                "InputName": "g_pause",
                "Name": "TOGGLE_PAUSE"
>>>>>>> 6439462e
            },
            {
                "InputName": "toggle_FPS",
                "Name": "TOGGLE_FPS"
            },
            {
                "InputName": "toggle_metrics",
                "Name": "TOGGLE_METRICS"
            },
            {
                "InputName": "g_quick_save",
                "Name": "QUICK_SAVE"
            },
            {
                "InputName": "quick_load",
                "Name": "QUICK_LOAD"
            },
            {
                "InputName": "screenshot",
                "Name": "TAKE_SCREENSHOT"
            },
            {
                "InputName": "help",
                "Name": "SHOW_HELP"
            },
            {
                "InputName": "toggle_fullscreen",
                "Name": "TOGGLE_FULLSCREEN"
            },
            {
                "InputName": "g_toggle_gui",
                "Name": "TOGGLE_HUD_HIDE"
            }
        ]
    }
]<|MERGE_RESOLUTION|>--- conflicted
+++ resolved
@@ -180,13 +180,12 @@
         "GroupName": "MISCELLANEOUS",
         "Actions": [
             {
-<<<<<<< HEAD
+                "InputName": "g_pause",
+                "Name": "TOGGLE_PAUSE"
+            },
+            {
                 "InputName": "toggle_debug_panel",
                 "Name": "TOGGLE_DEBUG_PANEL"
-=======
-                "InputName": "g_pause",
-                "Name": "TOGGLE_PAUSE"
->>>>>>> 6439462e
             },
             {
                 "InputName": "toggle_FPS",
