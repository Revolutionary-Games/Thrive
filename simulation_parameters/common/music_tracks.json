﻿{
  "Menu": {
    "TrackLists": [
      {
        "TrackOrder": "Sequential",
        "Tracks": [
          {
            "Volume": 0.4,
            "ResourcePath": "res://assets/sounds/main-menu-theme-1.ogg"
          },
          {
            "Volume": 0.4,
            "ResourcePath": "res://assets/sounds/main-menu-theme-2.ogg"
          }
        ]
      }
    ]
  },
  "ArtGallery": {
    "TrackLists": [
      {
        "Tracks": [
          {
            "Volume": 0.2,
            "ResourcePath": "res://assets/sounds/main-menu-theme-jazz.ogg"
          }
        ]
      }
    ]
  },
  "MicrobeStage": {
    "TrackLists": [
      {
        "Tracks": [
          {
            "ResourcePath": "res://assets/sounds/microbe-theme-1.ogg"
          },
          {
            "Volume": 0.6,
            "ResourcePath": "res://assets/sounds/microbe-theme-3.ogg"
          },
          {
            "ResourcePath": "res://assets/sounds/microbe-theme-4.ogg"
          },
          {
            "ResourcePath": "res://assets/sounds/microbe-theme-5.ogg"
          },
          {
            "ResourcePath": "res://assets/sounds/microbe-theme-6.ogg"
          },
          {
            "Volume": 0.6,
            "ResourcePath": "res://assets/sounds/microbe-theme-7.ogg"
          }
        ]
      },
      {
        "TrackBus": "Ambiance",
        "TrackOrder": "EntirelyRandom",
        "Tracks": [
          {
            "ResourcePath": "res://assets/sounds/soundeffects/microbe-ambience.ogg"
          },
          {
            "Volume": 0.1,
            "ResourcePath": "res://assets/sounds/soundeffects/microbe-ambience2.ogg"
          },
          {
            "Volume": 0.9,
            "ResourcePath": "res://assets/sounds/soundeffects/microbe-ambience-3.ogg"
          }
        ]
      }
    ]
  },
  "MicrobeEditor": {
    "TrackLists": [
      {
        "Tracks": [
          {
            "ResourcePath": "res://assets/sounds/microbe-editor-theme-1.ogg"
          },
          {
            "ResourcePath": "res://assets/sounds/microbe-editor-theme-2.ogg"
          },
          {
            "ResourcePath": "res://assets/sounds/microbe-editor-theme-3.ogg"
          },
          {
            "ResourcePath": "res://assets/sounds/microbe-editor-theme-4.ogg"
          },
          {
            "ResourcePath": "res://assets/sounds/microbe-editor-theme-5.ogg"
          }
        ]
<<<<<<< HEAD
    },
    "EarlyMulticellularStage": {
        "TrackLists": [
            {
                "Tracks": [
                    {
                        "ResourcePath": "res://assets/sounds/microbe-theme-4.ogg"
                    },
                    {
                        "ResourcePath": "res://assets/sounds/microbe-theme-5.ogg"
                    },
                    {
                        "ResourcePath": "res://assets/sounds/microbe-theme-6.ogg"
                    },
                    {
                        "Volume": 0.6,
                        "ResourcePath": "res://assets/sounds/multicellular-theme-1.ogg"
                    },
                    {
                        "Volume": 0.5,
                        "ResourcePath": "res://assets/sounds/multicellular-theme-2.ogg"
                    },
                    {
                        "ResourcePath": "res://assets/sounds/multicellular-theme-3.ogg"
                    },
                    {
                        "Volume": 0.4,
                        "ResourcePath": "res://assets/sounds/multicellular-theme-4.ogg"
                    },
                    {
                        "ResourcePath": "res://assets/sounds/multicellular-theme-6.ogg"
                    }
                ]
            },
            {
                "TrackBus": "Ambiance",
                "TrackOrder": "EntirelyRandom",
                "Tracks": [
                    {
                        "ResourcePath": "res://assets/sounds/soundeffects/microbe-ambience.ogg"
                    },
                    {
                        "Volume": 0.1,
                        "ResourcePath": "res://assets/sounds/soundeffects/microbe-ambience2.ogg"
                    },
                    {
                        "Volume": 0.9,
                        "ResourcePath": "res://assets/sounds/soundeffects/microbe-ambience-3.ogg"
                    }
                ]
            }
=======
      }
    ]
  },
  "Extinction": {
    "Return": "Reset",
    "TrackLists": [
      {
        "Repeat": false,
        "Tracks": [
          {
            "Volume": 0.25,
            "ResourcePath": "res://assets/sounds/extinct2.ogg"
          }
>>>>>>> d5f15c14
        ]
      }
    ]
  },
  "EarlyMulticellularStage": {
    "TrackLists": [
      {
        "Tracks": [
          {
            "ResourcePath": "res://assets/sounds/microbe-theme-4.ogg"
          },
          {
            "ResourcePath": "res://assets/sounds/microbe-theme-5.ogg"
          },
          {
            "ResourcePath": "res://assets/sounds/microbe-theme-6.ogg"
          },
          {
            "Volume": 0.6,
            "ResourcePath": "res://assets/sounds/multicellular-theme-1.ogg"
          },
          {
            "Volume": 0.5,
            "ResourcePath": "res://assets/sounds/multicellular-theme-2.ogg"
          },
          {
            "ResourcePath": "res://assets/sounds/multicellular-theme-3.ogg"
          },
          {
            "Volume": 0.4,
            "ResourcePath": "res://assets/sounds/multicellular-theme-4.ogg"
          },
          {
            "Volume": 0.4,
            "ResourcePath": "res://assets/sounds/multicellular-theme-5.ogg"
          },
          {
            "ResourcePath": "res://assets/sounds/multicellular-theme-6.ogg"
          }
        ]
<<<<<<< HEAD
    },
    "LateMulticellularStage": {
        "TrackLists": [
            {
                "Tracks": [
                    {
                        "Volume": 0.6,
                        "ResourcePath": "res://assets/sounds/multicellular-theme-1.ogg"
                    },
                    {
                        "Volume": 0.5,
                        "ResourcePath": "res://assets/sounds/multicellular-theme-2.ogg"
                    },
                    {
                        "ResourcePath": "res://assets/sounds/multicellular-theme-3.ogg"
                    },
                    {
                        "Volume": 0.4,
                        "ResourcePath": "res://assets/sounds/multicellular-theme-4.ogg"
                    },
                    {
                        "Volume": 0.4,
                        "ResourcePath": "res://assets/sounds/multicellular-theme-5.ogg"
                    },
                    {
                        "ResourcePath": "res://assets/sounds/multicellular-theme-6.ogg"
                    }
                ]
            },
            {
                "TrackBus": "Ambiance",
                "TrackOrder": "EntirelyRandom",
                "Tracks": [
                    {
                        "Volume": 0.9,
                        "ResourcePath": "res://assets/sounds/soundeffects/microbe-ambience.ogg"
                    },
                    {
                        "Volume": 0.8,
                        "ResourcePath": "res://assets/sounds/soundeffects/microbe-ambience-3.ogg"
                    }
                ]
            }
        ]
    },
    "LateMulticellularEditor": {
        "TrackLists": [
            {
                "Tracks": [
                    {
                        "Volume": 0.9,
                        "ResourcePath": "res://assets/sounds/multicellular-editor-theme-1.ogg"
                    }
                ]
            }
        ]
    }
=======
      },
      {
        "TrackBus": "Ambiance",
        "TrackOrder": "EntirelyRandom",
        "Tracks": [
          {
            "ResourcePath": "res://assets/sounds/soundeffects/microbe-ambience.ogg"
          },
          {
            "Volume": 0.1,
            "ResourcePath": "res://assets/sounds/soundeffects/microbe-ambience2.ogg"
          },
          {
            "Volume": 0.9,
            "ResourcePath": "res://assets/sounds/soundeffects/microbe-ambience-3.ogg"
          }
        ]
      }
    ]
  },
  "EarlyMulticellularEditor": {
    "TrackLists": [
      {
        "Tracks": [
          {
            "Volume": 0.9,
            "ResourcePath": "res://assets/sounds/multicellular-editor-theme-1.ogg"
          },
          {
            "ResourcePath": "res://assets/sounds/microbe-editor-theme-1.ogg"
          },
          {
            "ResourcePath": "res://assets/sounds/microbe-editor-theme-5.ogg"
          }
        ]
      }
    ]
  }
>>>>>>> d5f15c14
}<|MERGE_RESOLUTION|>--- conflicted
+++ resolved
@@ -93,59 +93,6 @@
             "ResourcePath": "res://assets/sounds/microbe-editor-theme-5.ogg"
           }
         ]
-<<<<<<< HEAD
-    },
-    "EarlyMulticellularStage": {
-        "TrackLists": [
-            {
-                "Tracks": [
-                    {
-                        "ResourcePath": "res://assets/sounds/microbe-theme-4.ogg"
-                    },
-                    {
-                        "ResourcePath": "res://assets/sounds/microbe-theme-5.ogg"
-                    },
-                    {
-                        "ResourcePath": "res://assets/sounds/microbe-theme-6.ogg"
-                    },
-                    {
-                        "Volume": 0.6,
-                        "ResourcePath": "res://assets/sounds/multicellular-theme-1.ogg"
-                    },
-                    {
-                        "Volume": 0.5,
-                        "ResourcePath": "res://assets/sounds/multicellular-theme-2.ogg"
-                    },
-                    {
-                        "ResourcePath": "res://assets/sounds/multicellular-theme-3.ogg"
-                    },
-                    {
-                        "Volume": 0.4,
-                        "ResourcePath": "res://assets/sounds/multicellular-theme-4.ogg"
-                    },
-                    {
-                        "ResourcePath": "res://assets/sounds/multicellular-theme-6.ogg"
-                    }
-                ]
-            },
-            {
-                "TrackBus": "Ambiance",
-                "TrackOrder": "EntirelyRandom",
-                "Tracks": [
-                    {
-                        "ResourcePath": "res://assets/sounds/soundeffects/microbe-ambience.ogg"
-                    },
-                    {
-                        "Volume": 0.1,
-                        "ResourcePath": "res://assets/sounds/soundeffects/microbe-ambience2.ogg"
-                    },
-                    {
-                        "Volume": 0.9,
-                        "ResourcePath": "res://assets/sounds/soundeffects/microbe-ambience-3.ogg"
-                    }
-                ]
-            }
-=======
       }
     ]
   },
@@ -159,7 +106,6 @@
             "Volume": 0.25,
             "ResourcePath": "res://assets/sounds/extinct2.ogg"
           }
->>>>>>> d5f15c14
         ]
       }
     ]
@@ -193,72 +139,9 @@
             "ResourcePath": "res://assets/sounds/multicellular-theme-4.ogg"
           },
           {
-            "Volume": 0.4,
-            "ResourcePath": "res://assets/sounds/multicellular-theme-5.ogg"
-          },
-          {
             "ResourcePath": "res://assets/sounds/multicellular-theme-6.ogg"
           }
         ]
-<<<<<<< HEAD
-    },
-    "LateMulticellularStage": {
-        "TrackLists": [
-            {
-                "Tracks": [
-                    {
-                        "Volume": 0.6,
-                        "ResourcePath": "res://assets/sounds/multicellular-theme-1.ogg"
-                    },
-                    {
-                        "Volume": 0.5,
-                        "ResourcePath": "res://assets/sounds/multicellular-theme-2.ogg"
-                    },
-                    {
-                        "ResourcePath": "res://assets/sounds/multicellular-theme-3.ogg"
-                    },
-                    {
-                        "Volume": 0.4,
-                        "ResourcePath": "res://assets/sounds/multicellular-theme-4.ogg"
-                    },
-                    {
-                        "Volume": 0.4,
-                        "ResourcePath": "res://assets/sounds/multicellular-theme-5.ogg"
-                    },
-                    {
-                        "ResourcePath": "res://assets/sounds/multicellular-theme-6.ogg"
-                    }
-                ]
-            },
-            {
-                "TrackBus": "Ambiance",
-                "TrackOrder": "EntirelyRandom",
-                "Tracks": [
-                    {
-                        "Volume": 0.9,
-                        "ResourcePath": "res://assets/sounds/soundeffects/microbe-ambience.ogg"
-                    },
-                    {
-                        "Volume": 0.8,
-                        "ResourcePath": "res://assets/sounds/soundeffects/microbe-ambience-3.ogg"
-                    }
-                ]
-            }
-        ]
-    },
-    "LateMulticellularEditor": {
-        "TrackLists": [
-            {
-                "Tracks": [
-                    {
-                        "Volume": 0.9,
-                        "ResourcePath": "res://assets/sounds/multicellular-editor-theme-1.ogg"
-                    }
-                ]
-            }
-        ]
-    }
-=======
       },
       {
         "TrackBus": "Ambiance",
@@ -296,6 +179,61 @@
         ]
       }
     ]
+  },
+  "LateMulticellularStage": {
+    "TrackLists": [
+      {
+        "Tracks": [
+          {
+            "Volume": 0.6,
+            "ResourcePath": "res://assets/sounds/multicellular-theme-1.ogg"
+          },
+          {
+            "Volume": 0.5,
+            "ResourcePath": "res://assets/sounds/multicellular-theme-2.ogg"
+          },
+          {
+            "ResourcePath": "res://assets/sounds/multicellular-theme-3.ogg"
+          },
+          {
+            "Volume": 0.4,
+            "ResourcePath": "res://assets/sounds/multicellular-theme-4.ogg"
+          },
+          {
+            "Volume": 0.4,
+            "ResourcePath": "res://assets/sounds/multicellular-theme-5.ogg"
+          },
+          {
+            "ResourcePath": "res://assets/sounds/multicellular-theme-6.ogg"
+          }
+        ]
+      },
+      {
+        "TrackBus": "Ambiance",
+        "TrackOrder": "EntirelyRandom",
+        "Tracks": [
+          {
+            "Volume": 0.9,
+            "ResourcePath": "res://assets/sounds/soundeffects/microbe-ambience.ogg"
+          },
+          {
+            "Volume": 0.8,
+            "ResourcePath": "res://assets/sounds/soundeffects/microbe-ambience-3.ogg"
+          }
+        ]
+      }
+    ]
+  },
+  "LateMulticellularEditor": {
+    "TrackLists": [
+      {
+        "Tracks": [
+          {
+            "Volume": 0.9,
+            "ResourcePath": "res://assets/sounds/multicellular-editor-theme-1.ogg"
+          }
+        ]
+      }
+    ]
   }
->>>>>>> d5f15c14
 }