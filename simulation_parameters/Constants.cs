--- conflicted
+++ resolved
@@ -505,11 +505,9 @@
 
     public const string SAVE_FOLDER = "user://saves";
 
-<<<<<<< HEAD
     public const string MOD_FOLDER = "user://mods";
-=======
+
     public const string EXPLICIT_PATH_PREFIX = "file://";
->>>>>>> 89af6827
 
     public const string SCREENSHOT_FOLDER = "user://screenshots";
 
