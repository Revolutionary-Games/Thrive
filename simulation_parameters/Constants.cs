﻿using System;
using System.Collections.Generic;
using System.IO;
using System.Reflection;
using System.Text.RegularExpressions;
using Godot;
using LauncherThriveShared;
using Newtonsoft.Json;

/// <summary>
///   Holds some constants that must be kept constant everywhere in the game. Many of these can be tweaked to adjust
///   game balance.
/// </summary>
public static class Constants
{
    /// <summary>
    ///   Used to prevent lag causing massive simulation instability spikes (due to resource consumption etc. scaling
    ///   but storage not scaling)
    /// </summary>
    public const float SIMULATION_MAX_DELTA_TIME = 0.2f;

    /// <summary>
    ///   How often entity simulation optimizes the number of used threads (should be less than 1)
    /// </summary>
    public const float SIMULATION_OPTIMIZE_THREADS_INTERVAL = 0.3f;

    /// <summary>
    ///   Controls the number of threads used by the entity systems. The number of cells is divided by this and that is
    ///   the max number of threads.
    /// </summary>
    public const int SIMULATION_CELLS_PER_THREAD_ESTIMATE = 25;

    // The following variables define the number of entities each thread running a system of that category needs to be
    // able to process for threading to be used at all. For example if there are 40 entities and 4 threads to be used
    // and a system specifies 10 entities per thread, that system will run multithreaded (4 * 10 {40} <= 40).
    // But if there was a system that wanted at least 15 entities per thread, that would run purely *single threaded*
    // (4 * 15 {60} <= 40)
    public const int SYSTEM_LOW_ENTITIES_PER_THREAD = 8;
    public const int SYSTEM_NORMAL_ENTITIES_PER_THREAD = 12;
    public const int SYSTEM_HIGHER_ENTITIES_PER_THREAD = 18;
    public const int SYSTEM_HIGH_ENTITIES_PER_THREAD = 24;
    public const int SYSTEM_EXTREME_ENTITIES_PER_THREAD = 40;

    /// <summary>
    ///   Makes sure that at least this many task threads are left idle when creating membrane generation background
    ///   tasks.
    /// </summary>
    public const int MEMBRANE_TASKS_LEAVE_EMPTY_THREADS = 2;

    /// <summary>
    ///   Default length in seconds for an in-game day. If this is changed, the placeholder values in
    ///   NewGameSettings.tscn should also be changed.
    /// </summary>
    public const int DEFAULT_DAY_LENGTH = 180;

    /// <summary>
    ///   How long the player stays dead before respawning (this is after the animation of dying ends)
    /// </summary>
    public const float PLAYER_RESPAWN_TIME = 2.0f;

    /// <summary>
    ///   The player is guaranteed to die within this time when using the suicide button. This exists to prevent total
    ///   softlocks.
    /// </summary>
    public const float MAX_PLAYER_DYING_TIME = 10;

    /// <summary>
    ///   How long the initial compounds should last (in seconds)
    /// </summary>
    public const float INITIAL_COMPOUND_TIME = 40.0f;

    /// <summary>
    ///   Needed to get the cell positions when creating the actual colonies to line up where they should.
    ///   TODO: figure out a better approach to multicellular cell positioning than this to avoid gaps (or maybe a post
    ///   process step when membranes are ready to pull cells closer to close up any gaps?)
    /// </summary>
    /// <remarks>
    ///   <para>
    ///     Lowering this makes up/down direction cells closer to touching, but increases overlap on horizontally next
    ///     to each other.
    ///   </para>
    /// </remarks>
    public const float MULTICELLULAR_CELL_DISTANCE_MULTIPLIER = 1.55f;

    public const float MULTICELLULAR_INITIAL_COMPOUND_MULTIPLIER = 1.5f;

    public const int FULL_INITIAL_GLUCOSE_SMALL_SIZE_LIMIT = 3;

    /// <summary>
    ///   The maximum duration the player is shown being ingested before they are auto-respawned.
    /// </summary>
    public const float PLAYER_ENGULFED_DEATH_DELAY_MAX = 10.0f;

    // Variance in the player position when respawning
    public const float MIN_SPAWN_DISTANCE = -5000.0f;
    public const float MAX_SPAWN_DISTANCE = 5000.0f;

    /// <summary>
    ///   Size of "chunks" used for spawning entities
    /// </summary>
    public const float SPAWN_SECTOR_SIZE = 120.0f;

    public const float MIN_DISTANCE_FROM_PLAYER_FOR_SPAWN = SPAWN_SECTOR_SIZE - 10;

    /// <summary>
    ///   Used to reduce how commonly the player species spawns to make it more likely for the player to encounter
    ///   other species.
    /// </summary>
    public const float PLAYER_SPECIES_SPAWN_MULTIPLIER = 0.5f;

    /// <summary>
    ///   Smaller spawn penalty to make binding agents easier to use with better player species spawn rates.
    /// </summary>
    public const float PLAYER_SPECIES_SPAWN_MULTIPLIER_BINDING_AGENTS = 0.7f;

    /// <summary>
    ///   Cells farther than this are forced to move towards the player to get on screen to give better activity
    ///   from our limited entity count. Lower values let farther away cells to just chill without having to move.
    /// </summary>
    public const float ON_STAGE_THRESHOLD_AROUND_PLAYER = 0.71f;

    /// <summary>
    ///   Sets much randomness is added on each axis (X and Z) for a cell's target to move to the player position to
    ///   get "on stage"
    ///   Larger values add more randomness to cells moving towards the player.
    /// </summary>
    public const float ON_STAGE_DESTINATION_RANDOMNESS = 20;

    /// <summary>
    ///   Scale factor for density of compound cloud spawns
    /// </summary>
    public const int CLOUD_SPAWN_DENSITY_SCALE_FACTOR = 10000;

    /// <summary>
    ///   Scale factor for the amount of compound in each spawned cloud
    /// </summary>
    public const float CLOUD_SPAWN_AMOUNT_SCALE_FACTOR = 0.75f;

    /// <summary>
    ///   Threshold under which entities start to spawn around the player
    ///   The value is in the range 0-1 and is the fraction of the maximum
    ///   allowed entities.
    /// </summary>
    public const float ENTITY_SPAWNING_AROUND_PLAYER_THRESHOLD = 0.8f;

    /// <summary>
    ///   Scale factor for how dense microbes spawn (also affected by their populations).
    /// </summary>
    /// <remarks>
    ///   <para>
    ///     Due to an earlier problem, old species spawners were never cleared, so they accumulated a lot.
    ///     This multiplier has now been increased quite a bit to try to make the lower number of species spawners
    ///     result in the same level of microbe spawning.
    ///   </para>
    /// </remarks>
    public const float MICROBE_SPAWN_DENSITY_SCALE_FACTOR = 0.022f;

    /// <summary>
    ///   Along with <see cref="MICROBE_SPAWN_DENSITY_SCALE_FACTOR"/> affects spawn density of microbes.
    ///   The lower this multiplier is set, the more even species with different populations are spawned.
    /// </summary>
    public const float MICROBE_SPAWN_DENSITY_POPULATION_MULTIPLIER = 1 / 25.0f;

    /// <summary>
    ///   The (default) size of the hexagons, used in calculations. Don't change this.
    /// </summary>
    public const float DEFAULT_HEX_SIZE = 0.75f;

    /// <summary>
    ///   Don't change this, so much stuff will break
    /// </summary>
    public const int CLOUDS_IN_ONE = 4;

    public const int CLOUD_SQUARES_PER_SIDE = 3;
    public const int CLOUD_EDGE_WIDTH = 2;

    // NOTE: these 4 constants need to match what is set up in CompoundCloudPlane.tscn
    public const int CLOUD_WIDTH = 300;
    public const int CLOUD_X_EXTENT = CLOUD_WIDTH * 2;
    public const int CLOUD_HEIGHT = 300;

    // This is cloud local Y, not world Y
    public const int CLOUD_Y_EXTENT = CLOUD_HEIGHT * 2;

    public const float CLOUD_Y_COORDINATE = 0;

    public const float CLOUD_DIFFUSION_RATE = 0.007f;

    // Should be the same as its counterpart in shaders/CompoundCloudPlane.shader
    public const float CLOUD_MAX_INTENSITY_SHOWN = 1000;

    public const float CLOUD_CHEAT_DENSITY = 16000.0f;

    public const int MEMBRANE_RESOLUTION = 10;
    public const int MEMBRANE_VERTICAL_RESOLUTION = 7;
    public const float MEMBRANE_HEIGHT_MULTIPLIER = 1.0f;

    public const float MEMBRANE_SMOOTHING_POWER = 3.0f;
    public const float MEMBRANE_SIDE_ROUNDING = 20.0f;

    public const float MEMBRANE_ROOM_FOR_ORGANELLES = 1.9f;
    public const float MEMBRANE_NUMBER_OF_WAVES = 9.0f;
    public const float MEMBRANE_WAVE_HEIGHT_DEPENDENCE_ON_SIZE = 0.3f;
    public const float MEMBRANE_WAVE_HEIGHT_MULTIPLIER = 0.025f;
    public const float MEMBRANE_WAVE_HEIGHT_MULTIPLIER_CELL_WALL = 0.015f;
    public const float MEMBRANE_ENGULF_ANIMATION_DISTANCE = 1.25f;

    /// <summary>
    ///   BASE MOVEMENT ATP cost. Cancels out a little bit more then one cytoplasm's glycolysis
    /// </summary>
    /// <remarks>
    ///   <para>
    ///     this is applied *per* hex
    ///   </para>
    /// </remarks>
    public const float BASE_MOVEMENT_ATP_COST = 1.0f;

    public const float BASE_MOVEMENT_FORCE = 900.0f;

    public const float MAX_STRAIN_PER_ENTITY = 400.0f;
    public const float MIN_STRAIN_SPRINT_REGAIN = 200.0f;

    public const float PASSIVE_STRAIN_DECREASE_PER_SECOND = 30.0f;

    public const float PASSIVE_STRAIN_DECREASE_PRE_COOLDOWN_MULTIPLIER = 0.3f;

    /// <summary>
    ///   This is multiplied by the strain fraction to get the ATP usage multiplier
    /// </summary>
    public const float STRAIN_TO_ATP_USAGE_COEFFICIENT = 1.5f;

    /// <summary>
    ///   How much strain does not affect ATP usage at first
    /// </summary>
    public const float CANCELED_STRAIN = 10.0f;

    public const float STRAIN_DECREASE_COOLDOWN_SECONDS = 0.5f;

    public const float SPRINTING_STRAIN_INCREASE_PER_SECOND = 72.0f;

    public const float SPRINTING_STRAIN_INCREASE_PER_HEX = 0.15f;

    public const float SPRINTING_FORCE_MULTIPLIER = 1.8f;

    public const float FLAGELLA_ENERGY_COST = 6.0f;

    public const float FLAGELLA_BASE_FORCE = 20.0f;

    /// <summary>
    ///   TODO: this needs to be dynamically calculated: https://github.com/Revolutionary-Games/Thrive/issues/5591
    /// </summary>
    public const float FLAGELLA_SPEED_BONUS_DISPLAY = 0.7f;

    public const float FLAGELLA_MAX_UPGRADE_LENGHT = 3;
    public const float FLAGELLA_MIN_UPGRADE_LENGHT = -1;

    public const float FLAGELLA_MAX_UPGRADE_FORCE = 15.0f;

    public const float FLAGELLA_MAX_UPGRADE_ATP_USAGE = 4.0f;

    public const float FLAGELLA_MAX_UPGRADE_VISUAL_LENGTH = 0.40f;
    public const float FLAGELLA_MIN_UPGRADE_VISUAL_LENGTH = 0.80f;

    /// <summary>
    ///   As eukaryotes are immediately 50% larger, they get a movement force increase to offset that
    /// </summary>
    public const float EUKARYOTIC_MOVEMENT_FORCE_MULTIPLIER = 2.5f;

    /// <summary>
    ///   Amount of extra base movement given per hex. Only applies between
    ///   <see cref="BASE_MOVEMENT_EXTRA_HEX_START"/> and <see cref="BASE_MOVEMENT_EXTRA_HEX_END"/>
    /// </summary>
    public const float BASE_MOVEMENT_PER_HEX = 130;

    public const int BASE_MOVEMENT_EXTRA_HEX_START = 2;
    public const int BASE_MOVEMENT_EXTRA_HEX_END = 40;

    /// <summary>
    ///   This is used to slightly debuff colony movement
    /// </summary>
    public const float CELL_COLONY_MOVEMENT_FORCE_MULTIPLIER = 0.98f;

    /// <summary>
    ///   How much the default <see cref="BASE_CELL_DENSITY"/> has volume in a cell. This determines how much
    ///   additional organelles impact the cell. A normal organelle has a weight of 1 so if this value is 4 then the
    ///   base density has as much impact on the average density as 4 organelles.
    /// </summary>
    public const float BASE_CELL_DENSITY_VOLUME = 4;

    public const float BASE_CELL_DENSITY = 1000;

    public const float CONTEXTUAL_ONLY_MUSIC_CHANCE = 0.33f;

    // Note that the rotation speed is reversed, i.e. lower values mean faster
    public const float CELL_MAX_ROTATION = 8.0f;
    public const float CELL_MIN_ROTATION = 0.10f;

    public const float CELL_ROTATION_INFLECTION_INERTIA = 250000000.0f;
    public const float CELL_ROTATION_RADIUS_FACTOR = 150.0f;
    public const float CILIA_ROTATION_FACTOR = 120000000.0f;
    public const float CILIA_RADIUS_FACTOR_MULTIPLIER = 8000000.0f;
    public const float CELL_TURN_INFLECTION_RADIANS = 0.4f;

    // TODO: remove if these stay unused
    // // These speed values are also reversed like the above
    // public const float CELL_COLONY_MAX_ROTATION_MULTIPLIER = 2.5f;
    // public const float CELL_COLONY_MIN_ROTATION_MULTIPLIER = 0.05f;
    // public const float CELL_COLONY_MAX_ROTATION_HELP = 0.5f;
    // public const float CELL_COLONY_MEMBER_ROTATION_FACTOR_MULTIPLIER = 0.2f;

    public const float CILIA_ENERGY_COST = 2.0f;
    public const float CILIA_ROTATION_NEEDED_FOR_ATP_COST = 0.03f;
    public const float CILIA_ROTATION_ENERGY_BASE_MULTIPLIER = 4.0f;

    public const float CILIA_DEFAULT_ANIMATION_SPEED = 0.3f;
    public const float CILIA_MIN_ANIMATION_SPEED = 0.15f;
    public const float CILIA_MAX_ANIMATION_SPEED = 1.2f;
    public const float CILIA_ROTATION_ANIMATION_SPEED_MULTIPLIER = 7.0f;

    /// <summary>
    ///   Limits how often the cilia sample the rotation speed it should be at. Also, rate limits how often the cilia
    ///   pull physics is applied.
    /// </summary>
    public const float CILIA_ROTATION_SAMPLE_INTERVAL = 0.1f;

    public const float CILIA_PULLING_FORCE = 200000.0f;
    public const float CILIA_PULLING_FORCE_FIELD_RADIUS = 16.0f;

    /// <summary>
    ///   How much each cilia increase <see cref="CILIA_PULLING_FORCE_FIELD_RADIUS"/>. This is now done like this to
    ///   avoid having to create a ton of physics sensors.
    /// </summary>
    public const float CILIA_PULL_RADIUS_PER_CILIA = 0.70f;

    /// <summary>
    ///   1 means that each cilia counts as 1 in the pulling force.
    ///   Smaller values mean diminishing returns.
    /// </summary>
    public const float CILIA_FORCE_EXPONENT_PER_CILIA = 0.9f;

    public const float CILIA_PULLING_FORCE_FALLOFF_FACTOR = 0.05f;
    public const float CILIA_CURRENT_GENERATION_ANIMATION_SPEED = 5.0f;

    public const int MICROBE_SPAWN_RADIUS = 350;

    public const int MICROBE_DESPAWN_RADIUS_SQUARED = (MICROBE_SPAWN_RADIUS + DESPAWN_RADIUS_OFFSET) *
        (MICROBE_SPAWN_RADIUS + DESPAWN_RADIUS_OFFSET);

    public const int CLOUD_SPAWN_RADIUS = 350;

    /// <summary>
    ///   This controls how many entities over the entity limit we allow things to reproduce. This is so that even when
    ///   the spawn system has spawned things until the limit is full, the spawned things can still reproduce.
    /// </summary>
    public const float REPRODUCTION_ALLOW_EXCEED_ENTITY_LIMIT_MULTIPLIER = 1.15f;

    /// <summary>
    ///   If the entity limit is over this once the player has reproduced, force despawning will happen
    /// </summary>
    public const float REPRODUCTION_PLAYER_ALLOWED_ENTITY_LIMIT_EXCEED = 1.25f;

    /// <summary>
    ///   Once reproduced player copies take this much or more of the overall entity limit, they are preferred to
    ///   despawn first.
    /// </summary>
    public const float PREFER_DESPAWN_PLAYER_REPRODUCED_COPY_AFTER = 0.30f;

    /// <summary>
    ///   Multiplier for how much individual cells in a colony contribute to the entity limit. Actually colonies seem
    ///   quite a bit heavier than normal microbes, as such this is set pretty high.
    /// </summary>
    public const float MICROBE_COLONY_MEMBER_ENTITY_WEIGHT_MULTIPLIER = 0.95f;

    /// <summary>
    ///   Extra radius added to the spawn radius of things to allow them to move in the "wrong" direction a bit
    ///   without causing them to despawn instantly. Things despawn outside the despawn radius.
    /// </summary>
    public const int DESPAWN_RADIUS_OFFSET = 50;

    public const float MIN_SPAWN_RADIUS_RATIO = 0.95f;

    /// <summary>
    ///   The maximum force that can be applied by currents in the fluid system
    /// </summary>
    public const float MAX_FORCE_APPLIED_BY_CURRENTS = 2000;

    /// <summary>
    ///   The multiplier to the force that currents apply to cells.
    /// </summary>
    public const float CURRENT_FORCE_CELL_MULTIPLIER = 15;

    public const int TRANSLATION_VERY_INCOMPLETE_THRESHOLD = 30;
    public const int TRANSLATION_INCOMPLETE_THRESHOLD = 70;

    public const float LIGHT_LEVEL_UPDATE_INTERVAL = 0.1f;

    /// <summary>
    ///   When night is closer than this number of seconds and a cell spawns, it gets extra resources to survive.
    /// </summary>
    public const float INITIAL_RESOURCE_BUFF_WHEN_NIGHT_CLOSER_THAN = 30.0f;

    /// <summary>
    ///   How many seconds of filling up during the day that a cell can be given when it is spawned close to or during
    ///   the night
    /// </summary>
    public const float NIGHT_RESOURCE_BUFF_MAX_FILL_SECONDS = 45.0f;

    /// <summary>
    ///   How often the microbe AI processes each microbe
    /// </summary>
    public const float MICROBE_AI_THINK_INTERVAL = 0.3f;

    /// <summary>
    ///   This is how often entities emitted signals from other entities are updated.
    ///   This is set relatively high to reduce the performance impact.
    ///   This is used, for example, for AI microbes to detect signalling agents.
    /// </summary>
    public const float ENTITY_SIGNAL_UPDATE_INTERVAL = 0.15f;

    public const float ENTITY_LIGHT_REALISTIC_ATTENUATION = 2;

    /// <summary>
    ///   Max lights a single entity should have. Note that compatibility renderer supports only 8 lights per mesh, so
    ///   we might need to increase that limit.
    /// </summary>
    public const int ENTITY_REASONABLE_MAX_LIGHTS = 6;

    public const float ENTITY_BIOLUMINESCENCE_LIGHT_RANGE = 20;

    public const int INITIAL_SPECIES_POPULATION = 100;

    public const int INITIAL_FREEBUILD_POPULATION_VARIANCE_MIN = 0;
    public const int INITIAL_FREEBUILD_POPULATION_VARIANCE_MAX = 400;

    // Right now these are used for species split from the player
    public const int INITIAL_SPLIT_POPULATION_MIN = 600;
    public const int INITIAL_SPLIT_POPULATION_MAX = 2000;

    public const string MICROBE_MOVEMENT_SOUND = "res://assets/sounds/soundeffects/microbe-movement-ambience.ogg";
    public const string MICROBE_ENGULFING_MODE_SOUND = "res://assets/sounds/soundeffects/engulfment.ogg";
    public const string MICROBE_BINDING_MODE_SOUND = "res://assets/sounds/soundeffects/binding.ogg";

    public const float MICROBE_MOVEMENT_SOUND_EMIT_COOLDOWN = 1.3f;
    public const float MICROBE_MOVEMENT_SOUND_MAX_VOLUME = 0.4f;

    // TODO: should this volume be actually 0?
    public const float MICROBE_MOVEMENT_SOUND_START_VOLUME = 1;

    /// <summary>
    ///   Max number of concurrent audio players that may be used per entity.
    /// </summary>
    public const int MAX_CONCURRENT_SOUNDS_PER_ENTITY = 10;

    public const float MICROBE_SOUND_MAX_DISTANCE = 300;
    public const float MICROBE_SOUND_MAX_DISTANCE_SQUARED = MICROBE_SOUND_MAX_DISTANCE * MICROBE_SOUND_MAX_DISTANCE;

    /// <summary>
    ///   Makes sounds played by the non-player cell a bit quieter. This is added because death sounds from other
    ///   entities can get overwhelming otherwise
    /// </summary>
    public const float NON_PLAYER_ENTITY_VOLUME_MULTIPLIER = 0.7f;

    public const int MAX_CONCURRENT_SOUNDS = 100;

    /// <summary>
    ///   Max number of concurrent audio players that may be spawned for UI sounds.
    /// </summary>
    public const int MAX_CONCURRENT_UI_AUDIO_PLAYERS = 10;

    public const float CONTACT_PENETRATION_TO_BUMP_SOUND = 0.1f;

    public const float INTERVAL_BETWEEN_SOUND_CACHE_CLEAR = 0.321f;

    /// <summary>
    ///   How long to keep a played sound in memory in case it will be shortly played again
    /// </summary>
    public const float DEFAULT_SOUND_CACHE_TIME = 30;

    public const float MEMORY_BEFORE_DISK_CACHE_TIME = 120;
    public const float MEMORY_ONLY_CACHE_TIME = 300;
    public const int MEMORY_PHOTO_CACHE_MAX_ITEMS = 250;

    public const float MEMORY_PHOTO_CACHE_CLEAN_INTERVAL = 37;
    public const float DISK_CACHE_CHECK_INTERVAL = 47;
    public const float DISK_CACHE_IDLE_SAVE_INTERVAL = 53;
    public const int DISK_CACHE_IDLE_SAVE_ITEMS = 3;

    public const int DISK_CACHE_SAVES_PER_RUN = 5;
    public const float DISK_CACHE_SAVE_RESUME_CHECK_INTERVAL = 1.17f;

    public const float DISK_CACHE_DEFAULT_KEEP = 30 * 24 * 60 * 60;
    public const long DISK_CACHE_DEFAULT_MAX_SIZE = MEBIBYTE * 1024;
    public const int DISK_CACHE_MAX_DELETES_TO_QUEUE_AT_ONCE = 500;

    // Base randomness for visual hashes to make different types not conflict
    public const ulong VISUAL_HASH_CELL = 2106240777368515371UL;
    public const ulong VISUAL_HASH_HEX_LAYOUT = 6086113318220891786UL;
    public const ulong VISUAL_HASH_PATH = 16930532057563531237UL;

    /// <summary>
    ///   Controls with how much speed agents are fired
    /// </summary>
    public const float AGENT_EMISSION_VELOCITY = 25.0f;

    public const float OXYTOXY_DAMAGE = 25.0f;

    public const float CYTOTOXIN_DAMAGE = 20.0f;

    public const float OXYGEN_INHIBITOR_DAMAGE = 14.0f;

    public const float CHANNEL_INHIBITOR_ATP_DEBUFF = 0.5f;
    public const float CHANNEL_INHIBITOR_DEBUFF_DURATION = 15;

    public const float MACROLIDE_BASE_MOVEMENT_DEBUFF = 0.8f;
    public const float MACROLIDE_DEBUFF_DURATION = 5;

    public const float TOXIN_TOXICITY_DAMAGE_MODIFIER_STRENGTH = 0.5f;

    /// <summary>
    ///   Each oxygen using organelle in a cell increases damage caused by oxygen-inhibiting toxin by this amount,
    ///   up to a cap.
    /// </summary>
    public const float OXYGEN_INHIBITOR_DAMAGE_BUFF_PER_ORGANELLE = 0.05f;

    public const float OXYGEN_INHIBITOR_DAMAGE_BUFF_MAX = 0.5f;

    public const float OXYTOXY_DAMAGE_DEBUFF_PER_ORGANELLE = 0.05f;

    public const float OXYTOXY_DAMAGE_DEBUFF_MAX = 0.75f;

    /// <summary>
    ///   If the player has more than this much health, a single damage event cannot kill them. Instead, it leaves
    ///   just a bit of health (1% or 0.1 whichever is more).
    /// </summary>
    public const float PLAYER_INSTANT_KILL_PROTECTION_HEALTH_THRESHOLD = 5.0f;

    /// <summary>
    ///   How much a cell's speed is slowed when travelling through slime
    /// </summary>
    public const float MUCILAGE_IMPEDE_FACTOR = 5.0f;

    /// <summary>
    ///   How much a cell's speed is increased when secreting slime (scaling with secreted compound amount)
    /// </summary>
    public const float MUCILAGE_JET_FACTOR = 100000.0f;

    /// <summary>
    ///   Minimum stored slime needed to start secreting
    /// </summary>
    public const float MUCILAGE_MIN_TO_VENT = 0.01f;

    /// <summary>
    ///   Length in seconds for slime secretion cooldown
    /// </summary>
    public const float MUCILAGE_COOLDOWN_TIMER = 1.5f;

    /// <summary>
    ///   How many times cell gets slowed down with mucocyst (slime jet upgrade) on
    /// </summary>
    public const float MUCOCYST_SPEED_MULTIPLIER = 0.01f;

    /// <summary>
    ///   What fraction of the mucilage capacity is required to activate mucocyst (slime jet upgrade)
    /// </summary>
    public const float MUCOCYST_ACTIVATION_MUCILAGE_FRACTION = 0.5f;

    /// <summary>
    ///   How much mucocyst (slime jet upgrade) drains mucilage per second
    /// </summary>
    public const float MUCOCYST_MUCILAGE_DRAIN = 0.7f;

    public const float TOXIN_PROJECTILE_PHYSICS_SIZE = 1;

    public const float TOXIN_PROJECTILE_PHYSICS_DENSITY = 700;

    public const float CHUNK_PHYSICS_DAMPING = 0.2f;
    public const float MICROBE_PHYSICS_DAMPING = 0.99f;

    /// <summary>
    ///   This only really matters when cells are dead
    /// </summary>
    public const float MICROBE_PHYSICS_DAMPING_ANGULAR = 0.9f;

    /// <summary>
    ///   Delay when a toxin hits or expires until it is destroyed. This is used to give some time for the effect to
    ///   fade so this must always be at least as long as how long the despawn effect takes visually
    /// </summary>
    public const float EMITTER_DESPAWN_DELAY = 3;

    public const float AGENT_EMISSION_DISTANCE_OFFSET = 0.5f;

    /// <summary>
    ///   How long a toxin projectile can fly for before despawning if it doesn't hit anything before that
    /// </summary>
    public const float EMITTED_AGENT_LIFETIME = 5.0f;

    public const int MAX_EMITTED_AGENTS_ON_DEATH = 5;

    /// <summary>
    ///   Percentage of the compounds that compose the organelle
    ///   released upon death (between 0.0 and 1.0).
    /// </summary>
    public const float COMPOUND_MAKEUP_RELEASE_FRACTION = 0.9f;

    public const float COMPOUND_RELEASE_FRACTION = 0.9f;

    public const float PHYSICS_ALLOWED_Y_AXIS_DRIFT = 0.1f;

    /// <summary>
    ///   Buffers bigger than this number of elements will never be cached so if many entities track more than this
    ///   many collisions that's going to be bad in terms of memory allocations
    /// </summary>
    public const int MAX_COLLISION_CACHE_BUFFER_RETURN_SIZE = 50;

    /// <summary>
    ///   How many buffers of similar length can be in the collision cache. This is quite high to ensure that basically
    ///   all entities' buffers can go to the cache for example when loading a save while in game. That is required
    ///   because most entities have the exact same buffer length.
    /// </summary>
    public const int MAX_COLLISION_CACHE_BUFFERS_OF_SIMILAR_LENGTH = 500;

    /// <summary>
    ///   How many collisions each normal entity can detect at once (if more collisions happen during an update the
    ///   rest are lost and can't be detected by the game logic)
    /// </summary>
    public const int MAX_SIMULTANEOUS_COLLISIONS_SMALL = 8;

    /// <summary>
    ///   A very small limit of collisions for entities that don't need to be able to detect many collisions. Note
    ///   that this is specifically picked to be lower by a power of two than the small limit to make collision
    ///   recording buffer cache work better (as it should hopefully put these two categories to separate buckets)
    /// </summary>
    public const int MAX_SIMULTANEOUS_COLLISIONS_TINY = 4;

    /// <summary>
    ///   How many collisions a default sensor can detect at once
    /// </summary>
    public const int MAX_SIMULTANEOUS_COLLISIONS_SENSOR = 20;

    public const int MAX_SIMULTANEOUS_COLLISIONS_RADIATION_SENSOR = 32;

    /// <summary>
    ///   Cooldown between agent emissions, in seconds.
    /// </summary>
    public const float AGENT_EMISSION_COOLDOWN = 2.0f;

    /// <summary>
    ///   The minimum amount of oxytoxy (or any agent) fired in one shot.
    /// </summary>
    public const float MINIMUM_AGENT_EMISSION_AMOUNT = MathUtils.EPSILON;

    /// <summary>
    ///   The maximum amount of oxytoxy (or any agent) fired in one shot.
    /// </summary>
    public const float MAXIMUM_AGENT_EMISSION_AMOUNT = 2.0f;

    /// <summary>
    ///   The time (in seconds) it takes a cloud being absorbed to halve its compounds.
    /// </summary>
    public const float CLOUD_ABSORPTION_HALF_LIFE = 0.02291666666f;

    /// <summary>
    ///   How much of a compound is actually given to a cell when absorbed
    /// </summary>
    public const float ABSORPTION_RATIO = 0.0000125f;

    /// <summary>
    ///   Should be greater than ABSORPTION_RATIO
    /// </summary>
    public const float SKIP_TRYING_TO_ABSORB_RATIO = 0.0002f;

    /// <summary>
    ///   How much compounds a cell can vent per second
    /// </summary>
    public const float COMPOUNDS_TO_VENT_PER_SECOND = 5.0f;

    public const float DEFAULT_MICROBE_VENT_THRESHOLD = 2.0f;

    /// <summary>
    ///   If more chunks exist at once than this, then some are forced to despawn immediately. In reality the effective
    ///   value is higher as spawned and microbe corpse chunks have now their individual limits (so the real limit is
    ///   double this)
    /// </summary>
    public const int FLOATING_CHUNK_MAX_COUNT = 50;

    public const float CHUNK_VENT_COMPOUND_MULTIPLIER = 5000.0f;

    public const float MICROBE_VENT_COMPOUND_MULTIPLIER = 10000.0f;

    public const float FLOATING_CHUNKS_DISSOLVE_SPEED = 0.3f;

    public const int DESPAWNING_CHUNK_LIFETIME = 150;

    public const float MEMBRANE_DISSOLVE_SPEED = 0.3f;

    public const float INTERACTION_BUTTONS_FULL_UPDATE_INTERVAL = 0.1f;

    public const int INTERACTION_BUTTONS_MAX_COUNT = 50;

    public const float INTERACTION_BUTTON_DEFAULT_Y_OFFSET = 1.0f;

    public const int INTERACTION_BUTTON_SIZE = 32;
    public const int INTERACTION_BUTTON_X_PIXEL_OFFSET = -INTERACTION_BUTTON_SIZE / 2;
    public const int INTERACTION_BUTTON_Y_PIXEL_OFFSET = -INTERACTION_BUTTON_SIZE / 2;

    public const float INTERACTION_DEFAULT_VISIBILITY_DISTANCE = 20.0f;
    public const float INTERACTION_DEFAULT_INTERACT_DISTANCE = 8.5f;

    public const float INTERACTION_MAX_ANGLE_TO_VIEW = MathF.PI;

    public const float WORLD_PROGRESS_BAR_FULL_UPDATE_INTERVAL = 0.1f;
    public const float WORLD_PROGRESS_BAR_MAX_DISTANCE = 15.0f;
    public const float WORLD_PROGRESS_BAR_MAX_COUNT = 15;
    public const float WORLD_PROGRESS_BAR_DEFAULT_WIDTH = 125;
    public const float WORLD_PROGRESS_BAR_MIN_WIDTH_TO_SHOW = 20;
    public const float WORLD_PROGRESS_BAR_DEFAULT_HEIGHT = 18;
    public const float WORLD_PROGRESS_BAR_MIN_HEIGHT = 6;
    public const float WORLD_PROGRESS_BAR_DISTANCE_SIZE_SCALE = 1.0f;
    public const float WORLD_PROGRESS_DEFAULT_Y_OFFSET = 3.5f;

    public const float INVENTORY_DRAG_START_ALLOWANCE = 0.15f;

    public const float NAME_LABELS_FULL_UPDATE_INTERVAL = 0.2f;
    public const int NAME_LABELS_MAX_COUNT_PER_CATEGORY = 30;
    public const float NAME_LABEL_VISIBILITY_DISTANCE = 300.0f;

    /// <summary>
    ///   Maximum number of damage events allowed for an entity. More than this are not recorded and is an error.
    /// </summary>
    public const int MAX_DAMAGE_EVENTS = 1000;

    /// <summary>
    ///   The maximum amount of ATP for a cell to take damage from lack of ATP. This used to be a hard-coded zero
    ///   but while under strain, ATP never reached that low, so an extra margin for ATP damage was added.
    /// </summary>
    public const float ATP_DAMAGE_THRESHOLD = 0.05f;

    /// <summary>
    ///   Amount of health per second regenerated
    /// </summary>
    public const float HEALTH_REGENERATION_RATE = 1.5f;

    /// <summary>
    ///   Time until a cell can regenerate after taking damage;
    /// </summary>
    public const float HEALTH_REGENERATION_COOLDOWN = 5.0f;

    /// <summary>
    ///   This much damage has to be caused in a single instance to prevent health regen. This is pretty high to avoid
    ///   small trickle damage the player can't notice from preventing health regen.
    /// </summary>
    public const float HEALTH_REGEN_STOP_DAMAGE_THRESHOLD = 0.15f;

    public const float RADIATION_STRENGTH_MULTIPLIER = 0.02f;

    /// <summary>
    ///   Fraction of radiation (from the max amount) that starts to cause damage?
    /// </summary>
    public const float RADIATION_DAMAGE_THRESHOLD = 0.6f;

    public const float RADIATION_WARNING = RADIATION_DAMAGE_THRESHOLD - 0.15f;

    public const float RADIATION_DAMAGE_MULTIPLIER = 5.1f;

    /// <summary>
    ///   How often the radiation damage system runs (so the damage is applied)
    /// </summary>
    public const float RADIATION_DAMAGE_INTERVAL = 0.6f;

    public const float RADIATION_NATURAL_DECAY = 0.03f;

    public const float RADIATION_NATURAL_DECAY_WHEN_TAKING_DAMAGE = 5 * RADIATION_NATURAL_DECAY;

    public const float RADIATION_PROTECTION_PER_ORGANELLE = 0.1f;

    public const float ROCK_RADIATION_RADIUS = 25;

    public const float SCREEN_DAMAGE_FLASH_THRESHOLD = 0.2f;

    public const float SCREEN_DAMAGE_FLASH_DECAY_SPEED = 1.0f;

    /// <summary>
    ///   Cells need at least this much ATP to regenerate health passively. This is now less than one to allow cells
    ///   with 1 storage to regenerate health. As reaching exactly full storage of ATP is not really possible due to
    ///   constant osmoregulation and processes running.
    /// </summary>
    public const float HEALTH_REGENERATION_ATP_THRESHOLD = 0.9f;

    /// <summary>
    ///   If a cell doesn't fulfil <see cref="HEALTH_REGENERATION_ATP_THRESHOLD"/> it can still be allowed if it is
    ///   this full on ATP (this allows small cells to heal with just 0.5 storage).
    /// </summary>
    public const float HEALTH_REGENERATION_ALTERNATIVE_ATP_FRACTION = 0.9f;

    /// <summary>
    ///   How often in seconds ATP damage is checked and applied if cell has no ATP
    /// </summary>
    public const float ATP_DAMAGE_CHECK_INTERVAL = 0.9f;

    /// <summary>
    ///   Because reproduction progress is most often time limited,
    ///   the bars can go to the reproduction ready state way too early, so this being false prevents that.
    /// </summary>
    public const bool ALWAYS_SHOW_STORED_COMPOUNDS_IN_REPRODUCTION_PROGRESS = false;

    /// <summary>
    ///   Multiplier on how much total compounds can be absorbed by organelles to grow per second compared to the free
    ///   compounds amount. Value of 2 means that having available compounds in storage can make reproduction 2x the
    ///   speed of just using free compounds.
    /// </summary>
    public const float MICROBE_REPRODUCTION_MAX_COMPOUND_USE = 2.25f;

    /// <summary>
    ///   Controls how many "free" compounds a microbe absorbs out of thin air (or water, really) per second for
    ///   reproduction use. Note this limit applies to all compounds combined, not to each individual compound type.
    ///   This is because it is way easier to implement that way.
    /// </summary>
    public const float MICROBE_REPRODUCTION_FREE_COMPOUNDS = 0.25f;

    /// <summary>
    ///   Bonus per hex given to the free compound rate (<see cref="MICROBE_REPRODUCTION_FREE_COMPOUNDS"/>)
    /// </summary>
    public const float MICROBE_REPRODUCTION_FREE_RATE_FROM_HEX = 0.02f;

    /// <summary>
    ///   A multiplier for <see cref="MICROBE_REPRODUCTION_MAX_COMPOUND_USE"/> and
    ///   <see cref="MICROBE_REPRODUCTION_FREE_COMPOUNDS"/> for multicellular microbes
    /// </summary>
    public const float MULTICELLULAR_REPRODUCTION_COMPOUND_MULTIPLIER = 2;

    /// <summary>
    ///   How much ammonia a microbe needs on top of the organelle initial compositions to reproduce
    /// </summary>
    public const float MICROBE_REPRODUCTION_COST_BASE_AMMONIA = 16;

    public const float MICROBE_REPRODUCTION_COST_BASE_PHOSPHATES = 16;

    public const float MULTICELLULAR_BASE_REPRODUCTION_COST_MULTIPLIER = 1.3f;

    /// <summary>
    ///   Determines how big of a fraction of damage (of total health)
    ///   is dealt to a microbe at a time when it is out of ATP.
    /// </summary>
    public const float NO_ATP_DAMAGE_FRACTION = 0.04f;

    /// <summary>
    ///   Organelles won't take compounds if there is less available than this amount
    /// </summary>
    /// <remarks>
    ///   <para>
    ///     This is no longer zero as rounding can otherwise make compounds just disappear
    ///   </para>
    /// </remarks>
    public const float ORGANELLE_GROW_STORAGE_MUST_HAVE_AT_LEAST = 0.0001f;

    /// <summary>
    ///   Cost of moving the rigidity slider by one step in the microbe editor
    /// </summary>
    public const int MEMBRANE_RIGIDITY_COST_PER_STEP = 2;

    /// <summary>
    ///   Number used to convert between the value from the rigidity slider and the actual value
    /// </summary>
    public const float MEMBRANE_RIGIDITY_SLIDER_TO_VALUE_RATIO = 10;

    /// <summary>
    ///   How much fully rigid membrane adds hitpoints
    /// </summary>
    public const float MEMBRANE_RIGIDITY_HITPOINTS_MODIFIER = 30;

    /// <summary>
    ///   How much fully rigid membrane reduces movement factor of a cell
    /// </summary>
    public const float MEMBRANE_RIGIDITY_BASE_MOBILITY_MODIFIER = 0.1f;

    /// <summary>
    ///   How much ATP does engulf mode cost per second
    /// </summary>
    public const float ENGULFING_ATP_COST_PER_SECOND = 1.5f;

    /// <summary>
    ///   The speed reduction (multiplies the movement force) when a cell is in engulfing mode.
    /// </summary>
    public const float ENGULFING_MOVEMENT_MULTIPLIER = 0.588f;

    /// <summary>
    ///   The minimum size ratio between a cell and a possible engulfing victim.
    /// </summary>
    public const float ENGULF_SIZE_RATIO_REQ = 1.5f;

    public const float EUKARYOTIC_ENGULF_SIZE_MULTIPLIER = 2.0f;

    /// <summary>
    ///   The duration for which an engulfable object can't be engulfed after being expelled.
    /// </summary>
    public const float ENGULF_EJECTED_COOLDOWN = 2.5f;

    public const float ENGULF_EJECTION_VELOCITY = 3.0f;

    /// <summary>
    ///   Offsets how far should the chunks for expelled partially digested objects be spawned from the membrane.
    ///   0 means no offset and chunks are spawned directly on the membrane point.
    /// </summary>
    public const float EJECTED_PARTIALLY_DIGESTED_CELL_CORPSE_CHUNKS_SPAWN_OFFSET = 2.0f;

    /// <summary>
    ///   The measure of which beyond this threshold an engulfable is considered partially digested.
    ///   Used to determine whether a cell should be able to heal after being expelled from engulfment.
    /// </summary>
    public const float PARTIALLY_DIGESTED_THRESHOLD = 0.5f;

    /// <summary>
    ///   The maximum digestion progress in which an engulfable is considered fully digested. Do not change this.
    ///   It is assumed elsewhere that 1 means fully digested so this will break a bunch of stuff if you change this.
    /// </summary>
    public const float FULLY_DIGESTED_LIMIT = 1.0f;

    /// <summary>
    ///   The speed of which a cell can absorb compounds from digestible engulfed objects.
    /// </summary>
    public const float ENGULF_COMPOUND_ABSORBING_PER_SECOND = 0.3f;

    /// <summary>
    ///   How much compounds in relation to real compound amount can be absorbed from digestible engulfed objects.
    /// </summary>
    public const float ENGULF_BASE_COMPOUND_ABSORPTION_YIELD = 0.5f;

    /// <summary>
    ///   How long can cell be in engulf mode after activating without ATP
    /// </summary>
    public const float ENGULF_NO_ATP_TIME = 3.0f;

    /// <summary>
    ///   How much cell is damaged from engulfing while without ATP
    /// </summary>
    public const float ENGULF_NO_ATP_DAMAGE = 10.0f;

    /// <summary>
    ///   If cell has less than this ATP, then it triggers forced mode enter and takes damage.
    ///   <see cref="Components.MicrobeControlHelpers.EnterEngulfModeForcedState"/>
    /// </summary>
    public const float ENGULF_NO_ATP_TRIGGER_THRESHOLD = 0.7f;

    /// <summary>
    ///   On top of <see cref="ENGULF_NO_ATP_TRIGGER_THRESHOLD"/> ATP needs to be less than this fraction of storage.
    ///   This is to protect small cells that have only like max of 1 storage.
    /// </summary>
    public const float ENGULF_NO_ATP_FRACTION_OF_STORAGE_BELOW = 0.45f;

    /// <summary>
    ///   How often in seconds damage is checked and applied when cell digests a toxic cell
    /// </summary>
    public const float TOXIN_DIGESTION_DAMAGE_CHECK_INTERVAL = 0.9f;

    /// <summary>
    ///   Determines how big of a fraction of damage (of total health)
    ///   is dealt to a microbe at a time when it digests a toxic cell.
    /// </summary>
    public const float TOXIN_DIGESTION_DAMAGE_FRACTION = 0.09f;

    /// <summary>
    ///   Each enzyme addition grants a fraction, set by this variable, increase in digestion speed.
    /// </summary>
    public const float ENZYME_DIGESTION_SPEED_UP_FRACTION = 0.1f;

    /// <summary>
    ///   Each enzyme addition grants this fraction increase in compounds yield.
    /// </summary>
    public const float ENZYME_DIGESTION_EFFICIENCY_BUFF_FRACTION = 0.15f;

    /// <summary>
    ///   The maximum cap for efficiency of digestion.
    /// </summary>
    public const float ENZYME_DIGESTION_EFFICIENCY_MAXIMUM = 0.6f;

    public const float THERMOPLAST_MIN_ATP_TEMPERATURE = 20.0f;
    public const float THERMOPLAST_MAX_ATP_TEMPERATURE = 120.0f;
    public const float OPTIMAL_THERMOPLAST_TEMPERATURE = 100.0f;
    public const float THERMOPLAST_GUI_MAX_TEMPERATURE = 140.0f;

    public const float TEMPERATURE_CHANGE_TO_TEMPERATURE_MULTIPLIER = 40.0f;
    public const float THERMOPLAST_HEAT_UP_SPEED = 0.25f;

    /// <summary>
    ///   Biases the noise used for local temperature variations. Should correspond to what is set in
    ///   "HeatGradientPlane.tscn"
    /// </summary>
    public const float MICROBE_HEAT_NOISE_MIDDLE_POINT = 0.5f;

    public const float MICROBE_HEAT_NOISE_TO_WORLD_RATIO = 1 / MICROBE_HEAT_AREA_REPEAT_EVERY_WORLD_COORDINATE;
    public const float MICROBE_HEAT_AREA_REPEAT_EVERY_WORLD_COORDINATE = 400;

    public const float ADDITIONAL_DIGESTIBLE_GLUCOSE_AMOUNT_MULTIPLIER = 1.25f;

    public const string LIPASE_ENZYME = "lipase";

    public const string CHITINASE_ENZYME = "chitinase";

    public const string CELLULASE_ENZYME = "cellulase";

    public const string VACUOLE_DEFAULT_COMPOUND_NAME = "glucose";

    /// <summary>
    ///   How much the capacity of a specialized vacuole should be multiplied
    /// </summary>
    public const float VACUOLE_SPECIALIZED_MULTIPLIER = 2.0f;

    /// <summary>
    ///   How much ATP does binding mode cost per second
    /// </summary>
    public const float BINDING_ATP_COST_PER_SECOND = 2.0f;

    /// <summary>
    ///   Damage a single pilus stab does. Scaled by penetration depth so this is now much higher than before.
    /// </summary>
    public const float PILUS_BASE_DAMAGE = 235.0f;

    /// <summary>
    ///   Maximum damage a single pilus hit does, even if the penetration depth is very high
    /// </summary>
    public const float PILUS_MAX_DAMAGE = 45;

    public const float PILUS_PHYSICS_SIZE = 4.6f;

    public const float BACTERIA_PILUS_ATTACH_ADJUSTMENT_MULTIPLIER = 0.575f;

    /// <summary>
    ///   Damage a single injectisome stab does
    /// </summary>
    public const float INJECTISOME_BASE_DAMAGE = 20.0f;

    public const string PILUS_INJECTISOME_UPGRADE_NAME = "injectisome";

    /// <summary>
    ///   How much time (in seconds) an injectisome applies invulnerability upon damage. Note the invulnerability is
    ///   not against all other damage types, but just the pilus.
    /// </summary>
    public const float INJECTISOME_INVULNERABLE_TIME = 0.35f;

    /// <summary>
    ///   How long the shortest pilus cooldown is after dealing damage. This is applied if the damage just barely
    ///   crosses <see cref="PILUS_MIN_DAMAGE_TRIGGER_COOLDOWN"/>
    /// </summary>
    public const float PILUS_MIN_COOLDOWN = 0.2f;

    public const float PILUS_MAX_COOLDOWN = 0.45f;

    public const float PILUS_MIN_DAMAGE_TRIGGER_COOLDOWN = PILUS_MAX_DAMAGE * 0.6f;

    /// <summary>
    ///   Osmoregulation ATP cost per second per hex
    /// </summary>
    public const float ATP_COST_FOR_OSMOREGULATION = 1.0f;

    public const float MICROBE_FLASH_DURATION = 0.6f;

    public const float HUD_BAR_FLASH_DURATION = 0.67f;

    // Darwinian Evo Values
    public const int CREATURE_DEATH_POPULATION_LOSS = -60;
    public const int CREATURE_REPRODUCE_POPULATION_GAIN = 50;

    // TODO: https://github.com/Revolutionary-Games/Thrive/issues/4694
    public const int CREATURE_KILL_POPULATION_GAIN = 50;
    public const int CREATURE_SCAVENGE_POPULATION_GAIN = 10;
    public const int CREATURE_ESCAPE_POPULATION_GAIN = 50;

    /// <summary>
    ///   How often a microbe can get the engulf escape population bonus
    /// </summary>
    public const float CREATURE_ESCAPE_INTERVAL = 5;

    public const int PLAYER_DEATH_POPULATION_LOSS_CONSTANT = -20;
    public const float PLAYER_DEATH_POPULATION_LOSS_COEFFICIENT = 1 / 1.5f;
    public const int PLAYER_REPRODUCTION_POPULATION_GAIN_CONSTANT = 50;
    public const float PLAYER_REPRODUCTION_POPULATION_GAIN_COEFFICIENT = 1.2f;
    public const int PLAYER_PATCH_EXTINCTION_POPULATION_LOSS_CONSTANT = -35;
    public const float PLAYER_PATCH_EXTINCTION_POPULATION_LOSS_COEFFICIENT = 1 / 1.2f;

    public const double MICROBE_POPULATION_MULTIPLIER = 1000000000000;
    public const string MICROBE_POPULATION_SUFFIX = "T";

    public const int BASE_MUTATION_POINTS = 100;

    /// <summary>
    ///   As mutation points are now calculated with floats, there can be situations where the player just barely
    ///   cannot afford something they should be able to afford, so we allow going negative by this much.
    /// </summary>
    public const double ALLOWED_MP_OVERSHOOT = -0.0001;

    public const double SMALL_MP_COST = 0.1;

    public const int MUTATION_POINTS_DECIMALS = 1;

    public const int ORGANELLE_REMOVE_COST = 10;
    public const int ORGANELLE_MOVE_COST = 5;

    public const string ORGANELLE_UPGRADE_SPECIAL_NONE = "none";

    public const int METABALL_ADD_COST = 7;
    public const int METABALL_REMOVE_COST = 5;
    public const int METABALL_MOVE_COST = 3;
    public const int METABALL_RESIZE_COST = 3;

    public const float METABALL_MIN_SIZE = 0.4f;
    public const float METABALL_SIZE_STEP = 0.1f;
    public const float METABALL_MAX_SIZE = 5.0f;

    public const float DIVIDE_EXTRA_DAUGHTER_OFFSET = 3.0f;

    // Corpse info
    public const float CORPSE_COMPOUND_COMPENSATION = 85.0f;
    public const int CORPSE_CHUNK_DIVISOR = 3;
    public const float CORPSE_CHUNK_AMOUNT_MULTIPLIER = 1.0f;
    public const int CORPSE_CHUNK_AMOUNT_CAP = 20;
    public const int CORPSE_CHUNK_AMOUNT_DIMINISH_AFTER = 8;
    public const int CORPSE_CHUNK_AMOUNT_DIMINISH_MORE_AFTER = 16;
    public const float CHUNK_ENGULF_COMPOUND_DIVISOR = 30.0f;
    public const string DEFAULT_CHUNK_MODEL_NAME = "cytoplasm";

    // TODO: remove the drag variables if https://github.com/Revolutionary-Games/Thrive/issues/4719 is not decided to
    // be implemented
    /// <summary>
    ///   The drag force is calculated by taking the current velocity
    ///   and multiplying it by this. This must be negative!
    /// </summary>
    public const float CELL_DRAG_MULTIPLIER = -0.12f;

    public const float CELL_SIZE_DRAG_MULTIPLIER = -0.003f;

    /// <summary>
    ///   If drag is below this it isn't applied to let the cells come to a halt properly
    /// </summary>
    public const float CELL_REQUIRED_DRAG_BEFORE_APPLY = 0.0033f;

    public const float CHEMORECEPTOR_RANGE_MIN = 2;
    public const float CHEMORECEPTOR_RANGE_MAX = 700;
    public const float CHEMORECEPTOR_RANGE_DEFAULT = 350;
    public const float CHEMORECEPTOR_AMOUNT_MIN = 1;
    public const float CHEMORECEPTOR_AMOUNT_MAX = 5000;
    public const float CHEMORECEPTOR_AMOUNT_DEFAULT = 100;
    public const float CHEMORECEPTOR_SEARCH_UPDATE_INTERVAL = 0.25f;
    public const Compound CHEMORECEPTOR_DEFAULT_COMPOUND = Compound.Glucose;

    /// <summary>
    ///   Size, in radians, of the gaps between directions the chemoreceptor checks for compounds
    /// </summary>
    public const double CHEMORECEPTOR_ARC_SIZE = Math.PI / 24.0;

    /// <summary>
    ///   This should be the max needed hexes (nucleus {10} * 6-way symmetry)
    /// </summary>
    public const int MAX_HOVER_HEXES = 60;

    public const int MAX_SYMMETRY = 6;

    // Cell Colors
    public const float MIN_COLOR = 0.0f;
    public const float MAX_COLOR = 0.9f;

    public const float MIN_COLOR_MUTATION = -0.2f;
    public const float MAX_COLOR_MUTATION = 0.2f;

    public const float MIN_OPACITY = 0.5f;
    public const float MAX_OPACITY = 1.8f;

    public const float MIN_OPACITY_CHITIN = 0.4f;
    public const float MAX_OPACITY_CHITIN = 1.2f;

    public const float ORGANELLE_TINT_STRENGTH = 0.1f;

    // Min Opacity Mutation
    public const float MIN_OPACITY_MUTATION = -0.01f;
    public const float MAX_OPACITY_MUTATION = 0.01f;

    // Mutation Variables
    public const int MAX_VARIANTS_PER_MUTATION = 50;
    public const int MAX_VARIANTS_IN_MUTATIONS = 100;
    public const float MUTATION_BACTERIA_TO_EUKARYOTE = 0.01f;
    public const float MUTATION_CREATION_RATE = 0.25f;
    public const float MUTATION_NEW_ORGANELLE_CHANCE = 0.25f;
    public const float MUTATION_DELETION_RATE = 0.05f;
    public const float MUTATION_REPLACEMENT_RATE = 0.1f;

    public const int DIRECTION_ORGANELLE_CHECK_MAX_DISTANCE = 500;

    // Max fear and aggression and activity
    public const float MAX_SPECIES_AGGRESSION = 400.0f;
    public const float MAX_SPECIES_FEAR = 400.0f;
    public const float MAX_SPECIES_ACTIVITY = 400.0f;
    public const float MAX_SPECIES_FOCUS = 400.0f;
    public const float MAX_SPECIES_OPPORTUNISM = 400.0f;

    public const float DEFAULT_BEHAVIOUR_VALUE = 100.0f;

    /// <summary>
    ///   Minimum extra bacteria to spawn
    /// </summary>
    public const int MIN_BACTERIAL_SWARM_SIZE = 0;

    /// <summary>
    ///   Maximum extra bacteria to spawn
    /// </summary>
    public const int MAX_BACTERIAL_SWARM_SIZE = 3;

    /// <summary>
    ///   If a species has this many hexes then <see cref="MAX_BACTERIAL_SWARM_SIZE"/> is debuffed by one for this
    ///   species. This value is divided by 2 as the hex size of bacteria only count for half of a "full" hex. When
    ///   tweaking only change the first number for future readability (and not the division by 2 part).
    /// </summary>
    public const float REDUCE_BACTERIAL_SWARM_AFTER_HEX_COUNT = 6 / 2.0f;

    /// <summary>
    ///   Even more reduces the bacteria swarm size of a species that is this big when spawning
    /// </summary>
    public const float FURTHER_REDUCE_BACTERIAL_SWARM_AFTER_HEX_COUNT = 10 / 2.0f;

    /// <summary>
    ///   Probability, rolled at each AI step (which happens very often), that the AI will try to engulf something
    ///   it can't eat
    /// </summary>
    public const float AI_BAD_ENGULF_CHANCE = 0.15f;

    // Average number of calls to think method before doing expensive cloud-finding calculations
    public const int AI_STEPS_PER_SMELL = 20;

    /// <summary>
    ///   Threshold to not be stuck in tiny local maxima during gradient ascent algorithms.
    /// </summary>
    public const float AI_GRADIENT_DETECTION_THRESHOLD = 0.005f;

    public const float AI_BASE_MOVEMENT = 1.0f;
    public const float AI_ENGULF_STOP_DISTANCE = 0.8f;

    public const float AI_FOLLOW_DISTANCE_SQUARED = 60 * 60;
    public const float AI_FLEE_DISTANCE_SQUARED = 85 * 85;

    public const float AI_BASE_TOXIN_SHOOT_ANGLE_PRECISION = 5;

    /// <summary>
    ///   How much less active cells are during the night
    /// </summary>
    public const float AI_ACTIVITY_NIGHT_MULTIPLIER = 0.5f;

    public const float AI_ACTIVITY_NIGHT_MULTIPLIER_SESSILE = 0.02f;

    public const float AI_ACTIVITY_TO_BE_FULLY_ACTIVE_DURING_NIGHT = 340;
    public const float AI_ACTIVITY_TO_BE_SESSILE_DURING_NIGHT = 50;

    // Personality Mutation
    public const float MAX_SPECIES_PERSONALITY_MUTATION = 40.0f;
    public const float MIN_SPECIES_PERSONALITY_MUTATION = -40.0f;

    // Genus splitting and name mutation
    public const int MUTATION_WORD_EDIT = 10;
    public const int DIFFERENCES_FOR_GENUS_SPLIT = 1;

    /// <summary>
    ///   Populations of species that are under this will be killed off by auto-evo
    /// </summary>
    public const int AUTO_EVO_MINIMUM_VIABLE_POPULATION = 30;

    // Auto evo population algorithm tweak variables
    // TODO: move all of these into auto-evo_parameters.json
    public const int AUTO_EVO_MINIMUM_MOVE_POPULATION = 300;
    public const float AUTO_EVO_MINIMUM_MOVE_POPULATION_FRACTION = 0.1f;
    public const float AUTO_EVO_MAXIMUM_MOVE_POPULATION_FRACTION = 0.8f;
    public const float AUTO_EVO_ENGULF_PREDATION_SCORE = 100;
    public const float AUTO_EVO_PILUS_PREDATION_SCORE = 35;
    public const float AUTO_EVO_TOXIN_PREDATION_SCORE = 100;
    public const float AUTO_EVO_SLIME_JET_SCORE = 6;
    public const float AUTO_EVO_MUCOCYST_SCORE = 40;
    public const float AUTO_EVO_ENGULF_LUCKY_CATCH_PROBABILITY = 0.1f;
    public const float AUTO_EVO_CHUNK_LEAK_MULTIPLIER = 0.2f;
    public const float AUTO_EVO_PREDATION_ENERGY_MULTIPLIER = 0.1f;
    public const float AUTO_EVO_COMPOUND_ENERGY_AMOUNT = 2400;
    public const float AUTO_EVO_CHUNK_ENERGY_AMOUNT = 90000000;
    public const float AUTO_EVO_CHUNK_AMOUNT_NERF = 0.01f;

    public const int AI_FOLLOW_PLAYER_MIGRATION_TO_EMPTY_PATCH_THRESHOLD = 2;

    public const int AI_FOLLOW_FREE_POPULATION_GIVEN = 100;

    /// <summary>
    ///   Default cell's score, value is compared to <see cref="AutoEvoLysosomeEnzymesScores"/>
    /// </summary>
    public const float AUTO_EVO_BASE_DIGESTION_SCORE = 1;

    public const float AUTO_EVO_NIGHT_STORAGE_NOT_ENOUGH_PENALTY = 0.1f;
    public const float AUTO_EVO_NIGHT_SESSILITY_COLLECTING_PENALTY_MULTIPLIER = 1.2f;
    public const float AUTO_EVO_MAX_NIGHT_SESSILITY_COLLECTING_PENALTY = 0.7f;

    public const float AUTO_EVO_MAX_BONUS_FROM_ENVIRONMENTAL_STORAGE = 2.5f;

    public const double AUTO_EVO_COLOR_CHANGE_MAX_STEP = 0.5f;

    public const float AUTO_EVO_MUTATION_RIGIDITY_STEP = 0.35f;
    public const int AUTO_EVO_MAX_MUTATION_RECURSIONS = 3;

    public const int AUTO_EVO_ORGANELLE_ADD_ATTEMPTS = 15;
    public const int AUTO_EVO_ORGANELLE_REMOVE_ATTEMPTS = 15;

    public const float AUTO_EVO_TOLERANCE_PERFECT_CHANCE = 0.02f;

    public const float AUTO_EVO_PREDICTION_UPDATE_INTERVAL = 0.95f;

    /// <summary>
    ///   When doing an auto-evo prediction, this much free population is placed into the moved-to patch if the player
    ///   is not in the patch yet.
    ///   Helps to give some indication on how well adapted the player species is to the target patch.
    /// </summary>
    public const int AUTO_EVO_PREDICTION_MOVE_EMPTY_EXTRA_POPULATION = 50;

    public const bool AUTO_EVO_TRACK_STEP_TIME = false;

    public const float AUTO_EVO_SINGLE_STEP_WARNING_TIME = 0.4f;

    public const int EDITOR_TIME_JUMP_MILLION_YEARS = 100;
    public const float GLUCOSE_MIN = 0.0f;

    // Tweak variable for how fast compounds diffuse between patches
    public const float COMPOUND_DIFFUSE_BASE_MOVE_AMOUNT_SIMPLE = 0.8f;

    // More complex square root distance movement calculation variables:
    public const float COMPOUND_DIFFUSE_BASE_MOVE_AMOUNT = 1;
    public const float COMPOUND_DIFFUSE_BASE_DISTANCE = 1;

    // Configuration for how much marine snow there is based on existing species
    public const float MINIMUM_MARINE_SNOW_DENSITY = 0.00008f;
    public const long MINIMUM_MARINE_SNOW_POPULATION = 200;
    public const float NORMAL_HIGH_MARINE_SNOW_DENSITY = 0.0001f;
    public const long NORMAL_HIGH_MARINE_SNOW_POPULATION = 10000;
    public const float MAXIMUM_MARINE_SNOW_DENSITY = 0.0004f;
    public const long MAXIMUM_MARINE_SNOW_POPULATION = 20000;

    /// <summary>
    ///   Reduces marine snow the farther it needs to fall down
    /// </summary>
    public const float MARINE_SNOW_LOSS_MULTIPLIER_PER_PATCH = 0.7f;

    // Volcanism co2 production configuration
    public const float VOLCANISM_VENTS_CO2_STRENGTH = 0.19f;
    public const float VOLCANISM_VENTS_CO2_THRESHOLD = 0.3f;

    public const float VOLCANISM_SURFACE_CO2_STRENGTH = 0.050f;
    public const float VOLCANISM_SURFACE_CO2_THRESHOLD = 0.15f;

    public const float VOLCANISM_FLOOR_CO2_STRENGTH = 0.010f;
    public const float VOLCANISM_FLOOR_CO2_THRESHOLD = 0.1f;

    public const float MIN_HYDROGEN_SULFIDE_FRACTION = 0.517f;
    public const double HYDROGEN_SULFIDE_ENVIRONMENT_EATING_MULTIPLIER = 0.00000001;
    public const float HYDROGEN_SULFIDE_NATURAL_DECAY_FACTOR = 0.3f;

    /// <summary>
    ///   Below this value oxygen doesn't cause iron chunks to become less common
    /// </summary>
    public const float MIN_OXYGEN_BEFORE_OXIDATION = 0.01f;

    public const float MIN_IRON_DENSITY_OXIDATION = 0.35f;
    public const float CHUNK_OXIDATION_SPEED = 0.3f;

    // These control the safe levels of nitrogen in a patch (due to other effects, the max is also not really an
    // absolute)
    public const float MAX_NITROGEN_LEVEL = 0.75f;
    public const float SOFT_MIN_NITROGEN_LEVEL = 0.3f;

    /// <summary>
    ///   Controls how fast the "other" category of gases disappears
    /// </summary>
    public const float OTHER_GASES_DECAY_SPEED = 0.08f;

    // Patch event variables
<<<<<<< HEAD
    public const float VENT_ERUPTION_CHANCE = 0.15f;
    public const float VENT_ERUPTION_HYDROGEN_SULFIDE_INCREASE = 0.00004f;
=======
    public const int VENT_ERUPTION_CHANCE = 15;
    public const float VENT_ERUPTION_HYDROGEN_SULFIDE_INCREASE = 0.001f;
>>>>>>> c10e08e0
    public const float VENT_ERUPTION_CARBON_DIOXIDE_INCREASE = 0.3f;

    public const float GLOBAL_GLACIATION_OXYGEN_THRESHOLD = 0.07f;
    public const float GLOBAL_GLACIATION_PATCHES_THRESHOLD = 0.7f;
    public const float GLOBAL_GLACIATION_CHANCE = 0.5F;
    public const int GLOBAL_GLACIATION_MIN_DURATION = 2;
    public const int GLOBAL_GLACIATION_MAX_DURATION = 6;
    public const int GLOBAL_GLACIATION_HEADS_UP_DURATION = 1;
    public const float GLOBAL_GLACIATION_SUNLIGHT_MULTIPLICATION = 0.5f;

    public const float METEOR_IMPACT_CHANCE = 0.23f;
    public const float METEOR_IMPACT_SUNLIGHT_MULTIPLICATION = 0.75f;

    // These control how many game entities can exist at once
    public const int TINY_MAX_SPAWNED_ENTITIES = 80;
    public const int VERY_SMALL_MAX_SPAWNED_ENTITIES = 150;
    public const int SMALL_MAX_SPAWNED_ENTITIES = 220;
    public const int NORMAL_MAX_SPAWNED_ENTITIES = 300;
    public const int LARGE_MAX_SPAWNED_ENTITIES = 400;
    public const int VERY_LARGE_MAX_SPAWNED_ENTITIES = 500;
    public const int HUGE_MAX_SPAWNED_ENTITIES = 600;
    public const int EXTREME_MAX_SPAWNED_ENTITIES = 800;

    /// <summary>
    ///   Controls how fast entities are allowed to spawn
    /// </summary>
    public const int MAX_SPAWNS_PER_FRAME = 1;

    /// <summary>
    ///   Delete a max of this many entities per step to reduce lag from deleting tons of entities at once.
    ///   Note that this is a raw count and not a weighted count as game instability is probably related to the number
    ///   of deleted world child Nodes and not their complexity.
    /// </summary>
    public const int MAX_DESPAWNS_PER_FRAME = 4;

    /// <summary>
    ///   Multiplier for how many organelles inside spawned cells contribute to the entity count.
    /// </summary>
    public const float ORGANELLE_ENTITY_WEIGHT = 0.1f;

    public const float MICROBE_BASE_ENTITY_WEIGHT = 2;

    public const float FLOATING_CHUNK_ENTITY_WEIGHT = 1;

    /// <summary>
    ///   How often despawns happen on top of the normal despawns that are part of the spawn cycle
    /// </summary>
    public const float DESPAWN_INTERVAL = 0.08f;

    public const float CHANCE_MULTICELLULAR_SPAWNS_GROWN = 0.1f;
    public const float CHANCE_MULTICELLULAR_SPAWNS_PARTLY_GROWN = 0.3f;
    public const float CHANCE_MULTICELLULAR_PARTLY_GROWN_CELL_CHANCE = 0.4f;

    public const float TIME_BEFORE_TUTORIAL_CAN_PAUSE = 0.01f;

    /// <summary>
    ///   Time in the microbe stage (not counting when the game is paused) after which the movement type prompt can
    ///   be shown.
    ///   This doesn't count paused time. This value has to be long enough to not conflict with the microbe welcome
    ///   tutorial.
    /// </summary>
    public const float MOVEMENT_MODE_SELECTION_DELAY = 1.55f;

    public const float MICROBE_MOVEMENT_EXPLAIN_TUTORIAL_DELAY = 12.0f;
    public const float MICROBE_MOVEMENT_EXPLAIN_TUTORIAL_DELAY_CONTROLLER = 1.0f;
    public const float MICROBE_MOVEMENT_TUTORIAL_REQUIRE_DIRECTION_PRESS_TIME = 2.2f;
    public const float TUTORIAL_ENTITY_POSITION_UPDATE_INTERVAL = 0.2f;
    public const float TUTORIAL_GLUCOSE_MAKE_EMPTY_SPACE_AT_LEAST = 0.15f;
    public const float GLUCOSE_TUTORIAL_TRIGGER_ENABLE_FREE_STORAGE_SPACE = 0.03f;
    public const float GLUCOSE_TUTORIAL_COLLECT_BEFORE_COMPLETE = 0.21f;
    public const float MICROBE_REPRODUCTION_TUTORIAL_DELAY = 10;
    public const float HIDE_MICROBE_STAYING_ALIVE_TUTORIAL_AFTER = 60;
    public const float HIDE_MICROBE_DAY_NIGHT_TUTORIAL_AFTER = 40;
    public const float HIDE_MICROBE_ORGANELLE_DIVISION_TUTORIAL_AFTER = 60;
    public const float HIDE_MICROBE_ENGULFED_TUTORIAL_AFTER = 35;
    public const float OPEN_MICROBE_BECOME_MULTICELLULAR_TUTORIAL_AFTER = 30;
    public const float MICROBE_EDITOR_BUTTON_TUTORIAL_DELAY = 20;
    public const float HIDE_MICROBE_RESOURCE_SPLIT_TUTORIAL_AFTER = 60;
    public const float HIDE_MICROBE_SPECIES_MEMBER_DIED_AFTER = 60;

    public const float DAY_NIGHT_TUTORIAL_LIGHT_MIN = 0.01f;

    /// <summary>
    ///   Used to limit how often the hover indicator panels are updated. The default value is every 0.1 seconds.
    /// </summary>
    public const float HOVER_PANEL_UPDATE_INTERVAL = 0.1f;

    public const int MAX_RAY_HITS_FOR_INSPECT = 20;

    public const float TOOLTIP_OFFSET = 20;
    public const float TOOLTIP_DEFAULT_DELAY = 1.0f;
    public const float TOOLTIP_FADE_SPEED = 0.25f;

    public const float EDITOR_ARROW_OFFSET = 3.5f;
    public const float EDITOR_ARROW_INTERPOLATE_SPEED = 0.5f;

    public const float EDITOR_DEFAULT_CAMERA_HEIGHT = 10;

    public const float CELL_BILLBOARD_DEFAULT_SCALE_MULTIPLIER = 1.8f;

    public const float MAX_SPECIES_NAME_LENGTH_PIXELS = 230.0f;

    /// <summary>
    ///   Multiplier for cell editor actions in multicellular editor
    /// </summary>
    public const float MULTICELLULAR_EDITOR_COST_FACTOR = 0.5f;

    public const float MINIMUM_RUNNABLE_PROCESS_FRACTION = 0.00001f;

    public const float DEFAULT_PROCESS_SPINNER_SPEED = 365.0f;
    public const float DEFAULT_PROCESS_STATISTICS_AVERAGE_INTERVAL = 0.4f;

    public const int COLONY_SIZE_REQUIRED_FOR_MULTICELLULAR = 5;
    public const int COLONY_SIZE_REQUIRED_FOR_MACROSCOPIC = 20;

    public const float BRAIN_POWER_REQUIRED_FOR_AWARE = 0.5f;
    public const float BRAIN_POWER_REQUIRED_FOR_AWAKENING = 5;

    /// <summary>
    ///   Squared distance after which a timed action is canceled due to moving too much
    /// </summary>
    public const float ACTION_CANCEL_DISTANCE = 5;

    /// <summary>
    ///   Main menu cancel priority. Main menu handles the cancel action for sub menus that don't have special needs
    ///   regarding exiting them <see cref="PAUSE_MENU_CANCEL_PRIORITY"/>
    /// </summary>
    public const int MAIN_MENU_CANCEL_PRIORITY = -3;

    /// <summary>
    ///   Pause menu has a lower cancel priority to avoid handling canceling being in the menu if an open submenu
    ///   has special actions it needs to do
    /// </summary>
    public const int PAUSE_MENU_CANCEL_PRIORITY = -2;

    public const int SUBMENU_CANCEL_PRIORITY = -1;

    /// <summary>
    ///   Popups have the highest priority to ensure they can react first.
    /// </summary>
    public const int POPUP_CANCEL_PRIORITY = int.MaxValue;

    public const int CUSTOM_FOCUS_DRAWER_RADIUS = 12;
    public const int CUSTOM_FOCUS_DRAWER_RADIUS_POINTS = 12;
    public const int CUSTOM_FOCUS_DRAWER_WIDTH = 3;
    public const bool CUSTOM_FOCUS_DRAWER_ANTIALIAS = true;

    /// <summary>
    ///   Performance in FPS below this value triggers the main menu low-performance warning (if 3D backgrounds are
    ///   enabled)
    /// </summary>
    public const float MAIN_MENU_LOW_PERFORMANCE_FPS = 28.5f;

    /// <summary>
    ///   How many seconds until a low-performance warning can be triggered after the main menu is started
    /// </summary>
    public const float MAIN_MENU_LOW_PERFORMANCE_CHECK_AFTER = 28.5f;

    /// <summary>
    ///   Maximum number of snapshots to store in patch history.
    /// </summary>
    public const int PATCH_HISTORY_RANGE = 10;

    /// <summary>
    ///   The maximum limit for number of events by time period to store in <see cref="GameWorld"/>.
    /// </summary>
    public const int GLOBAL_EVENT_LOG_CAP = 20;

    /// <summary>
    ///   Buffs small bacteria
    /// </summary>
    public const float MICROBE_MIN_ABSORB_RADIUS = 3;

    public const float PROCEDURAL_CACHE_CLEAN_INTERVAL = 9.3f;
    public const float PROCEDURAL_CACHE_MEMBRANE_KEEP_TIME = 500;
    public const float PROCEDURAL_CACHE_MICROBE_SHAPE_TIME = 7000;
    public const float PROCEDURAL_CACHE_LOADED_SHAPE_KEEP_TIME = 1000;

    // TODO: convert prototypes over to an ECS system as well

    public const string ENTITY_TAG_CREATURE = "creature";

    public const string INTERACTABLE_GROUP = "interactable";

    public const string CITY_ENTITY_GROUP = "city";
    public const string NAME_LABEL_GROUP = "labeled";

    public const string PLANET_ENTITY_GROUP = "planet";
    public const string SPACE_FLEET_ENTITY_GROUP = "fleet";
    public const string SPACE_STRUCTURE_ENTITY_GROUP = "s_structure";

    /// <summary>
    ///   Group for entities that can show a progress bar above them in the GUI
    /// </summary>
    public const string PROGRESS_ENTITY_GROUP = "progress";

    public const string STRUCTURE_ENTITY_GROUP = "structure";

    public const string CITIZEN_GROUP = "citizen";

    public const string DELETION_HOLD_LOAD = "load";
    public const string DELETION_HOLD_MICROBE_EDITOR = "microbe_editor";

    public const string CONFIGURATION_FILE = "user://thrive_settings.json";
    public const string WORKSHOP_DATA_FILE = "user://workshop_data.json";

    public const string SAVE_FOLDER = "user://saves";
    public const string FOSSILISED_SPECIES_FOLDER = "user://fossils";
    public const string AUTO_EVO_EXPORT_FOLDER = "user://auto-evo_exports";

    public const string TUTORIAL_DATA_FILE = "user://tutorials.json.gz";

    public const string CACHE_FOLDER = "user://cache";
    public const string CACHE_IMAGES_FOLDER = "user://cache/img";

    public const string EXPLICIT_PATH_PREFIX = "file://";

    /// <summary>
    ///   This is used in Steam mode, so don't remove even if this shows as unused
    /// </summary>
    public const int MAX_PATH_LENGTH = 1024;

    public const string SCREENSHOT_FOLDER = "user://screenshots";

    public const string LOGS_FOLDER = "user://" + ThriveLauncherSharedConstants.LOGS_FOLDER_NAME;

    public const string JSON_DEBUG_OUTPUT_FILE = LOGS_FOLDER + "/" + JSON_DEBUG_OUTPUT_FILE_NAME;
    public const string JSON_DEBUG_OUTPUT_FILE_NAME = "json_debug.txt";

    public const string STARTUP_ATTEMPT_INFO_FILE = "user://startup_attempt.json";

    public const string LATEST_START_INFO_FILE =
        "user://" + ThriveLauncherSharedConstants.LATEST_START_INFO_FILE_NAME;

    public const string LAST_PLAYED_VERSION_FILE = "user://last_played_version.txt";

    public const string LICENSE_FILE = "res://LICENSE.txt";
    public const string STEAM_LICENSE_FILE = "res://doc/steam_license_readme.txt";
    public const string ASSETS_README = "res://assets/README.txt";
    public const string ASSETS_LICENSE_FILE = "res://assets/LICENSE.txt";
    public const string GODOT_LICENSE_FILE = "res://doc/GodotLicense.txt";
    public const string OFL_LICENSE_FILE = "res://assets/OFL.txt";
    public const string GPL_LICENSE_FILE = "res://gpl.txt";
    public const string EXTRA_THRIVE_LICENSE_FILE = "res://doc/LicenseTexts.txt";
    public const string RUNTIME_LICENSE_FILE = "res://doc/RuntimeLicenses.txt";

    public const string ASSETS_GUI_BEVEL_FOLDER = "res://assets/textures/gui/bevel";

    public const float GUI_FOCUS_GRABBER_PROCESS_INTERVAL = 0.1f;
    public const float GUI_FOCUS_SETTER_PROCESS_INTERVAL = 0.2f;

    public const string PHYSICS_DUMP_PATH = LOGS_FOLDER + "/physics_dump.bin";

    public const bool VERBOSE_SIMULATION_PARAMETER_LOADING = false;

    /// <summary>
    ///   Internal Godot name for the default audio output device
    /// </summary>
    public const string DEFAULT_AUDIO_OUTPUT_DEVICE_NAME = "Default";

    public const string OS_WINDOWS_NAME = "Windows";

    /// <summary>
    ///   This is just here to make it easier to debug saves JSON data
    /// </summary>
    public const Formatting SAVE_FORMATTING = Formatting.None;

    /// <summary>
    ///   If set to false, saving related errors are re-thrown to make debugging easier
    /// </summary>
    public const bool CATCH_SAVE_ERRORS = true;

    /// <summary>
    ///   JSON traces longer than this are not printed to the console
    /// </summary>
    public const int MAX_JSON_ERROR_LENGTH_FOR_CONSOLE = 20000;

    public const string FILE_NAME_DISALLOWED_CHARACTERS = "<>:\"/\\|?*\0";
    public const string SAVE_EXTENSION = "thrivesave";
    public const string SAVE_EXTENSION_WITH_DOT = "." + SAVE_EXTENSION;
    public const string SAVE_BACKUP_SUFFIX = ".backup" + SAVE_EXTENSION_WITH_DOT;

    public const int SAVE_LIST_SCREENSHOT_HEIGHT = 720;
    public const int FOSSILISED_PREVIEW_IMAGE_HEIGHT = 400;

    public const string FOSSIL_EXTENSION = "thrivefossil";
    public const string FOSSIL_EXTENSION_WITH_DOT = "." + FOSSIL_EXTENSION;

    /// <summary>
    ///   How long the main menu needs to be ready before game startup is considered successful
    /// </summary>
    public const float MAIN_MENU_TIME_BEFORE_STARTUP_SUCCESS = 1.25f;

    public const int KIBIBYTE = 1024;
    public const int MEBIBYTE = 1024 * KIBIBYTE;

    /// <summary>
    ///   Max bytes to allocate on the stack, any bigger data needs to allocate heap memory
    /// </summary>
    public const int MAX_STACKALLOC = 1024;

    /// <summary>
    ///   Delay for the compound row to hide when standing still and compound amount is 0.
    /// </summary>
    public const float COMPOUND_HOVER_INFO_REMOVE_DELAY = 0.5f;

    /// <summary>
    ///   Compound changes below this value are ignored while mouse world position doesn't change.
    /// </summary>
    public const float COMPOUND_HOVER_INFO_THRESHOLD = 2.5f;

    /// <summary>
    ///   Minimum amount for the very little category in the hover info.
    /// </summary>
    public const float COMPOUND_DENSITY_CATEGORY_VERY_LITTLE = 0.5f;

    /// <summary>
    ///   Minimum amount for the little category in the hover info.
    /// </summary>
    public const float COMPOUND_DENSITY_CATEGORY_LITTLE = 10.0f;

    /// <summary>
    ///   Minimum amount for some category in the hover info.
    /// </summary>
    public const float COMPOUND_DENSITY_CATEGORY_SOME = 50.0f;

    /// <summary>
    ///   Minimum amount for the fair amount category in the hover info.
    /// </summary>
    public const float COMPOUND_DENSITY_CATEGORY_FAIR_AMOUNT = 200.0f;

    /// <summary>
    ///   Minimum amount for the quite a bit category in the hover info.
    /// </summary>
    public const float COMPOUND_DENSITY_CATEGORY_QUITE_A_BIT = 800.0f;

    /// <summary>
    ///   Minimum amount for an abundance category in the hover info.
    /// </summary>
    public const float COMPOUND_DENSITY_CATEGORY_AN_ABUNDANCE = 3000.0f;

    public const int ATMOSPHERIC_COMPOUND_DISPLAY_DECIMALS = 2;
    public const int PATCH_CONDITIONS_COMPOUND_DISPLAY_DECIMALS = 3;

    public const float COMPOUND_BAR_VALUE_ANIMATION_TIME = 0.10f;

    public const float COMPOUND_BAR_COMPACT_WIDTH = 64;
    public const float COMPOUND_BAR_NORMAL_WIDTH = 220;
    public const float COMPOUND_BAR_NARROW_COMPACT_WIDTH = 73;
    public const float COMPOUND_BAR_NARROW_NORMAL_WIDTH = 162;

    public const float PHOTO_STUDIO_CAMERA_FOV = 70;
    public const float PHOTO_STUDIO_CAMERA_HALF_ANGLE = PHOTO_STUDIO_CAMERA_FOV / 2.0f;
    public const float PHOTO_STUDIO_CELL_RADIUS_MULTIPLIER = 1.1f;

    public const int RESOURCE_LOAD_TARGET_MIN_FPS = 60;
    public const float RESOURCE_TIME_BUDGET_PER_FRAME = 1.0f / RESOURCE_LOAD_TARGET_MIN_FPS;
    public const bool TRACK_ACTUAL_RESOURCE_LOAD_TIMES = false;
    public const bool REPORT_ALL_LOAD_TIMES = false;
    public const float REPORT_LOAD_TIMES_OF_BY = 0.100f;

    public const int GALLERY_THUMBNAIL_MAX_WIDTH = 500;

    /// <summary>
    ///   Regex for species name validation.
    /// </summary>
    public const string SPECIES_NAME_REGEX = "^(?<genus>[a-zA-Z0-9]+) (?<epithet>[a-zA-Z0-9]+)$";

    public const string MOD_INFO_FILE_NAME = "thrive_mod.json";

    public const int MEMBRANE_RENDER_PRIORITY = 20;

    /// <summary>
    ///   Minimum hex distance before the same render priority.
    /// </summary>
    public const int HEX_RENDER_PRIORITY_DISTANCE = 4;

    public const int HEX_MAX_RENDER_PRIORITY = HEX_RENDER_PRIORITY_DISTANCE * HEX_RENDER_PRIORITY_DISTANCE;

    /// <summary>
    ///   How many endosymbionts in total prokaryotes can have
    /// </summary>
    public const int ENDOSYMBIOSIS_MAX_FOR_PROKARYOTE = 1;

    /// <summary>
    ///   How many times a target species needs to be engulfed for it to be completed (in the base case, this is
    ///   lowered with more organelle instances)
    /// </summary>
    public const int ENDOSYMBIOSIS_COST_BASE = 5;

    public const int ENDOSYMBIOSIS_COST_REDUCTION_PER_ORGANELLE = 1;

    public const int ENDOSYMBIOSIS_COST_MIN = 2;

    /// <summary>
    ///   If membrane scene is updated this should be updated as well
    /// </summary>
    public const int MICROBE_DEFAULT_RENDER_PRIORITY = 18;

    public const float COLOUR_PICKER_PICK_INTERVAL = 0.2f;

    public const float DEFAULT_MICROBE_DISTORTION_STRENGHT = 0.6f;

    // Min/max values for each customizable difficulty option
    public const float MIN_MP_MULTIPLIER = 0.2f;
    public const float MAX_MP_MULTIPLIER = 2;
    public const float MIN_AI_MUTATION_RATE = 0.7f;
    public const float MAX_AI_MUTATION_RATE = 3;
    public const float MIN_COMPOUND_DENSITY = 0.2f;
    public const float MAX_COMPOUND_DENSITY = 2;
    public const float MIN_PLAYER_DEATH_POPULATION_PENALTY = 1;
    public const float MAX_PLAYER_DEATH_POPULATION_PENALTY = 5;
    public const float MIN_GLUCOSE_DECAY = 0.3f;
    public const float MAX_GLUCOSE_DECAY = 0.95f;
    public const float MIN_OSMOREGULATION_MULTIPLIER = 0.2f;
    public const float MAX_OSMOREGULATION_MULTIPLIER = 2;
    public const float MIN_AUTO_EVO_STRENGTH_MULTIPLIER = 0.01f;
    public const float MAX_AUTO_EVO_STRENGTH_MULTIPLIER = 1.0f;

    public const float CURRENT_MAP_PATCH_INDICATOR_HALF_BLINK_INTERVAL = 0.5f;

    // Constants for the procedural patch map
    public const float PATCH_NODE_RECT_LENGTH = 80.0f;
    public const float PATCH_AND_REGION_MARGIN = 14.0f;
    public const float PATCH_REGION_CONNECTION_LINE_WIDTH = 4.0f;
    public const float PATCH_REGION_BORDER_WIDTH = 6.0f;
    public const float PATCH_REGION_MARGIN = 5.0f;
    public const int PATCH_GENERATION_MAX_RETRIES = 100;

    public const float PATCH_GENERATION_CHANCE_BANANA_BIOME = 0.03f;

    public const float TOLERANCE_INITIAL_TEMPERATURE_RANGE = 10;
    public const float TOLERANCE_PERFECT_THRESHOLD_TEMPERATURE = 2;
    public const float TOLERANCE_MAXIMUM_SURVIVABLE_TEMPERATURE_DIFFERENCE = 40;
    public const float TOLERANCE_PERFECT_TEMPERATURE_SCORE = 0.1f;

    public const float TOLERANCE_MAXIMUM_SURVIVABLE_PRESSURE_DIFFERENCE = 4000000;
    public const float TOLERANCE_PERFECT_THRESHOLD_PRESSURE = 350000;

    // These are chosen to be symmetric so that the pressure tolerance range ends up easier to show correctly in the
    // GUI
    public const float TOLERANCE_INITIAL_PRESSURE_MIN_FRACTION = 0.8f;
    public const float TOLERANCE_INITIAL_PRESSURE_MAX_FRACTION = 1.2f;

    public const float TOLERANCE_PRESSURE_RANGE_MAX = 2000000;
    public const float TOLERANCE_PERFECT_PRESSURE_SCORE = 0.1f;

    /// <summary>
    ///   UV effects only appear once this amount of UV is in a patch
    /// </summary>
    public const float TOLERANCE_UV_APPLY_AFTER = 0.01f;

    public const float TOLERANCE_OXYGEN_APPLY_AFTER = 0.01f;

    // How much it costs to edit various tolerances in the editor
    public const float TOLERANCE_CHANGE_MP_PER_TEMPERATURE = 1.0f;
    public const float TOLERANCE_CHANGE_MP_PER_TEMPERATURE_TOLERANCE = 4.0f;
    public const float TOLERANCE_CHANGE_MP_PER_OXYGEN = 150.0f;
    public const float TOLERANCE_CHANGE_MP_PER_UV = 100.0f;

    /// <summary>
    ///   As pressure values are massive, this is a double to get reasonable MP costs
    /// </summary>
    public const double TOLERANCE_CHANGE_MP_PER_PRESSURE = 0.000002;

    public const double TOLERANCE_CHANGE_MP_PER_PRESSURE_TOLERANCE = 0.00005;

    // Environmental tolerance debuff / buff tweak variables
    public const float TOLERANCE_TEMPERATURE_SPEED_MODIFIER_MIN = 0.8f;
    public const float TOLERANCE_TEMPERATURE_OSMOREGULATION_MAX = 1.2f;
    public const float TOLERANCE_TEMPERATURE_HEALTH_MIN = 0.8f;
    public const float TOLERANCE_TEMPERATURE_SPEED_BUFF_MAX = 1.1f;

    public const float TOLERANCE_PRESSURE_SPEED_MODIFIER_MIN = 0.8f;
    public const float TOLERANCE_PRESSURE_OSMOREGULATION_MAX = 1.1f;
    public const float TOLERANCE_PRESSURE_HEALTH_MIN = 0.5f;
    public const float TOLERANCE_PRESSURE_HEALTH_BUFF_MAX = 1.2f;

    public const float TOLERANCE_OXYGEN_HEALTH_MIN = 0.5f;
    public const float TOLERANCE_OXYGEN_OSMOREGULATION_MAX = 1.6f;

    public const float TOLERANCE_UV_HEALTH_MIN = 0.5f;
    public const float TOLERANCE_UV_OSMOREGULATION_MAX = 1.5f;

    /// <summary>
    ///   If set to true, then physics debug draw gets enabled when the game starts
    /// </summary>
    public const bool AUTOMATICALLY_TURN_ON_PHYSICS_DEBUG_DRAW = false;

    public const int CREATURE_MESH_RESOLUTION = 3;

    /// <summary>
    ///   Extra time passed to <see cref="HUDMessages"/> when exiting the editor. Needs to be close to (or higher)
    ///   than the long message time as defined in <see cref="HUDMessages.TimeToFadeFromDuration"/>
    /// </summary>
    public const float HUD_MESSAGES_EXTRA_ELAPSE_TIME_FROM_EDITOR = 11.2f;

    public const float SOCIETY_STAGE_ENTER_ANIMATION_DURATION = 15;

    public const float SOCIETY_STAGE_BUILDING_PROCESS_INTERVAL = 0.05f;

    public const float SOCIETY_STAGE_CITIZEN_PROCESS_INTERVAL = 0.05f;

    public const float SOCIETY_STAGE_CITIZEN_SPAWN_INTERVAL = 5.0f;

    public const float SOCIETY_STAGE_RESEARCH_PROGRESS_INTERVAL = 1.0f;

    public const float SOCIETY_CAMERA_ZOOM_INDUSTRIAL_EQUIVALENT = INDUSTRIAL_STAGE_SIZE_MULTIPLIER;

    /// <summary>
    ///   Scale of the world in industrial stage compared to the society stage
    /// </summary>
    public const float INDUSTRIAL_STAGE_SIZE_MULTIPLIER = 5.0f;

    public const float INDUSTRIAL_STAGE_CITY_PROCESS_INTERVAL = 0.1f;

    public const float CITY_SCREEN_UPDATE_INTERVAL = 0.1f;

    public const int CITY_MAX_BUILD_QUEUE_LENGTH = 10;

    public const int CITY_MAX_GARRISONED_UNITS = 10;

    public const float SPACE_TO_INDUSTRIAL_SCALE_FACTOR = 0.1f;

    public const float INDUSTRIAL_TO_SPACE_CAMERA_PAN_DURATION = 2.5f;

    public const float INDUSTRIAL_TO_SPACE_CAMERA_ROCKET_FOLLOW_START = 12;
    public const float INDUSTRIAL_TO_SPACE_CAMERA_ROCKET_FOLLOW_SPEED = 0.1f;
    public const float INDUSTRIAL_TO_SPACE_CAMERA_MIN_HEIGHT_MULTIPLIER = 0.6f;
    public const float INDUSTRIAL_TO_SPACE_CAMERA_ZOOM_SPEED = 0.6f;
    public const float INDUSTRIAL_TO_SPACE_FADE_DURATION = 4;

    public const float INDUSTRIAL_TO_SPACE_ROCKET_ACCELERATION = 0.009f;

    public const float INDUSTRIAL_TO_SPACE_END_ROCKET_HEIGHT = 400;

    public const float PLANET_SCREEN_UPDATE_INTERVAL = 0.1f;
    public const float UNIT_SCREEN_UPDATE_INTERVAL = 0.05f;

    public const float SPACE_STAGE_PLANET_PROCESS_INTERVAL = 0.1f;
    public const float SPACE_STAGE_STRUCTURE_PROCESS_INTERVAL = 0.1f;

    public const float SPACE_FLEET_MODEL_SCALE = 0.1f;

    public const float SPACE_INITIAL_ANIMATION_MIN_ZOOM_SCALE = 0.3f;
    public const float SPACE_INITIAL_ANIMATION_ZOOM_SPEED = 0.08f;

    public const float SPACE_ASCEND_ANIMATION_MIN_ZOOM_SCALE = 0.2f;
    public const float SPACE_ASCEND_ANIMATION_DURATION = 2.5f;
    public const float SPACE_ASCEND_ANIMATION_ZOOM_SPEED = 0.5f;
    public const float SPACE_ASCEND_SCREEN_FADE = 0.8f;

    public const float SPACE_FLEET_SELECTION_RADIUS = 1.7f;

    /// <summary>
    ///   Names like "Pangonia Primus" are cool, so we use those until it makes more sense to switch to roman numerals
    /// </summary>
    public const int NAMING_SWITCH_TO_ROMAN_NUMERALS_AFTER = 10;

    /// <summary>
    ///   How many pixels the cursor needs to be from a screen edge to activate edge panning
    /// </summary>
    public const int EDGE_PAN_PIXEL_THRESHOLD = 4;

    public const ControllerType DEFAULT_CONTROLLER_TYPE = ControllerType.XboxSeriesX;
    public const float MINIMUM_DELAY_BETWEEN_INPUT_TYPE_CHANGE = 0.3f;

    // If we update our Godot project base resolution, these *may* need to be adjusted for mouse input to feel the same
    public const float BASE_VERTICAL_RESOLUTION_FOR_INPUT = 720;
    public const float BASE_HORIZONTAL_RESOLUTION_FOR_INPUT = 1280;

    public const float MOUSE_INPUT_SENSITIVITY_STEP = 0.0001f;
    public const float CONTROLLER_INPUT_SENSITIVITY_STEP = 0.04f;

    public const float CONTROLLER_AXIS_REBIND_REQUIRED_STRENGTH = 0.5f;

    /// <summary>
    ///   Used to allow bindings like CTRL+A to happen while also allowing CTRL to be bound by itself if no further
    ///   keys are pressed for this amount of time.
    /// </summary>
    public const float MODIFIER_KEY_REBIND_DELAY = 0.5f;

    public const float CONTROLLER_DEFAULT_DEADZONE = 0.2f;

    /// <summary>
    ///   Configures a fraction of extra margin that is added on top of a calibrated deadzone
    /// </summary>
    public const float CONTROLLER_DEADZONE_CALIBRATION_MARGIN = 0.1f;

    /// <summary>
    ///   Constant value added to the calibration value to make the deadzones not as tight, especially at low values
    /// </summary>
    public const float CONTROLLER_DEADZONE_CALIBRATION_MARGIN_CONSTANT = 0.007f;

    public const int FORCE_CLOSE_AFTER_TRIES = 3;

    /// <summary>
    ///   Controls whether benchmarks start off showing the hardware info, or only after some results are generated
    /// </summary>
    public const bool BENCHMARKS_SHOW_HARDWARE_INFO_IMMEDIATELY = true;

    public const int MAX_NEWS_FEED_ITEMS_TO_SHOW = 15;
    public const int MAX_NEWS_FEED_ITEM_LENGTH = 1000;

    public const int MAX_RECENT_VERSIONS_TO_SHOW = 5;

    public const string CLICKABLE_TEXT_BBCODE = "[color=#3796e1]";
    public const string CLICKABLE_TEXT_BBCODE_END = "[/color]";

    public const string CONDITION_GREEN_COLOUR = "#70f423";
    public const string CONDITION_RED_COLOUR = "#ff4d4d";

    /// <summary>
    ///   Also see <see cref="AUTO_EVO_BASE_DIGESTION_SCORE"/>
    /// </summary>
    public static readonly Dictionary<string, float> AutoEvoLysosomeEnzymesScores = new()
    {
        [LIPASE_ENZYME] = 3,
        [CHITINASE_ENZYME] = 4.5f,
        [CELLULASE_ENZYME] = 4.5f,
    };

    /// <summary>
    ///   The duration for which a save is considered recently performed.
    /// </summary>
    /// <remarks>
    ///   <para>
    ///     Not a const because TimeSpan is not a primitive.
    ///   </para>
    /// </remarks>
    public static readonly TimeSpan RecentSaveTime = TimeSpan.FromSeconds(15);

    /// <summary>
    ///   Colour of the custom focus highlight elements. Should be the same as what it set in the Thrive theme
    /// </summary>
    public static readonly Color CustomFocusDrawerColour = new("#00bfb6");

    /// <summary>
    ///   Locations mods are searched in. The last location is considered to be the user openable and editable folder
    /// </summary>
    /// <remarks>
    ///   <para>
    ///     These must be preprocessed with GlobalizePath as otherwise relative paths will break when the first mod
    ///     .pck file is loaded.
    ///     TODO: might be nice to move to some other place as this got pretty long and complicated due to pck loading
    ///     messing with the current working directory.
    ///   </para>
    /// </remarks>
    public static readonly IReadOnlyList<string> ModLocations = new[]
    {
        Engine.IsEditorHint() ?
            ProjectSettings.GlobalizePath("res://mods") :
            Path.Combine(Path.GetDirectoryName(OS.GetExecutablePath()) ??
                throw new InvalidOperationException("no current executable path"), "mods"),
        "user://mods",
    };

    // Regex expressions to categorize different file types.
    public static readonly Regex BackupRegex = new(@"^.*\.backup\." + SAVE_EXTENSION + "$");
    public static readonly Regex AutoSaveRegex = new(@"^auto_save_\d+\." + SAVE_EXTENSION + "$");
    public static readonly Regex QuickSaveRegex = new(@"^quick_save_\d+\." + SAVE_EXTENSION + "$");

    /// <summary>
    ///   When any action is triggered matching any of these, input method change is prevented.
    ///   This is used to allow taking screenshots with the keyboard while playing with a controller, for example.
    /// </summary>
    public static readonly IReadOnlyCollection<string> ActionsThatDoNotChangeInputMethod = new[]
    {
        "screenshot",
        "toggle_FPS",
    };

    // TODO: switch to https once our runtime supports it: https://github.com/Revolutionary-Games/Thrive/issues/4100
    // See: https://github.com/Revolutionary-Games/Thrive/pull/4097#issuecomment-1415301373
    public static readonly Uri MainSiteFeedURL = new("http://thrivefeeds.b-cdn.net/feed.rss");

    public static readonly Regex NewsFeedRegexDeleteContent =
        new(@"\s*The\spost\s*.*appeared\sfirst\son.*Revolutionary\sGames\sStudio.*$");

    // Following is a hacky way to ensure some conditions apply on the constants defined here.
    // When the constants don't follow a set of conditions a warning is raised, which CI treats as an error.
    // Or maybe it raises an actual error. Anyway this seems good enough for now to do some stuff

#pragma warning disable CA1823 // unused fields

    // ReSharper disable UnreachableCode HeuristicUnreachableCode
    private const uint MinimumMovePopIsHigherThanMinimumViable =
        (AUTO_EVO_MINIMUM_MOVE_POPULATION * AUTO_EVO_MINIMUM_MOVE_POPULATION_FRACTION >=
            AUTO_EVO_MINIMUM_VIABLE_POPULATION) ?
            0 :
            -42;

    private const uint MinimumRunnableProcessFractionIsAboveEpsilon =
        (MINIMUM_RUNNABLE_PROCESS_FRACTION > MathUtils.EPSILON) ? 0 : -42;

    private const uint FreeCompoundAmountIsLessThanUsePerSecond =
        (MICROBE_REPRODUCTION_FREE_COMPOUNDS < MICROBE_REPRODUCTION_MAX_COMPOUND_USE) ? 0 : -42;

    private const uint ReproductionTutorialDelaysAreSensible =
        (MICROBE_REPRODUCTION_TUTORIAL_DELAY + 1 < MICROBE_EDITOR_BUTTON_TUTORIAL_DELAY) ? 0 : -42;

    private const uint PlayerMaxDyingTimeIsOverDeathAnimationLength =
        (1 / MEMBRANE_DISSOLVE_SPEED * 2 <= MAX_PLAYER_DYING_TIME) ? 0 : -42;

    private const uint FurtherSwarmReductionIsHigherThanSmallReduction =
        (FURTHER_REDUCE_BACTERIAL_SWARM_AFTER_HEX_COUNT > REDUCE_BACTERIAL_SWARM_AFTER_HEX_COUNT) ? 0 : -42;

    // Needed to be true by InputManager
    private const uint GodotJoystickAxesStartAtZero = (JoyAxis.LeftX == 0) ? 0 : -42;

    // ReSharper restore UnreachableCode HeuristicUnreachableCode
#pragma warning restore CA1823

    private const string VERSION_HASH_SUFFIX_REGEX = @"\+[0-9a-f]+$";

    private static readonly Lazy<string> GameVersion = new(FetchVersion);

    private static readonly Lazy<string> GameVersionSimple = new(FetchVersionWithoutHashSuffix);

    private static readonly Lazy<string?> VersionCommitInternal = new(FetchVersionJustCommit);

    /// <summary>
    ///   Game version
    /// </summary>
    public static string Version => GameVersionSimple.Value;

    /// <summary>
    ///   Game version including all suffixes like current commit
    /// </summary>
    public static string VersionFull => GameVersion.Value;

    /// <summary>
    ///   Just the commit hash part of the <see cref="VersionFull"/>
    /// </summary>
    public static string? VersionCommit => VersionCommitInternal.Value;

    public static string UserFolderAsNativePath => OS.GetUserDataDir().Replace('\\', '/');

    private static string FetchVersion()
    {
        try
        {
            var assembly = Assembly.GetExecutingAssembly();
            var version = assembly.GetName().Version ?? throw new Exception("Version missing from assembly");
            var versionSuffix =
                (AssemblyInformationalVersionAttribute[])assembly.GetCustomAttributes(
                    typeof(AssemblyInformationalVersionAttribute), false);

            var versionStr = version.ToString();

            string versionSuffixStr;

            if (versionSuffix.Length > 0)
            {
                // If there is no informational version, it equals the same as the version itself, so needs to be
                // skipped in that case
                if (!versionSuffix[0].InformationalVersion.StartsWith(versionStr))
                {
                    versionSuffixStr = versionSuffix[0].InformationalVersion;
                }
                else
                {
                    versionSuffixStr = string.Empty;
                }
            }
            else
            {
                versionSuffixStr = string.Empty;
            }

            return $"{version}" + versionSuffixStr;
        }
        catch (Exception error)
        {
            GD.Print("Error getting version: ", error);
            return "error (" + error.GetType().Name + ")";
        }
    }

    private static string FetchVersionWithoutHashSuffix()
    {
        var suffixRegex = new Regex(VERSION_HASH_SUFFIX_REGEX);

        return suffixRegex.Replace(VersionFull, string.Empty);
    }

    private static string? FetchVersionJustCommit()
    {
        var suffixRegex = new Regex(VERSION_HASH_SUFFIX_REGEX);

        // TODO: apparently this just stopped working at some point (the hash suffix is now gone)
        var match = suffixRegex.Match(VersionFull);

        if (!match.Success)
        {
            GD.PrintErr("Version doesn't include commit hash");
            return null;
        }

        return match.Value.TrimStart('+');
    }
}<|MERGE_RESOLUTION|>--- conflicted
+++ resolved
@@ -1371,13 +1371,8 @@
     public const float OTHER_GASES_DECAY_SPEED = 0.08f;
 
     // Patch event variables
-<<<<<<< HEAD
     public const float VENT_ERUPTION_CHANCE = 0.15f;
-    public const float VENT_ERUPTION_HYDROGEN_SULFIDE_INCREASE = 0.00004f;
-=======
-    public const int VENT_ERUPTION_CHANCE = 15;
     public const float VENT_ERUPTION_HYDROGEN_SULFIDE_INCREASE = 0.001f;
->>>>>>> c10e08e0
     public const float VENT_ERUPTION_CARBON_DIOXIDE_INCREASE = 0.3f;
 
     public const float GLOBAL_GLACIATION_OXYGEN_THRESHOLD = 0.07f;
