﻿using System;
using System.Collections.Generic;
using System.IO;
using System.Reflection;
using System.Text.RegularExpressions;
using Godot;
using LauncherThriveShared;
using Newtonsoft.Json;

/// <summary>
///   Holds some constants that must be kept constant everywhere in the game. Many of these can be tweaked to adjust
///   game balance.
/// </summary>
public static class Constants
{
    /// <summary>
    ///   Used to prevent lag causing massive simulation instability spikes (due to resource consumption etc. scaling
    ///   but storage not scaling)
    /// </summary>
    public const float SIMULATION_MAX_DELTA_TIME = 0.2f;

    /// <summary>
    ///   How often entity simulation optimizes the number of used threads (should be less than 1)
    /// </summary>
    public const float SIMULATION_OPTIMIZE_THREADS_INTERVAL = 0.3f;

    /// <summary>
    ///   Controls the number of threads used by the entity systems. The number of cells is divided by this and that is
    ///   the max number of threads.
    /// </summary>
    public const int SIMULATION_CELLS_PER_THREAD_ESTIMATE = 25;

    // The following variables define the number of entities each thread running a system of that category needs to be
    // able to process for threading to be used at all. For example if there are 40 entities and 4 threads to be used
    // and a system specifies 10 entities per thread, that system will run multithreaded (4 * 10 {40} <= 40).
    // But if there was a system that wanted at least 15 entities per thread, that would run purely *single threaded*
    // (4 * 15 {60} <= 40)
    public const int SYSTEM_LOW_ENTITIES_PER_THREAD = 8;
    public const int SYSTEM_NORMAL_ENTITIES_PER_THREAD = 12;
    public const int SYSTEM_HIGHER_ENTITIES_PER_THREAD = 18;
    public const int SYSTEM_HIGH_ENTITIES_PER_THREAD = 24;
    public const int SYSTEM_EXTREME_ENTITIES_PER_THREAD = 40;

    /// <summary>
    ///   Makes sure that at least this many task threads are left idle when creating membrane generation background
    ///   tasks.
    /// </summary>
    public const int MEMBRANE_TASKS_LEAVE_EMPTY_THREADS = 2;

    /// <summary>
    ///   Default length in seconds for an in-game day. If this is changed, the placeholder values in
    ///   NewGameSettings.tscn should also be changed.
    /// </summary>
    public const int DEFAULT_DAY_LENGTH = 180;

    /// <summary>
    ///   How long the player stays dead before respawning (this is after the animation of dying ends)
    /// </summary>
    public const float PLAYER_RESPAWN_TIME = 2.0f;

    /// <summary>
    ///   The player is guaranteed to die within this time when using the suicide button. This exists to prevent total
    ///   softlocks.
    /// </summary>
    public const float MAX_PLAYER_DYING_TIME = 10;

    /// <summary>
    ///   How long the initial compounds should last (in seconds)
    /// </summary>
    public const float INITIAL_COMPOUND_TIME = 40.0f;

    /// <summary>
    ///   Needed to get the cell positions when creating the actual colonies to line up where they should.
    ///   TODO: figure out a better approach to multicellular cell positioning than this to avoid gaps (or maybe a post
    ///   process step when membranes are ready to pull cells closer to close up any gaps?)
    /// </summary>
    /// <remarks>
    ///   <para>
    ///     Lowering this makes up/down direction cells closer to touching, but increases overlap on horizontally next
    ///     to each other.
    ///   </para>
    /// </remarks>
    public const float MULTICELLULAR_CELL_DISTANCE_MULTIPLIER = 1.55f;

    public const float MULTICELLULAR_INITIAL_COMPOUND_MULTIPLIER = 1.5f;

    public const int FULL_INITIAL_GLUCOSE_SMALL_SIZE_LIMIT = 3;

    /// <summary>
    ///   The maximum duration the player is shown being ingested before they are auto-respawned.
    /// </summary>
    public const float PLAYER_ENGULFED_DEATH_DELAY_MAX = 10.0f;

    // Variance in the player position when respawning
    public const float MIN_SPAWN_DISTANCE = -5000.0f;
    public const float MAX_SPAWN_DISTANCE = 5000.0f;

    /// <summary>
    ///   Size of "chunks" used for spawning entities
    /// </summary>
    public const float SPAWN_SECTOR_SIZE = 120.0f;

    public const float MIN_DISTANCE_FROM_PLAYER_FOR_SPAWN = SPAWN_SECTOR_SIZE - 10;

    /// <summary>
    ///   Used to reduce how commonly the player species spawns to make it more likely for the player to encounter
    ///   other species.
    /// </summary>
    public const float PLAYER_SPECIES_SPAWN_MULTIPLIER = 0.5f;

    /// <summary>
    ///   Smaller spawn penalty to make binding agents easier to use with better player species spawn rates.
    /// </summary>
    public const float PLAYER_SPECIES_SPAWN_MULTIPLIER_BINDING_AGENTS = 0.7f;

    /// <summary>
    ///   Cells farther than this are forced to move towards the player to get on screen to give better activity
    ///   from our limited entity count. Lower values let farther away cells to just chill without having to move.
    /// </summary>
    public const float ON_STAGE_THRESHOLD_AROUND_PLAYER = 0.71f;

    /// <summary>
    ///   Sets much randomness is added on each axis (X and Z) for a cell's target to move to the player position to
    ///   get "on stage"
    ///   Larger values add more randomness to cells moving towards the player.
    /// </summary>
    public const float ON_STAGE_DESTINATION_RANDOMNESS = 20;

    /// <summary>
    ///   Scale factor for density of compound cloud spawns
    /// </summary>
    public const int CLOUD_SPAWN_DENSITY_SCALE_FACTOR = 10000;

    /// <summary>
    ///   Scale factor for the amount of compound in each spawned cloud
    /// </summary>
    public const float CLOUD_SPAWN_AMOUNT_SCALE_FACTOR = 0.75f;

    /// <summary>
    ///   Threshold under which entities start to spawn around the player
    ///   The value is in the range 0-1 and is the fraction of the maximum
    ///   allowed entities.
    /// </summary>
    public const float ENTITY_SPAWNING_AROUND_PLAYER_THRESHOLD = 0.8f;

    /// <summary>
    ///   Scale factor for how dense microbes spawn (also affected by their populations).
    /// </summary>
    /// <remarks>
    ///   <para>
    ///     Due to an earlier problem, old species spawners were never cleared, so they accumulated a lot.
    ///     This multiplier has now been increased quite a bit to try to make the lower number of species spawners
    ///     result in the same level of microbe spawning.
    ///   </para>
    /// </remarks>
    public const float MICROBE_SPAWN_DENSITY_SCALE_FACTOR = 0.022f;

    /// <summary>
    ///   Along with <see cref="MICROBE_SPAWN_DENSITY_SCALE_FACTOR"/> affects spawn density of microbes.
    ///   The lower this multiplier is set, the more even species with different populations are spawned.
    /// </summary>
    public const float MICROBE_SPAWN_DENSITY_POPULATION_MULTIPLIER = 1 / 25.0f;

    /// <summary>
    ///   The (default) size of the hexagons, used in calculations. Don't change this.
    /// </summary>
    public const float DEFAULT_HEX_SIZE = 0.75f;

    /// <summary>
    ///   Don't change this, so much stuff will break
    /// </summary>
    public const int CLOUDS_IN_ONE = 4;

    public const int CLOUD_SQUARES_PER_SIDE = 3;
    public const int CLOUD_EDGE_WIDTH = 2;

    // NOTE: these 4 constants need to match what is set up in CompoundCloudPlane.tscn
    public const int CLOUD_WIDTH = 300;
    public const int CLOUD_X_EXTENT = CLOUD_WIDTH * 2;
    public const int CLOUD_HEIGHT = 300;

    // This is cloud local Y, not world Y
    public const int CLOUD_Y_EXTENT = CLOUD_HEIGHT * 2;

    public const float CLOUD_Y_COORDINATE = 0;

    public const float CLOUD_DIFFUSION_RATE = 0.007f;

    // Should be the same as its counterpart in shaders/CompoundCloudPlane.shader
    public const float CLOUD_MAX_INTENSITY_SHOWN = 1000;

    public const float CLOUD_CHEAT_DENSITY = 16000.0f;

    public const int MEMBRANE_RESOLUTION = 10;
    public const int MEMBRANE_VERTICAL_RESOLUTION = 7;
    public const float MEMBRANE_HEIGHT_MULTIPLIER = 1.0f;

    public const float MEMBRANE_SMOOTHING_POWER = 3.0f;
    public const float MEMBRANE_SIDE_ROUNDING = 20.0f;

    public const float MEMBRANE_ROOM_FOR_ORGANELLES = 1.9f;
    public const float MEMBRANE_NUMBER_OF_WAVES = 9.0f;
    public const float MEMBRANE_WAVE_HEIGHT_DEPENDENCE_ON_SIZE = 0.3f;
    public const float MEMBRANE_WAVE_HEIGHT_MULTIPLIER = 0.025f;
    public const float MEMBRANE_WAVE_HEIGHT_MULTIPLIER_CELL_WALL = 0.015f;
    public const float MEMBRANE_ENGULF_ANIMATION_DISTANCE = 1.25f;

    /// <summary>
    ///   BASE MOVEMENT ATP cost. Cancels out a little bit more then one cytoplasm's glycolysis
    /// </summary>
    /// <remarks>
    ///   <para>
    ///     this is applied *per* hex
    ///   </para>
    /// </remarks>
    public const float BASE_MOVEMENT_ATP_COST = 1.0f;

    public const float BASE_MOVEMENT_FORCE = 900.0f;

    public const float MAX_STRAIN_PER_ENTITY = 400.0f;
    public const float MIN_STRAIN_SPRINT_REGAIN = 200.0f;

    public const float PASSIVE_STRAIN_DECREASE_PER_SECOND = 30.0f;

    public const float PASSIVE_STRAIN_DECREASE_PRE_COOLDOWN_MULTIPLIER = 0.3f;

    /// <summary>
    ///   This is multiplied by the strain fraction to get the ATP usage multiplier
    /// </summary>
    public const float STRAIN_TO_ATP_USAGE_COEFFICIENT = 1.5f;

    /// <summary>
    ///   How much strain does not affect ATP usage at first
    /// </summary>
    public const float CANCELED_STRAIN = 10.0f;

    public const float STRAIN_DECREASE_COOLDOWN_SECONDS = 0.5f;

    public const float SPRINTING_STRAIN_INCREASE_PER_SECOND = 72.0f;

    public const float SPRINTING_STRAIN_INCREASE_PER_HEX = 0.15f;

    public const float SPRINTING_FORCE_MULTIPLIER = 1.8f;

    public const float FLAGELLA_ENERGY_COST = 6.0f;

    public const float FLAGELLA_BASE_FORCE = 20.0f;

    /// <summary>
    ///   TODO: this needs to be dynamically calculated: https://github.com/Revolutionary-Games/Thrive/issues/5591
    /// </summary>
    public const float FLAGELLA_SPEED_BONUS_DISPLAY = 0.7f;

    public const float FLAGELLA_MAX_UPGRADE_LENGHT = 3;
    public const float FLAGELLA_MIN_UPGRADE_LENGHT = -1;

    public const float FLAGELLA_MAX_UPGRADE_FORCE = 15.0f;

    public const float FLAGELLA_MAX_UPGRADE_ATP_USAGE = 4.0f;

    public const float FLAGELLA_MAX_UPGRADE_VISUAL_LENGTH = 0.40f;
    public const float FLAGELLA_MIN_UPGRADE_VISUAL_LENGTH = 0.80f;

    /// <summary>
    ///   As eukaryotes are immediately 50% larger, they get a movement force increase to offset that
    /// </summary>
    public const float EUKARYOTIC_MOVEMENT_FORCE_MULTIPLIER = 2.5f;

    /// <summary>
    ///   Amount of extra base movement given per hex. Only applies between
    ///   <see cref="BASE_MOVEMENT_EXTRA_HEX_START"/> and <see cref="BASE_MOVEMENT_EXTRA_HEX_END"/>
    /// </summary>
    public const float BASE_MOVEMENT_PER_HEX = 130;

    public const int BASE_MOVEMENT_EXTRA_HEX_START = 2;
    public const int BASE_MOVEMENT_EXTRA_HEX_END = 40;

    /// <summary>
    ///   This is used to slightly debuff colony movement
    /// </summary>
    public const float CELL_COLONY_MOVEMENT_FORCE_MULTIPLIER = 0.98f;

    /// <summary>
    ///   How much the default <see cref="BASE_CELL_DENSITY"/> has volume in a cell. This determines how much
    ///   additional organelles impact the cell. A normal organelle has a weight of 1 so if this value is 4 then the
    ///   base density has as much impact on the average density as 4 organelles.
    /// </summary>
    public const float BASE_CELL_DENSITY_VOLUME = 4;

    public const float BASE_CELL_DENSITY = 1000;

    public const float CONTEXTUAL_ONLY_MUSIC_CHANCE = 0.33f;

    // Note that the rotation speed is reversed, i.e. lower values mean faster
    public const float CELL_MAX_ROTATION = 8.0f;
    public const float CELL_MIN_ROTATION = 0.10f;

    public const float CELL_ROTATION_INFLECTION_INERTIA = 250000000.0f;
    public const float CELL_ROTATION_RADIUS_FACTOR = 150.0f;
    public const float CILIA_ROTATION_FACTOR = 120000000.0f;
    public const float CILIA_RADIUS_FACTOR_MULTIPLIER = 8000000.0f;
    public const float CELL_TURN_INFLECTION_RADIANS = 0.4f;

    // TODO: remove if these stay unused
    // // These speed values are also reversed like the above
    // public const float CELL_COLONY_MAX_ROTATION_MULTIPLIER = 2.5f;
    // public const float CELL_COLONY_MIN_ROTATION_MULTIPLIER = 0.05f;
    // public const float CELL_COLONY_MAX_ROTATION_HELP = 0.5f;
    // public const float CELL_COLONY_MEMBER_ROTATION_FACTOR_MULTIPLIER = 0.2f;

    public const float CILIA_ENERGY_COST = 2.0f;
    public const float CILIA_ROTATION_NEEDED_FOR_ATP_COST = 0.03f;
    public const float CILIA_ROTATION_ENERGY_BASE_MULTIPLIER = 4.0f;

    public const float CILIA_DEFAULT_ANIMATION_SPEED = 0.3f;
    public const float CILIA_MIN_ANIMATION_SPEED = 0.15f;
    public const float CILIA_MAX_ANIMATION_SPEED = 1.2f;
    public const float CILIA_ROTATION_ANIMATION_SPEED_MULTIPLIER = 7.0f;

    /// <summary>
    ///   Limits how often the cilia sample the rotation speed it should be at. Also, rate limits how often the cilia
    ///   pull physics is applied.
    /// </summary>
    public const float CILIA_ROTATION_SAMPLE_INTERVAL = 0.1f;

    public const float CILIA_PULLING_FORCE = 200000.0f;
    public const float CILIA_PULLING_FORCE_FIELD_RADIUS = 16.0f;

    /// <summary>
    ///   How much each cilia increase <see cref="CILIA_PULLING_FORCE_FIELD_RADIUS"/>. This is now done like this to
    ///   avoid having to create a ton of physics sensors.
    /// </summary>
    public const float CILIA_PULL_RADIUS_PER_CILIA = 0.70f;

    /// <summary>
    ///   1 means that each cilia counts as 1 in the pulling force.
    ///   Smaller values mean diminishing returns.
    /// </summary>
    public const float CILIA_FORCE_EXPONENT_PER_CILIA = 0.9f;

    public const float CILIA_PULLING_FORCE_FALLOFF_FACTOR = 0.05f;
    public const float CILIA_CURRENT_GENERATION_ANIMATION_SPEED = 5.0f;

    public const int MICROBE_SPAWN_RADIUS = 350;

    public const int MICROBE_DESPAWN_RADIUS_SQUARED = (MICROBE_SPAWN_RADIUS + DESPAWN_RADIUS_OFFSET) *
        (MICROBE_SPAWN_RADIUS + DESPAWN_RADIUS_OFFSET);

    public const int CLOUD_SPAWN_RADIUS = 350;

    /// <summary>
    ///   This controls how many entities over the entity limit we allow things to reproduce. This is so that even when
    ///   the spawn system has spawned things until the limit is full, the spawned things can still reproduce.
    /// </summary>
    public const float REPRODUCTION_ALLOW_EXCEED_ENTITY_LIMIT_MULTIPLIER = 1.15f;

    /// <summary>
    ///   If the entity limit is over this once the player has reproduced, force despawning will happen
    /// </summary>
    public const float REPRODUCTION_PLAYER_ALLOWED_ENTITY_LIMIT_EXCEED = 1.25f;

    /// <summary>
    ///   Once reproduced player copies take this much or more of the overall entity limit, they are preferred to
    ///   despawn first.
    /// </summary>
    public const float PREFER_DESPAWN_PLAYER_REPRODUCED_COPY_AFTER = 0.30f;

    /// <summary>
    ///   Multiplier for how much individual cells in a colony contribute to the entity limit. Actually colonies seem
    ///   quite a bit heavier than normal microbes, as such this is set pretty high.
    /// </summary>
    public const float MICROBE_COLONY_MEMBER_ENTITY_WEIGHT_MULTIPLIER = 0.95f;

    /// <summary>
    ///   Extra radius added to the spawn radius of things to allow them to move in the "wrong" direction a bit
    ///   without causing them to despawn instantly. Things despawn outside the despawn radius.
    /// </summary>
    public const int DESPAWN_RADIUS_OFFSET = 50;

    public const float MIN_SPAWN_RADIUS_RATIO = 0.95f;

    /// <summary>
    ///   The maximum force that can be applied by currents in the fluid system
    /// </summary>
    public const float MAX_FORCE_APPLIED_BY_CURRENTS = 2000;

    /// <summary>
    ///   The multiplier to the force that currents apply to cells.
    /// </summary>
    public const float CURRENT_FORCE_CELL_MULTIPLIER = 15;

    public const int TRANSLATION_VERY_INCOMPLETE_THRESHOLD = 30;
    public const int TRANSLATION_INCOMPLETE_THRESHOLD = 70;

    public const float LIGHT_LEVEL_UPDATE_INTERVAL = 0.1f;

    /// <summary>
    ///   When night is closer than this number of seconds and a cell spawns, it gets extra resources to survive.
    /// </summary>
    public const float INITIAL_RESOURCE_BUFF_WHEN_NIGHT_CLOSER_THAN = 30.0f;

    /// <summary>
    ///   How many seconds of filling up during the day that a cell can be given when it is spawned close to or during
    ///   the night
    /// </summary>
    public const float NIGHT_RESOURCE_BUFF_MAX_FILL_SECONDS = 45.0f;

    /// <summary>
    ///   How often the microbe AI processes each microbe
    /// </summary>
    public const float MICROBE_AI_THINK_INTERVAL = 0.3f;

    /// <summary>
    ///   This is how often entities emitted signals from other entities are updated.
    ///   This is set relatively high to reduce the performance impact.
    ///   This is used, for example, for AI microbes to detect signalling agents.
    /// </summary>
    public const float ENTITY_SIGNAL_UPDATE_INTERVAL = 0.15f;

    public const float ENTITY_LIGHT_REALISTIC_ATTENUATION = 2;

    /// <summary>
    ///   Max lights a single entity should have. Note that compatibility renderer supports only 8 lights per mesh, so
    ///   we might need to increase that limit.
    /// </summary>
    public const int ENTITY_REASONABLE_MAX_LIGHTS = 6;

    public const float ENTITY_BIOLUMINESCENCE_LIGHT_RANGE = 20;

    public const int INITIAL_SPECIES_POPULATION = 100;

    public const int INITIAL_FREEBUILD_POPULATION_VARIANCE_MIN = 0;
    public const int INITIAL_FREEBUILD_POPULATION_VARIANCE_MAX = 400;

    // Right now these are used for species split from the player
    public const int INITIAL_SPLIT_POPULATION_MIN = 600;
    public const int INITIAL_SPLIT_POPULATION_MAX = 2000;

    public const string MICROBE_MOVEMENT_SOUND = "res://assets/sounds/soundeffects/microbe-movement-ambience.ogg";
    public const string MICROBE_ENGULFING_MODE_SOUND = "res://assets/sounds/soundeffects/engulfment.ogg";
    public const string MICROBE_BINDING_MODE_SOUND = "res://assets/sounds/soundeffects/binding.ogg";

    public const float MICROBE_MOVEMENT_SOUND_EMIT_COOLDOWN = 1.3f;
    public const float MICROBE_MOVEMENT_SOUND_MAX_VOLUME = 0.4f;

    // TODO: should this volume be actually 0?
    public const float MICROBE_MOVEMENT_SOUND_START_VOLUME = 1;

    /// <summary>
    ///   Max number of concurrent audio players that may be used per entity.
    /// </summary>
    public const int MAX_CONCURRENT_SOUNDS_PER_ENTITY = 10;

    public const float MICROBE_SOUND_MAX_DISTANCE = 300;
    public const float MICROBE_SOUND_MAX_DISTANCE_SQUARED = MICROBE_SOUND_MAX_DISTANCE * MICROBE_SOUND_MAX_DISTANCE;

    /// <summary>
    ///   Makes sounds played by the non-player cell a bit quieter. This is added because death sounds from other
    ///   entities can get overwhelming otherwise
    /// </summary>
    public const float NON_PLAYER_ENTITY_VOLUME_MULTIPLIER = 0.7f;

    public const int MAX_CONCURRENT_SOUNDS = 100;

    /// <summary>
    ///   Max number of concurrent audio players that may be spawned for UI sounds.
    /// </summary>
    public const int MAX_CONCURRENT_UI_AUDIO_PLAYERS = 10;

    public const float CONTACT_PENETRATION_TO_BUMP_SOUND = 0.1f;

    public const float INTERVAL_BETWEEN_SOUND_CACHE_CLEAR = 0.321f;

    /// <summary>
    ///   How long to keep a played sound in memory in case it will be shortly played again
    /// </summary>
    public const float DEFAULT_SOUND_CACHE_TIME = 30;

    public const float MEMORY_BEFORE_DISK_CACHE_TIME = 120;
    public const float MEMORY_ONLY_CACHE_TIME = 300;
    public const int MEMORY_PHOTO_CACHE_MAX_ITEMS = 250;

    public const float MEMORY_PHOTO_CACHE_CLEAN_INTERVAL = 37;
    public const float DISK_CACHE_CHECK_INTERVAL = 47;
    public const float DISK_CACHE_IDLE_SAVE_INTERVAL = 53;
    public const int DISK_CACHE_IDLE_SAVE_ITEMS = 3;

    public const int DISK_CACHE_SAVES_PER_RUN = 5;
    public const float DISK_CACHE_SAVE_RESUME_CHECK_INTERVAL = 1.17f;

    public const float DISK_CACHE_DEFAULT_KEEP = 30 * 24 * 60 * 60;
    public const long DISK_CACHE_DEFAULT_MAX_SIZE = MEBIBYTE * 1024;
    public const int DISK_CACHE_MAX_DELETES_TO_QUEUE_AT_ONCE = 500;

    // Base randomness for visual hashes to make different types not conflict
    public const ulong VISUAL_HASH_CELL = 2106240777368515371UL;
    public const ulong VISUAL_HASH_HEX_LAYOUT = 6086113318220891786UL;
    public const ulong VISUAL_HASH_PATH = 16930532057563531237UL;

    /// <summary>
    ///   Controls with how much speed agents are fired
    /// </summary>
    public const float AGENT_EMISSION_VELOCITY = 25.0f;

    public const float OXYTOXY_DAMAGE = 25.0f;

    public const float CYTOTOXIN_DAMAGE = 20.0f;

    public const float OXYGEN_INHIBITOR_DAMAGE = 14.0f;

    public const float CHANNEL_INHIBITOR_ATP_DEBUFF = 0.5f;
    public const float CHANNEL_INHIBITOR_DEBUFF_DURATION = 15;

    public const float MACROLIDE_BASE_MOVEMENT_DEBUFF = 0.8f;
    public const float MACROLIDE_DEBUFF_DURATION = 5;

    public const float TOXIN_TOXICITY_DAMAGE_MODIFIER_STRENGTH = 0.5f;

    /// <summary>
    ///   Each oxygen using organelle in a cell increases damage caused by oxygen-inhibiting toxin by this amount,
    ///   up to a cap.
    /// </summary>
    public const float OXYGEN_INHIBITOR_DAMAGE_BUFF_PER_ORGANELLE = 0.05f;

    public const float OXYGEN_INHIBITOR_DAMAGE_BUFF_MAX = 0.5f;

    public const float OXYTOXY_DAMAGE_DEBUFF_PER_ORGANELLE = 0.05f;

    public const float OXYTOXY_DAMAGE_DEBUFF_MAX = 0.75f;

    /// <summary>
    ///   If the player has more than this much health, a single damage event cannot kill them. Instead, it leaves
    ///   just a bit of health (1% or 0.1 whichever is more).
    /// </summary>
    public const float PLAYER_INSTANT_KILL_PROTECTION_HEALTH_THRESHOLD = 5.0f;

    /// <summary>
    ///   How much a cell's speed is slowed when travelling through slime
    /// </summary>
    public const float MUCILAGE_IMPEDE_FACTOR = 5.0f;

    /// <summary>
    ///   How much a cell's speed is increased when secreting slime (scaling with secreted compound amount)
    /// </summary>
    public const float MUCILAGE_JET_FACTOR = 100000.0f;

    /// <summary>
    ///   Minimum stored slime needed to start secreting
    /// </summary>
    public const float MUCILAGE_MIN_TO_VENT = 0.01f;

    /// <summary>
    ///   Length in seconds for slime secretion cooldown
    /// </summary>
    public const float MUCILAGE_COOLDOWN_TIMER = 1.5f;

    /// <summary>
    ///   How many times cell gets slowed down with mucocyst (slime jet upgrade) on
    /// </summary>
    public const float MUCOCYST_SPEED_MULTIPLIER = 0.01f;

<<<<<<< HEAD
    /// <summary>
    ///   What fraction of the mucilage capacity is required to activate mucocyst (slime jet upgrade)
    /// </summary>
    public const float MUCOCYST_ACTIVATION_MUCILAGE_FRACTION = 0.5f;
=======
    public const float MUCOCYST_MINIMUM_MUCILAGE = 1.0f;
>>>>>>> 699d8075

    /// <summary>
    ///   How much mucocyst (slime jet upgrade) drains mucilage per second
    /// </summary>
    public const float MUCOCYST_MUCILAGE_DRAIN = 0.7f;

    public const float TOXIN_PROJECTILE_PHYSICS_SIZE = 1;

    public const float TOXIN_PROJECTILE_PHYSICS_DENSITY = 700;

    public const float CHUNK_PHYSICS_DAMPING = 0.2f;
    public const float MICROBE_PHYSICS_DAMPING = 0.99f;

    /// <summary>
    ///   This only really matters when cells are dead
    /// </summary>
    public const float MICROBE_PHYSICS_DAMPING_ANGULAR = 0.9f;

    /// <summary>
    ///   Delay when a toxin hits or expires until it is destroyed. This is used to give some time for the effect to
    ///   fade so this must always be at least as long as how long the despawn effect takes visually
    /// </summary>
    public const float EMITTER_DESPAWN_DELAY = 3;

    public const float AGENT_EMISSION_DISTANCE_OFFSET = 0.5f;

    /// <summary>
    ///   How long a toxin projectile can fly for before despawning if it doesn't hit anything before that
    /// </summary>
    public const float EMITTED_AGENT_LIFETIME = 5.0f;

    public const int MAX_EMITTED_AGENTS_ON_DEATH = 5;

    /// <summary>
    ///   Percentage of the compounds that compose the organelle
    ///   released upon death (between 0.0 and 1.0).
    /// </summary>
    public const float COMPOUND_MAKEUP_RELEASE_FRACTION = 0.9f;

    public const float COMPOUND_RELEASE_FRACTION = 0.9f;

    public const float PHYSICS_ALLOWED_Y_AXIS_DRIFT = 0.1f;

    /// <summary>
    ///   Buffers bigger than this number of elements will never be cached so if many entities track more than this
    ///   many collisions that's going to be bad in terms of memory allocations
    /// </summary>
    public const int MAX_COLLISION_CACHE_BUFFER_RETURN_SIZE = 50;

    /// <summary>
    ///   How many buffers of similar length can be in the collision cache. This is quite high to ensure that basically
    ///   all entities' buffers can go to the cache for example when loading a save while in game. That is required
    ///   because most entities have the exact same buffer length.
    /// </summary>
    public const int MAX_COLLISION_CACHE_BUFFERS_OF_SIMILAR_LENGTH = 500;

    /// <summary>
    ///   How many collisions each normal entity can detect at once (if more collisions happen during an update the
    ///   rest are lost and can't be detected by the game logic)
    /// </summary>
    public const int MAX_SIMULTANEOUS_COLLISIONS_SMALL = 8;

    /// <summary>
    ///   A very small limit of collisions for entities that don't need to be able to detect many collisions. Note
    ///   that this is specifically picked to be lower by a power of two than the small limit to make collision
    ///   recording buffer cache work better (as it should hopefully put these two categories to separate buckets)
    /// </summary>
    public const int MAX_SIMULTANEOUS_COLLISIONS_TINY = 4;

    /// <summary>
    ///   How many collisions a default sensor can detect at once
    /// </summary>
    public const int MAX_SIMULTANEOUS_COLLISIONS_SENSOR = 20;

    public const int MAX_SIMULTANEOUS_COLLISIONS_RADIATION_SENSOR = 32;

    /// <summary>
    ///   Cooldown between agent emissions, in seconds.
    /// </summary>
    public const float AGENT_EMISSION_COOLDOWN = 2.0f;

    /// <summary>
    ///   The minimum amount of oxytoxy (or any agent) fired in one shot.
    /// </summary>
    public const float MINIMUM_AGENT_EMISSION_AMOUNT = MathUtils.EPSILON;

    /// <summary>
    ///   The maximum amount of oxytoxy (or any agent) fired in one shot.
    /// </summary>
    public const float MAXIMUM_AGENT_EMISSION_AMOUNT = 2.0f;

    /// <summary>
    ///   The time (in seconds) it takes a cloud being absorbed to halve its compounds.
    /// </summary>
    public const float CLOUD_ABSORPTION_HALF_LIFE = 0.02291666666f;

    /// <summary>
    ///   How much of a compound is actually given to a cell when absorbed
    /// </summary>
    public const float ABSORPTION_RATIO = 0.0000125f;

    /// <summary>
    ///   Should be greater than ABSORPTION_RATIO
    /// </summary>
    public const float SKIP_TRYING_TO_ABSORB_RATIO = 0.0002f;

    /// <summary>
    ///   How much compounds a cell can vent per second
    /// </summary>
    public const float COMPOUNDS_TO_VENT_PER_SECOND = 5.0f;

    public const float DEFAULT_MICROBE_VENT_THRESHOLD = 2.0f;

    /// <summary>
    ///   If more chunks exist at once than this, then some are forced to despawn immediately. In reality the effective
    ///   value is higher as spawned and microbe corpse chunks have now their individual limits (so the real limit is
    ///   double this)
    /// </summary>
    public const int FLOATING_CHUNK_MAX_COUNT = 50;

    public const float CHUNK_VENT_COMPOUND_MULTIPLIER = 5000.0f;

    public const float MICROBE_VENT_COMPOUND_MULTIPLIER = 10000.0f;

    public const float FLOATING_CHUNKS_DISSOLVE_SPEED = 0.3f;

    public const int DESPAWNING_CHUNK_LIFETIME = 150;

    public const float MEMBRANE_DISSOLVE_SPEED = 0.3f;

    public const float INTERACTION_BUTTONS_FULL_UPDATE_INTERVAL = 0.1f;

    public const int INTERACTION_BUTTONS_MAX_COUNT = 50;

    public const float INTERACTION_BUTTON_DEFAULT_Y_OFFSET = 1.0f;

    public const int INTERACTION_BUTTON_SIZE = 32;
    public const int INTERACTION_BUTTON_X_PIXEL_OFFSET = -INTERACTION_BUTTON_SIZE / 2;
    public const int INTERACTION_BUTTON_Y_PIXEL_OFFSET = -INTERACTION_BUTTON_SIZE / 2;

    public const float INTERACTION_DEFAULT_VISIBILITY_DISTANCE = 20.0f;
    public const float INTERACTION_DEFAULT_INTERACT_DISTANCE = 8.5f;

    public const float INTERACTION_MAX_ANGLE_TO_VIEW = MathF.PI;

    public const float WORLD_PROGRESS_BAR_FULL_UPDATE_INTERVAL = 0.1f;
    public const float WORLD_PROGRESS_BAR_MAX_DISTANCE = 15.0f;
    public const float WORLD_PROGRESS_BAR_MAX_COUNT = 15;
    public const float WORLD_PROGRESS_BAR_DEFAULT_WIDTH = 125;
    public const float WORLD_PROGRESS_BAR_MIN_WIDTH_TO_SHOW = 20;
    public const float WORLD_PROGRESS_BAR_DEFAULT_HEIGHT = 18;
    public const float WORLD_PROGRESS_BAR_MIN_HEIGHT = 6;
    public const float WORLD_PROGRESS_BAR_DISTANCE_SIZE_SCALE = 1.0f;
    public const float WORLD_PROGRESS_DEFAULT_Y_OFFSET = 3.5f;

    public const float INVENTORY_DRAG_START_ALLOWANCE = 0.15f;

    public const float NAME_LABELS_FULL_UPDATE_INTERVAL = 0.2f;
    public const int NAME_LABELS_MAX_COUNT_PER_CATEGORY = 30;
    public const float NAME_LABEL_VISIBILITY_DISTANCE = 300.0f;

    /// <summary>
    ///   Maximum number of damage events allowed for an entity. More than this are not recorded and is an error.
    /// </summary>
    public const int MAX_DAMAGE_EVENTS = 1000;

    /// <summary>
    ///   The maximum amount of ATP for a cell to take damage from lack of ATP. This used to be a hard-coded zero
    ///   but while under strain, ATP never reached that low, so an extra margin for ATP damage was added.
    /// </summary>
    public const float ATP_DAMAGE_THRESHOLD = 0.05f;

    /// <summary>
    ///   Amount of health per second regenerated
    /// </summary>
    public const float HEALTH_REGENERATION_RATE = 1.5f;

    /// <summary>
    ///   Time until a cell can regenerate after taking damage;
    /// </summary>
    public const float HEALTH_REGENERATION_COOLDOWN = 5.0f;

    /// <summary>
    ///   This much damage has to be caused in a single instance to prevent health regen. This is pretty high to avoid
    ///   small trickle damage the player can't notice from preventing health regen.
    /// </summary>
    public const float HEALTH_REGEN_STOP_DAMAGE_THRESHOLD = 0.15f;

    public const float RADIATION_STRENGTH_MULTIPLIER = 0.02f;

    /// <summary>
    ///   Fraction of radiation (from the max amount) that starts to cause damage?
    /// </summary>
    public const float RADIATION_DAMAGE_THRESHOLD = 0.6f;

    public const float RADIATION_WARNING = RADIATION_DAMAGE_THRESHOLD - 0.15f;

    public const float RADIATION_DAMAGE_MULTIPLIER = 5.1f;

    /// <summary>
    ///   How often the radiation damage system runs (so the damage is applied)
    /// </summary>
    public const float RADIATION_DAMAGE_INTERVAL = 0.6f;

    public const float RADIATION_NATURAL_DECAY = 0.03f;

    public const float RADIATION_NATURAL_DECAY_WHEN_TAKING_DAMAGE = 5 * RADIATION_NATURAL_DECAY;

    public const float RADIATION_PROTECTION_PER_ORGANELLE = 0.1f;

    public const float ROCK_RADIATION_RADIUS = 25;

    public const float SCREEN_DAMAGE_FLASH_THRESHOLD = 0.2f;

    public const float SCREEN_DAMAGE_FLASH_DECAY_SPEED = 1.0f;

    /// <summary>
    ///   Cells need at least this much ATP to regenerate health passively. This is now less than one to allow cells
    ///   with 1 storage to regenerate health. As reaching exactly full storage of ATP is not really possible due to
    ///   constant osmoregulation and processes running.
    /// </summary>
    public const float HEALTH_REGENERATION_ATP_THRESHOLD = 0.9f;

    /// <summary>
    ///   If a cell doesn't fulfil <see cref="HEALTH_REGENERATION_ATP_THRESHOLD"/> it can still be allowed if it is
    ///   this full on ATP (this allows small cells to heal with just 0.5 storage).
    /// </summary>
    public const float HEALTH_REGENERATION_ALTERNATIVE_ATP_FRACTION = 0.9f;

    /// <summary>
    ///   How often in seconds ATP damage is checked and applied if cell has no ATP
    /// </summary>
    public const float ATP_DAMAGE_CHECK_INTERVAL = 0.9f;

    /// <summary>
    ///   Because reproduction progress is most often time limited,
    ///   the bars can go to the reproduction ready state way too early, so this being false prevents that.
    /// </summary>
    public const bool ALWAYS_SHOW_STORED_COMPOUNDS_IN_REPRODUCTION_PROGRESS = false;

    /// <summary>
    ///   Multiplier on how much total compounds can be absorbed by organelles to grow per second compared to the free
    ///   compounds amount. Value of 2 means that having available compounds in storage can make reproduction 2x the
    ///   speed of just using free compounds.
    /// </summary>
    public const float MICROBE_REPRODUCTION_MAX_COMPOUND_USE = 2.25f;

    /// <summary>
    ///   Controls how many "free" compounds a microbe absorbs out of thin air (or water, really) per second for
    ///   reproduction use. Note this limit applies to all compounds combined, not to each individual compound type.
    ///   This is because it is way easier to implement that way.
    /// </summary>
    public const float MICROBE_REPRODUCTION_FREE_COMPOUNDS = 0.25f;

    /// <summary>
    ///   Bonus per hex given to the free compound rate (<see cref="MICROBE_REPRODUCTION_FREE_COMPOUNDS"/>)
    /// </summary>
    public const float MICROBE_REPRODUCTION_FREE_RATE_FROM_HEX = 0.02f;

    /// <summary>
    ///   A multiplier for <see cref="MICROBE_REPRODUCTION_MAX_COMPOUND_USE"/> and
    ///   <see cref="MICROBE_REPRODUCTION_FREE_COMPOUNDS"/> for multicellular microbes
    /// </summary>
    public const float MULTICELLULAR_REPRODUCTION_COMPOUND_MULTIPLIER = 2;

    /// <summary>
    ///   How much ammonia a microbe needs on top of the organelle initial compositions to reproduce
    /// </summary>
    public const float MICROBE_REPRODUCTION_COST_BASE_AMMONIA = 16;

    public const float MICROBE_REPRODUCTION_COST_BASE_PHOSPHATES = 16;

    public const float MULTICELLULAR_BASE_REPRODUCTION_COST_MULTIPLIER = 1.3f;

    /// <summary>
    ///   Determines how big of a fraction of damage (of total health)
    ///   is dealt to a microbe at a time when it is out of ATP.
    /// </summary>
    public const float NO_ATP_DAMAGE_FRACTION = 0.04f;

    /// <summary>
    ///   Organelles won't take compounds if there is less available than this amount
    /// </summary>
    /// <remarks>
    ///   <para>
    ///     This is no longer zero as rounding can otherwise make compounds just disappear
    ///   </para>
    /// </remarks>
    public const float ORGANELLE_GROW_STORAGE_MUST_HAVE_AT_LEAST = 0.0001f;

    /// <summary>
    ///   Cost of moving the rigidity slider by one step in the microbe editor
    /// </summary>
    public const int MEMBRANE_RIGIDITY_COST_PER_STEP = 2;

    /// <summary>
    ///   Number used to convert between the value from the rigidity slider and the actual value
    /// </summary>
    public const float MEMBRANE_RIGIDITY_SLIDER_TO_VALUE_RATIO = 10;

    /// <summary>
    ///   How much fully rigid membrane adds hitpoints
    /// </summary>
    public const float MEMBRANE_RIGIDITY_HITPOINTS_MODIFIER = 30;

    /// <summary>
    ///   How much fully rigid membrane reduces movement factor of a cell
    /// </summary>
    public const float MEMBRANE_RIGIDITY_BASE_MOBILITY_MODIFIER = 0.1f;

    /// <summary>
    ///   How much ATP does engulf mode cost per second
    /// </summary>
    public const float ENGULFING_ATP_COST_PER_SECOND = 1.5f;

    /// <summary>
    ///   The speed reduction (multiplies the movement force) when a cell is in engulfing mode.
    /// </summary>
    public const float ENGULFING_MOVEMENT_MULTIPLIER = 0.588f;

    /// <summary>
    ///   The minimum size ratio between a cell and a possible engulfing victim.
    /// </summary>
    public const float ENGULF_SIZE_RATIO_REQ = 1.5f;

    public const float EUKARYOTIC_ENGULF_SIZE_MULTIPLIER = 2.0f;

    /// <summary>
    ///   The duration for which an engulfable object can't be engulfed after being expelled.
    /// </summary>
    public const float ENGULF_EJECTED_COOLDOWN = 2.5f;

    public const float ENGULF_EJECTION_VELOCITY = 3.0f;

    /// <summary>
    ///   Offsets how far should the chunks for expelled partially digested objects be spawned from the membrane.
    ///   0 means no offset and chunks are spawned directly on the membrane point.
    /// </summary>
    public const float EJECTED_PARTIALLY_DIGESTED_CELL_CORPSE_CHUNKS_SPAWN_OFFSET = 2.0f;

    /// <summary>
    ///   The measure of which beyond this threshold an engulfable is considered partially digested.
    ///   Used to determine whether a cell should be able to heal after being expelled from engulfment.
    /// </summary>
    public const float PARTIALLY_DIGESTED_THRESHOLD = 0.5f;

    /// <summary>
    ///   The maximum digestion progress in which an engulfable is considered fully digested. Do not change this.
    ///   It is assumed elsewhere that 1 means fully digested so this will break a bunch of stuff if you change this.
    /// </summary>
    public const float FULLY_DIGESTED_LIMIT = 1.0f;

    /// <summary>
    ///   The speed of which a cell can absorb compounds from digestible engulfed objects.
    /// </summary>
    public const float ENGULF_COMPOUND_ABSORBING_PER_SECOND = 0.3f;

    /// <summary>
    ///   How much compounds in relation to real compound amount can be absorbed from digestible engulfed objects.
    /// </summary>
    public const float ENGULF_BASE_COMPOUND_ABSORPTION_YIELD = 0.5f;

    /// <summary>
    ///   How long can cell be in engulf mode after activating without ATP
    /// </summary>
    public const float ENGULF_NO_ATP_TIME = 3.0f;

    /// <summary>
    ///   How much cell is damaged from engulfing while without ATP
    /// </summary>
    public const float ENGULF_NO_ATP_DAMAGE = 10.0f;

    /// <summary>
    ///   If cell has less than this ATP, then it triggers forced mode enter and takes damage.
    ///   <see cref="Components.MicrobeControlHelpers.EnterEngulfModeForcedState"/>
    /// </summary>
    public const float ENGULF_NO_ATP_TRIGGER_THRESHOLD = 0.7f;

    /// <summary>
    ///   On top of <see cref="ENGULF_NO_ATP_TRIGGER_THRESHOLD"/> ATP needs to be less than this fraction of storage.
    ///   This is to protect small cells that have only like max of 1 storage.
    /// </summary>
    public const float ENGULF_NO_ATP_FRACTION_OF_STORAGE_BELOW = 0.45f;

    /// <summary>
    ///   How often in seconds damage is checked and applied when cell digests a toxic cell
    /// </summary>
    public const float TOXIN_DIGESTION_DAMAGE_CHECK_INTERVAL = 0.9f;

    /// <summary>
    ///   Determines how big of a fraction of damage (of total health)
    ///   is dealt to a microbe at a time when it digests a toxic cell.
    /// </summary>
    public const float TOXIN_DIGESTION_DAMAGE_FRACTION = 0.09f;

    /// <summary>
    ///   Each enzyme addition grants a fraction, set by this variable, increase in digestion speed.
    /// </summary>
    public const float ENZYME_DIGESTION_SPEED_UP_FRACTION = 0.1f;

    /// <summary>
    ///   Each enzyme addition grants this fraction increase in compounds yield.
    /// </summary>
    public const float ENZYME_DIGESTION_EFFICIENCY_BUFF_FRACTION = 0.15f;

    /// <summary>
    ///   The maximum cap for efficiency of digestion.
    /// </summary>
    public const float ENZYME_DIGESTION_EFFICIENCY_MAXIMUM = 0.6f;

    public const float THERMOPLAST_MIN_ATP_TEMPERATURE = 20.0f;
    public const float THERMOPLAST_MAX_ATP_TEMPERATURE = 120.0f;
    public const float OPTIMAL_THERMOPLAST_TEMPERATURE = 100.0f;
    public const float THERMOPLAST_GUI_MAX_TEMPERATURE = 140.0f;

    public const float TEMPERATURE_CHANGE_TO_TEMPERATURE_MULTIPLIER = 40.0f;
    public const float THERMOPLAST_HEAT_UP_SPEED = 0.25f;

    /// <summary>
    ///   Biases the noise used for local temperature variations. Should correspond to what is set in
    ///   "HeatGradientPlane.tscn"
    /// </summary>
    public const float MICROBE_HEAT_NOISE_MIDDLE_POINT = 0.5f;

    public const float MICROBE_HEAT_NOISE_TO_WORLD_RATIO = 1 / MICROBE_HEAT_AREA_REPEAT_EVERY_WORLD_COORDINATE;
    public const float MICROBE_HEAT_AREA_REPEAT_EVERY_WORLD_COORDINATE = 400;

    public const float ADDITIONAL_DIGESTIBLE_GLUCOSE_AMOUNT_MULTIPLIER = 1.25f;

    public const string LIPASE_ENZYME = "lipase";

    public const string CHITINASE_ENZYME = "chitinase";

    public const string CELLULASE_ENZYME = "cellulase";

    public const string VACUOLE_DEFAULT_COMPOUND_NAME = "glucose";

    /// <summary>
    ///   How much the capacity of a specialized vacuole should be multiplied
    /// </summary>
    public const float VACUOLE_SPECIALIZED_MULTIPLIER = 2.0f;

    /// <summary>
    ///   How much ATP does binding mode cost per second
    /// </summary>
    public const float BINDING_ATP_COST_PER_SECOND = 2.0f;

    /// <summary>
    ///   Damage a single pilus stab does. Scaled by penetration depth so this is now much higher than before.
    /// </summary>
    public const float PILUS_BASE_DAMAGE = 235.0f;

    /// <summary>
    ///   Maximum damage a single pilus hit does, even if the penetration depth is very high
    /// </summary>
    public const float PILUS_MAX_DAMAGE = 45;

    public const float PILUS_PHYSICS_SIZE = 4.6f;

    public const float BACTERIA_PILUS_ATTACH_ADJUSTMENT_MULTIPLIER = 0.575f;

    /// <summary>
    ///   Damage a single injectisome stab does
    /// </summary>
    public const float INJECTISOME_BASE_DAMAGE = 20.0f;

    public const string PILUS_INJECTISOME_UPGRADE_NAME = "injectisome";

    /// <summary>
    ///   How much time (in seconds) an injectisome applies invulnerability upon damage. Note the invulnerability is
    ///   not against all other damage types, but just the pilus.
    /// </summary>
    public const float INJECTISOME_INVULNERABLE_TIME = 0.35f;

    /// <summary>
    ///   How long the shortest pilus cooldown is after dealing damage. This is applied if the damage just barely
    ///   crosses <see cref="PILUS_MIN_DAMAGE_TRIGGER_COOLDOWN"/>
    /// </summary>
    public const float PILUS_MIN_COOLDOWN = 0.2f;

    public const float PILUS_MAX_COOLDOWN = 0.45f;

    public const float PILUS_MIN_DAMAGE_TRIGGER_COOLDOWN = PILUS_MAX_DAMAGE * 0.6f;

    /// <summary>
    ///   Osmoregulation ATP cost per second per hex
    /// </summary>
    public const float ATP_COST_FOR_OSMOREGULATION = 1.0f;

    public const float MICROBE_FLASH_DURATION = 0.6f;

    public const float HUD_BAR_FLASH_DURATION = 0.67f;

    // Darwinian Evo Values
    public const int CREATURE_DEATH_POPULATION_LOSS = -60;
    public const int CREATURE_REPRODUCE_POPULATION_GAIN = 50;

    // TODO: https://github.com/Revolutionary-Games/Thrive/issues/4694
    public const int CREATURE_KILL_POPULATION_GAIN = 50;
    public const int CREATURE_SCAVENGE_POPULATION_GAIN = 10;
    public const int CREATURE_ESCAPE_POPULATION_GAIN = 50;

    /// <summary>
    ///   How often a microbe can get the engulf escape population bonus
    /// </summary>
    public const float CREATURE_ESCAPE_INTERVAL = 5;

    public const int PLAYER_DEATH_POPULATION_LOSS_CONSTANT = -20;
    public const float PLAYER_DEATH_POPULATION_LOSS_COEFFICIENT = 1 / 1.5f;
    public const int PLAYER_REPRODUCTION_POPULATION_GAIN_CONSTANT = 50;
    public const float PLAYER_REPRODUCTION_POPULATION_GAIN_COEFFICIENT = 1.2f;
    public const int PLAYER_PATCH_EXTINCTION_POPULATION_LOSS_CONSTANT = -35;
    public const float PLAYER_PATCH_EXTINCTION_POPULATION_LOSS_COEFFICIENT = 1 / 1.2f;

    public const double MICROBE_POPULATION_MULTIPLIER = 1000000000000;
    public const string MICROBE_POPULATION_SUFFIX = "T";

    public const int BASE_MUTATION_POINTS = 100;

    /// <summary>
    ///   As mutation points are now calculated with floats, there can be situations where the player just barely
    ///   cannot afford something they should be able to afford, so we allow going negative by this much.
    /// </summary>
    public const double ALLOWED_MP_OVERSHOOT = -0.0001;

    public const double SMALL_MP_COST = 0.1;

    public const int MUTATION_POINTS_DECIMALS = 1;

    public const int ORGANELLE_REMOVE_COST = 10;
    public const int ORGANELLE_MOVE_COST = 5;

    public const string ORGANELLE_UPGRADE_SPECIAL_NONE = "none";

    public const int METABALL_ADD_COST = 7;
    public const int METABALL_REMOVE_COST = 5;
    public const int METABALL_MOVE_COST = 3;
    public const int METABALL_RESIZE_COST = 3;

    public const float METABALL_MIN_SIZE = 0.4f;
    public const float METABALL_SIZE_STEP = 0.1f;
    public const float METABALL_MAX_SIZE = 5.0f;

    public const float DIVIDE_EXTRA_DAUGHTER_OFFSET = 3.0f;

    // Corpse info
    public const float CORPSE_COMPOUND_COMPENSATION = 85.0f;
    public const int CORPSE_CHUNK_DIVISOR = 3;
    public const float CORPSE_CHUNK_AMOUNT_MULTIPLIER = 1.0f;
    public const int CORPSE_CHUNK_AMOUNT_CAP = 20;
    public const int CORPSE_CHUNK_AMOUNT_DIMINISH_AFTER = 8;
    public const int CORPSE_CHUNK_AMOUNT_DIMINISH_MORE_AFTER = 16;
    public const float CHUNK_ENGULF_COMPOUND_DIVISOR = 30.0f;
    public const string DEFAULT_CHUNK_MODEL_NAME = "cytoplasm";

    // TODO: remove the drag variables if https://github.com/Revolutionary-Games/Thrive/issues/4719 is not decided to
    // be implemented
    /// <summary>
    ///   The drag force is calculated by taking the current velocity
    ///   and multiplying it by this. This must be negative!
    /// </summary>
    public const float CELL_DRAG_MULTIPLIER = -0.12f;

    public const float CELL_SIZE_DRAG_MULTIPLIER = -0.003f;

    /// <summary>
    ///   If drag is below this it isn't applied to let the cells come to a halt properly
    /// </summary>
    public const float CELL_REQUIRED_DRAG_BEFORE_APPLY = 0.0033f;

    public const float CHEMORECEPTOR_RANGE_MIN = 2;
    public const float CHEMORECEPTOR_RANGE_MAX = 700;
    public const float CHEMORECEPTOR_RANGE_DEFAULT = 350;
    public const float CHEMORECEPTOR_AMOUNT_MIN = 1;
    public const float CHEMORECEPTOR_AMOUNT_MAX = 5000;
    public const float CHEMORECEPTOR_AMOUNT_DEFAULT = 100;
    public const float CHEMORECEPTOR_SEARCH_UPDATE_INTERVAL = 0.25f;
    public const Compound CHEMORECEPTOR_DEFAULT_COMPOUND = Compound.Glucose;

    /// <summary>
    ///   Size, in radians, of the gaps between directions the chemoreceptor checks for compounds
    /// </summary>
    public const double CHEMORECEPTOR_ARC_SIZE = Math.PI / 24.0;

    /// <summary>
    ///   This should be the max needed hexes (nucleus {10} * 6-way symmetry)
    /// </summary>
    public const int MAX_HOVER_HEXES = 60;

    public const int MAX_SYMMETRY = 6;

    // Cell Colors
    public const float MIN_COLOR = 0.0f;
    public const float MAX_COLOR = 0.9f;

    public const float MIN_COLOR_MUTATION = -0.2f;
    public const float MAX_COLOR_MUTATION = 0.2f;

    public const float MIN_OPACITY = 0.5f;
    public const float MAX_OPACITY = 1.8f;

    public const float MIN_OPACITY_CHITIN = 0.4f;
    public const float MAX_OPACITY_CHITIN = 1.2f;

    public const float ORGANELLE_TINT_STRENGTH = 0.1f;

    // Min Opacity Mutation
    public const float MIN_OPACITY_MUTATION = -0.01f;
    public const float MAX_OPACITY_MUTATION = 0.01f;

    // Mutation Variables
    public const int MAX_VARIANTS_PER_MUTATION = 50;
    public const int MAX_VARIANTS_IN_MUTATIONS = 100;
    public const float MUTATION_BACTERIA_TO_EUKARYOTE = 0.01f;
    public const float MUTATION_CREATION_RATE = 0.25f;
    public const float MUTATION_NEW_ORGANELLE_CHANCE = 0.25f;
    public const float MUTATION_DELETION_RATE = 0.05f;
    public const float MUTATION_REPLACEMENT_RATE = 0.1f;

    public const int DIRECTION_ORGANELLE_CHECK_MAX_DISTANCE = 500;

    // Max fear and aggression and activity
    public const float MAX_SPECIES_AGGRESSION = 400.0f;
    public const float MAX_SPECIES_FEAR = 400.0f;
    public const float MAX_SPECIES_ACTIVITY = 400.0f;
    public const float MAX_SPECIES_FOCUS = 400.0f;
    public const float MAX_SPECIES_OPPORTUNISM = 400.0f;

    public const float DEFAULT_BEHAVIOUR_VALUE = 100.0f;

    /// <summary>
    ///   Minimum extra bacteria to spawn
    /// </summary>
    public const int MIN_BACTERIAL_SWARM_SIZE = 0;

    /// <summary>
    ///   Maximum extra bacteria to spawn
    /// </summary>
    public const int MAX_BACTERIAL_SWARM_SIZE = 3;

    /// <summary>
    ///   If a species has this many hexes then <see cref="MAX_BACTERIAL_SWARM_SIZE"/> is debuffed by one for this
    ///   species. This value is divided by 2 as the hex size of bacteria only count for half of a "full" hex. When
    ///   tweaking only change the first number for future readability (and not the division by 2 part).
    /// </summary>
    public const float REDUCE_BACTERIAL_SWARM_AFTER_HEX_COUNT = 6 / 2.0f;

    /// <summary>
    ///   Even more reduces the bacteria swarm size of a species that is this big when spawning
    /// </summary>
    public const float FURTHER_REDUCE_BACTERIAL_SWARM_AFTER_HEX_COUNT = 10 / 2.0f;

    /// <summary>
    ///   Probability, rolled at each AI step (which happens very often), that the AI will try to engulf something
    ///   it can't eat
    /// </summary>
    public const float AI_BAD_ENGULF_CHANCE = 0.15f;

    // Average number of calls to think method before doing expensive cloud-finding calculations
    public const int AI_STEPS_PER_SMELL = 20;

    /// <summary>
    ///   Threshold to not be stuck in tiny local maxima during gradient ascent algorithms.
    /// </summary>
    public const float AI_GRADIENT_DETECTION_THRESHOLD = 0.005f;

    public const float AI_BASE_MOVEMENT = 1.0f;
    public const float AI_ENGULF_STOP_DISTANCE = 0.8f;

    public const float AI_FOLLOW_DISTANCE_SQUARED = 60 * 60;
    public const float AI_FLEE_DISTANCE_SQUARED = 85 * 85;

    public const float AI_BASE_TOXIN_SHOOT_ANGLE_PRECISION = 5;

    /// <summary>
    ///   How much less active cells are during the night
    /// </summary>
    public const float AI_ACTIVITY_NIGHT_MULTIPLIER = 0.5f;

    public const float AI_ACTIVITY_NIGHT_MULTIPLIER_SESSILE = 0.02f;

    public const float AI_ACTIVITY_TO_BE_FULLY_ACTIVE_DURING_NIGHT = 340;
    public const float AI_ACTIVITY_TO_BE_SESSILE_DURING_NIGHT = 50;

    // Personality Mutation
    public const float MAX_SPECIES_PERSONALITY_MUTATION = 40.0f;
    public const float MIN_SPECIES_PERSONALITY_MUTATION = -40.0f;

    // Genus splitting and name mutation
    public const int MUTATION_WORD_EDIT = 10;
    public const int DIFFERENCES_FOR_GENUS_SPLIT = 1;

    /// <summary>
    ///   Populations of species that are under this will be killed off by auto-evo
    /// </summary>
    public const int AUTO_EVO_MINIMUM_VIABLE_POPULATION = 30;

    // Auto evo population algorithm tweak variables
    // TODO: move all of these into auto-evo_parameters.json
    public const int AUTO_EVO_MINIMUM_MOVE_POPULATION = 300;
    public const float AUTO_EVO_MINIMUM_MOVE_POPULATION_FRACTION = 0.1f;
    public const float AUTO_EVO_MAXIMUM_MOVE_POPULATION_FRACTION = 0.8f;
    public const float AUTO_EVO_ENGULF_PREDATION_SCORE = 100;
    public const float AUTO_EVO_PILUS_PREDATION_SCORE = 35;
    public const float AUTO_EVO_TOXIN_PREDATION_SCORE = 100;
    public const float AUTO_EVO_SLIME_JET_SCORE = 6;
    public const float AUTO_EVO_MUCOCYST_SCORE = 40;
    public const float AUTO_EVO_ENGULF_LUCKY_CATCH_PROBABILITY = 0.1f;
    public const float AUTO_EVO_CHUNK_LEAK_MULTIPLIER = 0.2f;
    public const float AUTO_EVO_PREDATION_ENERGY_MULTIPLIER = 0.1f;
    public const float AUTO_EVO_COMPOUND_ENERGY_AMOUNT = 2400;
    public const float AUTO_EVO_CHUNK_ENERGY_AMOUNT = 90000000;
    public const float AUTO_EVO_CHUNK_AMOUNT_NERF = 0.01f;

    public const int AI_FOLLOW_PLAYER_MIGRATION_TO_EMPTY_PATCH_THRESHOLD = 2;

    public const int AI_FOLLOW_FREE_POPULATION_GIVEN = 100;

    /// <summary>
    ///   Default cell's score, value is compared to <see cref="AutoEvoLysosomeEnzymesScores"/>
    /// </summary>
    public const float AUTO_EVO_BASE_DIGESTION_SCORE = 1;

    public const float AUTO_EVO_NIGHT_STORAGE_NOT_ENOUGH_PENALTY = 0.1f;
    public const float AUTO_EVO_NIGHT_SESSILITY_COLLECTING_PENALTY_MULTIPLIER = 1.2f;
    public const float AUTO_EVO_MAX_NIGHT_SESSILITY_COLLECTING_PENALTY = 0.7f;

    public const float AUTO_EVO_MAX_BONUS_FROM_ENVIRONMENTAL_STORAGE = 2.5f;

    public const double AUTO_EVO_COLOR_CHANGE_MAX_STEP = 0.5f;

    public const float AUTO_EVO_MUTATION_RIGIDITY_STEP = 0.35f;
    public const int AUTO_EVO_MAX_MUTATION_RECURSIONS = 3;

    public const int AUTO_EVO_ORGANELLE_ADD_ATTEMPTS = 15;
    public const int AUTO_EVO_ORGANELLE_REMOVE_ATTEMPTS = 15;

    public const float AUTO_EVO_TOLERANCE_PERFECT_CHANCE = 0.02f;

    public const float AUTO_EVO_PREDICTION_UPDATE_INTERVAL = 0.95f;

    /// <summary>
    ///   When doing an auto-evo prediction, this much free population is placed into the moved-to patch if the player
    ///   is not in the patch yet.
    ///   Helps to give some indication on how well adapted the player species is to the target patch.
    /// </summary>
    public const int AUTO_EVO_PREDICTION_MOVE_EMPTY_EXTRA_POPULATION = 50;

    public const bool AUTO_EVO_TRACK_STEP_TIME = false;

    public const float AUTO_EVO_SINGLE_STEP_WARNING_TIME = 0.4f;

    public const int EDITOR_TIME_JUMP_MILLION_YEARS = 100;
    public const float GLUCOSE_MIN = 0.0f;

    // Tweak variable for how fast compounds diffuse between patches
    public const float COMPOUND_DIFFUSE_BASE_MOVE_AMOUNT_SIMPLE = 0.8f;

    // More complex square root distance movement calculation variables:
    public const float COMPOUND_DIFFUSE_BASE_MOVE_AMOUNT = 1;
    public const float COMPOUND_DIFFUSE_BASE_DISTANCE = 1;

    // Configuration for how much marine snow there is based on existing species
    public const float MINIMUM_MARINE_SNOW_DENSITY = 0.00008f;
    public const long MINIMUM_MARINE_SNOW_POPULATION = 200;
    public const float NORMAL_HIGH_MARINE_SNOW_DENSITY = 0.0001f;
    public const long NORMAL_HIGH_MARINE_SNOW_POPULATION = 10000;
    public const float MAXIMUM_MARINE_SNOW_DENSITY = 0.0004f;
    public const long MAXIMUM_MARINE_SNOW_POPULATION = 20000;

    /// <summary>
    ///   Reduces marine snow the farther it needs to fall down
    /// </summary>
    public const float MARINE_SNOW_LOSS_MULTIPLIER_PER_PATCH = 0.7f;

    // Volcanism co2 production configuration
    public const float VOLCANISM_VENTS_CO2_STRENGTH = 0.19f;
    public const float VOLCANISM_VENTS_CO2_THRESHOLD = 0.3f;

    public const float VOLCANISM_SURFACE_CO2_STRENGTH = 0.050f;
    public const float VOLCANISM_SURFACE_CO2_THRESHOLD = 0.15f;

    public const float VOLCANISM_FLOOR_CO2_STRENGTH = 0.010f;
    public const float VOLCANISM_FLOOR_CO2_THRESHOLD = 0.1f;

    public const float MIN_HYDROGEN_SULFIDE_FRACTION = 0.517f;
    public const double HYDROGEN_SULFIDE_ENVIRONMENT_EATING_MULTIPLIER = 0.00000001;
    public const float HYDROGEN_SULFIDE_NATURAL_DECAY_FACTOR = 0.3f;

    /// <summary>
    ///   Below this value oxygen doesn't cause iron chunks to become less common
    /// </summary>
    public const float MIN_OXYGEN_BEFORE_OXIDATION = 0.01f;

    public const float MIN_IRON_DENSITY_OXIDATION = 0.35f;
    public const float CHUNK_OXIDATION_SPEED = 0.3f;

    // These control the safe levels of nitrogen in a patch (due to other effects, the max is also not really an
    // absolute)
    public const float MAX_NITROGEN_LEVEL = 0.75f;
    public const float SOFT_MIN_NITROGEN_LEVEL = 0.3f;

    /// <summary>
    ///   Controls how fast the "other" category of gases disappears
    /// </summary>
    public const float OTHER_GASES_DECAY_SPEED = 0.08f;

    // Patch event variables
    public const int VENT_ERUPTION_CHANCE = 15;
    public const float VENT_ERUPTION_HYDROGEN_SULFIDE_INCREASE = 0.001f;
    public const float VENT_ERUPTION_CARBON_DIOXIDE_INCREASE = 0.3f;

    public const float GLOBAL_GLACIATION_OXYGEN_THRESHOLD = 0.07f;
    public const float GLOBAL_GLACIATION_PATCHES_THRESHOLD = 0.7f;
    public const float GLOBAL_GLACIATION_CHANCE = 0.5F;
    public const int GLOBAL_GLACIATION_MIN_DURATION = 2;
    public const int GLOBAL_GLACIATION_MAX_DURATION = 6;
    public const int GLOBAL_GLACIATION_HEADS_UP_DURATION = 1;
    public const float GLOBAL_GLACIATION_SUNLIGHT_MULTIPLICATION = 0.5f;

    public const float METEOR_IMPACT_CHANCE = 0.23f;
    public const float METEOR_IMPACT_SUNLIGHT_MULTIPLICATION = 0.75f;

    // These control how many game entities can exist at once
    public const int TINY_MAX_SPAWNED_ENTITIES = 80;
    public const int VERY_SMALL_MAX_SPAWNED_ENTITIES = 150;
    public const int SMALL_MAX_SPAWNED_ENTITIES = 220;
    public const int NORMAL_MAX_SPAWNED_ENTITIES = 300;
    public const int LARGE_MAX_SPAWNED_ENTITIES = 400;
    public const int VERY_LARGE_MAX_SPAWNED_ENTITIES = 500;
    public const int HUGE_MAX_SPAWNED_ENTITIES = 600;
    public const int EXTREME_MAX_SPAWNED_ENTITIES = 800;

    /// <summary>
    ///   Controls how fast entities are allowed to spawn
    /// </summary>
    public const int MAX_SPAWNS_PER_FRAME = 1;

    /// <summary>
    ///   Delete a max of this many entities per step to reduce lag from deleting tons of entities at once.
    ///   Note that this is a raw count and not a weighted count as game instability is probably related to the number
    ///   of deleted world child Nodes and not their complexity.
    /// </summary>
    public const int MAX_DESPAWNS_PER_FRAME = 4;

    /// <summary>
    ///   Multiplier for how many organelles inside spawned cells contribute to the entity count.
    /// </summary>
    public const float ORGANELLE_ENTITY_WEIGHT = 0.1f;

    public const float MICROBE_BASE_ENTITY_WEIGHT = 2;

    public const float FLOATING_CHUNK_ENTITY_WEIGHT = 1;

    /// <summary>
    ///   How often despawns happen on top of the normal despawns that are part of the spawn cycle
    /// </summary>
    public const float DESPAWN_INTERVAL = 0.08f;

    public const float CHANCE_MULTICELLULAR_SPAWNS_GROWN = 0.1f;
    public const float CHANCE_MULTICELLULAR_SPAWNS_PARTLY_GROWN = 0.3f;
    public const float CHANCE_MULTICELLULAR_PARTLY_GROWN_CELL_CHANCE = 0.4f;

    public const float TIME_BEFORE_TUTORIAL_CAN_PAUSE = 0.01f;

    /// <summary>
    ///   Time in the microbe stage (not counting when the game is paused) after which the movement type prompt can
    ///   be shown.
    ///   This doesn't count paused time. This value has to be long enough to not conflict with the microbe welcome
    ///   tutorial.
    /// </summary>
    public const float MOVEMENT_MODE_SELECTION_DELAY = 1.55f;

    public const float MICROBE_MOVEMENT_EXPLAIN_TUTORIAL_DELAY = 12.0f;
    public const float MICROBE_MOVEMENT_EXPLAIN_TUTORIAL_DELAY_CONTROLLER = 1.0f;
    public const float MICROBE_MOVEMENT_TUTORIAL_REQUIRE_DIRECTION_PRESS_TIME = 2.2f;
    public const float TUTORIAL_ENTITY_POSITION_UPDATE_INTERVAL = 0.2f;
    public const float TUTORIAL_GLUCOSE_MAKE_EMPTY_SPACE_AT_LEAST = 0.15f;
    public const float GLUCOSE_TUTORIAL_TRIGGER_ENABLE_FREE_STORAGE_SPACE = 0.03f;
    public const float GLUCOSE_TUTORIAL_COLLECT_BEFORE_COMPLETE = 0.21f;
    public const float MICROBE_REPRODUCTION_TUTORIAL_DELAY = 10;
    public const float HIDE_MICROBE_STAYING_ALIVE_TUTORIAL_AFTER = 60;
    public const float HIDE_MICROBE_DAY_NIGHT_TUTORIAL_AFTER = 40;
    public const float HIDE_MICROBE_ORGANELLE_DIVISION_TUTORIAL_AFTER = 60;
    public const float HIDE_MICROBE_ENGULFED_TUTORIAL_AFTER = 35;
    public const float OPEN_MICROBE_BECOME_MULTICELLULAR_TUTORIAL_AFTER = 30;
    public const float MICROBE_EDITOR_BUTTON_TUTORIAL_DELAY = 20;
    public const float HIDE_MICROBE_RESOURCE_SPLIT_TUTORIAL_AFTER = 60;
    public const float HIDE_MICROBE_SPECIES_MEMBER_DIED_AFTER = 60;

    public const float DAY_NIGHT_TUTORIAL_LIGHT_MIN = 0.01f;

    /// <summary>
    ///   Used to limit how often the hover indicator panels are updated. The default value is every 0.1 seconds.
    /// </summary>
    public const float HOVER_PANEL_UPDATE_INTERVAL = 0.1f;

    public const int MAX_RAY_HITS_FOR_INSPECT = 20;

    public const float TOOLTIP_OFFSET = 20;
    public const float TOOLTIP_DEFAULT_DELAY = 1.0f;
    public const float TOOLTIP_FADE_SPEED = 0.25f;

    public const float EDITOR_ARROW_OFFSET = 3.5f;
    public const float EDITOR_ARROW_INTERPOLATE_SPEED = 0.5f;

    public const float EDITOR_DEFAULT_CAMERA_HEIGHT = 10;

    public const float CELL_BILLBOARD_DEFAULT_SCALE_MULTIPLIER = 1.8f;

    public const float MAX_SPECIES_NAME_LENGTH_PIXELS = 230.0f;

    /// <summary>
    ///   Multiplier for cell editor actions in multicellular editor
    /// </summary>
    public const float MULTICELLULAR_EDITOR_COST_FACTOR = 0.5f;

    public const float MINIMUM_RUNNABLE_PROCESS_FRACTION = 0.00001f;

    public const float DEFAULT_PROCESS_SPINNER_SPEED = 365.0f;
    public const float DEFAULT_PROCESS_STATISTICS_AVERAGE_INTERVAL = 0.4f;

    public const int COLONY_SIZE_REQUIRED_FOR_MULTICELLULAR = 5;
    public const int COLONY_SIZE_REQUIRED_FOR_MACROSCOPIC = 20;

    public const float BRAIN_POWER_REQUIRED_FOR_AWARE = 0.5f;
    public const float BRAIN_POWER_REQUIRED_FOR_AWAKENING = 5;

    /// <summary>
    ///   Squared distance after which a timed action is canceled due to moving too much
    /// </summary>
    public const float ACTION_CANCEL_DISTANCE = 5;

    /// <summary>
    ///   Main menu cancel priority. Main menu handles the cancel action for sub menus that don't have special needs
    ///   regarding exiting them <see cref="PAUSE_MENU_CANCEL_PRIORITY"/>
    /// </summary>
    public const int MAIN_MENU_CANCEL_PRIORITY = -3;

    /// <summary>
    ///   Pause menu has a lower cancel priority to avoid handling canceling being in the menu if an open submenu
    ///   has special actions it needs to do
    /// </summary>
    public const int PAUSE_MENU_CANCEL_PRIORITY = -2;

    public const int SUBMENU_CANCEL_PRIORITY = -1;

    /// <summary>
    ///   Popups have the highest priority to ensure they can react first.
    /// </summary>
    public const int POPUP_CANCEL_PRIORITY = int.MaxValue;

    public const int CUSTOM_FOCUS_DRAWER_RADIUS = 12;
    public const int CUSTOM_FOCUS_DRAWER_RADIUS_POINTS = 12;
    public const int CUSTOM_FOCUS_DRAWER_WIDTH = 3;
    public const bool CUSTOM_FOCUS_DRAWER_ANTIALIAS = true;

    /// <summary>
    ///   Performance in FPS below this value triggers the main menu low-performance warning (if 3D backgrounds are
    ///   enabled)
    /// </summary>
    public const float MAIN_MENU_LOW_PERFORMANCE_FPS = 28.5f;

    /// <summary>
    ///   How many seconds until a low-performance warning can be triggered after the main menu is started
    /// </summary>
    public const float MAIN_MENU_LOW_PERFORMANCE_CHECK_AFTER = 28.5f;

    /// <summary>
    ///   Maximum number of snapshots to store in patch history.
    /// </summary>
    public const int PATCH_HISTORY_RANGE = 10;

    /// <summary>
    ///   The maximum limit for number of events by time period to store in <see cref="GameWorld"/>.
    /// </summary>
    public const int GLOBAL_EVENT_LOG_CAP = 20;

    /// <summary>
    ///   Buffs small bacteria
    /// </summary>
    public const float MICROBE_MIN_ABSORB_RADIUS = 3;

    public const float PROCEDURAL_CACHE_CLEAN_INTERVAL = 9.3f;
    public const float PROCEDURAL_CACHE_MEMBRANE_KEEP_TIME = 500;
    public const float PROCEDURAL_CACHE_MICROBE_SHAPE_TIME = 7000;
    public const float PROCEDURAL_CACHE_LOADED_SHAPE_KEEP_TIME = 1000;

    // TODO: convert prototypes over to an ECS system as well

    public const string ENTITY_TAG_CREATURE = "creature";

    public const string INTERACTABLE_GROUP = "interactable";

    public const string CITY_ENTITY_GROUP = "city";
    public const string NAME_LABEL_GROUP = "labeled";

    public const string PLANET_ENTITY_GROUP = "planet";
    public const string SPACE_FLEET_ENTITY_GROUP = "fleet";
    public const string SPACE_STRUCTURE_ENTITY_GROUP = "s_structure";

    /// <summary>
    ///   Group for entities that can show a progress bar above them in the GUI
    /// </summary>
    public const string PROGRESS_ENTITY_GROUP = "progress";

    public const string STRUCTURE_ENTITY_GROUP = "structure";

    public const string CITIZEN_GROUP = "citizen";

    public const string DELETION_HOLD_LOAD = "load";
    public const string DELETION_HOLD_MICROBE_EDITOR = "microbe_editor";

    public const string CONFIGURATION_FILE = "user://thrive_settings.json";
    public const string WORKSHOP_DATA_FILE = "user://workshop_data.json";

    public const string SAVE_FOLDER = "user://saves";
    public const string FOSSILISED_SPECIES_FOLDER = "user://fossils";
    public const string AUTO_EVO_EXPORT_FOLDER = "user://auto-evo_exports";

    public const string TUTORIAL_DATA_FILE = "user://tutorials.json.gz";

    public const string CACHE_FOLDER = "user://cache";
    public const string CACHE_IMAGES_FOLDER = "user://cache/img";

    public const string EXPLICIT_PATH_PREFIX = "file://";

    /// <summary>
    ///   This is used in Steam mode, so don't remove even if this shows as unused
    /// </summary>
    public const int MAX_PATH_LENGTH = 1024;

    public const string SCREENSHOT_FOLDER = "user://screenshots";

    public const string LOGS_FOLDER = "user://" + ThriveLauncherSharedConstants.LOGS_FOLDER_NAME;

    public const string JSON_DEBUG_OUTPUT_FILE = LOGS_FOLDER + "/" + JSON_DEBUG_OUTPUT_FILE_NAME;
    public const string JSON_DEBUG_OUTPUT_FILE_NAME = "json_debug.txt";

    public const string STARTUP_ATTEMPT_INFO_FILE = "user://startup_attempt.json";

    public const string LATEST_START_INFO_FILE =
        "user://" + ThriveLauncherSharedConstants.LATEST_START_INFO_FILE_NAME;

    public const string LAST_PLAYED_VERSION_FILE = "user://last_played_version.txt";

    public const string LICENSE_FILE = "res://LICENSE.txt";
    public const string STEAM_LICENSE_FILE = "res://doc/steam_license_readme.txt";
    public const string ASSETS_README = "res://assets/README.txt";
    public const string ASSETS_LICENSE_FILE = "res://assets/LICENSE.txt";
    public const string GODOT_LICENSE_FILE = "res://doc/GodotLicense.txt";
    public const string OFL_LICENSE_FILE = "res://assets/OFL.txt";
    public const string GPL_LICENSE_FILE = "res://gpl.txt";
    public const string EXTRA_THRIVE_LICENSE_FILE = "res://doc/LicenseTexts.txt";
    public const string RUNTIME_LICENSE_FILE = "res://doc/RuntimeLicenses.txt";

    public const string ASSETS_GUI_BEVEL_FOLDER = "res://assets/textures/gui/bevel";

    public const float GUI_FOCUS_GRABBER_PROCESS_INTERVAL = 0.1f;
    public const float GUI_FOCUS_SETTER_PROCESS_INTERVAL = 0.2f;

    public const string PHYSICS_DUMP_PATH = LOGS_FOLDER + "/physics_dump.bin";

    public const bool VERBOSE_SIMULATION_PARAMETER_LOADING = false;

    /// <summary>
    ///   Internal Godot name for the default audio output device
    /// </summary>
    public const string DEFAULT_AUDIO_OUTPUT_DEVICE_NAME = "Default";

    public const string OS_WINDOWS_NAME = "Windows";

    /// <summary>
    ///   This is just here to make it easier to debug saves JSON data
    /// </summary>
    public const Formatting SAVE_FORMATTING = Formatting.None;

    /// <summary>
    ///   If set to false, saving related errors are re-thrown to make debugging easier
    /// </summary>
    public const bool CATCH_SAVE_ERRORS = true;

    /// <summary>
    ///   JSON traces longer than this are not printed to the console
    /// </summary>
    public const int MAX_JSON_ERROR_LENGTH_FOR_CONSOLE = 20000;

    public const string FILE_NAME_DISALLOWED_CHARACTERS = "<>:\"/\\|?*\0";
    public const string SAVE_EXTENSION = "thrivesave";
    public const string SAVE_EXTENSION_WITH_DOT = "." + SAVE_EXTENSION;
    public const string SAVE_BACKUP_SUFFIX = ".backup" + SAVE_EXTENSION_WITH_DOT;

    public const int SAVE_LIST_SCREENSHOT_HEIGHT = 720;
    public const int FOSSILISED_PREVIEW_IMAGE_HEIGHT = 400;

    public const string FOSSIL_EXTENSION = "thrivefossil";
    public const string FOSSIL_EXTENSION_WITH_DOT = "." + FOSSIL_EXTENSION;

    /// <summary>
    ///   How long the main menu needs to be ready before game startup is considered successful
    /// </summary>
    public const float MAIN_MENU_TIME_BEFORE_STARTUP_SUCCESS = 1.25f;

    public const int KIBIBYTE = 1024;
    public const int MEBIBYTE = 1024 * KIBIBYTE;

    /// <summary>
    ///   Max bytes to allocate on the stack, any bigger data needs to allocate heap memory
    /// </summary>
    public const int MAX_STACKALLOC = 1024;

    /// <summary>
    ///   Delay for the compound row to hide when standing still and compound amount is 0.
    /// </summary>
    public const float COMPOUND_HOVER_INFO_REMOVE_DELAY = 0.5f;

    /// <summary>
    ///   Compound changes below this value are ignored while mouse world position doesn't change.
    /// </summary>
    public const float COMPOUND_HOVER_INFO_THRESHOLD = 2.5f;

    /// <summary>
    ///   Minimum amount for the very little category in the hover info.
    /// </summary>
    public const float COMPOUND_DENSITY_CATEGORY_VERY_LITTLE = 0.5f;

    /// <summary>
    ///   Minimum amount for the little category in the hover info.
    /// </summary>
    public const float COMPOUND_DENSITY_CATEGORY_LITTLE = 10.0f;

    /// <summary>
    ///   Minimum amount for some category in the hover info.
    /// </summary>
    public const float COMPOUND_DENSITY_CATEGORY_SOME = 50.0f;

    /// <summary>
    ///   Minimum amount for the fair amount category in the hover info.
    /// </summary>
    public const float COMPOUND_DENSITY_CATEGORY_FAIR_AMOUNT = 200.0f;

    /// <summary>
    ///   Minimum amount for the quite a bit category in the hover info.
    /// </summary>
    public const float COMPOUND_DENSITY_CATEGORY_QUITE_A_BIT = 800.0f;

    /// <summary>
    ///   Minimum amount for an abundance category in the hover info.
    /// </summary>
    public const float COMPOUND_DENSITY_CATEGORY_AN_ABUNDANCE = 3000.0f;

    public const int ATMOSPHERIC_COMPOUND_DISPLAY_DECIMALS = 2;
    public const int PATCH_CONDITIONS_COMPOUND_DISPLAY_DECIMALS = 3;

    public const float COMPOUND_BAR_VALUE_ANIMATION_TIME = 0.10f;

    public const float COMPOUND_BAR_COMPACT_WIDTH = 64;
    public const float COMPOUND_BAR_NORMAL_WIDTH = 220;
    public const float COMPOUND_BAR_NARROW_COMPACT_WIDTH = 73;
    public const float COMPOUND_BAR_NARROW_NORMAL_WIDTH = 162;

    public const float PHOTO_STUDIO_CAMERA_FOV = 70;
    public const float PHOTO_STUDIO_CAMERA_HALF_ANGLE = PHOTO_STUDIO_CAMERA_FOV / 2.0f;
    public const float PHOTO_STUDIO_CELL_RADIUS_MULTIPLIER = 1.1f;

    public const int RESOURCE_LOAD_TARGET_MIN_FPS = 60;
    public const float RESOURCE_TIME_BUDGET_PER_FRAME = 1.0f / RESOURCE_LOAD_TARGET_MIN_FPS;
    public const bool TRACK_ACTUAL_RESOURCE_LOAD_TIMES = false;
    public const bool REPORT_ALL_LOAD_TIMES = false;
    public const float REPORT_LOAD_TIMES_OF_BY = 0.100f;

    public const int GALLERY_THUMBNAIL_MAX_WIDTH = 500;

    /// <summary>
    ///   Regex for species name validation.
    /// </summary>
    public const string SPECIES_NAME_REGEX = "^(?<genus>[a-zA-Z0-9]+) (?<epithet>[a-zA-Z0-9]+)$";

    public const string MOD_INFO_FILE_NAME = "thrive_mod.json";

    public const int MEMBRANE_RENDER_PRIORITY = 20;

    /// <summary>
    ///   Minimum hex distance before the same render priority.
    /// </summary>
    public const int HEX_RENDER_PRIORITY_DISTANCE = 4;

    public const int HEX_MAX_RENDER_PRIORITY = HEX_RENDER_PRIORITY_DISTANCE * HEX_RENDER_PRIORITY_DISTANCE;

    /// <summary>
    ///   How many endosymbionts in total prokaryotes can have
    /// </summary>
    public const int ENDOSYMBIOSIS_MAX_FOR_PROKARYOTE = 1;

    /// <summary>
    ///   How many times a target species needs to be engulfed for it to be completed (in the base case, this is
    ///   lowered with more organelle instances)
    /// </summary>
    public const int ENDOSYMBIOSIS_COST_BASE = 5;

    public const int ENDOSYMBIOSIS_COST_REDUCTION_PER_ORGANELLE = 1;

    public const int ENDOSYMBIOSIS_COST_MIN = 2;

    /// <summary>
    ///   If membrane scene is updated this should be updated as well
    /// </summary>
    public const int MICROBE_DEFAULT_RENDER_PRIORITY = 18;

    public const float COLOUR_PICKER_PICK_INTERVAL = 0.2f;

    public const float DEFAULT_MICROBE_DISTORTION_STRENGHT = 0.6f;

    // Min/max values for each customizable difficulty option
    public const float MIN_MP_MULTIPLIER = 0.2f;
    public const float MAX_MP_MULTIPLIER = 2;
    public const float MIN_AI_MUTATION_RATE = 0.7f;
    public const float MAX_AI_MUTATION_RATE = 3;
    public const float MIN_COMPOUND_DENSITY = 0.2f;
    public const float MAX_COMPOUND_DENSITY = 2;
    public const float MIN_PLAYER_DEATH_POPULATION_PENALTY = 1;
    public const float MAX_PLAYER_DEATH_POPULATION_PENALTY = 5;
    public const float MIN_GLUCOSE_DECAY = 0.3f;
    public const float MAX_GLUCOSE_DECAY = 0.95f;
    public const float MIN_OSMOREGULATION_MULTIPLIER = 0.2f;
    public const float MAX_OSMOREGULATION_MULTIPLIER = 2;
    public const float MIN_AUTO_EVO_STRENGTH_MULTIPLIER = 0.01f;
    public const float MAX_AUTO_EVO_STRENGTH_MULTIPLIER = 1.0f;

    public const float CURRENT_MAP_PATCH_INDICATOR_HALF_BLINK_INTERVAL = 0.5f;

    // Constants for the procedural patch map
    public const float PATCH_NODE_RECT_LENGTH = 80.0f;
    public const float PATCH_AND_REGION_MARGIN = 14.0f;
    public const float PATCH_REGION_CONNECTION_LINE_WIDTH = 4.0f;
    public const float PATCH_REGION_BORDER_WIDTH = 6.0f;
    public const float PATCH_REGION_MARGIN = 5.0f;
    public const int PATCH_GENERATION_MAX_RETRIES = 100;

    public const float PATCH_GENERATION_CHANCE_BANANA_BIOME = 0.03f;

    public const float TOLERANCE_INITIAL_TEMPERATURE_RANGE = 10;
    public const float TOLERANCE_PERFECT_THRESHOLD_TEMPERATURE = 2;
    public const float TOLERANCE_MAXIMUM_SURVIVABLE_TEMPERATURE_DIFFERENCE = 40;
    public const float TOLERANCE_PERFECT_TEMPERATURE_SCORE = 0.1f;

    public const float TOLERANCE_MAXIMUM_SURVIVABLE_PRESSURE_DIFFERENCE = 4000000;
    public const float TOLERANCE_PERFECT_THRESHOLD_PRESSURE = 350000;

    // These are chosen to be symmetric so that the pressure tolerance range ends up easier to show correctly in the
    // GUI
    public const float TOLERANCE_INITIAL_PRESSURE_MIN_FRACTION = 0.8f;
    public const float TOLERANCE_INITIAL_PRESSURE_MAX_FRACTION = 1.2f;

    public const float TOLERANCE_PRESSURE_RANGE_MAX = 2000000;
    public const float TOLERANCE_PERFECT_PRESSURE_SCORE = 0.1f;

    /// <summary>
    ///   UV effects only appear once this amount of UV is in a patch
    /// </summary>
    public const float TOLERANCE_UV_APPLY_AFTER = 0.01f;

    public const float TOLERANCE_OXYGEN_APPLY_AFTER = 0.01f;

    // How much it costs to edit various tolerances in the editor
    public const float TOLERANCE_CHANGE_MP_PER_TEMPERATURE = 1.0f;
    public const float TOLERANCE_CHANGE_MP_PER_TEMPERATURE_TOLERANCE = 4.0f;
    public const float TOLERANCE_CHANGE_MP_PER_OXYGEN = 150.0f;
    public const float TOLERANCE_CHANGE_MP_PER_UV = 100.0f;

    /// <summary>
    ///   As pressure values are massive, this is a double to get reasonable MP costs
    /// </summary>
    public const double TOLERANCE_CHANGE_MP_PER_PRESSURE = 0.000002;

    public const double TOLERANCE_CHANGE_MP_PER_PRESSURE_TOLERANCE = 0.00005;

    // Environmental tolerance debuff / buff tweak variables
    public const float TOLERANCE_TEMPERATURE_SPEED_MODIFIER_MIN = 0.8f;
    public const float TOLERANCE_TEMPERATURE_OSMOREGULATION_MAX = 1.2f;
    public const float TOLERANCE_TEMPERATURE_HEALTH_MIN = 0.8f;
    public const float TOLERANCE_TEMPERATURE_SPEED_BUFF_MAX = 1.1f;

    public const float TOLERANCE_PRESSURE_SPEED_MODIFIER_MIN = 0.8f;
    public const float TOLERANCE_PRESSURE_OSMOREGULATION_MAX = 1.1f;
    public const float TOLERANCE_PRESSURE_HEALTH_MIN = 0.5f;
    public const float TOLERANCE_PRESSURE_HEALTH_BUFF_MAX = 1.2f;

    public const float TOLERANCE_OXYGEN_HEALTH_MIN = 0.5f;
    public const float TOLERANCE_OXYGEN_OSMOREGULATION_MAX = 1.6f;

    public const float TOLERANCE_UV_HEALTH_MIN = 0.5f;
    public const float TOLERANCE_UV_OSMOREGULATION_MAX = 1.5f;

    /// <summary>
    ///   If set to true, then physics debug draw gets enabled when the game starts
    /// </summary>
    public const bool AUTOMATICALLY_TURN_ON_PHYSICS_DEBUG_DRAW = false;

    public const int CREATURE_MESH_RESOLUTION = 3;

    /// <summary>
    ///   Extra time passed to <see cref="HUDMessages"/> when exiting the editor. Needs to be close to (or higher)
    ///   than the long message time as defined in <see cref="HUDMessages.TimeToFadeFromDuration"/>
    /// </summary>
    public const float HUD_MESSAGES_EXTRA_ELAPSE_TIME_FROM_EDITOR = 11.2f;

    public const float SOCIETY_STAGE_ENTER_ANIMATION_DURATION = 15;

    public const float SOCIETY_STAGE_BUILDING_PROCESS_INTERVAL = 0.05f;

    public const float SOCIETY_STAGE_CITIZEN_PROCESS_INTERVAL = 0.05f;

    public const float SOCIETY_STAGE_CITIZEN_SPAWN_INTERVAL = 5.0f;

    public const float SOCIETY_STAGE_RESEARCH_PROGRESS_INTERVAL = 1.0f;

    public const float SOCIETY_CAMERA_ZOOM_INDUSTRIAL_EQUIVALENT = INDUSTRIAL_STAGE_SIZE_MULTIPLIER;

    /// <summary>
    ///   Scale of the world in industrial stage compared to the society stage
    /// </summary>
    public const float INDUSTRIAL_STAGE_SIZE_MULTIPLIER = 5.0f;

    public const float INDUSTRIAL_STAGE_CITY_PROCESS_INTERVAL = 0.1f;

    public const float CITY_SCREEN_UPDATE_INTERVAL = 0.1f;

    public const int CITY_MAX_BUILD_QUEUE_LENGTH = 10;

    public const int CITY_MAX_GARRISONED_UNITS = 10;

    public const float SPACE_TO_INDUSTRIAL_SCALE_FACTOR = 0.1f;

    public const float INDUSTRIAL_TO_SPACE_CAMERA_PAN_DURATION = 2.5f;

    public const float INDUSTRIAL_TO_SPACE_CAMERA_ROCKET_FOLLOW_START = 12;
    public const float INDUSTRIAL_TO_SPACE_CAMERA_ROCKET_FOLLOW_SPEED = 0.1f;
    public const float INDUSTRIAL_TO_SPACE_CAMERA_MIN_HEIGHT_MULTIPLIER = 0.6f;
    public const float INDUSTRIAL_TO_SPACE_CAMERA_ZOOM_SPEED = 0.6f;
    public const float INDUSTRIAL_TO_SPACE_FADE_DURATION = 4;

    public const float INDUSTRIAL_TO_SPACE_ROCKET_ACCELERATION = 0.009f;

    public const float INDUSTRIAL_TO_SPACE_END_ROCKET_HEIGHT = 400;

    public const float PLANET_SCREEN_UPDATE_INTERVAL = 0.1f;
    public const float UNIT_SCREEN_UPDATE_INTERVAL = 0.05f;

    public const float SPACE_STAGE_PLANET_PROCESS_INTERVAL = 0.1f;
    public const float SPACE_STAGE_STRUCTURE_PROCESS_INTERVAL = 0.1f;

    public const float SPACE_FLEET_MODEL_SCALE = 0.1f;

    public const float SPACE_INITIAL_ANIMATION_MIN_ZOOM_SCALE = 0.3f;
    public const float SPACE_INITIAL_ANIMATION_ZOOM_SPEED = 0.08f;

    public const float SPACE_ASCEND_ANIMATION_MIN_ZOOM_SCALE = 0.2f;
    public const float SPACE_ASCEND_ANIMATION_DURATION = 2.5f;
    public const float SPACE_ASCEND_ANIMATION_ZOOM_SPEED = 0.5f;
    public const float SPACE_ASCEND_SCREEN_FADE = 0.8f;

    public const float SPACE_FLEET_SELECTION_RADIUS = 1.7f;

    /// <summary>
    ///   Names like "Pangonia Primus" are cool, so we use those until it makes more sense to switch to roman numerals
    /// </summary>
    public const int NAMING_SWITCH_TO_ROMAN_NUMERALS_AFTER = 10;

    /// <summary>
    ///   How many pixels the cursor needs to be from a screen edge to activate edge panning
    /// </summary>
    public const int EDGE_PAN_PIXEL_THRESHOLD = 4;

    public const ControllerType DEFAULT_CONTROLLER_TYPE = ControllerType.XboxSeriesX;
    public const float MINIMUM_DELAY_BETWEEN_INPUT_TYPE_CHANGE = 0.3f;

    // If we update our Godot project base resolution, these *may* need to be adjusted for mouse input to feel the same
    public const float BASE_VERTICAL_RESOLUTION_FOR_INPUT = 720;
    public const float BASE_HORIZONTAL_RESOLUTION_FOR_INPUT = 1280;

    public const float MOUSE_INPUT_SENSITIVITY_STEP = 0.0001f;
    public const float CONTROLLER_INPUT_SENSITIVITY_STEP = 0.04f;

    public const float CONTROLLER_AXIS_REBIND_REQUIRED_STRENGTH = 0.5f;

    /// <summary>
    ///   Used to allow bindings like CTRL+A to happen while also allowing CTRL to be bound by itself if no further
    ///   keys are pressed for this amount of time.
    /// </summary>
    public const float MODIFIER_KEY_REBIND_DELAY = 0.5f;

    public const float CONTROLLER_DEFAULT_DEADZONE = 0.2f;

    /// <summary>
    ///   Configures a fraction of extra margin that is added on top of a calibrated deadzone
    /// </summary>
    public const float CONTROLLER_DEADZONE_CALIBRATION_MARGIN = 0.1f;

    /// <summary>
    ///   Constant value added to the calibration value to make the deadzones not as tight, especially at low values
    /// </summary>
    public const float CONTROLLER_DEADZONE_CALIBRATION_MARGIN_CONSTANT = 0.007f;

    public const int FORCE_CLOSE_AFTER_TRIES = 3;

    /// <summary>
    ///   Controls whether benchmarks start off showing the hardware info, or only after some results are generated
    /// </summary>
    public const bool BENCHMARKS_SHOW_HARDWARE_INFO_IMMEDIATELY = true;

    public const int MAX_NEWS_FEED_ITEMS_TO_SHOW = 15;
    public const int MAX_NEWS_FEED_ITEM_LENGTH = 1000;

    public const int MAX_RECENT_VERSIONS_TO_SHOW = 5;

    public const string CLICKABLE_TEXT_BBCODE = "[color=#3796e1]";
    public const string CLICKABLE_TEXT_BBCODE_END = "[/color]";

    public const string CONDITION_GREEN_COLOUR = "#70f423";
    public const string CONDITION_RED_COLOUR = "#ff4d4d";

    /// <summary>
    ///   Also see <see cref="AUTO_EVO_BASE_DIGESTION_SCORE"/>
    /// </summary>
    public static readonly Dictionary<string, float> AutoEvoLysosomeEnzymesScores = new()
    {
        [LIPASE_ENZYME] = 3,
        [CHITINASE_ENZYME] = 4.5f,
        [CELLULASE_ENZYME] = 4.5f,
    };

    /// <summary>
    ///   The duration for which a save is considered recently performed.
    /// </summary>
    /// <remarks>
    ///   <para>
    ///     Not a const because TimeSpan is not a primitive.
    ///   </para>
    /// </remarks>
    public static readonly TimeSpan RecentSaveTime = TimeSpan.FromSeconds(15);

    /// <summary>
    ///   Colour of the custom focus highlight elements. Should be the same as what it set in the Thrive theme
    /// </summary>
    public static readonly Color CustomFocusDrawerColour = new("#00bfb6");

    /// <summary>
    ///   Locations mods are searched in. The last location is considered to be the user openable and editable folder
    /// </summary>
    /// <remarks>
    ///   <para>
    ///     These must be preprocessed with GlobalizePath as otherwise relative paths will break when the first mod
    ///     .pck file is loaded.
    ///     TODO: might be nice to move to some other place as this got pretty long and complicated due to pck loading
    ///     messing with the current working directory.
    ///   </para>
    /// </remarks>
    public static readonly IReadOnlyList<string> ModLocations = new[]
    {
        Engine.IsEditorHint() ?
            ProjectSettings.GlobalizePath("res://mods") :
            Path.Combine(Path.GetDirectoryName(OS.GetExecutablePath()) ??
                throw new InvalidOperationException("no current executable path"), "mods"),
        "user://mods",
    };

    // Regex expressions to categorize different file types.
    public static readonly Regex BackupRegex = new(@"^.*\.backup\." + SAVE_EXTENSION + "$");
    public static readonly Regex AutoSaveRegex = new(@"^auto_save_\d+\." + SAVE_EXTENSION + "$");
    public static readonly Regex QuickSaveRegex = new(@"^quick_save_\d+\." + SAVE_EXTENSION + "$");

    /// <summary>
    ///   When any action is triggered matching any of these, input method change is prevented.
    ///   This is used to allow taking screenshots with the keyboard while playing with a controller, for example.
    /// </summary>
    public static readonly IReadOnlyCollection<string> ActionsThatDoNotChangeInputMethod = new[]
    {
        "screenshot",
        "toggle_FPS",
    };

    // TODO: switch to https once our runtime supports it: https://github.com/Revolutionary-Games/Thrive/issues/4100
    // See: https://github.com/Revolutionary-Games/Thrive/pull/4097#issuecomment-1415301373
    public static readonly Uri MainSiteFeedURL = new("http://thrivefeeds.b-cdn.net/feed.rss");

    public static readonly Regex NewsFeedRegexDeleteContent =
        new(@"\s*The\spost\s*.*appeared\sfirst\son.*Revolutionary\sGames\sStudio.*$");

    // Following is a hacky way to ensure some conditions apply on the constants defined here.
    // When the constants don't follow a set of conditions a warning is raised, which CI treats as an error.
    // Or maybe it raises an actual error. Anyway this seems good enough for now to do some stuff

#pragma warning disable CA1823 // unused fields

    // ReSharper disable UnreachableCode HeuristicUnreachableCode
    private const uint MinimumMovePopIsHigherThanMinimumViable =
        (AUTO_EVO_MINIMUM_MOVE_POPULATION * AUTO_EVO_MINIMUM_MOVE_POPULATION_FRACTION >=
            AUTO_EVO_MINIMUM_VIABLE_POPULATION) ?
            0 :
            -42;

    private const uint MinimumRunnableProcessFractionIsAboveEpsilon =
        (MINIMUM_RUNNABLE_PROCESS_FRACTION > MathUtils.EPSILON) ? 0 : -42;

    private const uint FreeCompoundAmountIsLessThanUsePerSecond =
        (MICROBE_REPRODUCTION_FREE_COMPOUNDS < MICROBE_REPRODUCTION_MAX_COMPOUND_USE) ? 0 : -42;

    private const uint ReproductionTutorialDelaysAreSensible =
        (MICROBE_REPRODUCTION_TUTORIAL_DELAY + 1 < MICROBE_EDITOR_BUTTON_TUTORIAL_DELAY) ? 0 : -42;

    private const uint PlayerMaxDyingTimeIsOverDeathAnimationLength =
        (1 / MEMBRANE_DISSOLVE_SPEED * 2 <= MAX_PLAYER_DYING_TIME) ? 0 : -42;

    private const uint FurtherSwarmReductionIsHigherThanSmallReduction =
        (FURTHER_REDUCE_BACTERIAL_SWARM_AFTER_HEX_COUNT > REDUCE_BACTERIAL_SWARM_AFTER_HEX_COUNT) ? 0 : -42;

    // Needed to be true by InputManager
    private const uint GodotJoystickAxesStartAtZero = (JoyAxis.LeftX == 0) ? 0 : -42;

    // ReSharper restore UnreachableCode HeuristicUnreachableCode
#pragma warning restore CA1823

    private const string VERSION_HASH_SUFFIX_REGEX = @"\+[0-9a-f]+$";

    private static readonly Lazy<string> GameVersion = new(FetchVersion);

    private static readonly Lazy<string> GameVersionSimple = new(FetchVersionWithoutHashSuffix);

    private static readonly Lazy<string?> VersionCommitInternal = new(FetchVersionJustCommit);

    /// <summary>
    ///   Game version
    /// </summary>
    public static string Version => GameVersionSimple.Value;

    /// <summary>
    ///   Game version including all suffixes like current commit
    /// </summary>
    public static string VersionFull => GameVersion.Value;

    /// <summary>
    ///   Just the commit hash part of the <see cref="VersionFull"/>
    /// </summary>
    public static string? VersionCommit => VersionCommitInternal.Value;

    public static string UserFolderAsNativePath => OS.GetUserDataDir().Replace('\\', '/');

    private static string FetchVersion()
    {
        try
        {
            var assembly = Assembly.GetExecutingAssembly();
            var version = assembly.GetName().Version ?? throw new Exception("Version missing from assembly");
            var versionSuffix =
                (AssemblyInformationalVersionAttribute[])assembly.GetCustomAttributes(
                    typeof(AssemblyInformationalVersionAttribute), false);

            var versionStr = version.ToString();

            string versionSuffixStr;

            if (versionSuffix.Length > 0)
            {
                // If there is no informational version, it equals the same as the version itself, so needs to be
                // skipped in that case
                if (!versionSuffix[0].InformationalVersion.StartsWith(versionStr))
                {
                    versionSuffixStr = versionSuffix[0].InformationalVersion;
                }
                else
                {
                    versionSuffixStr = string.Empty;
                }
            }
            else
            {
                versionSuffixStr = string.Empty;
            }

            return $"{version}" + versionSuffixStr;
        }
        catch (Exception error)
        {
            GD.Print("Error getting version: ", error);
            return "error (" + error.GetType().Name + ")";
        }
    }

    private static string FetchVersionWithoutHashSuffix()
    {
        var suffixRegex = new Regex(VERSION_HASH_SUFFIX_REGEX);

        return suffixRegex.Replace(VersionFull, string.Empty);
    }

    private static string? FetchVersionJustCommit()
    {
        var suffixRegex = new Regex(VERSION_HASH_SUFFIX_REGEX);

        // TODO: apparently this just stopped working at some point (the hash suffix is now gone)
        var match = suffixRegex.Match(VersionFull);

        if (!match.Success)
        {
            GD.PrintErr("Version doesn't include commit hash");
            return null;
        }

        return match.Value.TrimStart('+');
    }
}<|MERGE_RESOLUTION|>--- conflicted
+++ resolved
@@ -559,14 +559,10 @@
     /// </summary>
     public const float MUCOCYST_SPEED_MULTIPLIER = 0.01f;
 
-<<<<<<< HEAD
     /// <summary>
     ///   What fraction of the mucilage capacity is required to activate mucocyst (slime jet upgrade)
     /// </summary>
     public const float MUCOCYST_ACTIVATION_MUCILAGE_FRACTION = 0.5f;
-=======
-    public const float MUCOCYST_MINIMUM_MUCILAGE = 1.0f;
->>>>>>> 699d8075
 
     /// <summary>
     ///   How much mucocyst (slime jet upgrade) drains mucilage per second
