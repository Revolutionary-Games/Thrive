--- conflicted
+++ resolved
@@ -47,11 +47,7 @@
     public const float CLOUD_MAX_INTENSITY_SHOWN = 1000;
 
     // Length of cloud spawn cycle in seconds.
-<<<<<<< HEAD
-    public const float CLOUD_SPAWN_TIME = 100f;
-=======
     public const float CLOUD_SPAWN_TIME = 120f;
->>>>>>> e7edba57
 
     public const int FREE_CLOUDS_IN_NEW_PATCH = 2;
 
