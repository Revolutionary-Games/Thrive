﻿using System;
using System.Collections.Generic;
using System.IO;
using System.Reflection;
using System.Text.RegularExpressions;
using Godot;
using LauncherThriveShared;
using Newtonsoft.Json;

/// <summary>
///   Holds some constants that must be kept constant after first setting
/// </summary>
public static class Constants
{
    /// <summary>
    ///   Used to prevent lag causing massive simulation instability spikes (due to resource consumption etc. scaling
    ///   but storage not scaling)
    /// </summary>
    public const float SIMULATION_MAX_DELTA_TIME = 0.2f;

    /// <summary>
    ///   How often entity simulation optimizes the number of used threads (should be less than 1)
    /// </summary>
    public const float SIMULATION_OPTIMIZE_THREADS_INTERVAL = 0.3f;

    /// <summary>
    ///   Controls the number of threads used by the entity systems. The number of cells is divided by this and that is
    ///   the max number of threads.
    /// </summary>
    public const int SIMULATION_CELLS_PER_THREAD_ESTIMATE = 25;

    // The following variables define the number of entities each thread running a system of that category needs to be
    // able to process for threading to be used at all. For example if there are 40 entities and 4 threads to be used
    // and a system specifies 10 entities per thread, that system will run multithreaded (4 * 10 {40} <= 40).
    // But if there was a system that wanted at least 15 entities per thread, that would run purely *single threaded*
    // (4 * 15 {60} <= 40)
    public const int SYSTEM_LOW_ENTITIES_PER_THREAD = 8;
    public const int SYSTEM_NORMAL_ENTITIES_PER_THREAD = 12;
    public const int SYSTEM_HIGHER_ENTITIES_PER_THREAD = 18;
    public const int SYSTEM_HIGH_ENTITIES_PER_THREAD = 24;
    public const int SYSTEM_EXTREME_ENTITIES_PER_THREAD = 40;

    /// <summary>
    ///   Makes sure that at least this many task threads are left idle when creating membrane generation background
    ///   tasks.
    /// </summary>
    public const int MEMBRANE_TASKS_LEAVE_EMPTY_THREADS = 2;

    /// <summary>
    ///   Default length in seconds for an in-game day. If this is changed, the placeholder values in
    ///   NewGameSettings.tscn should also be changed.
    /// </summary>
    public const int DEFAULT_DAY_LENGTH = 180;

    /// <summary>
    ///   How long the player stays dead before respawning (this is after the animation of dying ends)
    /// </summary>
    public const float PLAYER_RESPAWN_TIME = 2.0f;

    /// <summary>
    ///   The player is guaranteed to die within this time when using the suicide button. This exists to prevent total
    ///   softlocks.
    /// </summary>
    public const float MAX_PLAYER_DYING_TIME = 10;

    /// <summary>
    ///   How long the initial compounds should last (in seconds)
    /// </summary>
    public const float INITIAL_COMPOUND_TIME = 40.0f;

    /// <summary>
    ///   Needed to get the cell positions when creating the actual colonies to line up where they should.
    ///   TODO: figure out a better approach to multicellular cell positioning than this to avoid gaps (or maybe a post
    ///   process step when membranes are ready to pull cells closer to close up any gaps?)
    /// </summary>
    /// <remarks>
    ///   <para>
    ///     Lowering this makes up/down direction cells closer to touching, but increases overlap on horizontally next
    ///     to each other.
    ///   </para>
    /// </remarks>
    public const float MULTICELLULAR_CELL_DISTANCE_MULTIPLIER = 1.55f;

    public const float MULTICELLULAR_INITIAL_COMPOUND_MULTIPLIER = 1.5f;

    public const int FULL_INITIAL_GLUCOSE_SMALL_SIZE_LIMIT = 3;

    /// <summary>
    ///   The maximum duration the player is shown being ingested before they are auto respawned.
    /// </summary>
    public const float PLAYER_ENGULFED_DEATH_DELAY_MAX = 10.0f;

    // Variance in the player position when respawning
    public const float MIN_SPAWN_DISTANCE = -5000.0f;
    public const float MAX_SPAWN_DISTANCE = 5000.0f;

    /// <summary>
    ///   Size of "chunks" used for spawning entities
    /// </summary>
    public const float SPAWN_SECTOR_SIZE = 120.0f;

    public const float MIN_DISTANCE_FROM_PLAYER_FOR_SPAWN = SPAWN_SECTOR_SIZE - 10;

    /// <summary>
    ///   Scale factor for density of compound cloud spawns
    /// </summary>
    public const int CLOUD_SPAWN_DENSITY_SCALE_FACTOR = 10000;

    /// <summary>
    ///   Scale factor for amount of compound in each spawned cloud
    /// </summary>
    public const float CLOUD_SPAWN_AMOUNT_SCALE_FACTOR = 0.75f;

    /// <summary>
    ///   Threshold under which entities start to spawn around the player
    ///   The value is in the range 0-1 and is the fraction of the maximum
    ///   allowed entities.
    /// </summary>
    public const float ENTITY_SPAWNING_AROUND_PLAYER_THRESHOLD = 0.8f;

    /// <summary>
    ///   Scale factor for how dense microbes spawn (also affected by their populations).
    /// </summary>
    /// <remarks>
    ///   <para>
    ///     Due to an earlier problem, old species spawners were never cleared so they accumulated a lot.
    ///     This multiplier has now been increased quite a bit to try to make the lower number of species spawners
    ///     result in the same level of microbe spawning.
    ///   </para>
    /// </remarks>
    public const float MICROBE_SPAWN_DENSITY_SCALE_FACTOR = 0.022f;

    /// <summary>
    ///   Along with <see cref="MICROBE_SPAWN_DENSITY_SCALE_FACTOR"/> affects spawn density of microbes.
    ///   The lower this multiplier is set the more evenly species with different populations are spawned.
    /// </summary>
    public const float MICROBE_SPAWN_DENSITY_POPULATION_MULTIPLIER = 1 / 25.0f;

    /// <summary>
    ///   The (default) size of the hexagons, used in calculations. Don't change this.
    /// </summary>
    public const float DEFAULT_HEX_SIZE = 0.75f;

    /// <summary>
    ///   Don't change this, so much stuff will break
    /// </summary>
    public const int CLOUDS_IN_ONE = 4;

    public const int CLOUD_SQUARES_PER_SIDE = 3;
    public const int CLOUD_EDGE_WIDTH = 2;

    // NOTE: these 4 constants need to match what is setup in CompoundCloudPlane.tscn
    public const int CLOUD_WIDTH = 300;
    public const int CLOUD_X_EXTENT = CLOUD_WIDTH * 2;
    public const int CLOUD_HEIGHT = 300;

    // This is cloud local Y not world Y
    public const int CLOUD_Y_EXTENT = CLOUD_HEIGHT * 2;

    public const float CLOUD_Y_COORDINATE = 0;

    public const float CLOUD_DIFFUSION_RATE = 0.007f;

    // Should be the same as its counterpart in shaders/CompoundCloudPlane.shader
    public const float CLOUD_MAX_INTENSITY_SHOWN = 1000;

    public const float CLOUD_CHEAT_DENSITY = 16000.0f;

    public const int MEMBRANE_RESOLUTION = 10;
    public const int MEMBRANE_VERTICAL_RESOLUTION = 7;
    public const float MEMBRANE_HEIGHT_MULTIPLIER = 1.0f;

    public const float MEMBRANE_SMOOTHING_POWER = 3.0f;
    public const float MEMBRANE_SIDE_ROUNDING = 20.0f;

    public const float MEMBRANE_ROOM_FOR_ORGANELLES = 1.9f;
    public const float MEMBRANE_NUMBER_OF_WAVES = 9.0f;
    public const float MEMBRANE_WAVE_HEIGHT_DEPENDENCE_ON_SIZE = 0.3f;
    public const float MEMBRANE_WAVE_HEIGHT_MULTIPLIER = 0.025f;
    public const float MEMBRANE_WAVE_HEIGHT_MULTIPLIER_CELL_WALL = 0.015f;
    public const float MEMBRANE_ENGULF_ANIMATION_DISTANCE = 1.25f;

    /// <summary>
    ///   BASE MOVEMENT ATP cost. Cancels out a little bit more then one cytoplasm's glycolysis
    /// </summary>
    /// <remarks>
    ///   <para>
    ///     this is applied *per* hex
    ///   </para>
    /// </remarks>
    public const float BASE_MOVEMENT_ATP_COST = 1.0f;

    public const float BASE_MOVEMENT_FORCE = 900.0f;

    public const float MAX_STRAIN_PER_ENTITY = 400.0f;
    public const float MIN_STRAIN_SPRINT_REGAIN = 200.0f;

    public const float PASSIVE_STRAIN_DECREASE_PER_SECOND = 30.0f;

    public const float PASSIVE_STRAIN_DECREASE_PRE_COOLDOWN_MULTIPLIER = 0.3f;

    /// <summary>
    ///   This is multiplied by the strain fraction to get the ATP usage multiplier
    /// </summary>
    public const float STRAIN_TO_ATP_USAGE_COEFFICIENT = 1.5f;

    /// <summary>
    ///   How much strain does not affect ATP usage at first
    /// </summary>
    public const float CANCELED_STRAIN = 10.0f;

    public const float STRAIN_DECREASE_COOLDOWN_SECONDS = 0.5f;

    public const float SPRINTING_STRAIN_INCREASE_PER_SECOND = 72.0f;

    public const float SPRINTING_STRAIN_INCREASE_PER_HEX = 0.15f;

    public const float SPRINTING_FORCE_MULTIPLIER = 1.8f;

    public const float FLAGELLA_ENERGY_COST = 6.0f;

    public const float FLAGELLA_BASE_FORCE = 20.0f;

    /// <summary>
    ///   TODO: this needs to be dynamically calculated: https://github.com/Revolutionary-Games/Thrive/issues/5591
    /// </summary>
    public const float FLAGELLA_SPEED_BONUS_DISPLAY = 0.7f;

    public const float FLAGELLA_MAX_UPGRADE_LENGHT = 3;
    public const float FLAGELLA_MIN_UPGRADE_LENGHT = -1;

    public const float FLAGELLA_MAX_UPGRADE_FORCE = 15.0f;

    public const float FLAGELLA_MAX_UPGRADE_ATP_USAGE = 4.0f;

    public const float FLAGELLA_MAX_UPGRADE_VISUAL_LENGTH = 0.40f;
    public const float FLAGELLA_MIN_UPGRADE_VISUAL_LENGTH = 0.80f;

    /// <summary>
    ///   As eukaryotes are immediately 50% larger they get a movement force increase to offset that
    /// </summary>
    public const float EUKARYOTIC_MOVEMENT_FORCE_MULTIPLIER = 2.5f;

    /// <summary>
    ///   How much extra base movement is given per hex. Only applies between
    ///   <see cref="BASE_MOVEMENT_EXTRA_HEX_START"/> and <see cref="BASE_MOVEMENT_EXTRA_HEX_END"/>
    /// </summary>
    public const float BASE_MOVEMENT_PER_HEX = 130;

    public const int BASE_MOVEMENT_EXTRA_HEX_START = 2;
    public const int BASE_MOVEMENT_EXTRA_HEX_END = 40;

    /// <summary>
    ///   This is used to slightly debuff colony movement
    /// </summary>
    public const float CELL_COLONY_MOVEMENT_FORCE_MULTIPLIER = 0.98f;

    /// <summary>
    ///   How much the default <see cref="BASE_CELL_DENSITY"/> has volume in a cell. This determines how much
    ///   additional organelles impact the cell. A normal organelle has a weight of 1 so if this value is 4 then the
    ///   base density has as much impact on the average density as 4 organelles.
    /// </summary>
    public const float BASE_CELL_DENSITY_VOLUME = 4;

    public const float BASE_CELL_DENSITY = 1000;

    public const float CONTEXTUAL_ONLY_MUSIC_CHANCE = 0.33f;

    public const float MICROBE_MOVEMENT_SOUND_EMIT_COOLDOWN = 1.3f;

    // Note that the rotation speed is reversed, i.e. lower values mean faster
    public const float CELL_MAX_ROTATION = 8.0f;
    public const float CELL_MIN_ROTATION = 0.10f;

    public const float CELL_ROTATION_INFLECTION_INERTIA = 250000000.0f;
    public const float CELL_ROTATION_RADIUS_FACTOR = 150.0f;
    public const float CILIA_ROTATION_FACTOR = 120000000.0f;
    public const float CILIA_RADIUS_FACTOR_MULTIPLIER = 8000000.0f;
    public const float CELL_TURN_INFLECTION_RADIANS = 0.4f;

    // TODO: remove if these stay unused
    // // These speed values are also reversed like the above
    // public const float CELL_COLONY_MAX_ROTATION_MULTIPLIER = 2.5f;
    // public const float CELL_COLONY_MIN_ROTATION_MULTIPLIER = 0.05f;
    // public const float CELL_COLONY_MAX_ROTATION_HELP = 0.5f;
    // public const float CELL_COLONY_MEMBER_ROTATION_FACTOR_MULTIPLIER = 0.2f;

    public const float CILIA_ENERGY_COST = 2.0f;
    public const float CILIA_ROTATION_NEEDED_FOR_ATP_COST = 0.03f;
    public const float CILIA_ROTATION_ENERGY_BASE_MULTIPLIER = 4.0f;

    public const float CILIA_DEFAULT_ANIMATION_SPEED = 0.3f;
    public const float CILIA_MIN_ANIMATION_SPEED = 0.15f;
    public const float CILIA_MAX_ANIMATION_SPEED = 1.2f;
    public const float CILIA_ROTATION_ANIMATION_SPEED_MULTIPLIER = 7.0f;

    /// <summary>
    ///   Limits how often the cilia samples the rotation speed it should be at. Also rate limits how often the cilia
    ///   pull physics is applied.
    /// </summary>
    public const float CILIA_ROTATION_SAMPLE_INTERVAL = 0.1f;

    public const float CILIA_PULLING_FORCE = 200000.0f;
    public const float CILIA_PULLING_FORCE_FIELD_RADIUS = 16.0f;

    /// <summary>
    ///   How much each cilia increase <see cref="CILIA_PULLING_FORCE_FIELD_RADIUS"/>. This is now done like this to
    ///   avoid having to create a ton of physics sensors.
    /// </summary>
    public const float CILIA_PULL_RADIUS_PER_CILIA = 0.70f;

    /// <summary>
    ///   1 means that each cilia counts as 1 in the pulling force.
    ///   Smaller values mean diminishing returns.
    /// </summary>
    public const float CILIA_FORCE_EXPONENT_PER_CILIA = 0.9f;

    public const float CILIA_PULLING_FORCE_FALLOFF_FACTOR = 0.05f;
    public const float CILIA_CURRENT_GENERATION_ANIMATION_SPEED = 5.0f;

    public const int MICROBE_SPAWN_RADIUS = 350;

    public const int MICROBE_DESPAWN_RADIUS_SQUARED = (MICROBE_SPAWN_RADIUS + DESPAWN_RADIUS_OFFSET) *
        (MICROBE_SPAWN_RADIUS + DESPAWN_RADIUS_OFFSET);

    public const int CLOUD_SPAWN_RADIUS = 350;

    /// <summary>
    ///   This controls how many entities over the entity limit we allow things to reproduce. This is so that even when
    ///   the spawn system has spawned things until the limit is full, the spawned things can still reproduce.
    /// </summary>
    public const float REPRODUCTION_ALLOW_EXCEED_ENTITY_LIMIT_MULTIPLIER = 1.15f;

    /// <summary>
    ///   If the entity limit is over this once the player has reproduced, force despawning will happen
    /// </summary>
    public const float REPRODUCTION_PLAYER_ALLOWED_ENTITY_LIMIT_EXCEED = 1.25f;

    /// <summary>
    ///   Once reproduced player copies take this much or more of the overall entity limit, they are preferred to
    ///   despawn first.
    /// </summary>
    public const float PREFER_DESPAWN_PLAYER_REPRODUCED_COPY_AFTER = 0.30f;

    /// <summary>
    ///   Multiplier for how much individual cells in a colony contribute to the entity limit. Actually colonies seem
    ///   quite a bit heavier than normal microbes, as such this is set pretty high.
    /// </summary>
    public const float MICROBE_COLONY_MEMBER_ENTITY_WEIGHT_MULTIPLIER = 0.95f;

    /// <summary>
    ///   Extra radius added to the spawn radius of things to allow them to move in the "wrong" direction a bit
    ///   without causing them to despawn instantly. Things despawn outside the despawn radius.
    /// </summary>
    public const int DESPAWN_RADIUS_OFFSET = 50;

    public const float MIN_SPAWN_RADIUS_RATIO = 0.95f;

    /// <summary>
    ///   The maximum force that can be applied by currents in the fluid system
    /// </summary>
    public const float MAX_FORCE_APPLIED_BY_CURRENTS = 1200;

    public const int TRANSLATION_VERY_INCOMPLETE_THRESHOLD = 30;
    public const int TRANSLATION_INCOMPLETE_THRESHOLD = 70;

    public const float LIGHT_LEVEL_UPDATE_INTERVAL = 0.1f;

    /// <summary>
    ///   When night is closer than this number of seconds and a cell spawns, it gets extra resources to survive.
    /// </summary>
    public const float INITIAL_RESOURCE_BUFF_WHEN_NIGHT_CLOSER_THAN = 30.0f;

    /// <summary>
    ///   How many seconds of filling up during the day that a cell can be given when it is spawned close to or during
    ///   the night
    /// </summary>
    public const float NIGHT_RESOURCE_BUFF_MAX_FILL_SECONDS = 45.0f;

    /// <summary>
    ///   How often the microbe AI processes each microbe
    /// </summary>
    public const float MICROBE_AI_THINK_INTERVAL = 0.3f;

    /// <summary>
    ///   This is how often entities for emitted signals from other entities.
    ///   This is set relatively high to reduce the performance impact. This is used for example for AI microbes to
    ///   detect signaling agents.
    /// </summary>
    public const float ENTITY_SIGNAL_UPDATE_INTERVAL = 0.15f;

    public const int INITIAL_SPECIES_POPULATION = 100;

    public const int INITIAL_FREEBUILD_POPULATION_VARIANCE_MIN = 0;
    public const int INITIAL_FREEBUILD_POPULATION_VARIANCE_MAX = 400;

    // Right now these are used for species split from the player
    public const int INITIAL_SPLIT_POPULATION_MIN = 600;
    public const int INITIAL_SPLIT_POPULATION_MAX = 2000;

    public const string MICROBE_MOVEMENT_SOUND = "res://assets/sounds/soundeffects/microbe-movement-ambience.ogg";
    public const string MICROBE_ENGULFING_MODE_SOUND = "res://assets/sounds/soundeffects/engulfment.ogg";
    public const string MICROBE_BINDING_MODE_SOUND = "res://assets/sounds/soundeffects/binding.ogg";

    public const float MICROBE_MOVEMENT_SOUND_MAX_VOLUME = 0.4f;

    // TODO: should this volume be actually 0?
    public const float MICROBE_MOVEMENT_SOUND_START_VOLUME = 1;

    /// <summary>
    ///   Max number of concurrent audio players that may be used per entity.
    /// </summary>
    public const int MAX_CONCURRENT_SOUNDS_PER_ENTITY = 10;

    public const float MICROBE_SOUND_MAX_DISTANCE = 300;
    public const float MICROBE_SOUND_MAX_DISTANCE_SQUARED = MICROBE_SOUND_MAX_DISTANCE * MICROBE_SOUND_MAX_DISTANCE;

    public const int MAX_CONCURRENT_SOUNDS = 100;

    /// <summary>
    ///   Max number of concurrent audio players that may be spawned for UI sounds.
    /// </summary>
    public const int MAX_CONCURRENT_UI_AUDIO_PLAYERS = 10;

    public const float CONTACT_PENETRATION_TO_BUMP_SOUND = 0.1f;

    public const float INTERVAL_BETWEEN_SOUND_CACHE_CLEAR = 0.321f;

    /// <summary>
    ///   How long to keep a played sound in memory in case it will be shortly played again
    /// </summary>
    public const float DEFAULT_SOUND_CACHE_TIME = 30;

    public const float MEMORY_PHOTO_CACHE_TIME = 300;
    public const int MEMORY_PHOTO_CACHE_MAX_ITEMS = 250;

    public const float MEMORY_PHOTO_CACHE_CLEAN_INTERVAL = 37;

    // Base randomness for visual hashes to make different types not conflict
    public const ulong VISUAL_HASH_CELL = 2106240777368515371UL;
    public const ulong VISUAL_HASH_HEX_LAYOUT = 6086113318220891786UL;
    public const ulong VISUAL_HASH_PATH = 16930532057563531237UL;

    /// <summary>
    ///   Controls with how much speed agents are fired
    /// </summary>
    public const float AGENT_EMISSION_VELOCITY = 18.5f;

    public const float OXYTOXY_DAMAGE = 15.0f;

    public const float CYTOTOXIN_DAMAGE = 12.0f;

    public const float OXYGEN_INHIBITOR_DAMAGE = 14.0f;

    public const float CHANNEL_INHIBITOR_ATP_DEBUFF = 0.5f;
    public const float CHANNEL_INHIBITOR_DEBUFF_DURATION = 15;

    public const float MACROLIDE_BASE_MOVEMENT_DEBUFF = 0.8f;
    public const float MACROLIDE_DEBUFF_DURATION = 5;

    public const float TOXIN_TOXICITY_DAMAGE_MODIFIER_STRENGTH = 0.5f;

    /// <summary>
    ///   Each oxygen using organelle in a cell increases damage caused by oxygen-inhibiting toxin by this amount,
    ///   up to a cap.
    /// </summary>
    public const float OXYGEN_INHIBITOR_DAMAGE_BUFF_PER_ORGANELLE = 0.05f;

    public const float OXYGEN_INHIBITOR_DAMAGE_BUFF_MAX = 0.5f;

    public const float OXYTOXY_DAMAGE_DEBUFF_PER_ORGANELLE = 0.05f;

    public const float OXYTOXY_DAMAGE_DEBUFF_MAX = 0.75f;

    /// <summary>
    ///   How much a cell's speed is slowed when travelling through slime
    /// </summary>
    public const float MUCILAGE_IMPEDE_FACTOR = 4.0f;

    /// <summary>
    ///   How much a cell's speed is increased when secreting slime (scaling with secreted compound amount)
    /// </summary>
    public const float MUCILAGE_JET_FACTOR = 100000.0f;

    /// <summary>
    ///   Minimum stored slime needed to start secreting
    /// </summary>
    public const float MUCILAGE_MIN_TO_VENT = 0.01f;

    /// <summary>
    ///   Length in seconds for slime secretion cooldown
    /// </summary>
    public const float MUCILAGE_COOLDOWN_TIMER = 1.5f;

    /// <summary>
    ///   How many times cell gets slowed down with mucocyst (slime jet upgrade) on
    /// </summary>
    public const float MUCOCYST_SPEED_MULTIPLIER = 0.01f;

    public const float MUCOCYST_MINIMUM_MUCILAGE = 0.2f;

    /// <summary>
    ///   How much mucocyst (slime jet upgrade) drains mucilage per second
    /// </summary>
    public const float MUCOCYST_MUCILAGE_DRAIN = 0.5f;

    public const float TOXIN_PROJECTILE_PHYSICS_SIZE = 1;

    public const float TOXIN_PROJECTILE_PHYSICS_DENSITY = 700;

    public const float CHUNK_PHYSICS_DAMPING = 0.2f;
    public const float MICROBE_PHYSICS_DAMPING = 0.99f;

    /// <summary>
    ///   This only really matters when cells are dead
    /// </summary>
    public const float MICROBE_PHYSICS_DAMPING_ANGULAR = 0.9f;

    /// <summary>
    ///   Delay when a toxin hits or expires until it is destroyed. This is used to give some time for the effect to
    ///   fade so this must always be at least as long as how long the despawn effect takes visually
    /// </summary>
    public const float EMITTER_DESPAWN_DELAY = 3;

    public const float AGENT_EMISSION_DISTANCE_OFFSET = 0.5f;

    /// <summary>
    ///   How long a toxin projectile can fly for before despawning if it doesn't hit anything before that
    /// </summary>
    public const float EMITTED_AGENT_LIFETIME = 5.0f;

    public const int MAX_EMITTED_AGENTS_ON_DEATH = 5;

    /// <summary>
    ///   Percentage of the compounds that compose the organelle
    ///   released upon death (between 0.0 and 1.0).
    /// </summary>
    public const float COMPOUND_MAKEUP_RELEASE_FRACTION = 0.9f;

    public const float COMPOUND_RELEASE_FRACTION = 0.9f;

    public const float PHYSICS_ALLOWED_Y_AXIS_DRIFT = 0.1f;

    /// <summary>
    ///   Buffers bigger than this number of elements will never be cached so if many entities track more than this
    ///   many collisions that's going to be bad in terms of memory allocations
    /// </summary>
    public const int MAX_COLLISION_CACHE_BUFFER_RETURN_SIZE = 50;

    /// <summary>
    ///   How many buffers of similar length can be in the collision cache. This is quite high to ensure that basically
    ///   all entities' buffers can go to the cache for example when loading a save while in game. That is required
    ///   because most entities have the exact same buffer length.
    /// </summary>
    public const int MAX_COLLISION_CACHE_BUFFERS_OF_SIMILAR_LENGTH = 500;

    /// <summary>
    ///   How many collisions each normal entity can detect at once (if more collisions happen during an update the
    ///   rest are lost and can't be detected by the game logic)
    /// </summary>
    public const int MAX_SIMULTANEOUS_COLLISIONS_SMALL = 8;

    /// <summary>
    ///   A very small limit of collisions for entities that don't need to be able to detect many collisions. Note
    ///   that this is specifically picked to be lower by a power of two than the small limit to make collision
    ///   recording buffer cache work better (as it should hopefully put these two categories to separate buckets)
    /// </summary>
    public const int MAX_SIMULTANEOUS_COLLISIONS_TINY = 4;

    /// <summary>
    ///   How many collision a default sensor can detect at once
    /// </summary>
    public const int MAX_SIMULTANEOUS_COLLISIONS_SENSOR = 20;

    /// <summary>
    ///   Cooldown between agent emissions, in seconds.
    /// </summary>
    public const float AGENT_EMISSION_COOLDOWN = 2.0f;

    /// <summary>
    ///   The minimum amount of oxytoxy (or any agent) fired in one shot.
    /// </summary>
    public const float MINIMUM_AGENT_EMISSION_AMOUNT = MathUtils.EPSILON;

    /// <summary>
    ///   The maximum amount of oxytoxy (or any agent) fired in one shot.
    /// </summary>
    public const float MAXIMUM_AGENT_EMISSION_AMOUNT = 2.0f;

    /// <summary>
    ///   The time (in seconds) it takes a cloud being absorbed to halve its compounds.
    /// </summary>
    public const float CLOUD_ABSORPTION_HALF_LIFE = 0.02291666666f;

    /// <summary>
    ///   How much of a compound is actually given to a cell when absorbed
    /// </summary>
    public const float ABSORPTION_RATIO = 0.0000125f;

    /// <summary>
    ///   Should be greater than ABSORPTION_RATIO
    /// </summary>
    public const float SKIP_TRYING_TO_ABSORB_RATIO = 0.0002f;

    /// <summary>
    ///   How much compounds a cell can vent per second
    /// </summary>
    public const float COMPOUNDS_TO_VENT_PER_SECOND = 5.0f;

    public const float DEFAULT_MICROBE_VENT_THRESHOLD = 2.0f;

    /// <summary>
    ///   If more chunks exist at once than this, then some are forced to despawn immediately. In reality the effective
    ///   value is higher as spawned and microbe corpse chunks have now their individual limits (so the real limit is
    ///   double this)
    /// </summary>
    public const int FLOATING_CHUNK_MAX_COUNT = 50;

    public const float CHUNK_VENT_COMPOUND_MULTIPLIER = 5000.0f;

    public const float MICROBE_VENT_COMPOUND_MULTIPLIER = 10000.0f;

    public const float FLOATING_CHUNKS_DISSOLVE_SPEED = 0.3f;

    public const int DESPAWNING_CHUNK_LIFETIME = 150;

    public const float MEMBRANE_DISSOLVE_SPEED = 0.3f;

    public const float INTERACTION_BUTTONS_FULL_UPDATE_INTERVAL = 0.1f;

    public const int INTERACTION_BUTTONS_MAX_COUNT = 50;

    public const float INTERACTION_BUTTON_DEFAULT_Y_OFFSET = 1.0f;

    public const int INTERACTION_BUTTON_SIZE = 32;
    public const int INTERACTION_BUTTON_X_PIXEL_OFFSET = -INTERACTION_BUTTON_SIZE / 2;
    public const int INTERACTION_BUTTON_Y_PIXEL_OFFSET = -INTERACTION_BUTTON_SIZE / 2;

    public const float INTERACTION_DEFAULT_VISIBILITY_DISTANCE = 20.0f;
    public const float INTERACTION_DEFAULT_INTERACT_DISTANCE = 8.5f;

    public const float INTERACTION_MAX_ANGLE_TO_VIEW = MathF.PI;

    public const float WORLD_PROGRESS_BAR_FULL_UPDATE_INTERVAL = 0.1f;
    public const float WORLD_PROGRESS_BAR_MAX_DISTANCE = 15.0f;
    public const float WORLD_PROGRESS_BAR_MAX_COUNT = 15;
    public const float WORLD_PROGRESS_BAR_DEFAULT_WIDTH = 125;
    public const float WORLD_PROGRESS_BAR_MIN_WIDTH_TO_SHOW = 20;
    public const float WORLD_PROGRESS_BAR_DEFAULT_HEIGHT = 18;
    public const float WORLD_PROGRESS_BAR_MIN_HEIGHT = 6;
    public const float WORLD_PROGRESS_BAR_DISTANCE_SIZE_SCALE = 1.0f;
    public const float WORLD_PROGRESS_DEFAULT_Y_OFFSET = 3.5f;

    public const float INVENTORY_DRAG_START_ALLOWANCE = 0.15f;

    public const float NAME_LABELS_FULL_UPDATE_INTERVAL = 0.2f;
    public const int NAME_LABELS_MAX_COUNT_PER_CATEGORY = 30;
    public const float NAME_LABEL_VISIBILITY_DISTANCE = 300.0f;

    /// <summary>
    ///   Maximum number of damage events allowed for an entity. More than this are not recorded and is an error.
    /// </summary>
    public const int MAX_DAMAGE_EVENTS = 1000;

    /// <summary>
    ///   The maximum amount of ATP for a cell to take damage from lack of ATP. This used to be a hard-coded zero
    ///   but while under strain, ATP never reached that low, so an extra margin for ATP damage was added.
    /// </summary>
    public const float ATP_DAMAGE_THRESHOLD = 0.05f;

    /// <summary>
    ///   Amount of health per second regenerated
    /// </summary>
    public const float HEALTH_REGENERATION_RATE = 1.5f;

    /// <summary>
    ///   Time until cell can regenerate after taking damage;
    /// </summary>
    public const float HEALTH_REGENERATION_COOLDOWN = 5.0f;

    /// <summary>
    ///   This much damage has to be dealt in a single instance to prevent health regen. This is pretty high to avoid
    ///   small trickle damage the player can't notice from preventing health regen.
    /// </summary>
    public const float HEALTH_REGEN_STOP_DAMAGE_THRESHOLD = 0.15f;

    public const float SCREEN_DAMAGE_FLASH_THRESHOLD = 0.2f;

    public const float SCREEN_DAMAGE_FLASH_DECAY_SPEED = 1.0f;

    /// <summary>
    ///   Cells need at least this much ATP to regenerate health passively. This is now less than one to allow cells
    ///   with 1 storage to regenerate health. As reaching exactly full storage of ATP is not really possible due to
    ///   constant osmoregulation and processes running.
    /// </summary>
    public const float HEALTH_REGENERATION_ATP_THRESHOLD = 0.9f;

    /// <summary>
    ///   How often in seconds ATP damage is checked and applied if cell has no ATP
    /// </summary>
    public const float ATP_DAMAGE_CHECK_INTERVAL = 0.9f;

    /// <summary>
    ///   Because reproduction progress is most often time limited,
    ///   the bars can go to the reproduction ready state way too early, so this being false prevents that.
    /// </summary>
    public const bool ALWAYS_SHOW_STORED_COMPOUNDS_IN_REPRODUCTION_PROGRESS = false;

    /// <summary>
    ///   Multiplier on how much total compounds can be absorbed by organelles to grow per second compared to the free
    ///   compounds amount. Value of 2 means that having available compounds in storage can make reproduction 2x the
    ///   speed of just using free compounds.
    /// </summary>
    public const float MICROBE_REPRODUCTION_MAX_COMPOUND_USE = 2.25f;

    /// <summary>
    ///   Controls how many "free" compounds a microbe absorbs out of thin air (or water, really) per second for
    ///   reproduction use. Note this limit applies to all compounds combined, not to each individual compound type.
    ///   This is because it is way easier to implement that way.
    /// </summary>
    public const float MICROBE_REPRODUCTION_FREE_COMPOUNDS = 0.25f;

    /// <summary>
    ///   Bonus per hex given to the free compound rate (<see cref="MICROBE_REPRODUCTION_FREE_COMPOUNDS"/>)
    /// </summary>
    public const float MICROBE_REPRODUCTION_FREE_RATE_FROM_HEX = 0.02f;

    /// <summary>
    ///   A multiplier for <see cref="MICROBE_REPRODUCTION_MAX_COMPOUND_USE"/> and
    ///   <see cref="MICROBE_REPRODUCTION_FREE_COMPOUNDS"/> for early multicellular microbes
    /// </summary>
    public const float EARLY_MULTICELLULAR_REPRODUCTION_COMPOUND_MULTIPLIER = 2;

    /// <summary>
    ///   How much ammonia a microbe needs on top of the organelle initial compositions to reproduce
    /// </summary>
    public const float MICROBE_REPRODUCTION_COST_BASE_AMMONIA = 16;

    public const float MICROBE_REPRODUCTION_COST_BASE_PHOSPHATES = 16;

    public const float EARLY_MULTICELLULAR_BASE_REPRODUCTION_COST_MULTIPLIER = 1.3f;

    /// <summary>
    ///   Determines how big of a fraction of damage (of total health)
    ///   is dealt to a microbe at a time when it is out of ATP.
    /// </summary>
    public const float NO_ATP_DAMAGE_FRACTION = 0.04f;

    /// <summary>
    ///   Organelles won't take compounds if there is less available than this amount
    /// </summary>
    /// <remarks>
    ///   <para>
    ///     This is no longer zero as rounding can otherwise make compounds just disappear
    ///   </para>
    /// </remarks>
    public const float ORGANELLE_GROW_STORAGE_MUST_HAVE_AT_LEAST = 0.0001f;

    /// <summary>
    ///   Cost of moving the rigidity slider by one step in the microbe editor
    /// </summary>
    public const int MEMBRANE_RIGIDITY_COST_PER_STEP = 2;

    /// <summary>
    ///   Number used to convert between the value from the rigidity slider and the actual value
    /// </summary>
    public const float MEMBRANE_RIGIDITY_SLIDER_TO_VALUE_RATIO = 10;

    /// <summary>
    ///   How much fully rigid membrane adds hitpoints
    /// </summary>
    public const float MEMBRANE_RIGIDITY_HITPOINTS_MODIFIER = 30;

    /// <summary>
    ///   How much fully rigid membrane reduces movement factor of a cell
    /// </summary>
    public const float MEMBRANE_RIGIDITY_BASE_MOBILITY_MODIFIER = 0.1f;

    /// <summary>
    ///   How much ATP does engulf mode cost per second
    /// </summary>
    public const float ENGULFING_ATP_COST_PER_SECOND = 1.5f;

    /// <summary>
    ///   The speed reduction (multiplies the movement force) when a cell is in engulfing mode.
    /// </summary>
    public const float ENGULFING_MOVEMENT_MULTIPLIER = 0.588f;

    /// <summary>
    ///   The minimum size ratio between a cell and a possible engulfing victim.
    /// </summary>
    public const float ENGULF_SIZE_RATIO_REQ = 1.5f;

    public const float EUKARYOTIC_ENGULF_SIZE_MULTIPLIER = 2.0f;

    /// <summary>
    ///   The duration for which an engulfable object can't be engulfed after being expelled.
    /// </summary>
    public const float ENGULF_EJECTED_COOLDOWN = 2.5f;

    public const float ENGULF_EJECTION_VELOCITY = 3.0f;

    /// <summary>
    ///   Offsets how far should the chunks for expelled partially digested objects be spawned from the membrane.
    ///   0 means no offset and chunks are spawned directly on the membrane point.
    /// </summary>
    public const float EJECTED_PARTIALLY_DIGESTED_CELL_CORPSE_CHUNKS_SPAWN_OFFSET = 2.0f;

    /// <summary>
    ///   The measure of which beyond this threshold an engulfable is considered partially digested.
    ///   Used to determine whether a cell should be able to heal after being expelled from engulfment.
    /// </summary>
    public const float PARTIALLY_DIGESTED_THRESHOLD = 0.5f;

    /// <summary>
    ///   The maximum digestion progress in which an engulfable is considered fully digested. Do not change this.
    ///   It is assumed elsewhere that 1 means fully digested so this will break a bunch of stuff if you change this.
    /// </summary>
    public const float FULLY_DIGESTED_LIMIT = 1.0f;

    /// <summary>
    ///   The speed of which a cell can absorb compounds from digestible engulfed objects.
    /// </summary>
    public const float ENGULF_COMPOUND_ABSORBING_PER_SECOND = 0.3f;

    /// <summary>
    ///   How much compounds in relation to real compound amount can be absorbed from digestible engulfed objects.
    /// </summary>
    public const float ENGULF_BASE_COMPOUND_ABSORPTION_YIELD = 0.5f;

    /// <summary>
    ///   How long can cell be in engulf mode after activating without ATP
    /// </summary>
    public const float ENGULF_NO_ATP_TIME = 3.0f;

    /// <summary>
    ///   How much cell is damaged from engulfing while without ATP
    /// </summary>
    public const float ENGULF_NO_ATP_DAMAGE = 10.0f;

    /// <summary>
    ///   If cell has less than this ATP, then it triggers forced mode enter and takes damage.
    ///   <see cref="Components.MicrobeControlHelpers.EnterEngulfModeForcedState"/>
    /// </summary>
    public const float ENGULF_NO_ATP_TRIGGER_THRESHOLD = 0.7f;

    /// <summary>
    ///   How often in seconds damage is checked and applied when cell digests a toxic cell
    /// </summary>
    public const float TOXIN_DIGESTION_DAMAGE_CHECK_INTERVAL = 0.9f;

    /// <summary>
    ///   Determines how big of a fraction of damage (of total health)
    ///   is dealt to a microbe at a time when it digests a toxic cell.
    /// </summary>
    public const float TOXIN_DIGESTION_DAMAGE_FRACTION = 0.09f;

    /// <summary>
    ///   Each enzyme addition grants a fraction, set by this variable, increase in digestion speed.
    /// </summary>
    public const float ENZYME_DIGESTION_SPEED_UP_FRACTION = 0.1f;

    /// <summary>
    ///   Each enzyme addition grants this fraction increase in compounds yield.
    /// </summary>
    public const float ENZYME_DIGESTION_EFFICIENCY_BUFF_FRACTION = 0.15f;

    /// <summary>
    ///   The maximum cap for efficiency of digestion.
    /// </summary>
    public const float ENZYME_DIGESTION_EFFICIENCY_MAXIMUM = 0.6f;

    public const float OPTIMAL_THERMOPLAST_TEMPERATURE = 100.0f;

    public const float ADDITIONAL_DIGESTIBLE_GLUCOSE_AMOUNT_MULTIPLIER = 1.25f;

    public const string LYSOSOME_DEFAULT_ENZYME_NAME = "lipase";

    public const string VACUOLE_DEFAULT_COMPOUND_NAME = "glucose";

    /// <summary>
    ///   How much the capacity of a specialized vacuole should be multiplied
    /// </summary>
    public const float VACUOLE_SPECIALIZED_MULTIPLIER = 2.0f;

    /// <summary>
    ///   How much ATP does binding mode cost per second
    /// </summary>
    public const float BINDING_ATP_COST_PER_SECOND = 2.0f;

    /// <summary>
    ///   Damage a single pilus stab does. Scaled by penetration depth so this is now much higher than before.
    /// </summary>
    public const float PILUS_BASE_DAMAGE = 235.0f;

    /// <summary>
    ///   Maximum damage a single pilus hit does, even if the penetration depth is very high
    /// </summary>
    public const float PILUS_MAX_DAMAGE = 45;

    public const float PILUS_PHYSICS_SIZE = 4.6f;

    public const float BACTERIA_PILUS_ATTACH_ADJUSTMENT_MULTIPLIER = 0.575f;

    /// <summary>
    ///   Damage a single injectisome stab does
    /// </summary>
    public const float INJECTISOME_BASE_DAMAGE = 20.0f;

    public const string PILUS_INJECTISOME_UPGRADE_NAME = "injectisome";

    /// <summary>
    ///   How much time (in seconds) an injectisome applies invulnerability upon damage. Note the invulnerability is
    ///   not against all other damage types, but just the pilus.
    /// </summary>
    public const float INJECTISOME_INVULNERABLE_TIME = 0.35f;

    /// <summary>
    ///   How long the shortest pilus cooldown is after dealing damage. This is applied if the damage just barely
    ///   crosses <see cref="PILUS_MIN_DAMAGE_TRIGGER_COOLDOWN"/>
    /// </summary>
    public const float PILUS_MIN_COOLDOWN = 0.2f;

    public const float PILUS_MAX_COOLDOWN = 0.45f;

    public const float PILUS_MIN_DAMAGE_TRIGGER_COOLDOWN = PILUS_MAX_DAMAGE * 0.6f;

    /// <summary>
    ///   Osmoregulation ATP cost per second per hex
    /// </summary>
    public const float ATP_COST_FOR_OSMOREGULATION = 1.0f;

    public const float MICROBE_FLASH_DURATION = 0.6f;

    // Darwinian Evo Values
    public const int CREATURE_DEATH_POPULATION_LOSS = -60;
    public const int CREATURE_REPRODUCE_POPULATION_GAIN = 50;

    // TODO: https://github.com/Revolutionary-Games/Thrive/issues/4694
    public const int CREATURE_KILL_POPULATION_GAIN = 50;
    public const int CREATURE_SCAVENGE_POPULATION_GAIN = 10;
    public const int CREATURE_ESCAPE_POPULATION_GAIN = 50;

    /// <summary>
    ///   How often a microbe can get the engulf escape population bonus
    /// </summary>
    public const float CREATURE_ESCAPE_INTERVAL = 5;

    public const int PLAYER_DEATH_POPULATION_LOSS_CONSTANT = -20;
    public const float PLAYER_DEATH_POPULATION_LOSS_COEFFICIENT = 1 / 1.5f;
    public const int PLAYER_REPRODUCTION_POPULATION_GAIN_CONSTANT = 50;
    public const float PLAYER_REPRODUCTION_POPULATION_GAIN_COEFFICIENT = 1.2f;
    public const int PLAYER_PATCH_EXTINCTION_POPULATION_LOSS_CONSTANT = -35;
    public const float PLAYER_PATCH_EXTINCTION_POPULATION_LOSS_COEFFICIENT = 1 / 1.2f;

    public const int BASE_MUTATION_POINTS = 100;

    public const int ORGANELLE_REMOVE_COST = 10;
    public const int ORGANELLE_MOVE_COST = 5;

    public const string ORGANELLE_UPGRADE_SPECIAL_NONE = "none";

    public const int METABALL_ADD_COST = 7;
    public const int METABALL_REMOVE_COST = 5;
    public const int METABALL_MOVE_COST = 3;
    public const int METABALL_RESIZE_COST = 3;

    public const float METABALL_MIN_SIZE = 0.4f;
    public const float METABALL_SIZE_STEP = 0.1f;
    public const float METABALL_MAX_SIZE = 5.0f;

    public const float DIVIDE_EXTRA_DAUGHTER_OFFSET = 3.0f;

    // Corpse info
    public const float CORPSE_COMPOUND_COMPENSATION = 85.0f;
    public const int CORPSE_CHUNK_DIVISOR = 3;
    public const float CORPSE_CHUNK_AMOUNT_MULTIPLIER = 1.0f;
    public const int CORPSE_CHUNK_AMOUNT_CAP = 20;
    public const int CORPSE_CHUNK_AMOUNT_DIMINISH_AFTER = 8;
    public const int CORPSE_CHUNK_AMOUNT_DIMINISH_MORE_AFTER = 16;
    public const float CHUNK_ENGULF_COMPOUND_DIVISOR = 30.0f;
    public const string DEFAULT_CHUNK_MODEL_NAME = "cytoplasm";

    // TODO: remove the drag variables if https://github.com/Revolutionary-Games/Thrive/issues/4719 is not decided to
    // be implemented
    /// <summary>
    ///   The drag force is calculated by taking the current velocity
    ///   and multiplying it by this. This must be negative!
    /// </summary>
    public const float CELL_DRAG_MULTIPLIER = -0.12f;

    public const float CELL_SIZE_DRAG_MULTIPLIER = -0.003f;

    /// <summary>
    ///   If drag is below this it isn't applied to let the cells come to a halt properly
    /// </summary>
    public const float CELL_REQUIRED_DRAG_BEFORE_APPLY = 0.0033f;

    public const float CHEMORECEPTOR_RANGE_MIN = 2;
    public const float CHEMORECEPTOR_RANGE_MAX = 700;
    public const float CHEMORECEPTOR_RANGE_DEFAULT = 350;
    public const float CHEMORECEPTOR_AMOUNT_MIN = 1;
    public const float CHEMORECEPTOR_AMOUNT_MAX = 5000;
    public const float CHEMORECEPTOR_AMOUNT_DEFAULT = 100;
    public const float CHEMORECEPTOR_SEARCH_UPDATE_INTERVAL = 0.25f;
    public const Compound CHEMORECEPTOR_DEFAULT_COMPOUND = Compound.Glucose;

    /// <summary>
    ///   Size, in radians, of the gaps between directions the chemoreceptor checks for compounds
    /// </summary>
    public const double CHEMORECEPTOR_ARC_SIZE = Math.PI / 24.0;

    /// <summary>
    ///   This should be the max needed hexes (nucleus {10} * 6-way symmetry)
    /// </summary>
    public const int MAX_HOVER_HEXES = 60;

    public const int MAX_SYMMETRY = 6;

    // Cell Colors
    public const float MIN_COLOR = 0.0f;
    public const float MAX_COLOR = 0.9f;

    public const float MIN_COLOR_MUTATION = -0.2f;
    public const float MAX_COLOR_MUTATION = 0.2f;

    public const float MIN_OPACITY = 0.5f;
    public const float MAX_OPACITY = 1.8f;

    public const float MIN_OPACITY_CHITIN = 0.4f;
    public const float MAX_OPACITY_CHITIN = 1.2f;

    public const float ORGANELLE_TINT_STRENGTH = 0.1f;

    // Min Opacity Mutation
    public const float MIN_OPACITY_MUTATION = -0.01f;
    public const float MAX_OPACITY_MUTATION = 0.01f;

    // Mutation Variables
    public const int MAX_VARIANTS_PER_MUTATION = 50;
    public const int MAX_VARIANTS_IN_MUTATIONS = 100;
    public const float MUTATION_BACTERIA_TO_EUKARYOTE = 0.01f;
    public const float MUTATION_CREATION_RATE = 0.25f;
    public const float MUTATION_NEW_ORGANELLE_CHANCE = 0.25f;
    public const float MUTATION_DELETION_RATE = 0.05f;
    public const float MUTATION_REPLACEMENT_RATE = 0.1f;

    // Max fear and aggression and activity
    public const float MAX_SPECIES_AGGRESSION = 400.0f;
    public const float MAX_SPECIES_FEAR = 400.0f;
    public const float MAX_SPECIES_ACTIVITY = 400.0f;
    public const float MAX_SPECIES_FOCUS = 400.0f;
    public const float MAX_SPECIES_OPPORTUNISM = 400.0f;

    public const float DEFAULT_BEHAVIOUR_VALUE = 100.0f;

    /// <summary>
    ///   Minimum extra bacteria to spawn
    /// </summary>
    public const int MIN_BACTERIAL_SWARM_SIZE = 0;

    /// <summary>
    ///   Maximum extra bacteria to spawn
    /// </summary>
    public const int MAX_BACTERIAL_SWARM_SIZE = 3;

    /// <summary>
    ///   If a species has this many hexes then <see cref="MAX_BACTERIAL_SWARM_SIZE"/> is debuffed by one for this
    ///   species. This value is divided by 2 as the hex size of bacteria only count for half of a "full" hex. When
    ///   tweaking only change the first number for future readability (and not the division by 2 part).
    /// </summary>
    public const float REDUCE_BACTERIAL_SWARM_AFTER_HEX_COUNT = 6 / 2.0f;

    /// <summary>
    ///   Even more reduces the bacteria swarm size of a species that is this big when spawning
    /// </summary>
    public const float FURTHER_REDUCE_BACTERIAL_SWARM_AFTER_HEX_COUNT = 10 / 2.0f;

    /// <summary>
    ///   Probability, rolled at each AI step (which happens very often), that the AI will try to engulf something
    ///   it can't eat
    /// </summary>
    public const float AI_BAD_ENGULF_CHANCE = 0.15f;

    // Average number of calls to think method before doing expensive cloud-finding calculations
    public const int AI_STEPS_PER_SMELL = 20;

    /// <summary>
    ///   Threshold to not be stuck in tiny local maxima during gradient ascent algorithms.
    /// </summary>
    public const float AI_GRADIENT_DETECTION_THRESHOLD = 0.005f;

    public const float AI_BASE_MOVEMENT = 1.0f;
    public const float AI_ENGULF_STOP_DISTANCE = 0.8f;

    public const float AI_FOLLOW_DISTANCE_SQUARED = 60 * 60;
    public const float AI_FLEE_DISTANCE_SQUARED = 85 * 85;

    public const float AI_BASE_TOXIN_SHOOT_ANGLE_PRECISION = 5;

    /// <summary>
    ///   How much less active cells are during the night
    /// </summary>
    public const float AI_ACTIVITY_NIGHT_MULTIPLIER = 0.5f;

    public const float AI_ACTIVITY_NIGHT_MULTIPLIER_SESSILE = 0.02f;

    public const float AI_ACTIVITY_TO_BE_FULLY_ACTIVE_DURING_NIGHT = 340;
    public const float AI_ACTIVITY_TO_BE_SESSILE_DURING_NIGHT = 50;

    // Personality Mutation
    public const float MAX_SPECIES_PERSONALITY_MUTATION = 40.0f;
    public const float MIN_SPECIES_PERSONALITY_MUTATION = -40.0f;

    // Genus splitting and name mutation
    public const int MUTATION_WORD_EDIT = 10;
    public const int DIFFERENCES_FOR_GENUS_SPLIT = 1;

    /// <summary>
    ///   Populations of species that are under this will be killed off by auto-evo
    /// </summary>
    public const int AUTO_EVO_MINIMUM_VIABLE_POPULATION = 30;

    // Auto evo population algorithm tweak variables
    // TODO: move all of these into auto-evo_parameters.json
    public const int AUTO_EVO_MINIMUM_MOVE_POPULATION = 300;
    public const float AUTO_EVO_MINIMUM_MOVE_POPULATION_FRACTION = 0.1f;
    public const float AUTO_EVO_MAXIMUM_MOVE_POPULATION_FRACTION = 0.8f;
    public const float AUTO_EVO_ENGULF_PREDATION_SCORE = 100;
    public const float AUTO_EVO_PILUS_PREDATION_SCORE = 20;
    public const float AUTO_EVO_TOXIN_PREDATION_SCORE = 100;
    public const float AUTO_EVO_MUCILAGE_PREDATION_SCORE = 100;
    public const float AUTO_EVO_ENGULF_LUCKY_CATCH_PROBABILITY = 0.1f;
    public const float AUTO_EVO_CHUNK_LEAK_MULTIPLIER = 0.2f;
    public const float AUTO_EVO_PREDATION_ENERGY_MULTIPLIER = 0.1f;
    public const float AUTO_EVO_COMPOUND_ENERGY_AMOUNT = 2400;
    public const float AUTO_EVO_CHUNK_ENERGY_AMOUNT = 90000000;
    public const float AUTO_EVO_CHUNK_AMOUNT_NERF = 0.01f;

    public const float AUTO_EVO_NIGHT_STORAGE_NOT_ENOUGH_PENALTY = 0.1f;
    public const float AUTO_EVO_NIGHT_SESSILITY_COLLECTING_PENALTY_MULTIPLIER = 1.2f;
    public const float AUTO_EVO_MAX_NIGHT_SESSILITY_COLLECTING_PENALTY = 0.7f;

    public const float AUTO_EVO_MAX_BONUS_FROM_ENVIRONMENTAL_STORAGE = 2.5f;

    public const double AUTO_EVO_COLOR_CHANGE_MAX_STEP = 0.5f;

    public const float AUTO_EVO_MUTATION_RIGIDITY_STEP = 0.35f;
    public const int AUTO_EVO_MAX_MUTATION_RECURSIONS = 3;

    public const int AUTO_EVO_ORGANELLE_ADD_ATTEMPTS = 15;
    public const int AUTO_EVO_ORGANELLE_REMOVE_ATTEMPTS = 15;

    /// <summary>
    ///   How much auto-evo affects the player species compared to the normal amount
    /// </summary>
    public const float AUTO_EVO_PLAYER_STRENGTH_FRACTION = 0.2f;

    public const bool AUTO_EVO_TRACK_STEP_TIME = false;

    public const float AUTO_EVO_SINGLE_STEP_WARNING_TIME = 0.4f;

    public const int EDITOR_TIME_JUMP_MILLION_YEARS = 100;
    public const float GLUCOSE_MIN = 0.0f;

<<<<<<< HEAD
    public const int VENT_ERUPTION_CHANCE = 15;
    public const float VENT_ERUPTION_HYDROGEN_SULFIDE_INCREASE = 0.00008f;
    public const float VENT_ERUPTION_CARBON_DIOXIDE_INCREASE = 0.3f;
=======
    // Tweak variable for how fast compounds diffuse between patches
    public const float COMPOUND_DIFFUSE_BASE_MOVE_AMOUNT = 1;
    public const float COMPOUND_DIFFUSE_BASE_DISTANCE = 1;

    // Volcanism co2 production configuration
    public const float VOLCANISM_VENTS_CO2_STRENGTH = 0.15f;
    public const float VOLCANISM_VENTS_CO2_THRESHOLD = 0.3f;

    public const float VOLCANISM_SURFACE_CO2_STRENGTH = 0.025f;
    public const float VOLCANISM_SURFACE_CO2_THRESHOLD = 0.15f;

    public const float VOLCANISM_FLOOR_CO2_STRENGTH = 0.005f;
    public const float VOLCANISM_FLOOR_CO2_THRESHOLD = 0.1f;

    // These control the safe levels of nitrogen in a patch (due to other effects the max is also not really an
    // absolute)
    public const float MAX_NITROGEN_LEVEL = 0.75f;
    public const float SOFT_MIN_NITROGEN_LEVEL = 0.3f;

    /// <summary>
    ///   Controls how fast the "other" category of gases disappears
    /// </summary>
    public const float OTHER_GASES_DECAY_SPEED = 0.08f;
>>>>>>> 9d8d075f

    // These control how many game entities can exist at once
    public const int TINY_MAX_SPAWNED_ENTITIES = 80;
    public const int VERY_SMALL_MAX_SPAWNED_ENTITIES = 150;
    public const int SMALL_MAX_SPAWNED_ENTITIES = 220;
    public const int NORMAL_MAX_SPAWNED_ENTITIES = 300;
    public const int LARGE_MAX_SPAWNED_ENTITIES = 400;
    public const int VERY_LARGE_MAX_SPAWNED_ENTITIES = 500;
    public const int HUGE_MAX_SPAWNED_ENTITIES = 600;
    public const int EXTREME_MAX_SPAWNED_ENTITIES = 800;

    /// <summary>
    ///   Controls how fast entities are allowed to spawn
    /// </summary>
    public const int MAX_SPAWNS_PER_FRAME = 1;

    /// <summary>
    ///   Delete a max of this many entities per step to reduce lag from deleting tons of entities at once.
    ///   Note that this is a raw count and not a weighted count as game instability is probably related to the number
    ///   of deleted world child Nodes and not their complexity.
    /// </summary>
    public const int MAX_DESPAWNS_PER_FRAME = 4;

    /// <summary>
    ///   Multiplier for how many organelles inside spawned cells contribute to the entity count.
    /// </summary>
    public const float ORGANELLE_ENTITY_WEIGHT = 0.1f;

    public const float MICROBE_BASE_ENTITY_WEIGHT = 2;

    public const float FLOATING_CHUNK_ENTITY_WEIGHT = 1;

    /// <summary>
    ///   How often despawns happen on top of the normal despawns that are part of the spawn cycle
    /// </summary>
    public const float DESPAWN_INTERVAL = 0.08f;

    public const float CHANCE_MULTICELLULAR_SPAWNS_GROWN = 0.1f;
    public const float CHANCE_MULTICELLULAR_SPAWNS_PARTLY_GROWN = 0.3f;
    public const float CHANCE_MULTICELLULAR_PARTLY_GROWN_CELL_CHANCE = 0.4f;

    public const float TIME_BEFORE_TUTORIAL_CAN_PAUSE = 0.01f;

    public const float MICROBE_MOVEMENT_EXPLAIN_TUTORIAL_DELAY = 12.0f;
    public const float MICROBE_MOVEMENT_EXPLAIN_TUTORIAL_DELAY_CONTROLLER = 1.0f;
    public const float MICROBE_MOVEMENT_TUTORIAL_REQUIRE_DIRECTION_PRESS_TIME = 2.2f;
    public const float TUTORIAL_ENTITY_POSITION_UPDATE_INTERVAL = 0.2f;
    public const float GLUCOSE_TUTORIAL_TRIGGER_ENABLE_FREE_STORAGE_SPACE = 0.14f;
    public const float GLUCOSE_TUTORIAL_COLLECT_BEFORE_COMPLETE = 0.21f;
    public const float MICROBE_REPRODUCTION_TUTORIAL_DELAY = 10;
    public const float HIDE_MICROBE_STAYING_ALIVE_TUTORIAL_AFTER = 60;
    public const float HIDE_MICROBE_DAY_NIGHT_TUTORIAL_AFTER = 20;
    public const float HIDE_MICROBE_ORGANELLE_DIVISION_TUTORIAL_AFTER = 60;
    public const float HIDE_MICROBE_ENGULFED_TUTORIAL_AFTER = 35;
    public const float OPEN_MICROBE_BECOME_MULTICELLULAR_TUTORIAL_AFTER = 30;
    public const float MICROBE_EDITOR_BUTTON_TUTORIAL_DELAY = 20;

    public const float DAY_NIGHT_TUTORIAL_LIGHT_MIN = 0.01f;

    /// <summary>
    ///   Used to limit how often the hover indicator panel are
    ///   updated. Default value is every 0.1 seconds.
    /// </summary>
    public const float HOVER_PANEL_UPDATE_INTERVAL = 0.1f;

    public const int MAX_RAY_HITS_FOR_INSPECT = 20;

    public const float TOOLTIP_OFFSET = 20;
    public const float TOOLTIP_DEFAULT_DELAY = 1.0f;
    public const float TOOLTIP_FADE_SPEED = 0.25f;

    public const float EDITOR_ARROW_OFFSET = 3.5f;
    public const float EDITOR_ARROW_INTERPOLATE_SPEED = 0.5f;

    public const float EDITOR_DEFAULT_CAMERA_HEIGHT = 10;

    public const float CELL_BILLBOARD_DEFAULT_SCALE_MULTIPLIER = 2.50f;

    public const float MAX_SPECIES_NAME_LENGTH_PIXELS = 230.0f;

    /// <summary>
    ///   Multiplier for cell editor actions in multicellular editor
    /// </summary>
    public const float MULTICELLULAR_EDITOR_COST_FACTOR = 0.5f;

    public const float MINIMUM_RUNNABLE_PROCESS_FRACTION = 0.00001f;

    public const float DEFAULT_PROCESS_SPINNER_SPEED = 365.0f;
    public const float DEFAULT_PROCESS_STATISTICS_AVERAGE_INTERVAL = 0.4f;

    public const int COLONY_SIZE_REQUIRED_FOR_MULTICELLULAR = 5;
    public const int COLONY_SIZE_REQUIRED_FOR_MACROSCOPIC = 20;

    public const float BRAIN_POWER_REQUIRED_FOR_AWARE = 0.5f;
    public const float BRAIN_POWER_REQUIRED_FOR_AWAKENING = 5;

    /// <summary>
    ///   Squared distance after which a timed action is canceled due to moving too much
    /// </summary>
    public const float ACTION_CANCEL_DISTANCE = 5;

    /// <summary>
    ///   Main menu cancel priority. Main menu handles the cancel action for sub menus that don't have special needs
    ///   regarding exiting them <see cref="PAUSE_MENU_CANCEL_PRIORITY"/>
    /// </summary>
    public const int MAIN_MENU_CANCEL_PRIORITY = -3;

    /// <summary>
    ///   Pause menu has lower cancel priority to avoid handling canceling being in the menu if a an open sub menu
    ///   has special actions it needs to do
    /// </summary>
    public const int PAUSE_MENU_CANCEL_PRIORITY = -2;

    public const int SUBMENU_CANCEL_PRIORITY = -1;

    /// <summary>
    ///   Popups have the highest priority to ensure they can react first.
    /// </summary>
    public const int POPUP_CANCEL_PRIORITY = int.MaxValue;

    public const int CUSTOM_FOCUS_DRAWER_RADIUS = 12;
    public const int CUSTOM_FOCUS_DRAWER_RADIUS_POINTS = 12;
    public const int CUSTOM_FOCUS_DRAWER_WIDTH = 3;
    public const bool CUSTOM_FOCUS_DRAWER_ANTIALIAS = true;

    /// <summary>
    ///   Performance in FPS below this value triggers the main menu low performance warning (if 3D backgrounds are
    ///   enabled)
    /// </summary>
    public const float MAIN_MENU_LOW_PERFORMANCE_FPS = 28.5f;

    /// <summary>
    ///   How many seconds until low performance warning can be triggered after the main menu is started
    /// </summary>
    public const float MAIN_MENU_LOW_PERFORMANCE_CHECK_AFTER = 28.5f;

    /// <summary>
    ///   Maximum amount of snapshots to store in patch history.
    /// </summary>
    public const int PATCH_HISTORY_RANGE = 10;

    /// <summary>
    ///   The maximum limit for amount of events by time period to store in <see cref="GameWorld"/>.
    /// </summary>
    public const int GLOBAL_EVENT_LOG_CAP = 20;

    /// <summary>
    ///   Buffs small bacteria
    /// </summary>
    public const float MICROBE_MIN_ABSORB_RADIUS = 3;

    public const float PROCEDURAL_CACHE_CLEAN_INTERVAL = 9.3f;
    public const float PROCEDURAL_CACHE_MEMBRANE_KEEP_TIME = 500;
    public const float PROCEDURAL_CACHE_MICROBE_SHAPE_TIME = 7000;
    public const float PROCEDURAL_CACHE_LOADED_SHAPE_KEEP_TIME = 1000;

    // TODO: convert prototypes over to an ECS system as well

    public const string ENTITY_TAG_CREATURE = "creature";

    public const string INTERACTABLE_GROUP = "interactable";

    public const string CITY_ENTITY_GROUP = "city";
    public const string NAME_LABEL_GROUP = "labeled";

    public const string PLANET_ENTITY_GROUP = "planet";
    public const string SPACE_FLEET_ENTITY_GROUP = "fleet";
    public const string SPACE_STRUCTURE_ENTITY_GROUP = "s_structure";

    /// <summary>
    ///   Group for entities that can show a progress bar above them in the GUI
    /// </summary>
    public const string PROGRESS_ENTITY_GROUP = "progress";

    public const string STRUCTURE_ENTITY_GROUP = "structure";

    public const string CITIZEN_GROUP = "citizen";

    public const string DELETION_HOLD_LOAD = "load";
    public const string DELETION_HOLD_MICROBE_EDITOR = "microbe_editor";

    public const string CONFIGURATION_FILE = "user://thrive_settings.json";
    public const string WORKSHOP_DATA_FILE = "user://workshop_data.json";

    public const string SAVE_FOLDER = "user://saves";
    public const string FOSSILISED_SPECIES_FOLDER = "user://fossils";
    public const string AUTO_EVO_EXPORT_FOLDER = "user://auto-evo_exports";

    public const string EXPLICIT_PATH_PREFIX = "file://";

    /// <summary>
    ///   This is used in Steam mode, so don't remove even if this shows as unused
    /// </summary>
    public const int MAX_PATH_LENGTH = 1024;

    public const string SCREENSHOT_FOLDER = "user://screenshots";

    public const string LOGS_FOLDER = "user://" + ThriveLauncherSharedConstants.LOGS_FOLDER_NAME;

    public const string JSON_DEBUG_OUTPUT_FILE = LOGS_FOLDER + "/" + JSON_DEBUG_OUTPUT_FILE_NAME;
    public const string JSON_DEBUG_OUTPUT_FILE_NAME = "json_debug.txt";

    public const string STARTUP_ATTEMPT_INFO_FILE = "user://startup_attempt.json";

    public const string LATEST_START_INFO_FILE =
        "user://" + ThriveLauncherSharedConstants.LATEST_START_INFO_FILE_NAME;

    public const string LAST_PLAYED_VERSION_FILE = "user://last_played_version.txt";

    public const string LICENSE_FILE = "res://LICENSE.txt";
    public const string STEAM_LICENSE_FILE = "res://doc/steam_license_readme.txt";
    public const string ASSETS_README = "res://assets/README.txt";
    public const string ASSETS_LICENSE_FILE = "res://assets/LICENSE.txt";
    public const string GODOT_LICENSE_FILE = "res://doc/GodotLicense.txt";
    public const string OFL_LICENSE_FILE = "res://assets/OFL.txt";
    public const string GPL_LICENSE_FILE = "res://gpl.txt";
    public const string EXTRA_THRIVE_LICENSE_FILE = "res://doc/LicenseTexts.txt";
    public const string RUNTIME_LICENSE_FILE = "res://doc/RuntimeLicenses.txt";

    public const string ASSETS_GUI_BEVEL_FOLDER = "res://assets/textures/gui/bevel";

    public const float GUI_FOCUS_GRABBER_PROCESS_INTERVAL = 0.1f;
    public const float GUI_FOCUS_SETTER_PROCESS_INTERVAL = 0.2f;

    public const string PHYSICS_DUMP_PATH = LOGS_FOLDER + "/physics_dump.bin";

    public const bool VERBOSE_SIMULATION_PARAMETER_LOADING = false;

    /// <summary>
    ///   Internal Godot name for the default audio output device
    /// </summary>
    public const string DEFAULT_AUDIO_OUTPUT_DEVICE_NAME = "Default";

    public const string OS_WINDOWS_NAME = "Windows";

    /// <summary>
    ///   This is just here to make it easier to debug saves JSON data
    /// </summary>
    public const Formatting SAVE_FORMATTING = Formatting.None;

    /// <summary>
    ///   If set to false, saving related errors are re-thrown to make debugging easier
    /// </summary>
    public const bool CATCH_SAVE_ERRORS = true;

    /// <summary>
    ///   JSON traces longer than this are not printed to the console
    /// </summary>
    public const int MAX_JSON_ERROR_LENGTH_FOR_CONSOLE = 20000;

    public const string FILE_NAME_DISALLOWED_CHARACTERS = "<>:\"/\\|?*\0";
    public const string SAVE_EXTENSION = "thrivesave";
    public const string SAVE_EXTENSION_WITH_DOT = "." + SAVE_EXTENSION;
    public const string SAVE_BACKUP_SUFFIX = ".backup" + SAVE_EXTENSION_WITH_DOT;

    public const int SAVE_LIST_SCREENSHOT_HEIGHT = 720;
    public const int FOSSILISED_PREVIEW_IMAGE_HEIGHT = 400;

    public const string FOSSIL_EXTENSION = "thrivefossil";
    public const string FOSSIL_EXTENSION_WITH_DOT = "." + FOSSIL_EXTENSION;

    /// <summary>
    ///   How long the main menu needs to be ready before game startup is considered successful
    /// </summary>
    public const float MAIN_MENU_TIME_BEFORE_STARTUP_SUCCESS = 1.25f;

    public const int KIBIBYTE = 1024;
    public const int MEBIBYTE = 1024 * KIBIBYTE;

    /// <summary>
    ///   Max bytes to allocate on the stack, any bigger data needs to allocate heap memory
    /// </summary>
    public const int MAX_STACKALLOC = 1024;

    /// <summary>
    ///   Delay for the compound row to hide when standing still and compound amount is 0.
    /// </summary>
    public const float COMPOUND_HOVER_INFO_REMOVE_DELAY = 0.5f;

    /// <summary>
    ///   Compound changes below this value are ignored while mouse world position doesn't change.
    /// </summary>
    public const float COMPOUND_HOVER_INFO_THRESHOLD = 2.5f;

    /// <summary>
    ///   Minimum amount for the very little category in the hover info.
    /// </summary>
    public const float COMPOUND_DENSITY_CATEGORY_VERY_LITTLE = 0.5f;

    /// <summary>
    ///   Minimum amount for the little category in the hover info.
    /// </summary>
    public const float COMPOUND_DENSITY_CATEGORY_LITTLE = 10.0f;

    /// <summary>
    ///   Minimum amount for some category in the hover info.
    /// </summary>
    public const float COMPOUND_DENSITY_CATEGORY_SOME = 50.0f;

    /// <summary>
    ///   Minimum amount for the fair amount category in the hover info.
    /// </summary>
    public const float COMPOUND_DENSITY_CATEGORY_FAIR_AMOUNT = 200.0f;

    /// <summary>
    ///   Minimum amount for the quite a bit category in the hover info.
    /// </summary>
    public const float COMPOUND_DENSITY_CATEGORY_QUITE_A_BIT = 800.0f;

    /// <summary>
    ///   Minimum amount for an abundance category in the hover info.
    /// </summary>
    public const float COMPOUND_DENSITY_CATEGORY_AN_ABUNDANCE = 3000.0f;

    public const int ATMOSPHERIC_COMPOUND_DISPLAY_DECIMALS = 2;
    public const int PATCH_CONDITIONS_COMPOUND_DISPLAY_DECIMALS = 3;

    public const float COMPOUND_BAR_VALUE_ANIMATION_TIME = 0.10f;

    public const float COMPOUND_BAR_COMPACT_WIDTH = 64;
    public const float COMPOUND_BAR_NORMAL_WIDTH = 220;
    public const float COMPOUND_BAR_NARROW_COMPACT_WIDTH = 73;
    public const float COMPOUND_BAR_NARROW_NORMAL_WIDTH = 162;

    public const float PHOTO_STUDIO_CAMERA_FOV = 70;
    public const float PHOTO_STUDIO_CAMERA_HALF_ANGLE = PHOTO_STUDIO_CAMERA_FOV / 2.0f;
    public const float PHOTO_STUDIO_CELL_RADIUS_MULTIPLIER = 0.80f;

    public const int RESOURCE_LOAD_TARGET_MIN_FPS = 60;
    public const float RESOURCE_TIME_BUDGET_PER_FRAME = 1.0f / RESOURCE_LOAD_TARGET_MIN_FPS;
    public const bool TRACK_ACTUAL_RESOURCE_LOAD_TIMES = false;
    public const float REPORT_LOAD_TIMES_OF_BY = 0.1f;

    public const int GALLERY_THUMBNAIL_MAX_WIDTH = 500;

    /// <summary>
    ///   Regex for species name validation.
    /// </summary>
    public const string SPECIES_NAME_REGEX = "^(?<genus>[a-zA-Z0-9]+) (?<epithet>[a-zA-Z0-9]+)$";

    public const string MOD_INFO_FILE_NAME = "thrive_mod.json";

    public const int MEMBRANE_RENDER_PRIORITY = 20;

    /// <summary>
    ///   Minimum hex distance before the same render priority.
    /// </summary>
    public const int HEX_RENDER_PRIORITY_DISTANCE = 4;

    public const int HEX_MAX_RENDER_PRIORITY = HEX_RENDER_PRIORITY_DISTANCE * HEX_RENDER_PRIORITY_DISTANCE;

    /// <summary>
    ///   How many endosymbionts in total prokaryotes can have
    /// </summary>
    public const int ENDOSYMBIOSIS_MAX_FOR_PROKARYOTE = 1;

    /// <summary>
    ///   How many times a target species needs to be engulfed for it to be completed (in the base case, this is
    ///   lowered with more organelle instances)
    /// </summary>
    public const int ENDOSYMBIOSIS_COST_BASE = 5;

    public const int ENDOSYMBIOSIS_COST_REDUCTION_PER_ORGANELLE = 1;

    public const int ENDOSYMBIOSIS_COST_MIN = 2;

    /// <summary>
    ///   If membrane scene is updated this should be updated as well
    /// </summary>
    public const int MICROBE_DEFAULT_RENDER_PRIORITY = 18;

    public const float COLOUR_PICKER_PICK_INTERVAL = 0.2f;

    public const float DEFAULT_MICROBE_DISTORTION_STRENGHT = 0.6f;

    // Min/max values for each customizable difficulty option
    public const float MIN_MP_MULTIPLIER = 0.2f;
    public const float MAX_MP_MULTIPLIER = 2;
    public const float MIN_AI_MUTATION_RATE = 0.7f;
    public const float MAX_AI_MUTATION_RATE = 3;
    public const float MIN_COMPOUND_DENSITY = 0.2f;
    public const float MAX_COMPOUND_DENSITY = 2;
    public const float MIN_PLAYER_DEATH_POPULATION_PENALTY = 1;
    public const float MAX_PLAYER_DEATH_POPULATION_PENALTY = 5;
    public const float MIN_GLUCOSE_DECAY = 0.3f;
    public const float MAX_GLUCOSE_DECAY = 0.95f;
    public const float MIN_OSMOREGULATION_MULTIPLIER = 0.2f;
    public const float MAX_OSMOREGULATION_MULTIPLIER = 2;

    // Constants for procedural patch map
    public const float PATCH_NODE_RECT_LENGTH = 64.0f;
    public const float PATCH_AND_REGION_MARGIN = 2 * 3.0f;
    public const float PATCH_REGION_CONNECTION_LINE_WIDTH = 4.0f;
    public const float PATCH_REGION_BORDER_WIDTH = 6.0f;
    public const int PATCH_GENERATION_MAX_RETRIES = 100;

    /// <summary>
    ///   If set to true then physics debug draw gets enabled when the game starts
    /// </summary>
    public const bool AUTOMATICALLY_TURN_ON_PHYSICS_DEBUG_DRAW = false;

    public const int CREATURE_MESH_RESOLUTION = 3;

    /// <summary>
    ///   Extra time passed to <see cref="HUDMessages"/> when exiting the editor. Needs to be close to (or higher)
    ///   than the long message time as defined in <see cref="HUDMessages.TimeToFadeFromDuration"/>
    /// </summary>
    public const float HUD_MESSAGES_EXTRA_ELAPSE_TIME_FROM_EDITOR = 11.2f;

    public const float SOCIETY_STAGE_ENTER_ANIMATION_DURATION = 15;

    public const float SOCIETY_STAGE_BUILDING_PROCESS_INTERVAL = 0.05f;

    public const float SOCIETY_STAGE_CITIZEN_PROCESS_INTERVAL = 0.05f;

    public const float SOCIETY_STAGE_CITIZEN_SPAWN_INTERVAL = 5.0f;

    public const float SOCIETY_STAGE_RESEARCH_PROGRESS_INTERVAL = 1.0f;

    public const float SOCIETY_CAMERA_ZOOM_INDUSTRIAL_EQUIVALENT = INDUSTRIAL_STAGE_SIZE_MULTIPLIER;

    /// <summary>
    ///   Scale of the world in industrial stage compared to the society stage
    /// </summary>
    public const float INDUSTRIAL_STAGE_SIZE_MULTIPLIER = 5.0f;

    public const float INDUSTRIAL_STAGE_CITY_PROCESS_INTERVAL = 0.1f;

    public const float CITY_SCREEN_UPDATE_INTERVAL = 0.1f;

    public const int CITY_MAX_BUILD_QUEUE_LENGTH = 10;

    public const int CITY_MAX_GARRISONED_UNITS = 10;

    public const float SPACE_TO_INDUSTRIAL_SCALE_FACTOR = 0.1f;

    public const float INDUSTRIAL_TO_SPACE_CAMERA_PAN_DURATION = 2.5f;

    public const float INDUSTRIAL_TO_SPACE_CAMERA_ROCKET_FOLLOW_START = 12;
    public const float INDUSTRIAL_TO_SPACE_CAMERA_ROCKET_FOLLOW_SPEED = 0.1f;
    public const float INDUSTRIAL_TO_SPACE_CAMERA_MIN_HEIGHT_MULTIPLIER = 0.6f;
    public const float INDUSTRIAL_TO_SPACE_CAMERA_ZOOM_SPEED = 0.6f;
    public const float INDUSTRIAL_TO_SPACE_FADE_DURATION = 4;

    public const float INDUSTRIAL_TO_SPACE_ROCKET_ACCELERATION = 0.009f;

    public const float INDUSTRIAL_TO_SPACE_END_ROCKET_HEIGHT = 400;

    public const float PLANET_SCREEN_UPDATE_INTERVAL = 0.1f;
    public const float UNIT_SCREEN_UPDATE_INTERVAL = 0.05f;

    public const float SPACE_STAGE_PLANET_PROCESS_INTERVAL = 0.1f;
    public const float SPACE_STAGE_STRUCTURE_PROCESS_INTERVAL = 0.1f;

    public const float SPACE_FLEET_MODEL_SCALE = 0.1f;

    public const float SPACE_INITIAL_ANIMATION_MIN_ZOOM_SCALE = 0.3f;
    public const float SPACE_INITIAL_ANIMATION_ZOOM_SPEED = 0.08f;

    public const float SPACE_ASCEND_ANIMATION_MIN_ZOOM_SCALE = 0.2f;
    public const float SPACE_ASCEND_ANIMATION_DURATION = 2.5f;
    public const float SPACE_ASCEND_ANIMATION_ZOOM_SPEED = 0.5f;
    public const float SPACE_ASCEND_SCREEN_FADE = 0.8f;

    public const float SPACE_FLEET_SELECTION_RADIUS = 1.7f;

    /// <summary>
    ///   Names like "Pangonia Primus" are cool, so we use those until it makes more sense to switch to roman numerals
    /// </summary>
    public const int NAMING_SWITCH_TO_ROMAN_NUMERALS_AFTER = 10;

    /// <summary>
    ///   How many pixels the cursor needs to be from a screen edge to activate edge panning
    /// </summary>
    public const int EDGE_PAN_PIXEL_THRESHOLD = 4;

    public const ControllerType DEFAULT_CONTROLLER_TYPE = ControllerType.XboxSeriesX;
    public const float MINIMUM_DELAY_BETWEEN_INPUT_TYPE_CHANGE = 0.3f;

    // If we update our Godot project base resolution these *may* need to be adjusted for mouse input to feel the same
    public const float BASE_VERTICAL_RESOLUTION_FOR_INPUT = 720;
    public const float BASE_HORIZONTAL_RESOLUTION_FOR_INPUT = 1280;

    public const float MOUSE_INPUT_SENSITIVITY_STEP = 0.0001f;
    public const float CONTROLLER_INPUT_SENSITIVITY_STEP = 0.04f;

    public const float CONTROLLER_AXIS_REBIND_REQUIRED_STRENGTH = 0.5f;

    /// <summary>
    ///   Used to allow bindings like CTRL+A to happen while also allowing CTRL to be bound by itself if no further
    ///   keys are pressed for this amount of time.
    /// </summary>
    public const float MODIFIER_KEY_REBIND_DELAY = 0.5f;

    public const float CONTROLLER_DEFAULT_DEADZONE = 0.2f;

    /// <summary>
    ///   How big fraction of extra margin is added on top of a calibrated deadzone
    /// </summary>
    public const float CONTROLLER_DEADZONE_CALIBRATION_MARGIN = 0.1f;

    /// <summary>
    ///   Constant value added to the calibration value to make the deadzones not as tight, especially at low values
    /// </summary>
    public const float CONTROLLER_DEADZONE_CALIBRATION_MARGIN_CONSTANT = 0.007f;

    public const int FORCE_CLOSE_AFTER_TRIES = 3;

    /// <summary>
    ///   Controls whether benchmarks start off showing the hardware info, or only after some results are generated
    /// </summary>
    public const bool BENCHMARKS_SHOW_HARDWARE_INFO_IMMEDIATELY = true;

    public const int MAX_NEWS_FEED_ITEMS_TO_SHOW = 15;
    public const int MAX_NEWS_FEED_ITEM_LENGTH = 1000;

    public const int MAX_RECENT_VERSIONS_TO_SHOW = 5;

    public const string CLICKABLE_TEXT_BBCODE = "[color=#3796e1]";
    public const string CLICKABLE_TEXT_BBCODE_END = "[/color]";

    public const string CONDITION_GREEN_COLOUR = "#70f423";
    public const string CONDITION_RED_COLOUR = "#ff4d4d";

    /// <summary>
    ///   The duration for which a save is considered recently performed.
    /// </summary>
    /// <remarks>
    ///   <para>
    ///     Not a const because TimeSpan is not a primitive.
    ///   </para>
    /// </remarks>
    public static readonly TimeSpan RecentSaveTime = TimeSpan.FromSeconds(15);

    /// <summary>
    ///   Colour of the custom focus highlight elements. Should be the same as what it set in Thrive theme
    /// </summary>
    public static readonly Color CustomFocusDrawerColour = new("#00bfb6");

    /// <summary>
    ///   Locations mods are searched in. The last location is considered to be the user openable and editable folder
    /// </summary>
    /// <remarks>
    ///   <para>
    ///     These must be preprocessed with GlobalizePath as otherwise relative paths will break when the first mod
    ///     .pck file is loaded.
    ///     TODO: might be nice to move to some other place as this got pretty long and complicated due to pck loading
    ///     messing with the current working directory.
    ///   </para>
    /// </remarks>
    public static readonly IReadOnlyList<string> ModLocations = new[]
    {
        Engine.IsEditorHint() ?
            ProjectSettings.GlobalizePath("res://mods") :
            Path.Combine(Path.GetDirectoryName(OS.GetExecutablePath()) ??
                throw new InvalidOperationException("no current executable path"), "mods"),
        "user://mods",
    };

    // Regex expressions to categorize different file types.
    public static readonly Regex BackupRegex = new(@"^.*\.backup\." + SAVE_EXTENSION + "$");
    public static readonly Regex AutoSaveRegex = new(@"^auto_save_\d+\." + SAVE_EXTENSION + "$");
    public static readonly Regex QuickSaveRegex = new(@"^quick_save_\d+\." + SAVE_EXTENSION + "$");

    /// <summary>
    ///   When any action is triggered matching any of these, input method change is prevented.
    ///   This is used to allow taking screenshots with the keyboard while playing with a controller, for example.
    /// </summary>
    public static readonly IReadOnlyCollection<string> ActionsThatDoNotChangeInputMethod = new[]
    {
        "screenshot",
        "toggle_FPS",
    };

    // TODO: switch to https once our runtime supports it: https://github.com/Revolutionary-Games/Thrive/issues/4100
    // See: https://github.com/Revolutionary-Games/Thrive/pull/4097#issuecomment-1415301373
    public static readonly Uri MainSiteFeedURL = new("http://thrivefeeds.b-cdn.net/feed.rss");

    public static readonly Regex NewsFeedRegexDeleteContent =
        new(@"\s*The\spost\s*.*appeared\sfirst\son.*Revolutionary\sGames\sStudio.*$");

    // Following is a hacky way to ensure some conditions apply on the constants defined here.
    // When the constants don't follow a set of conditions a warning is raised, which CI treats as an error.
    // Or maybe it raises an actual error. Anyway this seems good enough for now to do some stuff

#pragma warning disable CA1823 // unused fields

    // ReSharper disable UnreachableCode HeuristicUnreachableCode
    private const uint MinimumMovePopIsHigherThanMinimumViable =
        (AUTO_EVO_MINIMUM_MOVE_POPULATION * AUTO_EVO_MINIMUM_MOVE_POPULATION_FRACTION >=
            AUTO_EVO_MINIMUM_VIABLE_POPULATION) ?
            0 :
            -42;

    private const uint MinimumRunnableProcessFractionIsAboveEpsilon =
        (MINIMUM_RUNNABLE_PROCESS_FRACTION > MathUtils.EPSILON) ? 0 : -42;

    private const uint FreeCompoundAmountIsLessThanUsePerSecond =
        (MICROBE_REPRODUCTION_FREE_COMPOUNDS < MICROBE_REPRODUCTION_MAX_COMPOUND_USE) ? 0 : -42;

    private const uint ReproductionTutorialDelaysAreSensible =
        (MICROBE_REPRODUCTION_TUTORIAL_DELAY + 1 < MICROBE_EDITOR_BUTTON_TUTORIAL_DELAY) ? 0 : -42;

    private const uint PlayerMaxDyingTimeIsOverDeathAnimationLength =
        (1 / MEMBRANE_DISSOLVE_SPEED * 2 <= MAX_PLAYER_DYING_TIME) ? 0 : -42;

    private const uint FurtherSwarmReductionIsHigherThanSmallReduction =
        (FURTHER_REDUCE_BACTERIAL_SWARM_AFTER_HEX_COUNT > REDUCE_BACTERIAL_SWARM_AFTER_HEX_COUNT) ? 0 : -42;

    // Needed to be true by InputManager
    private const uint GodotJoystickAxesStartAtZero = (JoyAxis.LeftX == 0) ? 0 : -42;

    // ReSharper restore UnreachableCode HeuristicUnreachableCode
#pragma warning restore CA1823

    private const string VERSION_HASH_SUFFIX_REGEX = @"\+[0-9a-f]+$";

    private static readonly Lazy<string> GameVersion = new(FetchVersion);

    private static readonly Lazy<string> GameVersionSimple = new(FetchVersionWithoutHashSuffix);

    private static readonly Lazy<string?> VersionCommitInternal = new(FetchVersionJustCommit);

    /// <summary>
    ///   Game version
    /// </summary>
    public static string Version => GameVersionSimple.Value;

    /// <summary>
    ///   Game version including all suffixes like current commit
    /// </summary>
    public static string VersionFull => GameVersion.Value;

    /// <summary>
    ///   Just the commit hash part of the <see cref="VersionFull"/>
    /// </summary>
    public static string? VersionCommit => VersionCommitInternal.Value;

    public static string UserFolderAsNativePath => OS.GetUserDataDir().Replace('\\', '/');

    private static string FetchVersion()
    {
        try
        {
            var assembly = Assembly.GetExecutingAssembly();
            var version = assembly.GetName().Version ?? throw new Exception("Version missing from assembly");
            var versionSuffix =
                (AssemblyInformationalVersionAttribute[])assembly.GetCustomAttributes(
                    typeof(AssemblyInformationalVersionAttribute), false);

            var versionStr = version.ToString();

            string versionSuffixStr;

            if (versionSuffix.Length > 0)
            {
                // If there is no informational version, it equals the same as the version itself, so needs to be
                // skipped in that case
                if (!versionSuffix[0].InformationalVersion.StartsWith(versionStr))
                {
                    versionSuffixStr = versionSuffix[0].InformationalVersion;
                }
                else
                {
                    versionSuffixStr = string.Empty;
                }
            }
            else
            {
                versionSuffixStr = string.Empty;
            }

            return $"{version}" + versionSuffixStr;
        }
        catch (Exception error)
        {
            GD.Print("Error getting version: ", error);
            return "error (" + error.GetType().Name + ")";
        }
    }

    private static string FetchVersionWithoutHashSuffix()
    {
        var suffixRegex = new Regex(VERSION_HASH_SUFFIX_REGEX);

        return suffixRegex.Replace(VersionFull, string.Empty);
    }

    private static string? FetchVersionJustCommit()
    {
        var suffixRegex = new Regex(VERSION_HASH_SUFFIX_REGEX);

        // TODO: apparently this just stopped working at some point (the hash suffix is now gone)
        var match = suffixRegex.Match(VersionFull);

        if (!match.Success)
        {
            GD.PrintErr("Version doesn't include commit hash");
            return null;
        }

        return match.Value.TrimStart('+');
    }
}<|MERGE_RESOLUTION|>--- conflicted
+++ resolved
@@ -1163,11 +1163,6 @@
     public const int EDITOR_TIME_JUMP_MILLION_YEARS = 100;
     public const float GLUCOSE_MIN = 0.0f;
 
-<<<<<<< HEAD
-    public const int VENT_ERUPTION_CHANCE = 15;
-    public const float VENT_ERUPTION_HYDROGEN_SULFIDE_INCREASE = 0.00008f;
-    public const float VENT_ERUPTION_CARBON_DIOXIDE_INCREASE = 0.3f;
-=======
     // Tweak variable for how fast compounds diffuse between patches
     public const float COMPOUND_DIFFUSE_BASE_MOVE_AMOUNT = 1;
     public const float COMPOUND_DIFFUSE_BASE_DISTANCE = 1;
@@ -1191,7 +1186,11 @@
     ///   Controls how fast the "other" category of gases disappears
     /// </summary>
     public const float OTHER_GASES_DECAY_SPEED = 0.08f;
->>>>>>> 9d8d075f
+
+    // Patch event variables
+    public const int VENT_ERUPTION_CHANCE = 15;
+    public const float VENT_ERUPTION_HYDROGEN_SULFIDE_INCREASE = 0.00008f;
+    public const float VENT_ERUPTION_CARBON_DIOXIDE_INCREASE = 0.3f;
 
     // These control how many game entities can exist at once
     public const int TINY_MAX_SPAWNED_ENTITIES = 80;
