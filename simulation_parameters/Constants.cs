﻿using System;
using System.Collections.Generic;
using System.Reflection;
using System.Text.RegularExpressions;
using Godot;
using Newtonsoft.Json;
using Path = System.IO.Path;

/// <summary>
///   Holds some constants that must be kept constant after first setting
/// </summary>
public static class Constants
{
    /// <summary>
    ///   How long the player stays dead before respawning
    /// </summary>
    public const float PLAYER_RESPAWN_TIME = 5.0f;

    /// <summary>
    ///   The maximum duration the player is shown being ingested before they are auto respawned.
    /// </summary>
    public const float PLAYER_ENGULFED_DEATH_DELAY_MAX = 10.0f;

    // Variance in the player position when respawning
    public const float MIN_SPAWN_DISTANCE = -5000.0f;
    public const float MAX_SPAWN_DISTANCE = 5000.0f;

    /// <summary>
    ///   Size of "chunks" used for spawning entities
    /// </summary>
    public const float SPAWN_SECTOR_SIZE = 120.0f;

    /// <summary>
    ///   Scale factor for density of compound cloud spawns
    /// </summary>
    public const int CLOUD_SPAWN_DENSITY_SCALE_FACTOR = 10000;

    /// <summary>
    ///   Scale factor for amount of compound in each spawned cloud
    /// </summary>
    public const float CLOUD_SPAWN_AMOUNT_SCALE_FACTOR = 0.75f;

    /// <summary>
    ///   Scale factor for how dense microbes spawn (also affected by their populations).
    /// </summary>
    /// <remarks>
    ///   <para>
    ///     Due to an earlier problem, old species spawners were never cleared so they accumulated a lot.
    ///     This multiplier has now been increased quite a bit to try to make the lower number of species spawners
    ///     result in the same level of microbe spawning.
    ///   </para>
    /// </remarks>
    public const float MICROBE_SPAWN_DENSITY_SCALE_FACTOR = 0.022f;

    /// <summary>
    ///   Along with <see cref="MICROBE_SPAWN_DENSITY_SCALE_FACTOR"/> affects spawn density of microbes.
    ///   The lower this multiplier is set the more evenly species with different populations are spawned.
    /// </summary>
    public const float MICROBE_SPAWN_DENSITY_POPULATION_MULTIPLIER = 1 / 25.0f;

    /// <summary>
    ///   The (default) size of the hexagons, used in calculations. Don't change this.
    /// </summary>
    public const float DEFAULT_HEX_SIZE = 0.75f;

    /// <summary>
    ///   Don't change this, so much stuff will break
    /// </summary>
    public const int CLOUDS_IN_ONE = 4;

    public const int CLOUD_SQUARES_PER_SIDE = 3;
    public const int CLOUD_EDGE_WIDTH = 2;

    // NOTE: these 4 constants need to match what is setup in CompoundCloudPlane.tscn
    public const int CLOUD_WIDTH = 300;
    public const int CLOUD_X_EXTENT = CLOUD_WIDTH * 2;
    public const int CLOUD_HEIGHT = 300;

    // This is cloud local Y not world Y
    public const int CLOUD_Y_EXTENT = CLOUD_HEIGHT * 2;

    public const float CLOUD_Y_COORDINATE = 0;

    public const float CLOUD_DIFFUSION_RATE = 0.007f;

    // Should be the same as its counterpart in shaders/CompoundCloudPlane.shader
    public const float CLOUD_MAX_INTENSITY_SHOWN = 1000;

    // Should be the same as its counterpart in shaders/CompoundCloudPlane.shader
    public const float CLOUD_NOISE_UV_OFFSET_MULTIPLIER = 2.5f;

    public const float CLOUD_CHEAT_DENSITY = 16000.0f;

    public const int MEMBRANE_RESOLUTION = 10;

    /// <summary>
    ///   BASE MOVEMENT ATP cost. Cancels out a little bit more then one cytoplasm's glycolysis
    /// </summary>
    /// <remarks>
    ///   this is applied *per* hex
    /// </remarks>
    public const float BASE_MOVEMENT_ATP_COST = 1.0f;

    public const float FLAGELLA_ENERGY_COST = 4.0f;

    public const float FLAGELLA_BASE_FORCE = 75.7f;

    public const float CELL_BASE_THRUST = 50.6f;

    public const float MICROBE_MOVEMENT_SOUND_EMIT_COOLDOWN = 1.3f;

    public const float CELL_BASE_ROTATION = 0.2f;
    public const float CELL_MAX_ROTATION = 0.40f;
    public const float CELL_MIN_ROTATION = 0.005f;
    public const float CELL_MOMENT_OF_INERTIA_DISTANCE_MULTIPLIER = 0.5f;
    public const float CILIA_ROTATION_FACTOR = 0.008f;
    public const float CILIA_RADIUS_FACTOR_MULTIPLIER = 0.7f;

    public const float CELL_COLONY_MAX_ROTATION_MULTIPLIER = 2.5f;
    public const float CELL_COLONY_MIN_ROTATION_MULTIPLIER = 0.05f;
    public const float CELL_COLONY_MAX_ROTATION_HELP = 2.5f;
    public const float CELL_COLONY_MEMBER_ROTATION_FACTOR_MULTIPLIER = 45.0f;

    public const float CILIA_ENERGY_COST = 2.0f;
    public const float CILIA_ROTATION_NEEDED_FOR_ATP_COST = 0.03f;
    public const float CILIA_ROTATION_ENERGY_BASE_MULTIPLIER = 4.0f;

    public const float CILIA_DEFAULT_ANIMATION_SPEED = 0.3f;
    public const float CILIA_MIN_ANIMATION_SPEED = 0.15f;
    public const float CILIA_MAX_ANIMATION_SPEED = 1.2f;
    public const float CILIA_ROTATION_ANIMATION_SPEED_MULTIPLIER = 7.0f;
    public const float CILIA_ROTATION_SAMPLE_INTERVAL = 0.1f;

    public const int PROCESS_OBJECTS_PER_TASK = 15;

    public const int MICROBE_SPAWN_RADIUS = 350;
    public const int CLOUD_SPAWN_RADIUS = 350;

    /// <summary>
    ///   This controls how many entities over the entity limit we allow things to reproduce. This is so that even when
    ///   the spawn system has spawned things until the limit is full, the spawned things can still reproduce.
    /// </summary>
    public const float REPRODUCTION_ALLOW_EXCEED_ENTITY_LIMIT_MULTIPLIER = 1.15f;

    /// <summary>
    ///   Extra radius added to the spawn radius of things to allow them to move in the "wrong" direction a bit
    ///   without causing them to despawn instantly. Things despawn outside the despawn radius.
    /// </summary>
    public const int DESPAWN_RADIUS_OFFSET = 50;

    public const int MICROBE_DESPAWN_RADIUS_SQUARED = (MICROBE_SPAWN_RADIUS + DESPAWN_RADIUS_OFFSET) *
        (MICROBE_SPAWN_RADIUS + DESPAWN_RADIUS_OFFSET);

    public const float STARTING_SPAWN_DENSITY = 70000.0f;
    public const float MAX_SPAWN_DENSITY = 20000.0f;
    public const float MIN_SPAWN_RADIUS_RATIO = 0.95f;

    /// <summary>
    ///   Radius of the zone where the player is considered immobile as he remains inside.
    ///   Used to not overgenerate when the player doesn't move.
    /// </summary>
    /// <remarks>
    ///   <para>
    ///     The value is squared for faster computation.
    ///   </para>
    ///   <para>
    ///     The non-squared radius should roughly be (1-MIN_SPAWN_RADIUS_RATIO)*max(spawn_radius), as defined above,
    ///     to make spawn zone match when moving.
    ///   </para>
    /// </remarks>
    public const int PLAYER_IMMOBILITY_ZONE_RADIUS_SQUARED = 100;

    /// <summary>
    ///   The maximum force that can be applied by currents in the fluid system
    /// </summary>
    public const float MAX_FORCE_APPLIED_BY_CURRENTS = 0.0525f;

    public const int TRANSLATION_VERY_INCOMPLETE_THRESHOLD = 30;
    public const int TRANSLATION_INCOMPLETE_THRESHOLD = 70;

    /// <summary>
    ///   How often the microbe AI processes each microbe
    /// </summary>
    public const float MICROBE_AI_THINK_INTERVAL = 0.3f;

    /// <summary>
    ///   This is how often the AI microbes look for emitted signaling agent signals from members of their species.
    ///   This is set pretty high to reduce the performance impact.
    /// </summary>
    public const float MICROBE_AI_SIGNAL_REACT_INTERVAL = 1.2f;

    public const int MICROBE_AI_OBJECTS_PER_TASK = 12;

    public const int INITIAL_SPECIES_POPULATION = 100;

    public const int INITIAL_FREEBUILD_POPULATION_VARIANCE_MIN = 0;
    public const int INITIAL_FREEBUILD_POPULATION_VARIANCE_MAX = 400;

    // Right now these are used for species split from the player
    public const int INITIAL_SPLIT_POPULATION_MIN = 600;
    public const int INITIAL_SPLIT_POPULATION_MAX = 2000;

    /// <summary>
    ///   If true a mutated copy of the (player) species is created when entering the editor
    /// </summary>
    public const bool CREATE_COPY_OF_EDITED_SPECIES = false;

    /// <summary>
    ///   Max number of concurrent audio players that may be spawned per entity.
    /// </summary>
    public const int MAX_CONCURRENT_SOUNDS_PER_ENTITY = 10;

    /// <summary>
    ///   Max number of concurrent audio players that may be spawned for UI sounds.
    /// </summary>
    public const int MAX_CONCURRENT_UI_AUDIO_PLAYERS = 10;

    public const float CONTACT_IMPULSE_TO_BUMP_SOUND = 8;

    /// <summary>
    ///   Controls with how much force agents are fired
    /// </summary>
    public const float AGENT_EMISSION_IMPULSE_STRENGTH = 20.0f;

    public const float OXYTOXY_DAMAGE = 15.0f;

    /// <summary>
    ///   How much a cell's speed is slowed when travelling through slime
    /// </summary>
    public const float MUCILAGE_IMPEDE_FACTOR = 4.0f;

    /// <summary>
    ///   How much a cell's speed is increased when secreting slime (scaling with secreted compound amount)
    /// </summary>
    public const float MUCILAGE_JET_FACTOR = 600.0f;

    /// <summary>
    ///   Minimum stored slime needed to start secreting
    /// </summary>
    public const float MUCILAGE_MIN_TO_VENT = 0.01f;

    /// <summary>
    ///   Length in seconds for slime secretion cooldown
    /// </summary>
    public const float MUCILAGE_COOLDOWN_TIMER = 1.5f;

    /// <summary>
    ///   Delay when a toxin hits or expires until it is destroyed. This is used to give some time for the effect to
    ///   fade so this must always be at least as long as how long the despawn effect takes visually
    /// </summary>
    public const float PROJECTILE_DESPAWN_DELAY = 3;

    public const float AGENT_EMISSION_DISTANCE_OFFSET = 0.5f;

    public const float EMITTED_AGENT_LIFETIME = 5.0f;

    public const int MAX_EMITTED_AGENTS_ON_DEATH = 5;

    /// <summary>
    ///   Percentage of the compounds that compose the organelle
    ///   released upon death (between 0.0 and 1.0).
    /// </summary>
    public const float COMPOUND_MAKEUP_RELEASE_FRACTION = 0.9f;

    public const float COMPOUND_RELEASE_FRACTION = 0.9f;

    /// <summary>
    ///   Base mass all microbes have on top of their organelle masses
    /// </summary>
    public const float MICROBE_BASE_MASS = 0.7f;

    /// <summary>
    ///   Cooldown between agent emissions, in seconds.
    /// </summary>
    public const float AGENT_EMISSION_COOLDOWN = 2.0f;

    /// <summary>
    ///   The minimum amount of oxytoxy (or any agent) fired in one shot.
    /// </summary>
    public const float MINIMUM_AGENT_EMISSION_AMOUNT = MathUtils.EPSILON;

    /// <summary>
    ///   The maximum amount of oxytoxy (or any agent) fired in one shot.
    /// </summary>
    public const float MAXIMUM_AGENT_EMISSION_AMOUNT = 2.0f;

    /// <summary>
    ///   The time (in seconds) it takes a cloud being absorbed to halve its compounds.
    /// </summary>
    public const float CLOUD_ABSORPTION_HALF_LIFE = 0.02291666666f;

    /// <summary>
    ///   How much of a compound is actually given to a cell when absorbed
    /// </summary>
    public const float ABSORPTION_RATIO = 0.0000125f;

    /// <summary>
    ///   Should be greater than ABSORPTION_RATIO
    /// </summary>
    public const float SKIP_TRYING_TO_ABSORB_RATIO = 0.0002f;

    /// <summary>
    ///   How much compounds a cell can vent per second
    /// </summary>
    public const float COMPOUNDS_TO_VENT_PER_SECOND = 5.0f;

    /// <summary>
    ///   Limits how often floating chunks are processed to save on some performance
    /// </summary>
    public const float FLOATING_CHUNK_PROCESS_INTERVAL = 0.05f;

    /// <summary>
    ///   If more chunks exist at once than this, then some are forced to dissolve immediately
    /// </summary>
    public const int FLOATING_CHUNK_MAX_COUNT = 35;

    public const float CHUNK_VENT_COMPOUND_MULTIPLIER = 3000.0f;

    public const float MICROBE_VENT_COMPOUND_MULTIPLIER = 10000.0f;

    public const float FLOATING_CHUNKS_DISSOLVE_SPEED = 0.3f;

    public const int DESPAWNING_CHUNK_LIFETIME = 150;

    public const float MEMBRANE_DISSOLVE_SPEED = 0.3f;

    /// <summary>
    ///   This is used just as the default value for health and max
    ///   health of a microbe. The default membrane actually
    ///   determines the default health.
    /// </summary>
    public const float DEFAULT_HEALTH = 100.0f;

    /// <summary>
    ///   Amount of health per second regenerated
    /// </summary>
    public const float REGENERATION_RATE = 1.5f;

    /// <summary>
    ///   How often in seconds ATP damage is checked and applied if cell has no ATP
    /// </summary>
    public const float ATP_DAMAGE_CHECK_INTERVAL = 0.9f;

    public const float MICROBE_REPRODUCTION_PROGRESS_INTERVAL = 0.05f;

    /// <summary>
    ///   Used to prevent lag / loading causing big jumps in reproduction progress
    /// </summary>
    public const float MICROBE_REPRODUCTION_MAX_DELTA_FRAME = 0.2f;

    /// <summary>
    ///   Because reproduction progress is most often time limited,
    ///   the bars can go to the reproduction ready state way too early, so this being false prevents that.
    /// </summary>
    public const bool ALWAYS_SHOW_STORED_COMPOUNDS_IN_REPRODUCTION_PROGRESS = false;

    /// <summary>
    ///   Multiplier on how much total compounds can be absorbed by organelles to grow per second compared to the free
    ///   compounds amount. Value of 2 means that having available compounds in storage can make reproduction 2x the
    ///   speed of just using free compounds.
    /// </summary>
    public const float MICROBE_REPRODUCTION_MAX_COMPOUND_USE = 2.0f;

    /// <summary>
    ///   Controls how many "free" compounds a microbe absorbs out of thin air (or water, really) per second for
    ///   reproduction use. Note this limit applies to all compounds combined, not to each individual compound type.
    ///   This is because it is way easier to implement that way.
    /// </summary>
    public const float MICROBE_REPRODUCTION_FREE_COMPOUNDS = 0.25f;

    /// <summary>
    ///   Bonus per hex given to the free compound rate (<see cref="MICROBE_REPRODUCTION_FREE_COMPOUNDS"/>)
    /// </summary>
    public const float MICROBE_REPRODUCTION_FREE_RATE_FROM_HEX = 0.02f;

    /// <summary>
    ///   A multiplier for <see cref="MICROBE_REPRODUCTION_MAX_COMPOUND_USE"/> and
    ///   <see cref="MICROBE_REPRODUCTION_FREE_COMPOUNDS"/> for early multicellular microbes
    /// </summary>
    public const float EARLY_MULTICELLULAR_REPRODUCTION_COMPOUND_MULTIPLIER = 2;

    /// <summary>
    ///   How much ammonia a microbe needs on top of the organelle initial compositions to reproduce
    /// </summary>
    public const float MICROBE_REPRODUCTION_COST_BASE_AMMONIA = 16;

    public const float MICROBE_REPRODUCTION_COST_BASE_PHOSPHATES = 16;

    public const float EARLY_MULTICELLULAR_BASE_REPRODUCTION_COST_MULTIPLIER = 1.3f;

    /// <summary>
    ///   Determines how big of a fraction of damage (of total health)
    ///   is dealt to a microbe at a time when it is out of ATP.
    /// </summary>
    public const float NO_ATP_DAMAGE_FRACTION = 0.04f;

    /// <summary>
    ///   Organelles won't take compounds if there is less available than this amount
    /// </summary>
    /// <remarks>
    ///   <para>
    ///     This is no longer zero as rounding can otherwise make compounds just disappear
    ///   </para>
    /// </remarks>
    public const float ORGANELLE_GROW_STORAGE_MUST_HAVE_AT_LEAST = 0.0001f;

    /// <summary>
    ///   Cost of moving the rigidity slider by one step in the microbe editor
    /// </summary>
    public const int MEMBRANE_RIGIDITY_COST_PER_STEP = 2;

    /// <summary>
    ///   Number used to convert between the value from the rigidity slider and the actual value
    /// </summary>
    public const float MEMBRANE_RIGIDITY_SLIDER_TO_VALUE_RATIO = 10;

    /// <summary>
    ///   How much fully rigid membrane adds hitpoints
    /// </summary>
    public const float MEMBRANE_RIGIDITY_HITPOINTS_MODIFIER = 30;

    /// <summary>
    ///   How much fully rigid membrane reduces movement factor of a cell
    /// </summary>
    public const float MEMBRANE_RIGIDITY_BASE_MOBILITY_MODIFIER = 0.1f;

    /// <summary>
    ///   How much ATP does engulf mode cost per second
    /// </summary>
    public const float ENGULFING_ATP_COST_PER_SECOND = 1.5f;

    /// <summary>
    ///   The speed reduction when a cell is in engulfing mode.
    /// </summary>
    public const float ENGULFING_MOVEMENT_DIVISION = 1.7f;

    /// <summary>
    ///   The minimum size ratio between a cell and a possible engulfing victim.
    /// </summary>
    public const float ENGULF_SIZE_RATIO_REQ = 1.5f;

    /// <summary>
    ///   The duration for which an engulfable object can't be engulfed after being expelled.
    /// </summary>
    public const float ENGULF_EJECTED_COOLDOWN = 2.0f;

    public const float ENGULF_EJECTION_FORCE = 20.0f;

    /// <summary>
    ///   Offsets how far should the chunks for expelled partially digested objects be spawned from the membrane.
    ///   0 means no offset and chunks are spawned directly on the membrane point.
    /// </summary>
    public const float EJECTED_PARTIALLY_DIGESTED_CELL_CORPSE_CHUNKS_SPAWN_OFFSET = 2.0f;

    /// <summary>
    ///   The measure of which beyond this threshold an engulfable is considered partially digested.
    ///   Used to determine whether a cell should be able to heal after being expelled from engulfment.
    /// </summary>
    public const float PARTIALLY_DIGESTED_THRESHOLD = 0.5f;

    /// <summary>
    ///   The maximum digestion progress in which an engulfable is considered fully digested.
    /// </summary>
    public const float FULLY_DIGESTED_LIMIT = 1.0f;

    /// <summary>
    ///   The speed of which a cell can absorb compounds from digestible engulfed objects.
    /// </summary>
    public const float ENGULF_COMPOUND_ABSORBING_PER_SECOND = 0.5f;

    /// <summary>
    ///   How much compounds a cell can absorb per second from digestible engulfed objects.
    /// </summary>
    public const float ENGULF_BASE_COMPOUND_ABSORPTION_YIELD = 0.3f;

    /// <summary>
    ///   How often in seconds damage is checked and applied when cell digests a toxic cell
    /// </summary>
    public const float TOXIN_DIGESTION_DAMAGE_CHECK_INTERVAL = 0.9f;

    /// <summary>
    ///   Determines how big of a fraction of damage (of total health)
    ///   is dealt to a microbe at a time when it digests a toxic cell.
    /// </summary>
    public const float TOXIN_DIGESTION_DAMAGE_FRACTION = 0.09f;

    /// <summary>
    ///   Each enzyme addition grants a fraction, set by this variable, increase in digestion speed.
    /// </summary>
    public const float ENZYME_DIGESTION_SPEED_UP_FRACTION = 0.1f;

    /// <summary>
    ///   Each enzyme addition grants this fraction increase in compounds yield.
    /// </summary>
    public const float ENZYME_DIGESTION_EFFICIENCY_BUFF_FRACTION = 0.15f;

    /// <summary>
    ///   The maximum cap for efficiency of digestion.
    /// </summary>
    public const float ENZYME_DIGESTION_EFFICIENCY_MAXIMUM = 0.6f;

    public const string LYSOSOME_DEFAULT_ENZYME_NAME = "lipase";

    /// <summary>
    ///   How much ATP does binding mode cost per second
    /// </summary>
    public const float BINDING_ATP_COST_PER_SECOND = 2.0f;

    /// <summary>
    ///   Damage a single pilus stab does
    /// </summary>
    public const float PILUS_BASE_DAMAGE = 3.0f;

    /// <summary>
    ///   Osmoregulation ATP cost per second per hex
    /// </summary>
    public const float ATP_COST_FOR_OSMOREGULATION = 1.0f;

    /// <summary>
    ///   The default contact store count for objects using contact reporting
    /// </summary>
    public const int DEFAULT_STORE_CONTACTS_COUNT = 4;

    // Darwinian Evo Values
    public const int CREATURE_DEATH_POPULATION_LOSS = -60;
    public const int CREATURE_KILL_POPULATION_GAIN = 50;
    public const int CREATURE_SCAVENGE_POPULATION_GAIN = 10;
    public const int CREATURE_REPRODUCE_POPULATION_GAIN = 50;
    public const int CREATURE_ESCAPE_POPULATION_GAIN = 50;

    public const int PLAYER_DEATH_POPULATION_LOSS_CONSTANT = -20;
    public const float PLAYER_DEATH_POPULATION_LOSS_COEFFICIENT = 1 / 1.5f;
    public const int PLAYER_REPRODUCTION_POPULATION_GAIN_CONSTANT = 50;
    public const float PLAYER_REPRODUCTION_POPULATION_GAIN_COEFFICIENT = 1.2f;
    public const int PLAYER_PATCH_EXTINCTION_POPULATION_LOSS_CONSTANT = -35;
    public const float PLAYER_PATCH_EXTINCTION_POPULATION_LOSS_COEFFICIENT = 1 / 1.2f;

    /// <summary>
    ///   How often a microbe can get the engulf escape population bonus
    /// </summary>
    public const float CREATURE_ESCAPE_INTERVAL = 5;

    public const int BASE_MUTATION_POINTS = 100;

    public const int ORGANELLE_REMOVE_COST = 10;
    public const int ORGANELLE_MOVE_COST = 5;

    public const int METABALL_ADD_COST = 7;
    public const int METABALL_REMOVE_COST = 5;
    public const int METABALL_MOVE_COST = 3;
    public const int METABALL_RESIZE_COST = 3;

    public const float COLONY_DIVIDE_EXTRA_DAUGHTER_OFFSET = 1;

    // Corpse info
    public const float CORPSE_COMPOUND_COMPENSATION = 8.0f;
    public const int CORPSE_CHUNK_DIVISOR = 3;
    public const float CORPSE_CHUNK_AMOUNT_DIVISOR = 3.0f;
    public const float CHUNK_ENGULF_COMPOUND_DIVISOR = 30.0f;
    public const string DEFAULT_CHUNK_MODEL_NAME = "cytoplasm";

    /// <summary>
    ///   The drag force is calculated by taking the current velocity
    ///   and multiplying it by this. This must be negative!
    /// </summary>
    public const float CELL_DRAG_MULTIPLIER = -0.12f;

    public const float CELL_SIZE_DRAG_MULTIPLIER = -0.003f;

    /// <summary>
    ///   If drag is below this it isn't applied to let the cells come to a halt properly
    /// </summary>
    public const float CELL_REQUIRED_DRAG_BEFORE_APPLY = 0.0033f;

    public const float CHEMORECEPTOR_RANGE_MIN = 2;
    public const float CHEMORECEPTOR_RANGE_MAX = 700;
    public const float CHEMORECEPTOR_RANGE_DEFAULT = 350;
    public const float CHEMORECEPTOR_AMOUNT_MIN = 1;
    public const float CHEMORECEPTOR_AMOUNT_MAX = 5000;
    public const float CHEMORECEPTOR_AMOUNT_DEFAULT = 100;
    public const float CHEMORECEPTOR_COMPOUND_UPDATE_INTERVAL = 0.25f;
    public const string CHEMORECEPTOR_DEFAULT_COMPOUND_NAME = "glucose";

    /// <summary>
    ///   Size, in radians, of the gaps between directions the chemoreceptor checks for compounds
    /// </summary>
    public const double CHEMORECEPTOR_ARC_SIZE = Math.PI / 24.0;

    /// <summary>
    ///   This should be the max needed hexes (nucleus {10} * 6-way symmetry)
    /// </summary>
    public const int MAX_HOVER_HEXES = 60;

    public const int MAX_SYMMETRY = 6;

    // Cell Colors
    public const float MIN_COLOR = 0.0f;
    public const float MAX_COLOR = 0.9f;

    public const float MIN_COLOR_MUTATION = -0.2f;
    public const float MAX_COLOR_MUTATION = 0.2f;

    public const float MIN_OPACITY = 0.5f;
    public const float MAX_OPACITY = 1.8f;

    public const float MIN_OPACITY_CHITIN = 0.4f;
    public const float MAX_OPACITY_CHITIN = 1.2f;

    // Min Opacity Mutation
    public const float MIN_OPACITY_MUTATION = -0.01f;
    public const float MAX_OPACITY_MUTATION = 0.01f;

    // Mutation Variables
    public const float MUTATION_BACTERIA_TO_EUKARYOTE = 0.01f;
    public const float MUTATION_CREATION_RATE = 0.25f;
    public const float MUTATION_NEW_ORGANELLE_CHANCE = 0.25f;
    public const float MUTATION_DELETION_RATE = 0.05f;
    public const float MUTATION_REPLACEMENT_RATE = 0.1f;

    // Max fear and aggression and activity
    public const float MAX_SPECIES_AGGRESSION = 400.0f;
    public const float MAX_SPECIES_FEAR = 400.0f;
    public const float MAX_SPECIES_ACTIVITY = 400.0f;
    public const float MAX_SPECIES_FOCUS = 400.0f;
    public const float MAX_SPECIES_OPPORTUNISM = 400.0f;

    public const float DEFAULT_BEHAVIOUR_VALUE = 100.0f;

    /// <summary>
    ///   Minimum extra microbes to spawn
    /// </summary>
    public const int MIN_BACTERIAL_COLONY_SIZE = 0;

    /// <summary>
    ///   Maximum extra microbes to spawn
    /// </summary>
    public const int MAX_BACTERIAL_COLONY_SIZE = 1;

    // What is divided during fear and aggression calculations in the AI
    public const float AGGRESSION_DIVISOR = 25.0f;
    public const float FEAR_DIVISOR = 25.0f;
    public const float ACTIVITY_DIVISOR = 100.0f;
    public const float FOCUS_DIVISOR = 100.0f;
    public const float OPPORTUNISM_DIVISOR = 100.0f;

    // Cooldown for AI for toggling engulfing
    public const float AI_ENGULF_INTERVAL = 300;

    // Average number of calls to think method before doing expensive cloud-finding calculations
    public const int AI_STEPS_PER_SMELL = 20;

    // if you are gaining less then this amount of compound per turn you are much more likely to turn randomly
    public const float AI_COMPOUND_BIAS = -10.0f;

    /// <summary>
    ///   Threshold to not be stuck in tiny local maxima during gradient ascent algorithms.
    /// </summary>
    public const float AI_GRADIENT_DETECTION_THRESHOLD = 0.005f;

    public const float AI_BASE_MOVEMENT = 1.0f;
    public const float AI_FOCUSED_MOVEMENT = 1.0f;
    public const float AI_ENGULF_STOP_DISTANCE = 0.8f;

    public const float AI_FOLLOW_DISTANCE_SQUARED = 60 * 60;
    public const float AI_FLEE_DISTANCE_SQUARED = 85 * 85;

    // Personality Mutation
    public const float MAX_SPECIES_PERSONALITY_MUTATION = 40.0f;
    public const float MIN_SPECIES_PERSONALITY_MUTATION = -40.0f;

    // Genus splitting and name mutation
    public const int MUTATION_WORD_EDIT = 10;
    public const int DIFFERENCES_FOR_GENUS_SPLIT = 1;

    /// <summary>
    ///   How many steps forward of the population simulation to do when auto-evo looks at the results of mutations
    ///   etc. for which is the most beneficial
    /// </summary>
    public const int AUTO_EVO_VARIANT_SIMULATION_STEPS = 15;

    /// <summary>
    ///   Populations of species that are under this will be killed off by auto-evo
    /// </summary>
    public const int AUTO_EVO_MINIMUM_VIABLE_POPULATION = 20;

    // Auto evo population algorithm tweak variables
    // TODO: move all of these into auto-evo_parameters.json
    public const int AUTO_EVO_MINIMUM_MOVE_POPULATION = 200;
    public const float AUTO_EVO_MINIMUM_MOVE_POPULATION_FRACTION = 0.1f;
    public const float AUTO_EVO_MAXIMUM_MOVE_POPULATION_FRACTION = 0.8f;
    public const float AUTO_EVO_ATP_USE_SCORE_MULTIPLIER = 0.0033f;
    public const float AUTO_EVO_GLUCOSE_USE_SCORE_MULTIPLIER = 20;
    public const float AUTO_EVO_ENGULF_PREDATION_SCORE = 100;
    public const float AUTO_EVO_PILUS_PREDATION_SCORE = 20;
    public const float AUTO_EVO_TOXIN_PREDATION_SCORE = 100;
    public const float AUTO_EVO_MUCILAGE_PREDATION_SCORE = 100;
    public const float AUTO_EVO_ENGULF_LUCKY_CATCH_PROBABILITY = 0.1f;
    public const float AUTO_EVO_CHUNK_LEAK_MULTIPLIER = 0.1f;
    public const float AUTO_EVO_PREDATION_ENERGY_MULTIPLIER = 0.4f;
    public const float AUTO_EVO_SUNLIGHT_ENERGY_AMOUNT = 100000;
    public const float AUTO_EVO_THERMOSYNTHESIS_ENERGY_AMOUNT = 500;
    public const float AUTO_EVO_COMPOUND_ENERGY_AMOUNT = 2400;
    public const float AUTO_EVO_CHUNK_ENERGY_AMOUNT = 90000000;
    public const float AUTO_EVO_CHUNK_AMOUNT_NERF = 0.01f;
    public const int AUTO_EVO_MINIMUM_SPECIES_SIZE_BEFORE_SPLIT = 80;
    public const bool AUTO_EVO_ALLOW_SPECIES_SPLIT_ON_NO_MUTATION = true;

    public const double AUTO_EVO_COMPOUND_RATIO_POWER_BIAS = 1;
    public const double AUTO_EVO_ABSOLUTE_PRODUCTION_POWER_BIAS = 0.5;

    /// <summary>
    ///   How much auto-evo affects the player species compared to the normal amount
    /// </summary>
    public const float AUTO_EVO_PLAYER_STRENGTH_FRACTION = 0.2f;

    public const int EDITOR_TIME_JUMP_MILLION_YEARS = 100;
    public const float GLUCOSE_MIN = 0.0f;

    // These control how many game entities can exist at once
    // TODO: bump these back up once we resolve the performance bottleneck
    public const int TINY_MAX_SPAWNED_ENTITIES = 50;
    public const int VERY_SMALL_MAX_SPAWNED_ENTITIES = 100;
    public const int SMALL_MAX_SPAWNED_ENTITIES = 200;
    public const int NORMAL_MAX_SPAWNED_ENTITIES = 300;
    public const int LARGE_MAX_SPAWNED_ENTITIES = 400;
    public const int VERY_LARGE_MAX_SPAWNED_ENTITIES = 500;
    public const int HUGE_MAX_SPAWNED_ENTITIES = 600;
    public const int EXTREME_MAX_SPAWNED_ENTITIES = 800;

    /// <summary>
    ///   Controls how fast entities are allowed to spawn
    /// </summary>
    public const int MAX_SPAWNS_PER_FRAME = 1;

    /// <summary>
    ///   Delete a max of this many entities per step to reduce lag from deleting tons of entities at once.
    ///   Note that this is a raw count and not a weighted count as game instability is probably related to the number
    ///   of deleted world child Nodes and not their complexity.
    /// </summary>
    public const int MAX_DESPAWNS_PER_FRAME = 4;

    /// <summary>
    ///   Multiplier for how much organelles inside spawned cells contribute to the entity count.
    /// </summary>
    public const float ORGANELLE_ENTITY_WEIGHT = 0.5f;

    /// <summary>
    ///   How often despawns happen on top of the normal despawns that are part of the spawn cycle
    /// </summary>
    public const float DESPAWN_INTERVAL = 0.08f;

    public const float CHANCE_MULTICELLULAR_SPAWNS_GROWN = 0.1f;
    public const float CHANCE_MULTICELLULAR_SPAWNS_PARTLY_GROWN = 0.3f;
    public const float CHANCE_MULTICELLULAR_PARTLY_GROWN_CELL_CHANCE = 0.4f;

    public const float TIME_BEFORE_TUTORIAL_CAN_PAUSE = 0.01f;

    public const float MICROBE_MOVEMENT_EXPLAIN_TUTORIAL_DELAY = 17.0f;
    public const float MICROBE_MOVEMENT_TUTORIAL_REQUIRE_DIRECTION_PRESS_TIME = 2.2f;
    public const float TUTORIAL_ENTITY_POSITION_UPDATE_INTERVAL = 0.2f;
    public const float GLUCOSE_TUTORIAL_TRIGGER_ENABLE_FREE_STORAGE_SPACE = 0.14f;
    public const float GLUCOSE_TUTORIAL_COLLECT_BEFORE_COMPLETE = 0.21f;
    public const float MICROBE_REPRODUCTION_TUTORIAL_DELAY = 10;
    public const float HIDE_MICROBE_STAYING_ALIVE_TUTORIAL_AFTER = 60;
    public const float MICROBE_EDITOR_BUTTON_TUTORIAL_DELAY = 20;

    /// <summary>
    ///   Used to limit how often the hover indicator panel are
    ///   updated. Default value is every 0.1 seconds.
    /// </summary>
    public const float HOVER_PANEL_UPDATE_INTERVAL = 0.1f;

    public const float TOOLTIP_OFFSET = 20;
    public const float TOOLTIP_DEFAULT_DELAY = 1.0f;
    public const float TOOLTIP_FADE_SPEED = 0.25f;

    public const float EDITOR_ARROW_OFFSET = 3.5f;
    public const float EDITOR_ARROW_INTERPOLATE_SPEED = 0.5f;

    public const float EDITOR_DEFAULT_CAMERA_HEIGHT = 10;

    public const float MULTICELLULAR_EDITOR_PREVIEW_MICROBE_SCALE_MULTIPLIER = 0.80f;

    public const float MAX_SPECIES_NAME_LENGTH_PIXELS = 230.0f;

    /// <summary>
    ///   Scale used for one frame while membrane data is not ready yet
    /// </summary>
    public const float MULTICELLULAR_EDITOR_PREVIEW_PLACEHOLDER_SCALE = 0.18f;

    /// <summary>
    ///   Multiplier for cell editor actions in multicellular editor
    /// </summary>
    public const float MULTICELLULAR_EDITOR_COST_FACTOR = 0.5f;

    public const float MINIMUM_RUNNABLE_PROCESS_FRACTION = 0.00001f;

    public const float DEFAULT_PROCESS_SPINNER_SPEED = 365.0f;
    public const float DEFAULT_PROCESS_STATISTICS_AVERAGE_INTERVAL = 0.4f;

    public const int COLONY_SIZE_REQUIRED_FOR_MULTICELLULAR = 5;
    public const int COLONY_SIZE_REQUIRED_FOR_MACROSCOPIC = 20;

    /// <summary>
    ///   Main menu cancel priority. Main menu handles the cancel action for sub menus that don't have special needs
    ///   regarding exiting them <see cref="PAUSE_MENU_CANCEL_PRIORITY"/>
    /// </summary>
    public const int MAIN_MENU_CANCEL_PRIORITY = -3;

    /// <summary>
    ///   Pause menu has lower cancel priority to avoid handling canceling being in the menu if a an open sub menu
    ///   has special actions it needs to do
    /// </summary>
    public const int PAUSE_MENU_CANCEL_PRIORITY = -2;

    public const int SUBMENU_CANCEL_PRIORITY = -1;

    /// <summary>
    ///   Popups have a highest priority to ensure they can react first.
    /// </summary>
    public const int POPUP_CANCEL_PRIORITY = int.MaxValue;

    public const int CUSTOM_FOCUS_DRAWER_RADIUS = 12;
    public const int CUSTOM_FOCUS_DRAWER_RADIUS_POINTS = 12;
    public const int CUSTOM_FOCUS_DRAWER_WIDTH = 3;
    public const bool CUSTOM_FOCUS_DRAWER_ANTIALIAS = true;

    /// <summary>
    ///   Maximum amount of snapshots to store in patch history.
    /// </summary>
    public const int PATCH_HISTORY_RANGE = 10;

    /// <summary>
    ///   The maximum limit for amount of events by time period to store in <see cref="GameWorld"/>.
    /// </summary>
    public const int GLOBAL_EVENT_LOG_CAP = 20;

    /// <summary>
    ///   Extra margin used to show cells that the player hovers over with the mouse. This is done to make it easier
    ///   to see what small cells are.
    ///   Specifically for use with LengthSquared.
    /// </summary>
    public const float MICROBE_HOVER_DETECTION_EXTRA_RADIUS_SQUARED = 2 * 2;

    public const float PROCEDURAL_CACHE_CLEAN_INTERVAL = 9.3f;
    public const float PROCEDURAL_CACHE_MEMBRANE_KEEP_TIME = 500;

    /// <summary>
    ///   All Nodes tagged with this are handled by the spawn system for despawning
    /// </summary>
    public const string SPAWNED_GROUP = "spawned";

    /// <summary>
    ///   All Nodes tagged with this are handled by the timed life system for despawning
    /// </summary>
    public const string TIMED_GROUP = "timed";

    /// <summary>
    ///   All RigidBody nodes tagged with this are affected by currents by the fluid system
    /// </summary>
    public const string FLUID_EFFECT_GROUP = "fluid_effect";

    /// <summary>
    ///   All Nodes tagged with this are handled by the process system. Can't be just "process" as that conflicts with
    ///   godot idle_process and process, at least I think it does.
    /// </summary>
    public const string PROCESS_GROUP = "run_processes";

    /// <summary>
    ///   All Nodes tagged with this are handled by the ai system
    /// </summary>
    public const string AI_GROUP = "ai";

    /// <summary>
    ///   Microbes tagged with this are handled by the <see cref="MicrobeSystem"/> to be processed.
    /// </summary>
    /// <remarks>
    ///   <para>
    ///     NOTE: This is not related to <see cref="PROCESS_GROUP"/> which is in the context of in-game compounds
    ///     processes, this is related to the engine's <see cref="Node._Process(float)"/> on the nodes.
    ///   </para>
    /// </remarks>
    public const string RUNNABLE_MICROBE_GROUP = "microbe_runnable";

    /// <summary>
    ///   All Nodes tagged with this are considered Microbes that the AI can react to
    /// </summary>
    /// <remarks>
    ///   <para>
    ///     TODO: quite a few of these AI_TAG starting constants need to be renamed as these are generally used to
    ///     find relevant entities for things that aren't the AI system
    ///   </para>
    /// </remarks>
    public const string AI_TAG_MICROBE = "microbe";

    public const string ENTITY_TAG_CREATURE = "creature";

    /// <summary>
    ///   All Nodes tagged with this are considered FloatingChunks that the AI can react to
    /// </summary>
    public const string AI_TAG_CHUNK = "chunk";

    public const string PLAYER_GROUP = "player";

    public const string DELETION_HOLD_LOAD = "load";
    public const string DELETION_HOLD_MICROBE_EDITOR = "microbe_editor";

    public const string CONFIGURATION_FILE = "user://thrive_settings.json";
    public const string WORKSHOP_DATA_FILE = "user://workshop_data.json";

    public const string SAVE_FOLDER = "user://saves";

    public const string EXPLICIT_PATH_PREFIX = "file://";

    public const int MAX_PATH_LENGTH = 1024;

    public const string SCREENSHOT_FOLDER = "user://screenshots";

    public const string LOGS_FOLDER_NAME = "logs";
    public const string LOGS_FOLDER = "user://" + LOGS_FOLDER_NAME;

    public const string JSON_DEBUG_OUTPUT_FILE = LOGS_FOLDER + "/json_debug.txt";

    public const string LICENSE_FILE = "res://LICENSE.txt";
    public const string STEAM_LICENSE_FILE = "res://doc/steam_license_readme.txt";
    public const string ASSETS_README = "res://assets/README.txt";
    public const string ASSETS_LICENSE_FILE = "res://assets/LICENSE.txt";
    public const string GODOT_LICENSE_FILE = "res://doc/GodotLicense.txt";
    public const string OFL_LICENSE_FILE = "res://assets/OFL.txt";
    public const string GPL_LICENSE_FILE = "res://gpl.txt";

    public const string ASSETS_GUI_BEVEL_FOLDER = "res://assets/textures/gui/bevel";

<<<<<<< HEAD
    public const string FILE_DIALOG_IMAGE_FILTER = "*.png, *.jpg, *.jpeg, *.bmp, *.webp ; Images";
    public const string FILE_DIALOG_PCK_FILTER = "*.pck ; PCK Files";
    public const string FILE_DIALOG_ASSEMBLY_FILTER = "*.dll ; Assembly Files";
=======
    public const string BUILD_INFO_FILE = "res://simulation_parameters/revision.json";

    public const bool VERBOSE_SIMULATION_PARAMETER_LOADING = false;
>>>>>>> 2bfd8e70

    /// <summary>
    ///   Internal Godot name for the default audio output device
    /// </summary>
    public const string DEFAULT_AUDIO_OUTPUT_DEVICE_NAME = "Default";

    public const string OS_WINDOWS_NAME = "Windows";

    /// <summary>
    ///   This is just here to make it easier to debug saves
    /// </summary>
    public const Formatting SAVE_FORMATTING = Formatting.None;

    /// <summary>
    ///   If set to false, saving related errors are re-thrown to make debugging easier
    /// </summary>
    public const bool CATCH_SAVE_ERRORS = true;

    /// <summary>
    ///   JSON traces longer than this are not printed to the console
    /// </summary>
    public const int MAX_JSON_ERROR_LENGTH_FOR_CONSOLE = 20000;

    public const string FILE_NAME_DISALLOWED_CHARACTERS = "<>:\"/\\|?*\0";
    public const string SAVE_EXTENSION = "thrivesave";
    public const string SAVE_EXTENSION_WITH_DOT = "." + SAVE_EXTENSION;
    public const string SAVE_BACKUP_SUFFIX = ".backup" + SAVE_EXTENSION_WITH_DOT;

    public const int SAVE_LIST_SCREENSHOT_HEIGHT = 720;

    public const int KIBIBYTE = 1024;
    public const int MEBIBYTE = 1024 * KIBIBYTE;

    /// <summary>
    ///   Delay for the compound row to hide when standing still and compound amount is 0.
    /// </summary>
    public const float COMPOUND_HOVER_INFO_REMOVE_DELAY = 0.5f;

    /// <summary>
    ///   Compound changes below this value are ignored while mouse world position doesn't change.
    /// </summary>
    public const float COMPOUND_HOVER_INFO_THRESHOLD = 2.5f;

    /// <summary>
    ///   Minimum amount for the very little category in the hover info.
    /// </summary>
    public const float COMPOUND_DENSITY_CATEGORY_VERY_LITTLE = 0.5f;

    /// <summary>
    ///   Minimum amount for the little category in the hover info.
    /// </summary>
    public const float COMPOUND_DENSITY_CATEGORY_LITTLE = 10.0f;

    /// <summary>
    ///   Minimum amount for the some category in the hover info.
    /// </summary>
    public const float COMPOUND_DENSITY_CATEGORY_SOME = 50.0f;

    /// <summary>
    ///   Minimum amount for the fair amount category in the hover info.
    /// </summary>
    public const float COMPOUND_DENSITY_CATEGORY_FAIR_AMOUNT = 200.0f;

    /// <summary>
    ///   Minimum amount for the quite a bit category in the hover info.
    /// </summary>
    public const float COMPOUND_DENSITY_CATEGORY_QUITE_A_BIT = 800.0f;

    /// <summary>
    ///   Minimum amount for the an abundance category in the hover info.
    /// </summary>
    public const float COMPOUND_DENSITY_CATEGORY_AN_ABUNDANCE = 3000.0f;

    public const float PHOTO_STUDIO_CAMERA_FOV = 70;
    public const float PHOTO_STUDIO_CAMERA_HALF_ANGLE = PHOTO_STUDIO_CAMERA_FOV / 2.0f;
    public const float PHOTO_STUDIO_CELL_RADIUS_MULTIPLIER = 0.80f;

    public const int RESOURCE_LOAD_TARGET_MIN_FPS = 60;
    public const float RESOURCE_TIME_BUDGET_PER_FRAME = 1.0f / RESOURCE_LOAD_TARGET_MIN_FPS;
    public const bool TRACK_ACTUAL_RESOURCE_LOAD_TIMES = false;
    public const float REPORT_LOAD_TIMES_OF_BY = 0.1f;

    public const int GALLERY_THUMBNAIL_MAX_WIDTH = 500;

    /// <summary>
    ///   Regex for species name validation.
    /// </summary>
    public const string SPECIES_NAME_REGEX = "^(?<genus>[a-zA-Z0-9]+) (?<epithet>[a-zA-Z0-9]+)$";

    public const string MOD_INFO_FILE_NAME = "thrive_mod.json";

    /// <summary>
    ///   Minimum hex distance before the same render priority.
    /// </summary>
    public const int HEX_RENDER_PRIORITY_DISTANCE = 4;

    public const float COLOUR_PICKER_PICK_INTERVAL = 0.2f;

    public const string DISABLE_VIDEOS_LAUNCH_OPTION = "--thrive-disable-videos";

    // Min/max values for each customisable difficulty option
    public const float MIN_MP_MULTIPLIER = 0.2f;
    public const float MAX_MP_MULTIPLIER = 2;
    public const float MIN_AI_MUTATION_RATE = 0.5f;
    public const float MAX_AI_MUTATION_RATE = 5;
    public const float MIN_COMPOUND_DENSITY = 0.2f;
    public const float MAX_COMPOUND_DENSITY = 2;
    public const float MIN_PLAYER_DEATH_POPULATION_PENALTY = 1;
    public const float MAX_PLAYER_DEATH_POPULATION_PENALTY = 5;
    public const float MIN_GLUCOSE_DECAY = 0.3f;
    public const float MAX_GLUCOSE_DECAY = 0.95f;
    public const float MIN_OSMOREGULATION_MULTIPLIER = 0.2f;
    public const float MAX_OSMOREGULATION_MULTIPLIER = 2;

    // Constants for procedural patch map
    public const float PATCH_NODE_RECT_LENGTH = 64.0f;
    public const float PATCH_AND_REGION_MARGIN = 2 * 3.0f;
    public const float PATCH_REGION_CONNECTION_LINE_WIDTH = 4.0f;
    public const float PATCH_REGION_BORDER_WIDTH = 6.0f;
    public const int PATCH_GENERATION_MAX_RETRIES = 100;

    // If we update our Godot project base resolution these *may* need to be adjusted for mouse input to feel the same
    public const float BASE_VERTICAL_RESOLUTION_FOR_INPUT = 720;
    public const float BASE_HORIZONTAL_RESOLUTION_FOR_INPUT = 1280;

    public const float MOUSE_INPUT_SENSITIVITY_STEP = 0.0001f;
    public const float CONTROLLER_INPUT_SENSITIVITY_STEP = 0.04f;

    public const float CONTROLLER_DEFAULT_DEADZONE = 0.2f;

    /// <summary>
    ///   How big fraction of extra margin is added on top of a calibrated deadzone
    /// </summary>
    public const float CONTROLLER_DEADZONE_CALIBRATION_MARGIN = 0.1f;

    /// <summary>
    ///   Constant value added to the calibration value to make the deadzones not as tight, especially at low values
    /// </summary>
    public const float CONTROLLER_DEADZONE_CALIBRATION_MARGIN_CONSTANT = 0.007f;

    public const int FORCE_CLOSE_AFTER_TRIES = 3;

    /// <summary>
    ///   The duration for which a save is considered recently performed.
    /// </summary>
    /// <remarks>
    ///   <para>
    ///     Not a const because TimeSpan is not a primitive.
    ///   </para>
    /// </remarks>
    public static readonly TimeSpan RecentSaveTime = TimeSpan.FromSeconds(15);

    /// <summary>
    ///   Colour of the custom focus highlight elements. Should be the same as what it set in Thrive theme
    /// </summary>
    public static readonly Color CustomFocusDrawerColour = new("#00bfb6");

    /// <summary>
    ///   Locations mods are searched in. The last location is considered to be the user openable and editable folder
    /// </summary>
    /// <remarks>
    ///   <para>
    ///     These must be preprocessed with GlobalizePath as otherwise relative paths will break when the first mod
    ///     .pck file is loaded.
    ///     TODO: might be nice to move to some other place as this got pretty long and complicated due to pck loading
    ///     messing with the current working directory.
    ///   </para>
    /// </remarks>
    public static readonly IReadOnlyList<string> ModLocations = new[]
    {
        OS.HasFeature("standalone") ?
            Path.Combine(
                Path.GetDirectoryName(OS.GetExecutablePath()) ??
                throw new InvalidOperationException("no current executable path"), "mods") :
            ProjectSettings.GlobalizePath("res://mods"),
        "user://mods",
    };

    // Regex expressions to categorize different file types.
    public static readonly Regex BackupRegex = new(@"^.*\.backup\." + SAVE_EXTENSION + "$");
    public static readonly Regex AutoSaveRegex = new(@"^auto_save_\d+\." + SAVE_EXTENSION + "$");
    public static readonly Regex QuickSaveRegex = new(@"^quick_save_\d+\." + SAVE_EXTENSION + "$");

    // Following is a hacky way to ensure some conditions apply on the constants defined here.
    // When the constants don't follow a set of conditions a warning is raised, which CI treats as an error.
    // Or maybe it raises an actual error. Anyway this seems good enough for now to do some stuff

#pragma warning disable CA1823 // unused fields

    // ReSharper disable UnreachableCode HeuristicUnreachableCode
    private const uint MinimumMovePopIsHigherThanMinimumViable =
        (AUTO_EVO_MINIMUM_MOVE_POPULATION * AUTO_EVO_MINIMUM_MOVE_POPULATION_FRACTION >=
            AUTO_EVO_MINIMUM_VIABLE_POPULATION) ?
            0 :
            -42;

    private const uint MinimumRunnableProcessFractionIsAboveEpsilon =
        (MINIMUM_RUNNABLE_PROCESS_FRACTION > MathUtils.EPSILON) ? 0 : -42;

    private const uint FreeCompoundAmountIsLessThanUsePerSecond =
        (MICROBE_REPRODUCTION_FREE_COMPOUNDS < MICROBE_REPRODUCTION_MAX_COMPOUND_USE) ? 0 : -42;

    private const uint ReproductionProgressIntervalLessThanMaxDelta =
        (MICROBE_REPRODUCTION_PROGRESS_INTERVAL < MICROBE_REPRODUCTION_MAX_DELTA_FRAME) ? 0 : -42;

    private const uint ReproductionTutorialDelaysAreSensible =
        (MICROBE_REPRODUCTION_TUTORIAL_DELAY + 1 < MICROBE_EDITOR_BUTTON_TUTORIAL_DELAY) ? 0 : -42;

    // Needed to be true by InputManager
    private const uint GodotJoystickAxesStartAtZero = (JoystickList.Axis0 == 0) ? 0 : -42;

    // ReSharper restore UnreachableCode HeuristicUnreachableCode
#pragma warning restore CA1823

    /// <summary>
    ///   This needs to be a separate field to make this only be calculated once needed the first time
    /// </summary>
    private static readonly string GameVersion = FetchVersion();

    /// <summary>
    ///   Game version
    /// </summary>
    public static string Version => GameVersion;

    public static string UserFolderAsNativePath => OS.GetUserDataDir().Replace('\\', '/');

    private static string FetchVersion()
    {
        try
        {
            var assembly = Assembly.GetExecutingAssembly();
            var version = assembly.GetName().Version;
            var versionSuffix =
                (AssemblyInformationalVersionAttribute[])assembly.GetCustomAttributes(
                    typeof(AssemblyInformationalVersionAttribute), false);
            return $"{version}" + versionSuffix[0].InformationalVersion;
        }
        catch (Exception error)
        {
            GD.Print("Error getting version: ", error);
            return "error (" + error.GetType().Name + ")";
        }
    }
}<|MERGE_RESOLUTION|>--- conflicted
+++ resolved
@@ -931,15 +931,13 @@
 
     public const string ASSETS_GUI_BEVEL_FOLDER = "res://assets/textures/gui/bevel";
 
-<<<<<<< HEAD
     public const string FILE_DIALOG_IMAGE_FILTER = "*.png, *.jpg, *.jpeg, *.bmp, *.webp ; Images";
     public const string FILE_DIALOG_PCK_FILTER = "*.pck ; PCK Files";
     public const string FILE_DIALOG_ASSEMBLY_FILTER = "*.dll ; Assembly Files";
-=======
+
     public const string BUILD_INFO_FILE = "res://simulation_parameters/revision.json";
 
     public const bool VERBOSE_SIMULATION_PARAMETER_LOADING = false;
->>>>>>> 2bfd8e70
 
     /// <summary>
     ///   Internal Godot name for the default audio output device
