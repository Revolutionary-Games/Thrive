--- conflicted
+++ resolved
@@ -179,11 +179,7 @@
 
     public const float FLAGELLA_ENERGY_COST = 4.0f;
 
-<<<<<<< HEAD
-    public const float FLAGELLA_BASE_FORCE = 250.7f;
-=======
     public const float FLAGELLA_BASE_FORCE = 60.0f;
->>>>>>> f92681ac
 
     public const float BASE_MOVEMENT_FORCE = 1400.0f;
 
