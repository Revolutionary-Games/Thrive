﻿using System;
using System.Collections.Generic;
using System.IO;
using Godot;
using Newtonsoft.Json;
using File = Godot.File;

/// <summary>
///   Contains definitions for global game configuration like Compounds, Organelles etc.
/// </summary>
public class SimulationParameters : Node
{
    private static SimulationParameters instance;

    private readonly Dictionary<string, MembraneType> membranes;
    private readonly Dictionary<string, Background> backgrounds;
    private readonly Dictionary<string, Biome> biomes;
    private readonly Dictionary<string, BioProcess> bioProcesses;
    private readonly Dictionary<string, Compound> compounds;
    private readonly Dictionary<string, OrganelleDefinition> organelles;
    private readonly Dictionary<string, MusicCategory> musicCategories;
    private readonly Dictionary<string, HelpTexts> helpTexts;
    private readonly AutoEvoConfiguration autoEvoConfiguration;
    private readonly List<NamedInputGroup> inputGroups;
    private readonly Dictionary<string, Gallery> gallery;

    // These are for mutations to be able to randomly pick items in a weighted manner
    private List<OrganelleDefinition> prokaryoticOrganelles;
    private float prokaryoticOrganellesTotalChance;
    private List<OrganelleDefinition> eukaryoticOrganelles;
    private float eukaryoticOrganellesChance;

    /// <summary>
    ///   Loads the simulation configuration parameters from JSON files
    /// </summary>
    private SimulationParameters()
    {
        // Compounds are referenced by the other json files so it is loaded first and instance is assigned here
        instance = this;

        // Loading the compounds needs a custom JSON deserializer that can load the Compound objects, but the loader
        // can't always be active because that breaks saving
        {
            var compoundDeserializer = new JsonConverter[] { new CompoundLoader(null) };

            compounds = LoadRegistry<Compound>(
                "res://simulation_parameters/microbe_stage/compounds.json", compoundDeserializer);
        }

        membranes = LoadRegistry<MembraneType>(
            "res://simulation_parameters/microbe_stage/membranes.json");
        backgrounds = LoadRegistry<Background>(
            "res://simulation_parameters/microbe_stage/backgrounds.json");
        biomes = LoadRegistry<Biome>(
            "res://simulation_parameters/microbe_stage/biomes.json");
        bioProcesses = LoadRegistry<BioProcess>(
            "res://simulation_parameters/microbe_stage/bio_processes.json");
        organelles = LoadRegistry<OrganelleDefinition>(
            "res://simulation_parameters/microbe_stage/organelles.json");

        NameGenerator = LoadDirectObject<NameGenerator>(
            "res://simulation_parameters/microbe_stage/species_names.json");

        musicCategories = LoadRegistry<MusicCategory>("res://simulation_parameters/common/music_tracks.json");

        helpTexts = LoadRegistry<HelpTexts>("res://simulation_parameters/common/help_texts.json");

        inputGroups = LoadListRegistry<NamedInputGroup>("res://simulation_parameters/common/input_options.json");

        autoEvoConfiguration =
            LoadDirectObject<AutoEvoConfiguration>("res://simulation_parameters/common/autoevo_parameters.json");

        gallery = LoadRegistry<Gallery>("res://simulation_parameters/common/gallery.json");

        GD.Print("SimulationParameters loading ended");

        CheckForInvalidValues();
        ResolveValueRelationships();

        GD.Print("SimulationParameters are good");
    }

    public static SimulationParameters Instance => instance;

    public IEnumerable<NamedInputGroup> InputGroups => inputGroups;

    public AutoEvoConfiguration AutoEvoConfiguration => autoEvoConfiguration;

    public NameGenerator NameGenerator { get; }

    public override void _Notification(int what)
    {
        if (what == NotificationTranslationChanged)
        {
            ApplyTranslations();
        }
    }

    public OrganelleDefinition GetOrganelleType(string name)
    {
        return organelles[name];
    }

    /// <summary>
    ///   Returns all organelles
    /// </summary>
    public IEnumerable<OrganelleDefinition> GetAllOrganelles()
    {
        return organelles.Values;
    }

    public bool DoesOrganelleExist(string name)
    {
        return organelles.ContainsKey(name);
    }

    public MembraneType GetMembrane(string name)
    {
        return membranes[name];
    }

    public IEnumerable<MembraneType> GetAllMembranes()
    {
        return membranes.Values;
    }

    public bool DoesMembraneExist(string name)
    {
        return membranes.ContainsKey(name);
    }

    public Background GetBackground(string name)
    {
        return backgrounds[name];
    }

    public Biome GetBiome(string name)
    {
        return biomes[name];
    }

    public BioProcess GetBioProcess(string name)
    {
        return bioProcesses[name];
    }

    public Compound GetCompound(string name)
    {
        return compounds[name];
    }

    public bool DoesCompoundExist(string name)
    {
        return compounds.ContainsKey(name);
    }

    /// <summary>
    ///   Returns all compounds that are clouds
    /// </summary>
    public List<Compound> GetCloudCompounds()
    {
        var result = new List<Compound>();

        foreach (var entry in compounds)
        {
            if (entry.Value.IsCloud)
            {
                result.Add(entry.Value);
            }
        }

        return result;
    }

    public Dictionary<string, MusicCategory> GetMusicCategories()
    {
        return musicCategories;
    }

    public HelpTexts GetHelpTexts(string name)
    {
        return helpTexts[name];
    }

    public Gallery GetGallery(string name)
    {
        return gallery[name];
    }

    public OrganelleDefinition GetRandomProkaryoticOrganelle(Random random)
    {
        float valueLeft = random.Next(0.0f, prokaryoticOrganellesTotalChance);

        foreach (var organelle in prokaryoticOrganelles)
        {
            valueLeft -= organelle.ProkaryoteChance;

            if (valueLeft <= 0.00001f)
                return organelle;
        }

        return prokaryoticOrganelles[prokaryoticOrganelles.Count - 1];
    }

    public OrganelleDefinition GetRandomEukaryoticOrganelle(Random random)
    {
        float valueLeft = random.Next(0.0f, eukaryoticOrganellesChance);

        foreach (var organelle in eukaryoticOrganelles)
        {
            valueLeft -= organelle.ChanceToCreate;

            if (valueLeft <= 0.00001f)
                return organelle;
        }

        return eukaryoticOrganelles[eukaryoticOrganelles.Count - 1];
    }

    /// <summary>
    ///   Applies translations to all registry loaded types. Called whenever the locale is changed
    /// </summary>
    public void ApplyTranslations()
    {
        ApplyRegistryObjectTranslations(membranes);
        ApplyRegistryObjectTranslations(backgrounds);
        ApplyRegistryObjectTranslations(biomes);
        ApplyRegistryObjectTranslations(bioProcesses);
        ApplyRegistryObjectTranslations(compounds);
        ApplyRegistryObjectTranslations(organelles);
        ApplyRegistryObjectTranslations(musicCategories);
        ApplyRegistryObjectTranslations(helpTexts);
        ApplyRegistryObjectTranslations(inputGroups);
        ApplyRegistryObjectTranslations(gallery);
    }

    private static void CheckRegistryType<T>(Dictionary<string, T> registry)
        where T : class, IRegistryType
    {
        foreach (var entry in registry)
        {
            entry.Value.InternalName = entry.Key;
            entry.Value.Check(entry.Key);
        }
    }

    private static void CheckRegistryType<T>(IEnumerable<T> registry)
        where T : class, IRegistryType
    {
        foreach (var entry in registry)
        {
            entry.Check(string.Empty);

            if (string.IsNullOrEmpty(entry.InternalName))
                throw new Exception("registry list type should set internal name in Check");
        }
    }

    private static void ApplyRegistryObjectTranslations<T>(Dictionary<string, T> registry)
        where T : class, IRegistryType
    {
        foreach (var entry in registry)
        {
            entry.Value.ApplyTranslations();
        }
    }

    private static void ApplyRegistryObjectTranslations<T>(IEnumerable<T> registry)
        where T : class, IRegistryType
    {
        foreach (var entry in registry)
        {
            entry.ApplyTranslations();
        }
    }

    private static string ReadJSONFile(string path)
    {
        using (var file = new File())
        {
            file.Open(path, File.ModeFlags.Read);
            var result = file.GetAsText();

            // This might be completely unnecessary
            file.Close();

            return result;
        }
    }

    private Dictionary<string, T> LoadRegistry<T>(string path, JsonConverter[] extraConverters = null)
    {
        extraConverters ??= Array.Empty<JsonConverter>();

        var result = JsonConvert.DeserializeObject<Dictionary<string, T>>(ReadJSONFile(path), extraConverters);

        if (result == null)
            throw new InvalidDataException("Could not load a registry from file: " + path);

        GD.Print($"Loaded registry for {typeof(T)} with {result.Count} items");
        return result;
    }

    private List<T> LoadListRegistry<T>(string path, JsonConverter[] extraConverters = null)
    {
        extraConverters ??= Array.Empty<JsonConverter>();

        var result = JsonConvert.DeserializeObject<List<T>>(ReadJSONFile(path), extraConverters);

        if (result == null)
            throw new InvalidDataException("Could not load a registry from file: " + path);

        GD.Print($"Loaded registry for {typeof(T)} with {result.Count} items");
        return result;
    }

    private T LoadDirectObject<T>(string path, JsonConverter[] extraConverters = null)
        where T : class
    {
        extraConverters ??= Array.Empty<JsonConverter>();

        var result = JsonConvert.DeserializeObject<T>(ReadJSONFile(path), extraConverters);

        if (result == null)
            throw new InvalidDataException("Could not load a registry from file: " + path);

        return result;
    }

    private void CheckForInvalidValues()
    {
        CheckRegistryType(membranes);
        CheckRegistryType(backgrounds);
        CheckRegistryType(biomes);
        CheckRegistryType(bioProcesses);
        CheckRegistryType(compounds);
        CheckRegistryType(organelles);
        CheckRegistryType(musicCategories);
        CheckRegistryType(helpTexts);
        CheckRegistryType(inputGroups);
        CheckRegistryType(gallery);

        NameGenerator.Check(string.Empty);
        autoEvoConfiguration.Check(string.Empty);
    }

    private void ResolveValueRelationships()
    {
        foreach (var entry in organelles)
        {
            entry.Value.Resolve(this);
        }

        foreach (var entry in biomes)
        {
            entry.Value.Resolve(this);
        }

        foreach (var entry in backgrounds)
        {
            entry.Value.Resolve(this);
        }

        foreach (var entry in membranes)
        {
            entry.Value.Resolve();
        }

<<<<<<< HEAD
        foreach (var entry in compounds)
=======
        foreach (var entry in gallery)
>>>>>>> e33398d3
        {
            entry.Value.Resolve();
        }

        NameGenerator.Resolve(this);

        BuildOrganelleChances();

        // TODO: there could also be a check for making sure
        // non-existent compounds, processes etc. are not used
    }

    private void BuildOrganelleChances()
    {
        prokaryoticOrganelles = new List<OrganelleDefinition>();
        eukaryoticOrganelles = new List<OrganelleDefinition>();
        prokaryoticOrganellesTotalChance = 0.0f;
        eukaryoticOrganellesChance = 0.0f;

        foreach (var entry in organelles)
        {
            var organelle = entry.Value;

            if (organelle.ChanceToCreate > 0)
            {
                eukaryoticOrganelles.Add(organelle);
                eukaryoticOrganellesChance += organelle.ChanceToCreate;
            }

            if (organelle.ProkaryoteChance > 0)
            {
                prokaryoticOrganelles.Add(organelle);
                prokaryoticOrganellesTotalChance += organelle.ChanceToCreate;
            }
        }
    }
}<|MERGE_RESOLUTION|>--- conflicted
+++ resolved
@@ -366,11 +366,12 @@
             entry.Value.Resolve();
         }
 
-<<<<<<< HEAD
         foreach (var entry in compounds)
-=======
+        {
+            entry.Value.Resolve();
+        }
+
         foreach (var entry in gallery)
->>>>>>> e33398d3
         {
             entry.Value.Resolve();
         }
