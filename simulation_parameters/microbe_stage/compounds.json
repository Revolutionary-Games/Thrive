﻿{
  "atp": {
    "Name": "ATP",
    "Volume": 1,
    "IsCloud": false,
    "IsAlwaysUseful": true,
    "IsEnvironmental": false,
    "CanBeDistributed": true,
    "Colour": {
      "r": 0.235,
      "g": 0.627,
      "b": 0.705
    },
    "IconPath": "res://assets/textures/gui/bevel/atp.png"
  },
  "ammonia": {
    "Name": "AMMONIA",
    "Volume": 1,
    "IsCloud": true,
    "IsAlwaysUseful": true,
    "IsEnvironmental": false,
    "CanBeDistributed": true,
    "Digestible": true,
    "Colour": {
      "r": 1,
      "g": 0.4,
      "b": 0.1
    },
    "IconPath": "res://assets/textures/gui/bevel/ammonia.png"
  },
  "phosphates": {
    "Name": "PHOSPHATE",
    "Volume": 1,
    "IsCloud": true,
    "IsAlwaysUseful": true,
    "IsEnvironmental": false,
    "CanBeDistributed": true,
    "Digestible": true,
    "Colour": {
      "r": 0.8,
      "g": 0.4,
      "b": 1
    },
    "IconPath": "res://assets/textures/gui/bevel/phosphates.png"
  },
  "hydrogensulfide": {
    "Name": "HYDROGEN_SULFIDE",
    "Volume": 1,
    "IsCloud": true,
    "IsAlwaysUseful": false,
    "IsEnvironmental": false,
    "CanBeDistributed": true,
    "Digestible": true,
    "Colour": {
      "r": 0.6,
      "g": 0.7,
      "b": 0.2
    },
    "IconPath": "res://assets/textures/gui/bevel/hydrogensulfide.png"
  },
  "glucose": {
    "Name": "GLUCOSE",
    "Volume": 1,
    "IsCloud": true,
    "IsAlwaysUseful": false,
    "IsEnvironmental": false,
    "CanBeDistributed": true,
    "Digestible": true,
    "Colour": {
      "r": 0.9,
      "g": 0.9,
      "b": 0.9
    },
    "IconPath": "res://assets/textures/gui/bevel/glucose.png"
  },
  "oxytoxy": {
    "Name": "OXYTOXY_NT",
    "Volume": 1,
    "IsCloud": false,
    "IsAgent": true,
    "IsEnvironmental": false,
    "CanBeDistributed": true,
    "Digestible": true,
    "Colour": {
      "r": 0.078,
      "g": 0,
      "b": 0.078
    },
    "IconPath": "res://assets/textures/gui/bevel/oxytoxy.png"
  },
  "mucilage": {
    "Name": "MUCILAGE",
    "Volume": 1,
    "IsCloud": true,
    "IsAbsorbable": false,
    "DecayRate": 0.99,
    "IsAgent": true,
    "IsEnvironmental": false,
    "CanBeDistributed": true,
    "Digestible": false,
    "Colour": {
      "r": 0,
      "g": 1,
      "b": 0.8
    },
    "IconPath": "res://assets/textures/gui/bevel/mucilage.png"
  },
  "iron": {
    "Name": "IRON",
    "Volume": 1,
    "IsCloud": true,
    "IsAlwaysUseful": false,
    "IsEnvironmental": false,
    "CanBeDistributed": true,
    "Digestible": true,
    "Colour": {
      "r": 0.45,
      "g": 0.098,
      "b": 0.02
    },
    "IconPath": "res://assets/textures/gui/bevel/iron.png"
  },
  "oxygen": {
    "Name": "OXYGEN",
    "Volume": 1,
    "IsCloud": false,
    "IsAlwaysUseful": false,
    "IsEnvironmental": true,
    "CanBeDistributed": true,
    "Colour": {
      "r": 0,
      "g": 0.6,
      "b": 0.76
    },
    "IconPath": "res://assets/textures/gui/bevel/oxygen.png"
  },
  "carbondioxide": {
    "Name": "CARBON_DIOXIDE",
    "Volume": 1,
    "IsCloud": false,
    "IsAlwaysUseful": false,
    "IsEnvironmental": true,
    "CanBeDistributed": true,
    "Colour": {
      "r": 0.14,
      "g": 0.28,
      "b": 0.68
    },
    "IconPath": "res://assets/textures/gui/bevel/carbondioxide.png"
  },
  "nitrogen": {
    "Name": "NITROGEN",
    "Volume": 1,
    "IsCloud": false,
    "IsAlwaysUseful": true,
    "IsEnvironmental": true,
    "CanBeDistributed": true,
    "Colour": {
      "r": 0.41,
      "g": 0.7,
      "b": 0.43
    },
    "IconPath": "res://assets/textures/gui/bevel/nitrogen.png"
  },
  "sunlight": {
    "Name": "SUNLIGHT",
    "Volume": 1,
    "IsCloud": false,
    "IsAlwaysUseful": false,
    "IsEnvironmental": true,
    "CanBeDistributed": false,
    "Colour": {
      "r": 0.98,
      "g": 0.91,
      "b": 0.58
    },
    "IconPath": "res://assets/textures/gui/bevel/sunlight.png"
  },
  "temperature": {
    "Name": "TEMPERATURE",
    "Volume": 1,
    "IsCloud": false,
    "IsAlwaysUseful": false,
    "IsEnvironmental": true,
    "CanBeDistributed": false,
    "Colour": {
      "r": 1,
      "g": 0,
      "b": 0
    },
    "IconPath": "res://assets/textures/gui/bevel/Temperature.png",
<<<<<<< HEAD
    "Unit": "\u00b0C"
=======
    "Unit": "\u00B0C"
>>>>>>> f2067a81
  }
}<|MERGE_RESOLUTION|>--- conflicted
+++ resolved
@@ -189,10 +189,6 @@
       "b": 0
     },
     "IconPath": "res://assets/textures/gui/bevel/Temperature.png",
-<<<<<<< HEAD
-    "Unit": "\u00b0C"
-=======
     "Unit": "\u00B0C"
->>>>>>> f2067a81
   }
 }