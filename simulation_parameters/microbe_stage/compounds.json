--- conflicted
+++ resolved
@@ -71,63 +71,16 @@
       "g": 0.9,
       "b": 0.9
     },
-<<<<<<< HEAD
-    "oxytoxy": {
-        "name": "OXYTOXY_NT",
-        "volume": 1,
-        "isCloud": false,
-        "isAgent": true,
-        "isEnvironmental": false,
-        "canBeDistributed": true,
-        "digestible": false,
-        "colour": {
-            "r": 0.078,
-            "g": 0,
-            "b": 0.078
-        },
-        "iconPath": "res://assets/textures/gui/bevel/oxytoxy.png"
-    },
-    "mucilage": {
-        "name": "MUCILAGE",
-        "volume": 1,
-        "isCloud": true,
-        "decayRate": 0.99,
-        "isAgent": true,
-        "isEnvironmental": false,
-        "canBeDistributed": true,
-        "digestible": true,
-        "colour": {
-            "r": 0,
-            "g": 1,
-            "b": 0.8
-        },
-        "iconPath": "res://assets/textures/gui/bevel/mucilage.png"
-    },
-    "iron": {
-        "name": "IRON",
-        "volume": 1,
-        "isCloud": true,
-        "isAlwaysUseful": false,
-        "isEnvironmental": false,
-        "canBeDistributed": true,
-        "digestible": true,
-        "colour": {
-            "r": 0.45,
-            "g": 0.098,
-            "b": 0.02
-        },
-        "iconPath": "res://assets/textures/gui/bevel/iron.png"
-=======
     "iconPath": "res://assets/textures/gui/bevel/glucose.png"
   },
   "oxytoxy": {
     "name": "OXYTOXY_NT",
     "volume": 1,
     "isCloud": false,
-    "isAlwaysUseful": true,
+    "isAgent": true,
     "isEnvironmental": false,
     "canBeDistributed": true,
-    "digestible": true,
+    "digestible": false,
     "colour": {
       "r": 0.078,
       "g": 0,
@@ -135,6 +88,22 @@
     },
     "iconPath": "res://assets/textures/gui/bevel/oxytoxy.png"
   },
+  "mucilage": {
+    "name": "MUCILAGE",
+    "volume": 1,
+    "isCloud": true,
+    "decayRate": 0.99,
+    "isAgent": true,
+    "isEnvironmental": false,
+    "canBeDistributed": true,
+    "digestible": true,
+    "colour": {
+      "r": 0,
+      "g": 1,
+      "b": 0.8
+  },
+  "iconPath": "res://assets/textures/gui/bevel/mucilage.png"
+},
   "iron": {
     "name": "IRON",
     "volume": 1,
@@ -147,7 +116,6 @@
       "r": 0.45,
       "g": 0.098,
       "b": 0.02
->>>>>>> 0b1f5e11
     },
     "iconPath": "res://assets/textures/gui/bevel/iron.png"
   },
