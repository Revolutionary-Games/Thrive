<<<<<<< HEAD
{
    "pilus": {
        "mpCost": 30,
        "initialComposition": {
            "ammonia": 1,
            "phosphates": 1
        },
        "hexes": [
            {
                "r": 0,
                "q": 0
            }
        ],
        "processes": {},
        "components": {
            "pilus": {}
        },
        "shouldScale": false,
        "prokaryoteChance": 0.5,
        "chanceToCreate": 0.5,
        "mass": 0.3,
        "displayScene": "res://assets/models/organelles/Pilus.tscn",
        "name": "PREDATORY_PILUS",
        "iconPath": "res://assets/textures/gui/bevel/parts/PilusIcon.png",
        "editorButtonGroup": "External",
        "editorButtonOrder": 2
    },
    "rusticyanin": {
        "mpCost": 45,
        "initialComposition": {
            "ammonia": 1,
            "phosphates": 1
        },
        "hexes": [
            {
                "r": 0,
                "q": 0
            }
        ],
        "processes": {
            "iron_chemolithoautotrophy": 1
        },
        "components": {
            "storage": {
                "capacity": 0.5
            },
            "processor": {
                "colourChangeFactor": 1
            }
        },
        "enzymes": {
            "rusticyanin": 1
        },
        "prokaryoteChance": 2,
        "chanceToCreate": 0.5,
        "mass": 0.08,
        "displayScene": "res://assets/models/organelles/Rusticyanin.tscn",
        "name": "RUSTICYANIN",
        "productionColour": "#3293f7",
        "consumptionColour": "#f04681",
        "iconPath": "res://assets/textures/gui/bevel/parts/RusticyaninIcon.png",
        "editorButtonGroup": "Protein",
        "editorButtonOrder": 4
    },
    "nitrogenase": {
        "mpCost": 55,
        "initialComposition": {
            "ammonia": 1,
            "phosphates": 1
        },
        "hexes": [
            {
                "r": 0,
                "q": 0
            }
        ],
        "processes": {
            "glycolysis": 1,
            "nitrogenaseReaction": 1
        },
        "components": {
            "storage": {
                "capacity": 0.5
            },
            "processor": {
                "colourChangeFactor": 1
            }
        },
        "prokaryoteChance": 2,
        "chanceToCreate": 1,
        "mass": 0.08,
        "displayScene": "res://assets/models/organelles/Nitrogenase.tscn",
        "name": "NITROGENASE",
        "productionColour": "#3feb67",
        "consumptionColour": "#ff8425",
        "iconPath": "res://assets/textures/gui/bevel/parts/NitrogenaseIcon.png",
        "editorButtonGroup": "Protein",
        "editorButtonOrder": 5
    },
    "protoplasm": {
        "mpCost": 55,
        "initialComposition": {
            "ammonia": 1,
            "phosphates": 1
        },
        "hexes": [
            {
                "r": 0,
                "q": 0
            }
        ],
        "processes": {
            "glycolysis": 1
        },
        "components": {
            "storage": {
                "capacity": 15
            },
            "processor": {
                "colourChangeFactor": 1
            }
        },
        "prokaryoteChance": 2,
        "chanceToCreate": 0,
        "mass": 0.1,
        "displayScene": "",
        "corpseChunkScene": "res://assets/models/organelles/Cytoplasm.tscn",
        "name": "PROTOPLASM",
        "editorButtonGroup": "Hidden",
        "editorButtonOrder": 5
    },
    "chemoSynthesizingProteins": {
        "mpCost": 45,
        "initialComposition": {
            "ammonia": 1,
            "phosphates": 1
        },
        "hexes": [
            {
                "r": 0,
                "q": 0
            }
        ],
        "processes": {
            "glycolysis": 1,
            "bacterial_ChemoSynthesis": 1
        },
        "components": {
            "storage": {
                "capacity": 0.5
            },
            "processor": {
                "colourChangeFactor": 1
            }
        },
        "prokaryoteChance": 2,
        "chanceToCreate": 0.5,
        "mass": 0.08,
        "displayScene": "res://assets/models/organelles/ChemoSynthesizingProteins.tscn",
        "name": "CHEMOSYNTHESIZING_PROTEINS",
        "productionColour": "#64f995",
        "consumptionColour": "#ff7248",
        "iconPath": "res://assets/textures/gui/bevel/parts/ChemoproteinsIcon.png",
        "editorButtonGroup": "Protein",
        "editorButtonOrder": 3
    },
    "oxytoxyProteins": {
        "mpCost": 55,
        "initialComposition": {
            "ammonia": 1,
            "phosphates": 1
        },
        "hexes": [
            {
                "r": 0,
                "q": 0
            }
        ],
        "processes": {
            "glycolysis": 1,
            "bacterial_oxytoxySynthesis": 1
        },
        "components": {
            "processor": {
                "colourChangeFactor": 1
            },
            "storage": {
                "capacity": 0.5
            },
            "agentVacuole": {
                "process": "bacterial_oxytoxySynthesis",
                "compound": "oxytoxy"
            }
        },
        "prokaryoteChance": 0.5,
        "chanceToCreate": 1,
        "mass": 0.08,
        "displayScene": "res://assets/models/organelles/OxytoxyProteins.tscn",
        "name": "OXYTOXISOME",
        "productionColour": "#834acb",
        "consumptionColour": "#c4303d",
        "iconPath": "res://assets/textures/gui/bevel/parts/ToxinVacuoleIcon.png",
        "editorButtonGroup": "Protein",
        "editorButtonOrder": 6
    },
    "chromatophore": {
        "mpCost": 50,
        "initialComposition": {
            "ammonia": 1,
            "phosphates": 1
        },
        "hexes": [
            {
                "r": 0,
                "q": 0
            }
        ],
        "processes": {
            "glycolysis": 1,
            "chromatophore_photosynthesis": 1
        },
        "components": {
            "storage": {
                "capacity": 0.5
            },
            "processor": {
                "colourChangeFactor": 1
            }
        },
        "prokaryoteChance": 2,
        "chanceToCreate": 0.5,
        "mass": 0.1,
        "displayScene": "res://assets/models/organelles/Chromatophore.tscn",
        "name": "THYLAKOIDS",
        "productionColour": "#40f0ac",
        "consumptionColour": "#fbae3a",
        "iconPath": "res://assets/textures/gui/bevel/parts/ChromatophoreIcon.png",
        "editorButtonGroup": "Protein",
        "editorButtonOrder": 2
    },
    "metabolosome": {
        "mpCost": 45,
        "initialComposition": {
            "ammonia": 1,
            "phosphates": 1
        },
        "hexes": [
            {
                "r": 0,
                "q": 0
            }
        ],
        "processes": {
            "protein_respiration": 1
        },
        "components": {
            "storage": {
                "capacity": 0.5
            },
            "processor": {
                "colourChangeFactor": 1
            }
        },
        "prokaryoteChance": 2,
        "chanceToCreate": 0.5,
        "mass": 0.08,
        "displayScene": "res://assets/models/organelles/Metabolosome.tscn",
        "name": "METABOLOSOMES",
        "productionColour": "#26e0ff",
        "consumptionColour": "#ff5649",
        "iconPath": "res://assets/textures/gui/bevel/parts/MetabolosomeIcon.png",
        "editorButtonGroup": "Protein",
        "editorButtonOrder": 1
    },
    "nitrogenfixingplastid": {
        "mpCost": 50,
        "initialComposition": {
            "ammonia": 2,
            "phosphates": 2
        },
        "hexes": [
            {
                "r": 0,
                "q": 0
            },
            {
                "r": -1,
                "q": 0
            }
        ],
        "processes": {
            "nitrogenFixing": 1
        },
        "components": {
            "storage": {
                "capacity": 1
            },
            "processor": {
                "colourChangeFactor": 1
            }
        },
        "prokaryoteChance": 0,
        "chanceToCreate": 1,
        "mass": 0.1,
        "displayScene": "res://assets/models/organelles/NitrogenFixingPlastid.tscn",
        "name": "NITROGEN_FIXING_PLASTID",
        "productionColour": "#4fc9ff",
        "consumptionColour": "#ffb74f",
        "iconPath": "res://assets/textures/gui/bevel/parts/NitroplastidIcon.png",
        "requiresNucleus": true,
        "editorButtonGroup": "Organelle",
        "editorButtonOrder": 7
    },
    "thermosynthase": {
        "mpCost": 50,
        "initialComposition": {
            "ammonia": 1,
            "phosphates": 1
        },
        "hexes": [
            {
                "r": 0,
                "q": 0
            }
        ],
        "processes": {
            "bacterial_thermosynthesis": 1
        },
        "components": {
            "storage": {
                "capacity": 0.5
            },
            "processor": {
                "colourChangeFactor": 1
            }
        },
        "prokaryoteChance": 2,
        "chanceToCreate": 0.5,
        "mass": 0.1,
        "displayScene": "res://assets/models/organelles/Thermosynthase.tscn",
        "name": "THERMOSYNTHASE",
        "productionColour": "#6a5cc6",
        "consumptionColour": "#ad5161",
        "iconPath": "res://assets/textures/gui/bevel/parts/ThermosynthaseIcon.png",
        "editorButtonGroup": "Protein",
        "editorButtonOrder": 8,
        "lawk": false
    },
    "chemoplast": {
        "mpCost": 45,
        "initialComposition": {
            "ammonia": 2,
            "phosphates": 2
        },
        "hexes": [
            {
                "r": 0,
                "q": 0
            },
            {
                "r": -1,
                "q": 0
            }
        ],
        "processes": {
            "chemoSynthesis": 1
        },
        "components": {
            "storage": {
                "capacity": 1
            },
            "processor": {
                "colourChangeFactor": 1
            }
        },
        "prokaryoteChance": 0,
        "chanceToCreate": 1,
        "mass": 0.1,
        "displayScene": "res://assets/models/organelles/Chemoplast.tscn",
        "name": "CHEMOPLAST",
        "iconPath": "res://assets/textures/gui/bevel/parts/ChemoplastIcon.png",
        "requiresNucleus": true,
        "editorButtonGroup": "Organelle",
        "editorButtonOrder": 6
    },
    "flagellum": {
        "mpCost": 55,
        "initialComposition": {
            "ammonia": 1,
            "phosphates": 1
        },
        "hexes": [
            {
                "r": 0,
                "q": 0
            }
        ],
        "processes": {},
        "components": {
            "storage": {
                "capacity": 0.5
            },
            "movement": {
                "torque": 300,
                "momentum": 50
            }
        },
        "prokaryoteChance": 2,
        "chanceToCreate": 6,
        "mass": 0.2,
        "displayScene": "res://assets/models/organelles/Flagellum.tscn",
        "displaySceneModelPath": "Armature001/Skeleton/flagella",
        "displaySceneAnimation": "AnimationPlayer",
        "name": "FLAGELLUM",
        "productionColour": "#ff9721",
        "consumptionColour": "#ff9721",
        "iconPath": "res://assets/textures/gui/bevel/parts/FlagellumIcon.png",
        "editorButtonGroup": "External",
        "editorButtonOrder": 1
    },
    "vacuole": {
        "mpCost": 50,
        "initialComposition": {
            "ammonia": 1,
            "phosphates": 1
        },
        "hexes": [
            {
                "r": 0,
                "q": 0
            }
        ],
        "processes": {},
        "components": {
            "storage": {
                "capacity": 8
            }
        },
        "prokaryoteChance": 0,
        "chanceToCreate": 3,
        "mass": 0.3,
        "displayScene": "res://assets/models/organelles/Vacuole.tscn",
        "name": "VACUOLE",
        "iconPath": "res://assets/textures/gui/bevel/parts/VacuoleIcon.png",
        "requiresNucleus": true,
        "editorButtonGroup": "Organelle",
        "editorButtonOrder": 8
    },
    "mitochondrion": {
        "mpCost": 45,
        "initialComposition": {
            "ammonia": 2,
            "phosphates": 2
        },
        "hexes": [
            {
                "r": 0,
                "q": 0
            },
            {
                "r": -1,
                "q": 0
            }
        ],
        "processes": {
            "respiration": 1
        },
        "components": {
            "storage": {
                "capacity": 1
            },
            "processor": {
                "colourChangeFactor": 1
            }
        },
        "prokaryoteChance": 0,
        "chanceToCreate": 3,
        "mass": 0.1,
        "displayScene": "res://assets/models/organelles/Mitochondrion.tscn",
        "name": "MITOCHONDRION",
        "productionColour": "#26ffce",
        "consumptionColour": "#ff2653",
        "iconPath": "res://assets/textures/gui/bevel/parts/MitochondrionIcon.png",
        "requiresNucleus": true,
        "editorButtonGroup": "Organelle",
        "editorButtonOrder": 3
    },
    "oxytoxy": {
        "mpCost": 55,
        "initialComposition": {
            "ammonia": 1,
            "phosphates": 1
        },
        "hexes": [
            {
                "r": 0,
                "q": 0
            }
        ],
        "processes": {
            "oxytoxySynthesis": 1
        },
        "components": {
            "storage": {
                "capacity": 1
            },
            "agentVacuole": {
                "process": "oxytoxySynthesis",
                "compound": "oxytoxy"
            }
        },
        "prokaryoteChance": 0,
        "chanceToCreate": 1,
        "mass": 0.1,
        "displayScene": "res://assets/models/organelles/Oxytoxy.tscn",
        "name": "TOXIN_VACUOLE",
        "productionColour": "#624acb",
        "consumptionColour": "#c4307b",
        "iconPath": "res://assets/textures/gui/bevel/parts/ToxinVacuoleIcon.png",
        "requiresNucleus": true,
        "editorButtonGroup": "Organelle",
        "editorButtonOrder": 9
    },
    "bindingAgent": {
        "mpCost": 55,
        "initialComposition": {
            "ammonia": 1,
            "phosphates": 1
        },
        "hexes": [
            {
                "r": 0,
                "q": 0
            }
        ],
        "processes": {},
        "components": {
            "storage": {
                "capacity": 1
            },
            "bindingAgent": {}
        },
        "prokaryoteChance": 0,
        "chanceToCreate": 0,
        "mass": 0.1,
        "displayScene": "res://assets/models/organelles/BindingAgent.tscn",
        "name": "BINDING_AGENT",
        "iconPath": "res://assets/textures/gui/bevel/parts/BindingAgentIcon.png",
        "requiresNucleus": true,
        "unique": true,
        "editorButtonGroup": "Organelle",
        "editorButtonOrder": 2
    },
    "chloroplast": {
        "mpCost": 50,
        "initialComposition": {
            "ammonia": 2,
            "phosphates": 2
        },
        "hexes": [
            {
                "r": 0,
                "q": 0
            },
            {
                "r": -1,
                "q": 0
            },
            {
                "r": -1,
                "q": 1
            }
        ],
        "processes": {
            "photosynthesis": 1
        },
        "components": {
            "storage": {
                "capacity": 1.5
            },
            "processor": {
                "colourChangeFactor": 1
            }
        },
        "prokaryoteChance": 0,
        "chanceToCreate": 1,
        "mass": 0.3,
        "displayScene": "res://assets/models/organelles/Chloroplast.tscn",
        "name": "CHLOROPLAST",
        "iconPath": "res://assets/textures/gui/bevel/parts/ChloroplastIcon.png",
        "requiresNucleus": true,
        "editorButtonGroup": "Organelle",
        "editorButtonOrder": 4
    },
    "cytoplasm": {
        "mpCost": 22,
        "initialComposition": {
            "ammonia": 1,
            "phosphates": 1
        },
        "hexes": [
            {
                "r": 0,
                "q": 0
            }
        ],
        "processes": {
            "glycolysis_cytoplasm": 1
        },
        "components": {
            "storage": {
                "capacity": 1
            },
            "processor": {
                "colourChangeFactor": 1
            }
        },
        "prokaryoteChance": 1,
        "chanceToCreate": 1,
        "mass": 0.08,
        "displayScene": "",
        "corpseChunkScene": "res://assets/models/organelles/Cytoplasm.tscn",
        "name": "CYTOPLASM",
        "productionColour": "#1db7c5",
        "consumptionColour": "#c51d38",
        "iconPath": "res://assets/textures/gui/bevel/parts/CytoplasmIcon.png",
        "editorButtonGroup": "Structural",
        "editorButtonOrder": 1
    },
    "nucleus": {
        "mpCost": 70,
        "initialComposition": {
            "ammonia": 2,
            "phosphates": 2
        },
        "hexes": [
            {
                "r": 0,
                "q": 0
            },
            {
                "r": 0,
                "q": 1
            },
            {
                "r": 1,
                "q": 0
            },
            {
                "r": -1,
                "q": 0
            },
            {
                "r": -1,
                "q": 1
            },
            {
                "r": 1,
                "q": -1
            },
            {
                "r": 0,
                "q": -1
            },
            {
                "r": 1,
                "q": 1
            },
            {
                "r": 2,
                "q": 0
            },
            {
                "r": 2,
                "q": -1
            }
        ],
        "processes": {},
        "components": {
            "storage": {
                "capacity": 4
            },
            "nucleus": {}
        },
        "shouldScale": false,
        "prokaryoteChance": 0,
        "chanceToCreate": 0,
        "mass": 0.5,
        "displayScene": "res://assets/models/organelles/Nucleus.tscn",
        "name": "NUCLEUS",
        "iconPath": "res://assets/textures/gui/bevel/parts/NucleusIcon.png",
        "unique": true,
        "editorButtonGroup": "Organelle",
        "editorButtonOrder": 1
    },
    "chemoreceptor": {
        "mpCost": 45,
        "initialComposition": {
            "ammonia": 1,
            "phosphates": 1
        },
        "hexes": [
            {
                "r": 0,
                "q": 0
            }
        ],
        "processes": {},
        "components": {
            "chemoreceptor": {}
        },
        "prokaryoteChance": 0.2,
        "chanceToCreate": 0.2,
        "mass": 0.1,
        "displayScene": "res://assets/models/organelles/Chemoreceptor.tscn",
        "name": "CHEMORECEPTOR",
        "iconPath": "res://assets/textures/gui/bevel/parts/ChemoreceptorIcon.png",
        "upgradeGUI": "res://src/microbe_stage/editor/upgrades/ChemoreceptorUpgradeGUI.tscn",
        "editorButtonGroup": "External",
        "editorButtonOrder": 3
    },
    "slimeJet": {
        "mpCost": 60,
        "initialComposition": {
            "ammonia": 1,
            "phosphates": 1
        },
        "hexes": [
            {
                "r": 0,
                "q": 0
            }
        ],
        "processes": {
            "mucilage_synthesis": 1
        },
        "components": {
            "processor": {},
            "storage": {
                "capacity": 0.5
            },
            "slimeJet": {}
        },
        "prokaryoteChance": 0.5,
        "chanceToCreate": 0.5,
        "mass": 0.1,
        "displayScene": "res://assets/models/organelles/SlimeJet.tscn",
        "displaySceneModelPath": "Armature/Skeleton/Cube",
        "displaySceneAnimation": "AnimationPlayer",
        "name": "SLIME_JET",
        "consumptionColour": "#00ffcc",
        "iconPath": "res://assets/textures/gui/bevel/parts/SlimeJetIcon.png",
        "editorButtonGroup": "External",
        "editorButtonOrder": 3
    },
    "signalingAgent": {
        "mpCost": 45,
        "initialComposition": {
            "ammonia": 1,
            "phosphates": 1
        },
        "hexes": [
            {
                "r": 0,
                "q": 0
            }
        ],
        "processes": {},
        "components": {
            "signalingAgent": {}
        },
        "prokaryoteChance": 0,
        "chanceToCreate": 0.4,
        "mass": 0.1,
        "displayScene": "res://assets/models/organelles/SignalingAgent.tscn",
        "name": "SIGNALING_AGENT",
        "iconPath": "res://assets/textures/gui/bevel/parts/SignalingAgentIcon.png",
        "requiresNucleus": true,
        "unique": true,
        "editorButtonGroup": "Organelle",
        "editorButtonOrder": 10
    },
    "bioluminescentVacuole": {
        "mpCost": 40,
        "initialComposition": {
            "ammonia": 1,
            "phosphates": 1
        },
        "hexes": [
            {
                "r": 0,
                "q": 0
            }
        ],
        "processes": {},
        "components": {},
        "prokaryoteChance": 0,
        "chanceToCreate": 0,
        "name": "BIOLUMINESCENT_VACUOLE",
        "iconPath": "res://assets/textures/gui/bevel/parts/BioluminescentIcon.png",
        "requiresNucleus": true,
        "editorButtonGroup": "Organelle",
        "editorButtonOrder": 11,
        "unimplemented": true
    },
    "thermoplast": {
        "mpCost": 55,
        "initialComposition": {
            "ammonia": 2,
            "phosphates": 2
        },
        "hexes": [
            {
                "r": 0,
                "q": 0
            },
            {
                "r": -1,
                "q": 0
            }
        ],
        "processes": {
            "thermosynthesis": 1
        },
        "components": {
            "storage": {
                "capacity": 1
            },
            "processor": {
                "colourChangeFactor": 1
            }
        },
        "prokaryoteChance": 0,
        "chanceToCreate": 1,
        "mass": 0.2,
        "displayScene": "res://assets/models/organelles/Thermoplast.tscn",
        "name": "THERMOPLAST",
        "productionColour": "#9168b5",
        "consumptionColour": "#d15378",
        "iconPath": "res://assets/textures/gui/bevel/parts/ThermoplastIcon.png",
        "requiresNucleus": true,
        "editorButtonGroup": "Organelle",
        "editorButtonOrder": 5,
        "lawk": false
    },
    "cilia": {
        "mpCost": 40,
        "initialComposition": {
            "ammonia": 1,
            "phosphates": 1
        },
        "hexes": [
            {
                "r": 0,
                "q": 0
            }
        ],
        "processes": {},
        "components": {
            "cilia": {}
        },
        "prokaryoteChance": 0,
        "chanceToCreate": 6,
        "mass": 0.22,
        "displayScene": "res://assets/models/organelles/Cilia.tscn",
        "displaySceneModelPath": "Armature/Skeleton/Cube003",
        "displaySceneAnimation": "AnimationPlayer",
        "name": "CILIA",
        "productionColour": "#ffae21",
        "consumptionColour": "#ffae21",
        "iconPath": "res://assets/textures/gui/bevel/parts/CiliaIcon.png",
        "requiresNucleus": true,
        "editorButtonGroup": "External",
        "editorButtonOrder": 4
    },
    "lysosome": {
        "mpCost": 45,
        "initialComposition": {
            "ammonia": 1,
            "phosphates": 1
        },
        "hexes": [
            {
                "r": 0,
                "q": 0
            }
        ],
        "processes": {},
        "components": {
            "storage": {
                "capacity": 0.5
            },
            "lysosome": {}
        },
        "enzymes": {
            "lipase": 1,
            "chitinase": 0,
            "cellulase": 0
        },
        "prokaryoteChance": 0,
        "chanceToCreate": 0.4,
        "mass": 0.1,
        "displayScene": "res://assets/models/organelles/Lysosome.tscn",
        "name": "LYSOSOME",
        "iconPath": "res://assets/textures/gui/bevel/parts/LysosomeIcon.png",
        "upgradeGUI": "res://src/microbe_stage/editor/upgrades/LysosomeUpgradeGUI.tscn",
        "requiresNucleus": true,
        "editorButtonGroup": "Organelle",
        "editorButtonOrder": 5
    }
=======
﻿{
  "pilus": {
    "mpCost": 30,
    "initialComposition": {
      "ammonia": 1,
      "phosphates": 1
    },
    "hexes": [
      {
        "r": 0,
        "q": 0
      }
    ],
    "processes": {},
    "components": {
      "pilus": {}
    },
    "shouldScale": false,
    "prokaryoteChance": 0.5,
    "chanceToCreate": 0.5,
    "mass": 0.3,
    "displayScene": "res://assets/models/organelles/Pilus.tscn",
    "name": "PREDATORY_PILUS",
    "iconPath": "res://assets/textures/gui/bevel/parts/PilusIcon.png",
    "editorButtonGroup": "External",
    "editorButtonOrder": 2
  },
  "rusticyanin": {
    "mpCost": 45,
    "initialComposition": {
      "ammonia": 1,
      "phosphates": 1
    },
    "hexes": [
      {
        "r": 0,
        "q": 0
      }
    ],
    "processes": {
      "iron_chemolithoautotrophy": 1
    },
    "components": {
      "storage": {
        "capacity": 0.5
      },
      "processor": {
        "colourChangeFactor": 1
      }
    },
    "enzymes": {
      "rusticyanin": 1
    },
    "prokaryoteChance": 2,
    "chanceToCreate": 0.5,
    "mass": 0.08,
    "displayScene": "res://assets/models/organelles/Rusticyanin.tscn",
    "name": "RUSTICYANIN",
    "productionColour": "#3293f7",
    "consumptionColour": "#f04681",
    "iconPath": "res://assets/textures/gui/bevel/parts/RusticyaninIcon.png",
    "editorButtonGroup": "Protein",
    "editorButtonOrder": 4
  },
  "nitrogenase": {
    "mpCost": 55,
    "initialComposition": {
      "ammonia": 1,
      "phosphates": 1
    },
    "hexes": [
      {
        "r": 0,
        "q": 0
      }
    ],
    "processes": {
      "glycolysis": 1,
      "nitrogenaseReaction": 1
    },
    "components": {
      "storage": {
        "capacity": 0.5
      },
      "processor": {
        "colourChangeFactor": 1
      }
    },
    "prokaryoteChance": 2,
    "chanceToCreate": 1,
    "mass": 0.08,
    "displayScene": "res://assets/models/organelles/Nitrogenase.tscn",
    "name": "NITROGENASE",
    "productionColour": "#3feb67",
    "consumptionColour": "#ff8425",
    "iconPath": "res://assets/textures/gui/bevel/parts/NitrogenaseIcon.png",
    "editorButtonGroup": "Protein",
    "editorButtonOrder": 5
  },
  "protoplasm": {
    "mpCost": 55,
    "initialComposition": {
      "ammonia": 1,
      "phosphates": 1
    },
    "hexes": [
      {
        "r": 0,
        "q": 0
      }
    ],
    "processes": {
      "glycolysis": 1
    },
    "components": {
      "storage": {
        "capacity": 15
      },
      "processor": {
        "colourChangeFactor": 1
      }
    },
    "prokaryoteChance": 2,
    "chanceToCreate": 0,
    "mass": 0.1,
    "displayScene": "",
    "corpseChunkScene": "res://assets/models/organelles/Cytoplasm.tscn",
    "name": "PROTOPLASM",
    "editorButtonGroup": "Hidden",
    "editorButtonOrder": 5
  },
  "chemoSynthesizingProteins": {
    "mpCost": 45,
    "initialComposition": {
      "ammonia": 1,
      "phosphates": 1
    },
    "hexes": [
      {
        "r": 0,
        "q": 0
      }
    ],
    "processes": {
      "glycolysis": 1,
      "bacterial_ChemoSynthesis": 1
    },
    "components": {
      "storage": {
        "capacity": 0.5
      },
      "processor": {
        "colourChangeFactor": 1
      }
    },
    "prokaryoteChance": 2,
    "chanceToCreate": 0.5,
    "mass": 0.08,
    "displayScene": "res://assets/models/organelles/ChemoSynthesizingProteins.tscn",
    "name": "CHEMOSYNTHESIZING_PROTEINS",
    "productionColour": "#64f995",
    "consumptionColour": "#ff7248",
    "iconPath": "res://assets/textures/gui/bevel/parts/ChemoproteinsIcon.png",
    "editorButtonGroup": "Protein",
    "editorButtonOrder": 3
  },
  "oxytoxyProteins": {
    "mpCost": 55,
    "initialComposition": {
      "ammonia": 1,
      "phosphates": 1
    },
    "hexes": [
      {
        "r": 0,
        "q": 0
      }
    ],
    "processes": {
      "glycolysis": 1,
      "bacterial_oxytoxySynthesis": 1
    },
    "components": {
      "processor": {
        "colourChangeFactor": 1
      },
      "storage": {
        "capacity": 0.5
      },
      "agentVacuole": {
        "process": "bacterial_oxytoxySynthesis",
        "compound": "oxytoxy"
      }
    },
    "prokaryoteChance": 0.5,
    "chanceToCreate": 1,
    "mass": 0.08,
    "displayScene": "res://assets/models/organelles/OxytoxyProteins.tscn",
    "name": "OXYTOXISOME",
    "productionColour": "#834acb",
    "consumptionColour": "#c4303d",
    "iconPath": "res://assets/textures/gui/bevel/parts/ToxinVacuoleIcon.png",
    "editorButtonGroup": "Protein",
    "editorButtonOrder": 6
  },
  "chromatophore": {
    "mpCost": 50,
    "initialComposition": {
      "ammonia": 1,
      "phosphates": 1
    },
    "hexes": [
      {
        "r": 0,
        "q": 0
      }
    ],
    "processes": {
      "glycolysis": 1,
      "chromatophore_photosynthesis": 1
    },
    "components": {
      "storage": {
        "capacity": 0.5
      },
      "processor": {
        "colourChangeFactor": 1
      }
    },
    "prokaryoteChance": 2,
    "chanceToCreate": 0.5,
    "mass": 0.1,
    "displayScene": "res://assets/models/organelles/Chromatophore.tscn",
    "name": "THYLAKOIDS",
    "productionColour": "#40f0ac",
    "consumptionColour": "#fbae3a",
    "iconPath": "res://assets/textures/gui/bevel/parts/ChromatophoreIcon.png",
    "editorButtonGroup": "Protein",
    "editorButtonOrder": 2
  },
  "metabolosome": {
    "mpCost": 45,
    "initialComposition": {
      "ammonia": 1,
      "phosphates": 1
    },
    "hexes": [
      {
        "r": 0,
        "q": 0
      }
    ],
    "processes": {
      "protein_respiration": 1
    },
    "components": {
      "storage": {
        "capacity": 0.5
      },
      "processor": {
        "colourChangeFactor": 1
      }
    },
    "prokaryoteChance": 2,
    "chanceToCreate": 0.5,
    "mass": 0.08,
    "displayScene": "res://assets/models/organelles/Metabolosome.tscn",
    "name": "METABOLOSOMES",
    "productionColour": "#26e0ff",
    "consumptionColour": "#ff5649",
    "iconPath": "res://assets/textures/gui/bevel/parts/MetabolosomeIcon.png",
    "editorButtonGroup": "Protein",
    "editorButtonOrder": 1
  },
  "nitrogenfixingplastid": {
    "mpCost": 50,
    "initialComposition": {
      "ammonia": 2,
      "phosphates": 2
    },
    "hexes": [
      {
        "r": 0,
        "q": 0
      },
      {
        "r": -1,
        "q": 0
      }
    ],
    "processes": {
      "nitrogenFixing": 1
    },
    "components": {
      "storage": {
        "capacity": 1
      },
      "processor": {
        "colourChangeFactor": 1
      }
    },
    "prokaryoteChance": 0,
    "chanceToCreate": 1,
    "mass": 0.1,
    "displayScene": "res://assets/models/organelles/NitrogenFixingPlastid.tscn",
    "name": "NITROGEN_FIXING_PLASTID",
    "productionColour": "#4fc9ff",
    "consumptionColour": "#ffb74f",
    "iconPath": "res://assets/textures/gui/bevel/parts/NitroplastidIcon.png",
    "requiresNucleus": true,
    "editorButtonGroup": "Organelle",
    "editorButtonOrder": 7
  },
  "thermosynthase": {
    "mpCost": 50,
    "initialComposition": {
      "ammonia": 1,
      "phosphates": 1
    },
    "hexes": [
      {
        "r": 0,
        "q": 0
      }
    ],
    "processes": {
      "bacterial_thermosynthesis": 1
    },
    "components": {
      "storage": {
        "capacity": 0.5
      },
      "processor": {
        "colourChangeFactor": 1
      }
    },
    "prokaryoteChance": 2,
    "chanceToCreate": 0.5,
    "mass": 0.1,
    "displayScene": "res://assets/models/organelles/Thermosynthase.tscn",
    "name": "THERMOSYNTHASE",
    "productionColour": "#6a5cc6",
    "consumptionColour": "#ad5161",
    "iconPath": "res://assets/textures/gui/bevel/parts/ThermosynthaseIcon.png",
    "editorButtonGroup": "Protein",
    "editorButtonOrder": 8,
    "lawk": false
  },
  "chemoplast": {
    "mpCost": 45,
    "initialComposition": {
      "ammonia": 2,
      "phosphates": 2
    },
    "hexes": [
      {
        "r": 0,
        "q": 0
      },
      {
        "r": -1,
        "q": 0
      }
    ],
    "processes": {
      "chemoSynthesis": 1
    },
    "components": {
      "storage": {
        "capacity": 1
      },
      "processor": {
        "colourChangeFactor": 1
      }
    },
    "prokaryoteChance": 0,
    "chanceToCreate": 1,
    "mass": 0.1,
    "displayScene": "res://assets/models/organelles/Chemoplast.tscn",
    "name": "CHEMOPLAST",
    "iconPath": "res://assets/textures/gui/bevel/parts/ChemoplastIcon.png",
    "requiresNucleus": true,
    "editorButtonGroup": "Organelle",
    "editorButtonOrder": 6
  },
  "flagellum": {
    "mpCost": 55,
    "initialComposition": {
      "ammonia": 1,
      "phosphates": 1
    },
    "hexes": [
      {
        "r": 0,
        "q": 0
      }
    ],
    "processes": {},
    "components": {
      "storage": {
        "capacity": 0.5
      },
      "movement": {
        "torque": 300,
        "momentum": 50
      }
    },
    "prokaryoteChance": 2,
    "chanceToCreate": 6,
    "mass": 0.2,
    "displayScene": "res://assets/models/organelles/Flagellum.tscn",
    "displaySceneModelPath": "Armature001/Skeleton/flagella",
    "displaySceneAnimation": "AnimationPlayer",
    "name": "FLAGELLUM",
    "productionColour": "#ff9721",
    "consumptionColour": "#ff9721",
    "iconPath": "res://assets/textures/gui/bevel/parts/FlagellumIcon.png",
    "editorButtonGroup": "External",
    "editorButtonOrder": 1
  },
  "vacuole": {
    "mpCost": 50,
    "initialComposition": {
      "ammonia": 1,
      "phosphates": 1
    },
    "hexes": [
      {
        "r": 0,
        "q": 0
      }
    ],
    "processes": {},
    "components": {
      "storage": {
        "capacity": 8
      }
    },
    "prokaryoteChance": 0,
    "chanceToCreate": 3,
    "mass": 0.3,
    "displayScene": "res://assets/models/organelles/Vacuole.tscn",
    "name": "VACUOLE",
    "iconPath": "res://assets/textures/gui/bevel/parts/VacuoleIcon.png",
    "requiresNucleus": true,
    "editorButtonGroup": "Organelle",
    "editorButtonOrder": 8
  },
  "mitochondrion": {
    "mpCost": 45,
    "initialComposition": {
      "ammonia": 2,
      "phosphates": 2
    },
    "hexes": [
      {
        "r": 0,
        "q": 0
      },
      {
        "r": -1,
        "q": 0
      }
    ],
    "processes": {
      "respiration": 1
    },
    "components": {
      "storage": {
        "capacity": 1
      },
      "processor": {
        "colourChangeFactor": 1
      }
    },
    "prokaryoteChance": 0,
    "chanceToCreate": 3,
    "mass": 0.1,
    "displayScene": "res://assets/models/organelles/Mitochondrion.tscn",
    "name": "MITOCHONDRION",
    "productionColour": "#26ffce",
    "consumptionColour": "#ff2653",
    "iconPath": "res://assets/textures/gui/bevel/parts/MitochondrionIcon.png",
    "requiresNucleus": true,
    "editorButtonGroup": "Organelle",
    "editorButtonOrder": 3
  },
  "oxytoxy": {
    "mpCost": 55,
    "initialComposition": {
      "ammonia": 1,
      "phosphates": 1
    },
    "hexes": [
      {
        "r": 0,
        "q": 0
      }
    ],
    "processes": {
      "oxytoxySynthesis": 1
    },
    "components": {
      "storage": {
        "capacity": 1
      },
      "agentVacuole": {
        "process": "oxytoxySynthesis",
        "compound": "oxytoxy"
      }
    },
    "prokaryoteChance": 0,
    "chanceToCreate": 1,
    "mass": 0.1,
    "displayScene": "res://assets/models/organelles/Oxytoxy.tscn",
    "name": "TOXIN_VACUOLE",
    "productionColour": "#624acb",
    "consumptionColour": "#c4307b",
    "iconPath": "res://assets/textures/gui/bevel/parts/ToxinVacuoleIcon.png",
    "requiresNucleus": true,
    "editorButtonGroup": "Organelle",
    "editorButtonOrder": 9
  },
  "bindingAgent": {
    "mpCost": 55,
    "initialComposition": {
      "ammonia": 1,
      "phosphates": 1
    },
    "hexes": [
      {
        "r": 0,
        "q": 0
      }
    ],
    "processes": {},
    "components": {
      "storage": {
        "capacity": 1
      },
      "bindingAgent": {}
    },
    "prokaryoteChance": 0,
    "chanceToCreate": 0,
    "mass": 0.1,
    "displayScene": "res://assets/models/organelles/BindingAgent.tscn",
    "name": "BINDING_AGENT",
    "iconPath": "res://assets/textures/gui/bevel/parts/BindingAgentIcon.png",
    "requiresNucleus": true,
    "unique": true,
    "editorButtonGroup": "Organelle",
    "editorButtonOrder": 2
  },
  "chloroplast": {
    "mpCost": 50,
    "initialComposition": {
      "ammonia": 2,
      "phosphates": 2
    },
    "hexes": [
      {
        "r": 0,
        "q": 0
      },
      {
        "r": -1,
        "q": 0
      },
      {
        "r": -1,
        "q": 1
      }
    ],
    "processes": {
      "photosynthesis": 1
    },
    "components": {
      "storage": {
        "capacity": 1.5
      },
      "processor": {
        "colourChangeFactor": 1
      }
    },
    "prokaryoteChance": 0,
    "chanceToCreate": 1,
    "mass": 0.3,
    "displayScene": "res://assets/models/organelles/Chloroplast.tscn",
    "name": "CHLOROPLAST",
    "iconPath": "res://assets/textures/gui/bevel/parts/ChloroplastIcon.png",
    "requiresNucleus": true,
    "editorButtonGroup": "Organelle",
    "editorButtonOrder": 4
  },
  "cytoplasm": {
    "mpCost": 22,
    "initialComposition": {
      "ammonia": 1,
      "phosphates": 1
    },
    "hexes": [
      {
        "r": 0,
        "q": 0
      }
    ],
    "processes": {
      "glycolysis_cytoplasm": 1
    },
    "components": {
      "storage": {
        "capacity": 1
      },
      "processor": {
        "colourChangeFactor": 1
      }
    },
    "prokaryoteChance": 1,
    "chanceToCreate": 1,
    "mass": 0.08,
    "displayScene": "",
    "corpseChunkScene": "res://assets/models/organelles/Cytoplasm.tscn",
    "name": "CYTOPLASM",
    "productionColour": "#1db7c5",
    "consumptionColour": "#c51d38",
    "iconPath": "res://assets/textures/gui/bevel/parts/CytoplasmIcon.png",
    "editorButtonGroup": "Structural",
    "editorButtonOrder": 1
  },
  "nucleus": {
    "mpCost": 70,
    "initialComposition": {
      "ammonia": 2,
      "phosphates": 2
    },
    "hexes": [
      {
        "r": 0,
        "q": 0
      },
      {
        "r": 0,
        "q": 1
      },
      {
        "r": 1,
        "q": 0
      },
      {
        "r": -1,
        "q": 0
      },
      {
        "r": -1,
        "q": 1
      },
      {
        "r": 1,
        "q": -1
      },
      {
        "r": 0,
        "q": -1
      },
      {
        "r": 1,
        "q": 1
      },
      {
        "r": 2,
        "q": 0
      },
      {
        "r": 2,
        "q": -1
      }
    ],
    "processes": {},
    "components": {
      "storage": {
        "capacity": 4
      },
      "nucleus": {}
    },
    "shouldScale": false,
    "prokaryoteChance": 0,
    "chanceToCreate": 0,
    "mass": 0.5,
    "displayScene": "res://assets/models/organelles/Nucleus.tscn",
    "name": "NUCLEUS",
    "iconPath": "res://assets/textures/gui/bevel/parts/NucleusIcon.png",
    "unique": true,
    "editorButtonGroup": "Organelle",
    "editorButtonOrder": 1
  },
  "chemoreceptor": {
    "mpCost": 45,
    "initialComposition": {
      "ammonia": 1,
      "phosphates": 1
    },
    "hexes": [
      {
        "r": 0,
        "q": 0
      }
    ],
    "processes": {},
    "components": {
      "chemoreceptor": {}
    },
    "prokaryoteChance": 0.2,
    "chanceToCreate": 0.2,
    "mass": 0.1,
    "displayScene": "res://assets/models/organelles/Chemoreceptor.tscn",
    "name": "CHEMORECEPTOR",
    "iconPath": "res://assets/textures/gui/bevel/parts/ChemoreceptorIcon.png",
    "upgradeGUI": "res://src/microbe_stage/editor/upgrades/ChemoreceptorUpgradeGUI.tscn",
    "editorButtonGroup": "External",
    "editorButtonOrder": 3
  },
  "signalingAgent": {
    "mpCost": 45,
    "initialComposition": {
      "ammonia": 1,
      "phosphates": 1
    },
    "hexes": [
      {
        "r": 0,
        "q": 0
      }
    ],
    "processes": {},
    "components": {
      "signalingAgent": {}
    },
    "prokaryoteChance": 0,
    "chanceToCreate": 0.4,
    "mass": 0.1,
    "displayScene": "res://assets/models/organelles/SignalingAgent.tscn",
    "name": "SIGNALING_AGENT",
    "iconPath": "res://assets/textures/gui/bevel/parts/SignalingAgentIcon.png",
    "requiresNucleus": true,
    "unique": true,
    "editorButtonGroup": "Organelle",
    "editorButtonOrder": 10
  },
  "bioluminescentVacuole": {
    "mpCost": 40,
    "initialComposition": {
      "ammonia": 1,
      "phosphates": 1
    },
    "hexes": [
      {
        "r": 0,
        "q": 0
      }
    ],
    "processes": {},
    "components": {},
    "prokaryoteChance": 0,
    "chanceToCreate": 0,
    "name": "BIOLUMINESCENT_VACUOLE",
    "iconPath": "res://assets/textures/gui/bevel/parts/BioluminescentIcon.png",
    "requiresNucleus": true,
    "editorButtonGroup": "Organelle",
    "editorButtonOrder": 11,
    "unimplemented": true
  },
  "thermoplast": {
    "mpCost": 55,
    "initialComposition": {
      "ammonia": 2,
      "phosphates": 2
    },
    "hexes": [
      {
        "r": 0,
        "q": 0
      },
      {
        "r": -1,
        "q": 0
      }
    ],
    "processes": {
      "thermosynthesis": 1
    },
    "components": {
      "storage": {
        "capacity": 1
      },
      "processor": {
        "colourChangeFactor": 1
      }
    },
    "prokaryoteChance": 0,
    "chanceToCreate": 1,
    "mass": 0.2,
    "displayScene": "res://assets/models/organelles/Thermoplast.tscn",
    "name": "THERMOPLAST",
    "productionColour": "#9168b5",
    "consumptionColour": "#d15378",
    "iconPath": "res://assets/textures/gui/bevel/parts/ThermoplastIcon.png",
    "requiresNucleus": true,
    "editorButtonGroup": "Organelle",
    "editorButtonOrder": 5,
    "lawk": false
  },
  "cilia": {
    "mpCost": 40,
    "initialComposition": {
      "ammonia": 1,
      "phosphates": 1
    },
    "hexes": [
      {
        "r": 0,
        "q": 0
      }
    ],
    "processes": {},
    "components": {
      "cilia": {}
    },
    "prokaryoteChance": 0,
    "chanceToCreate": 6,
    "mass": 0.22,
    "displayScene": "res://assets/models/organelles/Cilia.tscn",
    "displaySceneModelPath": "Armature/Skeleton/Cube003",
    "displaySceneAnimation": "AnimationPlayer",
    "name": "CILIA",
    "productionColour": "#ffae21",
    "consumptionColour": "#ffae21",
    "iconPath": "res://assets/textures/gui/bevel/parts/CiliaIcon.png",
    "requiresNucleus": true,
    "editorButtonGroup": "External",
    "editorButtonOrder": 4
  },
  "lysosome": {
    "mpCost": 45,
    "initialComposition": {
      "ammonia": 1,
      "phosphates": 1
    },
    "hexes": [
      {
        "r": 0,
        "q": 0
      }
    ],
    "processes": {},
    "components": {
      "storage": {
        "capacity": 0.5
      },
      "lysosome": {}
    },
    "enzymes": {
      "lipase": 1,
      "chitinase": 0,
      "cellulase": 0
    },
    "prokaryoteChance": 0,
    "chanceToCreate": 0.4,
    "mass": 0.1,
    "displayScene": "res://assets/models/organelles/Lysosome.tscn",
    "name": "LYSOSOME",
    "iconPath": "res://assets/textures/gui/bevel/parts/LysosomeIcon.png",
    "upgradeGUI": "res://src/microbe_stage/editor/upgrades/LysosomeUpgradeGUI.tscn",
    "requiresNucleus": true,
    "editorButtonGroup": "Organelle",
    "editorButtonOrder": 5
  }
>>>>>>> 0b1f5e11
}<|MERGE_RESOLUTION|>--- conflicted
+++ resolved
@@ -1,915 +1,3 @@
-<<<<<<< HEAD
-{
-    "pilus": {
-        "mpCost": 30,
-        "initialComposition": {
-            "ammonia": 1,
-            "phosphates": 1
-        },
-        "hexes": [
-            {
-                "r": 0,
-                "q": 0
-            }
-        ],
-        "processes": {},
-        "components": {
-            "pilus": {}
-        },
-        "shouldScale": false,
-        "prokaryoteChance": 0.5,
-        "chanceToCreate": 0.5,
-        "mass": 0.3,
-        "displayScene": "res://assets/models/organelles/Pilus.tscn",
-        "name": "PREDATORY_PILUS",
-        "iconPath": "res://assets/textures/gui/bevel/parts/PilusIcon.png",
-        "editorButtonGroup": "External",
-        "editorButtonOrder": 2
-    },
-    "rusticyanin": {
-        "mpCost": 45,
-        "initialComposition": {
-            "ammonia": 1,
-            "phosphates": 1
-        },
-        "hexes": [
-            {
-                "r": 0,
-                "q": 0
-            }
-        ],
-        "processes": {
-            "iron_chemolithoautotrophy": 1
-        },
-        "components": {
-            "storage": {
-                "capacity": 0.5
-            },
-            "processor": {
-                "colourChangeFactor": 1
-            }
-        },
-        "enzymes": {
-            "rusticyanin": 1
-        },
-        "prokaryoteChance": 2,
-        "chanceToCreate": 0.5,
-        "mass": 0.08,
-        "displayScene": "res://assets/models/organelles/Rusticyanin.tscn",
-        "name": "RUSTICYANIN",
-        "productionColour": "#3293f7",
-        "consumptionColour": "#f04681",
-        "iconPath": "res://assets/textures/gui/bevel/parts/RusticyaninIcon.png",
-        "editorButtonGroup": "Protein",
-        "editorButtonOrder": 4
-    },
-    "nitrogenase": {
-        "mpCost": 55,
-        "initialComposition": {
-            "ammonia": 1,
-            "phosphates": 1
-        },
-        "hexes": [
-            {
-                "r": 0,
-                "q": 0
-            }
-        ],
-        "processes": {
-            "glycolysis": 1,
-            "nitrogenaseReaction": 1
-        },
-        "components": {
-            "storage": {
-                "capacity": 0.5
-            },
-            "processor": {
-                "colourChangeFactor": 1
-            }
-        },
-        "prokaryoteChance": 2,
-        "chanceToCreate": 1,
-        "mass": 0.08,
-        "displayScene": "res://assets/models/organelles/Nitrogenase.tscn",
-        "name": "NITROGENASE",
-        "productionColour": "#3feb67",
-        "consumptionColour": "#ff8425",
-        "iconPath": "res://assets/textures/gui/bevel/parts/NitrogenaseIcon.png",
-        "editorButtonGroup": "Protein",
-        "editorButtonOrder": 5
-    },
-    "protoplasm": {
-        "mpCost": 55,
-        "initialComposition": {
-            "ammonia": 1,
-            "phosphates": 1
-        },
-        "hexes": [
-            {
-                "r": 0,
-                "q": 0
-            }
-        ],
-        "processes": {
-            "glycolysis": 1
-        },
-        "components": {
-            "storage": {
-                "capacity": 15
-            },
-            "processor": {
-                "colourChangeFactor": 1
-            }
-        },
-        "prokaryoteChance": 2,
-        "chanceToCreate": 0,
-        "mass": 0.1,
-        "displayScene": "",
-        "corpseChunkScene": "res://assets/models/organelles/Cytoplasm.tscn",
-        "name": "PROTOPLASM",
-        "editorButtonGroup": "Hidden",
-        "editorButtonOrder": 5
-    },
-    "chemoSynthesizingProteins": {
-        "mpCost": 45,
-        "initialComposition": {
-            "ammonia": 1,
-            "phosphates": 1
-        },
-        "hexes": [
-            {
-                "r": 0,
-                "q": 0
-            }
-        ],
-        "processes": {
-            "glycolysis": 1,
-            "bacterial_ChemoSynthesis": 1
-        },
-        "components": {
-            "storage": {
-                "capacity": 0.5
-            },
-            "processor": {
-                "colourChangeFactor": 1
-            }
-        },
-        "prokaryoteChance": 2,
-        "chanceToCreate": 0.5,
-        "mass": 0.08,
-        "displayScene": "res://assets/models/organelles/ChemoSynthesizingProteins.tscn",
-        "name": "CHEMOSYNTHESIZING_PROTEINS",
-        "productionColour": "#64f995",
-        "consumptionColour": "#ff7248",
-        "iconPath": "res://assets/textures/gui/bevel/parts/ChemoproteinsIcon.png",
-        "editorButtonGroup": "Protein",
-        "editorButtonOrder": 3
-    },
-    "oxytoxyProteins": {
-        "mpCost": 55,
-        "initialComposition": {
-            "ammonia": 1,
-            "phosphates": 1
-        },
-        "hexes": [
-            {
-                "r": 0,
-                "q": 0
-            }
-        ],
-        "processes": {
-            "glycolysis": 1,
-            "bacterial_oxytoxySynthesis": 1
-        },
-        "components": {
-            "processor": {
-                "colourChangeFactor": 1
-            },
-            "storage": {
-                "capacity": 0.5
-            },
-            "agentVacuole": {
-                "process": "bacterial_oxytoxySynthesis",
-                "compound": "oxytoxy"
-            }
-        },
-        "prokaryoteChance": 0.5,
-        "chanceToCreate": 1,
-        "mass": 0.08,
-        "displayScene": "res://assets/models/organelles/OxytoxyProteins.tscn",
-        "name": "OXYTOXISOME",
-        "productionColour": "#834acb",
-        "consumptionColour": "#c4303d",
-        "iconPath": "res://assets/textures/gui/bevel/parts/ToxinVacuoleIcon.png",
-        "editorButtonGroup": "Protein",
-        "editorButtonOrder": 6
-    },
-    "chromatophore": {
-        "mpCost": 50,
-        "initialComposition": {
-            "ammonia": 1,
-            "phosphates": 1
-        },
-        "hexes": [
-            {
-                "r": 0,
-                "q": 0
-            }
-        ],
-        "processes": {
-            "glycolysis": 1,
-            "chromatophore_photosynthesis": 1
-        },
-        "components": {
-            "storage": {
-                "capacity": 0.5
-            },
-            "processor": {
-                "colourChangeFactor": 1
-            }
-        },
-        "prokaryoteChance": 2,
-        "chanceToCreate": 0.5,
-        "mass": 0.1,
-        "displayScene": "res://assets/models/organelles/Chromatophore.tscn",
-        "name": "THYLAKOIDS",
-        "productionColour": "#40f0ac",
-        "consumptionColour": "#fbae3a",
-        "iconPath": "res://assets/textures/gui/bevel/parts/ChromatophoreIcon.png",
-        "editorButtonGroup": "Protein",
-        "editorButtonOrder": 2
-    },
-    "metabolosome": {
-        "mpCost": 45,
-        "initialComposition": {
-            "ammonia": 1,
-            "phosphates": 1
-        },
-        "hexes": [
-            {
-                "r": 0,
-                "q": 0
-            }
-        ],
-        "processes": {
-            "protein_respiration": 1
-        },
-        "components": {
-            "storage": {
-                "capacity": 0.5
-            },
-            "processor": {
-                "colourChangeFactor": 1
-            }
-        },
-        "prokaryoteChance": 2,
-        "chanceToCreate": 0.5,
-        "mass": 0.08,
-        "displayScene": "res://assets/models/organelles/Metabolosome.tscn",
-        "name": "METABOLOSOMES",
-        "productionColour": "#26e0ff",
-        "consumptionColour": "#ff5649",
-        "iconPath": "res://assets/textures/gui/bevel/parts/MetabolosomeIcon.png",
-        "editorButtonGroup": "Protein",
-        "editorButtonOrder": 1
-    },
-    "nitrogenfixingplastid": {
-        "mpCost": 50,
-        "initialComposition": {
-            "ammonia": 2,
-            "phosphates": 2
-        },
-        "hexes": [
-            {
-                "r": 0,
-                "q": 0
-            },
-            {
-                "r": -1,
-                "q": 0
-            }
-        ],
-        "processes": {
-            "nitrogenFixing": 1
-        },
-        "components": {
-            "storage": {
-                "capacity": 1
-            },
-            "processor": {
-                "colourChangeFactor": 1
-            }
-        },
-        "prokaryoteChance": 0,
-        "chanceToCreate": 1,
-        "mass": 0.1,
-        "displayScene": "res://assets/models/organelles/NitrogenFixingPlastid.tscn",
-        "name": "NITROGEN_FIXING_PLASTID",
-        "productionColour": "#4fc9ff",
-        "consumptionColour": "#ffb74f",
-        "iconPath": "res://assets/textures/gui/bevel/parts/NitroplastidIcon.png",
-        "requiresNucleus": true,
-        "editorButtonGroup": "Organelle",
-        "editorButtonOrder": 7
-    },
-    "thermosynthase": {
-        "mpCost": 50,
-        "initialComposition": {
-            "ammonia": 1,
-            "phosphates": 1
-        },
-        "hexes": [
-            {
-                "r": 0,
-                "q": 0
-            }
-        ],
-        "processes": {
-            "bacterial_thermosynthesis": 1
-        },
-        "components": {
-            "storage": {
-                "capacity": 0.5
-            },
-            "processor": {
-                "colourChangeFactor": 1
-            }
-        },
-        "prokaryoteChance": 2,
-        "chanceToCreate": 0.5,
-        "mass": 0.1,
-        "displayScene": "res://assets/models/organelles/Thermosynthase.tscn",
-        "name": "THERMOSYNTHASE",
-        "productionColour": "#6a5cc6",
-        "consumptionColour": "#ad5161",
-        "iconPath": "res://assets/textures/gui/bevel/parts/ThermosynthaseIcon.png",
-        "editorButtonGroup": "Protein",
-        "editorButtonOrder": 8,
-        "lawk": false
-    },
-    "chemoplast": {
-        "mpCost": 45,
-        "initialComposition": {
-            "ammonia": 2,
-            "phosphates": 2
-        },
-        "hexes": [
-            {
-                "r": 0,
-                "q": 0
-            },
-            {
-                "r": -1,
-                "q": 0
-            }
-        ],
-        "processes": {
-            "chemoSynthesis": 1
-        },
-        "components": {
-            "storage": {
-                "capacity": 1
-            },
-            "processor": {
-                "colourChangeFactor": 1
-            }
-        },
-        "prokaryoteChance": 0,
-        "chanceToCreate": 1,
-        "mass": 0.1,
-        "displayScene": "res://assets/models/organelles/Chemoplast.tscn",
-        "name": "CHEMOPLAST",
-        "iconPath": "res://assets/textures/gui/bevel/parts/ChemoplastIcon.png",
-        "requiresNucleus": true,
-        "editorButtonGroup": "Organelle",
-        "editorButtonOrder": 6
-    },
-    "flagellum": {
-        "mpCost": 55,
-        "initialComposition": {
-            "ammonia": 1,
-            "phosphates": 1
-        },
-        "hexes": [
-            {
-                "r": 0,
-                "q": 0
-            }
-        ],
-        "processes": {},
-        "components": {
-            "storage": {
-                "capacity": 0.5
-            },
-            "movement": {
-                "torque": 300,
-                "momentum": 50
-            }
-        },
-        "prokaryoteChance": 2,
-        "chanceToCreate": 6,
-        "mass": 0.2,
-        "displayScene": "res://assets/models/organelles/Flagellum.tscn",
-        "displaySceneModelPath": "Armature001/Skeleton/flagella",
-        "displaySceneAnimation": "AnimationPlayer",
-        "name": "FLAGELLUM",
-        "productionColour": "#ff9721",
-        "consumptionColour": "#ff9721",
-        "iconPath": "res://assets/textures/gui/bevel/parts/FlagellumIcon.png",
-        "editorButtonGroup": "External",
-        "editorButtonOrder": 1
-    },
-    "vacuole": {
-        "mpCost": 50,
-        "initialComposition": {
-            "ammonia": 1,
-            "phosphates": 1
-        },
-        "hexes": [
-            {
-                "r": 0,
-                "q": 0
-            }
-        ],
-        "processes": {},
-        "components": {
-            "storage": {
-                "capacity": 8
-            }
-        },
-        "prokaryoteChance": 0,
-        "chanceToCreate": 3,
-        "mass": 0.3,
-        "displayScene": "res://assets/models/organelles/Vacuole.tscn",
-        "name": "VACUOLE",
-        "iconPath": "res://assets/textures/gui/bevel/parts/VacuoleIcon.png",
-        "requiresNucleus": true,
-        "editorButtonGroup": "Organelle",
-        "editorButtonOrder": 8
-    },
-    "mitochondrion": {
-        "mpCost": 45,
-        "initialComposition": {
-            "ammonia": 2,
-            "phosphates": 2
-        },
-        "hexes": [
-            {
-                "r": 0,
-                "q": 0
-            },
-            {
-                "r": -1,
-                "q": 0
-            }
-        ],
-        "processes": {
-            "respiration": 1
-        },
-        "components": {
-            "storage": {
-                "capacity": 1
-            },
-            "processor": {
-                "colourChangeFactor": 1
-            }
-        },
-        "prokaryoteChance": 0,
-        "chanceToCreate": 3,
-        "mass": 0.1,
-        "displayScene": "res://assets/models/organelles/Mitochondrion.tscn",
-        "name": "MITOCHONDRION",
-        "productionColour": "#26ffce",
-        "consumptionColour": "#ff2653",
-        "iconPath": "res://assets/textures/gui/bevel/parts/MitochondrionIcon.png",
-        "requiresNucleus": true,
-        "editorButtonGroup": "Organelle",
-        "editorButtonOrder": 3
-    },
-    "oxytoxy": {
-        "mpCost": 55,
-        "initialComposition": {
-            "ammonia": 1,
-            "phosphates": 1
-        },
-        "hexes": [
-            {
-                "r": 0,
-                "q": 0
-            }
-        ],
-        "processes": {
-            "oxytoxySynthesis": 1
-        },
-        "components": {
-            "storage": {
-                "capacity": 1
-            },
-            "agentVacuole": {
-                "process": "oxytoxySynthesis",
-                "compound": "oxytoxy"
-            }
-        },
-        "prokaryoteChance": 0,
-        "chanceToCreate": 1,
-        "mass": 0.1,
-        "displayScene": "res://assets/models/organelles/Oxytoxy.tscn",
-        "name": "TOXIN_VACUOLE",
-        "productionColour": "#624acb",
-        "consumptionColour": "#c4307b",
-        "iconPath": "res://assets/textures/gui/bevel/parts/ToxinVacuoleIcon.png",
-        "requiresNucleus": true,
-        "editorButtonGroup": "Organelle",
-        "editorButtonOrder": 9
-    },
-    "bindingAgent": {
-        "mpCost": 55,
-        "initialComposition": {
-            "ammonia": 1,
-            "phosphates": 1
-        },
-        "hexes": [
-            {
-                "r": 0,
-                "q": 0
-            }
-        ],
-        "processes": {},
-        "components": {
-            "storage": {
-                "capacity": 1
-            },
-            "bindingAgent": {}
-        },
-        "prokaryoteChance": 0,
-        "chanceToCreate": 0,
-        "mass": 0.1,
-        "displayScene": "res://assets/models/organelles/BindingAgent.tscn",
-        "name": "BINDING_AGENT",
-        "iconPath": "res://assets/textures/gui/bevel/parts/BindingAgentIcon.png",
-        "requiresNucleus": true,
-        "unique": true,
-        "editorButtonGroup": "Organelle",
-        "editorButtonOrder": 2
-    },
-    "chloroplast": {
-        "mpCost": 50,
-        "initialComposition": {
-            "ammonia": 2,
-            "phosphates": 2
-        },
-        "hexes": [
-            {
-                "r": 0,
-                "q": 0
-            },
-            {
-                "r": -1,
-                "q": 0
-            },
-            {
-                "r": -1,
-                "q": 1
-            }
-        ],
-        "processes": {
-            "photosynthesis": 1
-        },
-        "components": {
-            "storage": {
-                "capacity": 1.5
-            },
-            "processor": {
-                "colourChangeFactor": 1
-            }
-        },
-        "prokaryoteChance": 0,
-        "chanceToCreate": 1,
-        "mass": 0.3,
-        "displayScene": "res://assets/models/organelles/Chloroplast.tscn",
-        "name": "CHLOROPLAST",
-        "iconPath": "res://assets/textures/gui/bevel/parts/ChloroplastIcon.png",
-        "requiresNucleus": true,
-        "editorButtonGroup": "Organelle",
-        "editorButtonOrder": 4
-    },
-    "cytoplasm": {
-        "mpCost": 22,
-        "initialComposition": {
-            "ammonia": 1,
-            "phosphates": 1
-        },
-        "hexes": [
-            {
-                "r": 0,
-                "q": 0
-            }
-        ],
-        "processes": {
-            "glycolysis_cytoplasm": 1
-        },
-        "components": {
-            "storage": {
-                "capacity": 1
-            },
-            "processor": {
-                "colourChangeFactor": 1
-            }
-        },
-        "prokaryoteChance": 1,
-        "chanceToCreate": 1,
-        "mass": 0.08,
-        "displayScene": "",
-        "corpseChunkScene": "res://assets/models/organelles/Cytoplasm.tscn",
-        "name": "CYTOPLASM",
-        "productionColour": "#1db7c5",
-        "consumptionColour": "#c51d38",
-        "iconPath": "res://assets/textures/gui/bevel/parts/CytoplasmIcon.png",
-        "editorButtonGroup": "Structural",
-        "editorButtonOrder": 1
-    },
-    "nucleus": {
-        "mpCost": 70,
-        "initialComposition": {
-            "ammonia": 2,
-            "phosphates": 2
-        },
-        "hexes": [
-            {
-                "r": 0,
-                "q": 0
-            },
-            {
-                "r": 0,
-                "q": 1
-            },
-            {
-                "r": 1,
-                "q": 0
-            },
-            {
-                "r": -1,
-                "q": 0
-            },
-            {
-                "r": -1,
-                "q": 1
-            },
-            {
-                "r": 1,
-                "q": -1
-            },
-            {
-                "r": 0,
-                "q": -1
-            },
-            {
-                "r": 1,
-                "q": 1
-            },
-            {
-                "r": 2,
-                "q": 0
-            },
-            {
-                "r": 2,
-                "q": -1
-            }
-        ],
-        "processes": {},
-        "components": {
-            "storage": {
-                "capacity": 4
-            },
-            "nucleus": {}
-        },
-        "shouldScale": false,
-        "prokaryoteChance": 0,
-        "chanceToCreate": 0,
-        "mass": 0.5,
-        "displayScene": "res://assets/models/organelles/Nucleus.tscn",
-        "name": "NUCLEUS",
-        "iconPath": "res://assets/textures/gui/bevel/parts/NucleusIcon.png",
-        "unique": true,
-        "editorButtonGroup": "Organelle",
-        "editorButtonOrder": 1
-    },
-    "chemoreceptor": {
-        "mpCost": 45,
-        "initialComposition": {
-            "ammonia": 1,
-            "phosphates": 1
-        },
-        "hexes": [
-            {
-                "r": 0,
-                "q": 0
-            }
-        ],
-        "processes": {},
-        "components": {
-            "chemoreceptor": {}
-        },
-        "prokaryoteChance": 0.2,
-        "chanceToCreate": 0.2,
-        "mass": 0.1,
-        "displayScene": "res://assets/models/organelles/Chemoreceptor.tscn",
-        "name": "CHEMORECEPTOR",
-        "iconPath": "res://assets/textures/gui/bevel/parts/ChemoreceptorIcon.png",
-        "upgradeGUI": "res://src/microbe_stage/editor/upgrades/ChemoreceptorUpgradeGUI.tscn",
-        "editorButtonGroup": "External",
-        "editorButtonOrder": 3
-    },
-    "slimeJet": {
-        "mpCost": 60,
-        "initialComposition": {
-            "ammonia": 1,
-            "phosphates": 1
-        },
-        "hexes": [
-            {
-                "r": 0,
-                "q": 0
-            }
-        ],
-        "processes": {
-            "mucilage_synthesis": 1
-        },
-        "components": {
-            "processor": {},
-            "storage": {
-                "capacity": 0.5
-            },
-            "slimeJet": {}
-        },
-        "prokaryoteChance": 0.5,
-        "chanceToCreate": 0.5,
-        "mass": 0.1,
-        "displayScene": "res://assets/models/organelles/SlimeJet.tscn",
-        "displaySceneModelPath": "Armature/Skeleton/Cube",
-        "displaySceneAnimation": "AnimationPlayer",
-        "name": "SLIME_JET",
-        "consumptionColour": "#00ffcc",
-        "iconPath": "res://assets/textures/gui/bevel/parts/SlimeJetIcon.png",
-        "editorButtonGroup": "External",
-        "editorButtonOrder": 3
-    },
-    "signalingAgent": {
-        "mpCost": 45,
-        "initialComposition": {
-            "ammonia": 1,
-            "phosphates": 1
-        },
-        "hexes": [
-            {
-                "r": 0,
-                "q": 0
-            }
-        ],
-        "processes": {},
-        "components": {
-            "signalingAgent": {}
-        },
-        "prokaryoteChance": 0,
-        "chanceToCreate": 0.4,
-        "mass": 0.1,
-        "displayScene": "res://assets/models/organelles/SignalingAgent.tscn",
-        "name": "SIGNALING_AGENT",
-        "iconPath": "res://assets/textures/gui/bevel/parts/SignalingAgentIcon.png",
-        "requiresNucleus": true,
-        "unique": true,
-        "editorButtonGroup": "Organelle",
-        "editorButtonOrder": 10
-    },
-    "bioluminescentVacuole": {
-        "mpCost": 40,
-        "initialComposition": {
-            "ammonia": 1,
-            "phosphates": 1
-        },
-        "hexes": [
-            {
-                "r": 0,
-                "q": 0
-            }
-        ],
-        "processes": {},
-        "components": {},
-        "prokaryoteChance": 0,
-        "chanceToCreate": 0,
-        "name": "BIOLUMINESCENT_VACUOLE",
-        "iconPath": "res://assets/textures/gui/bevel/parts/BioluminescentIcon.png",
-        "requiresNucleus": true,
-        "editorButtonGroup": "Organelle",
-        "editorButtonOrder": 11,
-        "unimplemented": true
-    },
-    "thermoplast": {
-        "mpCost": 55,
-        "initialComposition": {
-            "ammonia": 2,
-            "phosphates": 2
-        },
-        "hexes": [
-            {
-                "r": 0,
-                "q": 0
-            },
-            {
-                "r": -1,
-                "q": 0
-            }
-        ],
-        "processes": {
-            "thermosynthesis": 1
-        },
-        "components": {
-            "storage": {
-                "capacity": 1
-            },
-            "processor": {
-                "colourChangeFactor": 1
-            }
-        },
-        "prokaryoteChance": 0,
-        "chanceToCreate": 1,
-        "mass": 0.2,
-        "displayScene": "res://assets/models/organelles/Thermoplast.tscn",
-        "name": "THERMOPLAST",
-        "productionColour": "#9168b5",
-        "consumptionColour": "#d15378",
-        "iconPath": "res://assets/textures/gui/bevel/parts/ThermoplastIcon.png",
-        "requiresNucleus": true,
-        "editorButtonGroup": "Organelle",
-        "editorButtonOrder": 5,
-        "lawk": false
-    },
-    "cilia": {
-        "mpCost": 40,
-        "initialComposition": {
-            "ammonia": 1,
-            "phosphates": 1
-        },
-        "hexes": [
-            {
-                "r": 0,
-                "q": 0
-            }
-        ],
-        "processes": {},
-        "components": {
-            "cilia": {}
-        },
-        "prokaryoteChance": 0,
-        "chanceToCreate": 6,
-        "mass": 0.22,
-        "displayScene": "res://assets/models/organelles/Cilia.tscn",
-        "displaySceneModelPath": "Armature/Skeleton/Cube003",
-        "displaySceneAnimation": "AnimationPlayer",
-        "name": "CILIA",
-        "productionColour": "#ffae21",
-        "consumptionColour": "#ffae21",
-        "iconPath": "res://assets/textures/gui/bevel/parts/CiliaIcon.png",
-        "requiresNucleus": true,
-        "editorButtonGroup": "External",
-        "editorButtonOrder": 4
-    },
-    "lysosome": {
-        "mpCost": 45,
-        "initialComposition": {
-            "ammonia": 1,
-            "phosphates": 1
-        },
-        "hexes": [
-            {
-                "r": 0,
-                "q": 0
-            }
-        ],
-        "processes": {},
-        "components": {
-            "storage": {
-                "capacity": 0.5
-            },
-            "lysosome": {}
-        },
-        "enzymes": {
-            "lipase": 1,
-            "chitinase": 0,
-            "cellulase": 0
-        },
-        "prokaryoteChance": 0,
-        "chanceToCreate": 0.4,
-        "mass": 0.1,
-        "displayScene": "res://assets/models/organelles/Lysosome.tscn",
-        "name": "LYSOSOME",
-        "iconPath": "res://assets/textures/gui/bevel/parts/LysosomeIcon.png",
-        "upgradeGUI": "res://src/microbe_stage/editor/upgrades/LysosomeUpgradeGUI.tscn",
-        "requiresNucleus": true,
-        "editorButtonGroup": "Organelle",
-        "editorButtonOrder": 5
-    }
-=======
 ﻿{
   "pilus": {
     "mpCost": 30,
@@ -1631,6 +719,40 @@
     "editorButtonGroup": "External",
     "editorButtonOrder": 3
   },
+  "slimeJet": {
+    "mpCost": 60,
+    "initialComposition": {
+        "ammonia": 1,
+        "phosphates": 1
+    },
+    "hexes": [
+        {
+            "r": 0,
+            "q": 0
+        }
+    ],
+    "processes": {
+        "mucilage_synthesis": 1
+    },
+    "components": {
+        "processor": {},
+        "storage": {
+            "capacity": 0.5
+        },
+        "slimeJet": {}
+    },
+    "prokaryoteChance": 0.5,
+    "chanceToCreate": 0.5,
+    "mass": 0.1,
+    "displayScene": "res://assets/models/organelles/SlimeJet.tscn",
+    "displaySceneModelPath": "Armature/Skeleton/Cube",
+    "displaySceneAnimation": "AnimationPlayer",
+    "name": "SLIME_JET",
+    "consumptionColour": "#00ffcc",
+    "iconPath": "res://assets/textures/gui/bevel/parts/SlimeJetIcon.png",
+    "editorButtonGroup": "External",
+    "editorButtonOrder": 3
+},
   "signalingAgent": {
     "mpCost": 45,
     "initialComposition": {
@@ -1786,5 +908,4 @@
     "editorButtonGroup": "Organelle",
     "editorButtonOrder": 5
   }
->>>>>>> 0b1f5e11
 }