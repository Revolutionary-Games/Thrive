{
    "pilus": {
        "mpCost": 30,
        "initialComposition": {
            "ammonia": 1,
            "phosphates": 1
        },
        "hexes": [
            {
                "r": 0,
                "q": 0
            }
        ],
        "processes": {},
        "components": {
            "pilus": {}
        },
        "shouldScale": false,
        "prokaryoteChance": 0.5,
        "chanceToCreate": 0.5,
        "mass": 0.3,
        "displayScene": "res://assets/models/organelles/Pilus.tscn",
        "name": "PREDATORY_PILUS",
        "iconPath": "res://assets/textures/gui/bevel/parts/PilusIcon.png",
        "editorButtonGroup": "External",
        "editorButtonOrder": 2
    },
    "rusticyanin": {
        "mpCost": 45,
        "initialComposition": {
            "ammonia": 1,
            "phosphates": 1
        },
        "hexes": [
            {
                "r": 0,
                "q": 0
            }
        ],
        "processes": {
            "iron_chemolithoautotrophy": 2
        },
        "components": {
            "storage": {
                "capacity": 0.5
            },
            "processor": {
                "colourChangeFactor": 1
            }
        },
        "prokaryoteChance": 2,
        "chanceToCreate": 0.5,
        "mass": 0.08,
        "displayScene": "res://assets/models/organelles/Rusticyanin.tscn",
        "name": "RUSTICYANIN",
        "productionColour": "#3293f7",
        "consumptionColour": "#f04681",
        "iconPath": "res://assets/textures/gui/bevel/parts/RusticyaninIcon.png",
        "editorButtonGroup": "Protein",
        "editorButtonOrder": 4
    },
    "nitrogenase": {
        "mpCost": 55,
        "initialComposition": {
            "ammonia": 1,
            "phosphates": 1
        },
        "hexes": [
            {
                "r": 0,
                "q": 0
            }
        ],
        "processes": {
            "glycolysis": 1,
            "nitrogenaseReaction": 1
        },
        "components": {
            "storage": {
                "capacity": 0.5
            },
            "processor": {
                "colourChangeFactor": 1
            }
        },
        "prokaryoteChance": 2,
        "chanceToCreate": 1,
        "mass": 0.08,
        "displayScene": "res://assets/models/organelles/Nitrogenase.tscn",
        "name": "NITROGENASE",
        "productionColour": "#3feb67",
        "consumptionColour": "#ff8425",
        "iconPath": "res://assets/textures/gui/bevel/parts/NitrogenaseIcon.png",
        "editorButtonGroup": "Protein",
        "editorButtonOrder": 5
    },
    "protoplasm": {
        "mpCost": 55,
        "initialComposition": {
            "ammonia": 1,
            "phosphates": 1
        },
        "hexes": [
            {
                "r": 0,
                "q": 0
            }
        ],
        "processes": {
            "glycolysis": 1
        },
        "components": {
            "storage": {
                "capacity": 15
            },
            "processor": {
                "colourChangeFactor": 1
            }
        },
        "prokaryoteChance": 2,
        "chanceToCreate": 0,
        "mass": 0.1,
        "displayScene": "",
        "corpseChunkScene": "res://assets/models/organelles/Cytoplasm.tscn",
        "name": "PROTOPLASM",
        "editorButtonGroup": "Hidden",
        "editorButtonOrder": 5
    },
    "chemoSynthesizingProteins": {
        "mpCost": 45,
        "initialComposition": {
            "ammonia": 1,
            "phosphates": 1
        },
        "hexes": [
            {
                "r": 0,
                "q": 0
            }
        ],
        "processes": {
            "glycolysis": 1,
            "bacterial_ChemoSynthesis": 1
        },
        "components": {
            "storage": {
                "capacity": 0.5
            },
            "processor": {
                "colourChangeFactor": 1
            }
        },
        "prokaryoteChance": 2,
        "chanceToCreate": 0.5,
        "mass": 0.08,
        "displayScene": "res://assets/models/organelles/ChemoSynthesizingProteins.tscn",
        "name": "CHEMOSYNTHESIZING_PROTEINS",
        "productionColour": "#64f995",
        "consumptionColour": "#ff7248",
        "iconPath": "res://assets/textures/gui/bevel/parts/ChemoproteinsIcon.png",
        "editorButtonGroup": "Protein",
        "editorButtonOrder": 3
    },
    "oxytoxyProteins": {
        "mpCost": 55,
        "initialComposition": {
            "ammonia": 1,
            "phosphates": 1
        },
        "hexes": [
            {
                "r": 0,
                "q": 0
            }
        ],
        "processes": {
            "glycolysis": 1,
            "bacterial_oxytoxySynthesis": 1
        },
        "components": {
            "processor": {
                "colourChangeFactor": 1
            },
            "storage": {
                "capacity": 0.5
            },
            "agentVacuole": {
                "process": "bacterial_oxytoxySynthesis",
                "compound": "oxytoxy"
            }
        },
        "prokaryoteChance": 0.5,
        "chanceToCreate": 1,
        "mass": 0.08,
        "displayScene": "res://assets/models/organelles/OxytoxyProteins.tscn",
        "name": "OXYTOXISOME",
        "productionColour": "#834acb",
        "consumptionColour": "#c4303d",
        "iconPath": "res://assets/textures/gui/bevel/parts/ToxinVacuoleIcon.png",
        "editorButtonGroup": "Protein",
        "editorButtonOrder": 6
    },
    "chromatophore": {
        "mpCost": 50,
        "initialComposition": {
            "ammonia": 1,
            "phosphates": 1
        },
        "hexes": [
            {
                "r": 0,
                "q": 0
            }
        ],
        "processes": {
            "glycolysis": 1,
            "chromatophore_photosynthesis": 1
        },
        "components": {
            "storage": {
                "capacity": 0.5
            },
            "processor": {
                "colourChangeFactor": 1
            }
        },
        "prokaryoteChance": 2,
        "chanceToCreate": 0.5,
        "mass": 0.1,
        "displayScene": "res://assets/models/organelles/Chromatophore.tscn",
        "name": "THYLAKOIDS",
        "productionColour": "#40f0ac",
        "consumptionColour": "#fbae3a",
        "iconPath": "res://assets/textures/gui/bevel/parts/ChromatophoreIcon.png",
        "editorButtonGroup": "Protein",
        "editorButtonOrder": 2
    },
    "metabolosome": {
        "mpCost": 45,
        "initialComposition": {
            "ammonia": 1,
            "phosphates": 1
        },
        "hexes": [
            {
                "r": 0,
                "q": 0
            }
        ],
        "processes": {
            "protein_respiration": 1
        },
        "components": {
            "storage": {
                "capacity": 0.5
            },
            "processor": {
                "colourChangeFactor": 1
            }
        },
        "prokaryoteChance": 2,
        "chanceToCreate": 0.5,
        "mass": 0.08,
        "displayScene": "res://assets/models/organelles/Metabolosome.tscn",
        "name": "METABOLOSOMES",
        "productionColour": "#26e0ff",
        "consumptionColour": "#ff5649",
        "iconPath": "res://assets/textures/gui/bevel/parts/MetabolosomeIcon.png",
        "editorButtonGroup": "Protein",
        "editorButtonOrder": 1
    },
    "nitrogenfixingplastid": {
        "mpCost": 50,
        "initialComposition": {
            "ammonia": 2,
            "phosphates": 2
        },
        "hexes": [
            {
                "r": 0,
                "q": 0
            },
            {
                "r": -1,
                "q": 0
            }
        ],
        "processes": {
            "nitrogenFixing": 1
        },
        "components": {
            "storage": {
                "capacity": 1
            },
            "processor": {
                "colourChangeFactor": 1
            }
        },
        "prokaryoteChance": 0,
        "chanceToCreate": 1,
        "mass": 0.1,
        "displayScene": "res://assets/models/organelles/NitrogenFixingPlastid.tscn",
        "name": "NITROGEN_FIXING_PLASTID",
        "productionColour": "#4fc9ff",
        "consumptionColour": "#ffb74f",
        "iconPath": "res://assets/textures/gui/bevel/parts/NitroplastidIcon.png",
        "requiresNucleus": true,
        "editorButtonGroup": "Organelle",
        "editorButtonOrder": 7
    },
    "chemoplast": {
        "mpCost": 45,
        "initialComposition": {
            "ammonia": 2,
            "phosphates": 2
        },
        "hexes": [
            {
                "r": 0,
                "q": 0
            },
            {
                "r": -1,
                "q": 0
            }
        ],
        "processes": {
            "chemoSynthesis": 1
        },
        "components": {
            "storage": {
                "capacity": 1
            },
            "processor": {
                "colourChangeFactor": 1
            }
        },
        "prokaryoteChance": 0,
        "chanceToCreate": 1,
        "mass": 0.1,
        "displayScene": "res://assets/models/organelles/Chemoplast.tscn",
        "name": "CHEMOPLAST",
        "iconPath": "res://assets/textures/gui/bevel/parts/ChemoplastIcon.png",
        "requiresNucleus": true,
        "editorButtonGroup": "Organelle",
        "editorButtonOrder": 6
    },
    "flagellum": {
        "mpCost": 55,
        "initialComposition": {
            "ammonia": 1,
            "phosphates": 1
        },
        "hexes": [
            {
                "r": 0,
                "q": 0
            }
        ],
        "processes": {},
        "components": {
            "storage": {
                "capacity": 0.5
            },
            "movement": {
                "torque": 300,
                "momentum": 50
            }
        },
        "prokaryoteChance": 2,
        "chanceToCreate": 6,
        "mass": 0.2,
        "displayScene": "res://assets/models/organelles/Flagellum.tscn",
        "displaySceneModelPath": "Armature001/Skeleton/flagella",
        "displaySceneAnimation": "AnimationPlayer",
        "name": "FLAGELLUM",
        "productionColour": "#ff9721",
        "consumptionColour": "#ff9721",
        "iconPath": "res://assets/textures/gui/bevel/parts/FlagellumIcon.png",
        "editorButtonGroup": "External",
        "editorButtonOrder": 1
    },
    "vacuole": {
        "mpCost": 50,
        "initialComposition": {
            "ammonia": 1,
            "phosphates": 1
        },
        "hexes": [
            {
                "r": 0,
                "q": 0
            }
        ],
        "processes": {},
        "components": {
            "storage": {
                "capacity": 8
            }
        },
        "prokaryoteChance": 0,
        "chanceToCreate": 3,
        "mass": 0.3,
        "displayScene": "res://assets/models/organelles/Vacuole.tscn",
        "name": "VACUOLE",
        "iconPath": "res://assets/textures/gui/bevel/parts/VacuoleIcon.png",
        "requiresNucleus": true,
        "editorButtonGroup": "Organelle",
        "editorButtonOrder": 8
    },
    "mitochondrion": {
        "mpCost": 45,
        "initialComposition": {
            "ammonia": 2,
            "phosphates": 2
        },
        "hexes": [
            {
                "r": 0,
                "q": 0
            },
            {
                "r": -1,
                "q": 0
            }
        ],
        "processes": {
            "respiration": 1
        },
        "components": {
            "storage": {
                "capacity": 1
            },
            "processor": {
                "colourChangeFactor": 1
            }
        },
        "prokaryoteChance": 0,
        "chanceToCreate": 3,
        "mass": 0.1,
        "displayScene": "res://assets/models/organelles/Mitochondrion.tscn",
        "name": "MITOCHONDRION",
        "productionColour": "#26ffce",
        "consumptionColour": "#ff2653",
        "iconPath": "res://assets/textures/gui/bevel/parts/MitochondrionIcon.png",
        "requiresNucleus": true,
        "editorButtonGroup": "Organelle",
        "editorButtonOrder": 3
    },
    "oxytoxy": {
        "mpCost": 55,
        "initialComposition": {
            "ammonia": 1,
            "phosphates": 1
        },
        "hexes": [
            {
                "r": 0,
                "q": 0
            }
        ],
        "processes": {
            "oxytoxySynthesis": 1
        },
        "components": {
            "storage": {
                "capacity": 1
            },
            "agentVacuole": {
                "process": "oxytoxySynthesis",
                "compound": "oxytoxy"
            }
        },
        "prokaryoteChance": 0,
        "chanceToCreate": 1,
        "mass": 0.1,
        "displayScene": "res://assets/models/organelles/Oxytoxy.tscn",
        "name": "TOXIN_VACUOLE",
        "productionColour": "#624acb",
        "consumptionColour": "#c4307b",
        "iconPath": "res://assets/textures/gui/bevel/parts/ToxinVacuoleIcon.png",
        "requiresNucleus": true,
        "editorButtonGroup": "Organelle",
        "editorButtonOrder": 9
    },
    "bindingAgent": {
        "mpCost": 55,
        "initialComposition": {
            "ammonia": 1,
            "phosphates": 1
        },
        "hexes": [
            {
                "r": 0,
                "q": 0
            }
        ],
        "processes": {},
        "components": {
            "storage": {
                "capacity": 1
            },
            "bindingAgent": {}
        },
        "prokaryoteChance": 0,
        "chanceToCreate": 0,
        "mass": 0.1,
        "displayScene": "res://assets/models/organelles/BindingAgent.tscn",
        "name": "BINDING_AGENT",
        "iconPath": "res://assets/textures/gui/bevel/parts/BindingAgentIcon.png",
        "requiresNucleus": true,
        "unique": true,
        "editorButtonGroup": "Organelle",
        "editorButtonOrder": 2
    },
    "chloroplast": {
        "mpCost": 50,
        "initialComposition": {
            "ammonia": 2,
            "phosphates": 2
        },
        "hexes": [
            {
                "r": 0,
                "q": 0
            },
            {
                "r": -1,
                "q": 0
            },
            {
                "r": -1,
                "q": 1
            }
        ],
        "processes": {
            "photosynthesis": 1
        },
        "components": {
            "storage": {
                "capacity": 1.5
            },
            "processor": {
                "colourChangeFactor": 1
            }
        },
        "prokaryoteChance": 0,
        "chanceToCreate": 1,
        "mass": 0.3,
        "displayScene": "res://assets/models/organelles/Chloroplast.tscn",
        "name": "CHLOROPLAST",
        "iconPath": "res://assets/textures/gui/bevel/parts/ChloroplastIcon.png",
        "requiresNucleus": true,
        "editorButtonGroup": "Organelle",
        "editorButtonOrder": 4
    },
    "cytoplasm": {
        "mpCost": 22,
        "initialComposition": {
            "ammonia": 1,
            "phosphates": 1
        },
        "hexes": [
            {
                "r": 0,
                "q": 0
            }
        ],
        "processes": {
            "glycolysis_cytoplasm": 1
        },
        "components": {
            "storage": {
                "capacity": 1
            },
            "processor": {
                "colourChangeFactor": 1
            }
        },
        "prokaryoteChance": 1,
        "chanceToCreate": 1,
        "mass": 0.08,
        "displayScene": "",
        "corpseChunkScene": "res://assets/models/organelles/Cytoplasm.tscn",
        "name": "CYTOPLASM",
        "productionColour": "#1db7c5",
        "consumptionColour": "#c51d38",
        "iconPath": "res://assets/textures/gui/bevel/parts/CytoplasmIcon.png",
        "editorButtonGroup": "Structural",
        "editorButtonOrder": 1
    },
    "nucleus": {
        "mpCost": 70,
        "initialComposition": {
            "ammonia": 2,
            "phosphates": 2
        },
        "hexes": [
            {
                "r": 0,
                "q": 0
            },
            {
                "r": 0,
                "q": 1
            },
            {
                "r": 1,
                "q": 0
            },
            {
                "r": -1,
                "q": 0
            },
            {
                "r": -1,
                "q": 1
            },
            {
                "r": 1,
                "q": -1
            },
            {
                "r": 0,
                "q": -1
            },
            {
                "r": 1,
                "q": 1
            },
            {
                "r": 2,
                "q": 0
            },
            {
                "r": 2,
                "q": -1
            }
        ],
        "processes": {},
        "components": {
            "storage": {
                "capacity": 4
            },
            "nucleus": {}
        },
        "shouldScale": false,
        "prokaryoteChance": 0,
        "chanceToCreate": 0,
        "mass": 0.5,
        "displayScene": "res://assets/models/organelles/Nucleus.tscn",
        "name": "NUCLEUS",
        "iconPath": "res://assets/textures/gui/bevel/parts/NucleusIcon.png",
        "unique": true,
        "editorButtonGroup": "Organelle",
        "editorButtonOrder": 1
    },
    "chemoreceptor": {
        "mpCost": 45,
        "initialComposition": {
            "ammonia": 1,
            "phosphates": 1
        },
        "hexes": [
            {
                "r": 0,
                "q": 0
            }
        ],
        "processes": {},
        "components": {
            "chemoreceptor": {}
        },
        "prokaryoteChance": 0.2,
        "chanceToCreate": 0.2,
        "mass": 0.1,
        "displayScene": "res://assets/models/organelles/Chemoreceptor.tscn",
        "name": "CHEMORECEPTOR",
        "iconPath": "res://assets/textures/gui/bevel/parts/ChemoreceptorIcon.png",
        "upgradeGUI": "res://src/microbe_stage/editor/upgrades/ChemoreceptorUpgradeGUI.tscn",
        "editorButtonGroup": "External",
        "editorButtonOrder": 3
    },
    "signalingAgent": {
        "mpCost": 45,
        "initialComposition": {
            "ammonia": 1,
            "phosphates": 1
        },
        "hexes": [
            {
                "r": 0,
                "q": 0
            }
        ],
        "processes": {},
        "components": {
            "signalingAgent": {}
        },
        "prokaryoteChance": 0,
        "chanceToCreate": 0.4,
        "mass": 0.1,
        "displayScene": "res://assets/models/organelles/SignalingAgent.tscn",
        "name": "SIGNALING_AGENT",
        "iconPath": "res://assets/textures/gui/bevel/parts/SignalingAgentIcon.png",
        "requiresNucleus": true,
        "unique": true,
        "editorButtonGroup": "Organelle",
        "editorButtonOrder": 10
    },
    "bioluminescentVacuole": {
        "mpCost": 40,
        "initialComposition": {
            "ammonia": 1,
            "phosphates": 1
        },
        "hexes": [
            {
                "r": 0,
                "q": 0
            }
        ],
        "processes": {},
        "components": {},
        "prokaryoteChance": 0,
        "chanceToCreate": 0,
        "name": "BIOLUMINESCENT_VACUOLE",
        "iconPath": "res://assets/textures/gui/bevel/parts/BioluminescentIcon.png",
        "requiresNucleus": true,
        "editorButtonGroup": "Organelle",
        "editorButtonOrder": 11,
        "unimplemented": true
    },
    "thermoplast": {
        "mpCost": 40,
        "initialComposition": {
            "ammonia": 1,
            "phosphates": 1
        },
        "hexes": [
            {
                "r": 0,
                "q": 0
            }
        ],
        "processes": {},
        "components": {},
        "prokaryoteChance": 0,
        "chanceToCreate": 0,
        "name": "THERMOPLAST",
        "iconPath": "res://assets/textures/gui/bevel/parts/ThermoplastIcon.png",
        "requiresNucleus": true,
        "editorButtonGroup": "Organelle",
        "editorButtonOrder": 5,
        "unimplemented": true
    },
    "cilia": {
        "mpCost": 40,
        "initialComposition": {
            "ammonia": 1,
            "phosphates": 1
        },
        "hexes": [
            {
                "r": 0,
                "q": 0
            }
        ],
        "processes": {},
        "components": {
            "cilia": {}
        },
        "prokaryoteChance": 0,
        "chanceToCreate": 6,
        "mass": 0.22,
        "displayScene": "res://assets/models/organelles/Cilia.tscn",
        "displaySceneModelPath": "Armature/Skeleton/Cube003",
        "displaySceneAnimation": "AnimationPlayer",
        "name": "CILIA",
        "productionColour": "#ffae21",
        "consumptionColour": "#ffae21",
        "iconPath": "res://assets/textures/gui/bevel/parts/CiliaIcon.png",
        "requiresNucleus": true,
        "editorButtonGroup": "External",
<<<<<<< HEAD
        "editorButtonOrder": 4,
        "unimplemented": true
    },
    "lysosome": {
        "mpCost": 45,
        "initialComposition": {
            "ammonia": 1,
            "phosphates": 1
        },
        "hexes": [
            {
                "r": 0,
                "q": 0
            }
        ],
        "processes": {},
        "components": {
            "lysosome": {}
        },
        "prokaryoteChance": 0,
        "chanceToCreate": 0.4,
        "mass": 0.1,
        "displayScene": "res://assets/models/organelles/Lysosome.tscn",
        "name": "LYSOSOME",
        "iconPath": "res://assets/textures/gui/bevel/parts/LysosomeIcon.png",
        "requiresNucleus": true,
        "editorButtonGroup": "Organelle",
        "editorButtonOrder": 5
=======
        "editorButtonOrder": 4
>>>>>>> 08fcb63a
    }
}<|MERGE_RESOLUTION|>--- conflicted
+++ resolved
@@ -782,9 +782,7 @@
         "iconPath": "res://assets/textures/gui/bevel/parts/CiliaIcon.png",
         "requiresNucleus": true,
         "editorButtonGroup": "External",
-<<<<<<< HEAD
-        "editorButtonOrder": 4,
-        "unimplemented": true
+        "editorButtonOrder": 4
     },
     "lysosome": {
         "mpCost": 45,
@@ -811,8 +809,5 @@
         "requiresNucleus": true,
         "editorButtonGroup": "Organelle",
         "editorButtonOrder": 5
-=======
-        "editorButtonOrder": 4
->>>>>>> 08fcb63a
     }
 }