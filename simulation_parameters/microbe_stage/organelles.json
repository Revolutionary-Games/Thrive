--- conflicted
+++ resolved
@@ -126,13 +126,8 @@
         "Capacity": 15
       }
     },
-<<<<<<< HEAD
     "prokaryoteChance": 0,
     "chanceToCreate": 0,
-=======
-    "ProkaryoteChance": 2,
-    "ChanceToCreate": 0,
->>>>>>> 0238285e
     "Density": 1100,
     "DisplayScene": "",
     "CorpseChunkScene": "res://assets/models/organelles/Cytoplasm.tscn",
@@ -604,13 +599,8 @@
         "Capacity": 1
       }
     },
-<<<<<<< HEAD
     "prokaryoteChance": 2,
     "chanceToCreate": 1,
-=======
-    "ProkaryoteChance": 1,
-    "ChanceToCreate": 1,
->>>>>>> 0238285e
     "Density": 1000,
     "DisplayScene": "",
     "CorpseChunkScene": "res://assets/models/organelles/Cytoplasm.tscn",
