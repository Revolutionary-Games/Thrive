--- conflicted
+++ resolved
@@ -43,26 +43,6 @@
       "oxygen": 1,
       "atp": 8
     },
-<<<<<<< HEAD
-    "mucilage_synthesis": {
-        "name": "MUCILAGE_SYNTHESIS",
-        "inputs": {
-            "glucose": 0.01
-        },
-        "outputs": {
-            "mucilage": 0.2
-        }
-    },
-    "bacterial_oxytoxySynthesis": {
-        "name": "OXYTOXY_SYNTHESIS",
-        "inputs": {
-            "oxygen": 0.21,
-            "atp": 5
-        },
-        "outputs": {
-            "oxytoxy": 0.15
-        }
-=======
     "outputs": {
       "oxytoxy": 1.5
     }
@@ -72,12 +52,20 @@
     "inputs": {
       "oxygen": 0.21,
       "atp": 5
->>>>>>> 0b1f5e11
     },
     "outputs": {
       "oxytoxy": 0.15
     }
   },
+  "mucilage_synthesis": {
+    "name": "MUCILAGE_SYNTHESIS",
+    "inputs": {
+        "glucose": 0.01
+    },
+    "outputs": {
+        "mucilage": 0.2
+    }
+},
   "chemoSynthesis": {
     "name": "CHEMO_SYNTHESIS",
     "inputs": {
