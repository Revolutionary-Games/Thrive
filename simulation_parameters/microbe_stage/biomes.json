--- conflicted
+++ resolved
@@ -97,8 +97,8 @@
                         "iron": {
                             "amount": 60000
                         }
-<<<<<<< HEAD
-                    }
+                    },
+                    "dissolverEnzyme": "rusticyanin"
                 },
                 "googlyEyeCell": {
                     "name": "GOOGLY_EYE_CELL",
@@ -115,10 +115,6 @@
                     "mass": 1,
                     "radius": 2,
                     "easterEgg": true
-=======
-                    },
-                    "dissolverEnzyme": "rusticyanin"
->>>>>>> d15e0a63
                 }
             },
             "averageTemperature": 8,
@@ -343,8 +339,8 @@
                         "iron": {
                             "amount": 60000
                         }
-<<<<<<< HEAD
-                    }
+                    },
+                    "dissolverEnzyme": "rusticyanin"
                 },
                 "googlyEyeCell": {
                     "name": "GOOGLY_EYE_CELL",
@@ -361,10 +357,6 @@
                     "mass": 1,
                     "radius": 2,
                     "easterEgg": true
-=======
-                    },
-                    "dissolverEnzyme": "rusticyanin"
->>>>>>> d15e0a63
                 }
             },
             "averageTemperature": 98,
@@ -510,8 +502,8 @@
                         "iron": {
                             "amount": 60000
                         }
-<<<<<<< HEAD
-                    }
+                    },
+                    "dissolverEnzyme": "rusticyanin"
                 },
                 "googlyEyeCell": {
                     "name": "GOOGLY_EYE_CELL",
@@ -528,10 +520,6 @@
                     "mass": 1,
                     "radius": 2,
                     "easterEgg": true
-=======
-                    },
-                    "dissolverEnzyme": "rusticyanin"
->>>>>>> d15e0a63
                 }
             },
             "averageTemperature": 23,
@@ -1403,8 +1391,8 @@
                         "iron": {
                             "amount": 60000
                         }
-<<<<<<< HEAD
-                    }
+                    },
+                    "dissolverEnzyme": "rusticyanin"
                 },
                 "googlyEyeCell": {
                     "name": "GOOGLY_EYE_CELL",
@@ -1421,10 +1409,6 @@
                     "mass": 1,
                     "radius": 2,
                     "easterEgg": true
-=======
-                    },
-                    "dissolverEnzyme": "rusticyanin"
->>>>>>> d15e0a63
                 }
             },
             "averageTemperature": 17,
@@ -1569,8 +1553,8 @@
                         "iron": {
                             "amount": 60000
                         }
-<<<<<<< HEAD
-                    }
+                    },
+                    "dissolverEnzyme": "rusticyanin"
                 },
                 "googlyEyeCell": {
                     "name": "GOOGLY_EYE_CELL",
@@ -1587,10 +1571,6 @@
                     "mass": 1,
                     "radius": 2,
                     "easterEgg": true
-=======
-                    },
-                    "dissolverEnzyme": "rusticyanin"
->>>>>>> d15e0a63
                 }
             },
             "averageTemperature": 23,
@@ -1755,8 +1735,8 @@
                         "iron": {
                             "amount": 60000
                         }
-<<<<<<< HEAD
-                    }
+                    },
+                    "dissolverEnzyme": "rusticyanin"
                 },
                 "googlyEyeCell": {
                     "name": "GOOGLY_EYE_CELL",
@@ -1773,10 +1753,6 @@
                     "mass": 1,
                     "radius": 2,
                     "easterEgg": true
-=======
-                    },
-                    "dissolverEnzyme": "rusticyanin"
->>>>>>> d15e0a63
                 }
             },
             "averageTemperature": -1,
@@ -1922,8 +1898,8 @@
                         "iron": {
                             "amount": 60000
                         }
-<<<<<<< HEAD
-                    }
+                    },
+                    "dissolverEnzyme": "rusticyanin"
                 },
                 "googlyEyeCell": {
                     "name": "GOOGLY_EYE_CELL",
@@ -1940,10 +1916,6 @@
                     "mass": 1,
                     "radius": 2,
                     "easterEgg": true
-=======
-                    },
-                    "dissolverEnzyme": "rusticyanin"
->>>>>>> d15e0a63
                 }
             },
             "averageTemperature": 17,
