--- conflicted
+++ resolved
@@ -70,11 +70,7 @@
 leviathan = Leviathan.new(
   # Use this if you always want the latest commit
   # version: "develop",
-<<<<<<< HEAD
-  version: "f7c2e5242cd60470c2f8a87ab318d4b3c9034e07",
-=======
   version: "f4e01e7401b77afacf8eb61b8d59bdea9a7a2128",
->>>>>>> 865c5375
   # Doesn't actually work, but leviathan doesn't install with sudo by
   # default, or install at all for that matter
   noInstallSudo: true
