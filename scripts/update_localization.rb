--- conflicted
+++ resolved
@@ -2,12 +2,8 @@
 # frozen_string_literal: true
 
 # List of locales, edit this to add new ones:
-<<<<<<< HEAD
-LOCALES = %w[bg ca cs de en es_AR es fi fr he id it ko lt pl pt_BR pt_PT ru tr zh_CN zh_TW].freeze
-=======
-LOCALES = %w[bg ca cs de en es_AR es fi fr he id it pl pt_BR pt_PT ru sr_Cyrl tr
-             lt zh_CN zh_TW].freeze
->>>>>>> 42a7926b
+LOCALES = %w[bg ca cs de en es_AR es fi fr he id it ko lt pl pt_BR pt_PT ru sr_Cyrl sv tr zh_CN zh_TW].freeze
+
 
 require 'optparse'
 require_relative '../RubySetupSystem/RubyCommon'
