// JavaScript code to handle updating all the microbe stage stuff

import * as common from "./gui_common.mjs";
import * as main_menu from "./main_menu.mjs";
import {doEnterMicrobeEditor} from "./microbe_editor.mjs";


let microbeHudSetupRan = false;

let readyToEdit = false;

let wonOnce = false;

// Variable to show data useful during develop
const showMouseCoordinates = false;

//! Registers all the stuff for this to work.
//! This makes sure it does something only once
export function runMicrobeHUDSetup(){

    if(microbeHudSetupRan)
        return;

    document.getElementById("microbeToEditorButton").addEventListener("click",
        onEditorButtonClicked, true);

    // Compound Panel
    document.getElementById("compoundsButton").addEventListener("click",
        onCompoundPanelClicked, true);

    // Pause Menu Clicked
    document.getElementById("mainMenuButton").addEventListener("click", onMenuClicked, true);

    // Pause Menu closed
    document.getElementById("resumeButton").addEventListener("click", onResumeClicked, true);

    // Quit Button Clicked
    document.getElementById("quitButtonHud").addEventListener("click", quitGameHud, true);

    // Main-Menu Button (Inside pause menu) Clicked
    document.getElementById("exitToMenuButton").addEventListener("click",
        onExitToMenuClicked, true);

    // Help Button Clicked
    document.getElementById("helpButton").addEventListener("click", openHelp, true);

    // Close Help Button Clicked
    document.getElementById("closeHelp").addEventListener("click", closeHelp, true);

    // Editor button is initially disabled
    document.getElementById("microbeToEditorButton").classList.add("DisabledButton");

    // Compounds eompress Panel button
    const compressPanels = document.getElementsByClassName("compressPanel");

    for (const element of compressPanels) {

        const panelToChange = document.getElementById(element.getAttribute("data-parentId"));
        element.addEventListener("click",
            () => {
                if(!panelToChange.classList.contains("Compress")) {

                    // Determine different values because right now
                    // The two panels are  different in layout
                    if(panelToChange.id == "compoundsPanel") {
                        onCompressPanelClicked(panelToChange, {
                            bar: "Bar",
                            title: "BarTitle",
                            value: "BarValue",
                            height: 92,
                            width: 150,
                            background:
                                "url('../../Textures/gui/bevel/CompoundPanelCompress.png')",
                            leftMargin: -25,
                            valueLeft: -30
                        });
                    } else {
                        onCompressPanelClicked(panelToChange, {
                            bar: "EnvironmentBar",
                            title: "EnvironmentBarTitle",
                            value: "EnvironmentBarValue",
                            height: 58,
                            width: 100,
                            background:
                                "url('../../Textures/gui/bevel/environmentPanelCompress.png')",
                            leftMargin: 5,
                            valueLeft: 15
                        });
                    }
                    panelToChange.classList.add("Compress");
                    panelToChange.classList.remove("Expand");
                }
            }, true);
    }

    // Compounds expand Panel button
    const expandPanels = document.getElementsByClassName("expandPanel");

    for (const element of expandPanels) {
        const panelToChange = document.getElementById(element.getAttribute("data-parentId"));
        element.addEventListener("click",
            () => {
                if(!panelToChange.classList.contains("Expand")) {

                    // Determine different values because right now
                    // The two panels are  different in layout
                    if(panelToChange.id == "compoundsPanel") {
                        onExpandPanelClicked(panelToChange, {
                            bar: "Bar",
                            title: "BarTitle",
                            value: "BarValue",
                            height: 92,
                            width: 150,
                            background:
                                "url('../../Textures/gui/bevel/CompoundPanelExpand.png')",
                            leftMargin: 20,
                            valueLeft: 120
                        });
                    } else {
                        onExpandPanelClicked(panelToChange, {
                            bar: "EnvironmentBar",
                            title: "EnvironmentBarTitle",
                            value: "EnvironmentBarValue",
                            height: 58,
                            width: 100,
                            background:
                                "url('../../Textures/gui/bevel/environmentPanelExpand.png')",
                            leftMargin: 20,
                            valueLeft: 100
                        });
                    }
                    panelToChange.classList.add("Expand");
                    panelToChange.classList.remove("Compress");
                }
            }, true);
    }

    if(common.isInEngine()){

        // Register for the microbe stage events
        Leviathan.OnGeneric("PlayerCompoundAmounts", (event, vars) => {

            // Apply the new values
            updateMicrobeHUDBars(vars);
        });

        // Event for population changes
        Leviathan.OnGeneric("PopulationChange", (event, vars) => {

            // Apply the new values
            updatePopulation(vars.populationAmount);
        });

        // Event for patch details
        Leviathan.OnGeneric("UpdatePatchDetails", (event, vars) => {

            // Apply the new values
            updatePatchInfo(vars.patchName);
        });

        // Event for checking extinction
        Leviathan.OnGeneric("CheckExtinction", (event, vars) => {
            checkExtinction(vars.population);
        });

        // Event for updating o2 and c02 numbers
        Leviathan.OnGeneric("UpdateDissolvedGasses", (event, vars) => {
            updateEnvironmentalCompounds(vars.oxygenPercent, vars.co2Percent, vars.n2Percent,
                vars.sunlightPercent);
        });

        // Event for checking win conditions
        Leviathan.OnGeneric("CheckWin", (event, vars) => {
            checkGeneration(vars.generation, vars.population);
        });

        // Event for receiving data about stuff we are hovering over
        Leviathan.OnGeneric("PlayerMouseHover", (event, vars) => {

            // Apply the new values
            updateHoverInfo(vars);
        });

        // Event for entering the editor
        Leviathan.OnGeneric("MicrobeEditorEntered", doEnterMicrobeEditor);

        // Event that enables the editor button
        Leviathan.OnGeneric("PlayerReadyToEnterEditor", onReadyToEnterEditor);

        // Event that disabled the editor button
        Leviathan.OnGeneric("PlayerDiedBeforeEnter", onResetEditor);

        // Add listner for sucide button
        document.getElementById("suicideButton").addEventListener("click",
            killPlayerCell, true);


        // Event for updating player pecies name
        Leviathan.OnGeneric("updateSpeciesName", (event, vars) => {

            // Apply the new species name
            updateSpeciesName(vars.speciesName);
        });

    } else {

        // Update random values to make it prettier to look at
        const hp = common.randomBetween(10, 50);
        const ammonia = common.randomBetween(0, 50);
        const glucose = common.randomBetween(10, 50);
        const oxytoxy = common.randomBetween(0, 10);
        const phosphate = common.randomBetween(0, 50);
        const hydrogenSulfide = common.randomBetween(0, 50);
        const iron = common.randomBetween(0, 50);
        updateMicrobeHUDBars({
            hitpoints: common.randomBetween(1, hp),
            maxHitpoints: hp,
            compoundATP: common.randomBetween(10, 100),
            ATPMax: 100,
            compoundAmmonia: common.randomBetween(0, ammonia),
            AmmoniaMax: ammonia,
            compoundGlucose: common.randomBetween(0, glucose),
            GlucoseMax: glucose,
            compoundOxytoxy: common.randomBetween(0, oxytoxy),
            OxytoxyMax: oxytoxy,
            compoundPhosphate: common.randomBetween(0, phosphate),
            PhosphateMax: phosphate,
            compoundHydrogenSulfide: common.randomBetween(0, hydrogenSulfide),
            HydrogenSulfideMax: hydrogenSulfide,
            compoundIron: common.randomBetween(0, iron),
            IronMax: iron,
            reproductionProgress: common.randomBetween(0, 100) / 100.0,
            reproductionAmmoniaFraction: common.randomBetween(0, 100) / 100.0,
            reproductionPhosphatesFraction: common.randomBetween(0, 100) / 100.0,
        });

        // Pseudo population code
        updatePopulation(common.randomBetween(0, 50));

        // Put some hover stuff
        updateHoverInfo({
            mousePos: "[0, 0, 0]",
            ammonia0: "Ammonia: 12.2",
        });

        updatePatchInfo("Browser patch");

        onReadyToEnterEditor();
    }

    microbeHudSetupRan = true;
}

// Quit Button
function quitGameHud(){

    common.playButtonPressSound();
    common.requireEngine();
    Leviathan.Quit();
}

function updatePatchInfo(patchName){
    document.getElementById("infoPatch").textContent = "Patch: " + patchName;
}

//! Enables the editor button
export function onReadyToEnterEditor(){

    readyToEdit = true;
    document.getElementById("microbeToEditorButton").classList.remove("DisabledButton");
    document.getElementById("microbeToEditorButton").style.zIndex = "1";
    document.getElementById("microbeToEditorButton").classList.add("pulseEditor");
}


//! Disabled the editor button
export function onResetEditor(){

    // Disable
    document.getElementById("microbeToEditorButton").classList.add("DisabledButton");
    readyToEdit = false;
}


function onCompoundPanelClicked() {
    common.playButtonPressSound();
    document.getElementById("compoundsPanel").style.transition = "0s";

    $("#environmentPanel").animate({"width": "toggle"});
    $("#compoundsPanel").animate({"width": "toggle"});
    $("#agentsPanel").animate({"width": "toggle"});

    document.getElementById("compoundsButton").classList.toggle("active");
    document.getElementById("compoundsButton").classList.toggle("inactive");
}

function openHelp(){

    common.playButtonPressSound();

    const pause = document.getElementById("pauseMenu");
    pause.style.display = "none";

    const help = document.getElementById("helpText");
    help.style.display = "block";

    // Easter egg code, shows a small message saying something from the
    // List of messages when you open up the help menu
    // TODO: Can we perhaps move this to json?
    const message = [
        "Fun Fact, The Didinium  and Paramecium are a textbook example of a " +
            "predator prey relationship" +
            " that has been studied for decades, now are you the Didinium, or the " +
            "Paramecium? Predator, or Prey?",
        "Heres a tip, toxins can be used to knock other toxins away from you " +
            "if you are quick enough.",
        "Heres a tip, sometimes its best just to run away from other cells.",
        "Heres a tip, if a cell is about half your size, thats when you can engulf them.",
        "Heres a tip, Bacteria can be stronger then they appear, they may look " +
            "small, but some of them can burrow into you and kill you that way!",
        "Heres a tip, You can hunt other species to extinction if you arent careful " +
            "enough, they can also be hunted to extinction by other species.",
        "Heres a tip, Every 5 minutes an Auto-evo step happens, if you dont evolve " +
            "fast enough you may be out-competed.",
        "Heres a tip, If you mouse over a cloud a box will pop up on the top left " +
            "of your screen that tells you exactly whats there.",
        "WIGGLY THINGS!!",
        "Smeltal the meltal.",
        "Those blue cells though.",
        "Fun Fact, The thrive team does podcasts every so often, you should check them out!",
        "Heres a tip, Biomes are more then just differnet backgrounds, " +
            "the compounds in, different biomes sometimes spawn at different rates.",
        "Heres a tip, The more flagella you have, the faster you go, " +
            "vroom vroom, but it also costs more ATP",
        "Heres a tip, you can en[g]ulf chunks iron or otherwise.",
        "Heres a tip, prepare before adding a nucleus." +
        " those things are expensive! In upkeep and up front cost.",
        "Fun Fact, Did you know that there are over 8000 species of ciliate on planet earth?",
        "Fun Fact, The Stentor is a ciliate that can stretch itself and catch prey " +
            "in a kind of trumpet like mouth that draws prey in by generating " +
            "water currents with cilia.",
        "Fun Fact, The Didinum is a ciliate that hunts paramecia.",
        "Fun Fact, The Ameoba hunts and catches prey with 'legs' made of " +
            "cytoplasm called pseudopods, eventually we want those in thrive.",
        "Heres a tip, Watch out for larger cells and large bacteria, " +
            "it's not fun to be digested,  and they will eat you.",
        "Heres a tip, Osmoregulation costs 1 ATP per second per hex, " +
            " each empty hex of cytoplasm generates 5 ATP per second aswell," +
            "which means if you are losing ATP due to osmoregulation just add a couple" +
            " empty hexes cytoplasm or remove some organelles",
        "Fun Fact, Thrive is meant as a simulation of an alien planet, therefore it makes" +
            "sense that most creatures you find will be related to one " +
        "or two other species due to evolution happening around you, see if" +
        " you can identify them!",
        "Heres a tip, if your cell is 150 hexes, you can engulf the large iron chunks.",
        "Fun Fact, One of the first playable game-play prototypes was made " +
        "by our awesome programmer, untrustedlife!"
    ];


    const tipEasterEggChance = common.randomBetween(0, 5);
    const messageNum = common.randomBetween(0, message.length - 1);

    if (tipEasterEggChance > 1) {
        document.getElementById("tipMsg").style.display = "unset";
        document.getElementById("tipMsg").textContent = message[messageNum];
        setTimeout(hideTipMsg, 10000);
    }

}

function closeHelp(){

    common.playButtonPressSound();

    const pause = document.getElementById("pauseMenu");
    pause.style.display = "block";

    const help = document.getElementById("helpText");
    help.style.display = "none";
}

function hideTipMsg() {
    document.getElementById("tipMsg").style.display = "none";
}

function onMenuClicked(){

    common.playButtonPressSound();
    document.getElementById("mainMenuButton").classList.add("MainMenuActive");
    document.getElementById("mainMenuButton").classList.remove("MainMenuNormal");
    const pause = document.getElementById("pauseOverlay");
    pause.style.display = "block";
    const help = document.getElementById("helpText");
    help.style.display = "none";
}

function onResumeClicked(){

    common.playButtonPressSound();
    document.getElementById("mainMenuButton").classList.remove("MainMenuActive");
    document.getElementById("mainMenuButton").classList.add("MainMenuNormal");
    const pause = document.getElementById("pauseOverlay");
    pause.style.display = "none";
}

function killPlayerCell(){

    common.playButtonPressSound();
    Thrive.killPlayerCellClicked();

    // Easter egg code, shows a small message saying something from the
    // List of messages when you kill yourself
    const message = [
        "Do you want to go extinct?", "Darwin Award?", "Why? :(",
        "How could you do this to me?", "Thats not quite, 'Thriving'", "B..ut...why?",
        "Microbes may not have a nervous system, but thats still not very nice!",
        "And so you explode in a bubble of organic chemicals, never to evolve, " +
                   "never to thrive...",
        "Did you know there is in fact such a thing as 'programmed cell death', " +
                   "its called apoptosis."
    ];

    const deathEasterEggChance = common.randomBetween(0, 10);
    const messageNum = common.randomBetween(0, message.length - 1);

    if (deathEasterEggChance == 0) {
        document.getElementById("suicideMsg").style.display = "unset";
        document.getElementById("suicideMsg").textContent = message[messageNum];
        setTimeout(hideSuicideMsg, 5000);
    }
}

function hideSuicideMsg() {
    document.getElementById("suicideMsg").style.display = "none";
}

function onEditorButtonClicked(event){

    if(!readyToEdit)
        return false;

    event.stopPropagation();
    common.playButtonPressSound();

    // Fire event
    if(common.isInEngine()){

        // Call a function to tell the game to swap to the editor. It
        // Will notify us when it is done
        Thrive.editorButtonClicked();

    } else {

        // Swap GUI for previewing
        doEnterMicrobeEditor();
    }

    // Disable
    document.getElementById("microbeToEditorButton").classList.add("DisabledButton");
    document.getElementById("microbeToEditorButton").style.zIndex = "-1";
    document.getElementById("microbeToEditorButton").classList.remove("pulseEditor");
    readyToEdit = false;

    return true;
}

//! Exit to main menu clicked
function onExitToMenuClicked() {
    if(common.isInEngine()){
        document.getElementById("extinctionTitle").style.display = "none";
        document.getElementById("extinctionBody").style.display = "none";
        document.getElementById("extinctionContainer").style.display = "none";
        document.getElementById("microbeToEditorButton").classList.add("DisabledButton");
        document.getElementById("microbeToEditorButton").classList.remove("pulse");

        readyToEdit = false;
        hideWinText();

        // Gotta reset this
        wonOnce = false;
        Thrive.exitToMenuClicked();

    } else {
        main_menu.doExitToMenu();
    }
}

<<<<<<< HEAD
=======
function updateSpeciesName(speciesName) {
    document.getElementById("speciesName").innerHTML = speciesName;
}
>>>>>>> 0bed8fa0

//! Updates the mouse hover box with stuff
function updateHoverInfo(vars){

    const panel = document.getElementById("mouseHoverPanel");
    common.clearChildren(panel);

    if(showMouseCoordinates) {
        panel.appendChild(document.createTextNode("Stuff at " + vars.mousePos + ":"));
        panel.appendChild(document.createElement("br"));
    }

    const mainContent = document.createElement("div");
    mainContent.style.width = "100%";
    mainContent.style.height = "15px";
    mainContent.style.color = "white";
    mainContent.style.textAlign = "center";
    mainContent.innerHTML = "Hello";

    if(vars.noCompounds){

        mainContent.innerHTML = "Nothing to eat here";
        panel.appendChild(mainContent);
    } else {

        if(!vars.compounds){
            mainContent.innerHTML = "Error reading compounds Data";
            return;
        }
        let objCompoundsData = null;


        // Compounds data are store in json format, so we need parse it
        if(typeof vars.compounds === "string" || vars.compounds instanceof String){
            try{
                objCompoundsData = JSON.parse(vars.compounds);
            } catch(err){
                mainContent.innerHTML = "invalid json for mouseHover info: " + err;
                return;
            }
        } else {
            objCompoundsData = vars.compounds;
        }

        mainContent.innerHTML = "At cursor:";
        panel.appendChild(mainContent);

        const title = document.createElement("p");
        title.style.fontSize = "12pt";
        title.style.marginTop = "0";
        title.style.marginBottom = "5px";
        const titleText = document.createTextNode("Compounds: ");
        title.appendChild(titleText);
        panel.appendChild(title);


        // Create for each compound the information in GUI
        objCompoundsData.forEach(function(compoundData){
            // Line breaks between elements
            panel.appendChild(document.createElement("br"));
            const img = document.createElement("img");
            let src = "../../Textures/gui/bevel/";

            src = src + compoundData.name.replace(/\s/g, "") + ".png";

            const par = document.createElement("p");

            par.style.marginBottom = "0";
            par.style.paddingBottom = "10px";
            par.style.marginTop = "0";
            img.setAttribute("src", src);
            img.style.verticalAlign = "text-bottom";
            img.setAttribute("width", "25");
            img.setAttribute("height", "25");
            par.appendChild(img);
            par.appendChild(document.createTextNode("  " + compoundData.name + ": "));
            const parText = document.createTextNode("" + compoundData.quantity.toFixed(2));
            par.appendChild(parText);
            panel.appendChild(par);
        });
    }

    if(vars.hoveredCells){

        // When there is a single cell under the mouse this isn't an array
        if(Array.isArray(vars.hoveredCells)){
            for(const species of vars.hoveredCells){

                panel.appendChild(document.createElement("br"));
                panel.appendChild(document.createTextNode("Cell of species " + species));
            }
        } else {
            panel.appendChild(document.createElement("br"));
            panel.appendChild(document.createTextNode("Cell of species " + vars.hoveredCells));
        }
    }

    // Last line break needs to be skipped to avoid an excess empty line
}

//! Updates population bar in GUI
function updatePopulation(population){
    document.getElementById("populationCount").textContent =
    population;
}

// Update dissolved gasses
function updateEnvironmentalCompounds(oxygen, c02, n2, light){
    document.getElementById("oxygenPercent").innerHTML = oxygen + "%";
    document.getElementById("carbonDioxidePercent").innerHTML = c02 + "%";
    document.getElementById("nitrogenPercent").innerHTML = n2 + "%";
    document.getElementById("sunlightPercent").innerHTML = light + "%";
}


//! Checks if the player is extinct
function checkExtinction(population){
    if(population <= 0){
        document.getElementById("extinctionTitle").style.display = "inline-block";
        document.getElementById("extinctionBody").style.display = "inline-block";
        document.getElementById("extinctionContainer").style.display = "inline-block";
    }else{
        document.getElementById("extinctionTitle").style.display = "none";
        document.getElementById("extinctionBody").style.display = "none";
        document.getElementById("extinctionContainer").style.display = "none";
    }
}

function checkGeneration (generation, population){
    if(generation >= 20 && population >= 300 && wonOnce == false){
        document.getElementById("winTitle").style.display = "inline-block";
        document.getElementById("winBody").style.display = "inline-block";
        document.getElementById("winContainer").style.display = "inline-block";
        wonOnce = true;
        setTimeout(hideWinText, 14000);
    }
}

//! Supplementry function for checkGeneration that hides the wintext
function hideWinText(){
    document.getElementById("winTitle").style.display = "none";
    document.getElementById("winBody").style.display = "none";
    document.getElementById("winContainer").style.display = "none";
}

function onCompressPanelClicked(panelToChange, dataToChange) {

    $("#Panels").animate({height: $("#Panels").height() - dataToChange.height + "px"}, 300);

    panelToChange.style.backgroundImage = dataToChange.background;
    panelToChange.style.height = panelToChange.offsetHeight - dataToChange.height + "px";

    // Change buttons status
    panelToChange.querySelector(".compressPanel").style.backgroundImage =
        "url('../../Textures/gui/bevel/compressPanelActive.png')";
    panelToChange.querySelector(".expandPanel").style.backgroundImage =
        "url('../../Textures/gui/bevel/expandPanel.png')";

    //! ROWS
    const rows = panelToChange.querySelectorAll(".row");

    for(const row of rows) {
        const bars = row.getElementsByClassName(dataToChange.bar);
        const title = row.getElementsByClassName(dataToChange.title);
        const barValues = row.getElementsByClassName(dataToChange.value);

        for (const bar of bars) {

            bar.style.display = "inline-block";
            bar.style.width = bar.offsetWidth - dataToChange.width + "px";
            bar.style.marginLeft = dataToChange.leftMargin + "px";
            bar.style.marginBottom = "0px";
            bar.style.marginTop = "6px";
        }

        for (const tit of title) {
            tit.style.visibility = "hidden";
        }

        for (const barValue of barValues) {
            barValue.style.left = dataToChange.valueLeft + "px";
        }
    }
}

//! Expand panel function
function onExpandPanelClicked(panelToChange, dataToChange) {


    $("#Panels").animate({height: $("#Panels").height() + dataToChange.height + "px"}, 300);

    // Change buttons status
    panelToChange.querySelector(".compressPanel").style.backgroundImage =
        "url('../../Textures/gui/bevel/compressPanel.png')";
    panelToChange.querySelector(".expandPanel").style.backgroundImage =
        "url('../../Textures/gui/bevel/expandPanelActive.png')";

    panelToChange.style.backgroundImage = dataToChange.background;
    panelToChange.style.height = panelToChange.offsetHeight + dataToChange.height + "px";

    const rows = panelToChange.querySelectorAll(".row");

    for(const row of rows) {
        const bars = row.getElementsByClassName(dataToChange.bar);
        const title = row.getElementsByClassName(dataToChange.title);
        const barValues = row.getElementsByClassName(dataToChange.value);

        for (const bar of bars) {
            bar.style.display = "block";
            bar.style.marginBottom = "4px";
            bar.style.marginTop = "6px";
            bar.style.width = bar.offsetWidth + dataToChange.width + "px";
            bar.style.marginLeft = dataToChange.leftMargin + "px";
        }

        for (const tit of title) {
            tit.style.visibility = "visible";
        }

        for (const barValue of barValues) {
            barValue.style.left = dataToChange.valueLeft + "px";
        }
    }
}

//! Updates the GUI bars
//! values needs to be an object with properties set with values for everything
function updateMicrobeHUDBars(values){
    // The bars
    document.getElementById("microbeHUDPlayerHitpoints").textContent =
        values.hitpoints;
    document.getElementById("microbeHUDPlayerMaxHitpoints").textContent =
        values.maxHitpoints;

    document.getElementById("microbeHUDPlayerATPCompound").textContent =
         values.compoundATP.toFixed(1);
    document.getElementById("microbeHUDPlayerATPMax").textContent =
         values.ATPMax;

    const valueAtp = common.barHelper(values.compoundATP, values.ATPMax).replace("%", "");
    const valueHp = common.barHelper(values.hitpoints, values.maxHitpoints).replace("%", "");

    const circles = document.querySelectorAll("#circleBars");

    // Instead of using totalProgress var, two hardCoded value are used
    // They are in thrive_gui.html at line 117 and 134.
    // two loops could be used but this need draw two differents svg for each circle

    for(const circle of circles) {

        let progress = 100 - valueAtp;

        if(valueAtp < 2.5) {
            circle.querySelector("#shapeAtp").style["stroke-dashoffset"] = 192.042;
        } else {
            circle.querySelector("#shapeAtp").style["stroke-dashoffset"] =
                192.042 * progress / 100;
        }

        progress = 100 - valueHp;
        circle.querySelector("#shapeHp").style["stroke-dashoffset"] = 231.13 * progress / 100;
        circle.querySelector("#shapeAmmonia").style["stroke-dashoffset"] =
            191.673 * values.reproductionAmmoniaFraction;
        circle.querySelector("#shapePhosphate").style["stroke-dashoffset"] =
            -191.673 * values.reproductionPhosphatesFraction;
    }

    document.getElementById("microbeHUDPlayerAmmonia").textContent =
        values.compoundAmmonia.toFixed(1);
    document.getElementById("microbeHUDPlayerAmmoniaMax").textContent =
        values.AmmoniaMax;
    document.getElementById("microbeHUDPlayerAmmoniaBar").style.width =
        common.barHelper(values.compoundAmmonia, values.AmmoniaMax);

    document.getElementById("microbeHUDPlayerPhosphates").textContent =
        values.compoundPhosphate.toFixed(1);
    document.getElementById("microbeHUDPlayerPhosphatesMax").textContent =
        values.PhosphateMax;
    document.getElementById("microbeHUDPlayerPhosphatesBar").style.width =
        common.barHelper(values.compoundPhosphate, values.PhosphateMax);

    document.getElementById("microbeHUDPlayerGlucose").textContent =
        values.compoundGlucose.toFixed(1);
    document.getElementById("microbeHUDPlayerGlucoseMax").textContent =
        values.GlucoseMax;
    document.getElementById("microbeHUDPlayerGlucoseBar").style.width =
        common.barHelper(values.compoundGlucose, values.GlucoseMax);

    document.getElementById("microbeHUDPlayerOxytoxy").textContent =
        values.compoundOxytoxy.toFixed(1);
    document.getElementById("microbeHUDPlayerOxytoxyMax").textContent =
        values.OxytoxyMax;
    document.getElementById("microbeHUDPlayerOxytoxyBar").style.width =
        common.barHelper(values.compoundOxytoxy, values.OxytoxyMax);

    document.getElementById("microbeHUDPlayerHydrogenSulfide").textContent =
        values.compoundHydrogenSulfide.toFixed(1);
    document.getElementById("microbeHUDPlayerHydrogenSulfideMax").textContent =
        values.HydrogenSulfideMax;
    document.getElementById("microbeHUDPlayerHydrogenSulfideBar").style.width =
        common.barHelper(values.compoundHydrogenSulfide, values.HydrogenSulfideMax);

    document.getElementById("microbeHUDPlayerIron").textContent =
        values.compoundIron.toFixed(1);
    document.getElementById("microbeHUDPlayerIronMax").textContent =
        values.IronMax;
    document.getElementById("microbeHUDPlayerIronBar").style.width =
        common.barHelper(values.compoundIron, values.IronMax);
}<|MERGE_RESOLUTION|>--- conflicted
+++ resolved
@@ -486,12 +486,11 @@
     }
 }
 
-<<<<<<< HEAD
-=======
+
 function updateSpeciesName(speciesName) {
     document.getElementById("speciesName").innerHTML = speciesName;
 }
->>>>>>> 0bed8fa0
+
 
 //! Updates the mouse hover box with stuff
 function updateHoverInfo(vars){
