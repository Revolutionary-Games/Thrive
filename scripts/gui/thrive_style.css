/* Thrive stylesheet */

/* Fonts */
@font-face {
  font-family: "thrive";
  src: url("../../Fonts/thrive.ttf") format("truetype");
  font-weight: normal;
  font-style: normal;
}

@font-face {
  font-family: "Jura";
  src: url("../../Fonts/Jura-DemiBold.ttf") format("truetype");
  font-weight: bold;
  font-style: normal;
}

@font-face {
  font-family: "Jura";
  src: url("../../Fonts/Jura-Regular.ttf") format("truetype");
  font-weight: normal;
  font-style: normal;
}

@font-face {
  font-family: "Jura";
  src: url("../../Fonts/Jura-Light.ttf") format("truetype");
  font-weight: lighter;
  font-style: normal;
}

@font-face {
  font-family: "Jura";
  src: url("../../Fonts/Jura-Medium.ttf") format("truetype");
  font-weight: bolder;
  font-style: normal;
}

/* Element styling */
html {
  width: 100%;
  height: 100%;
  font-family: "Jura";

  /* By default all text is white */
  color: white;

  /* Custom cursor everywhere */
  cursor: url("../../Textures/gui/cursors/default.png"), auto;
}

body {
  /* Remove borders around the content */
  margin: 0;
}

/* button{
    background-color: blue;
} */

/* Videos are centered inside their elements and made to fit */
video {
  width: 100%;
  height: 100%;
  display: flex;
}

/* scrollbar style */
div::-webkit-scrollbar {
  width: 15px;
}

div::-webkit-scrollbar-track {
  background: transparent;
}

div::-webkit-scrollbar-thumb {
  background: rgb(0, 125, 125, 0.6);
}

div::-webkit-scrollbar-thumb:hover {
  background: rgba(89, 210, 255, 0.7);
}

/* Common quick classes */
.Centered {
  text-align: center;
  vertical-align: middle;
}

/* Centered fullscreen container */
.FullScreen {
  position: absolute;
  width: 100%;
  height: 100%;
  top: 0;
  display: flex;
  align-items: center;
  justify-content: center;
}

/* Bars */
.Bar {
  display: block;
  position: relative;
  width: 215px;
  height: 25px;
  margin-left: 20px;
  margin-right: 32px;
  margin-bottom: 4px;
  margin-top: 6px;
  background-color: rgb(0, 0, 0, 0.2);
}

#panelTitle {
  display: block;
}

#MP.Bar {
  width: 430px;
}

.BarBackground {
  /* Starts out filled */
  position: relative;
  width: 100%;
  height: 100%;
  background: rgb(0, 125, 125, 0.8);
}

.BarForeground {
  width: 100%;
  height: 100%;
}

.compoundIcon {
  position: relative;
  width: 25px;
  height: 25px;
  left: -10px;
  background-size: 25px 25px;
}

.BarTitle {
  position: relative;
  left: -20px;
  top: -10px;
  line-height: 0;
  font-size: 11pt;
}

.BarValue {
  position: absolute;
  left: 120px;
  top: 14px;
  text-align: right;
  line-height: 0;
  font-size: 11pt;
}

.HealthValue {
  position: absolute;
  left: 100px;
  top: 20px;
  text-align: right;
  line-height: 0;
  font-size: 10pt;
}

.ATPValue {
  position: relative;
  left: -5px;
  top: -10px;
  text-align: center;
  line-height: 0;
  font-size: 0;
}

.EnvironmentBar {
  position: relative;
  width: 180px;
  height: 25px;
  left: 20px;
  margin-bottom: 0;
  margin-top: 6px;
  background-color: rgb(0, 0, 0, 0.2);
}

.OxygenBarBackground {
  /* Starts out filled */
  position: relative;
  width: 21%;
  height: 100%;
  background: rgb(0, 125, 125, 0.8);
}

.CO2BarBackground {
  /* Starts out filled */
  position: relative;
  width: 9%;
  height: 100%;
  background: rgb(0, 125, 125, 0.8);
}

.NitrogenBarBackground {
  /* Starts out filled */
  position: relative;
  width: 70%;
  height: 100%;
  background: rgb(0, 125, 125, 0.8);
}

.EnvironmentBarBackground {
  /* Starts out filled */
  position: relative;
  width: 100%;
  height: 100%;
  background: rgb(0, 125, 125, 0.8);
}

.EnvironmentBarTitle {
  position: relative;
  left: 10px;
  top: -10px;
  line-height: 0;
  font-size: 11pt;
}

.EnvironmentBarValue {
  position: absolute;
  left: 100px;
  top: 14px;
  text-align: right;
  line-height: 0;
  font-size: 11pt;
}


.environmentIcon {
  position: relative;
  width: 29px;
  height: 25px;
  left: -10px;
  background-size: 29px 25px;
}

.EmptyBarBackground {
  position: relative;
  width: 0%;
  height: 0%;
  background: rgb(0, 0, 0, 0);
}

/* Menu things */
.MenuContainer {
  display: flex;
  justify-content: center;
  width: auto;
}

.MainMenu {
  position: relative;
  width: auto;
  top: 50vh;
  margin-top: -140px;
}

@media (max-height: 899px) {
  .MainMenu {
    margin-top: -70px;
  }
}

@media (max-height: 720px) {
  .MainMenu {
    margin-top: -50px;
  }
}

.PauseMenu {
  position: relative;
  width: auto;
  top: 50vh;
  margin-top: -200px;
}

.HelpText {
  display: block;
  text-align: center;
  font-size: 20pt;
  overflow-y: scroll;
}

.HelpScroll {
  display: inline-block;
  margin-left: 5%;
  padding-right: 5%;
  text-align: justify;
  text-justify: inter-word;
}

.HelpLeftColumn {
  width: 48%;
}

.HelpRightColumn {
  width: 48%;
  float: right;
}

.HelpBox {
  background: rgba(0, 125, 125, 0.8);
  margin-top: 20px;
  padding: 10px;
  width: 100%;
  border-radius: 5px;
}

.MenuButton {
  width: 200px;
  height: 40px;
  margin-bottom: 10px;
  background-image: url("../../Textures/gui/bevel/MenuNormal.png");
  text-align: center;
  vertical-align: middle;
  line-height: 40px;
  font-size: 15pt;
  margin-left: auto;
  margin-right: auto;
}

.MenuTextBox {
  background: rgb(0, 125, 125, 0.8);
  border: 1px solid rgb(112, 159, 159, 0.6);
  color: white;
  height: 32px;
  font-size: 18pt;
  margin-bottom: 3px;
}

.MenuDialogBox {
  width: 500px;
  height: 160px;
  border-radius: 3px;
  background: rgb(0, 125, 125, 0.9);
  border: 2px solid rgb(112, 159, 159, 0.6);
  display: flex;
  align-items: center;
  flex-direction: column;
}

.MenuButton.DisabledButton {
  background-image: url("../../Textures/gui/bevel/MenuDisabled.png");
}

.MenuButton:hover {
  background-image: url("../../Textures/gui/bevel/MenuHover.png");
}

.MenuButton.DisabledButton:hover {
  background-image: url("../../Textures/gui/bevel/MenuDisabled.png");
}

/* Background planet and logo */
.BackgroundMenu {
  background-image: url("../../Textures/gui/BG_Menu02.png");
  background-size: cover;
  width: 100%;
  height: 100%;
  z-index: -50;
  position: absolute;
  top: 0;
}

.BackgroundPlanet {
  background: url("../../Textures/gui/planet.png");

  /* Keep this original image file size here */
  width: 593px;
  height: 486px;
  background-size: contain;
  background-repeat: no-repeat;
  background-position: center;
}

.Logo {
  background: url("../../Textures/gui/logo.png");

  /* Keep this original image file size here */
  width: 167px;
  height: 168px;
  background-size: contain;
  background-repeat: no-repeat;
  background-position: center;
}

/* Cell stage things */

/* Any type of panel like the bottom bar and health window */

/* .Panel {
    background-color: rgb(0, 125, 125, 0.4);
} */

#infoBar {
  position: absolute;
  height: 40px;
  bottom: 0;
  left: 80px;
  right: 40px;
}

#infoPatch {
  position: absolute;
  height: 40px;
  bottom: 0;
  left: 160px;
  right: 40px;
  font-size: 18pt;
}


#infoBarLeft {
  position: relative;
  width: 40px;
  height: 40px;
  display: inline-block;
}

#infoBarCentre {
  position: relative;
  width: calc(100% - 80px);
  height: 40px;
  display: inline-block;
}

#infoBarCentreEditor {
  position: absolute;
  width: 100%;
  height: 40px;
  display: inline-block;
}

#infoBarRight {
  position: relative;
  width: 40px;
  height: 40px;
  display: inline-block;
}


#topLeftButtons {
  position: absolute;
  top: 10px;
  left: 5px;
  width: 500px;
  height: 36px;
  font-weight: bold;
}

.topButtons {
  position: relative;
  display: inline-block;
  width: 133px;
  height: 34px;
  background-image: url("../../Textures/gui/bevel/topLeftButton.png");
  text-align: center;
  vertical-align: middle;
  line-height: 34px;
}

#next {
  width: 150px;
  height: 44px;
  vertical-align: middle;
  line-height: 44px;
  text-align: center;
  background-color: #008a42;
  border-style: solid;
  border-width: 2px;
  border-radius: 5px;
  border-color: rgba(17, 255, 213, 1);
  position: absolute;
  right: 20px;
  bottom: 5px;
}

#reportTab {
  position: absolute;
  width: 100%;
  height: 89%;
  top:5%;
  left:1.5%;
}

#patchTab {
  position: absolute;
  width: 100%;
  height: 89%;
  top: 5%;
  left: 1.5%;
}

.nodeMap {
  border:2px 
    solid rgba(0, 1, 28,0.6);
  border-radius:10px;
}

.firstHalf {
  position: relative;
  display: inline-block;
  width: 70%;
  height: 100%;
  z-index: 2;
  font-size: 50px;
  background-color: rgba(0, 32, 36, 0.75);
  border-style: solid;
  border-color: #11fcd3;
  border-width: 1px;
  border-radius: 10px;
  text-align: center;
  line-height: normal;
  color: white;
}

#Map {
  position: absolute;
  top: 0%;
  left: 0%;
  width: 100%;
  height: 100%;
}



.secondHalf {
  position: relative;
  display: inline-block;
  width: 25%;
  height: 100%;
  margin-left: 1.75%;
  z-index: 2;
  font-size: 50px;
  background-color: rgba(0, 32, 36, 0.75);
  border-style: solid;
  border-color: #11fcd3;
  border-width: 1px;
  border-radius: 10px;
  color: white;
}

.tabTitle {
  text-align: center;
  position: relative;
  width: 100%;
  margin-top: 15px;
  height: 50px;
  font-size: 28pt;
}

#Allcondition {
  position:absolute;
  width: 100%;
  height: calc(100% - 65px);
  font-size: 11pt;
}

.ConditionTab {
  position: relative;
  display: inline-block;
  height: auto;
  width: 100%;
  margin-bottom: 5px;
}

.condition {
  position: relative;
  display: inline-block;
  margin-top: 5px;
  width: 42.5%;
  margin-left: 5%;
  height: auto;
}


.value {
  display: inline-block;
  vertical-align: middle;
  font-size: 16pt;
}

.situation {
  position: relative;
  display: inline-block;
  margin-bottom: 10px;
  width: 12px;
  height: 12px;
  background-image: url("../../Textures/gui/bevel/increase.png");
}


.patchIcon {
  display: inline-block;
  vertical-align: middle;
  width: 40px;
  height: auto;
}

#microbeHUDPatchMeters {
  position: relative;
  width: 100%;
  text-align: center;
  font-size: 14pt;
}

.minusBtn {
  position: relative;
  display: inline-block;
  width: 27px;
  height: 27px;
  margin-bottom: 5px;
  font-size: 12pt;
  background-size: 27px, 27px;
  background-position: center;
}

.minusBtn:hover {
  background-image: url("../../Textures/gui/bevel/minusButtonHover.png");
}

.topBar {
  display: block;
  margin-left: 20px;
  margin-top: 8px;
  margin-bottom: 0;
  width: 100%;
  height: auto;
  vertical-align: middle;
}

.condTitle {
  display: inline-block;
  position: relative;
  height: auto;
  font-size: 13pt;
  vertical-align: middle;
  margin-left: 5px;
  padding-bottom: 28px;
}



.chart {
  background: transparent;
  width: 100px;
  height: 100px;
  border-left: 1px dotted #555;
  border-bottom: 1px dotted #555;
  padding: 20px 20px 20px 0;
}


#EditorPanelTop {
  display: none;
}

#EditorPanelBottom {
  visibility: hidden;
}

#microbeBottomBar {
  width: 500px;
  height: 46px;
  position: absolute;
  left: 5px;
  bottom: 5px;
}

#mainMenuButton {
  position: relative;
  display: inline-block;
  width: 55px;
  height: 42px;
  background-image: url("../../Textures/gui/bevel/MainMenuNormal.png");
  text-align: center;
}

#mainMenuButton:hover {
  background-image: url("../../Textures/gui/bevel/MainMenuHover.png");
}

#pauseButtonBottom {
  position: relative;
  display: inline-block;
  width: 30px;
  height: 30px;
  background-image: url("../../Textures/gui/bevel/pauseButton.png");
  text-align: center;
}

#pauseButtonBottom:hover {
  background-image: url("../../Textures/gui/bevel/pauseButtonHover.png");
}

#compoundsButton {
  position: relative;
  display: inline-block;
  width: 42px;
  height: 42px;
  text-align: center;
}

.active {
  background-image: url("../../Textures/gui/bevel/compoundsButtonActive.png");
}


.inactive {
  background-image: url("../../Textures/gui/bevel/compoundsButton.png");
}

#compoundsButton:hover {
  background-image: url("../../Textures/gui/bevel/compoundsButtonHover.png");
}

#chemicalButton {
  position: relative;
  display: inline-block;
  width: 42px;
  height: 42px;
  background-image: url("../../Textures/gui/bevel/chemicalButton.png");
  text-align: center;
}

#chemicalButton:hover {
  background-image: url("../../Textures/gui/bevel/chemicalButtonHover.png");
}


#searchButton {
  position: relative;
  display: inline-block;
  width: 42px;
  height: 42px;
  background-image: url("../../Textures/gui/bevel/searchButton.png");
  text-align: center;
}


#searchButton:hover {
  background-image: url("../../Textures/gui/bevel/searchButtonHover.png");
}

#questionMarkButton {
  position: relative;
  display: inline-block;
  width: 42px;
  height: 42px;
  background-image: url("../../Textures/gui/bevel/helpButton.png");
  text-align: center;
}

#questionMarkButton:hover {
  background-image: url("../../Textures/gui/bevel/helpButtonHover.png");
}

#statisticsButton {
  position: relative;
  display: inline-block;
  width: 42px;
  height: 42px;
  background-image: url("../../Textures/gui/bevel/statisticsButton.png");
  text-align: center;
}

#statisticsButton:hover {
  background-image: url("../../Textures/gui/bevel/statisticsButtonHover.png");
}

#suicideButton {
  position: relative;
  display: inline-block;
  height: 42px;
  width: 42px;
  background-image: url("../../Textures/gui/bevel/suicideButton.png");
}

#suicideButton:hover {
  background-image: url("../../Textures/gui/bevel/suicideButtonHover.png");
}

#mainMenuButtonEditor {
  position: relative;
  display: inline-block;
  width: 120px;
  height: 40px;
  background-image: url("../../Textures/gui/bevel/MediumTwoNormal.png");
  text-align: center;
}

#mainMenuButtonEditor:hover {
  background-image: url("../../Textures/gui/bevel/MediumTwoHover.png");
}


#expandPanel {
  display: inline-block;
  float: right;
  margin-top: 10px;
  margin-right: 10px;
  width:  20px;
  height: 20px;
  background-image: url("../../Textures/gui/bevel/expandPanelActive.png");
  background-repeat: no-repeat;
  background-size: 20px, 20px;
  background-position: center;
}

#expandPanel:hover {
  background-size: 22px, 22px;
}

#compressPanel {
  display: inline-block;
  float: right;
  margin-top: 9.5px;
  margin-right: 15px;
  width: 20px;
  height: 20px;
  background-repeat: no-repeat;
  background-position: center;
  background-size: 20px, 20px;
  background-image: url("../../Textures/gui/bevel/compressPanel.png");
}

#compressPanel:hover {
  background-size: 22px, 22px;
}

#Panels{
  width: 300px;
  height: 600px;
  left: 5px;
  bottom: 58px;
  position: absolute;
}

#compoundsPanel {
  position: relative;
  width: 249px;
  height: 238px;
  margin-top: 10px;
  background-image: url("../../Textures/gui/bevel/CompoundPanel.png");
  background-repeat: no-repeat;
  text-indent: 45px;
  line-height: 42px;
  font-size: 15pt;
  white-space: nowrap;
  overflow-y: hidden;
  overflow-x: hidden;
}

#environmentPanel {
  position: relative;
  width: 213px;
  height: 240px;
  margin-top: 10px;
  background-image: url("../../Textures/gui/bevel/environmentPanel.png");
  text-indent: 15px;
  line-height: 38px;
  font-size: 15pt;
  white-space: nowrap;
  overflow-y: auto;
  overflow-x: hidden;
}


#agentsPanel {
  position: relative;
  width: 332px;
  height: 90px; 
  margin-top: 10px;
  background-image: url("../../Textures/gui/bevel/agentsPanel.png");
  text-indent: 45px;
  line-height: 42px;
  font-size: 15pt;
  white-space: nowrap;
  background-repeat: no-repeat;
  overflow-y: auto;
  overflow-x: hidden;
}

#bottomBar {
  position: absolute;
  right: 5px;
  bottom: 5px;
  width: 750px;
  height: 43px;
  background-image: url("../../Textures/gui/bevel/bottomBar.png");
}

#ATPIcon {
  background-image: url("../../Textures/gui/bevel/ATP.png");
}

#OxygenIcon {
  background-image: url("../../Textures/gui/bevel/Oxygen.png");
}

#microbeHUDPlayerOxygenBar {
  background-color: #0098C3;
}

#NitrogenIcon {
  background-image: url("../../Textures/gui/bevel/Nitrogen.png");
}

.TempIcon {
  background-image: url("../../Textures/gui/bevel/Temperature.png");
}

#LightIcon {
  background-image: url("../../Textures/gui/bevel/Light.png");
}

#PressureIcon {
  background-image: url("../../Textures/gui/bevel/Pressure.png");
}

#microbeHUDPlayerNitrogenBar {
  background-color: #68b26e;
}

#AminoAcidsBar {
  background-color: #f94b97;
}

#AmmoniaIcon {
  background-image: url("../../Textures/gui/bevel/Ammonia.png");
}

#microbeHUDPlayerAmmoniaBar {
  background-color: #a16500;
}

#GlucoseIcon {
  background-image: url("../../Textures/gui/bevel/Glucose.png");
}

#microbeHUDPlayerGlucoseBar {
  background-color: #657071;
}

#CO2Icon {
  background-image: url("../../Textures/gui/bevel/CO2.png");
}

#microbeHUDPlayerCO2Bar {
  background-color: #2447ae;
}

#FattyAcidsIcon {
  background-image: url("../../Textures/gui/bevel/FattyAcids.png");
}

#FattyAcidsBar {
  background-color: #d3c1aa;
}

#OxyToxyIcon {
  background-image: url("../../Textures/gui/bevel/OxyToxy.png");
}

#microbeHUDPlayerOxytoxyBar {
  background-color: #9F1360;
}

#IronIcon {
  background-image: url("../../Textures/gui/bevel/Iron.png");
}

#microbeHUDPlayerIronBar {
  background-color: #792011;
}

#HealthIcon {
  position: absolute;
  width: 19px;
  height: 19px;
  bottom: -18px;
  right: 172px;
  background-image: url("../../Textures/gui/bevel/Hitpoints.png");
}


#ATPIconBar {
  position: absolute;
  width: 19px;
  height: 19px;
  bottom: 0px;
  right: 158px;
  background-image: url("../../Textures/gui/bevel/AtpIconBar.png");
}

#microbeHUDPlayerHitpointsBar {
  background-color: #9c0860;
}

#MutationPointsIcon {
  background-image: url("../../Textures/gui/bevel/MP.png");
}

#microbeHUDPlayerMutationPointsBar {
  background-image: url("../../Textures/gui/bevel/MpBar.png");
  background-color: #7b417e;
}

#microbeHUDPlayerMaxMutationPoints {
  position: absolute;
  left: 0;
  top: 0;
  text-align: center;
  line-height: 0;
  font-size: 10pt;
}

#microbeHUDPlayerMutationPoints {
  position: absolute;
  left: -20px;
  top: 0;
  text-align: center;
  line-height: 0;
  font-size: 10pt;
}

#PhosphatesIcon {
  background-image: url("../../Textures/gui/bevel/Phosphates.png");
}

#microbeHUDPlayerPhosphatesBar {
  background-color: #6124CC;
}

#HydrogenSulfideIcon {
  background-image: url("../../Textures/gui/bevel/HydrogenSulfide.png");
}

#microbeHUDPlayerHydrogenSulfideBar {
  background-color: #646b28;
}

#microbeToEditorButton {
  position: absolute;
  right: 50px;
  bottom: 50px;
  width: 120px;
  height: 120px;
  background-image: url("../../Textures/gui/bevel/LargeTwoNormal.png");
  font-size: 0pt;
  text-align: center;
  line-height: 30px;
}

#microbeEditorFinishButton {
  width: 150px;
  height: 44px;
  vertical-align: middle;
  line-height: 44px;
  text-align: center;
  background-color: #008a42;
  border-style: solid;
  border-width: 2px;
  border-radius: 5px;
  border-color: rgba(17, 255, 213, 1);
  position: absolute;
  right: 20px;
  bottom: 5px;
}

#microbeToEditorButton:hover {
  background-image: url("../../Textures/gui/bevel/LargeTwoHover.png");
}

#microbeToEditorButton.DisabledButton {
  background-image: url("../../Textures/gui/bevel/LargeTwoDisabled.png");
}

#microbeToEditorButton.DisabledButton:hover {
  background-image: url("../../Textures/gui/bevel/LargeTwoDisabled.png");
}

#microbeEditorIcon {
  width: 120px;
  height: 80px;
}

#microbeHealthBox {
  position: absolute;
  right: 0;
  bottom: 40px;
  width: 200px;
  height: 200px;
  text-indent: 40px;
  line-height: 40px;
  font-size: 18pt;
  white-space: nowrap;
}

#ATPCount {
  position: relative;
  z-index: 1;
  top: -40px;
  width: 90px;
  left: 380px;
}

.Overlay {
  position: absolute;
  width: 100%;
  height: 100%;
  top: 0;
  left: 0;
  background-color: rgb(0, 0, 0, 0.7);
  z-index: 1;
  display: flex;
  align-items: center;
  justify-content: center;
}

#pauseOverlay,
#pauseOverlayEditor {
  display: none;
  justify-content: center;
}

#helpText,
#helpTextEditor {
  /* display:relative; This is the display setting when visible */
  display: none;
  width: 100%;
  height: 80%;
  margin-top: 30px;
  background-color: rgb(1, 1, 1, 0);
  z-index: 2;
}

#closeHelp,
#closeHelpEditor {
  vertical-align: middle;
  position: relative;
  margin: 50px auto;
  margin-bottom: 100px;
}

#tipMsg,
#tipMsgEditor {
  margin-top: 40px;
  position: absolute;
  width: 100%;
  text-align: center;
  left: 0;
  bottom: 30px;
  color: yellow;
}

#pauseButton {
  display: none;
  position: absolute;
  height: 40px;
  width: 80px;
  top: 40px;
  left: 0;
  background-image: url("../../Textures/gui/bevel/SmallOneNormal.png");
}

#pauseButton:hover {
  background-image: url("../../Textures/gui/bevel/SmallOneHover.png");
}

#pauseIcon {
  /* Needs some Javascript to replace image with Textures/gui/bevel/PlayIcon.png when hidden */
  background-image: url("../../Textures/gui/bevel/PauseIcon.png");
  width: 40px;
  height: 40px;
  position: relative;
  left: 0;
}

.dataValue {
  position: absolute;
  bottom: 150px;
  right: 65px;
  width: 200px;
  height: 120px;
}

.population {
  position: absolute;
  width: 200px;
  height: 30px;
  right: 0px;
  bottom: 120px;
}


#populationText {
  display: inline;
  font-size: 9pt;
}

#populationCount {
  display: inline;
  font-size: 9pt;
}

#oxygenTab {
  position: absolute;
  height: 40px;
  width: 120px;
  top: 0;
  left: 600px;
  font-size: 10pt;
  line-height: 40px;
  background-image: url("../../Textures/gui/bevel/EditPanelHeaderNormal.png");
}

#oxygenPercent {
  position: absolute;
  height: 40px;
  width: 150px;
  top: 0;
  left: 640px;
  font-size: 10pt;
  line-height: 40px;
}

#carbonDioxideTab {
  position: absolute;
  height: 40px;
  width: 120px;
  top: 0;
  left: 720px;
  font-size: 10pt;
  line-height: 40px;
  background-image: url("../../Textures/gui/bevel/EditPanelHeaderNormal.png");
}

#carbonDioxidePercent {
  position: absolute;
  height: 40px;
  width: 150px;
  top: 0;
  left: 760px;
  font-size: 10pt;
  line-height: 40px;
}

#nitrogenTab {
  position: absolute;
  height: 40px;
  width: 120px;
  top: 0;
  left: 840px;
  font-size: 10pt;
  line-height: 40px;
  background-image: url("../../Textures/gui/bevel/EditPanelHeaderNormal.png");
}

#nitrogenPercent {
  position: absolute;
  height: 40px;
  width: 150px;
  top: 0;
  left: 880px;
  font-size: 10pt;
  line-height: 40px;
}

#winContainer {
  width: 100%;
  height: 350px;
  margin-top: 17%;
  background-color: rgba(60, 60, 60, 0.2);
  display: none;
}

#winTitle {
  width: 800px;
  height: 100px;
  font-family: thrive;
  font-size: 90pt;
  margin-left: calc(50% - 400px);
  margin-top: 1%;
  display: none;
}

#winBody {
  width: 800px;
  height: 120px;
  font-size: 20pt;
  text-align: left;
  margin-left: calc(50% - 400px);
  display: none;
}

#extinctionContainer {
  width: 100%;
  height: 240px;
  margin-top: 17%;
  background-color: rgba(60, 60, 60, 0.2);
  display: none;
}

#extinctionTitle {
  width: 800px;
  height: 100px;
  font-family: thrive;
  font-size: 90pt;
  color: #f33;
  margin-left: calc(50% - 400px);
  margin-top: 1%;
  display: none;
}

#extinctionBody {
  width: 800px;
  height: 120px;
  font-size: 20pt;
  text-align: left;
  margin-left: calc(50% - 400px);
  display: none;
}

#suicideMsg {
  position: absolute;
  height: 100px;
  width: 750px;
  top: 96.5%;
  left: 42%;
  text-align: center;
  font-size: 12pt;
  display: none;
}


#suicideIcon {
  width: 40px;
  height: 40px;
  top: 0;
  left: 0;
  position: absolute;
}

#mouseHoverPanel {
  position: absolute;
  background-image: url("../../Textures/gui/bevel/mouseHoverBg.png");
  top: 5px;
  right: 5px;
  width: 300px;
  height: 210px;
  padding-left: 3px;
  padding-top: 10px;
  background-repeat: no-repeat;
}

#topLevelMicrobeStage {
  display: none;
  overflow: hidden;
}

#species {
  position: absolute;
  font-size: 12pt;
  line-height: 26px;
  left: 50px;
  display: inline-block;
}

#speciesNameBox {
  width: 260px;
  margin-left: 10px;
}

.TextBox {
  display: inline-block;
  height: 26px;
  margin-top: 7px;
  background-color: rgba(255, 255, 255, 0.2);
  text-indent: 10px;
  line-height: 26px;
}

#generation,
#speed,
#size {
  background-color: rgba(0, 139, 139, 0.3);
  position: absolute;
  height: 26px;
  margin-top: 7px;
  font-size: 12pt;
  line-height: 26px;
  display: inline-block;
}

#generationLabel,
#sizeLabel,
#speedLabel {
  margin-left: 2px;
}

#generation {
  left: 390px;
}

#size {
  left: 620px;
}

#speed {
  left: 520px;
}

#SymmetryButton {
  position: absolute;
  width: 80px;
  height: 80px;
  background-image: url("../../Textures/gui/bevel/SymmetryNormal.png");
  bottom: 40px;
  left: calc(50% - 40px);
  font-size: 8pt;
  text-align: center;
}

#SymmetryButton.DisabledButton {
  background-image: url("../../Textures/gui/bevel/SymmetryDisabled.png");
}

#SymmetryButton.DisabledButton:hover {
  background-image: url("../../Textures/gui/bevel/SymmetryDisabled.png");
}

#SymmetryButton:hover {
  background-image: url("../../Textures/gui/bevel/SymmetryHover.png");
}

#SymmetryIcon {
  /* Needs Javascript to switch between empty background, 2xSymmetry, 4xSymmetry and 6xSymmetry */
  width: 80px;
  height: 62px;
}

#Undo {
  position: absolute;
  width: 80px;
  height: 40px;
  background-image: url("../../Textures/gui/bevel/SmallThreeNormal.png");
  bottom: 40px;
  left: calc(50% - 120px);
}

#Undo:hover {
  background-image: url("../../Textures/gui/bevel/SmallThreeHover.png");
}

#UndoIcon {
  background-image: url("../../Textures/gui/bevel/UndoIcon.png");
  width: 40px;
  height: 40px;
  position: relative;
  left: 40px;
}

#Redo {
  position: absolute;
  width: 80px;
  height: 40px;
  background-image: url("../../Textures/gui/bevel/SmallFourNormal.png");
  bottom: 40px;
  right: calc(50% - 120px);
}

#Redo:hover {
  background-image: url("../../Textures/gui/bevel/SmallFourHover.png");
}

#RedoIcon {
  background-image: url("../../Textures/gui/bevel/RedoIcon.png");
  width: 40px;
  height: 40px;
  position: relative;
  left: 0;
}

#Undo.DisabledButton {
  background-image: url("../../Textures/gui/bevel/SmallThreeDisabled.png");
}


#Redo.DisabledButton {
  background-image: url("../../Textures/gui/bevel/SmallFourDisabled.png");
}


#MPBox {
  position: absolute;
  width: 480px;
  height: 40px;
  top: 0;
  left: 500px;
  background-image: url("../../Textures/gui/bevel/HealthPanel.png");
  text-indent: 40px;
  line-height: 40px;
}

#newButton {
  position: absolute;
  height: 40px;
  width: 120px;
  top: 0;
  left: 980px;
  background-image: url("../../Textures/gui/bevel/MediumTwoNormal.png");
  font-size: 8pt;
  line-height: 40px;
  text-indent: 40px;
}

#newButton.DisabledButton {
  background-image: url("../../Textures/gui/bevel/MediumTwoDisabled.png");
}

#newButton.DisabledButton:hover {
  background-image: url("../../Textures/gui/bevel/MediumTwoDisabled.png");
}

#newButton:hover {
  background-image: url("../../Textures/gui/bevel/MediumTwoHover.png");
}

#NewIcon {
  background-image: url("../../Textures/gui/bevel/NewIcon.png");
  width: 40px;
  height: 40px;
  top: 0;
  left: 0;
  position: absolute;
}

#microbeEditorLeftPanel {
  position: absolute;
  left: 0;
  top: 50px;
  width: 400px;
  height: calc(100% - 80px);
}

#StructurePanelTop {
  display: inline-block;
  position: relative;
  width: 120px;
  height: 40px;
  background-image: url("../../Textures/gui/bevel/EditPanelTop.png");
  z-index: 1;
  padding: 0;
}

#StructureTitle,
#AppearanceTitle,
#BehaviorTitle {
  font-size: 12pt;
  width: 120px;
  height: 40px;
  text-align: center;
  line-height: 40px;
  padding: 0;
}

#AppearanceButton {
  display: inline-block;
  background-image: url("../../Textures/gui/bevel/EditPanelHeaderDisabled.png");
  position: relative;
  width: 120px;
  height: 40px;
  left: -5px;
  top: 0;
  z-index: -1;
  padding: 0;
  margin: 0;
}

#BehaviorButton {
  display: inline-block;
  background-image: url("../../Textures/gui/bevel/EditPanelHeaderDisabled.png");
  position: relative;
  width: 120px;
  height: 40px;
  left: -10px;
  top: 0;
  z-index: -1;
  padding: 0;
  margin: 0;
}

#StructurePanelMid {
  position: relative;
  top: 0;
  left: 0;
  width: 500px;
  height: calc(100% - 40px);
  background-image: url("../../Textures/gui/bevel/EditPanelMid.png");
  overflow-y: scroll;
}

.OrganelleListTitle {
  font-size: 14pt;
  text-indent: 5px;
  margin-top: 0px;
  margin-bottom: 5px;
}

.OrganelleTable {
  padding: 0;
  margin: 0;
}

.OrganelleListItem {
  position: relative;
  width: 104px;
  height: 110px;
  font-size: 8pt;
  text-align: center;
  background-repeat: no-repeat;
  background-image: url("../../Textures/gui/bevel/OrganelleNormal.png");
}

.OrganelleListItem.Selected {
  background-image: url("../../Textures/gui/bevel/OrganelleHover.png");
}

.OrganelleListItem:hover {
  background-image: url("../../Textures/gui/bevel/OrganelleHover.png");
}

.OrganelleListItem.DisabledButton {
  background-image: url("../../Textures/gui/bevel/OrganelleDisabled.png");
}

.OrganelleSelectedText {
  position: absolute;
  display: flex;
  justify-content: center;
  width: 100%;
  top: 15px;
}

#NucleusIcon {
  position: relative;
  left: calc(50% - 30px);
  width: 60px;
  height: 60px;
  background-size: contain;
  background-image: url("../../Textures/gui/bevel/NucleusIcon.png");
}

#CytoplasmIcon {
  position: relative;
  left: calc(50% - 30px);
  width: 60px;
  height: 60px;
  background-size: contain;
  background-image: url("../../Textures/gui/bevel/CytoplasmIcon.png");
}

/* Tooltip text */
.tooltiptext {
  visibility: hidden;
  width: 320px;
  height: 30%;
  right: 5%;
  top: 10%;
  font-size: 10pt;
  background-color: rgba(0, 139, 139, 0.5);
  color: #fff;
  text-align: center-left;
  border-radius: 25px;
  padding: 5px 0;
  position: fixed;
  z-index: 1;
}


.OrganelleListItem:hover .tooltiptext {
  visibility: visible;
}


#PlastidIcon {
  position: relative;
  left: calc(50% - 30px);
  width: 60px;
  height: 60px;
  background-size: contain;
  background-image: url("../../Textures/gui/bevel/NitroplastidIcon.png");
}


#MitochondrionIcon {
  position: relative;
  left: calc(50% - 30px);
  width: 60px;
  height: 60px;
  background-size: contain;
  background-image: url("../../Textures/gui/bevel/MitochondrionIcon.png");
}


#ChloroplastIcon {
  position: relative;
  left: calc(50% - 30px);
  width: 60px;
  height: 60px;
  background-size: contain;
  background-image: url("../../Textures/gui/bevel/ChloroplastIcon.png");
}

#ThermoplastIcon {
  position: relative;
  left: calc(50% - 30px);
  width: 60px;
  height: 60px;
  background-size: contain;
  background-image: url("../../Textures/gui/bevel/ThermoplastIcon.png");
}


#VacuoleIcon {
  position: relative;
  left: calc(50% - 30px);
  width: 60px;
  height: 60px;
  background-size: contain;
  background-image: url("../../Textures/gui/bevel/VacuoleIcon.png");
}

#ToxinVacuoleIcon {
  position: relative;
  left: calc(50% - 30px);
  width: 60px;
  height: 60px;
  background-size: contain;
  background-image: url("../../Textures/gui/bevel/ToxinVacuoleIcon.png");
}

#BioluminescentIcon {
  position: relative;
  left: calc(50% - 30px);
  width: 60px;
  height: 60px;
  background-size: contain;
  background-image: url("../../Textures/gui/bevel/BioluminescentIcon.png");
}

#ChemoplastIcon {
  position: relative;
  left: calc(50% - 30px);
  width: 60px;
  height: 60px;
  background-size: contain;
  background-image: url("../../Textures/gui/bevel/ChemoplastIcon.png");
}


#FlagellumIcon {
  position: relative;
  left: calc(50% - 30px);
  width: 60px;
  height: 60px;
  background-size: contain;
  background-image: url("../../Textures/gui/bevel/FlagellumIcon.png");
}

#MetabolosomeIcon {
  position: relative;
  left: calc(50% - 30px);
  width: 60px;
  height: 60px;
  background-size: contain;
  background-image: url("../../Textures/gui/bevel/MetabolosomeIcon.png");
}

#NitrogenaseIcon {
  position: relative;
  left: calc(50% - 30px);
  width: 60px;
  height: 60px;
  background-size: contain;
  background-image: url("../../Textures/gui/bevel/NitrogenaseIcon.png");
}


#ChromatophorIcon {
  position: relative;
  left: calc(50% - 30px);
  width: 60px;
  height: 60px;
  background-size: contain;
  background-image: url("../../Textures/gui/bevel/ChromatophorIcon.png");
}

#ChemosynthisizingProteinsIcon {
  position: relative;
  left: calc(50% - 30px);
  width: 60px;
  height: 60px;
  background-size: contain;
  background-image: url("../../Textures/gui/bevel/ChemoproteinsIcon.png");
}

#RusticyaninIcon {
  position: relative;
  left: calc(50% - 30px);
  width: 60px;
  height: 60px;
  background-size: contain;
  background-image: url("../../Textures/gui/bevel/ChemoproteinsIcon.png");
}

#PilusIcon {
  position: relative;
  left: calc(50% - 30px);
  width: 60px;
  height: 60px;
  background-size: contain;
  background-image: url("../../Textures/gui/bevel/PilusIcon.png");
}

#CiliaIcon {
  position: relative;
  left: calc(50% - 30px);
  width: 60px;
  height: 60px;
  background-size: contain;
  background-image: url("../../Textures/gui/bevel/CiliaIcon.png");
}


#value{
  position: absolute;
  width: 90px;
  height: 30px;
  left: 50px;
  bottom: 50px;
}


/* ANIMATION */
.minus {
  background-image: url("../../Textures/gui/bevel/minusButton.png");
}

.plus {
  background-image: url("../../Textures/gui/bevel/plusButton.png");
}

.plus:hover {
  background-image: url("../../Textures/gui/bevel/plusButtonHover.png"); 
}


#circleBars {
  transform: scale(1.35);
  position: absolute;
  bottom: -40px;
  right: 12px;
}
<<<<<<< HEAD
=======

/* Used for the scientific description text in the final blurb. */

.tdesc {
  color: #d3d3d3;
  font-size: 85%;
}

#debugOverlay {
  position: absolute;
  top: 0;
  left: 0;
  pointer-events: none;
  background: none;
  z-index: 1000;
  text-shadow: 1px 1px #111a;
  font-size: 1.2em;
  font-family: "Sans";
}

#currentFPS {
  font-size: 1.8em;
}

#debugOverlay span {
  padding-right: 3px;
  display: inline-block;
  vertical-align: top;
}
>>>>>>> 0caaf694
<|MERGE_RESOLUTION|>--- conflicted
+++ resolved
@@ -1873,8 +1873,6 @@
   bottom: -40px;
   right: 12px;
 }
-<<<<<<< HEAD
-=======
 
 /* Used for the scientific description text in the final blurb. */
 
@@ -1903,5 +1901,4 @@
   padding-right: 3px;
   display: inline-block;
   vertical-align: top;
-}
->>>>>>> 0caaf694
+}