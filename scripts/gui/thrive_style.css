--- conflicted
+++ resolved
@@ -2104,7 +2104,6 @@
   background-image: url("../../Textures/gui/bevel/epipelagic.png");
 }
 
-<<<<<<< HEAD
 /* ANIMATION OF EDITOR BUTTON */
 
 
@@ -2152,7 +2151,7 @@
     -moz-box-shadow: inset 0 0 300px -200px rgba(255, 255, 255, 1);
     box-shadow: inset 0 0 300px -200px rgba(255, 255, 255, 1);
   }
-=======
+
 .PatchTidepool {
   background-image: url("../../Textures/gui/bevel/tidepool.png");
 }
@@ -2183,5 +2182,4 @@
 
 .PatchSeafloor {
   background-image: url("../../Textures/gui/bevel/bathyFloor.png");
->>>>>>> e35ef362
 }