<!DOCTYPE html>
<html style="overflow: hidden;">
  <head>
    <meta charset="UTF-8">
    <title>Thrive GUI</title>
    <meta name="description" content="The HTML file with all the thrive GUI stuff in it">

    <link rel="stylesheet" href="thrive_style.css">
    <script src="../../JSVendor/jquery-3.3.1.min.js"></script>
  </head>
  <!-- This sizing is needed here for the microbe editor click detector to have 100% height -->
  <body style="width: 100%; height: 100%;">

    <script type="module">
      import {runMenuSetup} from "./main_menu.mjs";

      // Document.onload doesn't work here
      $(document).ready(function(){
          // Run setups from the individual scripts
          runMenuSetup();
      });
    </script>


    <!-- Debug overlay that is on top of everything (except the videos that are on another layer -->
    <div id="debugOverlay" style="display: none;">
      <span id="currentFPS">performance data not updated</span>
      <span>frame: <span id="currentFrameTime"></span> max: <span id="maxFrameTime"></span>
        avg: <span id="avgFrameTime"></span></span>
      <span>tick: <span id="currentTickTime"></span></span>
      <span id="currentTicksBehind"></span>
    </div>

    <!-- Loading screen which must be on top of everything -->
    <!-- This blocks out everything until javascript has loaded (shows the tasteful thrive logo) -->
    <div id="loadingScreen" class="FullScreen">
      <div class="Logo"></div>
      <br>
      <div id="loadingScreenStatus">Loading GUI</div>
      <br>
      <div id="loadingScreenMessage"></div>
    </div>


    <!-- All the menus for easy disabling -->
    <div id="topLevelMenuContainer" class="MenuContainer">
      <div id = "BackgroundMenuImage" class="BackgroundMenu"></div>
      <div class="Logo"
           style="position: absolute; top: 65px; z-index: -1;"></div>

      <!-- Main menu GUI -->
      <div id="mainMenu" class="MainMenu">
        <div class="MenuButton" id="newGameButton">New Game</div>
        <div class="MenuButton DisabledButton">Load Game</div>
        <div class="MenuButton DisabledButton">Options</div>
        <div class="MenuButton" id="toolsButton">Tools</div>
        <div class="MenuButton DisabledButton" id="extrasButton">Extras</div>
        <div class="MenuButton DisabledButton">Credits</div>
        <div class="MenuButton" id="quitButton">Exit</div>
      </div>

      <!-- Extras menu -->
      <div id="extrasMenu" class="MainMenu" style="display: none;">
        <div class="MenuButton" id="toMultiplayerProtoButton">
          Multiplayer prototype</div>
        <div class="MenuButton" id="backFromExtras">Back</div>
      </div>

      <!-- Connecting to server menu -->
      <div id="serverConnectingMenu" class="MainMenu" style="display: none;">
        <input type="text" class="MenuTextBox" id="connectServerURLInput"
               value="localhost:53226">
        <div class="MenuButton" id="connectToServerButton">
          Connect</div>
        <div class="MenuButton" id="backFromConnecting">Back</div>
      </div>

      <!-- Tools menu -->
      <div id="toolsMenu" class="MainMenu" style="display: none;">
        <div class="MenuButton" id="freebuildEditorButton">Microbe Freebuild Editor</div>
        <div class="MenuButton DisabledButton">???</div>
        <div class="MenuButton DisabledButton">???</div>
        <div class="MenuButton DisabledButton">???</div>
        <div class="MenuButton DisabledButton">???</div>
        <div class="MenuButton" id="backFromTools">Back</div>
      </div>

      <span id="versionNumber" style="position: absolute; right: 0; bottom: 0;">
        JavaScript not loaded...
      </span>
    </div>

    <!-- Server connection info dialog -->
    <div id="serverConnectPopup" class="Overlay" style="display: none;">
      <div class="MenuDialogBox">
        <div class="Centered">Connecting to <span id="currentServerAddress">unknown</span>
        </div>
        <hr style="width: 80%; margin-bottom: 15px;">
        <div id="currentConnectionStatusMessage">Connection hasn't started</div>
        <div class="MenuButton" style="margin-top: auto;" id="disconnectFromServer">
          Disconnect</div>
      </div>
    </div>

    <!-- Microbe stage GUI -->
    <div id="topLevelMicrobeStage">

     <!-- Bottom right box -->
        <div id="microbeHealthBox" class="Panel">
            <div id="dataValueBackground">
                <div id="atp">
                    <span id="microbeHUDPlayerATPCompound">0</span>
                    <span>/</span>
                    <span id="microbeHUDPlayerATPMax">0</span>
                </div>
               <div id="hp">
                   <span id="microbeHUDPlayerHitpoints">0</span>
                    <span>/</span>
                    <span id="microbeHUDPlayerMaxHitpoints">100</span>
               </div>
           </div>


           <!-- Population bar -->
           <div class="population">
              <span id="populationText">POPULATION:</span>
              <span id="populationCount">0</span>
          </div>

        <div id="HealthIcon"> </div>
        <div id="ATPIconBar"> </div>
        <svg version="1.1" id="circleBars" xmlns="http://www.w3.org/2000/svg" xmlns:xlink="http://www.w3.org/1999/xlink" x="0px" y="0px"
	     width="250px" height="200px" viewBox="0 0 200 200" style="enable-background: new 0 0 200 200;" xml:space="preserve">

          <defs>
             <linearGradient id="gradient" gradientUnits="userSpaceOnUse" x1="1760.5862" y1="-3411.8777" x2="3127.7505" y2="-3411.8777" gradientTransform="matrix(0.6926 0 0 -0.6926 -1666.4285 -3608.3777)">
              <stop  offset="0" style="stop-color: #f5457a;"/>
              <stop  offset="1" style="stop-color: #000;"/>
          </linearGradient>
          </defs>

     <!-- HP bar -->
    <path transform="matrix(0.8007549,0,0,0.90207543,374.28411,1208.9183)"  d=" M-399.6-1169.1c-41.9-87.2,25.4-165.5,96.2-164.6"
       stroke-width="10";
       fill="transparent"
       stroke="black"
       stroke-dasharray="231.13";
       stroke-dashoffset="0"
       stroke-linecap="round"/>


    <path id="shapeHp" transform="matrix(0.8007549,0,0,0.90207543,374.28411,1208.9183)"  d=" M-399.6-1169.1c-41.9-87.2,25.4-165.5,96.2-164.6"
       stroke-width="10";
       fill="transparent"
       stroke="url(#gradient)"
       stroke-dasharray="231.13";
       stroke-dashoffset="0"
       stroke-linecap="round"/>

    <!-- ATP bar -->
    <path transform="matrix(0.76453589,0,0,0.87453583,421.46881,1215.6707)" d="M-459.4-1226.6c-3.8-6.6-5.2-9.8-7.2-17.2c-1.5-5.4-4.7-17.2-4.6-26.7c0.2-26.1,12.8-55.2,36.3-71.1c24.5-18.6,49.9-20.3,58.8-20.3"
       stroke-width="9";
	   fill="transparent"
       stroke="black"
       stroke-dasharray="231.13";
       stroke-dashoffset="0"
       stroke-linecap="round"/>

    <path id="shapeAtp" transform="matrix(0.76453589,0,0,0.87453583,421.46881,1215.6707)" d="M-459.4-1226.6c-3.8-6.6-5.2-9.8-7.2-17.2c-1.5-5.4-4.7-17.2-4.6-26.7c0.2-26.1,12.8-55.2,36.3-71.1c24.5-18.6,49.9-20.3,58.8-20.3"
        stroke-width="9";
        fill="transparent"
        stroke="green"
        stroke-dasharray="204.234";
        stroke-dashoffset="0"
        stroke-linecap="round"/>

    <path class="reproductionBars" d="M144.5,169c-33.7,0-61-27.3-61-61s27.3-61,61-61"
        stroke-width="4";
        fill="transparent"
        stroke="#d9c55d"
        stroke-dasharray="204.234";
        stroke-dashoffset="0"
        stroke-linecap="square"/>

    <path id="shapeAmmonia" d="M144.5,169c-33.7,0-61-27.3-61-61s27.3-61,61-61"
        stroke-width="4";
        fill="transparent"
        stroke="black"
        stroke-dasharray="204.234";
        stroke-dashoffset="0"
        stroke-linecap="square"/>

    <path id="pho" d="M144.5,47c33.7,0,61,27.3,61,61s-27.3,61-61,61"
        stroke-width="4";
        fill="transparent"
        stroke="#3b167b"
        stroke-dasharray="204.234";
        stroke-dashoffset="0"
        stroke-linecap="square"/>

     <path id="shapePhosphate" d="M144.5,47c33.7,0,61,27.3,61,61s-27.3,61-61,61"
        stroke-width="4";
        fill="transparent"
        stroke="black"
        stroke-dasharray="204.234";
        stroke-dashoffset="0"
        stroke-linecap="square"/>


        <!-- Editor button -->
        <div class="DisabledButton" id="microbeToEditorButton">
        </div>
      </svg>
    </div>
	  <div id="pauseButton"><div id="pauseIcon"></div></div>

<<<<<<< HEAD
=======
        <div class="sunlight">
          <span id="sunlightTab"></span>
          <div id="SunlightIcon"></div>
          <span id="sunlightPercent">Light: 0%</span>
        </div>
        
>>>>>>> e35ef362
	  <div id="winContainer">
		<span id="winTitle">YOU HAVE THRIVED!</span>
		<span id="winBody">Congratulation- a winner is y... who am I kidding, you have thrived! You have won in the 0.4.2 dev build Good job, you may continue playing after this screen closes if you wish, or start a new game in a new world.</span>
	  </div>

	  <div id="extinctionContainer">
		<span id="extinctionTitle">EXTINCTION</span>
		<span id="extinctionBody">Just like 99% of all species that have ever existed, your species has gone extinct. Others will go on to fill in your niche and thrive, but that won’t be you. You will be forgotten, a failed experiment in evolution.</span>
	  </div>



      <!-- Bottom bar -->
      <div id="microbeBottomBar" class="Panel">
<<<<<<< HEAD
        <div id="mainMenuButton"></div>
        <div id="pauseButtonBottom"></div>
        <div id="compoundsButton" class="active"></div>
        <div id="chemicalButton"></div>
        <div id="statisticsButton"></div>
        <div id="searchButton"></div>
        <div id="questionMarkButton"></div>
        <div id="suicideButton"></div>
=======
        <div id="mainMenuButton">MENU</div>
        <div id="infoBar" class="Panel">
	      <div id="infoBarLeft" class="Panel"></div><div id="infoBarCentre" class="Panel">
          </div><div id="infoBarRight" class="Panel"></div>
        </div>
        <div id="infoPatch" class="Panel">
        Patch: Unknown
        </div>
	    <div id="compoundExpand"><div id="compoundExpandIcon"></div>
        </div>
>>>>>>> e35ef362
      </div>

      <!-- Mouse hover panel -->
      <div id="mouseHoverPanel" class="Panel">

      </div>

       <div id="Panels">
        <!-- Environment panel -->
        <div id="environmentPanel" class="Panel">
          <div id="panelTitle"> Environment
            <div  class="compressPanel" src="../../Textures/gui/bevel/compressPanel.png"> </div>
            <div  class="expandPanel"   src="../../Textures/gui/bevel/expandPanelActive.png"> </div>
          </div>

        <div class="row">
          <!-- Oxygen -->
            <div class="EnvironmentBar">
              <div class="OxygenBarBackground" id="microbeHUDPlayerOxygenBar">
                <div class="BarForeground">
                    <div class="environmentIcon" id="OxygenIcon"></div>
                    <div class="EnvironmentBarTitle">O₂</div>
                      <div class="EnvironmentBarValue">
                        <span id="oxygenPercent">O<sub>2</sub>: 21%</span>
                      </div>
                </div>
              </div>
          </div>

          <!-- Carbon Dioxide -->
            <div class="EnvironmentBar">
              <div class="CO2BarBackground" id="microbeHUDPlayerCO2Bar">
                <div class="BarForeground">
                    <div class="environmentIcon" id="CO2Icon"></div>
                    <div class="EnvironmentBarTitle">CO₂</div>
                      <div class="EnvironmentBarValue">
                         <span id="carbonDioxidePercent">CO<sub>2</sub>: 9%</span>
                      </div>
                </div>
              </div>
          </div>
        </div>

        <div class="row">
          <!-- Nitrogen -->
            <div class="EnvironmentBar">
              <div class="NitrogenBarBackground" id="microbeHUDPlayerNitrogenBar">
                <div class="BarForeground">
                    <div class="environmentIcon" id="NitrogenIcon"></div>
                    <div class="EnvironmentBarTitle">N₂</div>
                      <div class="EnvironmentBarValue">
                        <span id="nitrogenPercent">N<sub>2</sub>: 70%</span>
                      </div>
                </div>
              </div>
          </div>


          <!-- Temperature -->
            <div class="EnvironmentBar">
              <div class="EmptyBarBackground" id="microbeHUDPlayerTempBar">
                <div class="BarForeground">
                    <div class="environmentIcon TempIcon"></div>
                    <div class="EnvironmentBarTitle">Temp.</div>
                      <div class="EnvironmentBarValue">
                        <span id="microbeHUDPlayerTemp">55° C</span>
                      </div>
                </div>
              </div>
          </div>
        </div>

        <div class="row">
          <!-- Light -->
            <div class="EnvironmentBar">
              <div class="EmptyBarBackground" id="microbeHUDPlayerLightBar">
                <div class="BarForeground">
                    <div class="environmentIcon" id="LightIcon"></div>
                    <div class="EnvironmentBarTitle">Light</div>
                      <div class="EnvironmentBarValue">
                        <span id="microbeHUDPlayerLight">80k lux</span>
                      </div>
                </div>
              </div>
          </div>

          <!-- Pressure -->
            <div class="EnvironmentBar">
              <div class="EmptyBarBackground" id="microbeHUDPlayerPressureBar">
                <div class="BarForeground">
                    <div class="environmentIcon" id="PressureIcon"></div>
                    <div class="EnvironmentBarTitle">Press.</div>
                      <div class="EnvironmentBarValue">
                        <span id="microbeHUDPlayerPressure">200 kPa</span>
                      </div>
                </div>
              </div>
          </div>
        </div>
    </div>

      <!-- Compounds panel -->
      <div id="compoundsPanel" class="Panel">
          <div id="panelTitle"> Compounds
            <div  class="compressPanel" src="../../Textures/gui/bevel/compressPanel.png"> </div>
            <div  class="expandPanel"   src="../../Textures/gui/bevel/expandPanelActive.png"> </div>
          </div>

          <!-- Glucose -->
          <div class="row">
            <div class="Bar">
                  <div class="BarBackground" id="microbeHUDPlayerGlucoseBar">
                    <div class="BarForeground">
                        <div class="compoundIcon" id="GlucoseIcon"></div>
                        <div class="BarTitle">Glucose</div>
                          <div class="BarValue">
                            <span id="microbeHUDPlayerGlucose">0</span> /
                            <span id="microbeHUDPlayerGlucoseMax">0</span>
                          </div>
                    </div>
                  </div>
              </div>

                <!-- Ammonia -->
                <div class="Bar">
                  <div class="BarBackground" id="microbeHUDPlayerAmmoniaBar">
                    <div class="BarForeground">
                        <div class="compoundIcon" id="AmmoniaIcon"></div>
                        <div class="BarTitle">Ammonia</div>
                          <div class="BarValue">
                            <span id="microbeHUDPlayerAmmonia">0</span> /
                            <span id="microbeHUDPlayerAmmoniaMax">0</span>
                          </div>
                    </div>
                  </div>
              </div>

            <!-- Phosphates -->
              <div class="Bar">
                <div class="BarBackground" id="microbeHUDPlayerPhosphatesBar">
                  <div class="BarForeground">
                      <div class="compoundIcon" id="PhosphatesIcon"></div>
                      <div class="BarTitle">Phosphate</div>
                        <div class="BarValue">
                          <span id="microbeHUDPlayerPhosphates">0</span> /
                          <span id="microbeHUDPlayerPhosphatesMax">0</span>
                        </div>
                  </div>
                </div>
            </div>
          </div>

           <div class="row">
            <!-- Hydrogen Sulfide -->
            <div class="Bar">
              <div class="BarBackground" id="microbeHUDPlayerHydrogenSulfideBar">
                <div class="BarForeground">
                    <div class="compoundIcon" id="HydrogenSulfideIcon"></div>
                    <div class="BarTitle">Hydrogen Sulfide</div>
                      <div class="BarValue">
                        <span id="microbeHUDPlayerHydrogenSulfide">0</span>
                        <span id="microbeHUDPlayerHydrogenSulfideMax">0</span>
                      </div>
                </div>
              </div>
          </div>

              <!-- Iron -->
                  <div class="Bar">
                    <div class="BarBackground" id="microbeHUDPlayerIronBar">
                      <div class="BarForeground">
                          <div class="compoundIcon" id="IronIcon"></div>
                          <div class="BarTitle">Iron</div>
                            <div class="BarValue">
                              <span id="microbeHUDPlayerIron">0</span> /
                              <span id="microbeHUDPlayerIronMax">0</span>
                            </div>
                      </div>
                    </div>
                </div>
               </div>
            </div>

            <!-- Agents panel -->
            <div id="agentsPanel" class="Panel">Agents
                 <!-- Oxytoxy -->
                    <div class="Bar">
                      <div class="BarBackground" id="microbeHUDPlayerOxytoxyBar">
                        <div class="BarForeground">
                            <div class="compoundIcon" id="OxyToxyIcon"></div>
                            <div class="BarTitle">OxyToxy NT</div>
                              <div class="BarValue">
                                <span id="microbeHUDPlayerOxytoxy">0</span> /
                                <span id="microbeHUDPlayerOxytoxyMax">0</span>
                              </div>
                        </div>
                      </div>
                  </div>
            </div>
          </div>

	  <!-- Pause menu -->
	  <div id="pauseOverlay" class="Overlay">
      <div id="pauseMenu" class="PauseMenu">
	    <div class="MenuButton" id="resumeButton">Resume</div>
        <div class="MenuButton DisabledButton">Quicksave</div>
        <div class="MenuButton DisabledButton">Save Game</div>
        <div class="MenuButton DisabledButton">Load Game</div>
        <div class="MenuButton DisabledButton">Statistics</div>
        <div class="MenuButton" id="helpButton">Help</div>
		<div class="MenuButton DisabledButton">Options</div>
        <div class="MenuButton" id="exitToMenuButton">Main Menu</div>
        <div class="MenuButton" id="quitButtonHud">Exit</div>
		</div>

		<div class="HelpText" id="helpText">
         <div class="HelpScroll">

		<div class="HelpRightColumn">
		<div class="HelpBox">
		The various compound clouds are:<br><br> White –
Glucose <br> Yellow – Hydrogen Sulfide <br> Orange - Ammonia  <br> Purple - Phosphate <br> Rust Brown - Iron <br><br>
Glucose makes ATP<br>
		</div>
		<div class="HelpBox">
Hydrogen Sulfide can be converted into glucose via chemoplasts and chemosynthesizing proteins<br>
Iron can be converted via rusticyanin into ATP.
		</div>
		<div class="HelpBox">
To reproduce you need to divide each of your organelles into two and
then duplicate the DNA in your nucleus. Each organelle needs 2 ammonia
and 2 phosphate to split in
half.
		</div>
		<div class="HelpBox">
But if you survive for twenty generations with 300 population, you are considered to have won,
after winning you get a popup and can continue playing as you wish.
		</div>
		<div class="HelpBox">
Be wary because your competitors are evolving alongside you. Every time you enter the editor they evolve as well.
		</div>
		</div>

		<div class="HelpLeftColumn">
		<div class="HelpBox">
		W,A,S,D and mouse to move. E to shoot OxyToxy NT if you have a toxin vacuole. G to toggle engulf mode.
		</div>
		<div class="HelpBox">
		Your cell uses <span class="tkey">ATP</span> <span class="compoundIcon" id="ATPIcon"></span> as it's energy source, if it runs out you will die.
		</div>
		<div class="HelpBox">
		To unlock the editor and reproduce you need to gather <span class="tkey">Ammonia</span> <span class="compoundIcon" id="AmmoniaIcon"></span>  (Orange Cloud) and <span class="tkey">Phosphate</span> (Purple Cloud).
		</div>
		<div class="HelpBox">
You can also engulf cells and bacteria and iron chunks and cell chunks that are smaller than you by pressing
G. This will cost additional ATP and will slow you down. Don't forget
to press G a second time to stop engulfing.
		</div>
		<div class="HelpBox">
Osmoregulation Now costs ATP, which means the bigger your cell is, the more
Mitochondria or Metabolosomes or Rusticyanin (or cytoplasm, which does Glycolysis) you need to avoid losing ATP when you are stationary.
It works this way: Osmoregulation costs are ((Hex Amount * 1) per second...
		</div>
		<div class="HelpBox">
There are many Organelles in the editor for you to evolve, allowing for a wide range of different playstyles.
		</div>
		<div class="HelpBox">
For this Release if your population (top tab) drops to zero you go extinct.
		</div>
		</div>


        <div class="MenuButton" id="closeHelp">Close</div>
        </div>
        <div id="tipMsg"></div>
        </div>
	  </div>
	</div>


    <!-- Microbe editor GUI -->
    <div id="topLevelMicrobeEditor" style="display: none; height: 100%;">

      <div id="topLevelMicrobeEditorCellEditor">
        <!-- This box is just for detecting pressing the mouse buttons
             inside the editor and sending an event for doing the placing -->
        <div id="microbeEditorClickDetector"
             style="position: relative; width: 100%; height: 100%;"></div>

        <div id="microbeEditorLeftPanel" class="Panel">
	      <div id="StructurePanelTop"><div id="StructureTitle">STRUCTURE</div></div>
	      <div id="AppearanceButton" class="DisabledButton">
            <div id="AppearanceTitle">APPEARANCE</div></div>
	      <div id="BehaviorButton" class="DisabledButton">
            <div id="BehaviorTitle">BEHAVIOR</div></div>
	      <div id="StructurePanelMid">
	        <div class="OrganelleListTitle">STRUCTURAL ORGANELLES</div>
	        <table class="OrganelleTable"><tr>
	            <td id="addCytoplasm" class="OrganelleListItem">
				  <span class="tooltiptext">
				    &emsp;<div class="compoundIcon" id="MutationPointsIcon"></div>&nbsp;<span class="tkey">22</span> <br> <br>
                    Turns <span class="tkey">Glucose</span> <span class="compoundIcon" id="GlucoseIcon"></span> into <span class="tkey">ATP</span> <span class="compoundIcon" id="ATPIcon"></span> . <br> <br>
				    <span class="tgold">Fermentation</span> <br>
				    <span class="tkey">0.06</span> <span class="compoundIcon" id="GlucoseIcon"></span> <span class="compoundIcon" id="WhiteArrow"></span> <span class="tkey">5.00</span> <span class="compoundIcon" id="ATPIcon"></span> <span class="tkey">/second</span> <br> <br>
				    <span class="tbonus">+4</span> <span class="tkey">Storage</span> <span class="compoundIcon" id="VacuoleTooltipIcon"></span> <br>
				    <span class="tmalus">+1</span> <span class="tkey">Osmoregulation Cost</span> <br> <br> <hr>
				    <span class="tdesc">The gooey innards of a cell. The cytoplasm is the basic mixture of ions, proteins, and other substances dissolved
                      in water that fill the interior of the cell. One of the functions it performs is Fermentation, the conversion of glucose into
                      ATP energy. For cells that lack organelles to have more advanced metabolisms, this is what they rely on for energy. It is also
                      used to store molecules in the cell and to grow the cell's size.</span>
                  </span>
				  <span class="tooltipheader">
				    <span class="thead">Cytoplasm</span>
				  </span>
                  <div id="CytoplasmIcon"></div>Cytoplasm<br>22 MP</td>
            </tr></table>
            <div class="OrganelleListTitle">PROKARYOTIC STRUCTURES</div>
            <table class="OrganelleTable"><tr>
                <td id="addMetabolosome" class="OrganelleListItem">
                  <span class="tooltiptext">
				    &emsp;<div class="compoundIcon" id="MutationPointsIcon"></div>&nbsp;<span class="tkey">45</span> <br> <br>
                    Turns <span class="tkey">Glucose</span> <span class="compoundIcon" id="GlucoseIcon"></span> into <span class="tkey">ATP</span> <span class="compoundIcon" id="ATPIcon"></span> . Rate scales with concentration of <span class="tkey">Oxygen</span> <span class="compoundIcon" id="OxygenNormalIcon"></span>&nbsp;. <br> <br>
				    <span class="tgold">Aerobic Respiration</span> <br>
				    <span class="tkey">0.21</span> <span class="compoundIcon" id="GlucoseIcon"></span> <span class="compoundIcon" id="WhiteArrow"></span> <span class="tkey">7.98</span> <span class="compoundIcon" id="ATPIcon"></span> <span class="tkey">/second&emsp;@&emsp;21.00%</span> <span class="compoundIcon" id="OxygenNormalIcon"></span><br> <br>
				    <span class="tgold">Fermentation</span> <br>
				    <span class="tkey">0.13</span> <span class="compoundIcon" id="GlucoseIcon"></span> <span class="compoundIcon" id="WhiteArrow"></span> <span class="tkey">5.00</span> <span class="compoundIcon" id="ATPIcon"></span> <span class="tkey">/second</span> <br> <br>
				    <span class="tbonus">+1</span> <span class="tkey">Storage</span> <span class="compoundIcon" id="VacuoleTooltipIcon"></span> <br>
				    <span class="tmalus">+1</span> <span class="tkey">Osmoregulation Cost</span> <br> <br> <hr>
				    <span class="tdesc">Metabolosomes are clusters of proteins wrapped in protein shells. They are able to convert glucose
                      into ATP at a much higher efficiency than can be done in the cytoplasm in a process called Aerobic Respiration.
                      It does, however, require oxygen to function, and lower levels of oxygen in the environment will slow down
                      the rate of its ATP production. Since the metabolosomes are suspended directly in the cytoplasm, the surrounding
                      fluid performs some fermentation.</span>
                  </span>
				  <span class="tooltipheader">
				    <span class="thead">Metabolosomes</span>
				  </span>
                  <div id="MetabolosomeIcon"></div>Metabolosomes<br>45 MP</td>
                <td id="addChromatophor" class="OrganelleListItem">
                  <span class="tooltiptext">
				    &emsp;<div class="compoundIcon" id="MutationPointsIcon"></div>&nbsp;<span class="tkey">50</span> <br> <br>
                    Produces <span class="tkey">Glucose</span> <span class="compoundIcon" id="GlucoseIcon"></span> . Rate scales with concentration of <span class="tkey">Carbon Dioxide</span> <span class="compoundIcon" id="CO2NormalIcon"></span> and intensity of <span class="tkey">Light</span> <span class="compoundIcon" id="LightIcon"></span>&nbsp;. <br> <br>
				    <span class="tgold">Photosynthesis</span> <br>
				    <span class="tkey">+0.06</span> <span class="compoundIcon" id="GlucoseIcon"></span> <span class="tkey">/second&emsp;@&emsp;0.09%</span> <span class="compoundIcon" id="CO2NormalIcon"></span> <span class="tkey">, 10,000 lux</span> <span class="compoundIcon" id="LightIcon"></span><br> <br>
				    <span class="tgold">Fermentation</span> <br>
				    <span class="tkey">0.13</span> <span class="compoundIcon" id="GlucoseIcon"></span> <span class="compoundIcon" id="WhiteArrow"></span> <span class="tkey">5.00</span> <span class="compoundIcon" id="ATPIcon"></span> <span class="tkey">/second</span> <br> <br>
				    <span class="tbonus">+1</span> <span class="tkey">Storage</span> <span class="compoundIcon" id="VacuoleTooltipIcon"></span> <br>
				    <span class="tmalus">+1</span> <span class="tkey">Osmoregulation Cost</span> <br> <br> <hr>
				    <span class="tdesc">Thylakoids are clusters of proteins and photosensitive pigments. The pigments are able to use the
                      energy of light to produce glucose from water and gaseous carbon dioxide in a process called Photosynthesis.
                      These pigments are also what give them a distinctive colour. The rate of their glucose production scales with
                      the concentration of carbon dioxide, and intensity of light. Since the thylakoids are suspended directly in the
                      cytoplasm, the surrounding fluid performs some fermentation.</span>
                  </span>
				  <span class="tooltipheader">
				    <span class="thead">Thylakoids</span>
				  </span>
                  <div id="ChromatophorIcon"></div>Thylakoid<br>50 MP</td>
                <td id="addChemoSynthisizingProteins" class="OrganelleListItem">
				  <span class="tooltiptext">
				    &emsp;<div class="compoundIcon" id="MutationPointsIcon"></div>&nbsp;<span class="tkey">45</span> <br> <br> <br> <br>
                    Turns <span class="tkey">Hydrogen Sulfide</span> <span class="compoundIcon" id="HydrogenSulfideIcon"></span> into <span class="tkey">Glucose</span> <span class="compoundIcon" id="GlucoseIcon"></span> . Rate scales with concentration of <span class="tkey">Carbon Dioxide</span> <span class="compoundIcon" id="CO2NormalIcon"></span>&nbsp;. Also turns <span class="tkey">Glucose</span> <span class="compoundIcon" id="GlucoseIcon"></span> into <span class="tkey">ATP</span> <span class="compoundIcon" id="ATPIcon"></span> . <br> <br>
				    <span class="tgold">Hydrogen Sulfide Chemosynthesis</span> <br>
				    <span class="tkey">0.15</span> <span class="compoundIcon" id="HydrogenSulfideIcon"></span> <span class="compoundIcon" id="WhiteArrow"></span> <span class="tkey">0.15</span> <span class="compoundIcon" id="GlucoseIcon"></span> <span class="tkey">/second&emsp;@&emsp;0.09%</span> <span class="compoundIcon" id="CO2NormalIcon"></span><br> <br>
				    <span class="tgold">Fermentation</span> <br>
				    <span class="tkey">0.13</span> <span class="compoundIcon" id="GlucoseIcon"></span> <span class="compoundIcon" id="WhiteArrow"></span> <span class="tkey">5.00</span> <span class="compoundIcon" id="ATPIcon"></span> <span class="tkey">/second</span> <br> <br>
				    <span class="tbonus">+1</span> <span class="tkey">Storage</span> <span class="compoundIcon" id="VacuoleTooltipIcon"></span> <br>
				    <span class="tmalus">+1</span> <span class="tkey">Osmoregulation Cost</span> <br> <br> <hr>
				    <span class="tdesc">Chemosynthesizing proteins are small clusters of protein in the cytoplasm that are able to
                      convert hydrogen sulfide, water, and gaseous carbon dioxide into glucose in a process called Hydrogen
                      Sulfide Chemosynthesis. The rate of its glucose production scales with the concentration of carbon dioxide.
                      Since the chemosynthesizing proteins are suspended directly in the cytoplasm, the surrounding fluid performs
                      some fermentation.</span>
                  </span>
				  <span class="tooltipheader">
				    <span class="thead">Chemosynth-<br>esizing Proteins</span>
				  </span>
                  <div id="ChemosynthisizingProteinsIcon"></div>Chemosynthesizing Proteins<br>45 MP</td>
              </tr>
              <tr>
	            <td id="addRusticyanin" class="OrganelleListItem">
				  <span class="tooltiptext">
				    &emsp;<div class="compoundIcon" id="MutationPointsIcon"></div>&nbsp;<span class="tkey">45</span> <br> <br>
                    Turns <span class="tkey">Iron</span> <span class="compoundIcon" id="IronIcon"></span> into <span class="tkey">ATP</span> <span class="compoundIcon" id="ATPIcon"></span> . Rate scales with concentration of <span class="tkey">Carbon Dioxide</span> <span class="compoundIcon" id="CO2NormalIcon"></span> and <span class="tkey">Oxygen</span> &nbsp;<span class="compoundIcon" id="OxygenNormalIcon"></span>&nbsp;. <br> <br>
				    <span class="tgold">Iron Respiration</span> <br>
				    <span class="tkey">0.12</span> <span class="compoundIcon" id="IronIcon"></span> <span class="compoundIcon" id="WhiteArrow"></span> <span class="tkey">10.00</span> <span class="compoundIcon" id="ATPIcon"></span> <span class="tkey">/second&emsp;@&emsp;0.09%</span> <span class="compoundIcon" id="CO2NormalIcon"></span> <span class="tkey">, 0.21%</span> <span class="compoundIcon" id="OxygenNormalIcon"></span> <br> <br>
				    <span class="tbonus">+1</span> <span class="tkey">Storage</span> <span class="compoundIcon" id="VacuoleTooltipIcon"></span> <br>
				    <span class="tmalus">+1</span> <span class="tkey">Osmoregulation Cost</span> <br> <br> <hr>
				    <span class="tdesc">Rusticyanin is a protein able to use gaseous carbon dioxide and oxygen to oxidize iron from one
                      chemical state to another. This process, called Iron Respiration, releases energy which the cell can then
                      harvest.</span>
                  </span>
				  <span class="tooltipheader">
				    <span class="thead">Rusticyanin</span>
				  </span>
				  <div id="RusticyaninIcon"></div>Rusticyanin<br>45 MP</td>
                <td id="addNitrogenase" class="OrganelleListItem">
				  <span class="tooltiptext">
				    &emsp;<div class="compoundIcon" id="MutationPointsIcon"></div>&nbsp;<span class="tkey">55</span> <br> <br>
                    Turns <span class="tkey">ATP</span> <span class="compoundIcon" id="ATPIcon"></span> into <span class="tkey">Ammonia</span> <span class="compoundIcon" id="AmmoniaIcon"></span>. Rate scales with concentration of <span class="tkey">Nitrogen</span> <span class="compoundIcon" id="NitrogenNormalIcon"></span>&nbsp;. <br> <br>
				    <span class="tgold">Nitrogen Fixation</span> <br>
				    <span class="tkey">2</span> <span class="compoundIcon" id="ATPIcon"></span> <span class="compoundIcon" id="WhiteArrow"></span> <span class="tkey">0.06</span> <span class="compoundIcon" id="AmmoniaIcon"></span> <span class="tkey">/second&emsp;@&emsp;78.00%</span> <span class="compoundIcon" id="NitrogenNormalIcon"></span> <br> <br>
				    <span class="tgold">Fermentation</span> <br>
				    <span class="tkey">0.13</span> <span class="compoundIcon" id="GlucoseIcon"></span> <span class="compoundIcon" id="WhiteArrow"></span> <span class="tkey">5.00</span> <span class="compoundIcon" id="ATPIcon"></span> <span class="tkey">/second</span> <br> <br>
				    <span class="tbonus">+2</span> <span class="tkey">Storage</span> <span class="compoundIcon" id="VacuoleTooltipIcon"></span> <br>
				    <span class="tmalus">+1</span> <span class="tkey">Osmoregulation Cost</span> <br> <br> <hr>
				    <span class="tdesc">Nitrogenase is a protein able to use gaseous nitrogen and cellular energy in the form of ATP to
                      produce ammonia, a key growth nutrient for cells. This is a process referred to as Anaerobic Nitrogen Fixation.
                      Since the nitrogenase is suspended directly in the cytoplasm, the surrounding fluid performs some fermentation.</span>
                  </span>
				  <span class="tooltipheader">
				    <span class="thead">Nitrogenase</span>
				  </span>
                  <div id="NitrogenaseIcon">
                  </div>Nitrogenase<br>55 MP</td>
                <td id="addToxinProtein" class="OrganelleListItem">
                  <span class="tooltiptext">
				    &emsp;<div class="compoundIcon" id="MutationPointsIcon"></div>&nbsp;<span class="tkey">55</span> <br> <br>
                    Turns <span class="tkey">ATP</span> <span class="compoundIcon" id="ATPIcon"></span> into <span class="tkey">Oxytoxy</span> <span class="compoundIcon" id="OxyToxyIcon"></span>. Can release toxins by pressing <span class="tkey">E</span>. Rate scales with concentration of <span class="tkey">Oxygen</span> <span class="compoundIcon" id="OxygenNormalIcon"></span>&nbsp;. <br> <br>
				    <span class="tgold">Agent Synthesis</span> <br>
				    <span class="tkey">5.00</span> <span class="compoundIcon" id="ATPIcon"></span> <span class="compoundIcon" id="WhiteArrow"></span> <span class="tkey">0.5</span> <span class="compoundIcon" id="OxyToxyIcon"></span> <span class="tkey">/second&emsp;@&emsp;21.00%</span> <span class="compoundIcon" id="OxygenNormalIcon"></span> <br> <br>
				    <span class="tgold">Fermentation</span> <br>
				    <span class="tkey">0.13</span> <span class="compoundIcon" id="GlucoseIcon"></span> <span class="compoundIcon" id="WhiteArrow"></span> <span class="tkey">5.00</span> <span class="compoundIcon" id="ATPIcon"></span> <span class="tkey">/second</span> <br> <br>
                    <span class="tbonus">+4</span> <span class="tkey">Storage</span> <span class="compoundIcon" id="VacuoleTooltipIcon"></span> <br>
				    <span class="tmalus">+1</span> <span class="tkey">Osmoregulation Cost</span> <br> <br> <hr>
				    <span class="tdesc">A modified metabolosome responsible for the production of a primitive form of the toxic agent Oxytoxy NT.</span>
                  </span>
				  <span class="tooltipheader">
				    <span class="thead">Oxytoxisome</span>
				  </span>
                  <div id="ToxinVacuoleIcon"></div>Oxytoxisome<br>55 MP</td>
            </tr></table>
            <div class="OrganelleListTitle">EXTERNAL ORGANELLES</div>
            <table><tr>
                <td id="addFlagellum" class="OrganelleListItem">
                  <span class="tooltiptext">
				    &emsp;<div class="compoundIcon" id="MutationPointsIcon"></div>&nbsp;<span class="tkey">55</span> <br> <br>
                    Uses <span class="tkey">ATP</span> <span class="compoundIcon" id="ATPIcon"></span> to increase the movement speed of the cell. <br> <br>
				    <span class="tbonus">+0.7</span> <span class="tkey">Speed</span> <span class="compoundIcon" id="FlagellumTooltipIcon"></span> <br>
				    <span class="tbonus">+1</span> <span class="tkey">Storage</span> <span class="compoundIcon" id="VacuoleTooltipIcon"></span> <br>
				    <span class="tmalus">+1</span> <span class="tkey">Osmoregulation Cost</span> <br> <br> <hr>
				    <span class="tdesc">The flagellum (plural: flagella) is a whip-like bundle of protein fibers extending from the
                      cell's membrane which can use ATP to undulate and propel the cell in a direction.</span>
                  </span>
				  <span class="tooltipheader">
				    <span class="thead">Flagellum</span>
				  </span>
                  <div id="FlagellumIcon"></div>Flagellum<br>55 MP</td>
                <td id="addPilus" class="OrganelleListItem DisabledButton">
                  <span class="tooltiptext">
				    &emsp;<div class="compoundIcon" id="MutationPointsIcon"></div>&nbsp;<span class="tkey">0</span> <br> <br>
                    To be implemented.
                  </span>
				  <span class="tooltipheader">
				    <span class="thead">Predatory Pilus</span>
				  </span>
				  <div id="PilusIcon"></div>Predatory Pilus<br>30 MP</td>
                <td id="addCilia" class="OrganelleListItem DisabledButton">
				  <span class="tooltiptext">
				    &emsp;<div class="compoundIcon" id="MutationPointsIcon"></div>&nbsp;<span class="tkey">0</span> <br> <br>
                    To be implemented.
                  </span>
				  <span class="tooltipheader">
				    <span class="thead">Cilia</span>
				  </span>
				  <div id="CiliaIcon"></div>Cilia<br>40 MP</td>
            </tr></table>
	        <div class="OrganelleListTitle">INTERNAL ORGANELLES</div>
	        <table class="OrganelleTable"><tr>
                <td id="addNucleus" class="OrganelleListItem">
                  <span class="tooltiptext">
				    &emsp;<div class="compoundIcon" id="MutationPointsIcon"></div>&nbsp;<span class="tkey">100</span> <br> <br>
                    Allows for the evolution of more complex, membrane-bound organelles. Costs a lot of ATP to maintain. This is an irreversible evolution.<br> <br>
				    <span class="tbonus">+15</span> <span class="tkey">Storage</span> <span class="compoundIcon" id="VacuoleTooltipIcon"></span> <br>
				    <span class="tmalus">+10</span> <span class="tkey">Osmoregulation Cost</span> <br> <br> <hr>
				    <span class="tdesc">The defining feature of eukaryotic cells. The nucleus also includes the endoplasmic reticulum and the golgi body.
                      It is an evolution of prokaryotic cells to develop a system of internal membranes, done by assimilating another prokaryote
                      inside of themselves. This allows them to compartmentalize, or ward off, the different processes happening inside the cell and
                      prevent them from overlapping. This allows their new membrane bound organelles to be much more complex, efficient, and specialized
                      than if they were free-floating in the cytoplasm. However, this comes at the cost of making the cell much larger and requiring
                      a lot of the cell's energy to maintain.</span>
                  </span>
				  <span class="tooltipheader">
				    <span class="thead">Nucleus</span>
				  </span>
                  <div id="NucleusIcon">
                  </div>Nucleus<br>100 MP</td>
	            <td id="addMitochondrion" class="OrganelleListItem">
				  <span class="tooltiptext">
				    &emsp;<div class="compoundIcon" id="MutationPointsIcon"></div>&nbsp;<span class="tkey">55</span> <br> <br>
				    Turns <span class="tkey">Glucose</span> <span class="compoundIcon" id="GlucoseIcon"></span> into <span class="tkey">ATP</span> <span class="compoundIcon" id="ATPIcon"></span> . Rate scales with concentration of <span class="tkey">Oxygen</span> <span class="compoundIcon" id="OxygenNormalIcon"></span>&nbsp;. <br> <br>
				    <span class="tgold">Aerobic Respiration</span> <br>
				    <span class="tkey">0.1</span> <span class="compoundIcon" id="GlucoseIcon"></span> <span class="compoundIcon" id="WhiteArrow"></span> <span class="tkey">10.5</span> <span class="compoundIcon" id="ATPIcon"></span> <span class="tkey">/second&emsp;@&emsp;21.00%</span> <span class="compoundIcon" id="OxygenNormalIcon"></span><br> <br>
				    <span class="tbonus">+2</span> <span class="tkey">Storage</span> <span class="compoundIcon" id="VacuoleTooltipIcon"></span> <br>
				    <span class="tmalus">+2</span> <span class="tkey">Osmoregulation Cost</span> <br> <br> <hr>
				    <span class="tdesc">The powerhouse of the cell. The mitochondrion (plural: mitochondria) is a double membrane structure filled
                      with proteins and enzymes. It is a prokaryote that has been assimilated for use by its eukaryotic host. It is able to
                      convert glucose into ATP at a much higher efficiency than can be done in the cytoplasm in a process called Aerobic Respiration.
                      It does, however, require oxygen to function, and lower levels of oxygen in the environment will slow down the rate of its ATP
                      production.</span>
                  </span>
				  <span class="tooltipheader">
				    <span class="thead">Mitochondrion</span>
				  </span>
                  <div id="MitochondrionIcon">
                  </div>Mitochondrion<br>45 MP</td>
	            <td id="addChloroplast" class="OrganelleListItem">
				  <span class="tooltiptext">
				    &emsp;<div class="compoundIcon" id="MutationPointsIcon"></div>&nbsp;<span class="tkey">50</span> <br> <br>
                    Produces <span class="tkey">Glucose</span> <span class="compoundIcon" id="GlucoseIcon"></span> . Rate scales with concentration of <span class="tkey">Carbon Dioxide</span> <span class="compoundIcon" id="CO2NormalIcon"></span> and intensity of <span class="tkey">Light</span> <span class="compoundIcon" id="LightIcon"></span>&nbsp;. <br> <br>
				    <span class="tgold">Photosynthesis</span> <br>
				    <span class="tkey">+0.25</span> <span class="compoundIcon" id="GlucoseIcon"></span> <span class="tkey">/second&emsp;@&emsp;0.09%</span> <span class="compoundIcon" id="CO2NormalIcon"></span> <span class="tkey">, 10,000 lux</span> <span class="compoundIcon" id="LightIcon"></span><br> <br>
				    <span class="tbonus">+2</span> <span class="tkey">Storage</span> <span class="compoundIcon" id="VacuoleTooltipIcon"></span> <br>
				    <span class="tmalus">+3</span> <span class="tkey">Osmoregulation Cost</span> <br> <br> <hr>
				    <span class="tdesc">The chloroplast is a double membrane structure containing photosensitive pigments stacked together in membranous sacs.
                      It is a prokaryote that has been assimilated for use by its eukaryotic host. The pigments in the chloroplast are able to use the
                      energy of light to produce glucose from water and gaseous carbon dioxide in a process called Photosynthesis. These pigments are
                      also what give it a distinctive colour. The rate of its glucose production scales with the concentration of carbon dioxide, and
                      intensity of light.</span>
                  </span>
				  <span class="tooltipheader">
				    <span class="thead">Chloroplast</span>
				  </span>
                  <div id="ChloroplastIcon"></div>Chloroplast<br>50 MP</td>
	          </tr><tr>
                <td id="addThermoplast" class="OrganelleListItem DisabledButton">
                  <span class="tooltiptext">
				    &emsp;<div class="compoundIcon" id="MutationPointsIcon"></div>&nbsp;<span class="tkey">40</span> <br> <br>
                    Produces <span class="tkey">Glucose</span> <span class="compoundIcon" id="GlucoseIcon"></span> . Rate scales with concentration of <span class="tkey">Carbon Dioxide</span> <span class="compoundIcon" id="CO2NormalIcon"></span> and <span class="tkey">Temperature</span> <span class="compoundIcon" id="TemperatureIcon"></span>&nbsp;. <br> <br>
				    <span class="tgold">Thermosynthesis</span> <br>
				    <span class="tkey">+1.00</span> <span class="compoundIcon" id="GlucoseIcon"></span> <span class="tkey">/second @&emsp;@&emsp;0.09%</span> <span class="compoundIcon" id="CO2NormalIcon"></span> <span class="tkey">, 50 &#8451</span> <span class="compoundIcon" id="TemperatureIcon"></span><br> <br>
				    <span class="tbonus">+2</span> <span class="tkey">Storage</span> <span class="compoundIcon" id="VacuoleTooltipIcon"></span> <br>
				    <span class="tmalus">+2</span> <span class="tkey">Osmoregulation Cost</span> <br> <br> <hr>
				    <span class="tdesc">The thermoplast is a double membrane structure containing thermosensitive pigments stacked together
                      in membranous sacs. It is a prokaryote that has been assimilated for use by its eukaryotic host. The pigments
                      in the thermoplast are able to use the energy of heat differences in the surroundings to produce glucose from
                      water and gaseous carbon dioxide in a process called Thermosynthesis. The rate of its glucose production scales
                      with the concentration of carbon dioxide, and temperature.</span>
                  </span>
				  <span class="tooltipheader">
				    <span class="thead">Thermoplast</span>
				  </span>
                  <div id="ThermoplastIcon"></div>Thermoplast<br>40 MP</td>
                <td id="addChemoplast" class="OrganelleListItem">
                  <span class="tooltiptext">
				    &emsp;<div class="compoundIcon" id="MutationPointsIcon"></div>&nbsp;<span class="tkey">45</span> <br> <br>
                    Turns <span class="tkey">Hydrogen Sulfide</span> <span class="compoundIcon" id="HydrogenSulfideIcon"></span> into <span class="tkey">Glucose</span> <span class="compoundIcon" id="GlucoseIcon"></span> . Rate scales with concentration of <span class="tkey">Carbon Dioxide</span> <span class="compoundIcon" id="CO2NormalIcon"></span>&nbsp;. <br> <br>
				    <span class="tgold">Hydrogen Sulfide Chemosynthesis</span> <br>
				    <span class="tkey">0.15</span> <span class="compoundIcon" id="HydrogenSulfideIcon"></span> <span class="compoundIcon" id="WhiteArrow"></span> <span class="tkey">0.2</span> <span class="compoundIcon" id="GlucoseIcon"></span> <span class="tkey">/second&emsp;@&emsp;0.09%</span> <span class="compoundIcon" id="CO2NormalIcon"></span><br> <br>
				    <span class="tbonus">+2</span> <span class="tkey">Storage</span> <span class="compoundIcon" id="VacuoleTooltipIcon"></span> <br>
				    <span class="tmalus">+2</span> <span class="tkey">Osmoregulation Cost</span> <br> <br> <hr>
				    <span class="tdesc">The chemoplast is a double membrane structure containing proteins able to convert hydrogen sulfide,
                      water, and gaseous carbon dioxide into glucose in a process called Hydrogen Sulfide Chemosynthesis. The rate
                      of its glucose production scales with the concentration of water and carbon dioxide.</span>
                  </span>
				  <span class="tooltipheader">
				    <span class="thead">Chemoplast</span>
				  </span>
                  <div id="ChemoplastIcon"></div>Chemoplast<br>45 MP</td>
                <td id="addNitrogenFixingPlastid" class="OrganelleListItem">
                  <span class="tooltiptext">
				    &emsp;<div class="compoundIcon" id="MutationPointsIcon"></div>&nbsp;<span class="tkey">50</span> <br> <br><br>
                    Turns <span class="tkey">ATP</span> <span class="compoundIcon" id="ATPIcon"></span> into <span class="tkey">Ammonia</span> <span class="compoundIcon" id="AmmoniaIcon"></span>. Rate scales with concentration of <span class="tkey">Nitrogen</span> <span class="compoundIcon" id="NitrogenNormalIcon"></span> and <span class="tkey">Oxygen</span> <span class="compoundIcon" id="OxygenNormalIcon"></span>&nbsp;. <br> <br>
				    <span class="tgold">Nitrogen Fixation</span> <br>
				    <span class="tkey">2</span> <span class="compoundIcon" id="ATPIcon"></span> <span class="compoundIcon" id="WhiteArrow"></span> <span class="tkey">0.1</span> <span class="compoundIcon" id="AmmoniaIcon"></span> <span class="tkey">/second&emsp;@&emsp;78.00%</span> <span class="compoundIcon" id="NitrogenNormalIcon"></span> <span class="tkey">, 21.00%</span> <span class="compoundIcon" id="OxygenNormalIcon"></span><br> <br>
				    <span class="tbonus">+2</span> <span class="tkey">Storage</span> <span class="compoundIcon" id="VacuoleTooltipIcon"></span> <br>
				    <span class="tmalus">+2</span> <span class="tkey">Osmoregulation Cost</span> <br> <br> <hr>
				    <span class="tdesc">The Nitrogen Fixing Plastid is a protein able to use gaseous nitrogen and oxygen and
                      cellular energy in the form of ATP to produce ammonia, a key growth nutrient for cells. This is
                      a process referred to as Aerobic Nitrogen Fixation.</span>
                  </span>
				  <span class="tooltipheader">
				    <span class="thead">Nitrogen Fixing<br> Plastid</span>
				  </span>
                  <div id="PlastidIcon"></div>Nitrogen Fixing<br> Plastid<br>50 MP</td>
	          </tr><tr>
                <td id="addVacuole" class="OrganelleListItem">
                  <span class="tooltiptext">
				    &emsp;<div class="compoundIcon" id="MutationPointsIcon"></div>&nbsp;<span class="tkey">50</span> <br> <br>
                    Increases the storage space of the cell. <br> <br>
				    <span class="tbonus">+15</span> <span class="tkey">Storage</span> <span class="compoundIcon" id="VacuoleTooltipIcon"></span> <br>
				    <span class="tmalus">+1</span> <span class="tkey">Osmoregulation Cost</span> <br> <br> <hr>
				    <span class="tdesc">The vacuole is an internal membranous organelle used for storage in the cell. They are composed
                      of several vesicles, smaller membranous structures widely used in cells for storage, that have fused together.
                      It is filled with water which is used to contain molecules, enzymes, solids, and other substances. Their shape
                      is fluid and can vary between cells.</span>
                  </span>
				  <span class="tooltipheader">
				    <span class="thead">Vacuole</span>
				  </span>
                  <div id="VacuoleIcon"></div>Vacuole<br>50 MP</td>
                <td id="addToxinVacuole" class="OrganelleListItem">
                  <span class="tooltiptext">
				    &emsp;<div class="compoundIcon" id="MutationPointsIcon"></div>&nbsp;<span class="tkey">70</span> <br> <br>
                    Turns <span class="tkey">ATP</span> <span class="compoundIcon" id="ATPIcon"></span> into <span class="tkey">Oxytoxy</span> <span class="compoundIcon" id="OxyToxyIcon"></span>. Can release toxins by pressing <span class="tkey">E</span>. Rate scales with concentration of <span class="tkey">Oxygen</span> <span class="compoundIcon" id="OxygenNormalIcon"></span>&nbsp;. <br> <br>
				    <span class="tgold">Agent Synthesis</span> <br>
				    <span class="tkey">1.05</span> <span class="compoundIcon" id="ATPIcon"></span> <span class="compoundIcon" id="WhiteArrow"></span> <span class="tkey">1.05</span> <span class="compoundIcon" id="OxyToxyIcon"></span> <span class="tkey">/second&emsp;@&emsp;21.00%</span> <span class="compoundIcon" id="OxygenNormalIcon"></span> <br> <br>
				    <span class="tbonus">+5</span> <span class="tkey">Storage</span> <span class="compoundIcon" id="VacuoleTooltipIcon"></span> <br>
				    <span class="tmalus">+1</span> <span class="tkey">Osmoregulation Cost</span> <br> <br> <hr>
				    <span class="tdesc">The toxin vacuole is a vacuole that has been modified for the specific production, storage,
                      and secretion of oxytoxy toxins. More toxin vacuoles will increase the rate at which toxins can be
                      released.</span>
                  </span>
				  <span class="tooltipheader">
				    <span class="thead">Toxin Vacuole</span>
				  </span>
                  <div id="ToxinVacuoleIcon"></div>Toxin Vacuole<br>70 MP</td>
                <td id="addBioluminescent" class="OrganelleListItem DisabledButton">
				  <span class="tooltiptext">
				    &emsp;<div class="compoundIcon" id="MutationPointsIcon"></div>&nbsp;<span class="tkey">0</span> <span class="thead">&emsp;Bioluminescent Vacuole&emsp;&ensp;</span> <br> <br>
                    To be implemented.
                  </span>
			      <div id="BioluminescentIcon"></div>Bioluminescent Vacuole<br>N/A MP</td>
	        </tr></table>
	      </div>
        </div>
        <!-- end of left panel -->
	    <!-- Edit tools -->
	    <div id="Undo"><div id="UndoIcon"></div></div>
	    <div id="SymmetryButton">
	      <div id="SymmetryIcon"></div>
	      SYMMETRY
	    </div>
	    <div id="Redo"><div id="RedoIcon"></div></div>

        <!-- Finish button -->
	    <div id="microbeEditorFinishButton" class="DisabledButton">CONFIRM
        </div>
      </div>

      <div id="topLevelMicrobeEditorPatchReport">
        <div class="EditorPage">
          The amount of glucose has been reduced to 80% of the previous amount.
          <br>
          <br>
          Auto-evo stats:
          <div id="editorAutoEvoResults"></div>
        </div>
      </div>

      <div id="topLevelMicrobeEditorPatchMap">
        <div class="EditorPage">
          <span id="patchMapDrawArea">
            loading patch map...
          </span>
          <span id="selectedPatchInfoPanel">
            <span id="noPatchSelectedText">
              Select a patch to show details here
            </span>
            <div id="patchInfoBox">
              <div id="editorSelectedPatchName">
                Selected patch name goes here
              </div>
              <br>
              <div id="editorSelectedPatchDescription">
              </div>
            </div>
            <div id="moveToPatchButton" class="Disabled">
              Move to This Patch
            </div>
          </span>
        </div>
      </div>

      <!-- common buttons -->
      <!-- Top left box -->
      <div id="editorTabBar">
        <!-- this must be on a single line otherwise it breaks -->
        <span id="editorTabReportButton" class="EditorTabButton Active">REPORT</span><span id="editorTabMapButton" class="EditorTabButton">PATCH MAP</span><span id="editorTabCellButton" class="EditorTabButton">CELL EDITOR</span>
      </div>

	  <div id="MPBox" class="Panel">
	    <div class="Bar" id="MP">
          <div class="BarBackground" id="microbeHUDPlayerMutationPointsBar">
		    <div class="BarForeground">
              <div class="compoundIcon" id="MutationPointsIcon"></div>
              <div class="BarTitle">Mutation Points</div>
              <div class="BarValue">
                <span id="microbeHUDPlayerMutationPoints">100/</span>
                <span id="microbeHUDPlayerMaxMutationPoints">100</span>
              </div>
		    </div>
          </div>
	    </div>
	  </div>
	  <div id="newButton" >
        NEW
	    <div id="NewIcon"></div>
      </div>

      <div id="editorNextPageButton">
        Next
      </div>

      <!-- Bottom bar -->
      <div id="microbeEditorBottomBar" class="Panel">
        <div id="mainMenuButtonEditor"></div>
        <div id="infoBar" class="Panel">
	    <div id="infoBarLeft" class="Panel"></div>
		<div id="infoBarCentreEditor" class="Panel">
		  <div id="species">SPECIES <div id="speciesNameBox" class="TextBox">
              <span id="speciesName">Primum Thrivieum</span></div></div>
		<div id="generation">GENERATION <span id="generationLabel">N/A</span></div>
		<div id="speed">SPEED <span id="speedLabel">2.0</span></div>
		<div id="size">SIZE <span id="sizeLabel">N/A</span></div>
		</div>
        </div>
      </div>

	  <!-- Pause menu -->
	  <div id="pauseOverlayEditor" class="Overlay">
      <div id="pauseMenuEditor" class="PauseMenu">
	    <div class="MenuButton" id="resumeButtonEditor">Resume</div>
        <div class="MenuButton DisabledButton">Quicksave</div>
        <div class="MenuButton DisabledButton">Save Game</div>
        <div class="MenuButton DisabledButton">Load Game</div>
        <div class="MenuButton DisabledButton">Statistics</div>
        <div class="MenuButton" id="helpButtonEditor">Help</div>
		<div class="MenuButton DisabledButton">Options</div>
		<div class="MenuButton" id="exitToMenuButtonEditor">Main Menu</div>
        <div class="MenuButton" id="quitButtonEditor">Exit</div>
		</div>
		<div class="HelpText" id="helpTextEditor">

            <div class="HelpScroll">

		<div class="HelpRightColumn">
		<div class="HelpBox">
Every time you reproduce, you will
enter the Microbe Editor, where you can make changes to your
species (by adding, moving, or removing organelles) to
increase your species' success. Each visit to the editor in the Microbe Stage Represents 150 million years of evolution
		</div>
		<div class="HelpBox">
Prokaryotic Structures<br><br>
Metabolosomes: Produces the same amount of ATP of a mitocondria, but is way way less efficient, it only takes up 1 Hex<br><br>
Chemosynthisizing Proteins: Produces half of the glucose out of Hydrogen Sulfide as a chemoplast, but also performs glycolysis, takes up 1 Hex <br><br>
Chromatophores: Produces 1/3rd the amount of glucose as a normal chloroplast, but also performs glycolysis, and takes up 1 Hex.<br><br>
Rusticyanin: Converts iron into ATP, and takes up 1 Hex.<br><br>
Nitrogenase: Converts atmospheric nitrogen and ATP into ammonia anaerobically<br><br>
Cytoplasm: Increases the rate of compound absorbtion and has 4 storage space and performs glycolysis (Produces small amounts of ATP).
		</div>
		</div>

		<div class="HelpLeftColumn">
		<div class="HelpBox">
		Each generation, you have 100 mutation points to spend, and each change
(or mutation) will cost a certain amount of that MP, removing costs mutation points aswell as adding.
You can rotate your organelles, with A and D
		</div>
		<div class="HelpBox">
External Organelles<br><br>
Flagella: Moves your cell faster by consuming ATP. <br><br>
Pilus: Can be used to stab other cells.
		</div>
		<div class="HelpBox">
Membrane Bound Organelles <br><br>
Nucleus: Takes up 11 hexes and allows for evolution of membrane bound organelles. And also doubles your cells size. (Can only be evolved once)<br><br>
Mitochondrion: Produces ATP out of glucose and atmospheric 02. Much more efficiently then cytoplasm<br><br>
Chloroplast: Makes glucose out of sunlight and atmospheric CO2. <br><br>
Chemoplast: Makes glucose out of Hydrogen Sulfide. <br><br>
Nitrogen Fixing Plastid: Makes ammonia from ATP and atmospheric Nitrogen and Oxygen. <br><br>
Vacuole: Stores 15 collected compounds. <br><br>
Toxin Vacuoles: Produces toxins (called OxyToxyNT).
		</div>
		</div>

          <div class="MenuButton" id="closeHelpEditor">Close</div>
            </div>
           <div id="tipMsgEditor"></div>
          </div>
	  </div>
    </div>

  </body>
</html><|MERGE_RESOLUTION|>--- conflicted
+++ resolved
@@ -214,15 +214,12 @@
     </div>
 	  <div id="pauseButton"><div id="pauseIcon"></div></div>
 
-<<<<<<< HEAD
-=======
         <div class="sunlight">
           <span id="sunlightTab"></span>
           <div id="SunlightIcon"></div>
           <span id="sunlightPercent">Light: 0%</span>
         </div>
-        
->>>>>>> e35ef362
+
 	  <div id="winContainer">
 		<span id="winTitle">YOU HAVE THRIVED!</span>
 		<span id="winBody">Congratulation- a winner is y... who am I kidding, you have thrived! You have won in the 0.4.2 dev build Good job, you may continue playing after this screen closes if you wish, or start a new game in a new world.</span>
@@ -237,7 +234,6 @@
 
       <!-- Bottom bar -->
       <div id="microbeBottomBar" class="Panel">
-<<<<<<< HEAD
         <div id="mainMenuButton"></div>
         <div id="pauseButtonBottom"></div>
         <div id="compoundsButton" class="active"></div>
@@ -246,18 +242,6 @@
         <div id="searchButton"></div>
         <div id="questionMarkButton"></div>
         <div id="suicideButton"></div>
-=======
-        <div id="mainMenuButton">MENU</div>
-        <div id="infoBar" class="Panel">
-	      <div id="infoBarLeft" class="Panel"></div><div id="infoBarCentre" class="Panel">
-          </div><div id="infoBarRight" class="Panel"></div>
-        </div>
-        <div id="infoPatch" class="Panel">
-        Patch: Unknown
-        </div>
-	    <div id="compoundExpand"><div id="compoundExpandIcon"></div>
-        </div>
->>>>>>> e35ef362
       </div>
 
       <!-- Mouse hover panel -->
