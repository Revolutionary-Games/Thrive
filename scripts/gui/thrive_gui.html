<!DOCTYPE html>
<html style="overflow: hidden;">

<head>
  <meta charset="UTF-8">
  <title>Thrive GUI</title>
  <meta name="description" content="The HTML file with all the thrive GUI stuff in it">

  <link rel="stylesheet" href="thrive_style.css">
  <script src="../../JSVendor/jquery-3.3.1.min.js"></script>
</head>
<!-- This sizing is needed here for the microbe editor click detector to have 100% height -->
<body oncontextmenu="return false;" style="width: 100%; height: 100%;">

  <script type="module">
    import {runMenuSetup} from "./main_menu.mjs";

    // Document.onload doesn't work here
    $(document).ready(function () {
        // Run setups from the individual scripts
        runMenuSetup();
    });
  </script>


  <!-- Debug overlay that is on top of everything (except the videos that are on another layer -->
  <div id="debugOverlay" style="display: none;">
    <span id="currentFPS">performance data not updated</span>
    <span>frame: <span id="currentFrameTime"></span> max: <span id="maxFrameTime"></span>
      avg: <span id="avgFrameTime"></span></span>
    <span>tick: <span id="currentTickTime"></span></span>
    <span id="currentTicksBehind"></span>
  </div>

  <!-- Loading screen which must be on top of everything -->
  <!-- This blocks out everything until javascript has loaded (shows the tasteful thrive logo) -->
  <div id="loadingScreen" class="FullScreen">
    <div class="Logo"></div>
    <br>
    <div id="loadingScreenStatus">Loading GUI</div>
    <br>
    <div id="loadingScreenMessage"></div>
  </div>


  <!-- All the menus for easy disabling -->
  <div id="topLevelMenuContainer" class="MenuContainer">
    <div id="BackgroundMenuImage" class="BackgroundMenu"></div>
    <div class="Logo" style="position: absolute; top: 65px; z-index: -1;"></div>

    <!-- Main menu GUI -->
    <div id="mainMenu" class="MainMenu">
      <div class="MenuButton" id="newGameButton">New Game</div>
      <div class="MenuButton DisabledButton">Load Game</div>
      <div class="MenuButton DisabledButton">Options</div>
      <div class="MenuButton" id="toolsButton">Tools</div>
      <div class="MenuButton DisabledButton" id="extrasButton">Extras</div>
      <div class="MenuButton DisabledButton">Credits</div>
      <div class="MenuButton" id="quitButton">Exit</div>
    </div>

    <!-- Extras menu -->
    <div id="extrasMenu" class="MainMenu" style="display: none;">
      <div class="MenuButton" id="toMultiplayerProtoButton">
        Multiplayer prototype</div>
      <div class="MenuButton" id="backFromExtras">Back</div>
    </div>

    <!-- Connecting to server menu -->
    <div id="serverConnectingMenu" class="MainMenu" style="display: none;">
      <input type="text" class="MenuTextBox" id="connectServerURLInput" value="localhost:53226">
      <div class="MenuButton" id="connectToServerButton">
        Connect</div>
      <div class="MenuButton" id="backFromConnecting">Back</div>
    </div>

    <!-- Tools menu -->
    <div id="toolsMenu" class="MainMenu" style="display: none;">
      <div class="MenuButton" id="freebuildEditorButton">Microbe Freebuild Editor</div>
      <div class="MenuButton DisabledButton">???</div>
      <div class="MenuButton DisabledButton">???</div>
      <div class="MenuButton DisabledButton">???</div>
      <div class="MenuButton DisabledButton">???</div>
      <div class="MenuButton" id="backFromTools">Back</div>
    </div>

    <span id="versionNumber" style="position: absolute; right: 0; bottom: 0;">
      JavaScript not loaded...
    </span>
  </div>

  <!-- Server connection info dialog -->
  <div id="serverConnectPopup" class="Overlay" style="display: none;">
    <div class="MenuDialogBox">
      <div class="Centered">Connecting to <span id="currentServerAddress">unknown</span>
      </div>
      <hr style="width: 80%; margin-bottom: 15px;">
      <div id="currentConnectionStatusMessage">Connection hasn't started</div>
      <div class="MenuButton" style="margin-top: auto;" id="disconnectFromServer">
        Disconnect</div>
    </div>
  </div>

  <!-- Microbe stage GUI -->
  <div id="topLevelMicrobeStage">

    <!-- Bottom right box -->
    <div id="microbeHealthBox" class="Panel">
      <div id="dataValueBackground">
        <div id="atp">
          <span id="microbeHUDPlayerATPCompound">0</span>
          <span>/</span>
          <span id="microbeHUDPlayerATPMax">0</span>
        </div>
        <div id="hp">
          <span id="microbeHUDPlayerHitpoints">0</span>
          <span>/</span>
          <span id="microbeHUDPlayerMaxHitpoints">100</span>
        </div>
      </div>


      <!-- Population bar -->
      <div class="population">
        <span id="populationText">POPULATION:</span>
        <span id="populationCount">0</span>
      </div>

      <div class="HealthIcon"> </div>
      <div class="ATPIconBar"> </div>
      <svg version="1.1" id="circleBars" xmlns="http://www.w3.org/2000/svg" xmlns:xlink="http://www.w3.org/1999/xlink" x="0px" y="0px"
           width="250px" height="200px" viewBox="0 0 200 200" style="enable-background: new 0 0 200 200;" xml:space="preserve">

        <defs>
          <linearGradient id="gradient" gradientUnits="userSpaceOnUse" x1="1760.5862" y1="-3411.8777" x2="3127.7505" y2="-3411.8777" gradientTransform="matrix(0.6926 0 0 -0.6926 -1666.4285 -3608.3777)">
            <stop offset="0" style="stop-color: #f5457a;" />
            <stop offset="1" style="stop-color: #000;" />
          </linearGradient>
        </defs>

        <!-- HP bar -->
        <path transform="matrix(0.8007549,0,0,0.90207543,374.28411,1208.9183)" d=" M-399.6-1169.1c-41.9-87.2,25.4-165.5,96.2-164.6"
          stroke-width="9.9"
          fill="transparent"
          stroke="black"
          stroke-dasharray="231.13"
          stroke-dashoffset="0"
          stroke-linecap="round" />


        <path id="shapeHp" transform="matrix(0.8007549,0,0,0.90207543,374.28411,1208.9183)" d=" M-399.6-1169.1c-41.9-87.2,25.4-165.5,96.2-164.6"
          stroke-width="10"
          fill="transparent"
          stroke="url(#gradient)"
          stroke-dasharray="231.13"
          stroke-dashoffset="0"
          stroke-linecap="round" />

        <!-- ATP bar -->
        <path transform="matrix(0.76453589,0,0,0.87453583,421.46881,1215.6707)" d="M-459.4-1226.6c-3.8-6.6-5.2-9.8-7.2-17.2c-1.5-5.4-4.7-17.2-4.6-26.7c0.2-26.1,12.8-55.2,36.3-71.1c24.5-18.6,49.9-20.3,58.8-20.3"
          stroke-width="8.9"
          fill="transparent"
          stroke="black"
          stroke-dasharray="192.042"
          stroke-dashoffset="0"
          stroke-linecap="round" />

        <path id="shapeAtp" transform="matrix(0.76453589,0,0,0.87453583,421.46881,1215.6707)" d="M-459.4-1226.6c-3.8-6.6-5.2-9.8-7.2-17.2c-1.5-5.4-4.7-17.2-4.6-26.7c0.2-26.1,12.8-55.2,36.3-71.1c24.5-18.6,49.9-20.3,58.8-20.3"
          stroke-width="9"
          fill="transparent"
          stroke="green"
          stroke-dasharray="192.042"
          stroke-dashoffset="0"
          stroke-linecap="round" />

        <path d="M144.5,169c-33.7,0-61-27.3-61-61s27.3-61,61-61"
          stroke-width="5"
          fill="transparent"
          stroke="#d9c55d"
          stroke-dasharray="191.673"
          stroke-dashoffset="0"
          stroke-linecap="square" />

        <path id="shapeAmmonia" d="M144.5,169c-33.7,0-61-27.3-61-61s27.3-61,61-61"
          stroke-width="6"
          fill="transparent"
          stroke="black"
          stroke-dasharray="191.673"
          stroke-dashoffset="0"
          stroke-linecap="butt" />

        <path id="pho" d="M144.5,47c33.7,0,61,27.3,61,61s-27.3,61-61,61"
          stroke-width="5"
          fill="transparent"
          stroke="#3b167b"
          stroke-dasharray="191.673"
          stroke-dashoffset="0"
          stroke-linecap="butt" />

        <path id="shapePhosphate" d="M144.5,47c33.7,0,61,27.3,61,61s-27.3,61-61,61"
          stroke-width="6"
          fill="transparent"
          stroke="black"
          stroke-dasharray="191.673"
          stroke-dashoffset="0"
          stroke-linecap="butt" />


        <!-- Editor button -->
        <div class="DisabledButton" id="microbeToEditorButton">
        </div>
      </svg>
    </div>
    <div id="pauseButton">
      <div class="pauseIcon"></div>
    </div>

    <div id="winContainer">
      <span id="winTitle">YOU HAVE THRIVED!</span>
<<<<<<< HEAD
      <span id="winBody">Congratulations you have won this version of Thrive!
      You may continue playing after this screen closes if you wish, or start a new game in a new world.
=======
      <span id="winBody">Congratulations you have won this version of Thrive! You may continue playing after this screen closes if you wish, or start a new game in a new
>>>>>>> 9ca689bd
        world.</span>
    </div>

    <div id="extinctionContainer">
      <span id="extinctionTitle">EXTINCTION</span>
      <span id="extinctionBody">Just like 99% of all species that have ever existed, your species has gone extinct.
        Others will go on to fill in your niche and thrive, but that won’t be you. You will be forgotten, a failed
        experiment in evolution.</span>
    </div>



    <!-- Bottom bar -->
    <div id="infoPatch" class="Panel"></div>
    <div id="microbeBottomBar" class="Panel">
      <div id="mainMenuButton" class="MainMenuNormal"></div>
      <div id="pauseButtonBottom"></div>
      <div id="compoundsButton" class="active"></div>
      <div id="chemicalButton"></div>
      <div id="statisticsButton"></div>
      <div id="searchButton"></div>
      <div id="questionMarkButton"></div>
      <div id="suicideButton"></div>
    </div>

    <!-- Mouse hover panel -->
    <div id="mouseHoverPanel" class="Panel">
    </div>

    <div id="Panels">
      <!-- Environment panel -->
      <div id="environmentPanel" class="Panel Expand">
        <div class="panelTitle"> Environment
          <div class="compressPanel" data-parentId="environmentPanel" src="../../Textures/gui/bevel/compressPanel.png">
          </div>
          <div class="expandPanel" data-parentId="environmentPanel"
            src="../../Textures/gui/bevel/expandPanelActive.png"> </div>
        </div>

        <div class="row">
          <!-- Oxygen -->
          <div class="EnvironmentBar">
            <div class="OxygenBarBackground" id="microbeHUDPlayerOxygenBar">
              <div class="BarForeground">
                <div class="environmentIcon OxygenIcon"></div>
                <div class="EnvironmentBarTitle">O₂</div>
                <div class="EnvironmentBarValue">
                  <span id="oxygenPercent">O<sub>2</sub>: 21%</span>
                </div>
              </div>
            </div>
          </div>

          <!-- Carbon Dioxide -->
          <div class="EnvironmentBar">
            <div class="CO2BarBackground" id="microbeHUDPlayerCO2Bar">
              <div class="BarForeground">
                <div class="environmentIcon CO2Icon"></div>
                <div class="EnvironmentBarTitle">CO₂</div>
                <div class="EnvironmentBarValue">
                  <span id="carbonDioxidePercent">CO<sub>2</sub>: 9%</span>
                </div>
              </div>
            </div>
          </div>
        </div>

        <div class="row">
          <!-- Nitrogen -->
          <div class="EnvironmentBar">
            <div class="NitrogenBarBackground" id="microbeHUDPlayerNitrogenBar">
              <div class="BarForeground">
                <div class="environmentIcon NitrogenIcon"></div>
                <div class="EnvironmentBarTitle">N₂</div>
                <div class="EnvironmentBarValue">
                  <span id="nitrogenPercent">N<sub>2</sub>: 70%</span>
                </div>
              </div>
            </div>
          </div>


          <!-- Temperature -->
          <div class="EnvironmentBar">
            <div class="EmptyBarBackground" id="microbeHUDPlayerTempBar">
              <div class="BarForeground">
                <div class="environmentIcon TemperatureIcon"></div>
                <div class="EnvironmentBarTitle">Temp.</div>
                <div class="EnvironmentBarValue">
                  <span id="microbeHUDPlayerTemperature">55° C</span>
                </div>
              </div>
            </div>
          </div>
        </div>

        <div class="row">
          <!-- Light -->
          <div class="EnvironmentBar">
            <div class="EmptyBarBackground" id="microbeHUDPlayerLightBar">
              <div class="BarForeground">
                <div class="environmentIcon LightIcon"></div>
                <div class="EnvironmentBarTitle">Light</div>
                <div class="EnvironmentBarValue">
                  <span id="sunlightPercent">Light: 0%</span>
                </div>
              </div>
            </div>
          </div>

          <!-- Pressure -->
          <div class="EnvironmentBar">
            <div class="EmptyBarBackground" id="microbeHUDPlayerPressureBar">
              <div class="BarForeground">
                <div class="environmentIcon PressureIcon"></div>
                <div class="EnvironmentBarTitle">Press.</div>
                <div class="EnvironmentBarValue">
                  <span id="microbeHUDPlayerPressure">200 kPa</span>
                </div>
              </div>
            </div>
          </div>
        </div>
      </div>

      <!-- Compounds panel -->
      <div id="compoundsPanel" class="Panel Expand">
        <div class="panelTitle"> Compounds
          <div class="compressPanel" data-parentId="compoundsPanel" src="../../Textures/gui/bevel/compressPanel.png">
          </div>
          <div class="expandPanel" data-parentId="compoundsPanel" src="../../Textures/gui/bevel/expandPanelActive.png">
          </div>
        </div>

        <!-- Glucose -->
        <div class="row">
          <div class="Bar">
            <div class="BarBackground" id="microbeHUDPlayerGlucoseBar">
              <div class="BarForeground">
                <div class="compoundIcon GlucoseIcon"></div>
                <div class="BarTitle">Glucose</div>
                <div class="BarValue">
                  <span id="microbeHUDPlayerGlucose">0</span> /
                  <span id="microbeHUDPlayerGlucoseMax">0</span>
                </div>
              </div>
            </div>
          </div>

          <!-- Ammonia -->
          <div class="Bar">
            <div class="BarBackground" id="microbeHUDPlayerAmmoniaBar">
              <div class="BarForeground">
                <div class="compoundIcon AmmoniaIcon"></div>
                <div class="BarTitle">Ammonia</div>
                <div class="BarValue">
                  <span id="microbeHUDPlayerAmmonia">0</span> /
                  <span id="microbeHUDPlayerAmmoniaMax">0</span>
                </div>
              </div>
            </div>
          </div>

          <!-- Phosphates -->
          <div class="Bar">
            <div class="BarBackground" id="microbeHUDPlayerPhosphatesBar">
              <div class="BarForeground">
                <div class="compoundIcon PhosphatesIcon"></div>
                <div class="BarTitle">Phosphate</div>
                <div class="BarValue">
                  <span id="microbeHUDPlayerPhosphates">0</span> /
                  <span id="microbeHUDPlayerPhosphatesMax">0</span>
                </div>
              </div>
            </div>
          </div>
        </div>

        <div class="row">
          <!-- Hydrogen Sulfide -->
          <div class="Bar">
            <div class="BarBackground" id="microbeHUDPlayerHydrogenSulfideBar">
              <div class="BarForeground">
                <div class="compoundIcon HydrogenSulfideIcon"></div>
                <div class="BarTitle">Hydrogen Sulfide</div>
                <div class="BarValue">
                  <span id="microbeHUDPlayerHydrogenSulfide">0</span> /
                  <span id="microbeHUDPlayerHydrogenSulfideMax">0</span>
                </div>
              </div>
            </div>
          </div>

          <!-- Iron -->
          <div class="Bar">
            <div class="BarBackground" id="microbeHUDPlayerIronBar">
              <div class="BarForeground">
                <div class="compoundIcon IronIcon"></div>
                <div class="BarTitle">Iron</div>
                <div class="BarValue">
                  <span id="microbeHUDPlayerIron">0</span> /
                  <span id="microbeHUDPlayerIronMax">0</span>
                </div>
              </div>
            </div>
          </div>
        </div>
      </div>

      <!-- Agents panel -->
      <div id="agentsPanel" class="Panel">Agents
        <!-- Oxytoxy -->
        <div class="Bar">
          <div class="BarBackground" id="microbeHUDPlayerOxytoxyBar">
            <div class="BarForeground">
              <div class="compoundIcon OxyToxyIcon"></div>
              <div class="BarTitle">OxyToxy NT</div>
              <div class="BarValue">
                <span id="microbeHUDPlayerOxytoxy">0</span> /
                <span id="microbeHUDPlayerOxytoxyMax">0</span>
              </div>
            </div>
          </div>
        </div>
      </div>
    </div>

    <!-- Pause menu -->
    <div id="pauseOverlay" class="Overlay">
      <div id="pauseMenu" class="PauseMenu">
        <div class="MenuButton" id="resumeButton">Resume</div>
        <div class="MenuButton DisabledButton">Quicksave</div>
        <div class="MenuButton DisabledButton">Save Game</div>
        <div class="MenuButton DisabledButton">Load Game</div>
        <div class="MenuButton DisabledButton">Statistics</div>
        <div class="MenuButton" id="helpButton">Help</div>
        <div class="MenuButton DisabledButton">Options</div>
        <div class="MenuButton" id="exitToMenuButton">Main Menu</div>
        <div class="MenuButton" id="quitButtonHud">Exit</div>
      </div>

      <div class="HelpText" id="helpText">
        <div class="HelpScroll">

          <div class="HelpRightColumn">
            <div class="HelpBox">
              The various compound clouds are:<br><br> White –
              Glucose <br> Yellow – Hydrogen Sulfide <br> Orange - Ammonia <br> Purple - Phosphate <br> Rust Brown -
              Iron <br><br>
              Glucose makes ATP<br>
            </div>
            <div class="HelpBox">
              Hydrogen Sulfide can be converted into glucose via chemoplasts and chemosynthesizing proteins<br>
              Iron can be converted via rusticyanin into ATP.
            </div>
            <div class="HelpBox">
              To reproduce you need to divide each of your organelles into two and
              then duplicate the DNA in your nucleus. Each organelle needs 2 ammonia
              and 2 phosphate to split in
              half.
            </div>
            <div class="HelpBox">
              But if you survive for twenty generations with 300 population, you are considered to have won,
              after winning you get a popup and can continue playing as you wish.
            </div>
            <div class="HelpBox">
              Be wary because your competitors are evolving alongside you. Every time you enter the editor they evolve
              as well.
            </div>
          </div>

          <div class="HelpLeftColumn">
            <div class="HelpBox">
              W,A,S,D and mouse to move. E to shoot OxyToxy NT if you have a toxin vacuole. G to toggle engulf mode.
            </div>
            <div class="HelpBox">
              Your cell uses <span class="tkey">ATP</span> <span class="compoundIcon ATPIcon"></span> as it's energy
              source, if it runs out you will die.
            </div>
            <div class="HelpBox">
              To unlock the editor and reproduce you need to gather <span class="tkey">Ammonia</span> <span
                class="compoundIcon AmmoniaIcon"></span> (Orange Cloud) and <span class="tkey">Phosphate</span> (Purple
              Cloud).
            </div>
            <div class="HelpBox">
              You can also engulf cells and bacteria and iron chunks and cell chunks that are smaller than you by
              pressing
              G. This will cost additional ATP and will slow you down. Don't forget
              to press G a second time to stop engulfing.
            </div>
            <div class="HelpBox">
              Osmoregulation Now costs ATP, which means the bigger your cell is, the more
              Mitochondria or Metabolosomes or Rusticyanin (or cytoplasm, which does Glycolysis) you need to avoid
              losing ATP when you are stationary.
              It works this way: Osmoregulation costs are ((Hex Amount * 1) per second...
            </div>
            <div class="HelpBox">
              There are many Organelles in the editor for you to evolve, allowing for a wide range of different
              playstyles.
            </div>
            <div class="HelpBox">
              For this Release if your population (top tab) drops to zero you go extinct.
            </div>
          </div>


          <div class="MenuButton" id="closeHelp">Close</div>
        </div>
        <div id="tipMsg"></div>
      </div>
    </div>
  </div>


  <!-- Microbe editor GUI -->
  <div id="topLevelMicrobeEditor" style="display: none; height: 100%;">

    <div id="topLevelMicrobeEditorCellEditor">
      <!-- This box is just for detecting pressing the mouse buttons
             inside the editor and sending an event for doing the placing -->
      <div id="microbeEditorClickDetector" style="position: relative; width: 100%; height: 100%;"></div>

      <div id="microbeEditorLeftPanel" class="Panel">
        <div id="StructurePanelTop" class="CellTabButton">STRUCTURE</div>
        <div id="MembraneButton" class="CellTabButton">MEMBRANE</div>
        <div id="BehaviorButton" class="CellTabButton Disabled">BEHAVIOR</div>
        <div id="StructurePanelMid">
          <div class="OrganelleListTitle">STRUCTURAL ORGANELLES</div>
          <table class="OrganelleTable">
            <tr>
              <td id="addCytoplasm" class="OrganelleListItem">
                <span class="tooltiptext">
                  &emsp;<div class="compoundIcon MutationPointsIcon"></div>&nbsp;<span class="tkey">22</span> <br> <br>
                  Turns <span class="tkey">Glucose</span> <span class="compoundIcon GlucoseIcon"></span> into <span
                    class="tkey">ATP</span> <span class="compoundIcon ATPIcon"></span> . <br> <br>
                  <span class="ProcessList" id="cytoplasmProcessList">
                    Process info loading...
                  </span>
                  <span class="tbonus">+4</span> <span class="tkey">Storage</span> <span
                    class="compoundIcon VacuoleTooltipIcon"></span> <br>
                  <span class="tmalus">+1</span> <span class="tkey">Osmoregulation Cost</span> <br> <br>
                  <hr>
                  <span class="tdesc">The gooey innards of a cell. The cytoplasm is the basic mixture of ions, proteins,
                    and other substances dissolved
                    in water that fill the interior of the cell. One of the functions it performs is Fermentation, the
                    conversion of glucose into
                    ATP energy. For cells that lack organelles to have more advanced metabolisms, this is what they rely
                    on for energy. It is also
                    used to store molecules in the cell and to grow the cell's size.</span>
                </span>
                <span class="tooltipheader">
                  <span class="thead">Cytoplasm</span>
                </span>
                <div class="CytoplasmIcon"></div>Cytoplasm<br>22 MP
              </td>
            </tr>
          </table>
          <div class="OrganelleListTitle">PROKARYOTIC STRUCTURES</div>
          <table class="OrganelleTable">
            <tr>
              <td id="addMetabolosome" class="OrganelleListItem">
                <span class="tooltiptext">
                  &emsp;<div class="compoundIcon MutationPointsIcon"></div>&nbsp;<span class="tkey">45</span> <br> <br>
                  Turns <span class="tkey">Glucose</span> <span class="compoundIcon GlucoseIcon"></span> into <span
                    class="tkey">ATP</span> <span class="compoundIcon ATPIcon"></span> . Rate scales with concentration
                  of <span class="tkey">Oxygen</span> <span class="compoundIcon OxygenNormalIcon"></span>&nbsp;. <br>
                  <br>
                  <span class="ProcessList" id="metabolosomeProcessList">
                    Process info loading...
                  </span>
                  <span class="tbonus">+1</span> <span class="tkey">Storage</span> <span
                    class="compoundIcon VacuoleTooltipIcon"></span> <br>
                  <span class="tmalus">+1</span> <span class="tkey">Osmoregulation Cost</span> <br> <br>
                  <hr>
                  <span class="tdesc">Metabolosomes are clusters of proteins wrapped in protein shells. They are able to
                    convert glucose
                    into ATP at a much higher efficiency than can be done in the cytoplasm in a process called Aerobic
                    Respiration.
                    It does, however, require oxygen to function, and lower levels of oxygen in the environment will
                    slow down
                    the rate of its ATP production. Since the metabolosomes are suspended directly in the cytoplasm, the
                    surrounding
                    fluid performs some fermentation.</span>
                </span>
                <span class="tooltipheader">
                  <span class="thead">Metabolosomes</span>
                </span>
                <div class="MetabolosomeIcon"></div>Metabolosomes<br>45 MP
              </td>
              <td id="addChromatophor" class="OrganelleListItem">
                <span class="tooltiptext">
                  &emsp;<div class="compoundIcon MutationPointsIcon"></div>&nbsp;<span class="tkey">50</span> <br> <br>
                  Produces <span class="tkey">Glucose</span> <span class="compoundIcon GlucoseIcon"></span> . Rate
                  scales with concentration of <span class="tkey">Carbon Dioxide</span> <span
                    class="compoundIcon CO2NormalIcon"></span> and intensity of <span class="tkey">Light</span> <span
                    class="compoundIcon LightIcon"></span>&nbsp;. <br> <br>
                  <span class="ProcessList" id="chromatophorProcessList">
                    Process info loading...
                  </span>
                  <span class="tbonus">+1</span> <span class="tkey">Storage</span> <span
                    class="compoundIcon VacuoleTooltipIcon"></span> <br>
                  <span class="tmalus">+1</span> <span class="tkey">Osmoregulation Cost</span> <br> <br>
                  <hr>
                  <span class="tdesc">Thylakoids are clusters of proteins and photosensitive pigments. The pigments are
                    able to use the
                    energy of light to produce glucose from water and gaseous carbon dioxide in a process called
                    Photosynthesis.
                    These pigments are also what give them a distinctive colour. The rate of their glucose production
                    scales with
                    the concentration of carbon dioxide, and intensity of light. Since the thylakoids are suspended
                    directly in the
                    cytoplasm, the surrounding fluid performs some fermentation.</span>
                </span>
                <span class="tooltipheader">
                  <span class="thead">Thylakoids</span>
                </span>
                <div class="ChromatophorIcon"></div>Thylakoid<br>50 MP
              </td>
              <td id="addChemoSynthisizingProteins" class="OrganelleListItem">
                <span class="tooltiptext">
                  &emsp;<div class="compoundIcon MutationPointsIcon"></div>&nbsp;<span class="tkey">45</span> <br> <br>
                  <br> <br>
                  Turns <span class="tkey">Hydrogen Sulfide</span> <span
                    class="compoundIcon HydrogenSulfideIcon"></span> into <span class="tkey">Glucose</span> <span
                    class="compoundIcon GlucoseIcon"></span> . Rate scales with concentration of <span
                    class="tkey">Carbon Dioxide</span> <span class="compoundIcon CO2NormalIcon"></span>&nbsp;. Also
                  turns <span class="tkey">Glucose</span> <span class="compoundIcon GlucoseIcon"></span> into <span
                    class="tkey">ATP</span> <span class="compoundIcon ATPIcon"></span> . <br> <br>
                  <span class="ProcessList" id="chemoSynthisizingProteinsProcessList">
                    Process info loading...
                  </span>
                  <span class="tbonus">+1</span> <span class="tkey">Storage</span> <span
                    class="compoundIcon VacuoleTooltipIcon"></span> <br>
                  <span class="tmalus">+1</span> <span class="tkey">Osmoregulation Cost</span> <br> <br>
                  <hr>
                  <span class="tdesc">Chemosynthesizing proteins are small clusters of protein in the cytoplasm that are
                    able to
                    convert hydrogen sulfide, water, and gaseous carbon dioxide into glucose in a process called
                    Hydrogen
                    Sulfide Chemosynthesis. The rate of its glucose production scales with the concentration of carbon
                    dioxide.
                    Since the chemosynthesizing proteins are suspended directly in the cytoplasm, the surrounding fluid
                    performs
                    some fermentation.</span>
                </span>
                <span class="tooltipheader">
                  <span class="thead">Chemosynth-<br>esizing Proteins</span>
                </span>
                <div class="ChemosynthisizingProteinsIcon"></div>Chemosynthesizing Proteins<br>45 MP
              </td>
            </tr>
            <tr>
              <td id="addRusticyanin" class="OrganelleListItem">
                <span class="tooltiptext">
                  &emsp;<div class="compoundIcon MutationPointsIcon"></div>&nbsp;<span class="tkey">45</span> <br> <br>
                  Turns <span class="tkey">Iron</span> <span class="compoundIcon IronIcon"></span> into <span
                    class="tkey">ATP</span> <span class="compoundIcon ATPIcon"></span> . Rate scales with concentration
                  of <span class="tkey">Carbon Dioxide</span> <span class="compoundIcon CO2NormalIcon"></span> and <span
                    class="tkey">Oxygen</span> &nbsp;<span class="compoundIcon OxygenNormalIcon"></span>&nbsp;. <br>
                  <br>
                  <span class="ProcessList" id="rusticyaninProcessList">
                    Process info loading...
                  </span>
                  <span class="tbonus">+1</span> <span class="tkey">Storage</span> <span
                    class="compoundIcon VacuoleTooltipIcon"></span> <br>
                  <span class="tmalus">+1</span> <span class="tkey">Osmoregulation Cost</span> <br> <br>
                  <hr>
                  <span class="tdesc">Rusticyanin is a protein able to use gaseous carbon dioxide and oxygen to oxidize
                    iron from one
                    chemical state to another. This process, called Iron Respiration, releases energy which the cell can
                    then
                    harvest.</span>
                </span>
                <span class="tooltipheader">
                  <span class="thead">Rusticyanin</span>
                </span>
                <div class="RusticyaninIcon"></div>Rusticyanin<br>45 MP
              </td>
              <td id="addNitrogenase" class="OrganelleListItem">
                <span class="tooltiptext">
                  &emsp;<div class="compoundIcon MutationPointsIcon"></div>&nbsp;<span class="tkey">55</span> <br> <br>
                  Turns <span class="tkey">ATP</span> <span class="compoundIcon ATPIcon"></span> into <span
                    class="tkey">Ammonia</span> <span class="compoundIcon AmmoniaIcon"></span>. Rate scales with
                  concentration of <span class="tkey">Nitrogen</span> <span
                    class="compoundIcon NitrogenNormalIcon"></span>&nbsp;. <br> <br>
                  <span class="ProcessList" id="nitrogenaseProcessList">
                    Process info loading...
                  </span>
                  <span class="tbonus">+2</span> <span class="tkey">Storage</span> <span
                    class="compoundIcon VacuoleTooltipIcon"></span> <br>
                  <span class="tmalus">+1</span> <span class="tkey">Osmoregulation Cost</span> <br> <br>
                  <hr>
                  <span class="tdesc">Nitrogenase is a protein able to use gaseous nitrogen and cellular energy in the
                    form of ATP to
                    produce ammonia, a key growth nutrient for cells. This is a process referred to as Anaerobic
                    Nitrogen Fixation.
                    Since the nitrogenase is suspended directly in the cytoplasm, the surrounding fluid performs some
                    fermentation.</span>
                </span>
                <span class="tooltipheader">
                  <span class="thead">Nitrogenase</span>
                </span>
                <div class="NitrogenaseIcon">
                </div>Nitrogenase<br>55 MP
              </td>
              <td id="addToxinProtein" class="OrganelleListItem">
                <span class="tooltiptext">
                  &emsp;<div class="compoundIcon MutationPointsIcon"></div>&nbsp;<span class="tkey">55</span> <br> <br>
                  Turns <span class="tkey">ATP</span> <span class="compoundIcon ATPIcon"></span> into <span
                    class="tkey">Oxytoxy</span> <span class="compoundIcon OxyToxyIcon"></span>. Can release toxins by
                  pressing <span class="tkey">E</span>. Rate scales with concentration of <span
                    class="tkey">Oxygen</span> <span class="compoundIcon OxygenNormalIcon"></span>&nbsp;. <br> <br>
                  <span class="ProcessList" id="oxytoxyProteinsProcessList">
                    Process info loading...
                  </span>
                  <span class="tbonus">+4</span> <span class="tkey">Storage</span> <span
                    class="compoundIcon VacuoleTooltipIcon"></span> <br>
                  <span class="tmalus">+1</span> <span class="tkey">Osmoregulation Cost</span> <br> <br>
                  <hr>
                  <span class="tdesc">A modified metabolosome responsible for the production of a primitive form of the
                    toxic agent Oxytoxy NT.</span>
                </span>
                <span class="tooltipheader">
                  <span class="thead">Oxytoxisome</span>
                </span>
                <div class="ToxinVacuoleIcon"></div>Oxytoxisome<br>55 MP
              </td>
            </tr>
          </table>
          <div class="OrganelleListTitle">EXTERNAL ORGANELLES</div>
          <table>
            <tr>
              <td id="addFlagellum" class="OrganelleListItem">
                <span class="tooltiptext">
                  &emsp;<div class="compoundIcon MutationPointsIcon"></div>&nbsp;<span class="tkey">55</span> <br> <br>
                  Uses <span class="tkey">ATP</span> <span class="compoundIcon ATPIcon"></span> to increase the movement
                  speed of the cell. <br> <br>
                  <span class="tbonus">+0.7</span> <span class="tkey">Speed</span> <span
                    class="compoundIcon FlagellumTooltipIcon"></span> <br>
                  <span class="tbonus">+1</span> <span class="tkey">Storage</span> <span
                    class="compoundIcon VacuoleTooltipIcon"></span> <br>
                  <span class="tmalus">+1</span> <span class="tkey">Osmoregulation Cost</span> <br> <br>
                  <hr>
                  <span class="tdesc">The flagellum (plural: flagella) is a whip-like bundle of protein fibers extending
                    from the
                    cell's membrane which can use ATP to undulate and propel the cell in a direction.</span>
                </span>
                <span class="tooltipheader">
                  <span class="thead">Flagellum</span>
                </span>
                <div class="FlagellumIcon"></div>Flagellum<br>55 MP
              </td>
              <td id="addPilus" class="OrganelleListItem">
                <span class="tooltiptext">
                  <div class="compoundIcon MutationPointsIcon">
                  </div>&nbsp;<span class="tkey">30</span> <br> <br>
                  Stab other cells with this.
                </span>
                <span class="tooltipheader">
                  <span class="thead">Predatory Pilus</span>
                </span>
                <div class="PilusIcon"></div>Predatory Pilus<br>30 MP
              </td>
              <td id="addCilia" class="OrganelleListItem DisabledButton">
                <span class="tooltiptext">
                  &emsp;<div class="compoundIcon MutationPointsIcon"></div>&nbsp;<span class="tkey">0</span> <br> <br>
                  To be implemented.
                </span>
                <span class="tooltipheader">
                  <span class="thead">Cilia</span>
                </span>
                <div class="CiliaIcon"></div>Cilia<br>40 MP
              </td>
            </tr>
          </table>
          <div class="OrganelleListTitle">INTERNAL ORGANELLES</div>
          <table class="OrganelleTable">
            <tr>
              <td id="addNucleus" class="OrganelleListItem">
                <span class="tooltiptext">
                  &emsp;<div class="compoundIcon MutationPointsIcon"></div>&nbsp;<span class="tkey">100</span> <br> <br>
                  Allows for the evolution of more complex, membrane-bound organelles. Costs a lot of ATP to maintain.
                  This is an irreversible evolution.<br> <br>
                  <span class="tbonus">+15</span> <span class="tkey">Storage</span> <span
                    class="compoundIcon VacuoleTooltipIcon"></span> <br>
                  <span class="tmalus">+10</span> <span class="tkey">Osmoregulation Cost</span> <br> <br>
                  <hr>
                  <span class="tdesc">The defining feature of eukaryotic cells. The nucleus also includes the
                    endoplasmic reticulum and the golgi body.
                    It is an evolution of prokaryotic cells to develop a system of internal membranes, done by
                    assimilating another prokaryote
                    inside of themselves. This allows them to compartmentalize, or ward off, the different processes
                    happening inside the cell and
                    prevent them from overlapping. This allows their new membrane bound organelles to be much more
                    complex, efficient, and specialized
                    than if they were free-floating in the cytoplasm. However, this comes at the cost of making the cell
                    much larger and requiring
                    a lot of the cell's energy to maintain.</span>
                </span>
                <span class="tooltipheader">
                  <span class="thead">Nucleus</span>
                </span>
                <div class="NucleusIcon">
                </div>Nucleus<br>100 MP
              </td>
              <td id="addMitochondrion" class="OrganelleListItem">
                <span class="tooltiptext">
                  &emsp;<div class="compoundIcon MutationPointsIcon"></div>&nbsp;<span class="tkey">55</span> <br> <br>
                  Turns <span class="tkey">Glucose</span> <span class="compoundIcon GlucoseIcon"></span> into <span
                    class="tkey">ATP</span> <span class="compoundIcon ATPIcon"></span> . Rate scales with concentration
                  of <span class="tkey">Oxygen</span> <span class="compoundIcon OxygenNormalIcon"></span>&nbsp;. <br>
                  <br>
                  <span class="ProcessList" id="mitochondrionProcessList">
                    Process info loading...
                  </span>
                  <span class="tbonus">+2</span> <span class="tkey">Storage</span> <span
                    class="compoundIcon VacuoleTooltipIcon"></span> <br>
                  <span class="tmalus">+2</span> <span class="tkey">Osmoregulation Cost</span> <br> <br>
                  <hr>
                  <span class="tdesc">The powerhouse of the cell. The mitochondrion (plural: mitochondria) is a double
                    membrane structure filled
                    with proteins and enzymes. It is a prokaryote that has been assimilated for use by its eukaryotic
                    host. It is able to
                    convert glucose into ATP at a much higher efficiency than can be done in the cytoplasm in a process
                    called Aerobic Respiration.
                    It does, however, require oxygen to function, and lower levels of oxygen in the environment will
                    slow down the rate of its ATP
                    production.</span>
                </span>
                <span class="tooltipheader">
                  <span class="thead">Mitochondrion</span>
                </span>
                <div class="MitochondrionIcon">
                </div>Mitochondrion<br>45 MP
              </td>
              <td id="addChloroplast" class="OrganelleListItem">
                <span class="tooltiptext">
                  &emsp;<div class="compoundIcon MutationPointsIcon"></div>&nbsp;<span class="tkey">50</span> <br> <br>
                  Produces <span class="tkey">Glucose</span> <span class="compoundIcon GlucoseIcon"></span> . Rate
                  scales with concentration of <span class="tkey">Carbon Dioxide</span> <span
                    class="compoundIcon CO2NormalIcon"></span> and intensity of <span class="tkey">Light</span> <span
                    class="compoundIcon LightIcon"></span>&nbsp;. <br> <br>
                  <span class="ProcessList" id="chloroplastProcessList">
                    Process info loading...
                  </span>
                  <span class="tbonus">+2</span> <span class="tkey">Storage</span> <span
                    class="compoundIcon VacuoleTooltipIcon"></span> <br>
                  <span class="tmalus">+3</span> <span class="tkey">Osmoregulation Cost</span> <br> <br>
                  <hr>
                  <span class="tdesc">The chloroplast is a double membrane structure containing photosensitive pigments
                    stacked together in membranous sacs.
                    It is a prokaryote that has been assimilated for use by its eukaryotic host. The pigments in the
                    chloroplast are able to use the
                    energy of light to produce glucose from water and gaseous carbon dioxide in a process called
                    Photosynthesis. These pigments are
                    also what give it a distinctive colour. The rate of its glucose production scales with the
                    concentration of carbon dioxide, and
                    intensity of light.</span>
                </span>
                <span class="tooltipheader">
                  <span class="thead">Chloroplast</span>
                </span>
                <div class="ChloroplastIcon"></div>Chloroplast<br>50 MP
              </td>
            </tr>
            <tr>
              <td id="addThermoplast" class="OrganelleListItem DisabledButton">
                <span class="tooltiptext">
                  &emsp;<div class="compoundIcon MutationPointsIcon"></div>&nbsp;<span class="tkey">40</span> <br> <br>
                  Produces <span class="tkey">Glucose</span> <span class="compoundIcon GlucoseIcon"></span> . Rate
                  scales with concentration of <span class="tkey">Carbon Dioxide</span> <span
                    class="compoundIcon CO2NormalIcon"></span> and <span class="tkey">Temperature</span> <span
                    class="compoundIcon TemperatureIcon"></span>&nbsp;. <br> <br>
                  <span class="tgold">Thermosynthesis</span> <br>
                  <span class="tkey">+1.00</span> <span class="compoundIcon GlucoseIcon"></span> <span
                    class="tkey">/second @&emsp;@&emsp;0.09%</span> <span class="compoundIcon CO2NormalIcon"></span>
                  <span class="tkey">, 50 &#8451</span> <span class="compoundIcon TemperatureIcon"></span><br> <br>
                  <span class="tbonus">+2</span> <span class="tkey">Storage</span> <span
                    class="compoundIcon VacuoleTooltipIcon"></span> <br>
                  <span class="tmalus">+2</span> <span class="tkey">Osmoregulation Cost</span> <br> <br>
                  <hr>
                  <span class="tdesc">The thermoplast is a double membrane structure containing thermosensitive pigments
                    stacked together
                    in membranous sacs. It is a prokaryote that has been assimilated for use by its eukaryotic host. The
                    pigments
                    in the thermoplast are able to use the energy of heat differences in the surroundings to produce
                    glucose from
                    water and gaseous carbon dioxide in a process called Thermosynthesis. The rate of its glucose
                    production scales
                    with the concentration of carbon dioxide, and temperature.</span>
                </span>
                <span class="tooltipheader">
                  <span class="thead">Thermoplast</span>
                </span>
                <div class="ThermoplastIcon"></div>Thermoplast<br>40 MP
              </td>
              <td id="addChemoplast" class="OrganelleListItem">
                <span class="tooltiptext">
                  &emsp;<div class="compoundIcon MutationPointsIcon"></div>&nbsp;<span class="tkey">45</span> <br> <br>
                  Turns <span class="tkey">Hydrogen Sulfide</span> <span
                    class="compoundIcon HydrogenSulfideIcon"></span> into <span class="tkey">Glucose</span> <span
                    class="compoundIcon GlucoseIcon"></span> . Rate scales with concentration of <span
                    class="tkey">Carbon Dioxide</span> <span class="compoundIcon CO2NormalIcon"></span>&nbsp;. <br> <br>
                  <span class="ProcessList" id="chemoplastProcessList">
                    Process info loading...
                  </span>
                  <span class="tbonus">+2</span> <span class="tkey">Storage</span> <span
                    class="compoundIcon VacuoleTooltipIcon"></span> <br>
                  <span class="tmalus">+2</span> <span class="tkey">Osmoregulation Cost</span> <br> <br>
                  <hr>
                  <span class="tdesc">The chemoplast is a double membrane structure containing proteins able to convert
                    hydrogen sulfide,
                    water, and gaseous carbon dioxide into glucose in a process called Hydrogen Sulfide Chemosynthesis.
                    The rate
                    of its glucose production scales with the concentration of water and carbon dioxide.</span>
                </span>
                <span class="tooltipheader">
                  <span class="thead">Chemoplast</span>
                </span>
                <div class="ChemoplastIcon"></div>Chemoplast<br>45 MP
              </td>
              <td id="addNitrogenFixingPlastid" class="OrganelleListItem">
                <span class="tooltiptext">
                  &emsp;<div class="compoundIcon MutationPointsIcon"></div>&nbsp;<span class="tkey">50</span> <br>
                  <br><br>
                  Turns <span class="tkey">ATP</span> <span class="compoundIcon ATPIcon"></span> into <span
                    class="tkey">Ammonia</span> <span class="compoundIcon AmmoniaIcon"></span>. Rate scales with
                  concentration of <span class="tkey">Nitrogen</span> <span
                    class="compoundIcon NitrogenNormalIcon"></span> and <span class="tkey">Oxygen</span> <span
                    class="compoundIcon OxygenNormalIcon"></span>&nbsp;. <br> <br>
                  <span class="ProcessList" id="nitrogenfixingplastidProcessList">
                    Process info loading...
                  </span>
                  <span class="tbonus">+2</span> <span class="tkey">Storage</span> <span
                    class="compoundIcon VacuoleTooltipIcon"></span> <br>
                  <span class="tmalus">+2</span> <span class="tkey">Osmoregulation Cost</span> <br> <br>
                  <hr>
                  <span class="tdesc">The Nitrogen Fixing Plastid is a protein able to use gaseous nitrogen and oxygen
                    and cellular energy in the form of ATP to produce ammonia, a key growth nutrient for cells. This is
                    a process referred to as Aerobic Nitrogen Fixation.</span>
                </span>
                <span class="tooltipheader">
                  <span class="thead">Nitrogen Fixing<br> Plastid</span>
                </span>
                <div class="PlastidIcon"></div>Nitrogen Fixing<br> Plastid<br>50 MP
              </td>
            </tr>
            <tr>
              <td id="addVacuole" class="OrganelleListItem">
                <span class="tooltiptext">
                  &emsp;<div class="compoundIcon MutationPointsIcon"></div>&nbsp;<span class="tkey">50</span> <br> <br>
                  Increases the storage space of the cell. <br> <br>
                  <span class="tbonus">+15</span> <span class="tkey">Storage</span> <span
                    class="compoundIcon VacuoleTooltipIcon"></span> <br>
                  <span class="tmalus">+1</span> <span class="tkey">Osmoregulation Cost</span> <br> <br>
                  <hr>
                  <span class="tdesc">The vacuole is an internal membranous organelle used for storage in the cell. They
                    are composed of several vesicles, smaller membranous structures widely used in cells for storage,
                    that have fused together. It is filled with water which is used to contain molecules, enzymes,
                    solids, and other substances. Their shape is fluid and can vary between cells.</span>
                </span>
                <span class="tooltipheader">
                  <span class="thead">Vacuole</span>
                </span>
                <div class="VacuoleIcon"></div>Vacuole<br>50 MP
              </td>
              <td id="addToxinVacuole" class="OrganelleListItem">
                <span class="tooltiptext">
                  &emsp;<div class="compoundIcon MutationPointsIcon"></div>&nbsp;<span class="tkey">70</span> <br> <br>
                  Turns <span class="tkey">ATP</span> <span class="compoundIcon ATPIcon"></span> into <span
                    class="tkey">Oxytoxy</span> <span class="compoundIcon OxyToxyIcon"></span>. Can release toxins by
                  pressing <span class="tkey">E</span>. Rate scales with concentration of <span
                    class="tkey">Oxygen</span> <span class="compoundIcon OxygenNormalIcon"></span>&nbsp;. <br> <br>
                  <span class="ProcessList" id="oxytoxyProcessList">
                    Process info loading...
                  </span>
                  <span class="tbonus">+5</span> <span class="tkey">Storage</span> <span
                    class="compoundIcon VacuoleTooltipIcon"></span> <br>
                  <span class="tmalus">+1</span> <span class="tkey">Osmoregulation Cost</span> <br> <br>
                  <hr>
                  <span class="tdesc">The toxin vacuole is a vacuole that has been modified for the specific production,
                    storage, and secretion of oxytoxy toxins. More toxin vacuoles will increase the rate at which toxins
                    can be released.</span>
                </span>
                <span class="tooltipheader">
                  <span class="thead">Toxin Vacuole</span>
                </span>
                <div class="ToxinVacuoleIcon"></div>Toxin Vacuole<br>70 MP
              </td>
              <td id="addBioluminescent" class="OrganelleListItem DisabledButton">
                <span class="tooltiptext">
                  &emsp;<div class="compoundIcon MutationPointsIcon"></div>&nbsp;<span class="tkey">0</span> <span
                    class="thead">&emsp;Bioluminescent Vacuole&emsp;&ensp;</span> <br> <br>
                  To be implemented.
                </span>
                <div class="BioluminescentIcon"></div>Bioluminescent Vacuole<br>N/A MP
              </td>
            </tr>
          </table>
        </div>
        <div id="MembranePanelMid">
          <div class="OrganelleListTitle">MEMBRANE TYPES</div>
          <table class="OrganelleTable">
            <tr>
              <td id="setMembraneSingle" class="OrganelleListItem">
                <span class="tooltiptext">
                  &emsp;<div class="compoundIcon MutationPointsIcon"></div>&nbsp;<span class="tkey">50</span> <br> <br>
                  <span class="tbonus">+0.1</span> <span class="tkey">Mobility</span> <span
                    class="compoundIcon FlagellumTooltipIcon"></span> <br>
                  <span class="tmalus">+0.1</span> <span class="tkey">Osmoregulation Cost</span> <br>
                  <span class="tbonus">+0.1</span> <span class="tkey">Resource Absorption Speed</span> <br>
                  <span class="tmalus">-30</span> <span class="tkey">Health</span> <br> <br>
                  <hr>
                  <span class="tdesc">The most basic form of membrane, it has little protection against damage. It also
                    needs more energy to not deform. The advantage is that it allows the cell to move and absorb
                    nutrients swiftly.</span>
                </span>
                <span class="tooltipheader">
                  <span class="thead">Normal</span>
                </span>
                <div class="SingleMembraneIcon"></div>
                Normal<br>50 MP
              </td>
              <td id="setMembraneDouble" class="OrganelleListItem">
                <span class="tooltiptext">
                  &emsp;<div class="compoundIcon MutationPointsIcon"></div>&nbsp;<span class="tkey">50</span> <br> <br>
                  <hr>
                  <span class="tdesc">A membrane with two layers, it has better protection against damage and takes less
                    energy to not deform. However, it slows the cell down some and lowers the rate at which it can
                    absorb resources.</span>
                </span>
                <span class="tooltipheader">
                  <span class="thead">Double</span>
                </span>
                <div class="DoubleMembraneIcon"></div>
                Double<br>50 MP
              </td>
              <td id="setMembraneCellulose" class="OrganelleListItem">
                <span class="tooltiptext">
                  &emsp;<div class="compoundIcon MutationPointsIcon"></div>&nbsp;<span class="tkey">50</span> <br> <br>
                  <span class="tmalus">-0.2</span> <span class="tkey">Mobility</span> <span
                    class="compoundIcon FlagellumTooltipIcon"></span> <br>
                  <span class="tbonus">-0.2</span> <span class="tkey">Osmoregulation Cost</span> <br>
                  <span class="tmalus">-0.1</span> <span class="tkey">Resource Absorption Speed</span> <br>
                  <span class="tbonus">+0.2</span> <span class="tkey">Physical Resistance</span> <br> <br>
                  <hr>
                  <span class="tdesc">This membrane has a wall, resulting in better protection against overall
                    damage and especially against physical damage. It also costs less energy to retain its form, but
                    cannot absorb resources quickly and is slower.
                  </span>
                </span>
                <span class="tooltipheader">
                  <span class="thead">Cellulose</span>
                </span>
                <div class="CelluloseMembraneIcon"></div>
                Cellulose<br>50 MP
              </td>
            </tr>
            <tr>
              <td id="setMembraneChitin" class="OrganelleListItem">
                <span class="tooltiptext">
                  &emsp;<div class="compoundIcon MutationPointsIcon"></div>&nbsp;<span class="tkey">50</span> <br> <br>
                  <span class="tmalus">-0.2</span> <span class="tkey">Mobility</span> <span
                    class="compoundIcon FlagellumTooltipIcon"></span> <br>
                  <span class="tbonus">-0.2</span> <span class="tkey">Osmoregulation Cost</span> <br>
                  <span class="tmalus">-0.1</span> <span class="tkey">Resource Absorption Speed</span> <br>
                  <span class="tbonus">+0.2</span> <span class="tkey">Toxin Resistance</span> <br> <br>
                  <hr>
                  <span class="tdesc">This membrane has a wall, which means it has better protections against overall
                    damage and especially against toxin damage. It also costs less energy to retain its form, but it is
                    slower and cannot absorb resources quickly.
                  </span>
                </span>
                <span class="tooltipheader">
                  <span class="thead">Chitin</span>
                </span>
                <div class="ChitinMembraneIcon"></div>
                Chitin<br>50 MP
              </td>
              <td id="setMembraneCalciumCarbonate" class="OrganelleListItem">
                <span class="tooltiptext">
                  &emsp;<div class="compoundIcon MutationPointsIcon"></div>&nbsp;<span class="tkey">50</span> <br> <br>
                  <br> <br>
                  <span class="tmalus">-0.3</span> <span class="tkey">Mobility</span> <span
                    class="compoundIcon FlagellumTooltipIcon"></span> <br>
                  <span class="tbonus">-0.2</span> <span class="tkey">Osmoregulation Cost</span> <br>
                  <span class="tmalus">-0.1</span> <span class="tkey">Resource Absorption Speed</span> <br>
                  <span class="tbonus">+30</span> <span class="tkey">Health</span> <br>
                  <span class="tbonus">+0.2</span> <span class="tkey">Physical Resistance</span> <br>
                  <span class="tbonus">+0.2</span> <span class="tkey">Toxin Resistance</span> <br> <br>
                  <hr>
                  <span class="tdesc">This membrane has a strong shell made from calcium carbonate. It can easily resist
                    damage and requires less energy to not deform. The disadvantages of having such a heavy shell is
                    that the cell is much slower and takes a while to absorb resources.
                  </span>
                </span>
                <span class="tooltipheader">
                  <span class="thead">Calcium<br>Carbonate</span>
                </span>
                <div class="CalciumCarboMembraneIcon"></div>
                Calcium Carbonate<br>50 MP
              </td>
              <td id="setMembraneSilica" class="OrganelleListItem">
                <span class="tooltiptext">
                  &emsp;<div class="compoundIcon MutationPointsIcon"></div>&nbsp;<span class="tkey">50</span> <br> <br>
                  <span class="tmalus">-0.4</span> <span class="tkey">Mobility</span> <span
                    class="compoundIcon FlagellumTooltipIcon"></span> <br>
                  <span class="tbonus">-0.2</span> <span class="tkey">Osmoregulation Cost</span> <br>
                  <span class="tmalus">-0.1</span> <span class="tkey">Resource Absorption Speed</span> <br>
                  <span class="tbonus">+30</span> <span class="tkey">Health</span> <br>
                  <span class="tbonus">+0.4</span> <span class="tkey">Physical Resistance</span> <br>
                  <span class="tbonus">+0.2</span> <span class="tkey">Toxin Resistance</span> <br> <br>
                  <hr>
                  <span class="tdesc">This membrane has a strong wall of silica. It can resist overall damage well and
                    is very resistant to physical damage. It also requires less energy to maintain its form. However, it
                    slows the cell down by a large factor and the cell absorbs resources at a reduced rate.
                  </span>
                </span>
                <span class="tooltipheader">
                  <span class="thead">Silica</span>
                </span>
                <div class="SilicaMembraneIcon"></div>
                Silica<br>50 MP
              </td>
            </tr>
          </table>
          <div class="OrganelleListTitle">FLUIDITY/RIGIDITY</div>
          <div id="rigiditySliderContainer">
            <input type="range" min="0" max="10" value="5" class="slider" id="rigiditySlider">
          </div>
          <div class="OrganelleListTitle">COLOUR</div>
          <div id="ColourWheel"></div>
          <div id="ColourDisplay"></div>
          <div id="ColourValueBar"></div>
        </div>
      </div>
      <!-- end of left panel -->
      <!-- Edit tools -->
      <div id="Undo">
        <div class="UndoIcon"></div>
      </div>
      <div id="SymmetryButton">
        <div id="SymmetryIcon" class="SymmetryIcon"></div>
        SYMMETRY
      </div>
      <div id="Redo">
        <div class="RedoIcon"></div>
      </div>

      <!-- ATP balance bar -->
      <div id="atpBalanceBar" class="ATPBalanceContainer">
        <!-- TODO add 0 and maximum value to the bar -->
        <div id="atpBalanceLabel">ATP balance</div>
        <div id="atpProductionBar" style="width: 1px;"></div>
        <div id="atpConsumptionBar" style="width: 1px;"></div>
      </div>

      <!-- Finish button -->
      <div id="microbeEditorFinishButton" class="DisabledButton">CONFIRM
      </div>
    </div>

    <div id="topLevelMicrobeEditorPatchReport">
      <div class="EditorPage">
        The amount of glucose has been reduced to 80% of the previous amount.
        <br>
        <br>
        Auto-evo stats:
        <div id="editorAutoEvoResults"></div>
      </div>
    </div>

    <div id="topLevelMicrobeEditorPatchMap">
      <div class="EditorPage">
        <span id="patchMapDrawArea">
          loading patch map...
        </span>
        <span id="selectedPatchInfoPanel">
          <span id="noPatchSelectedText">
            Select a patch to show details here
          </span>
          <div id="patchInfoBox">
            <div class="editorSelectedPatchTopInformation">
              <div id="editorSelectedPatchName">
                Selected patch name goes here
              </div>
              <div id="editorSelectedPatchSituation">
              </div>
            </div>
            <br>
            <div class="editorSelectedPatchDescription">
              <div id="patchName"> Statistics </div>
              <div id="Allcondition">
                <p id="microbeHUDPatchMeters"> 200-340m below sea level </p>

                <!-- Phsysical Conditions -->
                <div class="topBar">
                  <div class="minusBtn minus" data-cond="PhysicalCondition"></div>
                  <div class="condTitle"> Physical Conditions </div>
                </div>
                <div class="ConditionTab" id="PhysicalCondition">
                  <div class="condition"><img src="../../Textures/gui/bevel/Temperature.png" class="patchIcon">
                    <span id="microbeHUDPatchTemperature" class="value"> 6
                    </span><span>&nbsp;°C</span>
                    <div class="situation" id="microbeHUDPatchTemperatureSituation"></div>
                  </div>
                  <div class="condition"><img src="../../Textures/gui/bevel/Pressure.png" class="patchIcon">
                    <span id="microbeHUDPatchPressure" class="value"> 20
                    </span> <span>&nbsp;bar</span>
                    <div class="situation" id="microbeHUDPatchPressureSituation"></div>
                  </div>
                  <div class="condition"><img src="../../Textures/gui/bevel/Light.png" class="patchIcon">
                    <span id="microbeHUDPatchLight" class="value"> 40
                    </span><span>&nbsp;lux</span>
                    <div class="situation" id="microbeHUDPatchLightSituation"></div>
                  </div>
                </div>

                <!-- Atmospheric Conditions -->
                <div class="topBar">
                  <div class="minusBtn minus" data-cond="AtmosphericCondition"></div>
                  <div class="condTitle"> Atmospheric Gasses </div>
                </div>
                <div class="ConditionTab" id="AtmosphericCondition">
                  <div class="condition"><img src="../../Textures/gui/bevel/Oxygen.png" class="patchIcon">
                    <span id="microbeHUDPatchOxygen" class="value"> 23
                    </span>
                    <div class="situation" id="microbeHUDPatchOxygenSituation"></div>
                  </div>
                  <div class="condition"><img src="../../Textures/gui/bevel/Nitrogen.png" class="patchIcon">
                    <span id="microbeHUDPatchNitrogen" class="value"> 3
                    </span><span>&nbsp;ppm</span>
                    <div class="situation" id="microbeHUDPatchNitrogenSituation"></div>
                  </div>
                  <div class="condition"><img src="../../Textures/gui/bevel/CO2.png" class="patchIcon">
                    <span id="microbeHUDPatchCO2" class="value"> 43
                    </span><span>&nbsp;ppm</span>
                    <div class="situation" id="microbeHUDPatchCO2Situation"></div>
                  </div>
                </div>

                <!--Compounds Cimposition -->
                <div class="topBar">
                  <div class="minusBtn minus" data-cond="CompoundsComposition"></div>
                  <div class="condTitle"> Compounds</div>
                </div>
                <div class="ConditionTab" id="CompoundsComposition">
                  <div class="condition"><img src="../../Textures/gui/bevel/HydrogenSulfide.png" class="patchIcon">
                    <span id="microbeHUDPatchHydrogenSulfide" class="value"> >1ppb </span>
                    <div class="situation" id="microbeHUDPatchHydrogenSulfideSituation"></div>
                  </div>
                  <div class="condition"><img src="../../Textures/gui/bevel/Ammonia.png" class="patchIcon">
                    <span id="microbeHUDPatchAmmonia" class="value"> 4ppm </span>
                    <div class="situation" id="microbeHUDPatchAmmoniaSituation"></div>
                  </div>
                  <div class="condition"><img src="../../Textures/gui/bevel/Glucose.png" class="patchIcon">
                    <span id="microbeHUDPatchGlucose" class="value"> 4ppm </span>
                    <div class="situation" id="microbeHUDPatchGlucoseSituation"></div>
                  </div>
                  <div class="condition"><img src="../../Textures/gui/bevel/Phosphate.png" class="patchIcon">
                    <span id="microbeHUDPatchPhosphate" class="value"> 26ppm </span>
                    <div class="situation" id="microbeHUDPatchPhosphateSituation"></div>
                  </div>
                  <div class="condition"><img src="../../Textures/gui/bevel/Iron.png" class="patchIcon">
                    <span id="microbeHUDPatchIron" class="value"> 9ppm </span>
                    <div class="situation" id="microbeHUDPatchIronSituation"></div>
                  </div>
                </div>
                <div class="topBar">
                  <div class="minusBtn minus" data-cond="speciesInPatch"></div>
                  <div class="condTitle"> Species Present</div>
                  <div id="speciesInPatch"> </div>
                </div>
              </div>
            </div>
          </div>
          <div id="moveToPatchButton" class="Disabled">
            Move to This Patch
          </div>
        </span>
      </div>
    </div>

    <!-- common buttons -->
    <!-- Top left box -->
    <div id="editorTabBar">
      <!-- this must be on a single line otherwise it breaks -->
      <span id="editorTabReportButton" class="EditorTabButton Active">REPORT</span><span id="editorTabMapButton"
        class="EditorTabButton">PATCH MAP</span><span id="editorTabCellButton" class="EditorTabButton">CELL
        EDITOR</span>
    </div>

    <div id="MPBox" class="Panel">
      <div class="Bar" id="MP">
        <div class="BarBackground" id="microbeHUDPlayerMutationPointsBar">
          <div class="BarForeground">
            <div class="compoundIcon MutationPointsIcon"></div>
            <div class="BarTitle">Mutation Points</div>
            <div class="BarValue">
              <span id="microbeHUDPlayerMutationPoints">100/</span>
              <span id="microbeHUDPlayerMaxMutationPoints">100</span>
            </div>
          </div>
        </div>
      </div>
    </div>
    <div id="newButton">
      NEW
      <div class="NewIcon"></div>
    </div>

    <div id="editorNextPageButton">
      Next
    </div>

    <!-- Bottom bar -->
    <div id="microbeEditorBottomBar" class="Panel">
      <div id="mainMenuButtonEditor"></div>
      <div id="infoBar" class="Panel">
        <div id="infoBarLeft" class="Panel"></div>
        <div id="infoBarCentreEditor" class="Panel">
          <div id="species">SPECIES <div id="speciesNameBox" class="TextBox">
              <input id="speciesName" type="text" spellcheck="false" value="Genus Epithet"></div>
          </div>
          <div id="generation">GENERATION <span id="generationLabel">N/A</span></div>
          <div id="speed">SPEED <span id="speedLabel">2.0</span></div>
          <div id="size">SIZE <span id="sizeLabel">N/A</span></div>
        </div>
      </div>
    </div>

    <!-- Pause menu -->
    <div id="pauseOverlayEditor" class="Overlay">
      <div id="pauseMenuEditor" class="PauseMenu">
        <div class="MenuButton" id="resumeButtonEditor">Resume</div>
        <div class="MenuButton DisabledButton">Quicksave</div>
        <div class="MenuButton DisabledButton">Save Game</div>
        <div class="MenuButton DisabledButton">Load Game</div>
        <div class="MenuButton DisabledButton">Statistics</div>
        <div class="MenuButton" id="helpButtonEditor">Help</div>
        <div class="MenuButton DisabledButton">Options</div>
        <div class="MenuButton" id="exitToMenuButtonEditor">Main Menu</div>
        <div class="MenuButton" id="quitButtonEditor">Exit</div>
      </div>
      <div class="HelpText" id="helpTextEditor">

        <div class="HelpScroll">

          <div class="HelpRightColumn">
            <div class="HelpBox">
              Every time you reproduce, you will
              enter the Microbe Editor, where you can make changes to your
              species (by adding, moving, or removing organelles) to
              increase your species' success. Each visit to the editor in the Microbe Stage Represents 150 million years
              of evolution
            </div>
            <div class="HelpBox">
              Prokaryotic Structures<br><br>
              Metabolosomes: Produces the same amount of ATP of a mitocondria, but is way way less efficient, it only
              takes up 1 Hex<br><br>
              Chemosynthisizing Proteins: Produces half of the glucose out of Hydrogen Sulfide as a chemoplast, but also
              performs glycolysis, takes up 1 Hex <br><br>
              Chromatophores: Produces 1/3rd the amount of glucose as a normal chloroplast, but also performs
              glycolysis, and takes up 1 Hex.<br><br>
              Rusticyanin: Converts iron into ATP, and takes up 1 Hex.<br><br>
              Nitrogenase: Converts atmospheric nitrogen and ATP into ammonia anaerobically<br><br>
              Cytoplasm: Increases the rate of compound absorbtion and has 4 storage space and performs glycolysis
              (Produces small amounts of ATP).
            </div>
          </div>

          <div class="HelpLeftColumn">
            <div class="HelpBox">
              Each generation, you have 100 mutation points to spend, and each change
              (or mutation) will cost a certain amount of that MP, removing costs mutation points aswell as adding.
              You can rotate your organelles, with A and D
            </div>
            <div class="HelpBox">
              External Organelles<br><br>
              Flagella: Moves your cell faster by consuming ATP. <br><br>
              Pilus: Can be used to stab other cells.
            </div>
            <div class="HelpBox">
              Membrane Bound Organelles <br><br>
              Nucleus: Takes up 11 hexes and allows for evolution of membrane bound organelles. And also doubles your
              cells size. (Can only be evolved once)<br><br>
              Mitochondrion: Produces ATP out of glucose and atmospheric 02. Much more efficiently then
              cytoplasm<br><br>
              Chloroplast: Makes glucose out of sunlight and atmospheric CO2. <br><br>
              Chemoplast: Makes glucose out of Hydrogen Sulfide. <br><br>
              Nitrogen Fixing Plastid: Makes ammonia from ATP and atmospheric Nitrogen and Oxygen. <br><br>
              Vacuole: Stores 15 collected compounds. <br><br>
              Toxin Vacuoles: Produces toxins (called OxyToxyNT).
            </div>
          </div>

          <div class="MenuButton" id="closeHelpEditor">Close</div>
        </div>
        <div id="tipMsgEditor"></div>
      </div>
    </div>
  </div>

</body>

</html><|MERGE_RESOLUTION|>--- conflicted
+++ resolved
@@ -217,13 +217,10 @@
 
     <div id="winContainer">
       <span id="winTitle">YOU HAVE THRIVED!</span>
-<<<<<<< HEAD
+
       <span id="winBody">Congratulations you have won this version of Thrive!
       You may continue playing after this screen closes if you wish, or start a new game in a new world.
-=======
-      <span id="winBody">Congratulations you have won this version of Thrive! You may continue playing after this screen closes if you wish, or start a new game in a new
->>>>>>> 9ca689bd
-        world.</span>
+    </span>
     </div>
 
     <div id="extinctionContainer">
