--- conflicted
+++ resolved
@@ -1,428 +1,423 @@
--- Updates the hud with relevant information
-class 'MicrobeEditorHudSystem' (System)
-
-function MicrobeEditorHudSystem:__init()
-    System.__init(self)
-    self.organelleButtons = {}
-    self.initialized = false
-    self.editor = MicrobeEditor(self)
-    self.hoverHex = {}
-	self.hoverOrganelle = nil
-    self.saveLoadPanel = nil
-    self.creationsListbox = nil
-    self.creationFileMap = {} -- Map from player creation name to filepath
-    self.activeButton = nil -- stores button, not name
-    self.helpPanelOpen = false
-    self.organelleScrollPane = nil
-end
-
-
-function MicrobeEditorHudSystem:init(gameState)
-    System.init(self, gameState)
-    self.editor:init(gameState)
-	for i=1, 7 do
-		self.hoverHex[i] = Entity("hover-hex" .. i)
-		local sceneNode = OgreSceneNodeComponent()
-		sceneNode.transform.position = Vector3(0,0,0)
-		sceneNode.transform:touch()
-		sceneNode.meshName = "hex.mesh"
-		self.hoverHex[i]:addComponent(sceneNode)
-	end
-	self.hoverOrganelle = Entity("hover-organelle")
-	local sceneNode = OgreSceneNodeComponent()
-	sceneNode.transform.position = Vector3(0,0,0)
-	sceneNode.transform:touch()
-	self.hoverOrganelle:addComponent(sceneNode)
-    local root = gameState:rootGUIWindow()
-    self.mpLabel = root:getChild("MpPanel"):getChild("MpLabel")
-    self.nameLabel = root:getChild("SpeciesNamePanel"):getChild("SpeciesNameLabel")
-    self.nameTextbox = root:getChild("SpeciesNamePanel"):getChild("NameTextbox")
-    root:getChild("SpeciesNamePanel"):registerEventHandler("Clicked", 
-        function() global_activeMicrobeEditorHudSystem:nameClicked() end)
-    -- self.mpProgressBar = root:getChild("BottomSection"):getChild("MutationPoints"):getChild("MPBar")
-    self.organelleScrollPane = root:getChild("scrollablepane");
-    local nucleusButton = root:getChild("NewMicrobe")
-    local flagellumButton = root:getChild("scrollablepane"):getChild("AddFlagellum")
-    local mitochondriaButton = root:getChild("scrollablepane"):getChild("AddMitochondria")
-    local vacuoleButton = root:getChild("scrollablepane"):getChild("AddVacuole")
-    local toxinButton = root:getChild("scrollablepane"):getChild("AddToxinVacuole")
-    local chloroplastButton = root:getChild("scrollablepane"):getChild("AddChloroplast")
-    self.organelleButtons["nucleus"] = nucleusButton
-    self.organelleButtons["flagellum"] = flagellumButton
-    self.organelleButtons["mitochondrion"] = mitochondriaButton
-    self.organelleButtons["chloroplast"] = chloroplastButton
-    self.organelleButtons["vacuole"] = vacuoleButton
-    self.organelleButtons["Toxin"] = toxinButton
-    self.activeButton = nil
-    nucleusButton:registerEventHandler("Clicked", function() self:nucleusClicked() end)
-    flagellumButton:registerEventHandler("Clicked", function() self:flagellumClicked() end)
-    mitochondriaButton:registerEventHandler("Clicked", function() self:mitochondriaClicked() end)
-    chloroplastButton:registerEventHandler("Clicked", function() self:chloroplastClicked() end)
-    vacuoleButton:registerEventHandler("Clicked", function() self:vacuoleClicked() end)
-    toxinButton:registerEventHandler("Clicked", function() self:toxinClicked() end)
-    
-    -- self.saveLoadPanel = root:getChild("SaveLoadPanel")
-    -- self.creationsListbox = self.saveLoadPanel:getChild("SavedCreations")
-    self.undoButton = root:getChild("UndoButton")
-    self.undoButton:registerEventHandler("Clicked", function() self.editor:undo() end)
-    self.redoButton = root:getChild("RedoButton")
-    self.redoButton:registerEventHandler("Clicked", function() self.editor:redo() end)
-
-    root:getChild("FinishButton"):registerEventHandler("Clicked", playClicked)
-    --root:getChild("BottomSection"):getChild("MenuButton"):registerEventHandler("Clicked", self:menuButtonClicked)
-    root:getChild("MenuButton"):registerEventHandler("Clicked", menuMainMenuClicked)
-    --root:getChild("MenuPanel"):getChild("QuitButton"):registerEventHandler("Clicked", self:quitButtonClicked)
-    root:getChild("SaveMicrobeButton"):registerEventHandler("Clicked", function() self:saveCreationClicked() end)
-    --root:getChild("LoadMicrobeButton"):registerEventHandler("Clicked", function() self:loadCreationClicked() end)
-
-    self.helpPanel = root:getChild("HelpPanel")
-    root:getChild("HelpButton"):registerEventHandler("Clicked", function() self:helpButtonClicked() end)
-end
-
-
-function MicrobeEditorHudSystem:activate()
-    global_activeMicrobeEditorHudSystem = self -- Global reference for event handlers
-    self.editor:activate()
-    for typeName,button in pairs(global_activeMicrobeEditorHudSystem.organelleButtons) do
-        print(typeName)
-        if Engine:playerData():lockedMap():isLocked(typeName) then
-            button:disable()
-        else
-            button:enable()
-        end
-    end
-end
-
-function MicrobeEditorHudSystem:setActiveAction(actionName)
-    self.editor:setActiveAction(actionName)
-    if actionName == "nucleus" then
-        -- For now we simply create a new microbe with the nucleus button
-        self.editor:performLocationAction()
-    end
-end
-
-
-function MicrobeEditorHudSystem:update(renderTime, logicTime)
-    self.editor:update(renderTime, logicTime)
-	
-    -- Render the hex under the cursor
-    --local sceneNode = self.hoverHex:getComponent(OgreSceneNodeComponent.TYPE_ID)
-    --if CEGUIWindow.getWindowUnderMouse():getName() == 'root' then
-    --    local x, y = axialToCartesian(self.editor:getMouseHex())
-    --    local translation = Vector3(-x, -y, 0)
-    --    
-    --    sceneNode.transform.position = translation
-    --else
-    --    sceneNode.transform.position = Vector3(0,0,100)
-    --end
-    --sceneNode.transform:touch()
-<<<<<<< HEAD
-		--print (self.occupiedHexCount)
-		--print (self.occupiedHexes.size)
-=======
->>>>>>> 600f3ff5
-    
-    -- Handle input
-    if Engine.mouse:wasButtonPressed(Mouse.MB_Left) then
-        self.editor:performLocationAction()
-    end
-    if Engine.mouse:wasButtonPressed(Mouse.MB_Right) then
-        self:removeClicked()
-        self.editor:performLocationAction()
-    end	            
-    if keyCombo(kmp.newmicrobe) then
-        -- These global event handlers are defined in microbe_editor_hud.lua
-        self:nucleusClicked()
-    elseif keyCombo(kmp.redo) then
-        self.editor:redo()
-    elseif keyCombo(kmp.remove) then
-        self:removeClicked()
-        self.editor:performLocationAction()
-    elseif keyCombo(kmp.undo) then
-        self.editor:undo()
-    elseif keyCombo(kmp.vacuole) then
-        self:vacuoleClicked()
-        self.editor:performLocationAction()
-    elseif keyCombo(kmp.oxytoxyvacuole) then
-        if not Engine:playerData():lockedMap():isLocked("Toxin") then
-            self:toxinClicked()
-            self.editor:performLocationAction()
-        end
-    elseif keyCombo(kmp.flagellum) then
-        self:flagellumClicked()
-        self.editor:performLocationAction()
-    elseif keyCombo(kmp.mitochondrion) then
-        self:mitochondriaClicked()  
-        self.editor:performLocationAction()
-    --elseif Engine.keyboard:wasKeyPressed(Keyboard.KC_A) and self.editor.currentMicrobe ~= nil then
-    --    self:aminoSynthesizerClicked()
-    --    self.editor:performLocationAction()
-    elseif keyCombo(kmp.chloroplast) then
-        if not Engine:playerData():lockedMap():isLocked("Chloroplast") then
-            self:chloroplastClicked()
-            self.editor:performLocationAction()
-        end
-    elseif keyCombo(kmp.togglegrid) then
-        if self.editor.gridVisible then
-            self.editor.gridSceneNode.visible = false;
-            self.editor.gridVisible = false
-        else
-            self.editor.gridSceneNode.visible = true;
-            self.editor.gridVisible = true
-        end
-    elseif keyCombo(kmp.gotostage) then
-        playClicked()
-    elseif keyCombo(kmp.rename) then
-        self:updateMicrobeName()
-	end
-	
-	if Engine.keyboard:wasKeyPressed(Keyboard.KC_LEFT) or Engine.keyboard:wasKeyPressed(Keyboard.KC_A) then
-		self.editor.organelleRot = (self.editor.organelleRot + 60)%360
-	end
-	if Engine.keyboard:wasKeyPressed(Keyboard.KC_RIGHT) or Engine.keyboard:wasKeyPressed(Keyboard.KC_D) then
-		self.editor.organelleRot = (self.editor.organelleRot - 60)%360
-	end
-	
-    if keyCombo(kmp.screenshot) then
-        Engine:screenShot("screenshot.png")
-    end
-
-    if Engine.keyboard:isKeyDown(Keyboard.KC_LSHIFT) then 
-        properties = Entity(CAMERA_NAME .. 3):getComponent(OgreCameraComponent.TYPE_ID).properties
-        newFovY = properties.fovY + Degree(Engine.mouse:scrollChange()/10)
-        if newFovY < Degree(10) then
-            newFovY = Degree(10)
-        elseif newFovY > Degree(120) then
-            newFovY = Degree(120)
-        end
-        properties.fovY = newFovY
-        properties:touch()
-    else
-        local organelleScrollVal = self.organelleScrollPane:scrollingpaneGetVerticalPosition() + Engine.mouse:scrollChange()/1000
-        if organelleScrollVal < 0 then
-            organelleScrollVal = 0
-        elseif organelleScrollVal > 1.0 then
-            organelleScrollVal = 1.0
-        end
-        self.organelleScrollPane:scrollingpaneSetVerticalPosition(organelleScrollVal)
-        
-    end
-end
-
-function MicrobeEditorHudSystem:updateMutationPoints() 
-    --self.mpProgressBar:progressbarSetProgress(self.editor.mutationPoints/100)
-    self.mpLabel:setText("" .. self.editor.mutationPoints)
-end
-
------------------------------------------------------------------
--- Event handlers -----------------------------------------------
-
-function playClicked()
-    local guiSoundEntity = Entity("gui_sounds")
-    guiSoundEntity:getComponent(SoundSourceComponent.TYPE_ID):playSound("button-hover-click")
-    Engine:setCurrentGameState(GameState.MICROBE)
-end
-
-function menuPlayClicked()
-    local guiSoundEntity = Entity("gui_sounds")
-    guiSoundEntity:getComponent(SoundSourceComponent.TYPE_ID):playSound("button-hover-click")
-    Engine:currentGameState():rootGUIWindow():getChild("MenuPanel"):hide()
-    playClicked()
-end
-
-function menuMainMenuClicked()
-    local guiSoundEntity = Entity("gui_sounds")
-    guiSoundEntity:getComponent(SoundSourceComponent.TYPE_ID):playSound("button-hover-click")
-    Engine:setCurrentGameState(GameState.MAIN_MENU)
-end
-
--- the rest of the event handlers are MicrobeEditorHudSystem methods
-
-function MicrobeEditorHudSystem:nameClicked()
-    self.nameLabel:hide()
-    self.nameTextbox:show()
-    self.nameTextbox:setFocus()
-end
-
-function MicrobeEditorHudSystem:updateMicrobeName()
-    self.editor.currentMicrobe.microbe.speciesName = self.nameTextbox:getText()
-    self.nameLabel:setText(self.editor.currentMicrobe.microbe.speciesName)
-    self.nameTextbox:hide()
-    self.nameLabel:show()
-end
-
-function MicrobeEditorHudSystem:helpButtonClicked()
-    local guiSoundEntity = Entity("gui_sounds")
-    guiSoundEntity:getComponent(SoundSourceComponent.TYPE_ID):playSound("button-hover-click")
-    if self.helpPanelOpen then
-        self.helpPanel:hide()
-    else
-        self.helpPanel:show()
-    end
-    self.helpPanelOpen = not self.helpPanelOpen
-end
-
-function MicrobeEditorHudSystem:nucleusClicked()
-    if self.activeButton ~= nil then
-        self.activeButton:enable()
-    end
-    self:setActiveAction("nucleus")
-end
-
-function MicrobeEditorHudSystem:flagellumClicked()
-    if self.activeButton ~= nil then
-        self.activeButton:enable()
-    end
-    self.activeButton = self.organelleButtons["flagellum"]
-    self.activeButton:disable()
-    self:setActiveAction("flagellum")
-end
-
-function MicrobeEditorHudSystem:mitochondriaClicked()
-    if self.activeButton ~= nil then
-        self.activeButton:enable()
-    end
-    self.activeButton = self.organelleButtons["mitochondrion"]
-    self.activeButton:disable()
-    self:setActiveAction("mitochondrion")
-end
-
-function MicrobeEditorHudSystem:chloroplastClicked()
-    if self.activeButton ~= nil then
-        self.activeButton:enable()
-    end
-    self.activeButton = self.organelleButtons["chloroplast"]
-    self.activeButton:disable()
-    self:setActiveAction("chloroplast")
-end
-
-function MicrobeEditorHudSystem:aminoSynthesizerClicked()
-    if self.activeButton ~= nil then
-        self.activeButton:enable()
-    end
-    self.activeButton = self.organelleButtons["aminosynthesizer"]
-    self.activeButton:disable()
-    self:setActiveAction("aminosynthesizer")
-end
-
-function MicrobeEditorHudSystem:vacuoleClicked()
-    if self.activeButton ~= nil then
-        self.activeButton:enable()
-    end
-    self.activeButton = self.organelleButtons["vacuole"]
-    self.activeButton:disable()
-    self:setActiveAction("vacuole")
-end
-
-function MicrobeEditorHudSystem:toxinClicked()
-    if self.activeButton ~= nil then
-        self.activeButton:enable()
-    end
-    self.activeButton = self.organelleButtons["Toxin"]
-    self.activeButton:disable()
-    self:setActiveAction("oxytoxy")
-end
-
-
-function MicrobeEditorHudSystem:removeClicked()
-    if self.activeButton ~= nil then
-        self.activeButton:enable()
-    end
-    self.activeButton = nil
-    self:setActiveAction("remove")
-end
-
-function MicrobeEditorHudSystem:rootSaveCreationClicked()
-    local guiSoundEntity = Entity("gui_sounds")
-    guiSoundEntity:getComponent(SoundSourceComponent.TYPE_ID):playSound("button-hover-click")
-    print ("Save button clicked")
-    --[[]
-    panel = self.saveLoadPanel
-    panel:getChild("SaveButton"):show()
-    panel:getChild("NameTextbox"):show()
-    panel:getChild("CreationNameDialogLabel"):show()
-    panel:getChild("LoadButton"):hide()
-    panel:getChild("SavedCreations"):hide()
-    panel:show()--]]
-end
-
-function MicrobeEditorHudSystem:rootLoadCreationClicked()
-    local guiSoundEntity = Entity("gui_sounds")
-    guiSoundEntity:getComponent(SoundSourceComponent.TYPE_ID):playSound("button-hover-click")
-    panel = self.saveLoadPanel
-    panel:getChild("SaveButton"):hide()
-    panel:getChild("NameTextbox"):hide()
-    panel:getChild("CreationNameDialogLabel"):hide()
-    panel:getChild("LoadButton"):show()
-    panel:getChild("SavedCreations"):show()
-    panel:show()
-    self.creationsListbox:itemListboxResetList()
-    self.creationFileMap = {}
-    i = 0
-    pathsString = Engine:getCreationFileList("microbe")
-    -- using pattern matching for splitting on spaces
-    for path in string.gmatch(pathsString, "%S+")  do
-        -- this is unsafe when one of the paths is, for example, C:\\Application Data\Thrive\saves
-        item = CEGUIWindow("Thrive/ListboxItem", "creationItems"..i)
-        pathSep = package.config:sub(1,1) -- / for unix, \ for windows
-        text = string.sub(path, string.len(path) - string.find(path:reverse(), pathSep) + 2)
-        item:setText(text)
-        self.creationsListbox:itemListboxAddItem(item)
-        self.creationFileMap[text] = path
-        i = i + 1
-    end
-    self.creationsListbox:itemListboxHandleUpdatedItemData()
-end
-
-function MicrobeEditorHudSystem:saveCreationClicked()
-    local guiSoundEntity = Entity("gui_sounds")
-    guiSoundEntity:getComponent(SoundSourceComponent.TYPE_ID):playSound("button-hover-click")
-    name = self.editor.currentMicrobe.microbe.speciesName
-    print("saving "..name)
-    -- Todo: Additional input sanitation
-    name, _ = string.gsub(name, "%s+", "_") -- replace whitespace with underscore
-    if string.match(name, "^[%w_]+$") == nil then
-        print("unsanitary name: "..name) -- should we do the test before whitespace sanitization?
-    elseif string.len(name) > 0 then
-        Engine:saveCreation(self.editor.currentMicrobe.entity.id, name, "microbe")
-    end
-end
-
-function MicrobeEditorHudSystem:loadCreationClicked()
-    local guiSoundEntity = Entity("gui_sounds")
-    guiSoundEntity:getComponent(SoundSourceComponent.TYPE_ID):playSound("button-hover-click")
-    item = self.creationsListbox:itemListboxGetLastSelectedItem()
-    if not item:isNull() then 
-        entity = Engine:loadCreation(self.creationFileMap[item:getText()])
-        self.editor:loadMicrobe(entity)
-        panel:hide()
-    end
-end
-
--- useful debug functions
-
-function MicrobeEditorHudSystem:loadByName(name)
-    if string.find(name, ".microbe") then 
-        print("note, you don't need to add the .microbe extension") 
-    else 
-        name = name..".microbe"
-    end
-    name, _ = string.gsub(name, "%s+", "_")
-    creationFileMap = {}
-    i = 0
-    pathsString = Engine:getCreationFileList("microbe")
-    -- using pattern matching for splitting on spaces
-    for path in string.gmatch(pathsString, "%S+")  do
-        -- this is unsafe when one of the paths is, for example, C:\\Application Data\Thrive\saves
-        pathSep = package.config:sub(1,1) -- / for unix, \ for windows
-        text = string.sub(path, string.len(path) - string.find(path:reverse(), pathSep) + 2)
-        creationFileMap[text] = path
-        i = i + 1
-    end
-    entity = Engine:loadCreation(creationFileMap[name])
-    self.editor:loadMicrobe(entity)
-    self.nameLabel:setText(self.editor.currentMicrobe.microbe.speciesName)
-end
-
-function saveMicrobe() global_activeMicrobeEditorHudSystem:saveCreationClicked() end
-function loadMicrobe(name) global_activeMicrobeEditorHudSystem:loadByName(name) end+-- Updates the hud with relevant information
+class 'MicrobeEditorHudSystem' (System)
+
+function MicrobeEditorHudSystem:__init()
+    System.__init(self)
+    self.organelleButtons = {}
+    self.initialized = false
+    self.editor = MicrobeEditor(self)
+    self.hoverHex = {}
+	self.hoverOrganelle = nil
+    self.saveLoadPanel = nil
+    self.creationsListbox = nil
+    self.creationFileMap = {} -- Map from player creation name to filepath
+    self.activeButton = nil -- stores button, not name
+    self.helpPanelOpen = false
+    self.organelleScrollPane = nil
+end
+
+
+function MicrobeEditorHudSystem:init(gameState)
+    System.init(self, gameState)
+    self.editor:init(gameState)
+	for i=1, 7 do
+		self.hoverHex[i] = Entity("hover-hex" .. i)
+		local sceneNode = OgreSceneNodeComponent()
+		sceneNode.transform.position = Vector3(0,0,0)
+		sceneNode.transform:touch()
+		sceneNode.meshName = "hex.mesh"
+		self.hoverHex[i]:addComponent(sceneNode)
+	end
+	self.hoverOrganelle = Entity("hover-organelle")
+	local sceneNode = OgreSceneNodeComponent()
+	sceneNode.transform.position = Vector3(0,0,0)
+	sceneNode.transform:touch()
+	self.hoverOrganelle:addComponent(sceneNode)
+    local root = gameState:rootGUIWindow()
+    self.mpLabel = root:getChild("MpPanel"):getChild("MpLabel")
+    self.nameLabel = root:getChild("SpeciesNamePanel"):getChild("SpeciesNameLabel")
+    self.nameTextbox = root:getChild("SpeciesNamePanel"):getChild("NameTextbox")
+    root:getChild("SpeciesNamePanel"):registerEventHandler("Clicked", 
+        function() global_activeMicrobeEditorHudSystem:nameClicked() end)
+    -- self.mpProgressBar = root:getChild("BottomSection"):getChild("MutationPoints"):getChild("MPBar")
+    self.organelleScrollPane = root:getChild("scrollablepane");
+    local nucleusButton = root:getChild("NewMicrobe")
+    local flagellumButton = root:getChild("scrollablepane"):getChild("AddFlagellum")
+    local mitochondriaButton = root:getChild("scrollablepane"):getChild("AddMitochondria")
+    local vacuoleButton = root:getChild("scrollablepane"):getChild("AddVacuole")
+    local toxinButton = root:getChild("scrollablepane"):getChild("AddToxinVacuole")
+    local chloroplastButton = root:getChild("scrollablepane"):getChild("AddChloroplast")
+    self.organelleButtons["nucleus"] = nucleusButton
+    self.organelleButtons["flagellum"] = flagellumButton
+    self.organelleButtons["mitochondrion"] = mitochondriaButton
+    self.organelleButtons["chloroplast"] = chloroplastButton
+    self.organelleButtons["vacuole"] = vacuoleButton
+    self.organelleButtons["Toxin"] = toxinButton
+    self.activeButton = nil
+    nucleusButton:registerEventHandler("Clicked", function() self:nucleusClicked() end)
+    flagellumButton:registerEventHandler("Clicked", function() self:flagellumClicked() end)
+    mitochondriaButton:registerEventHandler("Clicked", function() self:mitochondriaClicked() end)
+    chloroplastButton:registerEventHandler("Clicked", function() self:chloroplastClicked() end)
+    vacuoleButton:registerEventHandler("Clicked", function() self:vacuoleClicked() end)
+    toxinButton:registerEventHandler("Clicked", function() self:toxinClicked() end)
+    
+    -- self.saveLoadPanel = root:getChild("SaveLoadPanel")
+    -- self.creationsListbox = self.saveLoadPanel:getChild("SavedCreations")
+    self.undoButton = root:getChild("UndoButton")
+    self.undoButton:registerEventHandler("Clicked", function() self.editor:undo() end)
+    self.redoButton = root:getChild("RedoButton")
+    self.redoButton:registerEventHandler("Clicked", function() self.editor:redo() end)
+
+    root:getChild("FinishButton"):registerEventHandler("Clicked", playClicked)
+    --root:getChild("BottomSection"):getChild("MenuButton"):registerEventHandler("Clicked", self:menuButtonClicked)
+    root:getChild("MenuButton"):registerEventHandler("Clicked", menuMainMenuClicked)
+    --root:getChild("MenuPanel"):getChild("QuitButton"):registerEventHandler("Clicked", self:quitButtonClicked)
+    root:getChild("SaveMicrobeButton"):registerEventHandler("Clicked", function() self:saveCreationClicked() end)
+    --root:getChild("LoadMicrobeButton"):registerEventHandler("Clicked", function() self:loadCreationClicked() end)
+
+    self.helpPanel = root:getChild("HelpPanel")
+    root:getChild("HelpButton"):registerEventHandler("Clicked", function() self:helpButtonClicked() end)
+end
+
+
+function MicrobeEditorHudSystem:activate()
+    global_activeMicrobeEditorHudSystem = self -- Global reference for event handlers
+    self.editor:activate()
+    for typeName,button in pairs(global_activeMicrobeEditorHudSystem.organelleButtons) do
+        print(typeName)
+        if Engine:playerData():lockedMap():isLocked(typeName) then
+            button:disable()
+        else
+            button:enable()
+        end
+    end
+end
+
+function MicrobeEditorHudSystem:setActiveAction(actionName)
+    self.editor:setActiveAction(actionName)
+    if actionName == "nucleus" then
+        -- For now we simply create a new microbe with the nucleus button
+        self.editor:performLocationAction()
+    end
+end
+
+
+function MicrobeEditorHudSystem:update(renderTime, logicTime)
+    self.editor:update(renderTime, logicTime)
+	
+    -- Render the hex under the cursor
+    --local sceneNode = self.hoverHex:getComponent(OgreSceneNodeComponent.TYPE_ID)
+    --if CEGUIWindow.getWindowUnderMouse():getName() == 'root' then
+    --    local x, y = axialToCartesian(self.editor:getMouseHex())
+    --    local translation = Vector3(-x, -y, 0)
+    --    
+    --    sceneNode.transform.position = translation
+    --else
+    --    sceneNode.transform.position = Vector3(0,0,100)
+    --end
+    --sceneNode.transform:touch()
+    
+    -- Handle input
+    if Engine.mouse:wasButtonPressed(Mouse.MB_Left) then
+        self.editor:performLocationAction()
+    end
+    if Engine.mouse:wasButtonPressed(Mouse.MB_Right) then
+        self:removeClicked()
+        self.editor:performLocationAction()
+    end	            
+    if keyCombo(kmp.newmicrobe) then
+        -- These global event handlers are defined in microbe_editor_hud.lua
+        self:nucleusClicked()
+    elseif keyCombo(kmp.redo) then
+        self.editor:redo()
+    elseif keyCombo(kmp.remove) then
+        self:removeClicked()
+        self.editor:performLocationAction()
+    elseif keyCombo(kmp.undo) then
+        self.editor:undo()
+    elseif keyCombo(kmp.vacuole) then
+        self:vacuoleClicked()
+        self.editor:performLocationAction()
+    elseif keyCombo(kmp.oxytoxyvacuole) then
+        if not Engine:playerData():lockedMap():isLocked("Toxin") then
+            self:toxinClicked()
+            self.editor:performLocationAction()
+        end
+    elseif keyCombo(kmp.flagellum) then
+        self:flagellumClicked()
+        self.editor:performLocationAction()
+    elseif keyCombo(kmp.mitochondrion) then
+        self:mitochondriaClicked()  
+        self.editor:performLocationAction()
+    --elseif Engine.keyboard:wasKeyPressed(Keyboard.KC_A) and self.editor.currentMicrobe ~= nil then
+    --    self:aminoSynthesizerClicked()
+    --    self.editor:performLocationAction()
+    elseif keyCombo(kmp.chloroplast) then
+        if not Engine:playerData():lockedMap():isLocked("Chloroplast") then
+            self:chloroplastClicked()
+            self.editor:performLocationAction()
+        end
+    elseif keyCombo(kmp.togglegrid) then
+        if self.editor.gridVisible then
+            self.editor.gridSceneNode.visible = false;
+            self.editor.gridVisible = false
+        else
+            self.editor.gridSceneNode.visible = true;
+            self.editor.gridVisible = true
+        end
+    elseif keyCombo(kmp.gotostage) then
+        playClicked()
+    elseif keyCombo(kmp.rename) then
+        self:updateMicrobeName()
+	end
+	
+	if Engine.keyboard:wasKeyPressed(Keyboard.KC_LEFT) or Engine.keyboard:wasKeyPressed(Keyboard.KC_A) then
+		self.editor.organelleRot = (self.editor.organelleRot + 60)%360
+	end
+	if Engine.keyboard:wasKeyPressed(Keyboard.KC_RIGHT) or Engine.keyboard:wasKeyPressed(Keyboard.KC_D) then
+		self.editor.organelleRot = (self.editor.organelleRot - 60)%360
+	end
+	
+    if keyCombo(kmp.screenshot) then
+        Engine:screenShot("screenshot.png")
+    end
+
+    if Engine.keyboard:isKeyDown(Keyboard.KC_LSHIFT) then 
+        properties = Entity(CAMERA_NAME .. 3):getComponent(OgreCameraComponent.TYPE_ID).properties
+        newFovY = properties.fovY + Degree(Engine.mouse:scrollChange()/10)
+        if newFovY < Degree(10) then
+            newFovY = Degree(10)
+        elseif newFovY > Degree(120) then
+            newFovY = Degree(120)
+        end
+        properties.fovY = newFovY
+        properties:touch()
+    else
+        local organelleScrollVal = self.organelleScrollPane:scrollingpaneGetVerticalPosition() + Engine.mouse:scrollChange()/1000
+        if organelleScrollVal < 0 then
+            organelleScrollVal = 0
+        elseif organelleScrollVal > 1.0 then
+            organelleScrollVal = 1.0
+        end
+        self.organelleScrollPane:scrollingpaneSetVerticalPosition(organelleScrollVal)
+        
+    end
+end
+
+function MicrobeEditorHudSystem:updateMutationPoints() 
+    --self.mpProgressBar:progressbarSetProgress(self.editor.mutationPoints/100)
+    self.mpLabel:setText("" .. self.editor.mutationPoints)
+end
+
+-----------------------------------------------------------------
+-- Event handlers -----------------------------------------------
+
+function playClicked()
+    local guiSoundEntity = Entity("gui_sounds")
+    guiSoundEntity:getComponent(SoundSourceComponent.TYPE_ID):playSound("button-hover-click")
+    Engine:setCurrentGameState(GameState.MICROBE)
+end
+
+function menuPlayClicked()
+    local guiSoundEntity = Entity("gui_sounds")
+    guiSoundEntity:getComponent(SoundSourceComponent.TYPE_ID):playSound("button-hover-click")
+    Engine:currentGameState():rootGUIWindow():getChild("MenuPanel"):hide()
+    playClicked()
+end
+
+function menuMainMenuClicked()
+    local guiSoundEntity = Entity("gui_sounds")
+    guiSoundEntity:getComponent(SoundSourceComponent.TYPE_ID):playSound("button-hover-click")
+    Engine:setCurrentGameState(GameState.MAIN_MENU)
+end
+
+-- the rest of the event handlers are MicrobeEditorHudSystem methods
+
+function MicrobeEditorHudSystem:nameClicked()
+    self.nameLabel:hide()
+    self.nameTextbox:show()
+    self.nameTextbox:setFocus()
+end
+
+function MicrobeEditorHudSystem:updateMicrobeName()
+    self.editor.currentMicrobe.microbe.speciesName = self.nameTextbox:getText()
+    self.nameLabel:setText(self.editor.currentMicrobe.microbe.speciesName)
+    self.nameTextbox:hide()
+    self.nameLabel:show()
+end
+
+function MicrobeEditorHudSystem:helpButtonClicked()
+    local guiSoundEntity = Entity("gui_sounds")
+    guiSoundEntity:getComponent(SoundSourceComponent.TYPE_ID):playSound("button-hover-click")
+    if self.helpPanelOpen then
+        self.helpPanel:hide()
+    else
+        self.helpPanel:show()
+    end
+    self.helpPanelOpen = not self.helpPanelOpen
+end
+
+function MicrobeEditorHudSystem:nucleusClicked()
+    if self.activeButton ~= nil then
+        self.activeButton:enable()
+    end
+    self:setActiveAction("nucleus")
+end
+
+function MicrobeEditorHudSystem:flagellumClicked()
+    if self.activeButton ~= nil then
+        self.activeButton:enable()
+    end
+    self.activeButton = self.organelleButtons["flagellum"]
+    self.activeButton:disable()
+    self:setActiveAction("flagellum")
+end
+
+function MicrobeEditorHudSystem:mitochondriaClicked()
+    if self.activeButton ~= nil then
+        self.activeButton:enable()
+    end
+    self.activeButton = self.organelleButtons["mitochondrion"]
+    self.activeButton:disable()
+    self:setActiveAction("mitochondrion")
+end
+
+function MicrobeEditorHudSystem:chloroplastClicked()
+    if self.activeButton ~= nil then
+        self.activeButton:enable()
+    end
+    self.activeButton = self.organelleButtons["chloroplast"]
+    self.activeButton:disable()
+    self:setActiveAction("chloroplast")
+end
+
+function MicrobeEditorHudSystem:aminoSynthesizerClicked()
+    if self.activeButton ~= nil then
+        self.activeButton:enable()
+    end
+    self.activeButton = self.organelleButtons["aminosynthesizer"]
+    self.activeButton:disable()
+    self:setActiveAction("aminosynthesizer")
+end
+
+function MicrobeEditorHudSystem:vacuoleClicked()
+    if self.activeButton ~= nil then
+        self.activeButton:enable()
+    end
+    self.activeButton = self.organelleButtons["vacuole"]
+    self.activeButton:disable()
+    self:setActiveAction("vacuole")
+end
+
+function MicrobeEditorHudSystem:toxinClicked()
+    if self.activeButton ~= nil then
+        self.activeButton:enable()
+    end
+    self.activeButton = self.organelleButtons["Toxin"]
+    self.activeButton:disable()
+    self:setActiveAction("oxytoxy")
+end
+
+
+function MicrobeEditorHudSystem:removeClicked()
+    if self.activeButton ~= nil then
+        self.activeButton:enable()
+    end
+    self.activeButton = nil
+    self:setActiveAction("remove")
+end
+
+function MicrobeEditorHudSystem:rootSaveCreationClicked()
+    local guiSoundEntity = Entity("gui_sounds")
+    guiSoundEntity:getComponent(SoundSourceComponent.TYPE_ID):playSound("button-hover-click")
+    print ("Save button clicked")
+    --[[]
+    panel = self.saveLoadPanel
+    panel:getChild("SaveButton"):show()
+    panel:getChild("NameTextbox"):show()
+    panel:getChild("CreationNameDialogLabel"):show()
+    panel:getChild("LoadButton"):hide()
+    panel:getChild("SavedCreations"):hide()
+    panel:show()--]]
+end
+
+function MicrobeEditorHudSystem:rootLoadCreationClicked()
+    local guiSoundEntity = Entity("gui_sounds")
+    guiSoundEntity:getComponent(SoundSourceComponent.TYPE_ID):playSound("button-hover-click")
+    panel = self.saveLoadPanel
+    panel:getChild("SaveButton"):hide()
+    panel:getChild("NameTextbox"):hide()
+    panel:getChild("CreationNameDialogLabel"):hide()
+    panel:getChild("LoadButton"):show()
+    panel:getChild("SavedCreations"):show()
+    panel:show()
+    self.creationsListbox:itemListboxResetList()
+    self.creationFileMap = {}
+    i = 0
+    pathsString = Engine:getCreationFileList("microbe")
+    -- using pattern matching for splitting on spaces
+    for path in string.gmatch(pathsString, "%S+")  do
+        -- this is unsafe when one of the paths is, for example, C:\\Application Data\Thrive\saves
+        item = CEGUIWindow("Thrive/ListboxItem", "creationItems"..i)
+        pathSep = package.config:sub(1,1) -- / for unix, \ for windows
+        text = string.sub(path, string.len(path) - string.find(path:reverse(), pathSep) + 2)
+        item:setText(text)
+        self.creationsListbox:itemListboxAddItem(item)
+        self.creationFileMap[text] = path
+        i = i + 1
+    end
+    self.creationsListbox:itemListboxHandleUpdatedItemData()
+end
+
+function MicrobeEditorHudSystem:saveCreationClicked()
+    local guiSoundEntity = Entity("gui_sounds")
+    guiSoundEntity:getComponent(SoundSourceComponent.TYPE_ID):playSound("button-hover-click")
+    name = self.editor.currentMicrobe.microbe.speciesName
+    print("saving "..name)
+    -- Todo: Additional input sanitation
+    name, _ = string.gsub(name, "%s+", "_") -- replace whitespace with underscore
+    if string.match(name, "^[%w_]+$") == nil then
+        print("unsanitary name: "..name) -- should we do the test before whitespace sanitization?
+    elseif string.len(name) > 0 then
+        Engine:saveCreation(self.editor.currentMicrobe.entity.id, name, "microbe")
+    end
+end
+
+function MicrobeEditorHudSystem:loadCreationClicked()
+    local guiSoundEntity = Entity("gui_sounds")
+    guiSoundEntity:getComponent(SoundSourceComponent.TYPE_ID):playSound("button-hover-click")
+    item = self.creationsListbox:itemListboxGetLastSelectedItem()
+    if not item:isNull() then 
+        entity = Engine:loadCreation(self.creationFileMap[item:getText()])
+        self.editor:loadMicrobe(entity)
+        panel:hide()
+    end
+end
+
+-- useful debug functions
+
+function MicrobeEditorHudSystem:loadByName(name)
+    if string.find(name, ".microbe") then 
+        print("note, you don't need to add the .microbe extension") 
+    else 
+        name = name..".microbe"
+    end
+    name, _ = string.gsub(name, "%s+", "_")
+    creationFileMap = {}
+    i = 0
+    pathsString = Engine:getCreationFileList("microbe")
+    -- using pattern matching for splitting on spaces
+    for path in string.gmatch(pathsString, "%S+")  do
+        -- this is unsafe when one of the paths is, for example, C:\\Application Data\Thrive\saves
+        pathSep = package.config:sub(1,1) -- / for unix, \ for windows
+        text = string.sub(path, string.len(path) - string.find(path:reverse(), pathSep) + 2)
+        creationFileMap[text] = path
+        i = i + 1
+    end
+    entity = Engine:loadCreation(creationFileMap[name])
+    self.editor:loadMicrobe(entity)
+    self.nameLabel:setText(self.editor.currentMicrobe.microbe.speciesName)
+end
+
+function saveMicrobe() global_activeMicrobeEditorHudSystem:saveCreationClicked() end
+function loadMicrobe(name) global_activeMicrobeEditorHudSystem:loadByName(name) end