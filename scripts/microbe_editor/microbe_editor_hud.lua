--- conflicted
+++ resolved
@@ -246,13 +246,8 @@
         end
     elseif keyCombo(kmp.gotostage) then
         playClicked()
-<<<<<<< HEAD
-    elseif keyCombo(kmp.rename or kmp.rename2) then
-        self:updateMicrobeName()
-=======
     elseif keyCombo(kmp.rename) or keyCombo(kmp.rename2) then
         self:microbeNameChanged()
->>>>>>> 17e01537
     end
     
     if Engine.keyboard:wasKeyPressed(Keyboard.KC_LEFT) or Engine.keyboard:wasKeyPressed(Keyboard.KC_A) then
