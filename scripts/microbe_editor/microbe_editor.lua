--- conflicted
+++ resolved
@@ -46,21 +46,12 @@
 
 -- checks whether the hex at q, r has an organelle in its surroundeing hexes.
 function MicrobeEditor:surroundsOrganelle(q, r)
-<<<<<<< HEAD
-    return  MicrobeSystem.getOrganelleAt(self.currentMicrobe.entity, q + 0, r - 1) or
-            MicrobeSystem.getOrganelleAt(self.currentMicrobe.entity, q + 1, r - 1) or
-			MicrobeSystem.getOrganelleAt(self.currentMicrobe.entity, q + 1, r + 0) or
-			MicrobeSystem.getOrganelleAt(self.currentMicrobe.entity, q + 0, r + 1) or
-			MicrobeSystem.getOrganelleAt(self.currentMicrobe.entity, q - 1, r + 1) or
-			MicrobeSystem.getOrganelleAt(self.currentMicrobe.entity, q - 1, r + 0)
-=======
     return  MicrobeSystem.getOrganelleAt(self.currentMicrobeEntity, q + 0, r - 1) or
             MicrobeSystem.getOrganelleAt(self.currentMicrobeEntity, q + 1, r - 1) or
 			MicrobeSystem.getOrganelleAt(self.currentMicrobeEntity, q + 1, r + 0) or
 			MicrobeSystem.getOrganelleAt(self.currentMicrobeEntity, q + 0, r + 1) or
 			MicrobeSystem.getOrganelleAt(self.currentMicrobeEntity, q - 1, r + 1) or
 			MicrobeSystem.getOrganelleAt(self.currentMicrobeEntity, q - 1, r + 0)
->>>>>>> 2fad373b
 end
 
 function MicrobeEditor:init(gameState)
@@ -90,11 +81,7 @@
             GameState.MICROBE_EDITOR.wrapper)
         
         -- Transfer the compounds
-<<<<<<< HEAD
-        Microbe.new(self.nextMicrobeEntity, true, GameState.MICROBE_EDITOR)
-=======
         MicrobeSystem.initializeMicrobe(self.nextMicrobeEntity, true)
->>>>>>> 2fad373b
         MicrobeSystem.transferCompounds(microbeStageMicrobe, self.nextMicrobeEntity)
         
         self.nextMicrobeEntity:stealName("working_microbe")
@@ -173,11 +160,7 @@
 			end
 		end
         for _, hex in ipairs(hexes) do
-<<<<<<< HEAD
-            local organelle = MicrobeSystem.getOrganelleAt(self.currentMicrobe.entity, -hex.q + q, -hex.r + r)
-=======
             local organelle = MicrobeSystem.getOrganelleAt(self.currentMicrobeEntity, -hex.q + q, -hex.r + r)
->>>>>>> 2fad373b
             if organelle then
                 if organelle.name ~= "cytoplasm" then
                     colour = ColourValue(2, 0, 0, 0.4)
@@ -294,11 +277,7 @@
     local empty = true
     local touching = false;
     for s, hex in pairs(OrganelleFactory.checkSize(data)) do
-<<<<<<< HEAD
-        local organelle = MicrobeSystem.getOrganelleAt(self.currentMicrobe.entity, hex.q + q, hex.r + r)
-=======
         local organelle = MicrobeSystem.getOrganelleAt(self.currentMicrobeEntity, hex.q + q, hex.r + r)
->>>>>>> 2fad373b
         if organelle then
             if organelle.name ~= "cytoplasm" then
                 empty = false 
@@ -396,19 +375,11 @@
             local sceneNodeComponent = getComponent(self.currentMicrobeEntity, OgreSceneNodeComponent)
             for _, hex in pairs(organelle._hexes) do
                 -- Check if there is cytoplasm under this organelle.
-<<<<<<< HEAD
-                local cytoplasm = MicrobeSystem.getOrganelleAt(self.currentMicrobe.entity, hex.q + q, hex.r + r)
-                if cytoplasm then
-                    if cytoplasm.name == "cytoplasm" then
-                        MicrobeSystem.removeOrganelle(self.currentMicrobe.entity, hex.q + q, hex.r + r)
-                        self.currentMicrobe.sceneNode.transform:touch()
-=======
                 local cytoplasm = MicrobeSystem.getOrganelleAt(self.currentMicrobeEntity, hex.q + q, hex.r + r)
                 if cytoplasm then
                     if cytoplasm.name == "cytoplasm" then
                         MicrobeSystem.removeOrganelle(self.currentMicrobeEntity, hex.q + q, hex.r + r)
                         sceneNodeComponent.transform:touch()
->>>>>>> 2fad373b
                         self.organelleCount = self.organelleCount - 1
                         local s = encodeAxial(hex.q + q, hex.r + r)
                         self.occupiedHexes[s]:destroy()
@@ -416,14 +387,6 @@
                 end
                 self:createHexComponent(hex.q + q, hex.r + r)
             end
-<<<<<<< HEAD
-            MicrobeSystem.addOrganelle(self.currentMicrobe.entity, q, r, rotation, organelle)
-            self.organelleCount = self.organelleCount + 1
-        end,
-        undo = function()
-            MicrobeSystem.removeOrganelle(self.currentMicrobe.entity, q, r)
-            self.currentMicrobe.sceneNode.transform:touch()
-=======
             MicrobeSystem.addOrganelle(self.currentMicrobeEntity, q, r, rotation, organelle)
             self.organelleCount = self.organelleCount + 1
         end,
@@ -431,7 +394,6 @@
             local sceneNodeComponent = getComponent(self.currentMicrobeEntity, OgreSceneNodeComponent)
             MicrobeSystem.removeOrganelle(self.currentMicrobeEntity, q, r)
             sceneNodeComponent.transform:touch()
->>>>>>> 2fad373b
             self.organelleCount = self.organelleCount - 1
             for _, hex in pairs(organelle._hexes) do
                 local x, y = axialToCartesian(hex.q + q, hex.r + r)
@@ -443,11 +405,7 @@
 end
 
 function MicrobeEditor:removeOrganelleAt(q,r)
-<<<<<<< HEAD
-    local organelle = MicrobeSystem.getOrganelleAt(self.currentMicrobe.entity, q, r)
-=======
     local organelle = MicrobeSystem.getOrganelleAt(self.currentMicrobeEntity, q, r)
->>>>>>> 2fad373b
     if not (organelle == nil or organelle.name == "nucleus") then -- Don't remove nucleus
         if organelle then
             for _, hex in pairs(organelle._hexes) do
@@ -458,14 +416,9 @@
             self:enqueueAction({
                 cost = 10,
                 redo = function()
-<<<<<<< HEAD
-                    MicrobeSystem.removeOrganelle(self.currentMicrobe.entity, storage:get("q", 0), storage:get("r", 0))
-                    self.currentMicrobe.sceneNode.transform:touch()
-=======
                     MicrobeSystem.removeOrganelle(self.currentMicrobeEntity, storage:get("q", 0), storage:get("r", 0))
                     local sceneNodeComponent = getComponent(self.currentMicrobeEntity, OgreSceneNodeComponent)
                     sceneNodeComponent.transform:touch()
->>>>>>> 2fad373b
                     self.organelleCount = self.organelleCount - 1
 					for _, cytoplasm in pairs(organelle._hexes) do
 						local s = encodeAxial(cytoplasm.q + storage:get("q", 0), cytoplasm.r + storage:get("r", 0))
@@ -474,11 +427,7 @@
                 end,
                 undo = function()
                     local organelle = Organelle.loadOrganelle(storage)
-<<<<<<< HEAD
-                    MicrobeSystem.addOrganelle(self.currentMicrobe.entity, storage:get("q", 0), storage:get("r", 0), storage:get("rotation", 0), organelle)
-=======
                     MicrobeSystem.addOrganelle(self.currentMicrobeEntity, storage:get("q", 0), storage:get("r", 0), storage:get("rotation", 0), organelle)
->>>>>>> 2fad373b
                     for _, hex in pairs(organelle._hexes) do
                         self:createHexComponent(hex.q + storage:get("q", 0), hex.r + storage:get("r", 0))
                     end
@@ -496,11 +445,7 @@
 
 function MicrobeEditor:addNucleus()
     local nucleusOrganelle = OrganelleFactory.makeOrganelle({["name"]="nucleus", ["q"]=0, ["r"]=0, ["rotation"]=0})
-<<<<<<< HEAD
-    MicrobeSystem.addOrganelle(self.currentMicrobe.entity, 0, 0, 0, nucleusOrganelle)
-=======
     MicrobeSystem.addOrganelle(self.currentMicrobeEntity, 0, 0, 0, nucleusOrganelle)
->>>>>>> 2fad373b
 end
 
 function MicrobeEditor:loadMicrobe(entityId)
@@ -536,19 +481,11 @@
             end
             
             self.currentMicrobeEntity = MicrobeSystem.createMicrobeEntity(nil, false, 'Editor_Microbe', true)
-<<<<<<< HEAD
-            self.currentMicrobe = Microbe(self.currentMicrobeEntity, true, g_luaEngine.currentGameState)
-            self.currentMicrobe.entity:stealName("working_microbe")
-            --self.currentMicrobe.sceneNode.transform.orientation = Quaternion.new(Radian.new(Degree(180)), Vector3(0, 0, 1))-- Orientation
-            self.currentMicrobe.sceneNode.transform:touch()
-            self.currentMicrobe.microbe.speciesName = speciesName
-=======
             microbeComponent = getComponent(self.currentMicrobeEntity, MicrobeComponent)
             local sceneNodeComponent = getComponent(self.currentMicrobeEntity, OgreSceneNodeComponent)
             self.currentMicrobeEntity:stealName("working_microbe")
             sceneNodeComponent.transform:touch()
             microbeComponent.speciesName = speciesName
->>>>>>> 2fad373b
             self:addNucleus()
             for _, organelle in pairs(microbeComponent.organelles) do
                 for s, hex in pairs(organelle._hexes) do
@@ -572,19 +509,6 @@
         end
 
         action.undo = function()
-<<<<<<< HEAD
-            speciesName = self.currentMicrobe.microbe.speciesName
-            self.currentMicrobe.entity:destroy() -- remove the "new" entity that has replaced the previous one
-            self.currentMicrobeEntity = MicrobeSystem.createMicrobeEntity(nil, false, 'Editor_Microbe', true)
-            self.currentMicrobe = Microbe(self.currentMicrobeEntity, true, g_luaEngine.currentGameState)
-            self.currentMicrobe.entity:stealName("working_microbe")
-            self.currentMicrobe.sceneNode.transform.orientation = Quaternion.new(Radian(0), Vector3(0, 0, 1))-- Orientation
-            self.currentMicrobe.sceneNode.transform:touch()
-            self.currentMicrobe.microbe.speciesName = speciesName
-            for position,storage in pairs(organelleStorage) do
-                local q, r = decodeAxial(position)
-                MicrobeSystem.addOrganelle(self.currentMicrobe.entity, storage:get("q", 0), storage:get("r", 0), storage:get("rotation", 0), Organelle.loadOrganelle(storage))
-=======
             local microbeComponent = getComponent(self.currentMicrobeEntity, MicrobeComponent)
 
             speciesName = microbeComponent.speciesName
@@ -601,7 +525,6 @@
             for position,storage in pairs(organelleStorage) do
                 local q, r = decodeAxial(position)
                 MicrobeSystem.addOrganelle(self.currentMicrobeEntity, storage:get("q", 0), storage:get("r", 0), storage:get("rotation", 0), Organelle.loadOrganelle(storage))
->>>>>>> 2fad373b
             end
             for _, cytoplasm in pairs(self.occupiedHexes) do
                 cytoplasm:destroy()
