--- conflicted
+++ resolved
@@ -28,15 +28,30 @@
         -- If this organelle is a duplicate of another organelle caused by splitting.
         self.isDuplicate = false        
         
+        -- The "Health Bar" of the organelle constrained to [0,2]
+        -- 0 means the organelle is dead, 1 means its normal, and 2 means
+        -- its ready to divide.
+        self.compoundBin = 1.0
+
+        -- The compounds left to divide this organelle.
+        -- Decreases every time a required compound is absorbed.
+        self.compoundsLeft = {}
+
+        -- The compounds that make up this organelle. They get reduced each time
+        -- the organelle gets damaged.
+        self.composition = {}
+
+        -- The total number of compounds we need before we can split.
+        self.organelleCost = 0
+
+        for compoundName, amount in pairs(organelleTable[name].composition) do
+            self.compoundsLeft[compoundName] = amount
+            self.composition[compoundName] = amount
+            self.organelleCost = self.organelleCost + amount
+        end
+
     end
 )
-
--- How fast organelles grow.
-GROWTH_SPEED_MULTILPIER = 0.5 / 1000
-
--- Percentage of the compounds that compose the organelle released
--- upon death (between 0.0 and 1.0).
-COMPOUND_RELEASE_PERCENTAGE = 0.3
 
 -- Factory function for organelles
 function Organelle.loadOrganelle(storage)
@@ -47,61 +62,6 @@
     return organelle
 end
 
-<<<<<<< HEAD
-=======
-
--- Constructor
-function Organelle:__init(mass, name)
-    self.collisionShape = CompoundShape()
-    self.mass = mass
-    self.components = {}
-    self._hexes = {}
-    self.position = {
-        q = 0,
-        r = 0
-    }
-    self.rotation = nil
-
-    --Naming the organelle.
-    if name == nil then
-        self.name = "<nameless>"
-    else
-        self.name = name
-    end
-    
-    -- The deviation of the organelle color from the species color
-    self._needsColourUpdate = true
-    
-    -- Whether or not this organelle has already divided.
-    self.split = false
-    -- If this organelle is a duplicate of another organelle caused by splitting.
-    self.isDuplicate = false
-
-    -- The "Health Bar" of the organelle constrained to [0,2]
-    -- 0 means the organelle is dead, 1 means its normal, and 2 means
-    -- its ready to divide.
-    self.compoundBin = 1.0
-
-    -- The compounds left to divide this organelle.
-    -- Decreases every time a required compound is absorbed.
-    self.compoundsLeft = {}
-
-    -- The compounds that make up this organelle. They get reduced each time
-    -- the organelle gets damaged.
-    self.composition = {}
-
-    -- The total number of compounds we need before we can split.
-    self.organelleCost = 0
-
-    for compoundName, amount in pairs(organelleTable[name].composition) do
-        self.compoundsLeft[compoundName] = amount
-        self.composition[compoundName] = amount
-        self.organelleCost = self.organelleCost + amount
-    end
-end
-
-
->>>>>>> b92c626f
 -- Adds a hex to this organelle
 --
 -- @param q, r
@@ -334,7 +294,7 @@
     end
 
     -- Update each OrganelleComponent
-    for componentName, component in pairs(self.components) do
+    for _, component in pairs(self.components) do
         component:update(microbe, self, logicTime)
     end
 end
