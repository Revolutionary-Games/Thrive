--------------------------------------------------------------------------------
-- Species class
--
-- Class for representing an individual species
--------------------------------------------------------------------------------
--limits the size of the initial stringCodes
local MIN_INITIAL_LENGTH = 5
local MAX_INITIAL_LENGTH = 15

local DEFAULT_SPAWN_DENSITY = 1/25000

local DEFAULT_SPAWN_RADIUS = 60

local MIN_COLOR = 0.3
local MAX_COLOR = 1.0

local MUTATION_CREATION_RATE = 0.1
local MUTATION_DELETION_RATE = 0.1

-- Why is the latest created species system accessible globally here?
-- this will cause problems in the future
local gSpeciesSystem = nil

local function randomColour()
    return  math.random() * (MAX_COLOR - MIN_COLOR) + MIN_COLOR
end

local DEFAULT_INITIAL_COMPOUNDS =
    {
        atp = {priority=10,amount=40},
        glucose = {amount = 10},
        reproductase = {priority = 8},
        oxygen = {amount = 10},
        oxytoxy = {amount = 1}
    }

Species = class(
    function(self)

        self.population = INITIAL_POPULATION
        self.name = "Species_" .. tostring(math.random()) --gotta use the latin names
        
        local stringSize = math.random(MIN_INITIAL_LENGTH, MAX_INITIAL_LENGTH)
        self.stringCode = organelleTable.nucleus.gene .. organelleTable.cytoplasm.gene --it should always have a nucleus and a cytoplasm.
        for i = 1, stringSize do
            self.stringCode = self.stringCode .. getRandomLetter()
        end
        
        local organelles = positionOrganelles(self.stringCode)

        self.colour = {
            r = randomColour(),
            g = randomColour(),
            b = randomColour()
        }

        self.template = createSpeciesTemplate(self.name, organelles, self.colour, DEFAULT_INITIAL_COMPOUNDS, nil)
        self:setupSpawn()
        
    end
)

--sets up the spawn of the species
function Species:setupSpawn()
    self.id = currentSpawnSystem:addSpawnType(
        function(pos)
            return microbeSpawnFunctionGeneric(pos, self.name, true, nil,
                                               g_luaEngine.currentGameState)
        end, 
        DEFAULT_SPAWN_DENSITY, --spawnDensity should depend on population
        DEFAULT_SPAWN_RADIUS
    )
end

--copy-pasted from setupSpecies in setup.lua
function createSpeciesTemplate(name, organelles, colour, compounds, speciesThresholds)
    speciesEntity = Entity.new(name, g_luaEngine.currentGameState.wrapper)
    speciesComponent = SpeciesComponent.new(name)
    speciesEntity:addComponent(speciesComponent)
    for i, organelle in pairs(organelles) do
        local org = {}
            org.name = organelle.name
            org.q = organelle.q
            org.r = organelle.r
            org.rotation = organelle.rotation
            speciesComponent.organelles[i] = org
    end
    processorComponent = ProcessorComponent.new()
    speciesEntity:addComponent(processorComponent)
    speciesComponent.colour = Vector3(colour.r, colour.g, colour.b)
     -- iterates over all compounds, and sets amounts and priorities
    for _, compoundID in pairs(CompoundRegistry.getCompoundList()) do
        compound = CompoundRegistry.getCompoundInternalName(compoundID)

        compoundData = compounds[compound]
        if compoundData ~= nil then
            amount = compoundData.amount
            -- priority = compoundData.priority
            speciesComponent.avgCompoundAmounts["" .. compoundID] = amount
             -- speciesComponent.compoundPriorities[compoundID] = priority
        end
    end
<<<<<<< HEAD
    if speciesThresholds ~= nil then
        local thresholds = speciesThresholds
        for _, compoundID in pairs(CompoundRegistry.getCompoundList()) do
            compound = CompoundRegistry.getCompoundInternalName(compoundID)
            if thresholds[compound] ~= nil then
                if thresholds[compound].low ~= nil then
                    processorComponent:setLowThreshold(compoundID, thresholds[compound].low)
                end
                if thresholds[compound].low ~= nil then
                    processorComponent:setHighThreshold(compoundID, thresholds[compound].high)
                end
                if thresholds[compound].vent ~= nil then
                    processorComponent:setVentThreshold(compoundID, thresholds[compound].vent)
                end
            end
        end
    end
=======

>>>>>>> b92c626f
    local capacities = {}
    for _, organelle in pairs(organelles) do
        if organelleTable[organelle.name] ~= nil then
            if organelleTable[organelle.name]["processes"] ~= nil then
                for process, capacity in pairs(organelleTable[organelle.name]["processes"]) do
                    if capacities[process] == nil then
                        capacities[process] = 0
                    end
                    capacities[process] = capacities[process] + capacity
                end
            end
        end
    end
    for _, bioProcessId in pairs(BioProcessRegistry.getList()) do
        local name = BioProcessRegistry.getInternalName(bioProcessId)
        if capacities[name] ~= nil then
            processorComponent:setCapacity(bioProcessId, capacities[name])
        -- else
            -- processorComponent:setCapacity(bioProcessId, 0)
        end
    end
    return speciesEntity
end

--updates the population count of the species
function Species:updatePopulation()
    --TODO:
    --fill me
    --with code
    self.population = self.population + math.random(-200, 200)
end

--delete a species
function Species:extinguish()
    currentSpawnSystem:removeSpawnType(self.id)
    --self.template:destroy() --game crashes if i do that.
end

local function mutate(stringCode)
    --moving the stringCode to a table to facilitate changes
    local chromosomes = {}
    local originalStringSize = 0
    for i = 3, string.len(stringCode) do
        table.insert(chromosomes, string.sub(stringCode, i, i))
        originalStringSize = originalStringSize + 1
    end
    
    --try to insert a letter at the end of the table.
    if math.random() < MUTATION_CREATION_RATE then
        table.insert(chromosomes, getRandomLetter())
    end

    --modifies the rest of the table.
    for i = 0, originalStringSize - 1 do
        index = originalStringSize - i

        if math.random() < MUTATION_DELETION_RATE then
            table.remove(chromosomes, index)
        end
        
        if math.random() < MUTATION_CREATION_RATE then
            table.insert(chromosomes, index, getRandomLetter())
        end
    end

    --transforming the table back into a string
    local newString = "NY"
    for _, letter in pairs(chromosomes) do
        newString = newString .. letter
    end

    return newString
end

--returns a mutated version of the species and reduces the species population by half
function Species:getChild(parent, r, g, b)
    self.name = "Species_" .. tostring(math.random())
    self.colour = {}
    self.colour.r = (r + randomColour()) / 2
    self.colour.g = (g + randomColour()) / 2
    self.colour.b = (b + randomColour()) / 2
    self.population = math.floor(parent.population / 2)
    self.stringCode = mutate(parent.stringCode)

    local organelles = positionOrganelles(parent.stringCode)

    self.template = createSpeciesTemplate(self.name, organelles, self.colour, DEFAULT_INITIAL_COMPOUNDS, nil)
    self:setupSpawn()

    parent.population = math.ceil(parent.population / 2)
    return self
end
--------------------------------------------------------------------------------
-- SpeciesSystem
--
-- System for estimating and simulating population count for various species
--------------------------------------------------------------------------------

--How big is a newly created species's population.
INITIAL_POPULATION = 2000

--how much time does it take for the simulation to update.
SPECIES_SIM_INTERVAL = 20000

--if a specie's population goes below this it goes extinct.
MIN_POP_SIZE = 100

--if a specie's population goes above this it gets split in half and a new mutated specie apears.
MAX_POP_SIZE = 5000

--the amount of species at the start of the microbe stage (not counting Default/Player)
INITIAL_SPECIES = 7

--if there are more species than this then all species get their population reduced by half
MAX_SPECIES = 15

--if there are less species than this create new ones.
MIN_SPECIES = 3


SpeciesSystem = class(
    LuaSystem,
    function(self)
        
        LuaSystem.create(self)
        
        gSpawnSystem = self
        
        self.entities = EntityFilter.new(
            {
                SpeciesComponent,
                ProcessorComponent,
            },
            true
        )
        self.timeSinceLastCycle = 0
        
    end
)

function resetAutoEvo()
    if gSpeciesSystem.species ~= nil then
        for _, species in pairs(gSpeciesSystem.species) do
            species:extinguish()
        end

        gSpeciesSystem.species = {}
        gSpeciesSystem.number_of_species = 0
    end
end

-- Override from System
function SpeciesSystem:init(gameState)
    LuaSystem.init(self, "SpeciesSystem", gameState)
    self.entities:init(gameState.wrapper)

    self.species = {}
    self.number_of_species = 0

    --doing this crashes the game
    --probably because init gets called twice
    --running this in only one of those calls crashes the game
    --(somehow)

    --for i = 1, INITIAL_SPECIES do
    --    newSpecies = Species:init()
    --    table.insert(self.species, newSpecies)
    --    self.number_of_species = self.number_of_species + 1
    --end
    gSpeciesSystem = self
end

-- Override from System
function SpeciesSystem:shutdown()
    self.entities:shutdown()
    LuaSystem.shutdown(self)
end

-- Override from System
function SpeciesSystem:activate()
    --[[ 
    This runs in two (three?) use-cases:
    - First, it runs on game entry from main menu -- in this case, it must set up for new game
    - Second, it runs on game entry from editor -- in this case, it can set up the new species 
        (in conjunction with stuff in editor, called on finish-click)
    - Third (possibly) it might run on load.  
    --]]
end

function SpeciesSystem:doMassExtinction()
    for _, currentSpecies in pairs(self.species) do
        currentSpecies.population = math.floor(currentSpecies.population / 2)
    end
end

-- Override from System
function SpeciesSystem:update(_, milliseconds)
    gSpeciesSystem = self --so hacky :c
    self.timeSinceLastCycle = self.timeSinceLastCycle + milliseconds
    while self.timeSinceLastCycle > SPECIES_SIM_INTERVAL do
        --update population numbers and split/extinct species as needed
        local numberOfSpecies = self.number_of_species
        for i = 0, numberOfSpecies - 1 do
            local index = numberOfSpecies - i   --traversing the population backwards to avoid
                                                --"chopping down the branch i'm sitting in"

            currentSpecies = self.species[index]
            currentSpecies:updatePopulation()
            local population = currentSpecies.population

            --reproduction/mutation
            if population > MAX_POP_SIZE then
                local newSpecies = Species:getChild(currentSpecies,
                                                    currentSpecies.colour.r,
                                                    currentSpecies.colour.g,
                                                    currentSpecies.colour.b)
                table.insert(self.species, newSpecies)
                self.number_of_species = self.number_of_species + 1
            end

            --extinction
            if population < MIN_POP_SIZE then
                currentSpecies:extinguish()
                table.remove(self.species, index)
                self.number_of_species = self.number_of_species - 1
            end
        end

        --new species
        if self.number_of_species < MIN_SPECIES then
            for i = self.number_of_species, INITIAL_SPECIES - 1 do
                newSpecies = Species()
                table.insert(self.species, newSpecies)
                self.number_of_species = self.number_of_species + 1
            end
        end

        --mass extinction
        if self.number_of_species > MAX_SPECIES then
            self:doMassExtinction()
        end

        self.timeSinceLastCycle = self.timeSinceLastCycle - SPECIES_SIM_INTERVAL
    end
end

function SpeciesSystem.initProcessorComponent(entity, speciesComponent)
    local sc = getComponent(entity, SpeciesComponent)
    if sc == nil then
        entity:addComponent(speciesComponent)
    end

    local pc = getComponent(entity, ProcessorComponent)
    if pc == nil then
        pc = ProcessorComponent.new()
        entity:addComponent(pc)
    end

<<<<<<< HEAD
    local thresholds = {}

    for _, compoundID in pairs(CompoundRegistry.getCompoundList()) do
        compound = CompoundRegistry.getCompoundInternalName(compoundID)
        if compoundTable[compound] then
            thresholdData = compoundTable[compound].default_treshold
        else
            thresholdData = default_thresholds[compound]
        end

        thresholds[compoundID] = {low = thresholdData.low, high = thresholdData.high, vent = thresholdData.vent}
    end

    if starter_microbes[speciesComponent.name] ~= nil and starter_microbes[speciesComponent.name].thresholds ~= nil then
        local c_thresholds = starter_microbes[speciesComponent.name].thresholds
        for _, compoundID in pairs(CompoundRegistry.getCompoundList()) do
            compound = CompoundRegistry.getCompoundInternalName(compoundID)
            if c_thresholds[compound] ~= nil then
                local t = c_thresholds[compound]
                if t.low ~= nil then thresholds[compoundID].low = t.low end
                if t.high ~= nil then thresholds[compoundID].high = t.high end
                if t.vent ~= nil then thresholds[compoundID].vent = t.vent end
            end
        end
    end

    for compoundID, t in ipairs(thresholds) do
        pc:setThreshold(compoundID, t.low, t.high, t.vent)
    end

=======
>>>>>>> b92c626f
    local capacities = {}
    for _, organelle in pairs(speciesComponent.organelles) do
        if organelleTable[organelle.name] ~= nil then
            if organelleTable[organelle.name]["processes"] ~= nil then
                for process, capacity in pairs(organelleTable[organelle.name]["processes"]) do
                    if capacities[process] == nil then
                        capacities[process] = 0
                    end
                    capacities[process] = capacities[process] + capacity
                end
            end
        end
    end
    for _, bioProcessID in pairs(BioProcessRegistry.getList()) do
        local name = BioProcessRegistry.getInternalName(bioProcessID)
        if capacities[name] ~= nil then
            pc:setCapacity(bioProcessID, capacities[name])
        end
    end
end

-- Given a newly-created microbe, this sets the organelles and all other species-specific microbe data
--  like agent codes, for example.
function SpeciesSystem.template(microbe, species)
    -- TODO: Make this also set the microbe's ProcessorComponent
    microbe.microbe.speciesName = species.name
    microbe:setMembraneColour(species.colour)

    SpeciesSystem.restoreOrganelleLayout(microbe, species)
    
    for compoundID, amount in pairs(species.avgCompoundAmounts) do
        if amount ~= 0 then
            microbe:storeCompound(compoundID, amount, false)
        end
    end
    
    return microbe
end

function SpeciesSystem.restoreOrganelleLayout(microbe, species)
    -- delete the the previous organelles.
    for s, organelle in pairs(microbe.microbe.organelles) do
        local q = organelle.position.q
        local r = organelle.position.r
        microbe:removeOrganelle(q, r)
    end
    microbe.microbe.organelles = {}
    -- give it organelles
    for _, orgdata in pairs(species.organelles) do
        organelle = OrganelleFactory.makeOrganelle(orgdata)
        microbe:addOrganelle(orgdata.q, orgdata.r, orgdata.rotation, organelle)
    end
end

function SpeciesSystem.fromMicrobe(microbe, species)
    local microbe_ = microbe.microbe -- shouldn't break, I think
    -- self.name = microbe_.speciesName
    species.colour = microbe:getComponent(MembraneComponent):getColour()
    -- Create species' organelle data
    for i, organelle in pairs(microbe_.organelles) do
        local data = {}
        data.name = organelle.name
        data.q = organelle.position.q
        data.r = organelle.position.r
        data.rotation = organelle.rotation
        species.organelles[i] = data
    end
    -- This microbes compound amounts will be the new population average.
    species.avgCompoundAmounts = {}
    for _, compoundID in pairs(CompoundRegistry.getCompoundList()) do
        local amount = microbe:getCompoundAmount(compoundID)
        species.avgCompoundAmounts["" .. compoundID] = amount/2
    end
    -- TODO: make this update the ProcessorComponent based on microbe thresholds
end<|MERGE_RESOLUTION|>--- conflicted
+++ resolved
@@ -100,27 +100,7 @@
              -- speciesComponent.compoundPriorities[compoundID] = priority
         end
     end
-<<<<<<< HEAD
-    if speciesThresholds ~= nil then
-        local thresholds = speciesThresholds
-        for _, compoundID in pairs(CompoundRegistry.getCompoundList()) do
-            compound = CompoundRegistry.getCompoundInternalName(compoundID)
-            if thresholds[compound] ~= nil then
-                if thresholds[compound].low ~= nil then
-                    processorComponent:setLowThreshold(compoundID, thresholds[compound].low)
-                end
-                if thresholds[compound].low ~= nil then
-                    processorComponent:setHighThreshold(compoundID, thresholds[compound].high)
-                end
-                if thresholds[compound].vent ~= nil then
-                    processorComponent:setVentThreshold(compoundID, thresholds[compound].vent)
-                end
-            end
-        end
-    end
-=======
-
->>>>>>> b92c626f
+
     local capacities = {}
     for _, organelle in pairs(organelles) do
         if organelleTable[organelle.name] ~= nil then
@@ -379,39 +359,6 @@
         entity:addComponent(pc)
     end
 
-<<<<<<< HEAD
-    local thresholds = {}
-
-    for _, compoundID in pairs(CompoundRegistry.getCompoundList()) do
-        compound = CompoundRegistry.getCompoundInternalName(compoundID)
-        if compoundTable[compound] then
-            thresholdData = compoundTable[compound].default_treshold
-        else
-            thresholdData = default_thresholds[compound]
-        end
-
-        thresholds[compoundID] = {low = thresholdData.low, high = thresholdData.high, vent = thresholdData.vent}
-    end
-
-    if starter_microbes[speciesComponent.name] ~= nil and starter_microbes[speciesComponent.name].thresholds ~= nil then
-        local c_thresholds = starter_microbes[speciesComponent.name].thresholds
-        for _, compoundID in pairs(CompoundRegistry.getCompoundList()) do
-            compound = CompoundRegistry.getCompoundInternalName(compoundID)
-            if c_thresholds[compound] ~= nil then
-                local t = c_thresholds[compound]
-                if t.low ~= nil then thresholds[compoundID].low = t.low end
-                if t.high ~= nil then thresholds[compoundID].high = t.high end
-                if t.vent ~= nil then thresholds[compoundID].vent = t.vent end
-            end
-        end
-    end
-
-    for compoundID, t in ipairs(thresholds) do
-        pc:setThreshold(compoundID, t.low, t.high, t.vent)
-    end
-
-=======
->>>>>>> b92c626f
     local capacities = {}
     for _, organelle in pairs(speciesComponent.organelles) do
         if organelleTable[organelle.name] ~= nil then
