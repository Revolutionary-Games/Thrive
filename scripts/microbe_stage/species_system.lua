--------------------------------------------------------------------------------
-- Species class
--
-- Class for representing an individual species
--------------------------------------------------------------------------------
--limits the size of the initial stringCodes
local MIN_INITIAL_LENGTH = 5
local MAX_INITIAL_LENGTH = 15

local DEFAULT_SPAWN_DENSITY = 1/25000

local MIN_COLOR = 0.3
local MAX_COLOR = 1.0

local MUTATION_CREATION_RATE = 0.1
local MUTATION_DELETION_RATE = 0.1

-- Why is the latest created species system accessible globally here?
-- this will cause problems in the future
local gSpeciesSystem = nil

local function randomColour()
    return  math.random() * (MAX_COLOR - MIN_COLOR) + MIN_COLOR
end

local DEFAULT_INITIAL_COMPOUNDS =
    {
        atp = {priority=10,amount=60},
        glucose = {amount = 10},
        reproductase = {priority = 8},
        oxygen = {amount = 10},
        oxytoxy = {amount = 1}
    }

Species = class(
    function(self)

        self.population = INITIAL_POPULATION
        self.name = "Species_" .. tostring(math.random()) --gotta use the latin names
        
        local stringSize = math.random(MIN_INITIAL_LENGTH, MAX_INITIAL_LENGTH)
        self.stringCode = organelleTable.nucleus.gene .. organelleTable.cytoplasm.gene --it should always have a nucleus and a cytoplasm.
        for i = 1, stringSize do
            self.stringCode = self.stringCode .. getRandomLetter()
        end
        
        local organelles = positionOrganelles(self.stringCode)

        self.colour = {
            r = randomColour(),
            g = randomColour(),
            b = randomColour()
        }

        self.template = createSpeciesTemplate(self.name, organelles, self.colour, DEFAULT_INITIAL_COMPOUNDS, nil)
        self:setupSpawn()
        
    end
)

--sets up the spawn of the species
function Species:setupSpawn()
    self.id = gSpawnSystem:addSpawnType(
        function(pos)
            return microbeSpawnFunctionGeneric(pos, self.name, true, nil,
                                              g_luaEngine.currentGameState)
        end, 
        DEFAULT_SPAWN_DENSITY, --spawnDensity should depend on population
        MICROBE_SPAWN_RADIUS
    )
end

--copy-pasted from setupSpecies in setup.lua
function createSpeciesTemplate(name, organelles, colour, compounds, speciesThresholds)
    speciesEntity = Entity.new(name, g_luaEngine.currentGameState.wrapper)
    speciesComponent = SpeciesComponent.new(name)
    speciesEntity:addComponent(speciesComponent)
    for i, organelle in pairs(organelles) do
        local org = {}
            org.name = organelle.name
            org.q = organelle.q
            org.r = organelle.r
            org.rotation = organelle.rotation
            speciesComponent.organelles[i] = org
    end
    processorComponent = ProcessorComponent.new()
    speciesEntity:addComponent(processorComponent)
    speciesComponent.colour = Vector3(colour.r, colour.g, colour.b)
     -- iterates over all compounds, and sets amounts and priorities
    for _, compoundID in pairs(CompoundRegistry.getCompoundList()) do
        compound = CompoundRegistry.getCompoundInternalName(compoundID)

        compoundData = compounds[compound]
        if compoundData ~= nil then
            amount = compoundData.amount
            -- priority = compoundData.priority
            speciesComponent.avgCompoundAmounts["" .. compoundID] = amount
             -- speciesComponent.compoundPriorities[compoundID] = priority
        end
    end

    local capacities = {}
    for _, organelle in pairs(organelles) do
        if organelleTable[organelle.name] ~= nil then
            if organelleTable[organelle.name]["processes"] ~= nil then
                for process, capacity in pairs(organelleTable[organelle.name]["processes"]) do
                    if capacities[process] == nil then
                        capacities[process] = 0
                    end
                    capacities[process] = capacities[process] + capacity
                end
            end
        end
    end
    for _, bioProcessId in pairs(BioProcessRegistry.getList()) do
        local name = BioProcessRegistry.getInternalName(bioProcessId)
        if capacities[name] ~= nil then
            processorComponent:setCapacity(bioProcessId, capacities[name])
        -- else
            -- processorComponent:setCapacity(bioProcessId, 0)
        end
    end
    return speciesEntity
end

--updates the population count of the species
function Species:updatePopulation()
    --TODO:
    --fill me
    --with code
    self.population = self.population + math.random(-200, 200)
end

--delete a species
function Species:extinguish()
    currentSpawnSystem:removeSpawnType(self.id)
    --self.template:destroy() --game crashes if i do that.
end

local function mutate(stringCode)
    --moving the stringCode to a table to facilitate changes
    local chromosomes = {}
    local originalStringSize = 0
    for i = 3, string.len(stringCode) do
        table.insert(chromosomes, string.sub(stringCode, i, i))
        originalStringSize = originalStringSize + 1
    end
    
    --try to insert a letter at the end of the table.
    if math.random() < MUTATION_CREATION_RATE then
        table.insert(chromosomes, getRandomLetter())
    end

    --modifies the rest of the table.
    for i = 0, originalStringSize - 1 do
        index = originalStringSize - i

        if math.random() < MUTATION_DELETION_RATE then
            table.remove(chromosomes, index)
        end
        
        if math.random() < MUTATION_CREATION_RATE then
            table.insert(chromosomes, index, getRandomLetter())
        end
    end

    --transforming the table back into a string
    local newString = "NY"
    for _, letter in pairs(chromosomes) do
        newString = newString .. letter
    end

    return newString
end

--returns a mutated version of the species and reduces the species population by half
function Species:getChild(parent, r, g, b)
    self.name = "Species_" .. tostring(math.random())
    self.colour = {}
    self.colour.r = (r + randomColour()) / 2
    self.colour.g = (g + randomColour()) / 2
    self.colour.b = (b + randomColour()) / 2
    self.population = math.floor(parent.population / 2)
    self.stringCode = mutate(parent.stringCode)

    local organelles = positionOrganelles(parent.stringCode)

    self.template = createSpeciesTemplate(self.name, organelles, self.colour, DEFAULT_INITIAL_COMPOUNDS, nil)
    self:setupSpawn()

    parent.population = math.ceil(parent.population / 2)
    return self
end
--------------------------------------------------------------------------------
-- SpeciesSystem
--
-- System for estimating and simulating population count for various species
--------------------------------------------------------------------------------

--How big is a newly created species's population.
INITIAL_POPULATION = 2000

--how much time does it take for the simulation to update.
SPECIES_SIM_INTERVAL = 20000

--if a specie's population goes below this it goes extinct.
MIN_POP_SIZE = 100

--if a specie's population goes above this it gets split in half and a new mutated specie apears.
MAX_POP_SIZE = 5000

--the amount of species at the start of the microbe stage (not counting Default/Player)
INITIAL_SPECIES = 7

--if there are more species than this then all species get their population reduced by half
MAX_SPECIES = 15

--if there are less species than this create new ones.
MIN_SPECIES = 3


SpeciesSystem = class(
    LuaSystem,
    function(self)
        
        LuaSystem.create(self)

        self.entities = EntityFilter.new(
            {
                SpeciesComponent,
                ProcessorComponent,
            },
            true
        )
        self.timeSinceLastCycle = 0
        
    end
)

function resetAutoEvo()
    if gSpeciesSystem.species ~= nil then
        for _, species in pairs(gSpeciesSystem.species) do
            species:extinguish()
        end

        gSpeciesSystem.species = {}
        gSpeciesSystem.number_of_species = 0
    end
end

-- Override from System
function SpeciesSystem:init(gameState)
    LuaSystem.init(self, "SpeciesSystem", gameState)
    self.entities:init(gameState.wrapper)

    self.species = {}
    self.number_of_species = 0

    --doing this crashes the game
    --probably because init gets called twice
    --running this in only one of those calls crashes the game
    --(somehow)

    --for i = 1, INITIAL_SPECIES do
    --    newSpecies = Species:init()
    --    table.insert(self.species, newSpecies)
    --    self.number_of_species = self.number_of_species + 1
    --end
    gSpeciesSystem = self
end

-- Override from System
function SpeciesSystem:shutdown()
    self.entities:shutdown()
    LuaSystem.shutdown(self)
end

-- Override from System
function SpeciesSystem:activate()
    --[[ 
    This runs in two (three?) use-cases:
    - First, it runs on game entry from main menu -- in this case, it must set up for new game
    - Second, it runs on game entry from editor -- in this case, it can set up the new species 
        (in conjunction with stuff in editor, called on finish-click)
    - Third (possibly) it might run on load.  
    --]]
end

function SpeciesSystem:doMassExtinction()
    for _, currentSpecies in pairs(self.species) do
        currentSpecies.population = math.floor(currentSpecies.population / 2)
    end
end

-- Override from System
function SpeciesSystem:update(_, milliseconds)
    gSpeciesSystem = self --so hacky :c
    self.timeSinceLastCycle = self.timeSinceLastCycle + milliseconds
    while self.timeSinceLastCycle > SPECIES_SIM_INTERVAL do
        --update population numbers and split/extinct species as needed
        local numberOfSpecies = self.number_of_species
        for i = 0, numberOfSpecies - 1 do
            local index = numberOfSpecies - i   --traversing the population backwards to avoid
                                                --"chopping down the branch i'm sitting in"

            currentSpecies = self.species[index]
            currentSpecies:updatePopulation()
            local population = currentSpecies.population

            --reproduction/mutation
            if population > MAX_POP_SIZE then
                local newSpecies = Species:getChild(currentSpecies,
                                                    currentSpecies.colour.r,
                                                    currentSpecies.colour.g,
                                                    currentSpecies.colour.b)
                table.insert(self.species, newSpecies)
                self.number_of_species = self.number_of_species + 1
            end

            --extinction
            if population < MIN_POP_SIZE then
                currentSpecies:extinguish()
                table.remove(self.species, index)
                self.number_of_species = self.number_of_species - 1
            end
        end

        --new species
        if self.number_of_species < MIN_SPECIES then
            for i = self.number_of_species, INITIAL_SPECIES - 1 do
                newSpecies = Species()
                table.insert(self.species, newSpecies)
                self.number_of_species = self.number_of_species + 1
            end
        end

        --mass extinction
        if self.number_of_species > MAX_SPECIES then
            self:doMassExtinction()
        end

        self.timeSinceLastCycle = self.timeSinceLastCycle - SPECIES_SIM_INTERVAL
    end
end

function SpeciesSystem.initProcessorComponent(entity, speciesComponent)
    local sc = getComponent(entity, SpeciesComponent)
    if sc == nil then
        entity:addComponent(speciesComponent)
    end

    local pc = getComponent(entity, ProcessorComponent)
    if pc == nil then
        pc = ProcessorComponent.new()
        entity:addComponent(pc)
    end

    local capacities = {}
    for _, organelle in pairs(speciesComponent.organelles) do
        if organelleTable[organelle.name] ~= nil then
            if organelleTable[organelle.name]["processes"] ~= nil then
                for process, capacity in pairs(organelleTable[organelle.name]["processes"]) do
                    if capacities[process] == nil then
                        capacities[process] = 0
                    end
                    capacities[process] = capacities[process] + capacity
                end
            end
        end
    end
    for _, bioProcessID in pairs(BioProcessRegistry.getList()) do
        local name = BioProcessRegistry.getInternalName(bioProcessID)
        if capacities[name] ~= nil then
            pc:setCapacity(bioProcessID, capacities[name])
        end
    end
end

-- Given a newly-created microbe, this sets the organelles and all other species-specific microbe data
--  like agent codes, for example.
function SpeciesSystem.template(microbeEntity, species)
    local microbeComponent = getComponent(microbeEntity, MicrobeComponent)

    -- TODO: Make this also set the microbe's ProcessorComponent
<<<<<<< HEAD
    microbe.microbe.speciesName = species.name
    MicrobeSystem.setMembraneColour(microbe.entity, species.colour)
=======
    microbeComponent.speciesName = species.name
    MicrobeSystem.setMembraneColour(microbeEntity, species.colour)
>>>>>>> 2fad373b

    SpeciesSystem.restoreOrganelleLayout(microbeEntity, species)
    
    for compoundID, amount in pairs(species.avgCompoundAmounts) do
        if amount ~= 0 then
<<<<<<< HEAD
            MicrobeSystem.storeCompound(microbe.entity, compoundID, amount, false)
=======
            MicrobeSystem.storeCompound(microbeEntity, compoundID, amount, false)
>>>>>>> 2fad373b
        end
    end
    
    return microbeEntity
end

function SpeciesSystem.restoreOrganelleLayout(microbeEntity, species)
    local microbeComponent = getComponent(microbeEntity, MicrobeComponent)

    -- delete the the previous organelles.
    for s, organelle in pairs(microbeComponent.organelles) do
        local q = organelle.position.q
        local r = organelle.position.r
<<<<<<< HEAD
        MicrobeSystem.removeOrganelle(microbe.entity, q, r)
=======
        MicrobeSystem.removeOrganelle(microbeEntity, q, r)
>>>>>>> 2fad373b
    end

    -- give it organelles
    microbeComponent.organelles = {}
    for _, orgdata in pairs(species.organelles) do
        organelle = OrganelleFactory.makeOrganelle(orgdata)
<<<<<<< HEAD
        MicrobeSystem.addOrganelle(microbe.entity, orgdata.q, orgdata.r, orgdata.rotation, organelle)
    end
end

function SpeciesSystem.fromMicrobe(microbe, species)
    local microbe_ = microbe.microbe -- shouldn't break, I think
    -- self.name = microbe_.speciesName
    species.colour = microbe.membraneComponent:getColour()
=======
        MicrobeSystem.addOrganelle(microbeEntity, orgdata.q, orgdata.r, orgdata.rotation, organelle)
    end
end

function SpeciesSystem.fromMicrobe(microbeEntity, species)
    local microbeComponent = getComponent(microbeEntity, MicrobeComponent)
    local membraneComponent = getComponent(microbeEntity, MembraneComponent)

    -- self.name = microbeComponent.speciesName
    species.colour = membraneComponent:getColour()

>>>>>>> 2fad373b
    -- Create species' organelle data
    for i, organelle in pairs(microbeComponent.organelles) do
        local data = {}
        data.name = organelle.name
        data.q = organelle.position.q
        data.r = organelle.position.r
        data.rotation = organelle.rotation
        species.organelles[i] = data
    end
    -- This microbes compound amounts will be the new population average.
    species.avgCompoundAmounts = {}
    for _, compoundID in pairs(CompoundRegistry.getCompoundList()) do
<<<<<<< HEAD
        local amount = MicrobeSystem.getCompoundAmount(microbe.entity, compoundID)
=======
        local amount = MicrobeSystem.getCompoundAmount(microbeEntity, compoundID)
>>>>>>> 2fad373b
        species.avgCompoundAmounts["" .. compoundID] = amount
    end
    -- TODO: make this update the ProcessorComponent based on microbe thresholds
end<|MERGE_RESOLUTION|>--- conflicted
+++ resolved
@@ -382,23 +382,14 @@
     local microbeComponent = getComponent(microbeEntity, MicrobeComponent)
 
     -- TODO: Make this also set the microbe's ProcessorComponent
-<<<<<<< HEAD
-    microbe.microbe.speciesName = species.name
-    MicrobeSystem.setMembraneColour(microbe.entity, species.colour)
-=======
     microbeComponent.speciesName = species.name
     MicrobeSystem.setMembraneColour(microbeEntity, species.colour)
->>>>>>> 2fad373b
 
     SpeciesSystem.restoreOrganelleLayout(microbeEntity, species)
     
     for compoundID, amount in pairs(species.avgCompoundAmounts) do
         if amount ~= 0 then
-<<<<<<< HEAD
-            MicrobeSystem.storeCompound(microbe.entity, compoundID, amount, false)
-=======
             MicrobeSystem.storeCompound(microbeEntity, compoundID, amount, false)
->>>>>>> 2fad373b
         end
     end
     
@@ -412,27 +403,13 @@
     for s, organelle in pairs(microbeComponent.organelles) do
         local q = organelle.position.q
         local r = organelle.position.r
-<<<<<<< HEAD
-        MicrobeSystem.removeOrganelle(microbe.entity, q, r)
-=======
         MicrobeSystem.removeOrganelle(microbeEntity, q, r)
->>>>>>> 2fad373b
     end
 
     -- give it organelles
     microbeComponent.organelles = {}
     for _, orgdata in pairs(species.organelles) do
         organelle = OrganelleFactory.makeOrganelle(orgdata)
-<<<<<<< HEAD
-        MicrobeSystem.addOrganelle(microbe.entity, orgdata.q, orgdata.r, orgdata.rotation, organelle)
-    end
-end
-
-function SpeciesSystem.fromMicrobe(microbe, species)
-    local microbe_ = microbe.microbe -- shouldn't break, I think
-    -- self.name = microbe_.speciesName
-    species.colour = microbe.membraneComponent:getColour()
-=======
         MicrobeSystem.addOrganelle(microbeEntity, orgdata.q, orgdata.r, orgdata.rotation, organelle)
     end
 end
@@ -444,7 +421,6 @@
     -- self.name = microbeComponent.speciesName
     species.colour = membraneComponent:getColour()
 
->>>>>>> 2fad373b
     -- Create species' organelle data
     for i, organelle in pairs(microbeComponent.organelles) do
         local data = {}
@@ -457,11 +433,7 @@
     -- This microbes compound amounts will be the new population average.
     species.avgCompoundAmounts = {}
     for _, compoundID in pairs(CompoundRegistry.getCompoundList()) do
-<<<<<<< HEAD
-        local amount = MicrobeSystem.getCompoundAmount(microbe.entity, compoundID)
-=======
         local amount = MicrobeSystem.getCompoundAmount(microbeEntity, compoundID)
->>>>>>> 2fad373b
         species.avgCompoundAmounts["" .. compoundID] = amount
     end
     -- TODO: make this update the ProcessorComponent based on microbe thresholds
