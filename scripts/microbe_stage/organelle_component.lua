--Base class for organelle components.
class "OrganelleComponent"

-- Constructor.
--
-- @param arguments
--  The parameters of the constructor, defined in organelle_table.lua.
--
-- @param data
--  The organelle data taken from the make function in organelle.lua.
--
-- The return value should be the organelle component itself (A.K.A. self)
function OrganelleComponent:__init(arguments, data)
    return self
end

-- Event handler for an organelle added to a microbe.
--
-- @param microbe
--  The microbe this organelle is added to.
--
-- @param q
--  q component of the organelle relative position in the microbe,
--  in axial coordinates (see hex.lua).
--
-- @param r
--  r component of the organelle relative position in the microbe,
--  in axial coordinates (see hex.lua).
--
-- @param rotation
--  The rotation this organelle has on the microbe.
--  it can be either 0, 60, 120, 180, 240 or 280.
--
-- @param self
--  The organelle object that is made up of these components.
function OrganelleComponent:onAddedToMicrobe(microbe, q, r, rotation, organelle)
end

-- Event handler for an organelle removed from a microbe.
--
-- @param microbe
--  The microbe this organelle is removed from.
--
-- @param q
--  q component of the organelle relative position in the microbe,
--  in axial coordinates (see hex.lua).
--
-- @param r
--  r component of the organelle relative position in the microbe,
--  in axial coordinates (see hex.lua).
function OrganelleComponent:onRemovedFromMicrobe(microbe, q, r)
end

--  Function executed at regular intervals
--
-- @param microbe
--  The microbe this organelle is attached.
--
-- @param organelle
--  The organelle that has this component.
--
-- @param logicTime
--  The time transcurred (in milliseconds) between this call
--  to OrganelleComponent:update() and the previous one.
function OrganelleComponent:update(microbe, organelle, logicTime)
end

function OrganelleComponent:updateColour(organelle)
end

-- Function for saving organelle information.
-- If an organelle depends on an atribute, then it should be saved
-- the data gets retrieved later by OrganelleComponent:load().
-- The return value should be a new StorageContainer object
-- filled with the data to save.
function OrganelleComponent:storage()
    return StorageContainer()
end

-- Function for loading organelle information.
-- 
-- @param storage
--  The StorageContainer object that has the organelle information
--  (the one saved in OrganelleComponent:storage()).
function OrganelleComponent:load(storage)
end

-- Damages the organelle component by increasing the amount
-- of compounds it is made out of.
--
-- @param amount
--  The total amount of damage dealt to the compound bin.
function OrganelleComponent:damage(amount)
end

-- Grows each organelle
function OrganelleComponent:grow(compoundBagComponent)
<<<<<<< HEAD
=======
    -- Finds the total number of needed compounds.
    local sum = 0

    -- Finds which compounds the cell currently has.
    if compoundBagComponent:getCompoundAmount(CompoundRegistry.getCompoundId("glucose")) >= 1 then
        sum = sum + self.numGlucoseLeft
    end
    if compoundBagComponent:getCompoundAmount(CompoundRegistry.getCompoundId("aminoacids")) >= 1 then
        sum = sum + self.numAminoAcidsLeft
    end
    if compoundBagComponent:getCompoundAmount(CompoundRegistry.getCompoundId("fattyacids")) >= 1 then
        sum = sum + self.numFattyAcidsLeft
    end
    
    -- If sum is 0, we either have no compounds, in which case we cannot grow the organelle, or the
    -- organelle is ready to split (i.e. compoundBin = 2), in which case we wait for the microbe to
    -- handle the split.
    if sum == 0 then return end
       
    -- Randomly choose which of the three compounds: glucose, amino acids, and fatty acids
    -- that are used in reproductions.
    local id = math.random()*sum
    
    -- The random number is a glucose, so attempt to take it.
    if id - self.numGlucoseLeft < 0 then
        compoundBagComponent:takeCompound(CompoundRegistry.getCompoundId("glucose"), 1)
        self.numGlucoseLeft = self.numGlucoseLeft - 1
    elseif id - self.numGlucoseLeft - self.numAminoAcidsLeft < 0 then
        compoundBagComponent:takeCompound(CompoundRegistry.getCompoundId("aminoacids"), 1)
        self.numAminoAcidsLeft = self.numAminoAcidsLeft - 1
    else
        compoundBagComponent:takeCompound(CompoundRegistry.getCompoundId("fattyacids"), 1)
        self.numFattyAcidsLeft = self.numFattyAcidsLeft - 1
    end
    
    -- Calculate the new growth value.
    self:recalculateBin()
end


function OrganelleComponent:recalculateBin()
    -- Calculate the new growth growth
    self.compoundBin = 2.0 - (self.numGlucoseLeft + self.numAminoAcidsLeft + self.numFattyAcidsLeft)/self.organelleCost
    -- If the organelle is damaged...
    if self.compoundBin < 1.0 then
        if self.compoundBin <= 0.0 then
            -- If it was split from a primary organelle, destroy it.
            if self.isDuplicate == true then
                self.microbe:removeOrganelle(self.position.q, self.position.r)
                
                -- Notify the organelle the sister organelle it is no longer split.
                self.sisterOrganelle.wasSplit = false
                return
                
            -- If it is a primary organelle, make sure that it's compound bin is not less than 0.
            else
                self.compoundBin = 0
                self.numGlucoseLeft    = 2 * self.numGlucose
                self.numAminoAcidsLeft = 2 * self.numAminoAcids
                self.numFattyAcidsLeft = 2 * self.numFattyAcids
            end
        end
        -- Scale the model at a slower rate (so that 0.0 is half size).
        self.sceneNode.transform.scale = Vector3((1.0 + self.compoundBin)/2, (1.0 + self.compoundBin)/2, (1.0 + self.compoundBin)/2)*HEX_SIZE
        self.sceneNode.transform:touch()
        
        -- Darken the color. Will be updated on next call of update()
        self.colourTint = Vector3((1.0 + self.compoundBin)/2, self.compoundBin, self.compoundBin)
        self._needsColourUpdate = true
    else
        -- Scale the organelle model to reflect the new size.
        self.sceneNode.transform.scale = Vector3(self.compoundBin, self.compoundBin, self.compoundBin)*HEX_SIZE
        self.sceneNode.transform:touch()  
    end
>>>>>>> 41dae792
end

function OrganelleComponent:reset()
end<|MERGE_RESOLUTION|>--- conflicted
+++ resolved
@@ -93,86 +93,10 @@
 function OrganelleComponent:damage(amount)
 end
 
--- Grows each organelle
+-- Grows each organelle.
 function OrganelleComponent:grow(compoundBagComponent)
-<<<<<<< HEAD
-=======
-    -- Finds the total number of needed compounds.
-    local sum = 0
-
-    -- Finds which compounds the cell currently has.
-    if compoundBagComponent:getCompoundAmount(CompoundRegistry.getCompoundId("glucose")) >= 1 then
-        sum = sum + self.numGlucoseLeft
-    end
-    if compoundBagComponent:getCompoundAmount(CompoundRegistry.getCompoundId("aminoacids")) >= 1 then
-        sum = sum + self.numAminoAcidsLeft
-    end
-    if compoundBagComponent:getCompoundAmount(CompoundRegistry.getCompoundId("fattyacids")) >= 1 then
-        sum = sum + self.numFattyAcidsLeft
-    end
-    
-    -- If sum is 0, we either have no compounds, in which case we cannot grow the organelle, or the
-    -- organelle is ready to split (i.e. compoundBin = 2), in which case we wait for the microbe to
-    -- handle the split.
-    if sum == 0 then return end
-       
-    -- Randomly choose which of the three compounds: glucose, amino acids, and fatty acids
-    -- that are used in reproductions.
-    local id = math.random()*sum
-    
-    -- The random number is a glucose, so attempt to take it.
-    if id - self.numGlucoseLeft < 0 then
-        compoundBagComponent:takeCompound(CompoundRegistry.getCompoundId("glucose"), 1)
-        self.numGlucoseLeft = self.numGlucoseLeft - 1
-    elseif id - self.numGlucoseLeft - self.numAminoAcidsLeft < 0 then
-        compoundBagComponent:takeCompound(CompoundRegistry.getCompoundId("aminoacids"), 1)
-        self.numAminoAcidsLeft = self.numAminoAcidsLeft - 1
-    else
-        compoundBagComponent:takeCompound(CompoundRegistry.getCompoundId("fattyacids"), 1)
-        self.numFattyAcidsLeft = self.numFattyAcidsLeft - 1
-    end
-    
-    -- Calculate the new growth value.
-    self:recalculateBin()
 end
 
-
-function OrganelleComponent:recalculateBin()
-    -- Calculate the new growth growth
-    self.compoundBin = 2.0 - (self.numGlucoseLeft + self.numAminoAcidsLeft + self.numFattyAcidsLeft)/self.organelleCost
-    -- If the organelle is damaged...
-    if self.compoundBin < 1.0 then
-        if self.compoundBin <= 0.0 then
-            -- If it was split from a primary organelle, destroy it.
-            if self.isDuplicate == true then
-                self.microbe:removeOrganelle(self.position.q, self.position.r)
-                
-                -- Notify the organelle the sister organelle it is no longer split.
-                self.sisterOrganelle.wasSplit = false
-                return
-                
-            -- If it is a primary organelle, make sure that it's compound bin is not less than 0.
-            else
-                self.compoundBin = 0
-                self.numGlucoseLeft    = 2 * self.numGlucose
-                self.numAminoAcidsLeft = 2 * self.numAminoAcids
-                self.numFattyAcidsLeft = 2 * self.numFattyAcids
-            end
-        end
-        -- Scale the model at a slower rate (so that 0.0 is half size).
-        self.sceneNode.transform.scale = Vector3((1.0 + self.compoundBin)/2, (1.0 + self.compoundBin)/2, (1.0 + self.compoundBin)/2)*HEX_SIZE
-        self.sceneNode.transform:touch()
-        
-        -- Darken the color. Will be updated on next call of update()
-        self.colourTint = Vector3((1.0 + self.compoundBin)/2, self.compoundBin, self.compoundBin)
-        self._needsColourUpdate = true
-    else
-        -- Scale the organelle model to reflect the new size.
-        self.sceneNode.transform.scale = Vector3(self.compoundBin, self.compoundBin, self.compoundBin)*HEX_SIZE
-        self.sceneNode.transform:touch()  
-    end
->>>>>>> 41dae792
-end
-
+-- Resets each organelle.
 function OrganelleComponent:reset()
 end