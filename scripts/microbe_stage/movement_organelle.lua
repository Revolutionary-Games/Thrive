--- conflicted
+++ resolved
@@ -46,11 +46,8 @@
         self.movingTail = false        
         
     end
-<<<<<<< HEAD
 )
 
-=======
->>>>>>> b92c626f
 
 
 function MovementOrganelle:onAddedToMicrobe(microbe, q, r, rotation, organelle)
@@ -63,25 +60,23 @@
         angle = angle + 2*math.pi
     end
     angle = (angle * 180/math.pi + 180) % 360
-<<<<<<< HEAD
-        
-    self.sceneNode = OgreSceneNodeComponent.new()
-    organelle.rotation = angle
-	self.sceneNode.transform.orientation = Quaternion.new(Radian.new(Degree(angle)),
-                                                          Vector3(0, 0, 1))
+
+    self.sceneNode = organelle.sceneNode
+	self.sceneNode.transform.orientation = Quaternion.new(Radian.new(Degree(angle)), Vector3(0, 0, 1))
 	self.sceneNode.transform.position = organelle.position.cartesian
     self.sceneNode.transform.scale = Vector3(HEX_SIZE, HEX_SIZE, HEX_SIZE)
     self.sceneNode.transform:touch()
     self.sceneNode.parent = microbe.entity
     organelle.organelleEntity:addComponent(self.sceneNode)
     
-=======
-
-    self.sceneNode = organelle.sceneNode
-	self.sceneNode.transform.orientation = Quaternion(Radian(Degree(angle)), Vector3(0, 0, 1))
->>>>>>> b92c626f
     self.sceneNode:playAnimation("Move", true)
     self.sceneNode:setAnimationSpeed(0.25)
+    
+    --Adding a mesh to the organelle.
+    local mesh = organelleTable[organelle.name].mesh
+    if mesh ~= nil then
+        self.sceneNode.meshName = mesh
+    end
 end
 
 function MovementOrganelle:load(storage)
@@ -92,12 +87,7 @@
 end
 
 function MovementOrganelle:storage()
-<<<<<<< HEAD
-    print("storing")
     local storage = StorageContainer.new()
-=======
-    local storage = StorageContainer()
->>>>>>> b92c626f
     storage:set("energyMultiplier", self.energyMultiplier)
     storage:set("force", self.force)
     storage:set("torque", self.torque)
