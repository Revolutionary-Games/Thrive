--- conflicted
+++ resolved
@@ -1,8 +1,6 @@
-<<<<<<< HEAD
 
 global_lastBiome=""
-=======
->>>>>>> 17e01537
+
 local function setupBackground()
     local entity = Entity("background")
     local skyplane = SkyPlaneComponent()
