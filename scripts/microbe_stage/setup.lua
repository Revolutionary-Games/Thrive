--- conflicted
+++ resolved
@@ -301,22 +301,17 @@
         end
     end
 
-<<<<<<< HEAD
     for bacteriaName, _ in pairs(bacteriaTable) do
         local spawnBacteria =  function(pos)
-            Bacterium.createBacterium(bacteriaName, pos, g_luaEngine.currentGameState)
+            return Bacterium.createBacterium(bacteriaName, pos, g_luaEngine.currentGameState)
         end
 
         -- TODO: make the density change on biome change.
-        spawnSystem:addSpawnType(spawnBacteria, BACTERIA_SPAWN_DENSITY, BACTERIA_SPAWN_RADIUS)
-    end
-
-    spawnSystem:addSpawnType(toxinOrganelleSpawnFunction, 1/17000, 50)
-    spawnSystem:addSpawnType(ChloroplastOrganelleSpawnFunction, 1/12000, 50)
-=======
+        gSpawnSystem:addSpawnType(spawnBacteria, BACTERIA_SPAWN_DENSITY, BACTERIA_SPAWN_RADIUS)
+    end
+
     gSpawnSystem:addSpawnType(toxinOrganelleSpawnFunction, 1/17000, 50)
     gSpawnSystem:addSpawnType(ChloroplastOrganelleSpawnFunction, 1/12000, 50)
->>>>>>> 50711a67
 
     for name, species in pairs(starter_microbes) do
 
