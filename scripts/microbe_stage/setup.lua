--- conflicted
+++ resolved
@@ -117,32 +117,9 @@
             Vector3(0, 0, 0)  -- Angular velocity
         )
     end
-<<<<<<< HEAD
     -- set organelles, starting compound amounts, all that
     -- TODO: 
     Entity(speciesName):getComponent(SpeciesComponent.TYPE_ID):template(microbe)
-=======
-    local numOrganelles = SpeciesRegistry.getSize(speciesName)
-    for i = 0,(numOrganelles-1) do
-        -- TODO make a SpeciesRegistry::getOrganelle function that returns a property table
-        local organelleData = SpeciesRegistry.getOrganelle(speciesName, i)
-        local organelle = OrganelleFactory.makeOrganelle(organelleData)
-        microbe:addOrganelle(organelleData.q, organelleData.r, organelle)
-    end
-    -- TODO figure out way to iterate this over all compounds, and set priorities too
-    for compoundID in CompoundRegistry.getCompoundList() do
-        compound = CompoundRegistry.getCompoundInternalName(compoundID)
-        amount = SpeciesRegistry.getCompoundAmount(speciesName, compound)
-        if amount ~= 0 then
-            microbe:storeCompound(compoundID, amount, false)
-        end
-        priority = SpeciesRegistry.getCompoundPriority(speciesName, compound)
-        if priority ~= 0 then
-            microbe:setDefaultCompoundPriority(compoundID, priority)
-        end
-    end
-    microbe.microbe.speciesName = speciesName
->>>>>>> 8bd461aa
     microbe.microbe:updateSafeAngles()
     return microbe
 end
@@ -250,8 +227,6 @@
         return microbeSpawnFunctionGeneric(pos, "Plankton", true, nil)
     end
 
-<<<<<<< HEAD
-=======
     local microbePoisonous = function(pos)
         return microbeSpawnFunctionGeneric(pos, "Poisonous", true, nil)
     end
@@ -292,7 +267,6 @@
         return powerupEntity
     end
     
->>>>>>> 8bd461aa
     --Spawn one emitter on average once in every square of sidelength 10
     -- (square dekaunit?)
     spawnSystem:addSpawnType(spawnOxygenEmitter, 1/500, 30)
@@ -304,12 +278,8 @@
     spawnSystem:addSpawnType(microbeDefault, 1/12000, 40)
     spawnSystem:addSpawnType(microbeTeeny, 1/6000, 40)
     spawnSystem:addSpawnType(microbePlankton, 1/32000, 40)
-<<<<<<< HEAD
-    
-=======
     spawnSystem:addSpawnType(microbePoisonous, 1/32000, 40)
     spawnSystem:addSpawnType(microbeToxinPredator, 1/15000, 40)
->>>>>>> 8bd461aa
     spawnSystem:addSpawnType(toxinOrganelleSpawnFunction, 1/17000, 30)
     return spawnSystem
 end
