--- conflicted
+++ resolved
@@ -1,9 +1,3 @@
-<<<<<<< HEAD
--- Copy paste for quick debugging. Prints the line of the print statement.
---print(debug.getinfo(1).currentline)
-
-=======
->>>>>>> d19109c9
 local function setupBackground()
     local entity = Entity("background")
     local skyplane = SkyPlaneComponent()
@@ -289,6 +283,11 @@
     
 end
 
+-- Copy paste for quick debugging. Prints the line of the print statement.
+function printLine()
+    print(debug.getinfo(1).currentline)
+end
+
 local function addEmitter2Entity(entity, compound)
     local compoundEmitter = CompoundEmitterComponent()
     entity:addComponent(compoundEmitter)
@@ -350,14 +349,6 @@
     local spawnAmmoniaCloud =  function(pos)
         createCompoundCloud("ammonia", pos.x, pos.y, 75000)
     end
-
-    --Spawn one emitter on average once in every square of sidelength 10
-    -- (square dekaunit?)
-	-- Spawn radius should depend on view rectangle
-    --spawnSystem:addSpawnType(spawnOxygenEmitter, 1/1600, 50)
-    --spawnSystem:addSpawnType(spawnCO2Emitter, 1/1700, 50)
-    --spawnSystem:addSpawnType(spawnGlucoseEmitter, 1/1600, 50)
-    --spawnSystem:addSpawnType(spawnAmmoniaEmitter, 1/2250, 50)
     
     spawnSystem:addSpawnType(toxinOrganelleSpawnFunction, 1/17000, 50)
     spawnSystem:addSpawnType(ChloroplastOrganelleSpawnFunction, 1/12000, 50)
@@ -375,37 +366,6 @@
             species.spawnDensity, 60)
     end
     return spawnSystem
-end
-
-local function setupEmitter()
-    -- -- Setting up a test emitter
-    -- local entity = Entity("glucose-emitter")
-    -- -- Rigid body
-    -- local rigidBody = RigidBodyComponent()
-    -- rigidBody.properties.friction = 0.2
-    -- rigidBody.properties.linearDamping = 0.8
-    -- rigidBody.properties.shape = CylinderShape(
-        -- CollisionShape.AXIS_X, 
-        -- 0.4,
-        -- 2.0
-    -- )
-    -- rigidBody:setDynamicProperties(
-        -- Vector3(10, 0, 0),
-        -- Quaternion(Radian(Degree(0)), Vector3(1, 0, 0)),
-        -- Vector3(0, 0, 0),
-        -- Vector3(0, 0, 0)
-    -- )
-    -- rigidBody.properties:touch()
-    -- entity:addComponent(rigidBody)
-    -- local reactionHandler = CollisionComponent()
-    -- reactionHandler:addCollisionGroup("emitter")
-    -- entity:addComponent(reactionHandler)
-    -- -- Scene node
-    -- local sceneNode = OgreSceneNodeComponent()
-    -- sceneNode.meshName = "molecule.mesh"
-    -- entity:addComponent(sceneNode)
-    -- -- Emitter test
-    -- addEmitter2Entity(entity, "glucose")
 end
 
 local function setupPlayer()
@@ -505,7 +465,6 @@
             setupBackground()
             setupCamera()
             setupCompoundClouds()
-            setupEmitter()
             setupSpecies()
             setupPlayer()
             setupSound()
