
local function setupBackground()
    local entity = Entity("background")
    local skyplane = SkyPlaneComponent()
    skyplane.properties.plane.normal = Vector3(0, 0, 1)
    skyplane.properties.plane.d = 1000
    skyplane.properties:touch()
    entity:addComponent(skyplane)
end

local function setupCamera()
    local entity = Entity(CAMERA_NAME)
    -- Camera
    local camera = OgreCameraComponent("camera")
    camera.properties.nearClipDistance = 5
    camera.properties:touch()
    entity:addComponent(camera)
    -- Scene node
    local sceneNode = OgreSceneNodeComponent()
    sceneNode.transform.position.z = 30
    sceneNode.transform:touch()
    entity:addComponent(sceneNode)
    -- Light
    local light = OgreLightComponent()
    light:setRange(200)
    entity:addComponent(light)
    -- Viewport
    local viewportEntity = Entity()
    local viewportComponent = OgreViewportComponent(0)
    viewportComponent.properties.cameraEntity = entity
    viewportComponent.properties:touch()
    viewportEntity:addComponent(viewportComponent)
end

<<<<<<< HEAD
local function setupCompounds()
    CompoundRegistry.registerCompoundType("atp", "ATP")
    CompoundRegistry.registerCompoundType("oxygen", "Oxygen")    
    CompoundRegistry.registerCompoundType("nitrate", "Nitrate")
    CompoundRegistry.registerCompoundType("glucose", "Glucose")
    CompoundRegistry.registerCompoundType("co2", "CO2")
    CompoundRegistry.registerCompoundType("oxytoxy", "OxyToxy NT")
=======
local function setupAgents()
    AgentRegistry.registerAgentType("atp", "ATP", "molecule.mesh")
    AgentRegistry.registerAgentType("oxygen", "Oxygen", "molecule.mesh")    
    AgentRegistry.registerAgentType("nitrate", "Nitrate", "molecule.mesh")
    AgentRegistry.registerAgentType("glucose", "Glucose", "molecule.mesh")
    AgentRegistry.registerAgentType("co2", "CO2", "molecule.mesh")
    AgentRegistry.registerAgentType("oxytoxy", "OxyToxy NT", "molecule.mesh")
>>>>>>> 3c04c10d
end

local function createSpawnSystem()
    local spawnSystem = SpawnSystem()
    
    local testFunction = function(pos)
        -- Setting up an emitter for oxygen
        local entity = Entity()
        -- Rigid body
        local rigidBody = RigidBodyComponent()
        rigidBody.properties.friction = 0.2
        rigidBody.properties.linearDamping = 0.8
        rigidBody.properties.shape = CylinderShape(
            CollisionShape.AXIS_X, 
            0.4,
            2.0
        )
        rigidBody:setDynamicProperties(
            pos,
            Quaternion(Radian(Degree(math.random()*360)), Vector3(0, 0, 1)),
            Vector3(0, 0, 0),
            Vector3(0, 0, 0)
        )
        rigidBody.properties:touch()
        entity:addComponent(rigidBody)
        -- Scene node
        local sceneNode = OgreSceneNodeComponent()
        sceneNode.meshName = "molecule.mesh"
        entity:addComponent(sceneNode)
        -- Emitter oxygen
        local oxygenEmitter = CompoundEmitterComponent()
        entity:addComponent(oxygenEmitter)
<<<<<<< HEAD
        oxygenEmitter.compoundId = CompoundRegistry.getCompoundId("oxygen")
        oxygenEmitter.emitInterval = 1000
=======
>>>>>>> 3c04c10d
        oxygenEmitter.emissionRadius = 1
        oxygenEmitter.maxInitialSpeed = 10
        oxygenEmitter.minInitialSpeed = 2
        oxygenEmitter.minEmissionAngle = Degree(0)
        oxygenEmitter.maxEmissionAngle = Degree(360)
        oxygenEmitter.particleLifeTime = 5000
        local timedEmitter = TimedAgentEmitterComponent()
        timedEmitter.agentId = AgentRegistry.getAgentId("oxygen")
        timedEmitter.particlesPerEmission = 1
        timedEmitter.potencyPerParticle = 2.0
        timedEmitter.emitInterval = 1000
        entity:addComponent(timedEmitter)
        return entity
    end
    local testFunction2 = function(pos)
        -- Setting up an emitter for glucose
        local entity = Entity()
        -- Rigid body
        local rigidBody = RigidBodyComponent()
        rigidBody.properties.friction = 0.2
        rigidBody.properties.linearDamping = 0.8
        rigidBody.properties.shape = CylinderShape(
            CollisionShape.AXIS_X, 
            0.4,
            2.0
        )
        rigidBody:setDynamicProperties(
            pos,
            Quaternion(Radian(Degree(math.random()*360)), Vector3(0, 0, 1)),
            Vector3(0, 0, 0),
            Vector3(0, 0, 0)
        )
        rigidBody.properties:touch()
        entity:addComponent(rigidBody)
        -- Scene node
        local sceneNode = OgreSceneNodeComponent()
        sceneNode.meshName = "molecule.mesh"
        entity:addComponent(sceneNode)
        -- Emitter glucose
        local glucoseEmitter = CompoundEmitterComponent()
        entity:addComponent(glucoseEmitter)
<<<<<<< HEAD
        glucoseEmitter.compoundId = CompoundRegistry.getCompoundId("glucose")
        glucoseEmitter.emitInterval = 2000
=======
>>>>>>> 3c04c10d
        glucoseEmitter.emissionRadius = 1
        glucoseEmitter.maxInitialSpeed = 10
        glucoseEmitter.minInitialSpeed = 2
        glucoseEmitter.minEmissionAngle = Degree(0)
        glucoseEmitter.maxEmissionAngle = Degree(360)
        glucoseEmitter.particleLifeTime = 5000
        local timedEmitter = TimedAgentEmitterComponent()
        timedEmitter.agentId = AgentRegistry.getAgentId("glucose")
        timedEmitter.particlesPerEmission = 1
        timedEmitter.potencyPerParticle = 1.0
        timedEmitter.emitInterval = 2000
        entity:addComponent(timedEmitter)
        return entity
    end
    
    --Spawn one emitter on average once in every square of sidelength 10
    -- (square dekaunit?)
    spawnSystem:addSpawnType(testFunction, 1/20^2, 30)
    spawnSystem:addSpawnType(testFunction2, 1/20^2, 30)
    return spawnSystem
end

local function setupEmitter()
    -- Setting up an emitter for glucose
    local entity = Entity("glucose-emitter")
    -- Rigid body
    local rigidBody = RigidBodyComponent()
    rigidBody.properties.friction = 0.2
    rigidBody.properties.linearDamping = 0.8
    rigidBody.properties.shape = CylinderShape(
        CollisionShape.AXIS_X, 
        0.4,
        2.0
    )
    rigidBody:setDynamicProperties(
        Vector3(10, 0, 0),
        Quaternion(Radian(Degree(0)), Vector3(1, 0, 0)),
        Vector3(0, 0, 0),
        Vector3(0, 0, 0)
    )
    rigidBody.properties:touch()
    entity:addComponent(rigidBody)
    local reactionHandler = CollisionComponent()
    reactionHandler:addCollisionGroup("emitter")
    entity:addComponent(reactionHandler)
    -- Scene node
    local sceneNode = OgreSceneNodeComponent()
    sceneNode.meshName = "molecule.mesh"
    entity:addComponent(sceneNode)
    -- Emitter glucose
    local glucoseEmitter = CompoundEmitterComponent()
    entity:addComponent(glucoseEmitter)
<<<<<<< HEAD
    glucoseEmitter.compoundId = CompoundRegistry.getCompoundId("glucose")
    glucoseEmitter.emitInterval = 1000
=======
>>>>>>> 3c04c10d
    glucoseEmitter.emissionRadius = 1
    glucoseEmitter.maxInitialSpeed = 10
    glucoseEmitter.minInitialSpeed = 2
    glucoseEmitter.minEmissionAngle = Degree(0)
    glucoseEmitter.maxEmissionAngle = Degree(360)
    glucoseEmitter.meshName = "molecule.mesh"
    glucoseEmitter.particleLifeTime = 5000
    local timedEmitter = TimedAgentEmitterComponent()
    timedEmitter.agentId = AgentRegistry.getAgentId("glucose")
    timedEmitter.particlesPerEmission = 1
    timedEmitter.potencyPerParticle = 3.0
    timedEmitter.emitInterval = 1000
    entity:addComponent(timedEmitter)
end


local function setupHud()
    local ENERGY_WIDTH = 200
    local ENERGY_HEIGHT = 32
    local energyCount = Entity("hud.energyCount")
    local energyText = TextOverlayComponent("hud.energyCount")
    energyCount:addComponent(energyText)
    energyText.properties.horizontalAlignment = TextOverlayComponent.Center
    energyText.properties.verticalAlignment = TextOverlayComponent.Bottom
    energyText.properties.width = ENERGY_WIDTH
    energyText.properties.height = ENERGY_HEIGHT
    energyText.properties.left = -ENERGY_WIDTH / 2
    energyText.properties.top = - ENERGY_HEIGHT
    energyText.properties:touch()
    -- Setting up hud element for displaying all compounds
    local COMPOUNDS_WIDTH = 200
    local COMPOUNDS_HEIGHT = 32    
    local playerCompoundList = Entity("hud.playerCompounds")
    local playerCompoundText = TextOverlayComponent("hud.playerCompounds")
    playerCompoundList:addComponent(playerCompoundText)
    playerCompoundText.properties.horizontalAlignment = TextOverlayComponent.Right
    playerCompoundText.properties.verticalAlignment = TextOverlayComponent.Bottom
    playerCompoundText.properties.width = COMPOUNDS_WIDTH 
    playerCompoundText.properties.height = COMPOUNDS_HEIGHT  -- Note that height and top will change dynamically with the number of compounds displayed
    playerCompoundText.properties.left = -COMPOUNDS_WIDTH
    playerCompoundText.properties.top = -COMPOUNDS_HEIGHT
    playerCompoundText.properties:touch()
    local playerCompoundCounts = Entity("hud.playerCompoundCounts")
    local playerCompoundCountText = TextOverlayComponent("hud.playerCompoundCounts")
    playerCompoundCounts:addComponent(playerCompoundCountText)
    playerCompoundCountText.properties.horizontalAlignment = TextOverlayComponent.Right
    playerCompoundCountText.properties.verticalAlignment = TextOverlayComponent.Bottom
    playerCompoundCountText.properties.width = COMPOUNDS_WIDTH
    playerCompoundCountText.properties.height = COMPOUNDS_HEIGHT  
    playerCompoundCountText.properties.left = -80
    playerCompoundCountText.properties.top = -COMPOUNDS_HEIGHT
    playerCompoundCountText.properties:touch()
end

local function setupPlayer()
    local player = Microbe.createMicrobeEntity(PLAYER_NAME)
    -- Forward
    local forwardOrganelle = MovementOrganelle(
        Vector3(0.0, 50.0, 0.0),
        300
    )
    forwardOrganelle:addHex(0, 0)
    forwardOrganelle:addHex(-1, 0)
    forwardOrganelle:addHex(1, -1)
    forwardOrganelle:setColour(ColourValue(1, 0, 0, 1))
    player:addOrganelle(0, 1, forwardOrganelle)
    -- Backward
    local backwardOrganelle = MovementOrganelle(
        Vector3(0.0, -50.0, 0.0),
        300
    )
    backwardOrganelle:addHex(0, 0)
    backwardOrganelle:addHex(-1, 1)
    backwardOrganelle:addHex(1, 0)
    backwardOrganelle:setColour(ColourValue(1, 0, 0, 1))
    player:addOrganelle(0, -2, backwardOrganelle)
    -- Storage energy
    local storageOrganelle = StorageOrganelle(10, 100.0)
    storageOrganelle:addHex(0, 0)
    storageOrganelle:setColour(ColourValue(0, 1, 0, 1))
    player:addOrganelle(0, 0, storageOrganelle)
<<<<<<< HEAD
    -- Storage compound 2
    local storageOrganelle2 = StorageOrganelle(10, 100.0)
=======
    player:storeAgent(AgentRegistry.getAgentId("atp"), 20)
    -- Storage agent 2
    local storageOrganelle2 = StorageOrganelle(AgentRegistry.getAgentId("oxygen"), 20.0)
>>>>>>> 3c04c10d
    storageOrganelle2:addHex(0, 0)
    storageOrganelle2:setColour(ColourValue(0, 1, 0.5, 1))
    player:addOrganelle(0, -1, storageOrganelle2)
    -- Storage compound 3
    local storageOrganelle3 = StorageOrganelle(10, 100.0)
    storageOrganelle3:addHex(0, 0)
    storageOrganelle3:setColour(ColourValue(0.5, 1, 0, 1))
    player:addOrganelle(-1, 0, storageOrganelle3)
	player:storeCompound(CompoundRegistry.getCompoundId("atp"), 20)
    -- Producer making atp from oxygen and glucose
    local processOrganelle1 = ProcessOrganelle(20000) -- 20 second minimum time between producing oxytoxy
    processOrganelle1:addRecipyInput(CompoundRegistry.getCompoundId("glucose"), 1)
    processOrganelle1:addRecipyInput(CompoundRegistry.getCompoundId("oxygen"), 6)
    processOrganelle1:addRecipyOutput(CompoundRegistry.getCompoundId("atp"), 38)
    processOrganelle1:addRecipyOutput(CompoundRegistry.getCompoundId("co2"), 6)
    processOrganelle1:addHex(0, 0)
    processOrganelle1:setColour(ColourValue(1, 0, 1, 0))
    player:addOrganelle(1, -1, processOrganelle1)
end

setupCompounds()

local function createMicrobeStage(name)
    return Engine:createGameState(
        name,
        {
            SwitchGameStateSystem(),
            QuickSaveSystem(),
            -- Microbe specific
            MicrobeSystem(),
            MicrobeCameraSystem(),
            MicrobeControlSystem(),
            HudSystem(),
            CompoundLifetimeSystem(),
            CompoundMovementSystem(),
            CompoundEmitterSystem(),
            CompoundAbsorberSystem(),
            createSpawnSystem(),
            -- Physics
            RigidBodyInputSystem(),
            UpdatePhysicsSystem(),
            RigidBodyOutputSystem(),
            BulletToOgreSystem(),
            CollisionSystem(),
            -- Graphics
            OgreAddSceneNodeSystem(),
            OgreUpdateSceneNodeSystem(),
            OgreCameraSystem(),
            OgreLightSystem(),
            SkySystem(),
            TextOverlaySystem(),
            OgreViewportSystem(),
            OgreRemoveSceneNodeSystem(),
            RenderSystem(),
        },
        function()
            setupBackground()
            setupCamera()
            setupEmitter()
            setupHud()
            setupPlayer()
        end
    )
end

GameState.MICROBE = createMicrobeStage("microbe")
GameState.MICROBE_ALTERNATE = createMicrobeStage("microbe_alternate")

Engine:setCurrentGameState(GameState.MICROBE)<|MERGE_RESOLUTION|>--- conflicted
+++ resolved
@@ -32,23 +32,13 @@
     viewportEntity:addComponent(viewportComponent)
 end
 
-<<<<<<< HEAD
 local function setupCompounds()
-    CompoundRegistry.registerCompoundType("atp", "ATP")
-    CompoundRegistry.registerCompoundType("oxygen", "Oxygen")    
-    CompoundRegistry.registerCompoundType("nitrate", "Nitrate")
-    CompoundRegistry.registerCompoundType("glucose", "Glucose")
-    CompoundRegistry.registerCompoundType("co2", "CO2")
-    CompoundRegistry.registerCompoundType("oxytoxy", "OxyToxy NT")
-=======
-local function setupAgents()
-    AgentRegistry.registerAgentType("atp", "ATP", "molecule.mesh")
-    AgentRegistry.registerAgentType("oxygen", "Oxygen", "molecule.mesh")    
-    AgentRegistry.registerAgentType("nitrate", "Nitrate", "molecule.mesh")
-    AgentRegistry.registerAgentType("glucose", "Glucose", "molecule.mesh")
-    AgentRegistry.registerAgentType("co2", "CO2", "molecule.mesh")
-    AgentRegistry.registerAgentType("oxytoxy", "OxyToxy NT", "molecule.mesh")
->>>>>>> 3c04c10d
+    CompoundRegistry.registerCompoundType("atp", "ATP", "molecule.mesh")
+    CompoundRegistry.registerCompoundType("oxygen", "Oxygen", "molecule.mesh")    
+    CompoundRegistry.registerCompoundType("nitrate", "Nitrate", "molecule.mesh")
+    CompoundRegistry.registerCompoundType("glucose", "Glucose", "molecule.mesh")
+    CompoundRegistry.registerCompoundType("co2", "CO2", "molecule.mesh")
+    CompoundRegistry.registerCompoundType("oxytoxy", "OxyToxy NT", "molecule.mesh")
 end
 
 local function createSpawnSystem()
@@ -81,19 +71,14 @@
         -- Emitter oxygen
         local oxygenEmitter = CompoundEmitterComponent()
         entity:addComponent(oxygenEmitter)
-<<<<<<< HEAD
-        oxygenEmitter.compoundId = CompoundRegistry.getCompoundId("oxygen")
-        oxygenEmitter.emitInterval = 1000
-=======
->>>>>>> 3c04c10d
         oxygenEmitter.emissionRadius = 1
         oxygenEmitter.maxInitialSpeed = 10
         oxygenEmitter.minInitialSpeed = 2
         oxygenEmitter.minEmissionAngle = Degree(0)
         oxygenEmitter.maxEmissionAngle = Degree(360)
         oxygenEmitter.particleLifeTime = 5000
-        local timedEmitter = TimedAgentEmitterComponent()
-        timedEmitter.agentId = AgentRegistry.getAgentId("oxygen")
+        local timedEmitter = TimedCompoundEmitterComponent()
+        timedEmitter.compoundId = CompoundRegistry.getCompoundId("oxygen")
         timedEmitter.particlesPerEmission = 1
         timedEmitter.potencyPerParticle = 2.0
         timedEmitter.emitInterval = 1000
@@ -127,19 +112,14 @@
         -- Emitter glucose
         local glucoseEmitter = CompoundEmitterComponent()
         entity:addComponent(glucoseEmitter)
-<<<<<<< HEAD
-        glucoseEmitter.compoundId = CompoundRegistry.getCompoundId("glucose")
-        glucoseEmitter.emitInterval = 2000
-=======
->>>>>>> 3c04c10d
         glucoseEmitter.emissionRadius = 1
         glucoseEmitter.maxInitialSpeed = 10
         glucoseEmitter.minInitialSpeed = 2
         glucoseEmitter.minEmissionAngle = Degree(0)
         glucoseEmitter.maxEmissionAngle = Degree(360)
         glucoseEmitter.particleLifeTime = 5000
-        local timedEmitter = TimedAgentEmitterComponent()
-        timedEmitter.agentId = AgentRegistry.getAgentId("glucose")
+        local timedEmitter = TimedCompoundEmitterComponent()
+        timedEmitter.compoundId = CompoundRegistry.getCompoundId("glucose")
         timedEmitter.particlesPerEmission = 1
         timedEmitter.potencyPerParticle = 1.0
         timedEmitter.emitInterval = 2000
@@ -184,11 +164,6 @@
     -- Emitter glucose
     local glucoseEmitter = CompoundEmitterComponent()
     entity:addComponent(glucoseEmitter)
-<<<<<<< HEAD
-    glucoseEmitter.compoundId = CompoundRegistry.getCompoundId("glucose")
-    glucoseEmitter.emitInterval = 1000
-=======
->>>>>>> 3c04c10d
     glucoseEmitter.emissionRadius = 1
     glucoseEmitter.maxInitialSpeed = 10
     glucoseEmitter.minInitialSpeed = 2
@@ -196,8 +171,8 @@
     glucoseEmitter.maxEmissionAngle = Degree(360)
     glucoseEmitter.meshName = "molecule.mesh"
     glucoseEmitter.particleLifeTime = 5000
-    local timedEmitter = TimedAgentEmitterComponent()
-    timedEmitter.agentId = AgentRegistry.getAgentId("glucose")
+    local timedEmitter = TimedCompoundEmitterComponent()
+    timedEmitter.compoundId = CompoundRegistry.getCompoundId("glucose")
     timedEmitter.particlesPerEmission = 1
     timedEmitter.potencyPerParticle = 3.0
     timedEmitter.emitInterval = 1000
@@ -270,14 +245,8 @@
     storageOrganelle:addHex(0, 0)
     storageOrganelle:setColour(ColourValue(0, 1, 0, 1))
     player:addOrganelle(0, 0, storageOrganelle)
-<<<<<<< HEAD
     -- Storage compound 2
     local storageOrganelle2 = StorageOrganelle(10, 100.0)
-=======
-    player:storeAgent(AgentRegistry.getAgentId("atp"), 20)
-    -- Storage agent 2
-    local storageOrganelle2 = StorageOrganelle(AgentRegistry.getAgentId("oxygen"), 20.0)
->>>>>>> 3c04c10d
     storageOrganelle2:addHex(0, 0)
     storageOrganelle2:setColour(ColourValue(0, 1, 0.5, 1))
     player:addOrganelle(0, -1, storageOrganelle2)
