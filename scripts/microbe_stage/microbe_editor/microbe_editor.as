#include "microbe_editor_hud.as"
#include "microbe_operations.as"
#include "organelle_placement.as"
/*
////////////////////////////////////////////////////////////////////////////////
// MicrobeEditor
//
// Contains the functionality associated with creating and augmenting microbes
// See http://www.redblobgames.com/grids/hexagons/ for mathematical basis of hex related code.
////////////////////////////////////////////////////////////////////////////////
*/


funcdef void EditorActionApply(EditorAction@ action, MicrobeEditor@ editor);

class EditorAction{

    EditorAction(int cost, EditorActionApply@ redo, EditorActionApply@ undo)
    {
        this.cost = cost;
        @this.redo = redo;
        @this.undo = undo;
    }

    int cost;
    EditorActionApply@ redo;
    EditorActionApply@ undo;
    dictionary data;
}

funcdef void PlacementFunctionType(const string &in actionName);


class MicrobeEditor{

    MicrobeEditor(MicrobeEditorHudSystem@ hud)
    {
        @hudSystem = hud;

        // Register for organelle changing events
        @eventListener = EventListener(null, OnGenericEventCallback(this.onGeneric));
        eventListener.RegisterForEvent("MicrobeEditorOrganelleSelected");
        eventListener.RegisterForEvent("SymmetryClicked");
        eventListener.RegisterForEvent("MicrobeEditorClicked");
        eventListener.RegisterForEvent("MicrobeEditorExited");
        eventListener.RegisterForEvent("PressedRightRotate");
        eventListener.RegisterForEvent("PressedLeftRotate");
        eventListener.RegisterForEvent("NewCellClicked");
        eventListener.RegisterForEvent("RedoClicked");
        eventListener.RegisterForEvent("UndoClicked");

        placementFunctions = {
            {"nucleus", PlacementFunctionType(this.createNewMicrobe)},
            {"nucleus", PlacementFunctionType(this.addOrganelle)},
            {"flagellum", PlacementFunctionType(this.addOrganelle)},
            {"cytoplasm", PlacementFunctionType(this.addOrganelle)},
            {"mitochondrion", PlacementFunctionType(this.addOrganelle)},
            {"chloroplast", PlacementFunctionType(this.addOrganelle)},
            {"oxytoxy", PlacementFunctionType(this.addOrganelle)},
            {"vacuole", PlacementFunctionType(this.addOrganelle)},
            {"nitrogenfixingplastid", PlacementFunctionType(this.addOrganelle)},
            {"chemoplast", PlacementFunctionType(this.addOrganelle)},
            {"chromatophors", PlacementFunctionType(this.addOrganelle)},
            {"metabolosome", PlacementFunctionType(this.addOrganelle)},
            {"chemoSynthisizingProtiens", PlacementFunctionType(this.addOrganelle)},
            {"remove", PlacementFunctionType(this.removeOrganelle)}
        };
    }

    //! This is called each time the editor is entered so this needs to properly reset state
    void init()
    {
        getNucleus();
        gridSceneNode = hudSystem.world.CreateEntity();
        auto node = hudSystem.world.Create_RenderNode(gridSceneNode);
        node.Scale = Float3(HEX_SIZE, 1, HEX_SIZE);
        // Move to line up with the hexes
        node.Node.setPosition(Float3(0.72f, 0, 0.18f));
        node.Marked = true;

        auto plane = hudSystem.world.Create_Plane(gridSceneNode, node.Node,
            "EditorGridMaterial", Ogre::Plane(Ogre::Vector3(0, 1, 0), 0), Float2(100, 100),
            // This is the UV coordinates direction
            Ogre::Vector3(0, 0, 1));

        // Move to an early render queue
        hudSystem.world.GetScene().getRenderQueue().setRenderQueueMode(
            2, Ogre::RenderQueue::FAST);

        plane.GraphicalObject.setRenderQueueGroup(2);

        mutationPoints = BASE_MUTATION_POINTS;
        // organelleCount = 0;
        gridVisible = true;

        actionIndex = 0;
        organelleRot = 0;
        symmetry = 0;
        setUndoButtonStatus(false);
        setRedoButtonStatus(false);
        //Check generation and set it here.
        hudSystem.updateGeneration();

    }

    void activate()
    {
        GetThriveGame().playerData().setBool("edited_microbe", true);

        SpeciesComponent@ playerSpecies = MicrobeOperations::getSpeciesComponent(
            GetThriveGame().getCellStage(), GetThriveGame().playerData().activeCreature());

        assert(playerSpecies !is null, "didn't find edited species");
        LOG_INFO("Edited species is " + playerSpecies.name);
        // We now just fetch the organelles in the player's species
        mutationPoints = BASE_MUTATION_POINTS;
        actionHistory.resize(0);

        actionIndex = 0;

        // Get the species organelles to be edited
        auto@ templateOrganelles = cast<array<SpeciesStoredOrganelleType@>>(
            playerSpecies.organelles);
        editedMicrobe.resize(0);
        for(uint i = 0; i < templateOrganelles.length(); ++i){
            editedMicrobe.insertLast(cast<PlacedOrganelle>(templateOrganelles[i]));
        }

        LOG_INFO("Starting microbe editor with: " + editedMicrobe.length() +
            " organelles in the microbe");

        // Reset to cytoplasm if nothing is selected
        if(activeActionName == ""){
            LOG_INFO("Selecting cytoplasm");

            GenericEvent@ event = GenericEvent("MicrobeEditorOrganelleSelected");
            NamedVars@ vars = event.GetNamedVars();

            vars.AddValue(ScriptSafeVariableBlock("organelle", "cytoplasm"));

            GetEngine().GetEventHandler().CallEvent(event);
        }
    }

    void update(int logicTime)
    {
        // TODO: this is really dirty to call this all the time
        // This updates the mutation point counts to the GUI
        hudSystem.updateMutationPoints();
        hudSystem.updateSize();

        usedHoverHex = 0;

        if(activeActionName != ""){
            int q, r;
            this.getMouseHex(q, r);

            // Can place stuff at all?
            isPlacementProbablyValid = isValidPlacement(activeActionName, q, r, organelleRot);

            switch (symmetry)
            {
            case 0:
                renderHighlightedOrganelle(1, q, r, organelleRot);
                break;
            case 1:
                renderHighlightedOrganelle(1, q, r, organelleRot);
                renderHighlightedOrganelle(2, -1*q, r+q, 360+(-1*organelleRot));
                break;
            case 2:
                renderHighlightedOrganelle(1, q, r, organelleRot);
                renderHighlightedOrganelle(2, -1*q, r+q, 360+(-1*organelleRot));
                renderHighlightedOrganelle(3, -1*q, -1*r, (organelleRot+180) % 360);
                renderHighlightedOrganelle(4, q, -1*(r+q), 540+(-1*organelleRot) % 360);
                break;
            case 3:
                renderHighlightedOrganelle(1, q, r, organelleRot);
                renderHighlightedOrganelle(2, -1*r, r+q, (organelleRot+60) % 360);
                renderHighlightedOrganelle(3, -1*(r+q), q, (organelleRot+120) % 360);
                renderHighlightedOrganelle(4, -1*q, -1*r, (organelleRot+180) % 360);
                renderHighlightedOrganelle(5, r, -1*(r+q), (organelleRot+240) % 360);
                renderHighlightedOrganelle(6, r+q, -1*q, (organelleRot+300) % 360);
                break;
            }
        }

        // Show the current microbe
        for(uint i = 0; i < editedMicrobe.length(); ++i){
            const PlacedOrganelle@ organelle = editedMicrobe[i];
            auto hexes = organelle.organelle.getRotatedHexes(organelle.rotation);

            for(uint a = 0; a < hexes.length(); ++a){

                const Float3 pos = Hex::axialToCartesian(hexes[a].q + organelle.q,
                    hexes[a].r + organelle.r);

                bool duplicate = false;

                // Skip if there is something here already
                for(uint alreadyUsed = 0; alreadyUsed < usedHoverHex; ++alreadyUsed){
                    ObjectID hex = hudSystem.hoverHex[alreadyUsed];
                    auto node = hudSystem.world.GetComponent_RenderNode(hex);
                    if(pos == node.Node.getPosition()){
                        duplicate = true;
                        break;
                    }
                }

                if(duplicate)
                    continue;

                ObjectID hex = hudSystem.hoverHex[usedHoverHex++];
                auto node = hudSystem.world.GetComponent_RenderNode(hex);
                node.Node.setPosition(pos);
                node.Node.setOrientation(Ogre::Quaternion(Ogre::Degree(90),
                        Ogre::Vector3(0, 1, 0)) * Ogre::Quaternion(Ogre::Degree(180),
                            Ogre::Vector3(0, 0, 1)));
                node.Hidden = false;
                node.Marked = true;

                auto model = hudSystem.world.GetComponent_Model(hex);
                model.GraphicalObject.setDatablockOrMaterialName("EditorHexMaterial");
            }
        }
    }


    private void _addOrganelle(PlacedOrganelle@ organelle)
    {
        if((organelle.organelle.needNucleus <= nucleusIsPresent) || (organelle.organelle.needNucleus == 2 && nucleusIsPresent == 0))
        {
            LOG_INFO("you can put this organelle");
            EditorAction@ action = EditorAction(organelle.organelle.mpCost,
            // redo
            function(EditorAction@ action, MicrobeEditor@ editor){

                PlacedOrganelle@ organelle = cast<PlacedOrganelle>(action.data["organelle"]);
                // Need to set this here to make sure the pointer is updated
                @action.data["organelle"]=organelle;
                // Check if there is cytoplasm under this organelle.
                auto hexes = organelle.organelle.getRotatedHexes(organelle.rotation);
                for(uint i = 0; i < hexes.length(); ++i){
                    int posQ = int(hexes[i].q) + organelle.q;
                    int posR = int(hexes[i].r) + organelle.r;

                    auto organelleHere = OrganellePlacement::getOrganelleAt(
                        editor.editedMicrobe, Int2(posQ, posR));

                    if(organelleHere !is null &&
                        organelleHere.organelle.name == "cytoplasm")
                    {
                        LOG_INFO("replaced cytoplasm");
                        OrganellePlacement::removeOrganelleAt(editor.editedMicrobe,
                            Int2(posQ, posR));
                    }
                }

                LOG_INFO("Placing organelle '" + organelle.organelle.name + "' at: " +
                    organelle.q + ", " + organelle.r);
                editor.editedMicrobe.insertLast(organelle);
                editor.getNucleus();
            },
            // undo
            function(EditorAction@ action, MicrobeEditor@ editor){
                // TODO: this doesn't restore cytoplasm
                LOG_INFO("Undo called");
                editor.resetNucleus();
                const PlacedOrganelle@ organelle = cast<PlacedOrganelle>(action.data["organelle"]);
                auto hexes = organelle.organelle.getRotatedHexes(organelle.rotation);
                for(uint c = 0; c < hexes.length(); ++c){
                    int posQ = int(hexes[c].q) + organelle.q;
                    int posR = int(hexes[c].r) + organelle.r;
                    auto organelleHere = OrganellePlacement::getOrganelleAt(
                        editor.editedMicrobe, Int2(posQ, posR));
                    if(organelleHere !is null){
                        OrganellePlacement::removeOrganelleAt(editor.editedMicrobe,
                            Int2(posQ, posR));
                    }
                }
                editor.getNucleus();
            });

            @action.data["organelle"] = organelle;

            enqueueAction(action);
        }
        else
        {
            LOG_INFO("you can't put this organelle");
        }
    }

    void addOrganelle(const string &in organelleType)
    {
        int q;
        int r;
        getMouseHex(q, r);
        switch (symmetry){
            case 0: {
                if (isValidPlacement(organelleType, q, r, organelleRot)){
                    auto organelle = PlacedOrganelle(getOrganelleDefinition(organelleType),
                        q, r, organelleRot);

                    if (organelle.organelle.mpCost > mutationPoints){
                        return;
                    }

                    _addOrganelle(organelle);
                }
            }
            break;
            case 1: {
                if (isValidPlacement(organelleType, q, r, organelleRot)){
                    auto organelle = PlacedOrganelle(getOrganelleDefinition(organelleType),
                        q, r, organelleRot);
                    if (organelle.organelle.mpCost > mutationPoints){
                        return;
                    }
                    _addOrganelle(organelle);
                 }
                if ((q != -1 * q || r != r + q)){
                    if (isValidPlacement(organelleType,-1*q, r+q, 360+(-1*organelleRot))){
                        auto organelle2 = PlacedOrganelle(getOrganelleDefinition(organelleType),
                            -1*q, r+q, 360+(-1*organelleRot));

                        if (organelle2.organelle.mpCost > mutationPoints){
                            return;
                        }
                        _addOrganelle(organelle2);
                    }
                }
            }
            break;
            case 2: {
                if (isValidPlacement(organelleType, q, r, organelleRot)){
                    auto organelle = PlacedOrganelle(getOrganelleDefinition(organelleType),
                        q, r, organelleRot);

                    if (organelle.organelle.mpCost > mutationPoints){
                        return;
                    }
                    _addOrganelle(organelle);
                }
                if ((q != -1 * q || r != r + q)){
                if (isValidPlacement(organelleType,-1*q, r+q, 360+(-1*organelleRot))){
                    auto organelle2 = PlacedOrganelle(getOrganelleDefinition(organelleType),
                        -1*q, r+q, 360+(-1*organelleRot));
                    if (organelle2.organelle.mpCost > mutationPoints){
                        return;
                    }
                    _addOrganelle(organelle2);
                 }
                if (isValidPlacement(organelleType, -1*q, -1*r,(organelleRot+180) % 360)){
                    auto organelle3 = PlacedOrganelle(getOrganelleDefinition(organelleType),
                        -1*q, -1*r,(organelleRot+180) % 360);
                    if (organelle3.organelle.mpCost > mutationPoints){
                        return;
                    }
                    _addOrganelle(organelle3);
                 }
                if (isValidPlacement(organelleType, q, -1*(r+q),
                    (540+(-1*organelleRot)) % 360)){
                    auto organelle4 = PlacedOrganelle(getOrganelleDefinition(organelleType),
                        q, -1*(r+q),(540+(-1*organelleRot)) % 360);
                    if (organelle4.organelle.mpCost > mutationPoints){
                        return;
                    }
                    _addOrganelle(organelle4);
               }
               }
            }
            break;
            case 3: {
                if (isValidPlacement(organelleType, q, r, organelleRot)){
                    auto organelle = PlacedOrganelle(getOrganelleDefinition(organelleType),
                        q, r, organelleRot);

                    if (organelle.organelle.mpCost > mutationPoints){
                        return;
                    }
                    _addOrganelle(organelle);
                }
                if ((q != -1 * q || r != r + q)){
                if (isValidPlacement(organelleType, -1*r, r+q,(organelleRot+60) % 360)){
                    auto organelle2 = PlacedOrganelle(getOrganelleDefinition(organelleType),
                        -1*r, r+q,(organelleRot+60) % 360);
                    if (organelle2.organelle.mpCost > mutationPoints){
                        return;
                    }
                    _addOrganelle(organelle2);
                 }
                if (isValidPlacement(organelleType, -1*(r+q), q,(organelleRot+120) % 360)){
                    auto organelle3 = PlacedOrganelle(getOrganelleDefinition(organelleType),
                         -1*(r+q), q,(organelleRot+120) % 360);
                    if (organelle3.organelle.mpCost > mutationPoints){
                        return;
                    }
                    _addOrganelle(organelle3);
                 }
                if (isValidPlacement(organelleType, -1*q, -1*r,(organelleRot+180) % 360)){
                    auto organelle4 = PlacedOrganelle(getOrganelleDefinition(organelleType),
                        -1*q, -1*r,(organelleRot+180) % 360);
                    if (organelle4.organelle.mpCost > mutationPoints){
                        return;
                    }
                    _addOrganelle(organelle4);
                 }
                if (isValidPlacement(organelleType, r, -1*(r+q),(organelleRot+240) % 360)){
                    auto organelle5 = PlacedOrganelle(getOrganelleDefinition(organelleType),
                        r, -1*(r+q),(organelleRot+240) % 360);
                    if (organelle5.organelle.mpCost > mutationPoints){
                        return;
                    }
                    _addOrganelle(organelle5);
                 }
                if (isValidPlacement(organelleType, r+q, -1*q,(organelleRot+300) % 360)){
                    auto organelle6 = PlacedOrganelle(getOrganelleDefinition(organelleType),
                        r+q, -1*q,(organelleRot+300) % 360);
                    if (organelle6.organelle.mpCost > mutationPoints){
                        return;
                    }
                    _addOrganelle(organelle6);
               }
               }
            }
            break;
        }
    }

    void createNewMicrobe(const string &in)
    {
        // organelleCount = 0;
<<<<<<< HEAD
        mutationPoints = BASE_MUTATION_POINTS;
        nucleusIsPresent = 0;
        // TODO: if nucleus is created other cytho, with new microbe we lost everything and we cant add new organelles
        // remove organelle functions should change
=======
        auto previousMP = mutationPoints;
        // Copy current microbe to a new array
        array<PlacedOrganelle@> oldEditedMicrobe = editedMicrobe;

>>>>>>> d0982881
        EditorAction@ action = EditorAction(0,
            // redo
            function(EditorAction@ action, MicrobeEditor@ editor){
                // Delete the organelles (all except the nucleus) and set mutation points
                // (just undoing and redoing the cost like other actions doesn't work in this case due to its nature)
                editor.setMutationPoints(BASE_MUTATION_POINTS);
                for(uint i = editor.editedMicrobe.length()-1; i > 0; --i){
                    const PlacedOrganelle@ organelle = editor.editedMicrobe[i];
                    auto hexes = organelle.organelle.getRotatedHexes(organelle.rotation);
                    for(uint c = 0; c < hexes.length(); ++c){
                        int posQ = int(hexes[c].q) + organelle.q;
                        int posR = int(hexes[c].r) + organelle.r;
                        auto organelleHere = OrganellePlacement::getOrganelleAt(
                            editor.editedMicrobe, Int2(posQ, posR));
                        if(organelleHere !is null){
                            OrganellePlacement::removeOrganelleAt(editor.editedMicrobe,
                                Int2(posQ, posR));
                            }

                    }
                }

            },
            function(EditorAction@ action, MicrobeEditor@ editor){
                editor.editedMicrobe.resize(0);
                editor.setMutationPoints(int(action.data["previousMP"]));
                // Load old microbe
                array<PlacedOrganelle@> oldEditedMicrobe =
                    cast<array<PlacedOrganelle@>>(action.data["oldEditedMicrobe"]);
                for(uint i = 0; i < oldEditedMicrobe.length(); ++i){
                    editor.editedMicrobe.insertLast(cast<PlacedOrganelle>(oldEditedMicrobe[i]));
                }
            });
            @action.data["oldEditedMicrobe"] = oldEditedMicrobe;
            action.data["previousMP"] = previousMP;
            enqueueAction(action);

    }

    void setRedoButtonStatus(bool enabled)
    {
        GenericEvent@ event = GenericEvent("EditorRedoButtonStatus");
        NamedVars@ vars = event.GetNamedVars();

        vars.AddValue(ScriptSafeVariableBlock("enabled", enabled));

        GetEngine().GetEventHandler().CallEvent(event);
    }

    void setUndoButtonStatus(bool enabled)
    {
        GenericEvent@ event = GenericEvent("EditorUndoButtonStatus");
        NamedVars@ vars = event.GetNamedVars();

        vars.AddValue(ScriptSafeVariableBlock("enabled", enabled));

        GetEngine().GetEventHandler().CallEvent(event);
    }

    // Instead of executing a command, put it in a table with a redo()
    // and undo() void to make it use the Undo-/Redo-Feature. Do
    // Enqueuing it will execute it automatically, so you don't have
    // to write things twice.  The cost of the action can also be
    // incorporated into this by making it a member of the parameter
    // table. It will be used automatically.
    void enqueueAction(EditorAction@ action)
    {
        if(action.cost != 0)
            if(!takeMutationPoints(action.cost))
                return;
        //We resize always and insert at the index so that
        //if we undo something then add something, the new
        //action is in the right spot on the array.
        //since we only enqueue when we add new actions
        actionHistory.resize(actionHistory.length()+1);

        setUndoButtonStatus(true);
        setRedoButtonStatus(false);

        action.redo(action, this);
        actionHistory.insertAt(actionIndex,action);
        actionIndex++;

        //Only called when an action happens, because its an expensive method
        hudSystem.updateSpeed();

    }

    //! \todo Clean this up
    void getMouseHex(int &out qr, int &out rr)
    {
        float x, y;
        GetEngine().GetWindowEntity().GetNormalizedRelativeMouse(x, y);

        const auto ray = hudSystem.world.CastRayFromCamera(x, y);

        float distance;
        bool intersects = ray.intersects(Ogre::Plane(Ogre::Vector3(0, 1, 0), 0),distance);

        // Get the position of the cursor in the plane that the microbes is floating in
        const auto rayPoint = ray.getPoint(distance);

        // LOG_WRITE("Mouse point: " + rayPoint.x + ", " + rayPoint.y + ", " + rayPoint.z);

        // Convert to the hex the cursor is currently located over.

        //Negating X to compensate for the fact that we are looking at
        //the opposite side of the normal coordinate system

        float hexOffsetX;
        float hexOffsetY;

        if (rayPoint.z <0){
            hexOffsetY = -(HEX_SIZE/2);
            }
        else {
            hexOffsetY = (HEX_SIZE/2);
        }
        if (rayPoint.x <0){
            hexOffsetX = -(HEX_SIZE/2);
            }
        else {
            hexOffsetX = (HEX_SIZE/2);
        }

        const auto tmp1 = Hex::cartesianToAxial(rayPoint.x+hexOffsetX, -1*(rayPoint.z+hexOffsetY));

        // This requires a conversion to hex cube coordinates and back
        // for proper rounding.
        const auto qrrr = Hex::cubeToAxial(Hex::cubeHexRound(
                Float3(Hex::axialToCube(tmp1.X, tmp1.Y))));

        qr = qrrr.X;
        rr = qrrr.Y;

        // LOG_WRITE("Mouse hex: " + qr + ", " + rr);
    }


    bool isValidPlacement(const string &in organelleType, int q, int r,
        int rotation)
    {
        auto organelle = getOrganelleDefinition(organelleType);

        bool empty = true;
        bool touching = false;

        Organelle@ toBePlacedOrganelle = getOrganelleDefinition(activeActionName);

        assert(toBePlacedOrganelle !is null, "invalid action name in microbe editor");

        auto hexes = toBePlacedOrganelle.getRotatedHexes(rotation);

        for(uint i = 0; i < hexes.length(); ++i){

            int posQ = int(hexes[i].q+q);
            int posR = int(hexes[i].r+r);

            auto organelleHere = OrganellePlacement::getOrganelleAt(editedMicrobe,
                Int2(posQ, posR));

            if(organelleHere !is null)
            {
                // Allow replacing cytoplasm (but not with other cytoplasm)
                if(organelleHere.organelle.name == "cytoplasm" &&
                    activeActionName != "cytoplasm"){

                } else {
                    return false;
                }
            }

            // Check touching
            if(surroundsOrganelle(posQ, posR))
                touching = true;
        }

        return touching;
    }

    //! Checks whether the hex at q, r has an organelle in its surroundeing hexes.
    bool surroundsOrganelle(int q, int r)
    {
        return
            OrganellePlacement::getOrganelleAt(editedMicrobe, Int2(q + 0, r - 1)) !is null ||
            OrganellePlacement::getOrganelleAt(editedMicrobe, Int2(q + 1, r - 1)) !is null ||
            OrganellePlacement::getOrganelleAt(editedMicrobe, Int2(q + 1, r + 0)) !is null ||
            OrganellePlacement::getOrganelleAt(editedMicrobe, Int2(q + 0, r + 1)) !is null ||
            OrganellePlacement::getOrganelleAt(editedMicrobe, Int2(q - 1, r + 1)) !is null ||
            OrganellePlacement::getOrganelleAt(editedMicrobe, Int2(q - 1, r + 0)) !is null;
    }

    void loadMicrobe(int entityId){
        mutationPoints = 0;
        // organelleCount = 0;
        //     if (currentMicrobeEntity != null){
        //         currentMicrobeEntity.destroy();
        //     }
        //     currentMicrobeEntity = Entity(entityId, g_luaEngine.currentGameState.wrapper);
        //     MicrobeSystem.initializeMicrobe(currentMicrobeEntity, true);
        //     currentMicrobeEntity.stealName("working_microbe");
        //     auto sceneNodeComponent = getComponent(currentMicrobeEntity, OgreSceneNodeComponent);
        //     sceneNodeComponent.transform.orientation = Quaternion(Radian(Degree(0)),
        //     Vector3(0, 0, 1)); //Orientation
        //     sceneNodeComponent.transform.touch();
        //     Engine.playerData().setActiveCreature(entityId, GameState.MICROBE_EDITOR);
        //     //resetting the action history - it should not become entangled with the local file system
        //     actionHistory = {};
        //     actionIndex = 0;
    }

    void redo()
    {
        if (actionIndex < int(actionHistory.length())-1){
            actionIndex += 1;
            auto action = actionHistory[actionIndex-1];
            action.redo(action, this);
            if (action.cost > 0){
                mutationPoints -= action.cost;
            }
            //upon redoing, undoing is possible
            setUndoButtonStatus(true);
        }

        //nothing left to redo? disable redo
        if (actionIndex >= int(actionHistory.length()-2)){
            setRedoButtonStatus(false);
        }
    }

    void undo()
    {
        //LOG_INFO("Attempting to call undo beginning");
        if (actionIndex > 0){
            //LOG_INFO("Attempting to call undo");
            auto action = actionHistory[actionIndex-1];
            if (action.cost > 0){
                mutationPoints += action.cost;
            }
            action.undo(action, this);
            actionIndex -= 1;
            //upon undoing, redoing is possible
            setRedoButtonStatus(true);
        }

        //nothing left to undo? disable undo
        if (actionIndex <= 0){
            setUndoButtonStatus(false);
        }
    }

    // Don't call directly. Should be used through actions
    void removeOrganelle(const string &in)
    {
        switch (symmetry){
            case 0: {
                int q, r;
                getMouseHex(q, r);
                removeOrganelleAt(q,r);
            }
            break;
            case 1: {
                int q, r;
                getMouseHex(q, r);
                removeOrganelleAt(q,r);

                if ((q != -1 * q || r != r + q)){
                    removeOrganelleAt(-1*q, r+q);
                }
            }
            break;
            case 2: {
                int q, r;
                getMouseHex(q, r);
                removeOrganelleAt(q,r);

                if ((q != -1 * q || r != r + q)){
                    removeOrganelleAt(-1*q, r+q);
                    removeOrganelleAt(-1*q, -1*r);
                    removeOrganelleAt(q, -1*(r+q));
                }
            }
            break;
            case 3: {
                int q, r;
                getMouseHex(q, r);
                removeOrganelleAt(q,r);

                if ((q != -1 * q || r != r + q)){
                    removeOrganelleAt(-1*r, r+q);
                    removeOrganelleAt(-1*(r+q), q);
                    removeOrganelleAt(-1*q, -1*r);
                    removeOrganelleAt(r, -1*(r+q));
                    removeOrganelleAt(r, -1*(r+q));
                    removeOrganelleAt(r+q, -1*q);
                 }
            }
            break;
        }
    }

    void removeOrganelleAt(int q, int r)
    {
        auto organelleHere = OrganellePlacement::getOrganelleAt(editedMicrobe,
                Int2(q, r));
        PlacedOrganelle@ organelle = cast<PlacedOrganelle>(organelleHere);

        if(organelleHere !is null){
            if(!(organelleHere.organelle.name == "nucleus")) {
                EditorAction@ action = EditorAction(ORGANELLE_REMOVE_COST,
                // redo We need data about the organelle we removed, and the location so we can "redo" it
                 function(EditorAction@ action, MicrobeEditor@ editor){
                    LOG_INFO("Redo called");
                    int q = int(action.data["q"]);
                    int r = int(action.data["r"]);
                    // Remove the organelle
                   OrganellePlacement::removeOrganelleAt(editor.editedMicrobe,Int2(q, r));
                },
                // undo
                function(EditorAction@ action, MicrobeEditor@ editor){
                 PlacedOrganelle@ organelle = cast<PlacedOrganelle>(action.data["organelle"]);
                // Need to set this here to make sure the pointer is updated
                @action.data["organelle"]=organelle;
                // Check if there is cytoplasm under this organelle.
                auto hexes = organelle.organelle.getRotatedHexes(organelle.rotation);
                for(uint i = 0; i < hexes.length(); ++i){
                    int posQ = int(hexes[i].q) + organelle.q;
                    int posR = int(hexes[i].r) + organelle.r;
                    auto organelleHere = OrganellePlacement::getOrganelleAt(
                        editor.editedMicrobe, Int2(posQ, posR));
                    if(organelleHere !is null &&
                        organelleHere.organelle.name == "cytoplasm")
                    {
                        LOG_INFO("replaced cytoplasm");
                        OrganellePlacement::removeOrganelleAt(editor.editedMicrobe,
                            Int2(posQ, posR));
                    }
                }
                editor.editedMicrobe.insertLast(organelle);
                });
                // Give the action access to some data
                @action.data["organelle"] = organelle;
                action.data["q"] = q;
                action.data["r"] = r;
                enqueueAction(action);
                }
            }
    }


    //The first parameter states which sceneNodes to use, starting with "start" and going up 6.
    void renderHighlightedOrganelle(int start, int q, int r, int rotation)
    {
        if (activeActionName != ""){

            // If not hovering over an organelle render the to-be-placed organelle
            Organelle@ toBePlacedOrganelle = getOrganelleDefinition(activeActionName);

            assert(toBePlacedOrganelle !is null, "invalid action name in microbe editor");

            auto hexes = toBePlacedOrganelle.getRotatedHexes(rotation);

            for(uint i = 0; i < hexes.length(); ++i){

                int posQ = int(hexes[i].q) + q;
                int posR = int(hexes[i].r) + r;

                const Float3 pos = Hex::axialToCartesian(posQ, posR);

                ObjectID hex = hudSystem.hoverHex[usedHoverHex++];
                auto node = hudSystem.world.GetComponent_RenderNode(hex);
                node.Node.setPosition(pos);
                node.Node.setOrientation(Ogre::Quaternion(Ogre::Degree(90),
                        Ogre::Vector3(0, 1, 0)) * Ogre::Quaternion(Ogre::Degree(180),
                            Ogre::Vector3(0, 0, 1)));
                node.Hidden = false;
                node.Marked = true;

                // Detect can it be placed there
                auto organelleHere = OrganellePlacement::getOrganelleAt(editedMicrobe,
                    Int2(posQ, posR));

                auto model = hudSystem.world.GetComponent_Model(hex);

                if(isPlacementProbablyValid == false ||
                    (organelleHere !is null && organelleHere.organelle.name != "cytoplasm"))
                {
                    // Invalid place
                    model.GraphicalObject.setDatablockOrMaterialName(
                        "EditorHexMaterialInvalid");
                } else {
                    model.GraphicalObject.setDatablockOrMaterialName(
                        "EditorHexMaterial");
                }
            }
        }
    }

    void setActiveAction(const string &in actionName)
    {
        activeActionName = actionName;
    }

    void performLocationAction()
    {
        if (activeActionName.length() > 0){
            auto func = cast<PlacementFunctionType>(placementFunctions[activeActionName]);
            func(activeActionName);
        }
    }

    bool takeMutationPoints(int amount)
    {
        if (amount <= mutationPoints){
            mutationPoints = mutationPoints - amount;
            return true;
        } else{
            return false;
        }
    }

    void setMutationPoints(int amount)
    {
        mutationPoints = amount;
    }

    int getMutationPoints() const
    {
        return mutationPoints;
    }

    int getMicrobeSize() const
    {
        return editedMicrobe.length();
    }

    // Make sure this is only called when you add organelles, as it is an expensive
    double getMicrobeSpeed() const
    {
        double finalSpeed = 0;
        int flagCount=0;
        double lengthMicrobe = double(editedMicrobe.length());
        for(uint i = 0; i < editedMicrobe.length(); ++i){
            auto organelle = cast<PlacedOrganelle>(editedMicrobe[i]);
            auto name = organelle.organelle.name;
            if (name=="flagellum"){
                flagCount++;
            }
        }
        //This is complex, i Know
        //LOG_INFO(""+flagCount);
        finalSpeed= ((CELL_BASE_THRUST+((flagCount/(lengthMicrobe-flagCount))*FLAGELLA_BASE_FORCE))+
            (CELL_DRAG_MULTIPLIER-(CELL_SIZE_DRAG_MULTIPLIER*lengthMicrobe)));
        return finalSpeed;
    }
    // Maybe i should do this in the non-editor code instead, to make sure its more decoupled from the player
    int getMicrobeGeneration() const
    {
        auto playerSpecies = MicrobeOperations::getSpeciesComponent(GetThriveGame().getCellStage(), "Default");
        // Its plus one because you are updating the next generation
        return (playerSpecies.generation+1);
    }

    void getNucleus()
    {
        double lengthMicrobe = double(editedMicrobe.length());
        for(uint i = 0; i < editedMicrobe.length(); ++i){
            auto organelle = cast<PlacedOrganelle>(editedMicrobe[i]);
            auto name = organelle.organelle.name;
            if (name=="nucleus"){
                nucleusIsPresent = 1;
                LOG_INFO("nucleus is present? " + nucleusIsPresent);
            }
        }
    }


    void resetNucleus()
    {
        double lengthMicrobe = double(editedMicrobe.length());
        for(uint i = 0; i < editedMicrobe.length(); ++i){
            auto organelle = cast<PlacedOrganelle>(editedMicrobe[i]);
            auto name = organelle.organelle.name;
            if (name=="nucleus"){
                nucleusIsPresent = 0;
                LOG_INFO("nucleus is present? " + nucleusIsPresent);
            }
        }
    }


    int onGeneric(GenericEvent@ event)
    {
        auto type = event.GetType();

        if(type == "MicrobeEditorOrganelleSelected")
        {
            NamedVars@ vars = event.GetNamedVars();

            activeActionName = string(vars.GetSingleValueByName("organelle"));
            LOG_INFO("Editor action is now: " + activeActionName);
            return 1;
        } else if(type == "MicrobeEditorClicked"){

            NamedVars@ vars = event.GetNamedVars();

            bool secondary = bool(vars.GetSingleValueByName("secondary"));

            if(!secondary){
                performLocationAction();
            } else {
                removeOrganelle("");
            }

            return 1;

        } else if(type == "MicrobeEditorExited"){
            LOG_INFO("MicrobeEditor: applying changes to player Species");
            getNucleus();
            // We need to grab the player's species
            SpeciesComponent@ playerSpecies = MicrobeOperations::getSpeciesComponent(
                GetThriveGame().getCellStage(), GetThriveGame().playerData().activeCreature());

            assert(playerSpecies !is null, "didn't find edited species");

            // Apply changes to the species organelles
            auto@ templateOrganelles = cast<array<SpeciesStoredOrganelleType@>>(
                playerSpecies.organelles);

            // It is easiest to just replace all
            array<SpeciesStoredOrganelleType@> newOrganelles;
            for(uint i = 0; i < editedMicrobe.length(); ++i){
                newOrganelles.insertLast(editedMicrobe[i]);
            }

            templateOrganelles = newOrganelles;

            LOG_INFO("MicrobeEditor: updated organelles for species: " + playerSpecies.name);
            return 1;
        } else if (type == "SymmetryClicked"){
            //Set Variable
            NamedVars@ vars = event.GetNamedVars();
            symmetry = int(vars.GetSingleValueByName("symmetry"));
            return 1;
        } else if (type == "PressedRightRotate"){
            organelleRot+=(360/6);
            return 1;
        }else if (type == "PressedLeftRotate"){
            organelleRot-=(360/6);
            return 1;
        } else if (type == "NewCellClicked"){
            //Create New Microbe
            createNewMicrobe("");
            return 1;
        }else if (type == "UndoClicked"){
            //Call Undo
            undo();
            return 1;
        }else if (type == "RedoClicked"){
            //Call Redo
            redo();
            return 1;
        }

        LOG_ERROR("Microbe editor got unknown event: " + type);
        return -1;
    }

    //! This is used to keep track of used hover organelles
    private uint usedHoverHex = 0;

    //! This is a global assesment if the currently being placed
    //! organelle is valid (if not all hover hexes will be shown as
    //! invalid)
    bool isPlacementProbablyValid = false;

    // where all user actions will  be registered
    private array<EditorAction@> actionHistory;
    // marks the last action that has been done (not undone, but
    // possibly redone), is 0 if there is none
    private int actionIndex;
    private string activeActionName;
    // This is the container that has the edited organelles in it.
    // This is populated when entering and used to update the player's species template on exit
    // TODO: rename to editedMicrobeOrganelles
    // This is not private because anonymous callbacks want to access this
    array<PlacedOrganelle@> editedMicrobe;
    private ObjectID gridSceneNode;
    private bool gridVisible;
    private MicrobeEditorHudSystem@ hudSystem;

    private int mutationPoints;
    // private auto nextMicrobeEntity;
    // private dictionary occupiedHexes;

    private int organelleRot;

    private dictionary placementFunctions;

    //0 is no symmetry, 1 is x-axis symmetry, 2 is 4-way symmetry, and 3 is 6-way symmetry.
    // TODO: change to enum
    private int symmetry = 0;

    private bool microbeHasBeenInEditor = false;
    private uint8 nucleusIsPresent = 0;
    private EventListener@ eventListener;
};


// //! Class for handling drawing hexes in the editor for organelles
// class OrganelleHexDrawer{

//     // Draws the hexes and uploads the models in the editor
//     void renderOrganelles(CellStageWorld@ world, EditorPlacedOrganelle@ data){
//         if(data.name == "remove")
//             return;

//         // Wouldn't it be easier to just use normal PlacedOrganelle and just move it around
//         assert(false, "TODO: use actual PlacedOrganelles to position things");

//         // //Getting the list hexes occupied by this organelle.
//         // if(data.hexes is null){

//         //     // The list needs to be rotated //
//         //     int times = data.rotation / 60;

//         //     //getting the hex table of the organelle rotated by the angle
//         //     @data.hexes = rotateHexListNTimes(organelle.getHexes(), times);
//         // }

//         // occupiedHexList = OrganelleFactory.checkSize(data);

//         // //Used to get the average x and y values.
//         // float xSum = 0;
//         // float ySum = 0;

//         // //Rendering a cytoplasm in each of those hexes.
//         // //Note: each scenenode after the first one is considered a cytoplasm by the
//         // // engine automatically.
//         // // TODO: verify the above claims

//         // Float2 organelleXY = Hex::axialToCartesian(data.q, data.r);

//         // uint i = 2;
//         // for(uint listIndex = 0; listIndex < data.hexes.length(); ++listIndex){

//         //     const Hex@ hex = data.hexes[listIndex];


//         //     Float2 hexXY = Hex::axialToCartesian(hex.q, hex.r);

//         //     float x = organelleXY.X + hexX;
//         //     float y = organelleYY.Y + hexY;
//         //     xSum = xSum + x;
//         //     ySum = ySum + y;
//         //     i = i + 1;
//         // }

//         // //Getting the average x and y values to render the organelle mesh in the middle.
//         // local xAverage = xSum / (i - 2); // Number of occupied hexes = (i - 2).
//         // local yAverage = ySum / (i - 2);

//         // //Rendering the organelle mesh (if it has one).
//         // auto mesh = data.organelle.organelle.mesh;
//         // if(mesh ~= nil) {

//         //     // Create missing components to place the mesh in etc.
//         //     if(world.GetComponent_

//         //     data.sceneNode[1].meshName = mesh;
//         //     data.sceneNode[1].transform.position = Vector3(-xAverage, -yAverage, 0);
//         //     data.sceneNode[1].transform.orientation = Quaternion.new(
//         //         Radian.new(Degree(data.rotation)), Vector3(0, 0, 1));
//         // }
//     }
// }<|MERGE_RESOLUTION|>--- conflicted
+++ resolved
@@ -430,17 +430,9 @@
     void createNewMicrobe(const string &in)
     {
         // organelleCount = 0;
-<<<<<<< HEAD
-        mutationPoints = BASE_MUTATION_POINTS;
-        nucleusIsPresent = 0;
-        // TODO: if nucleus is created other cytho, with new microbe we lost everything and we cant add new organelles
-        // remove organelle functions should change
-=======
         auto previousMP = mutationPoints;
         // Copy current microbe to a new array
         array<PlacedOrganelle@> oldEditedMicrobe = editedMicrobe;
-
->>>>>>> d0982881
         EditorAction@ action = EditorAction(0,
             // redo
             function(EditorAction@ action, MicrobeEditor@ editor){
