--- conflicted
+++ resolved
@@ -20,13 +20,10 @@
             co2 = {amount = 65000, density = 1/5000},
             ammonia = {amount = 65000, density = 1/5000},
             glucose = {amount = 65000, density = 1/5000}
-<<<<<<< HEAD
-=======
         },
 
         bacteria = {
             Rickettsia = 20
->>>>>>> 2fad373b
         }
     },
 
@@ -39,13 +36,10 @@
             co2 = {amount = 100000, density = 1/5000},
             ammonia = {amount = 85000, density = 1/5000},
             glucose = {amount = 65000, density = 1/5000}
-<<<<<<< HEAD
-=======
         },
 
         bacteria = {
             Rickettsia = 20
->>>>>>> 2fad373b
         }
     },
 
@@ -58,13 +52,10 @@
             co2 = {amount = 70000, density = 1/5000},
             ammonia = {amount = 70000, density = 1/5000},
             glucose = {amount = 80000, density = 1/5000}
-<<<<<<< HEAD
-=======
         },
 
         bacteria = {
             Rickettsia = 20
->>>>>>> 2fad373b
         }
     },
 
@@ -77,13 +68,10 @@
             co2 = {amount = 70000, density = 1/5000},
             ammonia = {amount = 60000, density = 1/5000},
             glucose = {amount = 70000, density = 1/5000}
-<<<<<<< HEAD
-=======
         },
 
         bacteria = {
             Rickettsia = 20
->>>>>>> 2fad373b
         }
     }
 }
