--- conflicted
+++ resolved
@@ -185,59 +185,6 @@
 
             local compoundId = CompoundRegistry.getCompoundId("oxytoxy")
             local targetPosition = nil
-<<<<<<< HEAD
-            local numberOfAgentVacuoless = microbe.microbe.specialStorageOrganelles[compoundId]
-	--for getting the prey
-	for _, m_microbe in pairs (microbes_number) do
-	if self.preys ~= nil then
-	local v = (m_microbe.sceneNode.transform.position - microbe.sceneNode.transform.position)
-	if v:length() < 25 and  v:length() ~= 0  then
-	if microbe.microbe.maxHitpoints > 1.5 * m_microbe.microbe.maxHitpoints then
-	self.preys[m_microbe] = m_microbe
-	end
-	if numberOfAgentVacuoles ~= nil and numberOfAgentVacuoles ~= 0 and
-        (m_microbe.microbe.specialStorageOrganelles[compoundId] == nil or m_microbe.microbe.specialStorageOrganelles[compoundId] == 0)
-        and self.preys[m_microbe] == nil then
-	self.preys[m_microbe] = m_microbe
-	end
-	elseif v:length() > 25 or v:length() == 0 then
-	self.preys[m_microbe] = nil
-	end
-	if self.preys[m_microbe] ~= nil then
-   if self.preys[m_microbe].microbe.maxHitpoints <= self.preyMaxHitpoints then
-   self.preyMaxHitpoints = self.preys[m_microbe].microbe.maxHitpoints
-   self.p = self.preys[m_microbe]
-   end
-	   	self.preycount = self.preycount + 1
-		print (self.p.sceneNode.transform.position.x .. " " .. microbe.sceneNode.transform.position.x)
-	end
-	end
-	end
-	--for getting the predatore
-	for _, predatore in pairs (microbes_number) do
-	local vec = (predatore.sceneNode.transform.position - microbe.sceneNode.transform.position)
-	if predatore.microbe.maxHitpoints > microbe.microbe.maxHitpoints * 1.5 and vec:length() < 25 then
-	self.predators[predatore] = predatore
-	end
-	if (predatore.microbe.specialStorageOrganelles[compoundId] ~= nil and predatore.microbe.specialStorageOrganelles[compoundId] ~= 0)
-        and (numberOfAgentVacuoles == nil or numberOfAgentVacuoles == 0) and vec:length() < 25 then
-		self.predators[predatore] = predatore
-	end
-	if vec:length() > 25 then
-	self.predators[predatore] = nil
-	end
-	self.predatore = self.predators[predatore]
-    end
-	
-            if (numberOfAgentVacuoles ~= nil and numberOfAgentVacuoles ~= 0) or microbe.microbe.maxHitpoints > 100 then
-                self.preyCandidates[6] = Microbe.new(
-                    Entity.new(PLAYER_NAME, self.gameState.wrapper), nil, self.gameState.wrapper)
-                self.preyEntityToIndexMap[Entity.new(PLAYER_NAME, self.gameState.wrapper).id] = 6
-                local attempts = 0
-                while (aiComponent.prey  == nil or not aiComponent.prey.entity:exists() or aiComponent.prey.microbe.dead or
-                           (aiComponent.prey.microbe.speciesName ==  microbe.microbe.speciesName) or
-                       self.preyEntityToIndexMap[aiComponent.prey.entity.id] == nil or self.preyEscaped == true)  and attempts < 6 and self.preycount > 10 do
-=======
             local numberOfAgentVacuoless = microbeComponent.specialStorageOrganelles[compoundId]
 
             --for getting the prey
@@ -302,7 +249,6 @@
                     or self.preyEntityToIndexMap[aiComponent.prey.id] == nil or self.preyEscaped == true)
                     and attempts < 6 and self.preycount > 10 do
 
->>>>>>> 2fad373b
                     aiComponent.prey = self.p --setting the prey
                     attempts = attempts + 1  
                     self.preyEscaped = false					
@@ -313,19 +259,6 @@
                     microbeComponent.facingTargetPoint = Vector3(-predatorSceneNodeComponent.transform.position.x, -predatorSceneNodeComponent.transform.position.y, 0)
                     microbeComponent.movementDirection = Vector3(0, AI_MOVEMENT_SPEED, 0)
 				end
-<<<<<<< HEAD
-                if attempts < 6 and aiComponent.prey ~= nil and self.predatore == nil then --making sure it is not a prey for someone before start hunting
-                    vec = (aiComponent.prey.sceneNode.transform.position - microbe.sceneNode.transform.position)
-                   if vec:length() > 25 then
-				   self.preyEscaped = true
-				   end
-				   if vec:length() < 25 and vec:length() > 10 and MicrobeSystem.getCompoundAmount(microbe.entity, compoundId) > MINIMUM_AGENT_EMISSION_AMOUNT and microbe.microbe.microbetargetdirection < 10 then
-						MicrobeSystem.emitAgent(microbe.entity, CompoundRegistry.getCompoundId("oxytoxy"), 1)
-                    elseif vec:length() < 10 and microbe.microbe.maxHitpoints > ENGULF_HP_RATIO_REQ * aiComponent.prey.microbe.maxHitpoints and not microbe.microbe.engulfMode then
-                        MicrobeSystem.toggleEngulfMode(microbe.entity)
-                    elseif vec:length() > 15  and microbe.microbe.engulfMode then
-                        MicrobeSystem.toggleEngulfMode(microbe.entity)
-=======
 
                 if attempts < 6 and aiComponent.prey ~= nil and self.predator == nil then --making sure it is not a prey for someone before start hunting
                     local preyMicrobeComponent = getComponent(aiComponent.prey, MicrobeComponent)
@@ -345,7 +278,6 @@
                         MicrobeSystem.toggleEngulfMode(microbeEntity)
                     elseif vec:length() > 15  and microbeComponent.engulfMode then
                         MicrobeSystem.toggleEngulfMode(microbeEntity)
->>>>>>> 2fad373b
                     end
                     
                     vec:normalise()
@@ -354,11 +286,7 @@
                     microbeComponent.movementDirection = Vector3(0, AI_MOVEMENT_SPEED, 0)
 				end
             else
-<<<<<<< HEAD
-                if MicrobeSystem.getCompoundAmount(microbe.entity, CompoundRegistry.getCompoundId("oxygen")) <= OXYGEN_SEARCH_THRESHHOLD then
-=======
                 if MicrobeSystem.getCompoundAmount(microbeEntity, CompoundRegistry.getCompoundId("oxygen")) <= OXYGEN_SEARCH_THRESHHOLD then
->>>>>>> 2fad373b
                     -- If we are NOT currenty heading towards an emitter
                     if aiComponent.targetEmitterPosition == nil or aiComponent.searchedCompoundId ~= CompoundRegistry.getCompoundId("oxygen") then
                         aiComponent.searchedCompoundId = CompoundRegistry.getCompoundId("oxygen")
@@ -380,11 +308,7 @@
                     if aiComponent.targetEmitterPosition ~= nil and aiComponent.targetEmitterPosition.z ~= 0 then
                         aiComponent.targetEmitterPosition = nil
                     end             
-<<<<<<< HEAD
-                elseif MicrobeSystem.getCompoundAmount(microbe.entity, CompoundRegistry.getCompoundId("glucose")) <= GLUCOSE_SEARCH_THRESHHOLD then
-=======
                 elseif MicrobeSystem.getCompoundAmount(microbeEntity, CompoundRegistry.getCompoundId("glucose")) <= GLUCOSE_SEARCH_THRESHHOLD then
->>>>>>> 2fad373b
                     -- If we are NOT currenty heading towards an emitter
                     if aiComponent.targetEmitterPosition == nil or aiComponent.searchedCompoundId ~= CompoundRegistry.getCompoundId("glucose") then
                         aiComponent.searchedCompoundId = CompoundRegistry.getCompoundId("glucose")
