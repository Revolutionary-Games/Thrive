--- conflicted
+++ resolved
@@ -69,7 +69,6 @@
 
     Species(CellStageWorld@ world, bool isBacteria){
         this.isBacteria=isBacteria;
-<<<<<<< HEAD
     if (!isBacteria)
     {
         name = randomSpeciesName();
@@ -93,31 +92,6 @@
     // We are creating a bacteria right now
     generateBacteria(world);
     }
-=======
-        if (!isBacteria)
-        {
-            name = randomSpeciesName();
-            auto stringSize = GetEngine().GetRandom().GetNumber(MIN_INITIAL_LENGTH,
-                MAX_INITIAL_LENGTH);
-
-            //it should always have a nucleus and a cytoplasm.
-            stringCode = getOrganelleDefinition("nucleus").gene +
-                getOrganelleDefinition("cytoplasm").gene;
-
-            for(int i = 0; i < stringSize; ++i){
-                this.stringCode += getRandomLetter();
-            }
-
-            commonConstructor(world);
-
-            colour = randomColour();
-
-            this.setupSpawn(world);
-        } else{
-            // We are creating a bacteria right now
-            generateBacteria(world);
-        }
->>>>>>> 251705d0
     }
 
     ~Species(){
@@ -132,7 +106,6 @@
     // Creates a mutated version of the species and reduces the species population by half
     Species(Species@ parent, CellStageWorld@ world, bool isBacteria){
         this.isBacteria=isBacteria;
-<<<<<<< HEAD
     if (!isBacteria)
     {
         name = randomSpeciesName();
@@ -163,34 +136,6 @@
     {
     mutateBacteria(parent,world);
     }
-=======
-        if (!isBacteria)
-        {
-            name = randomSpeciesName();
-            //chance of new color needs to be low
-            if (GetEngine().GetRandom().GetNumber(0,100)==1)
-            {
-                LOG_INFO("New Clade");
-                //we can do more fun stuff here later
-                this.colour = randomColour();
-            }
-            else
-            {
-                this.colour = parent.colour;
-            }
-            this.population = int(floor(parent.population / 2.f));
-            parent.population = int(ceil(parent.population / 2.f));
-            this.stringCode = Species::mutate(parent.stringCode);
-
-            commonConstructor(world);
-
-            this.setupSpawn(world);
-        }
-        else
-        {
-            mutateBacteria(parent,world);
-        }
->>>>>>> 251705d0
     }
 
     private void commonConstructor(CellStageWorld@ world){
@@ -199,11 +144,7 @@
 
         auto organelles = positionOrganelles(stringCode);
 
-<<<<<<< HEAD
         templateEntity = Species::createSpecies(forWorld, this.name, organelles, this.colour, this.isBacteria, this.speciesMembraneType,
-=======
-        templateEntity = Species::createSpecies(forWorld, this.name, organelles, this.colour, this.isBacteria,
->>>>>>> 251705d0
             DEFAULT_INITIAL_COMPOUNDS);
     }
 
@@ -235,30 +176,7 @@
 
     ObjectID bacteriaColonySpawn(CellStageWorld@ world, Float3 pos){
         LOG_INFO("New colony of species spawned: " + this.name);
-<<<<<<< HEAD
-    Float3 curSpawn = Float3(GetEngine().GetRandom().GetNumber(1,7),0,GetEngine().GetRandom().GetNumber(1,7));
-    //two kinds of colonies are supported, line colonies and clump colonies
-
-    if (GetEngine().GetRandom().GetNumber(0,4) < 2)
-    {
-    //clump
-    for(int i = 0; i < GetEngine().GetRandom().GetNumber(1,5); ++i){
-    //dont spawn them on top of each other  because it causes them to bounce around and lag
-    MicrobeOperations::spawnBacteria(world, pos+curSpawn, this.name,true,"",true);
-    curSpawn = curSpawn + Float3(GetEngine().GetRandom().GetNumber(-7,7),0,GetEngine().GetRandom().GetNumber(-7,7));
-    }
-    }
-    else
-    {
-    //line
-    for(int i = 0; i < GetEngine().GetRandom().GetNumber(1,5); ++i){
-    //dont spawn them on top of each other  because it causes them to bounce around and lag
-    MicrobeOperations::spawnBacteria(world, pos+curSpawn, this.name,true,"",true);
-    curSpawn = curSpawn + Float3(GetEngine().GetRandom().GetNumber(1,7),0,GetEngine().GetRandom().GetNumber(1,7));
-    }
-    }
-=======
-        Float3 curSpawn = Float3(GetEngine().GetRandom().GetNumber(1,10),0,GetEngine().GetRandom().GetNumber(1,10));
+        Float3 curSpawn = Float3(GetEngine().GetRandom().GetNumber(1,7),0,GetEngine().GetRandom().GetNumber(1,7));
         //two kinds of colonies are supported, line colonies and clump colonies
 
         if (GetEngine().GetRandom().GetNumber(0,4) < 2)
@@ -267,7 +185,7 @@
             for(int i = 0; i < GetEngine().GetRandom().GetNumber(1,5); ++i){
                 //dont spawn them on top of each other  because it causes them to bounce around and lag
                 MicrobeOperations::spawnBacteria(world, pos+curSpawn, this.name,true,"",true);
-                curSpawn = curSpawn + Float3(GetEngine().GetRandom().GetNumber(-10,10),0,GetEngine().GetRandom().GetNumber(-10,10));
+                curSpawn = curSpawn + Float3(GetEngine().GetRandom().GetNumber(-7,7),0,GetEngine().GetRandom().GetNumber(-7,7));
             }
         }
         else
@@ -276,20 +194,15 @@
             for(int i = 0; i < GetEngine().GetRandom().GetNumber(1,5); ++i){
                 //dont spawn them on top of each other  because it causes them to bounce around and lag
                 MicrobeOperations::spawnBacteria(world, pos+curSpawn, this.name,true,"",true);
-                curSpawn = curSpawn + Float3(GetEngine().GetRandom().GetNumber(1,10),0,GetEngine().GetRandom().GetNumber(1,10));
-            }
-        }
->>>>>>> 251705d0
+                curSpawn = curSpawn + Float3(GetEngine().GetRandom().GetNumber(1,7),0,GetEngine().GetRandom().GetNumber(1,7));
+            }
+        }
         return MicrobeOperations::spawnBacteria(world, pos, this.name,true,"",false);
 
     }
 
 
-<<<<<<< HEAD
-     void setupBacteriaSpawn(CellStageWorld@ world){
-=======
     void setupBacteriaSpawn(CellStageWorld@ world){
->>>>>>> 251705d0
 
         assert(world is forWorld, "Wrong world passed to setupSpawn");
 
@@ -322,38 +235,6 @@
     }
 
     void generateBacteria(CellStageWorld@ world){
-<<<<<<< HEAD
-         name = randomBacteriaName();
-    //bacteria are tiny
-        auto stringSize = GetEngine().GetRandom().GetNumber(0,3);
-        //it should always have a nucleus and a cytoplasm.
-    //bacteria will randomly have 1 of 3 organelles right now, chlorolast, mitochondria, or toxin, adding pure cytoplasm bacteria aswell for variety
-    switch( GetEngine().GetRandom().GetNumber(1,5))
-    {
-    case 1:
-    stringCode = getOrganelleDefinition("cytoplasm").gene;
-    break;
-    case 2:
-    stringCode = getOrganelleDefinition("respiartoryProteins").gene;
-    break;
-    case 3:
-    stringCode = getOrganelleDefinition("photosyntheticProteins").gene;
-    break;
-    case 4:
-    stringCode = getOrganelleDefinition("oxytoxyProteins").gene;
-    break;
-    default:
-    stringCode = getOrganelleDefinition("cytoplasm").gene;
-    break;
-    }
-
-    string chosenType= stringCode;
-    for(int i = 0; i < stringSize; ++i){
-            this.stringCode += chosenType;
-    }
-        this.speciesMembraneType = MEMBRANE_TYPE::WALL;
-    this.colour = getRightColourForSpecies();
-=======
         name = randomBacteriaName();
         //bacteria are tiny
         auto stringSize = GetEngine().GetRandom().GetNumber(0,3);
@@ -382,33 +263,19 @@
         for(int i = 0; i < stringSize; ++i){
             this.stringCode += chosenType;
         }
-
->>>>>>> 251705d0
+        this.speciesMembraneType = MEMBRANE_TYPE::WALL;
+        this.colour = getRightColourForSpecies();
         commonConstructor(world);
         this.setupBacteriaSpawn(world);
     }
 
     void mutateBacteria(Species@ parent, CellStageWorld@ world){
         name = randomBacteriaName();
-<<<<<<< HEAD
-    if (GetEngine().GetRandom().GetNumber(0,100)==1)
-    {
-    LOG_INFO("New Clade of bacteria");
-    //we can do more fun stuff here later
-    this.colour = randomProkayroteColour();
-    }
-    else
-    {
-    this.colour = parent.colour;
-    }
-        this.population = int(floor(parent.population / 2.f));
-        parent.population = int(ceil(parent.population / 2.f));
-=======
         if (GetEngine().GetRandom().GetNumber(0,100)==1)
         {
             LOG_INFO("New Clade of bacteria");
             //we can do more fun stuff here later
-            this.colour = randomColour();
+            this.colour = randomProkayroteColour();
         }
         else
         {
@@ -416,13 +283,10 @@
         }
         this.population = int(floor(parent.population / 2.f));
         parent.population = int(ceil(parent.population / 2.f));
-        //right now all they will do is get new colors sometimes
-        //this.stringCode = Species::mutate(parent.stringCode);
->>>>>>> 251705d0
 
         this.stringCode = Species::mutateProkaryote(parent.stringCode);
         this.speciesMembraneType = MEMBRANE_TYPE::WALL;
-    this.colour = getRightColourForSpecies();
+        this.colour = getRightColourForSpecies();
         commonConstructor(world);
         this.setupBacteriaSpawn(world);
     }
@@ -444,12 +308,10 @@
 
     string name;
     bool isBacteria;
-<<<<<<< HEAD
     MEMBRANE_TYPE speciesMembraneType;
-=======
->>>>>>> 251705d0
     string stringCode;
     int population = INITIAL_POPULATION;
+    Float4 colour = randomColour();
 
     //! The species entity that has this species' SpeciesComponent
     ObjectID templateEntity = NULL_OBJECT;
@@ -498,31 +360,24 @@
 
 //! Updates the species's population and creates new ones. And keeps track of Species objects
 class SpeciesSystem : ScriptSystem{
+
     void Init(GameWorld@ w){
+
         @this.world = cast<CellStageWorld>(w);
         assert(this.world !is null, "SpeciesSystem expected CellStageWorld");
 
         // This was commented out in the Lua version... TODO: check that this works
-<<<<<<< HEAD
-    //can confirtm, it crashes here - Untrustedlife
-=======
         //can confirtm, it crashes here - Untrustedlife
->>>>>>> 251705d0
         // This is needed to actually have AI species in the world
         for(int i = 0; i < INITIAL_SPECIES; ++i){
             createSpecies();
-    currentEukaryoteAmount++;
-        }
-
-<<<<<<< HEAD
-    //generate bacteria aswell
-    for(int i = 0; i < INITIAL_BACTERIA; ++i){
-=======
+            currentEukaryoteAmount++;
+        }
+
         //generate bacteria aswell
         for(int i = 0; i < INITIAL_BACTERIA; ++i){
->>>>>>> 251705d0
             createBacterium();
-    currentBacteriaAmount++;
+            currentBacteriaAmount++;
         }
     }
 
@@ -533,25 +388,18 @@
 
     void Run(){
         //LOG_INFO("autoevo running");
-    timeSinceLastCycle++;
+        timeSinceLastCycle++;
         while(this.timeSinceLastCycle > SPECIES_SIM_INTERVAL){
-    LOG_INFO("Processing Auto-evo Step");
+            LOG_INFO("Processing Auto-evo Step");
             this.timeSinceLastCycle -= SPECIES_SIM_INTERVAL;
-<<<<<<< HEAD
-=======
-
->>>>>>> 251705d0
+            
             //update population numbers and split/extinct species as needed
-            auto numberOfSpecies = species.length()-1;
+            auto numberOfSpecies = species.length();
             for(uint i = 0; i < numberOfSpecies; ++i){
                 //traversing the population backwards to avoid
                 //"chopping down the branch i'm sitting in"
                 auto index = numberOfSpecies - i;
-<<<<<<< HEAD
-    //LOG_INFO(""+index);
-=======
-
->>>>>>> 251705d0
+
                 auto currentSpecies = species[index];
                 currentSpecies.updatePopulation();
                 auto population = currentSpecies.population;
@@ -610,23 +458,12 @@
     currentEukaryoteAmount++;
             }
 
-<<<<<<< HEAD
     //new bacteria
             while(currentBacteriaAmount < MIN_BACTERIA){
                LOG_INFO("Creating new prokaryote as there's too few");
                createBacterium();
        currentBacteriaAmount++;
             }
-=======
-            //TODO: new bacteria they require their own list or they may be out competed by microbes
-            //while(species.length() < MIN_SPECIES){
-            //    LOG_INFO("Creating new bacteria as there's too few");
-            //    createBacteria();
-            //}
-
-            //mass extinction
-            if(species.length() > MAX_SPECIES+INITIAL_BACTERIA){
->>>>>>> 251705d0
 
             //mass extinction events
 
@@ -695,6 +532,7 @@
     MicrobeComponent@ microbeComponent = cast<MicrobeComponent>(
         world.GetScriptComponentHolder("MicrobeComponent").Find(microbeEntity));
     auto membraneComponent = world.GetComponent_MembraneComponent(microbeEntity);
+
     // this.name = microbeComponent.speciesName
     updateSpecies.colour = membraneComponent.getColour();
 
@@ -784,8 +622,11 @@
     microbeComponent.speciesName = species.name;
     MicrobeOperations::setMembraneType(world, microbe, species.speciesMembraneType);
     MicrobeOperations::setMembraneColour(world, microbe, species.colour);
+
     restoreOrganelleLayout(world, microbe, microbeComponent, species);
 
+    restoreOrganelleLayout(world, microbe, microbeComponent, species);
+    
     // TODO: should the compound amounts be reset before this?
     auto ids = species.avgCompoundAmounts.getKeys();
     for(uint i = 0; i < ids.length(); ++i){
@@ -836,11 +677,7 @@
                 organelle.rotation));
     }
 
-<<<<<<< HEAD
     return createSpecies(world, name, convertedOrganelles, fromTemplate.colour, fromTemplate.isBacteria, fromTemplate.speciesMembraneType,
-=======
-    return createSpecies(world, name, convertedOrganelles, fromTemplate.colour, false,
->>>>>>> 251705d0
         fromTemplate.compounds);
 }
 
@@ -880,12 +717,9 @@
         speciesEntity);
 
     speciesComponent.colour = colour;
-<<<<<<< HEAD
 
     speciesComponent.speciesMembraneType = speciesMembraneType;
 
-=======
->>>>>>> 251705d0
     //we need to know this is baceria
     speciesComponent.isBacteria = isBacteria;
     // iterates over all compounds, and sets amounts and priorities
