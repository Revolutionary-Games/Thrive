--- conflicted
+++ resolved
@@ -796,62 +796,9 @@
         end
         
         self.microbe.compoundCollectionTimer = self.microbe.compoundCollectionTimer + logicTime
-        while self.microbe.compoundCollectionTimer > EXCESS_COMPOUND_COLLECTION_INTERVAL do -- For every COMPOUND_DISTRIBUTION_INTERVAL passed
-<<<<<<< HEAD
-
-=======
-            -- Gather excess compounds that are the compounds that the storage organelles automatically emit to stay less than full
-            local excessCompounds = {}
-            while self.microbe.stored/self.microbe.capacity > STORAGE_EJECTION_THRESHHOLD+0.01 do
-                -- Find lowest priority compound type contained in the microbe
-                local lowestPriorityId = nil
-                local lowestPriority = math.huge
-                for compoundId,_ in pairs(self.microbe.compounds) do
-                    assert(self.microbe.compoundPriorities[compoundId] ~= nil, "Compound priority table was missing compound")
-                    if self.microbe.compounds[compoundId] > 0  and self.microbe.compoundPriorities[compoundId] < lowestPriority then
-                        lowestPriority = self.microbe.compoundPriorities[compoundId]
-                        lowestPriorityId = compoundId
-                    end
-                end
-                assert(lowestPriorityId ~= nil, "The microbe didn't seem to contain any compounds but was over the threshold")
-                assert(self.microbe.compounds[lowestPriorityId] ~= nil, "Microbe storage was over threshold but didn't have any valid compounds to expell")
-                -- Return an amount that either is how much the microbe contains of the compound or until it goes to the threshhold
-                local amountInExcess
-                
-                amountInExcess = math.min(self.microbe.compounds[lowestPriorityId],self.microbe.stored - self.microbe.capacity * STORAGE_EJECTION_THRESHHOLD)
-                excessCompounds[lowestPriorityId] = self:takeCompound(lowestPriorityId, amountInExcess)
-            end
-            -- Expell compounds of priority 0 periodically
-            for compoundId,_ in pairs(self.microbe.compounds) do
-                if self.microbe.compoundPriorities[compoundId] == 0 and self.microbe.compounds[compoundId] > 1 then
-                    local uselessCompoundAmount
-                    uselessCompoundAmount = self.microbe:getBandwidth(self.microbe.compounds[compoundId], compoundId)
-                    if excessCompounds[compoundId] ~= nil then
-                        excessCompounds[compoundId] = excessCompounds[compoundId] + self:takeCompound(compoundId, uselessCompoundAmount)
-                    else
-                        excessCompounds[compoundId] = self:takeCompound(compoundId, uselessCompoundAmount)
-                    end
-                end
-            end 
-            for compoundId, amount in pairs(excessCompounds) do
-                if amount > 0 then
-                    self:ejectCompound(compoundId, amount, 160, 200)
-                end
-            end
-            -- Damage microbe if its too low on ATP
-            if self.microbe.compounds[CompoundRegistry.getCompoundId("atp")] ~= nil and self.microbe.compounds[CompoundRegistry.getCompoundId("atp")] < 1.0 then
-                if self.microbe.isPlayerMicrobe and not self.playerAlreadyShownAtpDamage then
-                    self.playerAlreadyShownAtpDamage = true
-                    showMessage("No ATP hurts you!")
-                end
-                self:damage(EXCESS_COMPOUND_COLLECTION_INTERVAL * 0.00002  * self.microbe.maxHitpoints) -- Microbe takes 2% of max hp per second in damage
-            end
-            -- Split microbe if it has enough reproductase
-            if self.microbe.compounds[CompoundRegistry.getCompoundId("reproductase")] ~= nil and self.microbe.compounds[CompoundRegistry.getCompoundId("reproductase")] > REPRODUCTASE_TO_SPLIT then
-                self:takeCompound(CompoundRegistry.getCompoundId("reproductase"), 5)
-                self:reproduce()
-            end
->>>>>>> 7952d699
+        while self.microbe.compoundCollectionTimer > EXCESS_COMPOUND_COLLECTION_INTERVAL do
+            -- For every COMPOUND_DISTRIBUTION_INTERVAL passed
+
             self.microbe.compoundCollectionTimer = self.microbe.compoundCollectionTimer - EXCESS_COMPOUND_COLLECTION_INTERVAL
 
             self:purgeCompounds()
