--- conflicted
+++ resolved
@@ -114,7 +114,6 @@
 --
 -- Updates microbes
 --------------------------------------------------------------------------------
-<<<<<<< HEAD
 -- TODO: This system is HUUUUUUGE! D:
 -- We should try to separate it into smaller systems.
 -- For example, the agents should be handled in another system
@@ -122,49 +121,6 @@
 MicrobeSystem = class(
     LuaSystem,
     function(self)
-=======
-Microbe = class(
-    -- Constructor
-    --
-    -- Requires all necessary components (see Microbe.COMPONENTS) to be present in
-    -- the entity.
-    --
-    -- @param entity
-    -- The entity this microbe wraps
-    function(self, entity, in_editor, gameState)
-
-        assert(gameState ~= nil, "Microbe.Create requires gameState")
-        assert(entity ~= nil)
-        self.entity = entity
-        local all_components_available = true
-
-        for key, ctype in pairs(Microbe.COMPONENTS) do
-            local component = getComponent(entity, ctype)
-            if component == nil then
-                print("entity is missing component: " .. key)
-                all_components_available = false
-            end
-            self[key] = component
-        end
-        assert(all_components_available, "Can't create microbe from this entity")
-
-        for _, compound in pairs(CompoundRegistry.getCompoundList()) do
-            self.compoundAbsorber:setCanAbsorbCompound(compound, true)
-        end
-        if not self.microbe.initialized then
-            
-            self:_initialize()
-            
-            if in_editor ~= true then
-
-                assert(self.microbe.speciesName)
-                
-                local processor = getComponent(self.microbe.speciesName,
-                                               gameState,
-                                               ProcessorComponent)
-                
-                if processor == nil then
->>>>>>> ec0cb243
 
         LuaSystem.create(self)
 
@@ -181,12 +137,18 @@
         self.microbeCollisions = CollisionFilter.new(
             "microbe",
             "microbe"
-        );
+        )
         -- Temporary for 0.3.2, should be moved to separate system.
         self.agentCollisions = CollisionFilter.new(
             "microbe",
             "agent"
-        );
+        )
+
+        self.bacteriaCollisions = CollisionFilter.new(
+            "microbe",
+            "bacteria"
+        )
+
         self.microbes = {}
     end
 )
@@ -254,6 +216,19 @@
         end
     end
     self.agentCollisions:clearCollisions()
+
+    for _, collision in pairs(self.bacteriaCollisions:collisions()) do
+        local microbe_entity = Entity.new(collision.entityId1, self.gameState.wrapper)
+        local bacterium_entity = Entity.new(collision.entityId2, self.gameState.wrapper)
+
+        if microbe_entity:exists() and bacterium_entity:exists() then
+            if not (getComponent(bacterium_entity, Bacterium.COMPONENTS.bacterium) == nil) then
+                local bacterium = Bacterium(bacterium_entity)
+                bacterium:damage(4)
+            end
+        end
+    end
+    self.bacteriaCollisions:clearCollisions()
 end
 
 function MicrobeSystem.checkEngulfment(engulferMicrobeEntity, engulfedMicrobeEntity)
@@ -1288,7 +1263,6 @@
 -- Requires all necessary components (see MICROBE_COMPONENTS) to be present in
 -- the entity.
 --
-<<<<<<< HEAD
 -- @param entity
 -- The entity this microbe wraps
 function MicrobeSystem.initializeMicrobe(microbeEntity, in_editor)
@@ -1300,61 +1274,6 @@
         local component = getComponent(microbeEntity, ctype)
         assert(component ~= nil, "Can't create microbe from this entity, it's missing " .. key)
     end
-=======
--- Updates microbes
---------------------------------------------------------------------------------
-MicrobeSystem = class(
-    LuaSystem,
-    function(self)
-
-        LuaSystem.create(self)
-
-        self.entities = EntityFilter.new(
-            {
-                CompoundAbsorberComponent,
-                MicrobeComponent,
-                OgreSceneNodeComponent,
-                RigidBodyComponent,
-                CollisionComponent
-            },
-            true
-        )
-        self.microbeCollisions = CollisionFilter.new(
-            "microbe",
-            "microbe"
-        )
-        -- Temporary for 0.3.2, should be moved to separate system.
-        self.agentCollisions = CollisionFilter.new(
-            "microbe",
-            "agent"
-        )
-
-        self.bacteriaCollisions = CollisionFilter.new(
-            "microbe",
-            "bacteria"
-        )
-
-        self.microbes = {}
-    end
-)
-
-function MicrobeSystem:init(gameState)
-    LuaSystem.init(self, "MicrobeSystem", gameState)
-    self.entities:init(gameState.wrapper)
-    self.microbeCollisions:init(gameState.wrapper)
-    self.agentCollisions:init(gameState.wrapper)
-    self.bacteriaCollisions:init(gameState.wrapper)
-end
-
-
-function MicrobeSystem:shutdown()
-    LuaSystem.shutdown(self)
-    self.entities:shutdown()
-    self.microbeCollisions:shutdown()
-    self.agentCollisions:shutdown()
-    self.bacteriaCollisions:shutdown()
-end
->>>>>>> ec0cb243
 
     local microbeComponent = getComponent(microbeEntity, MicrobeComponent)
     local compoundAbsorberComponent = getComponent(microbeEntity, CompoundAbsorberComponent)
@@ -1380,7 +1299,6 @@
             organelle:reset()
             rigidBodyComponent.properties.mass = rigidBodyComponent.properties.mass + organelle.mass
         end
-<<<<<<< HEAD
 
         -- Membrane
         sceneNodeComponent.meshName = "membrane_" .. microbeComponent.speciesName
@@ -1395,41 +1313,8 @@
                                            ProcessorComponent)
             
             if processor == nil then
-=======
-    end
-    self.microbeCollisions:clearCollisions()
-    
-    -- TEMP, DELETE FOR 0.3.3!!!!!!!!
-    for _, collision in pairs(self.agentCollisions:collisions()) do
-        local entity = Entity.new(collision.entityId1, self.gameState.wrapper)
-        local agent = Entity.new(collision.entityId2, self.gameState.wrapper)
-        
-        if entity:exists() and agent:exists() then
-            Microbe(entity, nil, self.gameState):damage(.5, "toxin")
-            agent:destroy()
-        end
-    end
-    self.agentCollisions:clearCollisions()
-
-    for _, collision in pairs(self.bacteriaCollisions:collisions()) do
-        local microbe_entity = Entity.new(collision.entityId1, self.gameState.wrapper)
-        local bacterium_entity = Entity.new(collision.entityId2, self.gameState.wrapper)
-
-        if microbe_entity:exists() and bacterium_entity:exists() then
-            if not (getComponent(bacterium_entity, Bacterium.COMPONENTS.bacterium) == nil) then
-                local bacterium = Bacterium(bacterium_entity)
-                bacterium:damage(4)
-            end
-        end
-    end
-    self.bacteriaCollisions:clearCollisions()
-end
->>>>>>> ec0cb243
-
                 print("Microbe species '" .. microbeComponent.speciesName .. "' doesn't exist")
-                
                 assert(processor)
-                
             end
 
             assert(isNotEmpty(microbeComponent.speciesName))
