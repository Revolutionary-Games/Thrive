--------------------------------------------------------------------------------
-- MicrobeComponent
--
-- Holds data common to all microbes. You probably shouldn't use this directly,
-- use the Microbe class (below) instead.
--------------------------------------------------------------------------------
class 'MicrobeComponent' (Component)

COMPOUND_PROCESS_DISTRIBUTION_INTERVAL = 100 -- quantity of physics time between each loop distributing compounds to organelles. TODO: Modify to reflect microbe size.
BANDWIDTH_PER_ORGANELLE = 0.5 -- amount the microbes maxmimum bandwidth increases with per organelle added. This is a temporary replacement for microbe surface area
BANDWIDTH_REFILL_DURATION = 1000 -- The amount of time it takes for the microbe to regenerate an amount of bandwidth equal to maxBandwidth
STORAGE_EJECTION_THRESHHOLD = 0.8
EXCESS_COMPOUND_COLLECTION_INTERVAL = 1000 -- The amount of time between each loop to maintaining a fill level below STORAGE_EJECTION_THRESHHOLD and eject useless compounds
ANGLE_RADIUS_DIVISION_COUNT = 4 -- How many pizza slices the microbes angles are divided into. Higher is more precision but also more errors. 4 Seems to give no significant errors
MICROBE_HITPOINTS_PER_ORGANELLE = 10
MINIMUM_AGENT_EMISSION_AMOUNT = 1
REPRODUCTASE_TO_SPLIT = 5

function MicrobeComponent:__init(isPlayerMicrobe)
    Component.__init(self)
    self.speciesName = ""
    self.speciesComponent = nil
    self.hitpoints = 10
    self.maxHitpoints = 10
    self.dead = false
    self.deathTimer = 0
    self.organelles = {}
    self.processOrganelles = {} -- Organelles responsible for producing compounds from other compounds
    self.specialStorageOrganelles = {} -- Organelles with complete resonsiblity for a specific compound (such as agentvacuoles)
    self.movementDirection = Vector3(0, 0, 0)
    self.facingTargetPoint = Vector3(0, 0, 0)
    self.capacity = 0  -- The amount that can be stored in the microbe. NOTE: This does not include special storage organelles
    self.stored = 0 -- The amount stored in the microbe. NOTE: This does not include special storage organelles
    self.compounds = {}
    self.compoundPriorities = {}
    self.defaultCompoundPriorities = {}
    self.defaultCompoundPriorities[CompoundRegistry.getCompoundId("atp")] = 10
    self.defaultCompoundPriorities[CompoundRegistry.getCompoundId("reproductase")] = 8
    self:_resetCompoundPriorities()
    self.initialized = false
    self.isPlayerMicrobe = isPlayerMicrobe
    self.maxBandwidth = 0
    self.remainingBandwidth = 0
    self.compoundCollectionTimer = EXCESS_COMPOUND_COLLECTION_INTERVAL
    self.angleRadiuses = {} -- Holds ANGLE_RADIUS_DIVISION_COUNT angles and their distances until outside of microbe 
    for i=0, ANGLE_RADIUS_DIVISION_COUNT+1 do
        table.insert(self.angleRadiuses, 3) -- We need a buffer zone as now all ANGLE_RADIUS_DIVISION_COUNT quadrants can be expected to be filled
    end
end

function MicrobeComponent:_resetCompoundPriorities()
    for compound in CompoundRegistry.getCompoundList() do
        self.compoundPriorities[compound] = 0
    end
    for k, v in pairs(self.defaultCompoundPriorities) do
        self.compoundPriorities[k] = v
    end
end

function MicrobeComponent:_updateCompoundPriorities() 
    -- placeholder solution for compound priorities
    self:_resetCompoundPriorities()
    for _,procOrg in pairs(self.processOrganelles) do
        for _,process in ipairs(procOrg.processes) do
            -- Calculate the value of the process' output
            local processProductValue = 0
            for compound,amount in pairs(process.outputCompounds) do
                processProductValue = processProductValue + self.compoundPriorities[compound]*amount 
            end
            -- Calculate new priorities for compounds
            
            for compound,amount in pairs(process.inputCompounds) do
                -- Find the minimum compound concentration in the recipy that isn't this one
                local minOtherConcentrationFactor = 1.0
                for compound2,_ in pairs(process.inputCompounds) do
                    local compoundStored = self.compounds[compound2] 
                    if compoundStored == nil then
                        compoundStored = 0
                    end
                    local otherConcentration = compoundStored/self.capacity
                    if otherConcentration < minOtherConcentrationFactor and compound ~= compound2 then
                        minOtherConcentrationFactor = otherConcentration
                    end
                end
                
                minOtherConcentrationFactor = 1/(1.5+0.5^minOtherConcentrationFactor) - 0.3 -- Modified sigmoid function
                local compoundStored = self.compounds[compound] 
                if compoundStored == nil then
                    compoundStored = 0
                end
                local compoundConcentrationFactor = 1.01-(compoundStored / self.capacity)^0.4
                local newPriority = processProductValue * 
                                    amount/process.inputUnitSum * 
                                    process.costPriorityFactor * 
                                    (compoundConcentrationFactor+0.01)^4 * -- We quadruple the effect of compoundConcentrationFactor
                                    (minOtherConcentrationFactor) -- Reduce priority if not limiting input
                -- We are using max priority as the final priority. However sum and average are also valid options as no aggregation makes perfect sense
                if newPriority > self.compoundPriorities[compound] then
                   self.compoundPriorities[compound] = newPriority
                end
            end
        end
    end
end

-- Attempts to obtain an amount of bandwidth for immediate use
-- This should be in conjunction with most operations ejecting  or absorbing compounds and agents for microbe
--
-- @param maxAmount
-- The max amount of units that is requested
--
-- @param compoundId
-- The compound being requested for volume considerations
--
-- @return
--  amount in units avaliable for use
function MicrobeComponent:getBandwidth(maxAmount, compoundId)
    local compoundVolume = CompoundRegistry.getCompoundUnitVolume(compoundId)
    local amount = math.min(maxAmount * compoundVolume, self.remainingBandwidth)
    self.remainingBandwidth = self.remainingBandwidth - amount
    return amount / compoundVolume
end

function MicrobeComponent:regenerateBandwidth(logicTime)
    local addedBandwidth = self.remainingBandwidth + logicTime * (self.maxBandwidth / BANDWIDTH_REFILL_DURATION)
    self.remainingBandwidth = math.min(addedBandwidth, self.maxBandwidth)
end

-- Find for a number of angles, how far away from the microbe we need to eject to avoid self colliding (for example emitting an agent into the microbe itself)
-- A better for system should be devisable when we have microbe membranes
-- This should be called when changes are made to the microbe outside the editor
function MicrobeComponent:updateSafeAngles()
    -- For each organelle find how far away from the microbe we have to eject at a given angle to avoid self collision
    for _, organelle in pairs(self.organelles) do
        local organelleX, organelleY = axialToCartesian(organelle.position.q, organelle.position.r)
        local nucleusX, nucleusY = axialToCartesian(0, 0)
        local deltaX = nucleusX - organelleX
        local deltaY = nucleusY - organelleY
        local dist = math.sqrt(deltaX^2 + deltaY^2)
        local angle = math.atan2(deltaY, deltaX)
        if (angle < 0) then
            angle = angle + 2*math.pi
        end
        angle = (angle * 180/math.pi + 90) % 360
        local angleScaled = angle /  (360/ANGLE_RADIUS_DIVISION_COUNT)
        local angleRoundedDown = math.floor(angleScaled)
        local angleRoundedUp = math.ceil(angleScaled)
        if dist > self.angleRadiuses[angleRoundedDown+1] then
            self.angleRadiuses[angleRoundedDown+1] = dist
        end
        if dist > self.angleRadiuses[angleRoundedUp+1] then
            self.angleRadiuses[angleRoundedUp+1] = dist
        end
    end
end

function MicrobeComponent:load(storage)
    Component.load(self, storage)
    local organelles = storage:get("organelles", {})
    for i = 1,organelles:size() do
        local organelleStorage = organelles:get(i)
        local organelle = Organelle.loadOrganelle(organelleStorage)
        local q = organelle.position.q
        local r = organelle.position.r
        local s = encodeAxial(q, r)
        self.organelles[s] = organelle
    end
    self.hitpoints = storage:get("hitpoints", 0)
    self.maxHitpoints = storage:get("maxHitpoints", 0)
    self.maxBandwidth = storage:get("maxBandwidth", 0)
    self.remainingBandwidth = storage:get("remainingBandwidth", 0)
    self.isPlayerMicrobe = storage:get("isPlayerMicrobe", false)
    self.speciesName = storage:get("speciesName", "")
    local storedCompound = storage:get("storedCompounds", {})
    for i = 1,storedCompound:size() do
        local compound = storedCompound:get(i)
        
        local amount = compound:get("amount", 0)
        self.compounds[compound:get("compoundId", 0)] = amount
        self.stored = self.stored + amount
    end
    local compoundPriorities = storage:get("compoundPriorities", {})
    for i = 1,compoundPriorities:size() do
        local compound = compoundPriorities:get(i)
        self.compoundPriorities[compound:get("compoundId", 0)] = compound:get("priority", 0)
    end
    self:updateSafeAngles()
end


function MicrobeComponent:storage()
    local storage = Component.storage(self)
    -- Organelles
    local organelles = StorageList()
    for _, organelle in pairs(self.organelles) do
        local organelleStorage = organelle:storage()
        organelles:append(organelleStorage)
    end
    storage:set("organelles", organelles)
    storage:set("hitpoints", self.hitpoints)
    storage:set("maxHitpoints", self.maxHitpoints)
    storage:set("remainingBandwidth", self.remainingBandwidth)
    storage:set("maxBandwidth", self.maxBandwidth)
    storage:set("isPlayerMicrobe", self.isPlayerMicrobe)
    storage:set("speciesName", self.speciesName)
    local storedCompounds = StorageList()
    for compoundId, amount in pairs(self.compounds) do
        compound = StorageContainer()
        compound:set("compoundId", compoundId)
        compound:set("amount", amount)
        storedCompounds:append(compound)
    end
    storage:set("storedCompounds", storedCompounds)
    local compoundPriorities = StorageList()
    for compoundId, priority in pairs(self.compoundPriorities) do
        compound = StorageContainer()
        compound:set("compoundId", compoundId)
        compound:set("priority", priority)
        compoundPriorities:append(compound)
    end
    storage:set("compoundPriorities", compoundPriorities)
    return storage
end

REGISTER_COMPONENT("MicrobeComponent", MicrobeComponent)


--------------------------------------------------------------------------------
-- Microbe class
--
-- This class serves mostly as an interface for manipulating microbe entities
--------------------------------------------------------------------------------
class 'Microbe'


-- Creates a new microbe with all required components
--
-- @param name
-- The entity's name. If nil, the entity will be unnamed.
--
-- @returns microbe
-- An object of type Microbe
function Microbe.createMicrobeEntity(name, aiControlled)
    local entity
    if name then
        entity = Entity(name)
    else
        entity = Entity()
    end
    local rigidBody = RigidBodyComponent()
    rigidBody.properties.shape = CompoundShape()
    rigidBody.properties.linearDamping = 0.5
    rigidBody.properties.friction = 0.2
    rigidBody.properties.linearFactor = Vector3(1, 1, 0)
    rigidBody.properties.angularFactor = Vector3(0, 0, 1)
    rigidBody.properties:touch()
    local compoundEmitter = CompoundEmitterComponent() -- Emitter for excess compounds
    compoundEmitter.minInitialSpeed = 3
    compoundEmitter.maxInitialSpeed = 4
    compoundEmitter.particleLifetime = 5000
    local reactionHandler = CollisionComponent()
    reactionHandler:addCollisionGroup("microbe")
    local components = {
        CompoundAbsorberComponent(),
        OgreSceneNodeComponent(),
        MicrobeComponent(not aiControlled),
        reactionHandler,
        rigidBody,
        compoundEmitter
    }
    if aiControlled then
        local aiController = MicrobeAIControllerComponent()
        table.insert(components, aiController)
    else
        table.insert(components, SpeciesComponent())
    end
    for _, component in ipairs(components) do
        entity:addComponent(component)
    end
    return Microbe(entity)
end

-- I don't feel like checking for each component separately, so let's make a
-- loop do it with an assert for good measure (see Microbe.__init)
Microbe.COMPONENTS = {
    compoundAbsorber = CompoundAbsorberComponent.TYPE_ID,
    microbe = MicrobeComponent.TYPE_ID,
    rigidBody = RigidBodyComponent.TYPE_ID,
    sceneNode = OgreSceneNodeComponent.TYPE_ID,
    compoundEmitter = CompoundEmitterComponent.TYPE_ID,
    collisionHandler = CollisionComponent.TYPE_ID
}


-- Constructor
--
-- Requires all necessary components (see Microbe.COMPONENTS) to be present in
-- the entity.
--
-- @param entity
-- The entity this microbe wraps
function Microbe:__init(entity)
    self.entity = entity
    for key, typeId in pairs(Microbe.COMPONENTS) do
        local component = entity:getComponent(typeId)
        assert(component ~= nil, "Can't create microbe from this entity, it's missing " .. key)
        self[key] = entity:getComponent(typeId)
    end
    for compound in CompoundRegistry.getCompoundList() do
        self.compoundAbsorber:setCanAbsorbCompound(compound, true)
    end
    if not self.microbe.initialized then
        self:_initialize()
    end
    self:_updateCompoundAbsorber()
    self.playerAlreadyShownAtpDamage = false
    self.playerAlreadyShownVictory = false
end

-- Getter for microbe species
-- 
-- returns the species component or nil if it doesn't have a valid species
function Microbe:getSpeciesComponent()
    return Entity(self.microbe.speciesName):getComponent(SpeciesComponent.TYPE_ID)
end

-- Adds a new organelle
--
-- The space at (q,r) must not be occupied by another organelle already.
--
-- @param q,r
-- Offset of the organelle's center relative to the microbe's center in
-- axial coordinates.
--
-- @param organelle
-- The organelle to add
--
-- @return
--  returns whether the organelle was added
function Microbe:addOrganelle(q, r, organelle)
    local s = encodeAxial(q, r)
    if self.microbe.organelles[s] then
        return false
    end
    self.microbe.organelles[s] = organelle
    organelle.microbe = self
    local x, y = axialToCartesian(q, r)
    local translation = Vector3(x, y, 0)
    -- Collision shape
    self.rigidBody.properties.shape:addChildShape(
        translation,
        Quaternion(Radian(0), Vector3(1,0,0)),
        organelle.collisionShape
    )
    -- Scene node
    organelle.sceneNode.parent = self.entity
    organelle.sceneNode.transform.position = translation
    organelle.sceneNode.transform:touch()
    organelle:onAddedToMicrobe(self, q, r)
    self:_updateAllHexColours()
    self.microbe.hitpoints = (self.microbe.hitpoints/self.microbe.maxHitpoints) * (self.microbe.maxHitpoints + MICROBE_HITPOINTS_PER_ORGANELLE)
    self.microbe.maxHitpoints = self.microbe.maxHitpoints + MICROBE_HITPOINTS_PER_ORGANELLE
    self.microbe.maxBandwidth = self.microbe.maxBandwidth + BANDWIDTH_PER_ORGANELLE -- Temporary solution for increasing max bandwidth
    self.microbe.remainingBandwidth = self.microbe.maxBandwidth
    local localQ = q - organelle.position.q
    local localR = r - organelle.position.r
    if organelle:getHex(localQ, localR) ~= nil then
        return organelle
    end
       
    return true
end

-- Adds a storage organelle
-- This will be called automatically by storage organelles added with addOrganelle(...)
--
-- @param organelle
--   An object of type StorageOrganelle
function Microbe:addStorageOrganelle(storageOrganelle)
    assert(storageOrganelle.capacity ~= nil)
    
    self.microbe.capacity = self.microbe.capacity + storageOrganelle.capacity

end

-- Removes a storage organelle
--
-- @param organelle
--   An object of type StorageOrganelle
function Microbe:removeStorageOrganelle(storageOrganelle)
    self.microbe.capacity = self.microbe.capacity - storageOrganelle.capacity
end

-- Removes a process organelle
-- This will be called automatically by process organelles removed with with removeOrganelle(...)
--
-- @param processOrganelle
--   An object of type ProcessOrganelle
function Microbe:removeProcessOrganelle(processOrganelle)
    self.microbe.processOrganelles[processOrganelle] = nil
end

-- Adds a process organelle
-- This will be called automatically by process organelles added with addOrganelle(...)
--
-- @param processOrganelle
--   An object of type ProcessOrganelle
function Microbe:addProcessOrganelle(processOrganelle)
    self.microbe.processOrganelles[processOrganelle] = processOrganelle
end

-- Removes a special storage organelle
-- This will be called automatically by process organelles removed with with removeOrganelle(...)
--
-- @param organelle
--   An object of type ProcessOrganelle
function Microbe:removeSpecialStorageOrganelle(organelle, compoundId)
    self.microbe.specialStorageOrganelles[compoundId] = nil
end

-- Adds a special storage organelle that holds complete responsibility for some compound
-- This will be called automatically by process organelles added with addOrganelle(...)
--
-- @param processOrganelle
--   An object of type ProcessOrganelle
function Microbe:addSpecialStorageOrganelle(organelle, compoundId)
    self.microbe.specialStorageOrganelles[compoundId] = organelle
end

-- Retrieves the organelle occupying a hex cell
--
-- @param q, r
-- Axial coordinates, relative to the microbe's center
--
-- @returns organelle
-- The organelle at (q,r) or nil if the hex is unoccupied
function Microbe:getOrganelleAt(q, r)
    for _, organelle in pairs(self.microbe.organelles) do
        local localQ = q - organelle.position.q
        local localR = r - organelle.position.r
        if organelle:getHex(localQ, localR) ~= nil then
            return organelle
        end
    end
    return nil
end


-- Removes the organelle at a hex cell
-- Note that this renders the organelle unusable as we destroy its underlying entity
--
-- @param q, r
-- Axial coordinates of the organelle's center
--
-- @returns success
-- True if an organelle has been removed, false if there was no organelle
-- at (q,r)
function Microbe:removeOrganelle(q, r)
    local s = encodeAxial(q, r)
    local organelle = self.microbe.organelles[s]
    if not organelle then
        return false
    end
    self.microbe.organelles[s] = nil
    organelle.position.q = 0
    organelle.position.r = 0
    organelle:onRemovedFromMicrobe(self)
    organelle:destroy()
    self.rigidBody.properties.shape:removeChildShape(
        organelle.collisionShape
    )
    self:_updateAllHexColours()
    self.microbe.hitpoints = (self.microbe.hitpoints/self.microbe.maxHitpoints) * (self.microbe.maxHitpoints - MICROBE_HITPOINTS_PER_ORGANELLE)
    self.microbe.maxHitpoints = self.microbe.maxHitpoints - MICROBE_HITPOINTS_PER_ORGANELLE
    self.microbe.maxBandwidth = self.microbe.maxBandwidth - BANDWIDTH_PER_ORGANELLE -- Temporary solution for decreasing max bandwidth
    self.microbe.remainingBandwidth = self.microbe.maxBandwidth
    return true
end


-- Queries the currently stored amount of an compound
--
-- @param compoundId
-- The id of the compound to query
--
-- @returns amount
-- The amount stored in the microbe's storage oraganelles
function Microbe:getCompoundAmount(compoundId)
    if self.microbe.specialStorageOrganelles[compoundId] == nil then
        if self.microbe.compounds[compoundId] == nil then
            return 0
        else
            return self.microbe.compounds[compoundId]
        end
    else
        return self.microbe.specialStorageOrganelles[compoundId].storedAmount
    end
end

-- Sets the default compound priorities
--
-- @param compoundId
-- @param priority
function Microbe:setDefaultCompoundPriority(compoundId, priority)
    self.microbe.defaultCompoundPriorities[compoundId] = priority
end

-- Damages the microbe, killing it if its hitpoints drop low enough
--
-- @param amount
--  amount of hitpoints to substract
function Microbe:damage(amount)
    assert(amount >= 0, "Can't deal negative damage. Use Microbe:heal instead")
    self.microbe.hitpoints = self.microbe.hitpoints - amount
    for _, organelle in pairs(self.microbe.organelles) do
        organelle:flashColour(300, ColourValue(1,0.2,0.2,1))
    end
    self:_updateAllHexColours()
    if self.microbe.hitpoints <= 0 then
        self.microbe.hitpoints = 0
        self:kill()
    end
end

-- Heals the microbe, restoring hitpoints, cannot exceed the microbes max hitpoints
--
-- @param amount
--  amount of hitpoints heal
function Microbe:heal(amount)
    assert(amount >= 0, "Can't heal for negative amount of hitpoints. Use Microbe:damage instead")
    self.microbe.hitpoints = (self.microbe.hitpoints + amount)
    if self.microbe.hitpoints > self.microbe.maxHitpoints then
        self.microbe.hitpoints = self.microbe.maxHitpoints
    end
end

-- Drains an agent from the microbes special storage and emits it
--
-- @param compoundId
-- The compound id of the agent to emit
--
-- @param maxAmount
-- The maximum amount to try to emit
function Microbe:emitAgent(compoundId, maxAmount)
    local agentVacuole = self.microbe.specialStorageOrganelles[compoundId]
    if agentVacuole ~= nil and agentVacuole.storedAmount > MINIMUM_AGENT_EMISSION_AMOUNT then
        -- Calculate the emission angle of the agent emitter
        local organelleX, organelleY = axialToCartesian(agentVacuole.position.q, agentVacuole.position.r)
        local nucleusX, nucleusY = axialToCartesian(0, 0)
        local deltaX = nucleusX - organelleX
        local deltaY = nucleusY - organelleY
        local angle =  math.atan2(-deltaY, -deltaX)
        if (angle < 0) then
            angle = angle + 2*math.pi
        end
        angle = -(angle * 180/math.pi -90 ) % 360
        local amountToEject = math.min(maxAmount, agentVacuole.storedAmount)
        local particleCount = 1
        if amountToEject >= 3 then
            particleCount = 3
        end
        agentVacuole:takeCompound(compoundId, amountToEject)
        local i
        for i = 1, particleCount do
            self:ejectCompound(compoundId, amountToEject/particleCount, angle,angle, true)
        end
    end
end

-- Stores an compound in the microbe's storage organelles
--
-- @param compoundId
-- The compound to store
--
-- @param amount
-- The amount to store
--
-- @param bandwidthLimited
-- Determines if the storage operation is to be limited by the bandwidth of the microbe
function Microbe:storeCompound(compoundId, amount, bandwidthLimited)
    local storedAmount = 0
    if bandwidthLimited then
        storedAmount = self.microbe:getBandwidth(amount, compoundId)
    else
        storedAmount = amount
    end
    storedAmount = math.min(storedAmount , self.microbe.capacity - self.microbe.stored)
    if self.microbe.specialStorageOrganelles[compoundId] == nil then
        if self.microbe.compounds[compoundId] == nil then
            self.microbe.compounds[compoundId] = 0
        end
        self.microbe.compounds[compoundId] = self.microbe.compounds[compoundId] + storedAmount
        self.microbe.stored = self.microbe.stored + storedAmount
        local remainingAmount = amount - storedAmount
        -- If there is excess compounds, we will eject them
        -- This is necessary as bandwidth doesnt prevent or reduce absorbtion of large compound particles
        if remainingAmount > 0 then
            local particleCount = 1
            if remainingAmount >= 3 then
                particleCount = 3
            end
            local i
            for i = 1, particleCount do
                self:ejectCompound(compoundId, remainingAmount/particleCount, 160, 200, true)
            end
        end
    else
        self.microbe.specialStorageOrganelles[compoundId]:storeCompound(compoundId, storedAmount)
    end
    self.microbe:_updateCompoundPriorities()
end


-- Removes compounds from the microbe's storage organelles
--
-- @param compoundId
-- The compound to remove
--
-- @param maxAmount
-- The maximum amount to take
--
-- @returns amount
-- The amount that was actually taken, between 0.0 and maxAmount.
function Microbe:takeCompound(compoundId, maxAmount)
    if self.microbe.specialStorageOrganelles[compoundId] == nil then
        if self.microbe.compounds[compoundId] == nil then
            return 0
        else
            local takenAmount = math.min(maxAmount, self.microbe.compounds[compoundId])
            self.microbe.compounds[compoundId] = self.microbe.compounds[compoundId] - takenAmount    
            self.microbe.stored = self.microbe.stored - takenAmount
            return takenAmount
        end
    else
        return self.microbe.specialStorageOrganelles:takeCompound(compoundId, maxAmount)
    end
    self.microbe:_updateCompoundPriorities()
end


function Microbe:getSafeEmissionDistance(angle)
    local angleScaled = angle /  (360/ANGLE_RADIUS_DIVISION_COUNT)
    local angleRoundedDown = math.floor(angleScaled)
    local angleRoundedUp = math.ceil(angleScaled)
    return math.max(self.microbe.angleRadiuses[angleRoundedDown+1], self.microbe.angleRadiuses[angleRoundedUp+1]) + 2
end


-- Ejects compounds from the microbes behind position, into the enviroment
-- Note that the compounds ejected are created in this function and not taken from the microbe
--
-- @param compoundId
-- The compound type to create and eject
--
-- @param amount
-- The amount to eject
--
-- @param minAngle
-- Relative angle to the microbe. 0 = microbes front. Should be between 0 and 359 and lower or equal than maxAngle
--
-- @param maxAngle
-- Relative angle to the microbe. 0 = microbes front. Should be between 0 and 359 and higher or equal than minAngle
function Microbe:ejectCompound(compoundId, amount, minAngle, maxAngle, useRadius)
    local chosenAngle = rng:getReal(minAngle, maxAngle)
    -- Find the direction the microbe is facing
    local yAxis = self.sceneNode.transform.orientation:yAxis()
    local microbeAngle = math.atan2(yAxis.x, yAxis.y)
    if (microbeAngle < 0) then
        microbeAngle = microbeAngle + 2*math.pi
    end
    microbeAngle = microbeAngle * 180/math.pi
    -- Take the mirobe angle into account so we get world relative degrees
    local finalAngle = (chosenAngle + microbeAngle) % 360
    -- Find how far away we should spawn the particle so it doesn't collide with microbe.
    local radius = 0
    if useRadius then
        radius =  self:getSafeEmissionDistance((chosenAngle+180)%360)
    end
    self.compoundEmitter:emitCompound(compoundId, amount, finalAngle, radius)
    self.microbe:_updateCompoundPriorities()
end




-- Kills the microbe, releasing stored compounds into the enviroment
function Microbe:kill()
    -- Eject the compounds that was in the microbe
    for compoundId,amount in pairs(self.microbe.compounds) do
        local _amount = amount
        while _amount > 0 do
            ejectedAmount = self:takeCompound(compoundId, 2.5) -- Eject up to 3 units per particle
            self:ejectCompound(compoundId, ejectedAmount, 0, 359, false)
            _amount = _amount - ejectedAmount
        end
    end    
    for compoundId, specialStorageOrg in pairs(self.microbe.specialStorageOrganelles) do
        local _amount = specialStorageOrg.storedAmount
        while _amount > 0 do
            ejectedAmount = specialStorageOrg:takeCompound(compoundId, 3) -- Eject up to 3 units per particle
            self:ejectCompound(compoundId, ejectedAmount, 0, 359, false)
            _amount = _amount - ejectedAmount
        end
    end    
    local microbeSceneNode = self.entity:getComponent(OgreSceneNodeComponent.TYPE_ID)
    local deathAnimationEntity = Entity()
    local lifeTimeComponent = TimedLifeComponent()
    lifeTimeComponent.timeToLive = 4000
    deathAnimationEntity:addComponent(lifeTimeComponent)
    local deathAnimSceneNode = OgreSceneNodeComponent()
    deathAnimSceneNode.meshName = "MicrobeDeath.mesh"
    deathAnimSceneNode:playAnimation("Death", false)
    deathAnimSceneNode.transform.position = Vector3(microbeSceneNode.transform.position.x, microbeSceneNode.transform.position.y, 0)
    deathAnimSceneNode.transform:touch()
    deathAnimationEntity:addComponent(deathAnimSceneNode)
    
    if self.microbe.isPlayerMicrobe then
        self.microbe.dead = true
        self.microbe.deathTimer = 5000
        self.microbe.movementDirection = Vector3(0,0,0)
        self.rigidBody:clearForces()
        microbeSceneNode.visible = false
    else
        self:destroy()
        if not self.playerAlreadyShownVictory then
            self.playerAlreadyShownVictory = true
            showMessage("VICTORY!!!")
        end
    end
    species = self:getSpeciesComponent()
    if species ~= nil then -- Microbes don't need to have a species
        species.populationPenaltyFactor = species.populationPenaltyFactor * 1.4
    end
end

-- Copies this microbe. The new microbe will not have the stored compounds of this one. 
function Microbe:reproduce()
    copy = Microbe.createMicrobeEntity(nil, true)
    for _, organelle in pairs(self.microbe.organelles) do
        local organelleStorage = organelle:storage()
        local organelle = Organelle.loadOrganelle(organelleStorage)
        copy:addOrganelle(organelle.position.q, organelle.position.r, organelle)
    end
    copy.rigidBody.dynamicProperties.position = Vector3(self.rigidBody.dynamicProperties.position.x, self.rigidBody.dynamicProperties.position.y, 0)
    copy:storeCompound(CompoundRegistry.getCompoundId("atp"), 20, false)
    copy.microbe:updateSafeAngles()
    copy.microbe:_resetCompoundPriorities()  
    copy.entity:addComponent(SpawnedComponent())
<<<<<<< HEAD
    species = self:getSpeciesComponent()
    if species ~= nil then -- Microbes don't need to have a species
        species.populationBonusFactor = species.populationBonusFactor * 1.4
    end
    
=======
    if self.microbe.isPlayerMicrobe then
        showReproductionDialog()
    end
>>>>>>> 5676fd89
end


-- Updates the microbe's state
function Microbe:update(logicTime)
    if not self.microbe.dead then
        -- StorageOrganelles
        self:_updateCompoundAbsorber()
        -- Regenerate bandwidth
        self.microbe:regenerateBandwidth(logicTime)
        -- Attempt to absorb queued compounds
        for compound in self.compoundAbsorber:getAbsorbedCompounds() do 
            local amount = self.compoundAbsorber:absorbedCompoundAmount(compound)
            if amount > 0.0 then
                self:storeCompound(compound, amount, true)
            end
        end
        
        -- Distribute compounds to Process Organelles
        for _, processOrg in pairs(self.microbe.processOrganelles) do
            processOrg:update(self, logicTime)
        end
        
        self.microbe.compoundCollectionTimer = self.microbe.compoundCollectionTimer + logicTime
        while self.microbe.compoundCollectionTimer > EXCESS_COMPOUND_COLLECTION_INTERVAL do -- For every COMPOUND_DISTRIBUTION_INTERVAL passed
            -- Gather excess compounds that are the compounds that the storage organelles automatically emit to stay less than full
            local excessCompounds = {}
            while self.microbe.stored/self.microbe.capacity > STORAGE_EJECTION_THRESHHOLD+0.01 do
                -- Find lowest priority compound type contained in the microbe
                local lowestPriorityId = nil
                local lowestPriority = math.huge
                for compoundId,_ in pairs(self.microbe.compounds) do
                    assert(self.microbe.compoundPriorities[compoundId] ~= nil, "Compound priority table was missing compound")
                    if self.microbe.compounds[compoundId] > 0  and self.microbe.compoundPriorities[compoundId] < lowestPriority then
                        lowestPriority = self.microbe.compoundPriorities[compoundId]
                        lowestPriorityId = compoundId
                    end
                end
                assert(lowestPriorityId ~= nil, "The microbe didn't seem to contain any compounds but was over the threshold")
                assert(self.microbe.compounds[lowestPriorityId] ~= nil, "Microbe storage was over threshold but didn't have any valid compounds to expell")
                -- Return an amount that either is how much the microbe contains of the compound or until it goes to the threshhold
                local amountInExcess
                
                amountInExcess = math.min(self.microbe.compounds[lowestPriorityId],self.microbe.stored - self.microbe.capacity * STORAGE_EJECTION_THRESHHOLD)
                excessCompounds[lowestPriorityId] = self:takeCompound(lowestPriorityId, amountInExcess)
            end
            -- Expell compounds of priority 0 periodically
            for compoundId,_ in pairs(self.microbe.compounds) do
                if self.microbe.compoundPriorities[compoundId] == 0 and self.microbe.compounds[compoundId] > 1 then
                    local uselessCompoundAmount
                    uselessCompoundAmount = self.microbe:getBandwidth(self.microbe.compounds[compoundId], compoundId)
                    if excessCompounds[compoundId] ~= nil then
                        excessCompounds[compoundId] = excessCompounds[compoundId] + self:takeCompound(compoundId, uselessCompoundAmount)
                    else
                        excessCompounds[compoundId] = self:takeCompound(compoundId, uselessCompoundAmount)
                    end
                end
            end 
            for compoundId, amount in pairs(excessCompounds) do
                if amount > 0 then
                    self:ejectCompound(compoundId, amount, 160, 200, true)
                end
            end
            -- Damage microbe if its too low on ATP
            if self.microbe.compounds[CompoundRegistry.getCompoundId("atp")] ~= nil and self.microbe.compounds[CompoundRegistry.getCompoundId("atp")] < 1.0 then
                if self.microbe.isPlayerMicrobe and not self.playerAlreadyShownAtpDamage then
                    self.playerAlreadyShownAtpDamage = true
                    showMessage("No ATP hurts you!")
                end
                self:damage(EXCESS_COMPOUND_COLLECTION_INTERVAL * 0.00002  * self.microbe.maxHitpoints) -- Microbe takes 2% of max hp per second in damage
            end
            -- Split microbe if it has enough reproductase
            if self.microbe.compounds[CompoundRegistry.getCompoundId("reproductase")] ~= nil and self.microbe.compounds[CompoundRegistry.getCompoundId("reproductase")] > REPRODUCTASE_TO_SPLIT then
                self:takeCompound(CompoundRegistry.getCompoundId("reproductase"), 5)
                self:reproduce()
            end
            self.microbe.compoundCollectionTimer = self.microbe.compoundCollectionTimer - EXCESS_COMPOUND_COLLECTION_INTERVAL
            -- Award some species population based on ATP surplus
            species = self:getSpeciesComponent()
            if species ~= nil then -- Microbes don't need to have a species
                species.populationBonusFactor = species.populationBonusFactor * 1.0 + self.microbe.compounds[CompoundRegistry.getCompoundId("atp")]/10000
            end
            
        end
        -- Other organelles
        for _, organelle in pairs(self.microbe.organelles) do
            organelle:update(self, logicTime)
        end
    else
        self.microbe.deathTimer = self.microbe.deathTimer - logicTime
        if self.microbe.deathTimer <= 0 then
            self.microbe.dead = false
            self.microbe.deathTimer = 0
            self.residuePhysicsTime = 0
            self.microbe.hitpoints = self.microbe.maxHitpoints
            
            self.rigidBody:setDynamicProperties(
                Vector3(0,0,0), -- Position
                Quaternion(Radian(Degree(0)), Vector3(1, 0, 0)), -- Orientation
                Vector3(0, 0, 0), -- Linear velocity
                Vector3(0, 0, 0)  -- Angular velocity
            )
            local sceneNode = self.entity:getComponent(OgreSceneNodeComponent.TYPE_ID)
            sceneNode.visible = true
            self:storeCompound(CompoundRegistry.getCompoundId("atp"), 20, false)
        end
    end
    self.compoundAbsorber:setAbsorbtionCapacity(self.microbe.remainingBandwidth)
end


-- Private function for initializing a microbe's components
function Microbe:_initialize()
    self.rigidBody.properties.shape:clear()
    -- Organelles
    for s, organelle in pairs(self.microbe.organelles) do
        organelle.microbe = self
        local q = organelle.position.q
        local r = organelle.position.r
        local x, y = axialToCartesian(q, r)
        local translation = Vector3(x, y, 0)
        -- Collision shape
        self.rigidBody.properties.shape:addChildShape(
            translation,
            Quaternion(Radian(0), Vector3(1,0,0)),
            organelle.collisionShape
        )
        -- Scene node
        organelle.sceneNode.parent = self.entity
        organelle.sceneNode.transform.position = translation
        organelle.sceneNode.transform:touch()
        organelle:onAddedToMicrobe(self, q, r)
    end
    self:_updateAllHexColours()
    self.microbe.initialized = true
end


-- Private function for updating the compound absorber
--
-- Toggles the absorber on and off depending on the remaining storage
-- capacity of the storage organelles.
function Microbe:_updateCompoundAbsorber()
    if self.microbe.stored >= self.microbe.capacity or 
               self.microbe.remainingBandwidth < 1 or 
               self.microbe.dead then
        self.compoundAbsorber:disable()
    else
        self.compoundAbsorber:enable()
    end
    
end


-- Private function for updating the colours of the organelles
--
-- The simple coloured hexes are a placeholder for proper models.
function Microbe:_updateAllHexColours()
    for s, organelle in pairs(self.microbe.organelles) do
        organelle:updateHexColours()
    end
end



-- Must exists for current spawningSystem to function
function Microbe:exists()
    return self.entity:exists()
end

-- Must exists for current spawningSystem to function, also used by microbe:kill
function Microbe:destroy()
    self.entity:destroy()
end

-- The last two functions are only present since the spawn system expects an entity interface.

function Microbe:addComponent(component)
    self.entity:addComponent(component)
end

function Microbe:getComponent(typeid)
    return self.entity:getComponent(typeid)
end


--------------------------------------------------------------------------------
-- MicrobeSystem
--
-- Updates microbes
--------------------------------------------------------------------------------

class 'MicrobeSystem' (System)

function MicrobeSystem:__init()
    System.__init(self)
    self.entities = EntityFilter(
        {
            CompoundAbsorberComponent,
            MicrobeComponent,
            OgreSceneNodeComponent,
            RigidBodyComponent,
            CollisionComponent
        },
        true
    )
    self.microbes = {}
end


function MicrobeSystem:init(gameState)
    System.init(self, gameState)
    self.entities:init(gameState)
end


function MicrobeSystem:shutdown()
    self.entities:shutdown()
end


function MicrobeSystem:update(milliseconds)
  --  if Engine:currentGameState()
    for entityId in self.entities:removedEntities() do
        self.microbes[entityId] = nil
    end
    for entityId in self.entities:addedEntities() do
        local microbe = Microbe(Entity(entityId))
        self.microbes[entityId] = microbe
    end
    self.entities:clearChanges()
    for _, microbe in pairs(self.microbes) do
        microbe:update(milliseconds)
    end
end

<|MERGE_RESOLUTION|>--- conflicted
+++ resolved
@@ -746,17 +746,14 @@
     copy.microbe:updateSafeAngles()
     copy.microbe:_resetCompoundPriorities()  
     copy.entity:addComponent(SpawnedComponent())
-<<<<<<< HEAD
     species = self:getSpeciesComponent()
     if species ~= nil then -- Microbes don't need to have a species
         species.populationBonusFactor = species.populationBonusFactor * 1.4
     end
-    
-=======
+    end
     if self.microbe.isPlayerMicrobe then
         showReproductionDialog()
     end
->>>>>>> 5676fd89
 end
 
 
