--------------------------------------------------------------------------------
-- MicrobeComponent
--
-- Holds data common to all microbes. You probably shouldn't use this directly,
-- use the Microbe class (below) instead.
--------------------------------------------------------------------------------
class 'MicrobeComponent' (Component)

COMPOUND_DISTRIBUTION_INTERVAL = 100 -- quantity of physics time between each loop distributing compounds to organelles. TODO: Modify to reflect microbe size.

function MicrobeComponent:__init()
    Component.__init(self)
    self.organelles = {}
    self.storageOrganelles = {}
    self.processOrganelles = {}
    self.movementDirection = Vector3(0, 0, 0)
    self.facingTargetPoint = Vector3(0, 0, 0)
    self.capacity = 0
    self.stored = 0
    self.initialized = false
end


function MicrobeComponent:load(storage)
    Component.load(self, storage)
    local organelles = storage:get("organelles", {})
    for i = 1,organelles:size() do
        local organelleStorage = organelles:get(i)
        local organelle = Organelle.loadOrganelle(organelleStorage)
        local q = organelle.position.q
        local r = organelle.position.r
        local s = encodeAxial(q, r)
        self.organelles[s] = organelle
    end
end


function MicrobeComponent:storage()
    local storage = Component.storage(self)
    -- Organelles
    local organelles = StorageList()
    for _, organelle in pairs(self.organelles) do
        local organelleStorage = organelle:storage()
        organelles:append(organelleStorage)
    end
    storage:set("organelles", organelles)
    return storage
end

REGISTER_COMPONENT("MicrobeComponent", MicrobeComponent)


--------------------------------------------------------------------------------
-- Microbe class
--
-- This class serves mostly as an interface for manipulating microbe entities
--------------------------------------------------------------------------------
class 'Microbe'


-- Creates a new microbe with all required components
--
-- @param name
--  The entity's name. If nil, the entity will be unnamed.
--
-- @returns microbe
--  An object of type Microbe
function Microbe.createMicrobeEntity(name)
    local entity
    if name then
        entity = Entity(name)
    else
        entity = Entity()
    end
    local rigidBody = RigidBodyComponent()
    rigidBody.properties.shape = CompoundShape()
    rigidBody.properties.linearDamping = 0.5
    rigidBody.properties.friction = 0.2
    rigidBody.properties.linearFactor = Vector3(1, 1, 0)
    rigidBody.properties.angularFactor = Vector3(0, 0, 1)
    rigidBody.properties:touch()
    local compoundEmitter = AgentEmitterComponent() -- Emitter for excess compounds
    compoundEmitter.emissionRadius = 5
    compoundEmitter.minInitialSpeed = 1
    compoundEmitter.maxInitialSpeed = 3
    compoundEmitter.particleLifetime = 5000
    local reactionHandler = CollisionComponent()
    reactionHandler:addCollisionGroup("microbe")
    local components = {
        CompoundAbsorberComponent(),
        OgreSceneNodeComponent(),
        MicrobeComponent(),
        reactionHandler,
        rigidBody,
        compoundEmitter
    }
    for _, component in ipairs(components) do
        entity:addComponent(component)
    end
    return Microbe(entity)
end

-- I don't feel like checking for each component separately, so let's make a 
-- loop do it with an assert for good measure (see Microbe.__init)
Microbe.COMPONENTS = {
    compoundAbsorber = CompoundAbsorberComponent.TYPE_ID,
    microbe = MicrobeComponent.TYPE_ID,
    rigidBody = RigidBodyComponent.TYPE_ID,
    sceneNode = OgreSceneNodeComponent.TYPE_ID,
    compoundEmitter = AgentEmitterComponent.TYPE_ID,
    collisionHandler = CollisionComponent.TYPE_ID
}


-- Constructor
--
-- Requires all necessary components (see Microbe.COMPONENTS) to be present in 
-- the entity.
--
-- @param entity
--  The entity this microbe wraps
function Microbe:__init(entity)
    self.entity = entity
    self.residuePhysicsTime = 0
    for key, typeId in pairs(Microbe.COMPONENTS) do
        local component = entity:getComponent(typeId)
        assert(component ~= nil, "Can't create microbe from this entity, it's missing " .. key)
        self[key] = entity:getComponent(typeId)
    end
    if not self.microbe.initialized then
        self:_initialize()
    end
    self:_updateCompountAbsorber()
end


-- Adds a new organelle
--
-- The space at (q,r) must not be occupied by another organelle already.
--
-- @param q,r
--  Offset of the organelle's center relative to the microbe's center in 
--  axial coordinates.
--
-- @param organelle
--  The organelle to add
function Microbe:addOrganelle(q, r, organelle)
    local s = encodeAxial(q, r)
    if self.microbe.organelles[s] then
        assert(false)
        return false
    end
    self.microbe.organelles[s] = organelle
    organelle.microbe = self
    local x, y = axialToCartesian(q, r)
    local translation = Vector3(x, y, 0)
    -- Collision shape
    self.rigidBody.properties.shape:addChildShape(
        translation,
        Quaternion(Radian(0), Vector3(1,0,0)),
        organelle.collisionShape
    )
    -- Scene node
    organelle.sceneNode.parent = self.entity
    organelle.sceneNode.transform.position = translation
    organelle.sceneNode.transform:touch()
    organelle:onAddedToMicrobe(self, q, r)
    self:_updateAllHexColours()
    return true
end


-- Adds a storage organelle
-- @param organelle
--  An object of type StorageOrganelle

function Microbe:addStorageOrganelle(storageOrganelle)
    assert(storageOrganelle.capacity ~= nil)
    self.capacity = self.capacity + storageOrganelle.capacity
    storageOrganelle.ID = 
    table.insert(self.microbe.storageOrganelles, storageOrganelle)
end


-- Adds a process organelle
--
-- @param processOrganelle
--  An object of type ProcessOrganelle
function Microbe:addProcessOrganelle(processOrganelle)
    table.insert(self.microbe.processOrganelles, processOrganelle)
end


-- Queries the currently stored amount of an compound
--
-- @param compoundId
--  The id of the compound to query
--
-- @returns amount
--  The amount stored in the microbe's storage oraganelles
function Microbe:getCompoundAmount(compoundId)
    local totalAmount = 0.0
    for _, storageOrganelle in ipairs(self.microbe.storageOrganelles) do
        totalAmount = totalAmount + storageOrganelle.compounds[compoundId]
    end
    return totalAmount
end


-- Retrieves the organelle occupying a hex cell
--
-- @param q, r
--  Axial coordinates, relative to the microbe's center
--
-- @returns organelle
--  The organelle at (q,r) or nil if the hex is unoccupied
function Microbe:getOrganelleAt(q, r)
    for _, organelle in pairs(self.microbe.organelles) do
        local localQ = q - organelle.position.q
        local localR = r - organelle.position.r
        if organelle:getHex(localQ, localR) ~= nil then
            return organelle
        end
    end
    return nil
end


-- Removes the organelle at a hex cell
--
-- @param q, r
--  Axial coordinates of the organelle's center
--
-- @returns success
--  True if an organelle has been removed, false if there was no organelle
--  at (q,r)
function Microbe:removeOrganelle(q, r)
    local index = nil
    local s = encodeAxial(q, r)
    local organelle = table.remove(self.microbe.organelles, index)
    if not organelle then
        return false
    end
    organelle.position.q = 0
    organelle.position.r = 0
    organelle:onRemovedFromMicrobe(self)
    self:_updateAllHexColours()
    return true
end


-- Stores an compound in the microbe's storage organelles
--
<<<<<<< HEAD
-- @param compoundId
--  The compound to store
=======
-- @param vacuole
--  The vacuole to remove
function Microbe:removeVacuole(vacuole)
    local vacuoleList = self.microbe.vacuoles[vacuole.agentId]
    local indexToRemove = 0
    for i, v in ipairs(self.microbe.vacuoles) do
        if v == vacuole then
            indexToRemove = i
            break
        end
    end
    assert(indexToRemove > 0, "Vacuole not found")
    table.remove(self.microbe.vacuoles, indexToRemove)
    self:_updateAgentAbsorber(vacuole.agentId)
end


-- Stores an agent in the microbe's vacuoles
-- 
-- Any excess compounds will be ejected from the microbe
--
-- @param agentId
--  The agent to store
>>>>>>> 3c04c10d
--
-- @param amount
--  The amount to store
--
<<<<<<< HEAD
-- @returns remainingAmount
--  The surplus that could not be stored because the microbe's storage organelles for
--  this compound are full.
function Microbe:storeCompound(compoundId, amount)
=======
function Microbe:storeAgent(agentId, amount)
    local vacuoleList = self.microbe.vacuoles[agentId]
>>>>>>> 3c04c10d
    local remainingAmount = amount
    for _, storageOrganelle in ipairs(self.microbe.storageOrganelles) do
        remainingAmount = remainingAmount - storageOrganelle.storeCompound(compoundId, remainingAmount)
        if remainingAmount <= 0.0 then
            break
        end
    end
<<<<<<< HEAD
    --if remainingAmount > 0.0 then
        --microbe needs an emitter to eject excess
    self:_updateCompoundAbsorber()
    return remainingAmount
=======
    self:_updateAgentAbsorber(agentId)
    if remainingAmount > 0 then -- If there is excess compounds, we will eject them
        local yAxis = self.sceneNode.transform.orientation:yAxis()

        local particleCount = 1
        if remainingAmount >= 3  then
            particleCount = 3
        end
        local i
        for i = 1, particleCount do
            local angle = math.atan2(-yAxis.x, -yAxis.y)
            if (angle < 0) then 
                angle = angle + 2*math.pi 
            end
            angle = angle * 180/math.pi
            local minAngle = angle - 30 -- over and underflow of angles are handled automatically
            local maxAngle = angle + 30    
            self.compoundEmitter.minEmissionAngle = Degree(minAngle)
            self.compoundEmitter.maxEmissionAngle = Degree(maxAngle)
            self.compoundEmitter:emitAgent(agentId, remainingAmount/particleCount)
        end
    end
>>>>>>> 3c04c10d
end


-- Removes an compound from the microbe's storage organelles
--
-- @param compoundId
--  The compound to remove
--
-- @param maxAmount
--  The maximum amount to take
--
-- @returns amount
--  The amount that was actually taken, between 0.0 and maxAmount.
function Microbe:takeCompound(compoundId, maxAmount)
    local remainingAmount = maxAmount
    for _, storageOrganelle in ipairs(self.microbe.storageOrganelles) do
        remainingAmount = remainingAmount - storageOrganelle.ejectCompound(compoundId, remainingAmount)
        if remainingAmount <= 0.0 then
            break
        end
    end
    self:_updateCompoundAbsorber()
    return maxAmount - remainingAmount
end


-- Updates the microbe's state
function Microbe:update(milliseconds)
    -- StorageOrganelles
    
    for _, compound in ipairs(CompoundRegistry.getCompoundList()) do
        -- Check for compounds to store
        local amount = self.compoundAbsorber:absorbedCompoundAmount(compound)
        if amount > 0.0 then
            self:storeCompound(compound, amount)
        end
    end
    
    -- Distribute compounds to StorageOrganelles
    self.residuePhysicsTime = self.residuePhysicsTime + milliseconds
    while self.residuePhysicsTime > COMPOUND_DISTRIBUTION_INTERVAL do -- For every COMPOUND_DISTRIBUTION_INTERVAL passed
        for _, compound in ipairs(CompoundRegistry.getCompoundList()) do -- Foreach compound type.
            if self:getCompoundAmount(compound) > 0 then -- If microbe contains the compound
                local candidateIndices = {} -- Indices of organelles that want the compound
                for i, processOrg in ipairs(self.microbe.processOrganelles) do  
                    if processOrg:wantsInputCompound(compound) then   
                        table.insert(candidateIndices, i) -- Organelle has determined that it is interrested in obtaining the compound
                    end
                end
                if #candidateIndices > 0 then -- If there were any candidates, pick a random winner.
                    local chosenProcessOrg = self.microbe.processOrganelles[candidateIndices[rng:getInt(1,#candidateIndices)]]
                    chosenProcessOrg:storeCompound(compound, self:takeCompound(compound, 1))
                end
            end
        end
        self.residuePhysicsTime = self.residuePhysicsTime - COMPOUND_DISTRIBUTION_INTERVAL
    end
    -- Other organelles
    for _, organelle in pairs(self.microbe.organelles) do
        organelle:update(self, milliseconds)
    end
    
    local amountStored = 0
    for _, storageOrganelle in ipairs(self.microbe.storageOrganelles) do
        amountStored = amountStored + storageOrganelle.stored
    end
    
    self.stored = amountStored
    
end


-- Private function for initializing a microbe's components
function Microbe:_initialize()
    self.rigidBody.properties.shape:clear()
    -- Organelles
    for s, organelle in pairs(self.microbe.organelles) do
        organelle.microbe = self
        local q = organelle.position.q
        local r = organelle.position.r
        local x, y = axialToCartesian(q, r)
        local translation = Vector3(x, y, 0)
        -- Collision shape
        self.rigidBody.properties.shape:addChildShape(
            translation,
            Quaternion(Radian(0), Vector3(1,0,0)),
            organelle.collisionShape
        )
        -- Scene node
        organelle.sceneNode.parent = self.entity
        organelle.sceneNode.transform.position = translation
        organelle.sceneNode.transform:touch()
        organelle:onAddedToMicrobe(self, q, r)
    end
    self:_updateAllHexColours()
    self.microbe.initialized = true
end


-- Private function for updating the compound absorber
--
-- Toggles the absorber on and off depending on the remaining storage
-- capacity of the storage organelles.
function Microbe:_updateCompoundAbsorber()
    --quick and dirty method
    if stored >= capacity then
        for _, compound in ipairs(CompoundRegistry.getCompoundList()) do
            self.compoundAbsorber:setCanAbsorbCompound(compound, false)
        end else
        for _, compound in ipairs(CompoundRegistry.getCompoundList()) do
            self.compoundAbsorber:setCanAbsorbCompound(compound, true)
        end
    end
end


-- Private function for updating the colours of the organelles
--
-- The simple coloured hexes are a placeholder for proper models.
function Microbe:_updateAllHexColours()
    for s, organelle in pairs(self.microbe.organelles) do
        organelle:updateHexColours()
    end
end


--------------------------------------------------------------------------------
-- MicrobeSystem
--
-- Updates microbes
--------------------------------------------------------------------------------

class 'MicrobeSystem' (System)

function MicrobeSystem:__init()
    System.__init(self)
    self.entities = EntityFilter(
        {
            CompoundAbsorberComponent,
            MicrobeComponent,
            OgreSceneNodeComponent,
            RigidBodyComponent, 
            CollisionComponent
        }, 
        true
    )
    self.microbes = {}
end


function MicrobeSystem:init(gameState)
    System.init(self, gameState)
    self.entities:init(gameState)    
end


function MicrobeSystem:shutdown()
    self.entities:shutdown()
end


function MicrobeSystem:update(milliseconds)
    for entityId in self.entities:removedEntities() do
        self.microbes[entityId] = nil
    end
    for entityId in self.entities:addedEntities() do
        local microbe = Microbe(Entity(entityId))
        self.microbes[entityId] = microbe
    end
    self.entities:clearChanges()
    for _, microbe in pairs(self.microbes) do
        microbe:update(milliseconds)
    end
end
<|MERGE_RESOLUTION|>--- conflicted
+++ resolved
@@ -79,7 +79,7 @@
     rigidBody.properties.linearFactor = Vector3(1, 1, 0)
     rigidBody.properties.angularFactor = Vector3(0, 0, 1)
     rigidBody.properties:touch()
-    local compoundEmitter = AgentEmitterComponent() -- Emitter for excess compounds
+    local compoundEmitter = CompoundEmitterComponent() -- Emitter for excess compounds
     compoundEmitter.emissionRadius = 5
     compoundEmitter.minInitialSpeed = 1
     compoundEmitter.maxInitialSpeed = 3
@@ -107,7 +107,7 @@
     microbe = MicrobeComponent.TYPE_ID,
     rigidBody = RigidBodyComponent.TYPE_ID,
     sceneNode = OgreSceneNodeComponent.TYPE_ID,
-    compoundEmitter = AgentEmitterComponent.TYPE_ID,
+    compoundEmitter = CompoundEmitterComponent.TYPE_ID,
     collisionHandler = CollisionComponent.TYPE_ID
 }
 
@@ -251,47 +251,16 @@
 
 -- Stores an compound in the microbe's storage organelles
 --
-<<<<<<< HEAD
 -- @param compoundId
 --  The compound to store
-=======
--- @param vacuole
---  The vacuole to remove
-function Microbe:removeVacuole(vacuole)
-    local vacuoleList = self.microbe.vacuoles[vacuole.agentId]
-    local indexToRemove = 0
-    for i, v in ipairs(self.microbe.vacuoles) do
-        if v == vacuole then
-            indexToRemove = i
-            break
-        end
-    end
-    assert(indexToRemove > 0, "Vacuole not found")
-    table.remove(self.microbe.vacuoles, indexToRemove)
-    self:_updateAgentAbsorber(vacuole.agentId)
-end
-
-
--- Stores an agent in the microbe's vacuoles
--- 
--- Any excess compounds will be ejected from the microbe
---
--- @param agentId
---  The agent to store
->>>>>>> 3c04c10d
 --
 -- @param amount
 --  The amount to store
 --
-<<<<<<< HEAD
 -- @returns remainingAmount
 --  The surplus that could not be stored because the microbe's storage organelles for
 --  this compound are full.
 function Microbe:storeCompound(compoundId, amount)
-=======
-function Microbe:storeAgent(agentId, amount)
-    local vacuoleList = self.microbe.vacuoles[agentId]
->>>>>>> 3c04c10d
     local remainingAmount = amount
     for _, storageOrganelle in ipairs(self.microbe.storageOrganelles) do
         remainingAmount = remainingAmount - storageOrganelle.storeCompound(compoundId, remainingAmount)
@@ -299,14 +268,10 @@
             break
         end
     end
-<<<<<<< HEAD
     --if remainingAmount > 0.0 then
         --microbe needs an emitter to eject excess
     self:_updateCompoundAbsorber()
-    return remainingAmount
-=======
-    self:_updateAgentAbsorber(agentId)
-    if remainingAmount > 0 then -- If there is excess compounds, we will eject them
+	if remainingAmount > 0 then -- If there is excess compounds, we will eject them
         local yAxis = self.sceneNode.transform.orientation:yAxis()
 
         local particleCount = 1
@@ -324,10 +289,10 @@
             local maxAngle = angle + 30    
             self.compoundEmitter.minEmissionAngle = Degree(minAngle)
             self.compoundEmitter.maxEmissionAngle = Degree(maxAngle)
-            self.compoundEmitter:emitAgent(agentId, remainingAmount/particleCount)
-        end
-    end
->>>>>>> 3c04c10d
+            self.compoundEmitter:emitCompound(compoundId, remainingAmount/particleCount)
+        end
+    end
+    return remainingAmount
 end
 
 
