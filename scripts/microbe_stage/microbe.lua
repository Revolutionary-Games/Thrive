--------------------------------------------------------------------------------
-- MicrobeComponent
--
-- Holds data common to all microbes. You probably shouldn't use this directly,
-- use the Microbe class (below) instead.
--------------------------------------------------------------------------------
MicrobeComponent = class(
    function(self, isPlayerMicrobe, speciesName)
        self.speciesName = speciesName
        self.hitpoints = 0
        self.maxHitpoints = 0
        self.dead = false
        self.deathTimer = 0
        self.organelles = {}
        self.processOrganelles = {} -- Organelles responsible for producing compounds from other compounds
        self.specialStorageOrganelles = {} -- Organelles with complete resonsiblity for a specific compound (such as agentvacuoles)
        self.movementDirection = Vector3(0, 0, 0)
        self.facingTargetPoint = Vector3(0, 0, 0)
		self.microbetargetdirection = 0
        self.movementFactor = 1.0 -- Multiplied on the movement speed of the microbe.
        self.capacity = 0  -- The amount that can be stored in the microbe. NOTE: This does not include special storage organelles
        self.stored = 0 -- The amount stored in the microbe. NOTE: This does not include special storage organelles
        self.initialized = false
        self.isPlayerMicrobe = isPlayerMicrobe
        self.maxBandwidth = 10.0 * BANDWIDTH_PER_ORGANELLE -- wtf is a bandwidth anyway?
        self.remainingBandwidth = 0
        self.compoundCollectionTimer = EXCESS_COMPOUND_COLLECTION_INTERVAL
        self.isCurrentlyEngulfing = false
        self.isBeingEngulfed = false
        self.wasBeingEngulfed = false
        self.hostileEngulfer = nil
        self.agentEmissionCooldown = 0
        self.flashDuration = nil
        self.flashColour = nil
        self.reproductionStage = 0 -- 1 for G1 complete, 2 for S complete, 3 for G2 complete, and 4 for reproduction finished.
    end
)

MicrobeComponent.TYPE_NAME = "MicrobeComponent"

COMPOUND_PROCESS_DISTRIBUTION_INTERVAL = 100 -- quantity of physics time between each loop distributing compounds to organelles. TODO: Modify to reflect microbe size.
BANDWIDTH_PER_ORGANELLE = 1.0 -- amount the microbes maxmimum bandwidth increases with per organelle added. This is a temporary replacement for microbe surface area
BANDWIDTH_REFILL_DURATION = 800 -- The of time it takes for the microbe to regenerate an amount of bandwidth equal to maxBandwidth
STORAGE_EJECTION_THRESHHOLD = 0.8
EXCESS_COMPOUND_COLLECTION_INTERVAL = 1000 -- The amount of time between each loop to maintaining a fill level below STORAGE_EJECTION_THRESHHOLD and eject useless compounds
MICROBE_HITPOINTS_PER_ORGANELLE = 10
MINIMUM_AGENT_EMISSION_AMOUNT = .1
REPRODUCTASE_TO_SPLIT = 5
RELATIVE_VELOCITY_TO_BUMP_SOUND = 6
INITIAL_EMISSION_RADIUS = 0.5
ENGULFING_MOVEMENT_DIVISION = 3
ENGULFED_MOVEMENT_DIVISION = 4
ENGULFING_ATP_COST_SECOND = 1.5
ENGULF_HP_RATIO_REQ = 1.5 
AGENT_EMISSION_COOLDOWN = 1000 -- Cooldown between agent emissions, in milliseconds.

function MicrobeComponent:load(storage)
    
    local organelles = storage:get("organelles", {})
    for i = 1,organelles:size() do
        local organelleStorage = organelles:get(i)
        local organelle = Organelle.loadOrganelle(organelleStorage)
        local q = organelle.position.q
        local r = organelle.position.r
        local s = encodeAxial(q, r)
        self.organelles[s] = organelle
    end
    self.hitpoints = storage:get("hitpoints", 0)
    self.speciesName = storage:get("speciesName", "Default")
    self.maxHitpoints = storage:get("maxHitpoints", 0)
    self.maxBandwidth = storage:get("maxBandwidth", 0)
    self.remainingBandwidth = storage:get("remainingBandwidth", 0)
    self.isPlayerMicrobe = storage:get("isPlayerMicrobe", false)
    self.speciesName = storage:get("speciesName", "")

    -- local compoundPriorities = storage:get("compoundPriorities", {})
    -- for i = 1,compoundPriorities:size() do
    --     local compound = compoundPriorities:get(i)
    --     self.compoundPriorities[compound:get("compoundId", 0)] = compound:get("priority", 0)
    -- end
end


function MicrobeComponent:storage(storage)
    -- Organelles
    local organelles = StorageList.new()
    for _, organelle in pairs(self.organelles) do
        local organelleStorage = organelle:storage()
        organelles:append(organelleStorage)
    end
    storage:set("organelles", organelles)
    storage:set("hitpoints", self.hitpoints)
    storage:set("speciesName", self.speciesName)
    storage:set("maxHitpoints", self.maxHitpoints)
    storage:set("remainingBandwidth", self.remainingBandwidth)
    storage:set("maxBandwidth", self.maxBandwidth)
    storage:set("isPlayerMicrobe", self.isPlayerMicrobe)
    storage:set("speciesName", self.speciesName)

    -- local compoundPriorities = StorageList()
    -- for compoundId, priority in pairs(self.compoundPriorities) do
    --     compound = StorageContainer()
    --     compound:set("compoundId", compoundId)
    --     compound:set("priority", priority)
    --     compoundPriorities:append(compound)
    -- end
    -- storage:set("compoundPriorities", compoundPriorities)
end

REGISTER_COMPONENT("MicrobeComponent", MicrobeComponent)

--------------------------------------------------------------------------------
-- MicrobeSystem
--
-- Updates microbes
--------------------------------------------------------------------------------
-- TODO: This system is HUUUUUUGE! D:
-- We should try to separate it into smaller systems.
-- For example, the agents should be handled in another system
-- (however we're going to redo agents so we should wait until then for that one)
MicrobeSystem = class(
    LuaSystem,
    function(self)

        LuaSystem.create(self)

        self.entities = EntityFilter.new(
            {
                CompoundAbsorberComponent,
                MicrobeComponent,
                OgreSceneNodeComponent,
                RigidBodyComponent,
                CollisionComponent
            },
            true
        )
        self.microbeCollisions = CollisionFilter.new(
            "microbe",
            "microbe"
        )
        -- Temporary for 0.3.2, should be moved to separate system.
        self.agentCollisions = CollisionFilter.new(
            "microbe",
            "agent"
        )

        self.bacteriaCollisions = CollisionFilter.new(
            "microbe",
            "bacteria"
        )

<<<<<<< HEAD
                assert(isNotEmpty(self.microbe.speciesName))
                self.compoundBag:setProcessor(processor, self.microbe.speciesName)
                
                SpeciesSystem.template(self, MicrobeSystem.getSpeciesComponent(self.entity))
            end
        end
        self:_updateCompoundAbsorber()
=======
        self.microbes = {}
>>>>>>> 2fad373b
    end
)

-- I don't feel like checking for each component separately, so let's make a
-- loop do it with an assert for good measure (see Microbe.create)
MICROBE_COMPONENTS = {
    compoundAbsorber = CompoundAbsorberComponent,
    microbe = MicrobeComponent,
    rigidBody = RigidBodyComponent,
    sceneNode = OgreSceneNodeComponent,
    collisionHandler = CollisionComponent,
    soundSource = SoundSourceComponent,
    membraneComponent = MembraneComponent,
    compoundBag = CompoundBagComponent
}

<<<<<<< HEAD
-- Copies this microbe. The new microbe will not have the stored compounds of this one.
function Microbe:readyToReproduce()
    if self.microbe.isPlayerMicrobe then
        showReproductionDialog()
        self.microbe.reproductionStage = 0
    else
        -- Return the first cell to its normal, non duplicated cell arangement.
        SpeciesSystem.template(self, MicrobeSystem.getSpeciesComponent(self.entity))
        self:divide()
    end
end

function Microbe:divide(currentGameState)
    assert(currentGameState, "Microbe:divide needs currentGameState")
    
    print("dividing cell ")
    -- Create the two daughter cells.
    local copyEntity = MicrobeSystem.createMicrobeEntity(nil, true, self.microbe.speciesName, false)
    local copy = Microbe(copyEntity, false, currentGameState)
    
    --Separate the two cells.
    copy.rigidBody.dynamicProperties.position = Vector3(self.rigidBody.dynamicProperties.position.x - self.membraneComponent.dimensions/2, self.rigidBody.dynamicProperties.position.y, 0)
    self.rigidBody.dynamicProperties.position = Vector3(self.rigidBody.dynamicProperties.position.x + self.membraneComponent.dimensions/2, self.rigidBody.dynamicProperties.position.y, 0)
    
    -- Split the compounds evenly between the two cells.
    for _, compoundID in pairs(CompoundRegistry.getCompoundList()) do
        local amount = MicrobeSystem.getCompoundAmount(self.entity, compoundID)
    
        if amount ~= 0 then
            MicrobeSystem.takeCompound(self.entity, compoundID, amount/2, false)
            MicrobeSystem.storeCompound(copyEntity, compoundID, amount/2, false)
=======
function MicrobeSystem:init(gameState)
    LuaSystem.init(self, "MicrobeSystem", gameState)
    self.entities:init(gameState.wrapper)
    self.microbeCollisions:init(gameState.wrapper)
    self.agentCollisions:init(gameState.wrapper)
    self.bacteriaCollisions:init(gameState.wrapper)
end

function MicrobeSystem:shutdown()
    LuaSystem.shutdown(self)
    self.entities:shutdown()
    self.microbeCollisions:shutdown()
    self.agentCollisions:shutdown()
    self.bacteriaCollisions:shutdown()
end

function MicrobeSystem:update(renderTime, logicTime)
    for _, entityId in pairs(self.entities:removedEntities()) do
        self.microbes[entityId] = nil
    end
    for _, entityId in pairs(self.entities:addedEntities()) do
        local microbeEntity = Entity.new(entityId, self.gameState.wrapper)
        self.microbes[entityId] = microbeEntity
    end
    self.entities:clearChanges()
    for _, microbeEntity in pairs(self.microbes) do
        MicrobeSystem.updateMicrobe(microbeEntity, logicTime)
    end
    -- Note that this triggers every frame there is a collision
    for _, collision in pairs(self.microbeCollisions:collisions()) do
        local entity1 = Entity.new(collision.entityId1, self.gameState.wrapper)
        local entity2 = Entity.new(collision.entityId2, self.gameState.wrapper)
        if entity1:exists() and entity2:exists() then
            -- Engulf initiation
            MicrobeSystem.checkEngulfment(entity1, entity2)
            MicrobeSystem.checkEngulfment(entity2, entity1)
        end
    end
    self.microbeCollisions:clearCollisions()

    -- TEMP, DELETE FOR 0.3.3!!!!!!!!
    for _, collision in pairs(self.agentCollisions:collisions()) do
        local entity = Entity.new(collision.entityId1, self.gameState.wrapper)
        local agent = Entity.new(collision.entityId2, self.gameState.wrapper)
        
        if entity:exists() and agent:exists() then
            MicrobeSystem.damage(entity, .5, "toxin")
            agent:destroy()
        end
    end
    self.agentCollisions:clearCollisions()

    for _, collision in pairs(self.bacteriaCollisions:collisions()) do
        local microbe_entity = Entity.new(collision.entityId1, self.gameState.wrapper)
        local bacterium_entity = Entity.new(collision.entityId2, self.gameState.wrapper)

        if microbe_entity:exists() and bacterium_entity:exists() then
            if not (getComponent(bacterium_entity, Bacterium.COMPONENTS.bacterium) == nil) then
                local bacterium = Bacterium(bacterium_entity)
                bacterium:damage(4)
            end
        end
    end
    self.bacteriaCollisions:clearCollisions()
end

function MicrobeSystem.checkEngulfment(engulferMicrobeEntity, engulfedMicrobeEntity)
    local body = getComponent(engulferMicrobeEntity, RigidBodyComponent)
    local microbe1Comp = getComponent(engulferMicrobeEntity, MicrobeComponent)
    local microbe2Comp = getComponent(engulfedMicrobeEntity, MicrobeComponent)
    local soundSourceComponent = getComponent(engulferMicrobeEntity, SoundSourceComponent)
    local bodyEngulfed = getComponent(engulfedMicrobeEntity, RigidBodyComponent)

    -- That actually happens sometimes, and i think it shouldn't. :/
    -- Probably related to a collision detection bug.
    -- assert(body ~= nil, "Microbe without a rigidBody tried to engulf.")
    -- assert(bodyEngulfed ~= nil, "Microbe without a rigidBody tried to be engulfed.")
    if body == nil or bodyEngulfed == nil then return end

    if microbe1Comp.engulfMode and 
       microbe1Comp.maxHitpoints > ENGULF_HP_RATIO_REQ * microbe2Comp.maxHitpoints and
       microbe1Comp.dead == false and microbe2Comp.dead == false then

        if not microbe1Comp.isCurrentlyEngulfing then
            --We have just started engulfing
            microbe2Comp.movementFactor = microbe2Comp.movementFactor / ENGULFED_MOVEMENT_DIVISION
            microbe1Comp.isCurrentlyEngulfing = true
            microbe2Comp.wasBeingEngulfed = true
            microbe2Comp.hostileEngulfer = engulferMicrobeEntity
            body:disableCollisionsWith(engulfedMicrobeEntity.id)
            soundSourceComponent:playSound("microbe-engulfment")
        end

       --isBeingEngulfed is set to false every frame
       -- we detect engulfment stopped by isBeingEngulfed being false while wasBeingEngulfed is true
       microbe2Comp.isBeingEngulfed = true
    end
end

-- Attempts to obtain an amount of bandwidth for immediate use.
-- This should be in conjunction with most operations ejecting  or absorbing compounds and agents for microbe.
--
-- @param maicrobeEntity
-- The entity of the microbe to get the bandwidth from.
--
-- @param maxAmount
-- The max amount of units that is requested.
--
-- @param compoundId
-- The compound being requested for volume considerations.
--
-- @return
--  amount in units avaliable for use.
function MicrobeSystem.getBandwidth(microbeEntity, maxAmount, compoundId)
    local microbeComponent = getComponent(microbeEntity, MicrobeComponent)
    local compoundVolume = CompoundRegistry.getCompoundUnitVolume(compoundId)
    local amount = math.min(maxAmount * compoundVolume, microbeComponent.remainingBandwidth)
    microbeComponent.remainingBandwidth = microbeComponent.remainingBandwidth - amount
    return amount / compoundVolume
end

function MicrobeSystem.regenerateBandwidth(microbeEntity, logicTime)
    local microbeComponent = getComponent(microbeEntity, MicrobeComponent)
    local addedBandwidth = microbeComponent.remainingBandwidth + logicTime * (microbeComponent.maxBandwidth / BANDWIDTH_REFILL_DURATION)
    microbeComponent.remainingBandwidth = math.min(addedBandwidth, microbeComponent.maxBandwidth)
end

function MicrobeSystem.calculateHealthFromOrganelles(microbeEntity)
    local microbeComponent = getComponent(microbeEntity, MicrobeComponent)
    microbeComponent.hitpoints = 0
    microbeComponent.maxHitpoints = 0
    for _, organelle in pairs(microbeComponent.organelles) do
        microbeComponent.hitpoints = microbeComponent.hitpoints + (organelle:getCompoundBin() < 1.0 and organelle:getCompoundBin() or 1.0) * MICROBE_HITPOINTS_PER_ORGANELLE
        microbeComponent.maxHitpoints = microbeComponent.maxHitpoints + MICROBE_HITPOINTS_PER_ORGANELLE
    end
end

-- Queries the currently stored amount of an compound
--
-- @param compoundId
-- The id of the compound to query
--
-- @returns amount
-- The amount stored in the microbe's storage oraganelles
function MicrobeSystem.getCompoundAmount(microbeEntity, compoundId)
    return getComponent(microbeEntity, CompoundBagComponent):getCompoundAmount(compoundId)
end

-- Getter for microbe species
-- 
-- returns the species component or nil if it doesn't have a valid species
function MicrobeSystem.getSpeciesComponent(microbeEntity)
    local microbeComponent = getComponent(microbeEntity, MicrobeComponent)
    return getComponent(microbeComponent.speciesName, g_luaEngine.currentGameState, SpeciesComponent)
end

-- Sets the color of the microbe's membrane.
function MicrobeSystem.setMembraneColour(microbeEntity, colour)
    local membraneComponent = getComponent(microbeEntity, MembraneComponent)
    membraneComponent:setColour(colour.x, colour.y, colour.z, 1)
end

function MicrobeSystem.flashMembraneColour(microbeEntity, duration, colour)
    local microbeComponent = getComponent(microbeEntity, MicrobeComponent)
	if microbeComponent.flashDuration == nil then
        microbeComponent.flashColour = colour
        microbeComponent.flashDuration = duration
    end
end

-- Stores an compound in the microbe's storage organelles
--
-- @param compoundId
-- The compound to store
--
-- @param amount
-- The amount to store
--
-- @param bandwidthLimited
-- Determines if the storage operation is to be limited by the bandwidth of the microbe
-- 
-- @returns leftover
-- The amount of compound not stored, due to bandwidth or being full
function MicrobeSystem.storeCompound(microbeEntity, compoundId, amount, bandwidthLimited)
    local microbeComponent = getComponent(microbeEntity, MicrobeComponent)
    local storedAmount = amount + 0 -- Why are we adding 0? Is this a type-casting thing?

    if bandwidthLimited then
        storedAmount = MicrobeSystem.getBandwidth(microbeEntity, amount, compoundId)
    end

    storedAmount = math.min(storedAmount , microbeComponent.capacity - microbeComponent.stored)
    getComponent(microbeEntity, CompoundBagComponent):giveCompound(tonumber(compoundId), storedAmount)
    
    microbeComponent.stored = microbeComponent.stored + storedAmount
    return amount - storedAmount
end

-- Removes compounds from the microbe's storage organelles
--
-- @param compoundId
-- The compound to remove
--
-- @param maxAmount
-- The maximum amount to take
--
-- @returns amount
-- The amount that was actually taken, between 0.0 and maxAmount.
function MicrobeSystem.takeCompound(microbeEntity, compoundId, maxAmount)
    local microbeComponent = getComponent(microbeEntity, MicrobeComponent)
    local takenAmount = getComponent(microbeEntity, CompoundBagComponent
    ):takeCompound(compoundId, maxAmount)
    
    microbeComponent.stored = microbeComponent.stored - takenAmount
    return takenAmount
end

-- Ejects compounds from the microbes behind position, into the enviroment
-- Note that the compounds ejected are created in this function and not taken from the microbe
--
-- @param compoundId
-- The compound type to create and eject
--
-- @param amount
-- The amount to eject
function MicrobeSystem.ejectCompound(microbeEntity, compoundId, amount)
    local microbeComponent = getComponent(microbeEntity, MicrobeComponent)
    local membraneComponent = getComponent(microbeEntity, MembraneComponent)
    local sceneNodeComponent = getComponent(microbeEntity, OgreSceneNodeComponent)

    -- The back of the microbe
    local exitX, exitY = axialToCartesian(0, 1)
    local membraneCoords = membraneComponent:getExternOrganellePos(exitX, exitY)

    --Get the distance to eject the compunds
    local maxR = 0
    for _, organelle in pairs(microbeComponent.organelles) do
        for _, hex in pairs(organelle._hexes) do
            if hex.r + organelle.position.r > maxR then
                maxR = hex.r + organelle.position.r
            end
        end
    end

    --The distance is two hexes away from the back of the microbe.
    --This distance could be precalculated when adding/removing an organelle
    --for more efficient pooping.
    local ejectionDistance = (maxR + 3) * HEX_SIZE

    local angle = 180
    -- Find the direction the microbe is facing
    local yAxis = sceneNodeComponent.transform.orientation:yAxis()
    local microbeAngle = math.atan2(yAxis.x, yAxis.y)
    if (microbeAngle < 0) then
        microbeAngle = microbeAngle + 2 * math.pi
    end
    microbeAngle = microbeAngle * 180 / math.pi
    -- Take the microbe angle into account so we get world relative degrees
    local finalAngle = (angle + microbeAngle) % 360        
    
    local s = math.sin(finalAngle/180*math.pi);
    local c = math.cos(finalAngle/180*math.pi);

    local xnew = -membraneCoords[1] * c + membraneCoords[2] * s;
    local ynew = membraneCoords[1] * s + membraneCoords[2] * c;

    local amountToEject = MicrobeSystem.takeCompound(microbeEntity, compoundId, amount/10.0)
    createCompoundCloud(CompoundRegistry.getCompoundInternalName(compoundId),
                        sceneNodeComponent.transform.position.x + xnew * ejectionDistance,
                        sceneNodeComponent.transform.position.y + ynew * ejectionDistance,
                        amount * 5000)
end

function MicrobeSystem.respawnPlayer()
    local playerEntity = Entity.new("player", g_luaEngine.currentGameState.wrapper)
    local microbeComponent = getComponent(playerEntity, MicrobeComponent)
    local rigidBodyComponent = getComponent(playerEntity, RigidBodyComponent)
    local sceneNodeComponent = getComponent(playerEntity, OgreSceneNodeComponent)

    microbeComponent.dead = false
    microbeComponent.deathTimer = 0
    
    -- Reset the growth bins of the organelles to full health.
    for _, organelle in pairs(microbeComponent.organelles) do
        organelle:reset()
    end
    MicrobeSystem.calculateHealthFromOrganelles(playerEntity)

    rigidBodyComponent:setDynamicProperties(
        Vector3(0,0,0), -- Position
        Quaternion.new(Radian.new(Degree(0)), Vector3(1, 0, 0)), -- Orientation
        Vector3(0, 0, 0), -- Linear velocity
        Vector3(0, 0, 0)  -- Angular velocity
    )

    sceneNodeComponent.visible = true
    sceneNodeComponent.transform.position = Vector3(0, 0, 0)
    sceneNodeComponent.transform:touch()

    -- TODO: give the microbe the values from some table instead.
    MicrobeSystem.storeCompound(playerEntity, CompoundRegistry.getCompoundId("atp"), 50, false)

    setRandomBiome(g_luaEngine.currentGameState)
	global_activeMicrobeStageHudSystem:suicideButtonreset()
end

-- Retrieves the organelle occupying a hex cell
--
-- @param q, r
-- Axial coordinates, relative to the microbe's center
--
-- @returns organelle
-- The organelle at (q,r) or nil if the hex is unoccupied
function MicrobeSystem.getOrganelleAt(microbeEntity, q, r)
    local microbeComponent = getComponent(microbeEntity, MicrobeComponent)

    for _, organelle in pairs(microbeComponent.organelles) do
        local localQ = q - organelle.position.q
        local localR = r - organelle.position.r
        if organelle:getHex(localQ, localR) ~= nil then
            return organelle
        end
    end
    return nil
end

-- Removes the organelle at a hex cell
-- Note that this renders the organelle unusable as we destroy its underlying entity
--
-- @param q, r
-- Axial coordinates of the organelle's center
--
-- @returns success
-- True if an organelle has been removed, false if there was no organelle
-- at (q,r)
function MicrobeSystem.removeOrganelle(microbeEntity, q, r)
    local microbeComponent = getComponent(microbeEntity, MicrobeComponent)
    local rigidBodyComponent = getComponent(microbeEntity, RigidBodyComponent)

    local organelle = MicrobeSystem.getOrganelleAt(microbeEntity, q, r)
    if not organelle then
        return false
    end
    
    local s = encodeAxial(organelle.position.q, organelle.position.r)
    microbeComponent.organelles[s] = nil
    
    rigidBodyComponent.properties.mass = rigidBodyComponent.properties.mass - organelle.mass
    rigidBodyComponent.properties:touch()
    -- TODO: cache for performance
    local compoundShape = CompoundShape.castFrom(rigidBodyComponent.properties.shape)
    compoundShape:removeChildShape(
        organelle.collisionShape
    )
    
    organelle:onRemovedFromMicrobe()
    
    MicrobeSystem.calculateHealthFromOrganelles(microbeEntity)
    microbeComponent.maxBandwidth = microbeComponent.maxBandwidth - BANDWIDTH_PER_ORGANELLE -- Temporary solution for decreasing max bandwidth
    microbeComponent.remainingBandwidth = microbeComponent.maxBandwidth
    
    return true
end

function MicrobeSystem.purgeCompounds(microbeEntity)
    local microbeComponent = getComponent(microbeEntity, MicrobeComponent)
    local compoundBag = getComponent(microbeEntity, CompoundBagComponent)

    local compoundAmountToDump = microbeComponent.stored - microbeComponent.capacity

    -- Uncomment to print compound economic information to the console.
    --[[
    if microbeComponent.isPlayerMicrobe then
        for compound, _ in pairs(compoundTable) do
            compoundId = CompoundRegistry.getCompoundId(compound)
            print(compound, compoundBag:getPrice(compoundId), compoundBag:getDemand(compoundId))
        end
    end
    print("")
    ]]

    -- Dumping all the useless compounds (with price = 0).
    for _, compoundId in pairs(CompoundRegistry.getCompoundList()) do
        local price = compoundBag:getPrice(compoundId)
        if price <= 0 then
            local amountToEject = MicrobeSystem.getCompoundAmount(microbeEntity, compoundId)
            if amount > 0 then amountToEject = MicrobeSystem.takeCompound(microbeEntity, compoundId, amountToEject) end
            if amount > 0 then MicrobeSystem.ejectCompound(microbeEntity, compoundId, amountToEject) end
        end
    end

    if compoundAmountToDump > 0 then
        --Calculating each compound price to dump proportionally.
        local compoundPrices = {}
        local priceSum = 0
        for _, compoundId in pairs(CompoundRegistry.getCompoundList()) do
            local amount = MicrobeSystem.getCompoundAmount(microbeEntity, compoundId)

            if amount > 0 then
                local price = compoundBag:getPrice(compoundId)
                compoundPrices[compoundId] = price
                priceSum = priceSum + amount / price
            end
        end

        --Dumping each compound according to it's price.
        for compoundId, price in pairs(compoundPrices) do
            local amountToEject = compoundAmountToDump * (MicrobeSystem.getCompoundAmount(microbeEntity, compoundId) / price) / priceSum
            if amount > 0 then amountToEject = MicrobeSystem.takeCompound(microbeEntity, compoundId, amountToEject) end
            if amount > 0 then MicrobeSystem.ejectCompound(microbeEntity, compoundId, amountToEject) end
        end
    end
end

function MicrobeSystem.removeEngulfedEffect(microbeEntity)
    local microbeComponent = getComponent(microbeEntity, MicrobeComponent)

    microbeComponent.movementFactor = microbeComponent.movementFactor * ENGULFED_MOVEMENT_DIVISION
    microbeComponent.wasBeingEngulfed = false

    local hostileMicrobeComponent = getComponent(microbeComponent.hostileEngulfer, MicrobeComponent)
    if hostileMicrobeComponent ~= nil then
        hostileMicrobeComponent.isCurrentlyEngulfing = false
    end

    local hostileRigidBodyComponent = getComponent(microbeComponent.hostileEngulfer, RigidBodyComponent)

    -- The component is nil sometimes, probably due to despawning.
    if hostileRigidBodyComponent ~= nil then
        hostileRigidBodyComponent:reenableAllCollisions()
    end
    -- Causes crash because sound was already stopped.
    --microbeComponent.hostileEngulfer.soundSource:stopSound("microbe-engulfment")
end

-- Adds a new organelle
--
-- The space at (q,r) must not be occupied by another organelle already.
--
-- @param q,r
-- Offset of the organelle's center relative to the microbe's center in
-- axial coordinates.
--
-- @param organelle
-- The organelle to add
--
-- @return
--  returns whether the organelle was added
function MicrobeSystem.addOrganelle(microbeEntity, q, r, rotation, organelle)
    local microbeComponent = getComponent(microbeEntity, MicrobeComponent)
    local membraneComponent = getComponent(microbeEntity, MembraneComponent)
    local rigidBodyComponent = getComponent(microbeEntity, RigidBodyComponent)

    local s = encodeAxial(q, r)
    if microbeComponent.organelles[s] then
        return false
    end
    microbeComponent.organelles[s] = organelle
    local x, y = axialToCartesian(q, r)
    local translation = Vector3(x, y, 0)
    -- Collision shape
    -- TODO: cache for performance
    local compoundShape = CompoundShape.castFrom(rigidBodyComponent.properties.shape)
    compoundShape:addChildShape(
        translation,
        Quaternion.new(Radian(0), Vector3(1,0,0)),
        organelle.collisionShape
    )
    rigidBodyComponent.properties.mass = rigidBodyComponent.properties.mass + organelle.mass
    rigidBodyComponent.properties:touch()
    
    organelle:onAddedToMicrobe(microbeEntity, q, r, rotation)
    
    MicrobeSystem.calculateHealthFromOrganelles(microbeEntity)
    microbeComponent.maxBandwidth = microbeComponent.maxBandwidth + BANDWIDTH_PER_ORGANELLE -- Temporary solution for increasing max bandwidth
    microbeComponent.remainingBandwidth = microbeComponent.maxBandwidth
    
    -- Send the organelles to the membraneComponent so that the membrane can "grow"
    local localQ = q - organelle.position.q
    local localR = r - organelle.position.r
    if organelle:getHex(localQ, localR) ~= nil then
        for _, hex in pairs(organelle._hexes) do
            local q = hex.q + organelle.position.q
            local r = hex.r + organelle.position.r
            local x, y = axialToCartesian(q, r)
            membraneComponent:sendOrganelles(x, y)
>>>>>>> 2fad373b
        end
    end
<<<<<<< HEAD
    
    self.microbe.reproductionStage = 0
    copy.microbe.reproductionStage = 0

    local spawnedComponent = SpawnedComponent.new()
    spawnedComponent:setSpawnRadius(MICROBE_SPAWN_RADIUS)
    copyEntity:addComponent(spawnedComponent)
    self.soundSource:playSound("microbe-reproduction")
end

function Microbe:calculateStorageSpace()
    self.microbe.stored = 0
    for _, compoundId in pairs(CompoundRegistry.getCompoundList()) do
        self.microbe.stored = self.microbe.stored + MicrobeSystem.getCompoundAmount(self.entity, compoundId)
    end
end

-- Updates the microbe's state
function Microbe:update(logicTime)
    if not self.microbe.dead then
        -- Recalculating agent cooldown time.
        self.microbe.agentEmissionCooldown = math.max(self.microbe.agentEmissionCooldown - logicTime, 0)

        --calculate storage.
        self:calculateStorageSpace()

        self.compoundBag.storageSpace = self.microbe.capacity

        -- StorageOrganelles
        self:_updateCompoundAbsorber()
        -- Regenerate bandwidth
        MicrobeSystem.regenerateBandwidth(self.entity, logicTime)
        -- Attempt to absorb queued compounds
        for _, compound in pairs(self.compoundAbsorber:getAbsorbedCompounds()) do 
            local amount = self.compoundAbsorber:absorbedCompoundAmount(compound)
            if amount > 0.0 then
                MicrobeSystem.storeCompound(self.entity, compound, amount, true)
            end
        end
        -- Flash membrane if something happens.
        if self.microbe.flashDuration ~= nil and self.microbe.flashColour ~= nil then
            self.microbe.flashDuration = self.microbe.flashDuration - logicTime
            
            local entity = self.membraneComponent.entity
            -- How frequent it flashes, would be nice to update the flash function to have this variable
            if math.fmod(self.microbe.flashDuration, 600) < 300 then
                entity:tintColour("Membrane", self.microbe.flashColour)
            else
                entity:setMaterial(self.sceneNode.meshName)
            end
            
            if self.microbe.flashDuration <= 0 then
                self.microbe.flashDuration = nil				
                entity:setMaterial(self.sceneNode.meshName)
            end
        end
        
        self.microbe.compoundCollectionTimer = self.microbe.compoundCollectionTimer + logicTime
        while self.microbe.compoundCollectionTimer > EXCESS_COMPOUND_COLLECTION_INTERVAL do
            -- For every COMPOUND_DISTRIBUTION_INTERVAL passed

            self.microbe.compoundCollectionTimer = self.microbe.compoundCollectionTimer - EXCESS_COMPOUND_COLLECTION_INTERVAL

            MicrobeSystem.purgeCompounds(self.entity)

            MicrobeSystem.atpDamage(self.entity)
        end
        
        -- First organelle run: updates all the organelles and heals the broken ones.
        if self.microbe.hitpoints < self.microbe.maxHitpoints then
            for _, organelle in pairs(self.microbe.organelles) do
                -- Update the organelle.
                organelle:update(logicTime)
                
                -- If the organelle is hurt.
                if organelle:getCompoundBin() < 1.0 then
                    -- Give the organelle access to the compound bag to take some compound.
                    organelle:growOrganelle(getComponent(self.entity, CompoundBagComponent), logicTime)
                    -- An organelle was damaged and we tried to heal it, so out health might be different.
                    MicrobeSystem.calculateHealthFromOrganelles(self.entity)
                end
            end
        else

            local reproductionStageComplete = true
            local organellesToAdd = {}

            -- Grow all the large organelles.
            for _, organelle in pairs(self.microbe.organelles) do
                -- Update the organelle.
                organelle:update(logicTime)
                
                -- We are in G1 phase of the cell cycle, duplicate all organelles.
                if organelle.name ~= "nucleus" and self.microbe.reproductionStage == 0 then
                    
                    -- If the organelle is not split, give it some compounds to make it larger.
                    if organelle:getCompoundBin() < 2.0 and not organelle.wasSplit then
                        -- Give the organelle access to the compound bag to take some compound.
                        organelle:growOrganelle(getComponent(self.entity, CompoundBagComponent), logicTime)
                        reproductionStageComplete = false
                    -- If the organelle was split and has a bin less then 1, it must have been damaged.
                    elseif organelle:getCompoundBin() < 1.0 and organelle.wasSplit then
                        -- Give the organelle access to the compound bag to take some compound.
                        organelle:growOrganelle(getComponent(self.entity, CompoundBagComponent), logicTime)
                    -- If the organelle is twice its size...
                    elseif organelle:getCompoundBin() >= 2.0 then
                        --Queue this organelle for splitting after the loop.
                        --(To avoid "cutting down the branch we're sitting on").
                        table.insert(organellesToAdd, organelle)
                    end
                   
                -- In the S phase, the nucleus grows as chromatin is duplicated.
                elseif organelle.name == "nucleus" and self.microbe.reproductionStage == 1 then
                    -- If the nucleus hasn't finished replicating its DNA, give it some compounds.
                    if organelle:getCompoundBin() < 2.0 then
                        -- Give the organelle access to the compound back to take some compound.
                        organelle:growOrganelle(getComponent(self.entity, CompoundBagComponent), logicTime)
                        reproductionStageComplete = false
                    end
                end

            end

            --Splitting the queued organelles.
            for _, organelle in pairs(organellesToAdd) do
                print("ready to split " .. organelle.name)
                -- Mark this organelle as done and return to its normal size.
                organelle:reset()
                organelle.wasSplit = true
                -- Create a second organelle.
                local organelle2 = MicrobeSystem.splitOrganelle(self.entity, organelle)
                organelle2.wasSplit = true
                organelle2.isDuplicate = true
                organelle2.sisterOrganelle = organelle

                -- Redo the cell membrane.
                self.membraneComponent:clear()
            end

            if reproductionStageComplete and self.microbe.reproductionStage < 2 then
                self.microbe.reproductionStage = self.microbe.reproductionStage + 1
            end
            
            -- To finish the G2 phase we just need more than a threshold of compounds.
            if self.microbe.reproductionStage == 2 or self.microbe.reproductionStage == 3 then
                self:readyToReproduce()
            end
        end

        if self.microbe.engulfMode then
            -- Drain atp and if we run out then disable engulfmode
            local cost = ENGULFING_ATP_COST_SECOND/1000*logicTime
            
            if MicrobeSystem.takeCompound(self.entity, CompoundRegistry.getCompoundId("atp"), cost) < cost - 0.001 then
                print ("too little atp, disabling - 749")
                MicrobeSystem.toggleEngulfMode(self.entity)
            end
            -- Flash the membrane blue.
            MicrobeSystem.flashMembraneColour(self.entity, 3000, ColourValue(0.2,0.5,1.0,0.5))
        end
        if self.microbe.isBeingEngulfed and self.microbe.wasBeingEngulfed then
            MicrobeSystem.damage(self.entity, logicTime * 0.000025  * self.microbe.maxHitpoints, "isBeingEngulfed - Microbe:update()s")
        -- Else If we were but are no longer, being engulfed
        elseif self.microbe.wasBeingEngulfed then
            MicrobeSystem.removeEngulfedEffect(self.entity)
        end
        -- Used to detect when engulfing stops
        self.microbe.isBeingEngulfed = false;
        self.compoundAbsorber:setAbsorbtionCapacity(math.min(self.microbe.capacity - self.microbe.stored + 10, self.microbe.remainingBandwidth))
    else
        self.microbe.deathTimer = self.microbe.deathTimer - logicTime
        self.microbe.flashDuration = 0
        if self.microbe.deathTimer <= 0 then
            if self.microbe.isPlayerMicrobe == true then
                MicrobeSystem.respawnPlayer()
            else
                for _, organelle in pairs(self.microbe.organelles) do
                    organelle:onRemovedFromMicrobe()
                end
                self.entity:destroy()
            end
        end
    end
    -- print("finished update")
end

-- Private function for initializing a microbe's components
function Microbe:_initialize()
    -- TODO: cache for performance
    local compoundShape = CompoundShape.castFrom(self.rigidBody.properties.shape)
    assert(compoundShape ~= nil)
    compoundShape:clear()
    self.rigidBody.properties.mass = 0.0
    -- Organelles
    for s, organelle in pairs(self.microbe.organelles) do
        organelle:onAddedToMicrobe(self.entity, organelle.position.q, organelle.position.r, organelle.rotation)   
        organelle:reset()
        self.rigidBody.properties.mass = self.rigidBody.properties.mass + organelle.mass
    end
    -- Membrane
    self.sceneNode.meshName = "membrane_" .. self.microbe.speciesName
    self.rigidBody.properties:touch()
    self.microbe.initialized = true
end
=======
       
    return true
end

-- TODO: we have a similar method in procedural_microbes.lua and another one in microbe_editor.lua.
-- They probably should all use the same one.
function MicrobeSystem.validPlacement(microbeEntity, organelle, q, r)
    local touching = false;
    for s, hex in pairs(organelle._hexes) do
        
        local organelle = MicrobeSystem.getOrganelleAt(microbeEntity, hex.q + q, hex.r + r)
        if organelle then
            if organelle.name ~= "cytoplasm" then
                return false 
            end
        end
        
		if  MicrobeSystem.getOrganelleAt(microbeEntity, hex.q + q + 0, hex.r + r - 1) or
			MicrobeSystem.getOrganelleAt(microbeEntity, hex.q + q + 1, hex.r + r - 1) or
			MicrobeSystem.getOrganelleAt(microbeEntity, hex.q + q + 1, hex.r + r + 0) or
			MicrobeSystem.getOrganelleAt(microbeEntity, hex.q + q + 0, hex.r + r + 1) or
			MicrobeSystem.getOrganelleAt(microbeEntity, hex.q + q - 1, hex.r + r + 1) or
			MicrobeSystem.getOrganelleAt(microbeEntity, hex.q + q - 1, hex.r + r + 0) then
			touching = true;
		end
    end
    
    return touching
end

function MicrobeSystem.splitOrganelle(microbeEntity, organelle)
    local q = organelle.position.q
    local r = organelle.position.r

    --Spiral search for space for the organelle
    local radius = 1
    while true do
        --Moves into the ring of radius "radius" and center the old organelle
        q = q + HEX_NEIGHBOUR_OFFSET[HEX_SIDE.BOTTOM_LEFT][1]
        r = r + HEX_NEIGHBOUR_OFFSET[HEX_SIDE.BOTTOM_LEFT][2]

        --Iterates in the ring
        for side = 1, 6 do --necesary due to lua not ordering the tables.
            local offset = HEX_NEIGHBOUR_OFFSET[side]
            --Moves "radius" times into each direction
            for i = 1, radius do
                q = q + offset[1]
                r = r + offset[2]

                --Checks every possible rotation value.
                for j = 0, 5 do
                    local rotation = 360 * j / 6
                    local data = {["name"]=organelle.name, ["q"]=q, ["r"]=r, ["rotation"]=i*60}
                    local newOrganelle = OrganelleFactory.makeOrganelle(data)

                    if MicrobeSystem.validPlacement(microbeEntity, newOrganelle, q, r) then
                        print("placed " .. organelle.name .. " at " .. q .. " " .. r)
                        MicrobeSystem.addOrganelle(microbeEntity, q, r, i * 60, newOrganelle)
                        return newOrganelle
                    end
                end
            end
        end

        radius = radius + 1
    end
end

-- Disables or enabled engulfmode for a microbe, allowing or disallowed it to absorb other microbes
function MicrobeSystem.toggleEngulfMode(microbeEntity)
    local microbeComponent = getComponent(microbeEntity, MicrobeComponent)
    local rigidBodyComponent = getComponent(microbeEntity, RigidBodyComponent)
    local soundSourceComponent = getComponent(microbeEntity, SoundSourceComponent)

    if microbeComponent.engulfMode then
        microbeComponent.movementFactor = microbeComponent.movementFactor * ENGULFING_MOVEMENT_DIVISION
        soundSourceComponent:stopSound("microbe-engulfment") -- Possibly comment out. If version > 0.3.2 delete. --> We're way past 0.3.2, do we still need this?
        rigidBodyComponent:reenableAllCollisions()
    else
        microbeComponent.movementFactor = microbeComponent.movementFactor / ENGULFING_MOVEMENT_DIVISION
    end

    microbeComponent.engulfMode = not microbeComponent.engulfMode
end

-- Kills the microbe, releasing stored compounds into the enviroment
function MicrobeSystem.kill(microbeEntity)
    local microbeComponent = getComponent(microbeEntity, MicrobeComponent)
    local rigidBodyComponent = getComponent(microbeEntity, RigidBodyComponent)
    local soundSourceComponent = getComponent(microbeEntity, SoundSourceComponent)
    local microbeSceneNode = getComponent(microbeEntity, OgreSceneNodeComponent)

    -- Hacky but meh.
    if microbeComponent.dead then return end

    -- Releasing all the agents.
    for compoundId, _ in pairs(microbeComponent.specialStorageOrganelles) do
        local _amount = MicrobeSystem.getCompoundAmount(microbeEntity, compoundId)
        while _amount > 0 do
            ejectedAmount = MicrobeSystem.takeCompound(microbeEntity, compoundId, 3) -- Eject up to 3 units per particle
            local direction = Vector3(math.random() * 2 - 1, math.random() * 2 - 1, 0)
            createAgentCloud(compoundId, microbeSceneNode.transform.position.x, microbeSceneNode.transform.position.y, direction, amountToEject)
            _amount = _amount - ejectedAmount
        end
    end

    local compoundsToRelease = {}
    -- Eject the compounds that was in the microbe
    for _, compoundId in pairs(CompoundRegistry.getCompoundList()) do
        local total = MicrobeSystem.getCompoundAmount(microbeEntity, compoundId)
        local ejectedAmount = MicrobeSystem.takeCompound(microbeEntity, compoundId, total)
        compoundsToRelease[compoundId] = ejectedAmount
    end

    for _, organelle in pairs(microbeComponent.organelles) do
        for compoundName, amount in pairs(organelleTable[organelle.name].composition) do
            local compoundId = CompoundRegistry.getCompoundId(compoundName)
            if(compoundsToRelease[compoundId] == nil) then
                compoundsToRelease[compoundId] = amount * COMPOUND_RELEASE_PERCENTAGE
            else
                compoundsToRelease[compoundId] = compoundsToRelease[compoundId] + amount * COMPOUND_RELEASE_PERCENTAGE
            end
        end
    end
>>>>>>> 2fad373b

    -- TODO: make the compounds be released inside of the microbe and not in the back.
    for compoundId, amount in pairs(compoundsToRelease) do
        MicrobeSystem.ejectCompound(microbeEntity, compoundId, amount)
    end

<<<<<<< HEAD
-- Private function for updating the compound absorber
--
-- Toggles the absorber on and off depending on the remaining storage
-- capacity of the storage organelles.
function Microbe:_updateCompoundAbsorber()
    if --self.microbe.stored >= self.microbe.capacity or 
               self.microbe.remainingBandwidth < 1 or 
               self.microbe.dead then
        self.compoundAbsorber:disable()
    else
        self.compoundAbsorber:enable()
    end
    
=======
    local deathAnimationEntity = Entity.new(g_luaEngine.currentGameState.wrapper)
    local lifeTimeComponent = TimedLifeComponent.new()
    lifeTimeComponent.timeToLive = 4000
    deathAnimationEntity:addComponent(lifeTimeComponent)
    local deathAnimSceneNode = OgreSceneNodeComponent.new()
    deathAnimSceneNode.meshName = "MicrobeDeath.mesh"
    deathAnimSceneNode:playAnimation("Death", false)
    deathAnimSceneNode.transform.position = Vector3(microbeSceneNode.transform.position.x, microbeSceneNode.transform.position.y, 0)
    deathAnimSceneNode.transform:touch()
    deathAnimationEntity:addComponent(deathAnimSceneNode)
    soundSourceComponent:playSound("microbe-death")
    microbeComponent.dead = true
    microbeComponent.deathTimer = 5000
    microbeComponent.movementDirection = Vector3(0,0,0)
    rigidBodyComponent:clearForces()
    if not microbeComponent.isPlayerMicrobe then
        for _, organelle in pairs(microbeComponent.organelles) do
           organelle:removePhysics()
        end
    end
    if microbeComponent.wasBeingEngulfed then
        MicrobeSystem.removeEngulfedEffect(microbeEntity)
    end
    microbeSceneNode.visible = false
>>>>>>> 2fad373b
end

--------------------------------------------------------------------------------
-- MicrobeSystem
--
<<<<<<< HEAD
-- Updates microbes
--------------------------------------------------------------------------------
-- TODO: This system is HUUUUUUGE! D:
-- We should try to separate it into smaller systems.
-- For example, the agents should be handled in another system
-- (however we're going to redo agents so we should wait until then for that one)
MicrobeSystem = class(
    LuaSystem,
    function(self)

        LuaSystem.create(self)

        self.entities = EntityFilter.new(
            {
                CompoundAbsorberComponent,
                MicrobeComponent,
                OgreSceneNodeComponent,
                RigidBodyComponent,
                CollisionComponent
            },
            true
        )
        self.microbeCollisions = CollisionFilter.new(
            "microbe",
            "microbe"
        );
        -- Temporary for 0.3.2, should be moved to separate system.
        self.agentCollisions = CollisionFilter.new(
            "microbe",
            "agent"
        );
        self.microbes = {}
=======
-- @param amount
--  amount of hitpoints to substract
function MicrobeSystem.damage(microbeEntity, amount, damageType)
    assert(damageType ~= nil, "Damage type is nil")
    assert(amount >= 0, "Can't deal negative damage. Use MicrobeSystem.heal instead")

    local microbeComponent = getComponent(microbeEntity, MicrobeComponent)
    local soundSourceComponent = getComponent(microbeEntity, SoundSourceComponent)
    
    if damageType == "toxin" then
        soundSourceComponent:playSound("microbe-toxin-damage")
>>>>>>> 2fad373b
    end
)

function MicrobeSystem:init(gameState)
    LuaSystem.init(self, "MicrobeSystem", gameState)
    self.entities:init(gameState.wrapper)
    self.microbeCollisions:init(gameState.wrapper)
    
<<<<<<< HEAD
    self.agentCollisions:init(gameState.wrapper)
end

function MicrobeSystem:shutdown()
    LuaSystem.shutdown(self)
    self.entities:shutdown()
    self.microbeCollisions:shutdown()
    self.agentCollisions:shutdown()
end

function MicrobeSystem:update(renderTime, logicTime)
    for _, entityId in pairs(self.entities:removedEntities()) do
        self.microbes[entityId] = nil
    end
    for _, entityId in pairs(self.entities:addedEntities()) do
        local microbe = Microbe(Entity.new(entityId, self.gameState.wrapper), nil,
                                self.gameState)
        self.microbes[entityId] = microbe
    end
    self.entities:clearChanges()
    for _, microbe in pairs(self.microbes) do
        microbe:update(logicTime)
    end
    -- Note that this triggers every frame there is a collision
    for _, collision in pairs(self.microbeCollisions:collisions()) do
        local entity1 = Entity.new(collision.entityId1, self.gameState.wrapper)
        local entity2 = Entity.new(collision.entityId2, self.gameState.wrapper)
        if entity1:exists() and entity2:exists() then
            -- Engulf initiation
            MicrobeSystem.checkEngulfment(entity1, entity2)
            MicrobeSystem.checkEngulfment(entity2, entity1)
=======
    -- Choose a random organelle or membrane to damage.
    -- TODO: CHANGE TO USE AGENT CODES FOR DAMAGE.
    local rand = math.random(1, microbeComponent.maxHitpoints/MICROBE_HITPOINTS_PER_ORGANELLE)
    local i = 1
    for _, organelle in pairs(microbeComponent.organelles) do
        -- If this is the organelle we have chosen...
        if i == rand then
            -- Deplete its health/compoundBin.
            organelle:damageOrganelle(amount)
>>>>>>> 2fad373b
        end
    end
<<<<<<< HEAD
    self.microbeCollisions:clearCollisions()

    -- TEMP, DELETE FOR 0.3.3!!!!!!!!
    for _, collision in pairs(self.agentCollisions:collisions()) do
        local entity = Entity.new(collision.entityId1, self.gameState.wrapper)
        local agent = Entity.new(collision.entityId2, self.gameState.wrapper)
        
        if entity:exists() and agent:exists() then
            MicrobeSystem.damage(entity, .5, "toxin")
            agent:destroy()
        end
    end
    self.agentCollisions:clearCollisions()
=======
    
    -- Find out the amount of health the microbe has.
    MicrobeSystem.calculateHealthFromOrganelles(microbeEntity)
    
    if microbeComponent.hitpoints <= 0 then
        microbeComponent.hitpoints = 0
        MicrobeSystem.kill(microbeEntity)
    end
end

-- Damage the microbe if its too low on ATP.
function MicrobeSystem.atpDamage(microbeEntity)
    local microbeComponent = getComponent(microbeEntity, MicrobeComponent)

    if MicrobeSystem.getCompoundAmount(microbeEntity, CompoundRegistry.getCompoundId("atp")) < 1.0 then
        -- TODO: put this on a GUI notification.
        --[[
        if microbeComponent.isPlayerMicrobe and not self.playerAlreadyShownAtpDamage then
            self.playerAlreadyShownAtpDamage = true
            showMessage("No ATP hurts you!")
        end
        ]]
        MicrobeSystem.damage(microbeEntity, EXCESS_COMPOUND_COLLECTION_INTERVAL * 0.000002  * microbeComponent.maxHitpoints, "atpDamage") -- Microbe takes 2% of max hp per second in damage
    end
>>>>>>> 2fad373b
end

function MicrobeSystem.checkEngulfment(engulferMicrobeEntity, engulfedMicrobeEntity)
    local body = getComponent(engulferMicrobeEntity, RigidBodyComponent)
    local microbe1Comp = getComponent(engulferMicrobeEntity, MicrobeComponent)
    local microbe2Comp = getComponent(engulfedMicrobeEntity, MicrobeComponent)
    local soundSourceComponent = getComponent(engulferMicrobeEntity, SoundSourceComponent)
    local bodyEngulfed = getComponent(engulfedMicrobeEntity, RigidBodyComponent)

    -- That actually happens sometimes, and i think it shouldn't. :/
    -- Probably related to a collision detection bug.
    -- assert(body ~= nil, "Microbe without a rigidBody tried to engulf.")
    -- assert(bodyEngulfed ~= nil, "Microbe without a rigidBody tried to be engulfed.")
    if body == nil or bodyEngulfed == nil then return end

    if microbe1Comp.engulfMode and 
       microbe1Comp.maxHitpoints > ENGULF_HP_RATIO_REQ * microbe2Comp.maxHitpoints and
       microbe1Comp.dead == false and microbe2Comp.dead == false then

        if not microbe1Comp.isCurrentlyEngulfing then
            --We have just started engulfing
            microbe2Comp.movementFactor = microbe2Comp.movementFactor / ENGULFED_MOVEMENT_DIVISION
            microbe1Comp.isCurrentlyEngulfing = true
            microbe2Comp.wasBeingEngulfed = true
            microbe2Comp.hostileEngulfer = engulferMicrobeEntity
            body:disableCollisionsWith(engulfedMicrobeEntity.id)
            soundSourceComponent:playSound("microbe-engulfment")
        end

       --isBeingEngulfed is set to false every frame
       -- we detect engulfment stopped by isBeingEngulfed being false while wasBeingEngulfed is true
       microbe2Comp.isBeingEngulfed = true
    end
end

-- Attempts to obtain an amount of bandwidth for immediate use.
-- This should be in conjunction with most operations ejecting  or absorbing compounds and agents for microbe.
--
-- @param maicrobeEntity
-- The entity of the microbe to get the bandwidth from.
--
-- @param maxAmount
<<<<<<< HEAD
-- The max amount of units that is requested.
--
-- @param compoundId
-- The compound being requested for volume considerations.
--
-- @return
--  amount in units avaliable for use.
function MicrobeSystem.getBandwidth(microbeEntity, maxAmount, compoundId)
    local microbeComponent = getComponent(microbeEntity, MicrobeComponent)
    local compoundVolume = CompoundRegistry.getCompoundUnitVolume(compoundId)
    local amount = math.min(maxAmount * compoundVolume, microbeComponent.remainingBandwidth)
    microbeComponent.remainingBandwidth = microbeComponent.remainingBandwidth - amount
    return amount / compoundVolume
end

function MicrobeSystem.regenerateBandwidth(microbeEntity, logicTime)
    local microbeComponent = getComponent(microbeEntity, MicrobeComponent)
    local addedBandwidth = microbeComponent.remainingBandwidth + logicTime * (microbeComponent.maxBandwidth / BANDWIDTH_REFILL_DURATION)
    microbeComponent.remainingBandwidth = math.min(addedBandwidth, microbeComponent.maxBandwidth)
end

function MicrobeSystem.calculateHealthFromOrganelles(microbeEntity)
    local microbeComponent = getComponent(microbeEntity, MicrobeComponent)
    microbeComponent.hitpoints = 0
    microbeComponent.maxHitpoints = 0
    for _, organelle in pairs(microbeComponent.organelles) do
        microbeComponent.hitpoints = microbeComponent.hitpoints + (organelle:getCompoundBin() < 1.0 and organelle:getCompoundBin() or 1.0) * MICROBE_HITPOINTS_PER_ORGANELLE
        microbeComponent.maxHitpoints = microbeComponent.maxHitpoints + MICROBE_HITPOINTS_PER_ORGANELLE
    end
end

-- Queries the currently stored amount of an compound
--
-- @param compoundId
-- The id of the compound to query
--
-- @returns amount
-- The amount stored in the microbe's storage oraganelles
function MicrobeSystem.getCompoundAmount(microbeEntity, compoundId)
    return getComponent(microbeEntity, CompoundBagComponent):getCompoundAmount(compoundId)
end

-- Getter for microbe species
-- 
-- returns the species component or nil if it doesn't have a valid species
function MicrobeSystem.getSpeciesComponent(microbeEntity)
    local microbeComponent = getComponent(microbeEntity, MicrobeComponent)
    return getComponent(microbeComponent.speciesName, g_luaEngine.currentGameState, SpeciesComponent)
end

-- Sets the color of the microbe's membrane.
function MicrobeSystem.setMembraneColour(microbeEntity, colour)
    local membraneComponent = getComponent(microbeEntity, MembraneComponent)
    membraneComponent:setColour(colour.x, colour.y, colour.z, 1)
end

function MicrobeSystem.flashMembraneColour(microbeEntity, duration, colour)
    local microbeComponent = getComponent(microbeEntity, MicrobeComponent)
	if microbeComponent.flashDuration == nil then
        microbeComponent.flashColour = colour
        microbeComponent.flashDuration = duration
    end
end

-- Stores an compound in the microbe's storage organelles
--
-- @param compoundId
-- The compound to store
--
-- @param amount
-- The amount to store
--
-- @param bandwidthLimited
-- Determines if the storage operation is to be limited by the bandwidth of the microbe
-- 
-- @returns leftover
-- The amount of compound not stored, due to bandwidth or being full
function MicrobeSystem.storeCompound(microbeEntity, compoundId, amount, bandwidthLimited)
    local microbeComponent = getComponent(microbeEntity, MicrobeComponent)
    local storedAmount = amount + 0 -- Why are we adding 0? Is this a type-casting thing?

    if bandwidthLimited then
        storedAmount = MicrobeSystem.getBandwidth(microbeEntity, amount, compoundId)
    end

    storedAmount = math.min(storedAmount , microbeComponent.capacity - microbeComponent.stored)
    getComponent(microbeEntity, CompoundBagComponent):giveCompound(tonumber(compoundId), storedAmount)
    
    microbeComponent.stored = microbeComponent.stored + storedAmount
    return amount - storedAmount
end

-- Removes compounds from the microbe's storage organelles
--
-- @param compoundId
-- The compound to remove
--
-- @param maxAmount
-- The maximum amount to take
--
-- @returns amount
-- The amount that was actually taken, between 0.0 and maxAmount.
function MicrobeSystem.takeCompound(microbeEntity, compoundId, maxAmount)
    local microbeComponent = getComponent(microbeEntity, MicrobeComponent)
    local takenAmount = getComponent(microbeEntity, CompoundBagComponent
    ):takeCompound(compoundId, maxAmount)
    
    microbeComponent.stored = microbeComponent.stored - takenAmount
    return takenAmount
=======
-- The maximum amount to try to emit
function MicrobeSystem.emitAgent(microbeEntity, compoundId, maxAmount)
    local microbeComponent = getComponent(microbeEntity, MicrobeComponent)
    local sceneNodeComponent = getComponent(microbeEntity, OgreSceneNodeComponent)
    local soundSourceComponent = getComponent(microbeEntity, SoundSourceComponent)
    local membraneComponent = getComponent(microbeEntity, MembraneComponent)

    -- Cooldown code
    if microbeComponent.agentEmissionCooldown > 0 then return end
    local numberOfAgentVacuoles = microbeComponent.specialStorageOrganelles[compoundId]
    
    -- Only shoot if you have agent vacuoles.
    if numberOfAgentVacuoles == nil or numberOfAgentVacuoles == 0 then return end

    -- The cooldown time is inversely proportional to the amount of agent vacuoles.
    microbeComponent.agentEmissionCooldown = AGENT_EMISSION_COOLDOWN / numberOfAgentVacuoles

    if MicrobeSystem.getCompoundAmount(microbeEntity, compoundId) > MINIMUM_AGENT_EMISSION_AMOUNT then
        soundSourceComponent:playSound("microbe-release-toxin")

        -- Calculate the emission angle of the agent emitter
        local organelleX, organelleY = axialToCartesian(0, -1) -- The front of the microbe
        local membraneCoords = membraneComponent:getExternOrganellePos(organelleX, organelleY)

        local angle =  math.atan2(organelleY, organelleX)
        if (angle < 0) then
            angle = angle + 2*math.pi
        end
        angle = -(angle * 180/math.pi -90 ) % 360
        --angle = angle * 180/math.pi

        -- Find the direction the microbe is facing
        local yAxis = sceneNodeComponent.transform.orientation:yAxis()
        local microbeAngle = math.atan2(yAxis.x, yAxis.y)
        if (microbeAngle < 0) then
            microbeAngle = microbeAngle + 2*math.pi
        end
        microbeAngle = microbeAngle * 180/math.pi
        -- Take the microbe angle into account so we get world relative degrees
        local finalAngle = (angle + microbeAngle) % 360        

        local s = math.sin(finalAngle/180*math.pi);
        local c = math.cos(finalAngle/180*math.pi);

        local xnew = -membraneCoords[1] * c + membraneCoords[2] * s;
        local ynew = membraneCoords[1] * s + membraneCoords[2] * c;
        
        local direction = Vector3(xnew, ynew, 0)
        direction:normalise()
        local amountToEject = MicrobeSystem.takeCompound(microbeEntity, compoundId, maxAmount/10.0)
        createAgentCloud(compoundId, sceneNodeComponent.transform.position.x + xnew, sceneNodeComponent.transform.position.y + ynew, direction, amountToEject * 10)
    end
end

function MicrobeSystem.transferCompounds(fromEntity, toEntity)
    for _, compoundID in pairs(CompoundRegistry.getCompoundList()) do
        local amount = MicrobeSystem.getCompoundAmount(fromEntity, compoundID)
    
        if amount ~= 0 then
            MicrobeSystem.takeCompound(fromEntity, compoundID, amount, false)
            MicrobeSystem.storeCompound(toEntity, compoundID, amount, false)
        end
    end
>>>>>>> 2fad373b
end

-- Creates a new microbe with all required components
--
-- @param name
-- The entity's name. If nil, the entity will be unnamed.
--
<<<<<<< HEAD
-- @param amount
-- The amount to eject
function MicrobeSystem.ejectCompound(microbeEntity, compoundId, amount)
    local microbeComponent = getComponent(microbeEntity, MicrobeComponent)
    local membraneComponent = getComponent(microbeEntity, MembraneComponent)
    local sceneNodeComponent = getComponent(microbeEntity, OgreSceneNodeComponent)

    -- The back of the microbe
    local exitX, exitY = axialToCartesian(0, 1)
    local membraneCoords = membraneComponent:getExternOrganellePos(exitX, exitY)

    --Get the distance to eject the compunds
    local maxR = 0
    for _, organelle in pairs(microbeComponent.organelles) do
        for _, hex in pairs(organelle._hexes) do
            if hex.r + organelle.position.r > maxR then
                maxR = hex.r + organelle.position.r
            end
        end
    end
=======
-- @returns microbe
-- An object of type Microbe
>>>>>>> 2fad373b

function MicrobeSystem.createMicrobeEntity(name, aiControlled, speciesName, in_editor)
    assert(isNotEmpty(speciesName))

<<<<<<< HEAD
    local angle = 180
    -- Find the direction the microbe is facing
    local yAxis = sceneNodeComponent.transform.orientation:yAxis()
    local microbeAngle = math.atan2(yAxis.x, yAxis.y)
    if (microbeAngle < 0) then
        microbeAngle = microbeAngle + 2 * math.pi
    end
    microbeAngle = microbeAngle * 180 / math.pi
    -- Take the microbe angle into account so we get world relative degrees
    local finalAngle = (angle + microbeAngle) % 360        
    
    local s = math.sin(finalAngle/180*math.pi);
    local c = math.cos(finalAngle/180*math.pi);

    local xnew = -membraneCoords[1] * c + membraneCoords[2] * s;
    local ynew = membraneCoords[1] * s + membraneCoords[2] * c;

    local amountToEject = MicrobeSystem.takeCompound(microbeEntity, compoundId, amount/10.0)
    createCompoundCloud(CompoundRegistry.getCompoundInternalName(compoundId),
                        sceneNodeComponent.transform.position.x + xnew * ejectionDistance,
                        sceneNodeComponent.transform.position.y + ynew * ejectionDistance,
                        amount * 5000)
end

function MicrobeSystem.respawnPlayer()
    local playerEntity = Entity.new("player", g_luaEngine.currentGameState.wrapper)
    local microbeComponent = getComponent(playerEntity, MicrobeComponent)
    local rigidBodyComponent = getComponent(playerEntity, RigidBodyComponent)
    local sceneNodeComponent = getComponent(playerEntity, OgreSceneNodeComponent)

    microbeComponent.dead = false
    microbeComponent.deathTimer = 0
    
    -- Reset the growth bins of the organelles to full health.
    for _, organelle in pairs(microbeComponent.organelles) do
        organelle:reset()
    end
    MicrobeSystem.calculateHealthFromOrganelles(playerEntity)

    rigidBodyComponent:setDynamicProperties(
        Vector3(0,0,0), -- Position
        Quaternion.new(Radian.new(Degree(0)), Vector3(1, 0, 0)), -- Orientation
        Vector3(0, 0, 0), -- Linear velocity
        Vector3(0, 0, 0)  -- Angular velocity
    )

    sceneNodeComponent.visible = true
    sceneNodeComponent.transform.position = Vector3(0, 0, 0)
    sceneNodeComponent.transform:touch()

    -- TODO: give the microbe the values from some table instead.
    MicrobeSystem.storeCompound(playerEntity, CompoundRegistry.getCompoundId("atp"), 50, false)

    setRandomBiome(g_luaEngine.currentGameState)
	global_activeMicrobeStageHudSystem:suicideButtonreset()
end

-- Retrieves the organelle occupying a hex cell
--
-- @param q, r
-- Axial coordinates, relative to the microbe's center
--
-- @returns organelle
-- The organelle at (q,r) or nil if the hex is unoccupied
function MicrobeSystem.getOrganelleAt(microbeEntity, q, r)
    local microbeComponent = getComponent(microbeEntity, MicrobeComponent)

    for _, organelle in pairs(microbeComponent.organelles) do
        local localQ = q - organelle.position.q
        local localR = r - organelle.position.r
        if organelle:getHex(localQ, localR) ~= nil then
            return organelle
        end
    end
    return nil
end

-- Removes the organelle at a hex cell
-- Note that this renders the organelle unusable as we destroy its underlying entity
--
-- @param q, r
-- Axial coordinates of the organelle's center
--
-- @returns success
-- True if an organelle has been removed, false if there was no organelle
-- at (q,r)
function MicrobeSystem.removeOrganelle(microbeEntity, q, r)
    local microbeComponent = getComponent(microbeEntity, MicrobeComponent)
    local rigidBodyComponent = getComponent(microbeEntity, RigidBodyComponent)

    local organelle = MicrobeSystem.getOrganelleAt(microbeEntity, q, r)
    if not organelle then
        return false
    end
    
    local s = encodeAxial(organelle.position.q, organelle.position.r)
    microbeComponent.organelles[s] = nil
    
    rigidBodyComponent.properties.mass = rigidBodyComponent.properties.mass - organelle.mass
    rigidBodyComponent.properties:touch()
    -- TODO: cache for performance
    local compoundShape = CompoundShape.castFrom(rigidBodyComponent.properties.shape)
    compoundShape:removeChildShape(
        organelle.collisionShape
    )
    
    organelle:onRemovedFromMicrobe()
    
    MicrobeSystem.calculateHealthFromOrganelles(microbeEntity)
    microbeComponent.maxBandwidth = microbeComponent.maxBandwidth - BANDWIDTH_PER_ORGANELLE -- Temporary solution for decreasing max bandwidth
    microbeComponent.remainingBandwidth = microbeComponent.maxBandwidth
    
    return true
end

function MicrobeSystem.purgeCompounds(microbeEntity)
    local microbeComponent = getComponent(microbeEntity, MicrobeComponent)
    local compoundBag = getComponent(microbeEntity, CompoundBagComponent)

    local compoundAmountToDump = microbeComponent.stored - microbeComponent.capacity

    -- Uncomment to print compound economic information to the console.
    --[[
    if microbeComponent.isPlayerMicrobe then
        for compound, _ in pairs(compoundTable) do
            compoundId = CompoundRegistry.getCompoundId(compound)
            print(compound, compoundBag:getPrice(compoundId), compoundBag:getDemand(compoundId))
        end
    end
    print("")
    ]]

    -- Dumping all the useless compounds (with price = 0).
    for _, compoundId in pairs(CompoundRegistry.getCompoundList()) do
        local price = compoundBag:getPrice(compoundId)
        if price <= 0 then
            local amountToEject = MicrobeSystem.getCompoundAmount(microbeEntity, compoundId)
            if amount > 0 then amountToEject = MicrobeSystem.takeCompound(microbeEntity, compoundId, amountToEject) end
            if amount > 0 then MicrobeSystem.ejectCompound(microbeEntity, compoundId, amountToEject) end
        end
    end

    if compoundAmountToDump > 0 then
        --Calculating each compound price to dump proportionally.
        local compoundPrices = {}
        local priceSum = 0
        for _, compoundId in pairs(CompoundRegistry.getCompoundList()) do
            local amount = MicrobeSystem.getCompoundAmount(microbeEntity, compoundId)

            if amount > 0 then
                local price = compoundBag:getPrice(compoundId)
                compoundPrices[compoundId] = price
                priceSum = priceSum + amount / price
            end
        end

        --Dumping each compound according to it's price.
        for compoundId, price in pairs(compoundPrices) do
            local amountToEject = compoundAmountToDump * (MicrobeSystem.getCompoundAmount(microbeEntity, compoundId) / price) / priceSum
            if amount > 0 then amountToEject = MicrobeSystem.takeCompound(microbeEntity, compoundId, amountToEject) end
            if amount > 0 then MicrobeSystem.ejectCompound(microbeEntity, compoundId, amountToEject) end
        end
    end
end
=======
    local entity
    if name then
        entity = Entity.new(name, g_luaEngine.currentGameState.wrapper)
    else
        entity = Entity.new(g_luaEngine.currentGameState.wrapper)
    end

    local rigidBody = RigidBodyComponent.new()
    rigidBody.properties.shape = CompoundShape.new()
    rigidBody.properties.linearDamping = 0.5
    rigidBody.properties.friction = 0.2
    rigidBody.properties.mass = 0.0
    rigidBody.properties.linearFactor = Vector3(1, 1, 0)
    rigidBody.properties.angularFactor = Vector3(0, 0, 1)
    rigidBody.properties:touch()

    local reactionHandler = CollisionComponent.new()
    reactionHandler:addCollisionGroup("microbe")

    local membraneComponent = MembraneComponent.new()
    
    local soundComponent = SoundSourceComponent.new()
    local s1 = nil
    soundComponent:addSound("microbe-release-toxin", "soundeffects/microbe-release-toxin.ogg")
    soundComponent:addSound("microbe-toxin-damage", "soundeffects/microbe-toxin-damage.ogg")
    soundComponent:addSound("microbe-death", "soundeffects/microbe-death.ogg")
    soundComponent:addSound("microbe-pickup-organelle", "soundeffects/microbe-pickup-organelle.ogg")
    soundComponent:addSound("microbe-engulfment", "soundeffects/engulfment.ogg")
    soundComponent:addSound("microbe-reproduction", "soundeffects/reproduction.ogg")
    
    s1 = soundComponent:addSound("microbe-movement-1", "soundeffects/microbe-movement-1.ogg")
    s1.properties.volume = 0.4
    s1.properties:touch()
    s1 = soundComponent:addSound("microbe-movement-turn", "soundeffects/microbe-movement-2.ogg")
    s1.properties.volume = 0.1
    s1.properties:touch()
    s1 = soundComponent:addSound("microbe-movement-2", "soundeffects/microbe-movement-3.ogg")
    s1.properties.volume = 0.4
    s1.properties:touch()

    local components = {
        CompoundAbsorberComponent.new(),
        OgreSceneNodeComponent.new(),
        CompoundBagComponent.new(),
        MicrobeComponent.new(not aiControlled, speciesName),
        reactionHandler,
        rigidBody,
        soundComponent,
        membraneComponent
    }

    if aiControlled then
        local aiController = MicrobeAIControllerComponent.new()
        table.insert(components, aiController)
    end

    for _, component in ipairs(components) do
        entity:addComponent(component)
    end
    
    MicrobeSystem.initializeMicrobe(entity, in_editor, g_luaEngine.currentGameState)

    return entity
end

function MicrobeSystem.calculateStorageSpace(microbeEntity)
    local microbeComponent = getComponent(microbeEntity, MicrobeComponent)

    microbeComponent.stored = 0
    for _, compoundId in pairs(CompoundRegistry.getCompoundList()) do
        microbeComponent.stored = microbeComponent.stored + MicrobeSystem.getCompoundAmount(microbeEntity, compoundId)
    end
end

-- Private function for updating the compound absorber
--
-- Toggles the absorber on and off depending on the remaining storage
-- capacity of the storage organelles.
function MicrobeSystem.updateCompoundAbsorber(microbeEntity)
    local microbeComponent = getComponent(microbeEntity, MicrobeComponent)
    local compoundAbsorberComponent = getComponent(microbeEntity, CompoundAbsorberComponent)

    if --microbeComponent.stored >= microbeComponent.capacity or 
               microbeComponent.remainingBandwidth < 1 or 
               microbeComponent.dead then
        compoundAbsorberComponent:disable()
    else
        compoundAbsorberComponent:enable()
    end
end

function MicrobeSystem.divide(microbeEntity)
    local microbeComponent = getComponent(microbeEntity, MicrobeComponent)
    local soundSourceComponent = getComponent(microbeEntity, SoundSourceComponent)
    local membraneComponent = getComponent(microbeEntity, MembraneComponent)
    local rigidBodyComponent = getComponent(microbeEntity, RigidBodyComponent)

    -- Create the two daughter cells.
    local copyEntity = MicrobeSystem.createMicrobeEntity(nil, true, microbeComponent.speciesName, false)
    local microbeComponentCopy = getComponent(copyEntity, MicrobeComponent)
    local rigidBodyComponentCopy = getComponent(copyEntity, RigidBodyComponent)

    --Separate the two cells.
    rigidBodyComponentCopy.dynamicProperties.position = Vector3(rigidBodyComponent.dynamicProperties.position.x - membraneComponent.dimensions/2, rigidBodyComponent.dynamicProperties.position.y, 0)
    rigidBodyComponent.dynamicProperties.position = Vector3(rigidBodyComponent.dynamicProperties.position.x + membraneComponent.dimensions/2, rigidBodyComponent.dynamicProperties.position.y, 0)
    
    -- Split the compounds evenly between the two cells.
    for _, compoundID in pairs(CompoundRegistry.getCompoundList()) do
        local amount = MicrobeSystem.getCompoundAmount(microbeEntity, compoundID)
    
        if amount ~= 0 then
            MicrobeSystem.takeCompound(microbeEntity, compoundID, amount / 2, false)
            MicrobeSystem.storeCompound(copyEntity, compoundID, amount / 2, false)
        end
    end
    
    microbeComponent.reproductionStage = 0
    microbeComponentCopy.reproductionStage = 0

    local spawnedComponent = SpawnedComponent.new()
    spawnedComponent:setSpawnRadius(MICROBE_SPAWN_RADIUS)
    copyEntity:addComponent(spawnedComponent)
    soundSourceComponent:playSound("microbe-reproduction")
end

-- Copies this microbe. The new microbe will not have the stored compounds of this one.
function MicrobeSystem.readyToReproduce(microbeEntity)
    local microbeComponent = getComponent(microbeEntity, MicrobeComponent)

    if microbeComponent.isPlayerMicrobe then
        showReproductionDialog()
        microbeComponent.reproductionStage = 0
    else
        -- Return the first cell to its normal, non duplicated cell arangement.
        SpeciesSystem.template(microbeEntity, MicrobeSystem.getSpeciesComponent(microbeEntity))
        MicrobeSystem.divide(microbeEntity)
    end
end

-- Updates the microbe's state
function MicrobeSystem.updateMicrobe(microbeEntity, logicTime)
    local microbeComponent = getComponent(microbeEntity, MicrobeComponent)
    local membraneComponent = getComponent(microbeEntity, MembraneComponent)
    local sceneNodeComponent = getComponent(microbeEntity, OgreSceneNodeComponent)
    local compoundAbsorberComponent = getComponent(microbeEntity, CompoundAbsorberComponent)
    local compoundBag = getComponent(microbeEntity, CompoundBagComponent)

    if not microbeComponent.dead then
        -- Recalculating agent cooldown time.
        microbeComponent.agentEmissionCooldown = math.max(microbeComponent.agentEmissionCooldown - logicTime, 0)

        --calculate storage.
        MicrobeSystem.calculateStorageSpace(microbeEntity)

        compoundBag.storageSpace = microbeComponent.capacity

        -- StorageOrganelles
        MicrobeSystem.updateCompoundAbsorber(microbeEntity)
        -- Regenerate bandwidth
        MicrobeSystem.regenerateBandwidth(microbeEntity, logicTime)
        -- Attempt to absorb queued compounds
        for _, compound in pairs(compoundAbsorberComponent:getAbsorbedCompounds()) do 
            local amount = compoundAbsorberComponent:absorbedCompoundAmount(compound)
            if amount > 0.0 then
                MicrobeSystem.storeCompound(microbeEntity, compound, amount, true)
            end
        end
        -- Flash membrane if something happens.
        if microbeComponent.flashDuration ~= nil and microbeComponent.flashColour ~= nil then
            microbeComponent.flashDuration = microbeComponent.flashDuration - logicTime
            
            local entity = membraneComponent.entity
            -- How frequent it flashes, would be nice to update the flash function to have this variable
            if math.fmod(microbeComponent.flashDuration, 600) < 300 then
                entity:tintColour("Membrane", microbeComponent.flashColour)
            else
                entity:setMaterial(sceneNodeComponent.meshName)
            end
            
            if microbeComponent.flashDuration <= 0 then
                microbeComponent.flashDuration = nil				
                entity:setMaterial(sceneNodeComponent.meshName)
            end
        end
        
        microbeComponent.compoundCollectionTimer = microbeComponent.compoundCollectionTimer + logicTime
        while microbeComponent.compoundCollectionTimer > EXCESS_COMPOUND_COLLECTION_INTERVAL do
            -- For every COMPOUND_DISTRIBUTION_INTERVAL passed

            microbeComponent.compoundCollectionTimer = microbeComponent.compoundCollectionTimer - EXCESS_COMPOUND_COLLECTION_INTERVAL

            MicrobeSystem.purgeCompounds(microbeEntity)

            MicrobeSystem.atpDamage(microbeEntity)
        end
        
        -- First organelle run: updates all the organelles and heals the broken ones.
        if microbeComponent.hitpoints < microbeComponent.maxHitpoints then
            for _, organelle in pairs(microbeComponent.organelles) do
                -- Update the organelle.
                organelle:update(logicTime)
                
                -- If the organelle is hurt.
                if organelle:getCompoundBin() < 1.0 then
                    -- Give the organelle access to the compound bag to take some compound.
                    organelle:growOrganelle(getComponent(microbeEntity, CompoundBagComponent), logicTime)
                    -- An organelle was damaged and we tried to heal it, so out health might be different.
                    MicrobeSystem.calculateHealthFromOrganelles(microbeEntity)
                end
            end
        else
>>>>>>> 2fad373b

function MicrobeSystem.removeEngulfedEffect(microbeEntity)
    local microbeComponent = getComponent(microbeEntity, MicrobeComponent)

<<<<<<< HEAD
    microbeComponent.movementFactor = microbeComponent.movementFactor * ENGULFED_MOVEMENT_DIVISION
    microbeComponent.wasBeingEngulfed = false
=======
            -- Grow all the large organelles.
            for _, organelle in pairs(microbeComponent.organelles) do
                -- Update the organelle.
                organelle:update(logicTime)
                
                -- We are in G1 phase of the cell cycle, duplicate all organelles.
                if organelle.name ~= "nucleus" and microbeComponent.reproductionStage == 0 then
                    
                    -- If the organelle is not split, give it some compounds to make it larger.
                    if organelle:getCompoundBin() < 2.0 and not organelle.wasSplit then
                        -- Give the organelle access to the compound bag to take some compound.
                        organelle:growOrganelle(getComponent(microbeEntity, CompoundBagComponent), logicTime)
                        reproductionStageComplete = false
                    -- If the organelle was split and has a bin less then 1, it must have been damaged.
                    elseif organelle:getCompoundBin() < 1.0 and organelle.wasSplit then
                        -- Give the organelle access to the compound bag to take some compound.
                        organelle:growOrganelle(getComponent(microbeEntity, CompoundBagComponent), logicTime)
                    -- If the organelle is twice its size...
                    elseif organelle:getCompoundBin() >= 2.0 then
                        --Queue this organelle for splitting after the loop.
                        --(To avoid "cutting down the branch we're sitting on").
                        table.insert(organellesToAdd, organelle)
                    end
                   
                -- In the S phase, the nucleus grows as chromatin is duplicated.
                elseif organelle.name == "nucleus" and microbeComponent.reproductionStage == 1 then
                    -- If the nucleus hasn't finished replicating its DNA, give it some compounds.
                    if organelle:getCompoundBin() < 2.0 then
                        -- Give the organelle access to the compound back to take some compound.
                        organelle:growOrganelle(getComponent(microbeEntity, CompoundBagComponent), logicTime)
                        reproductionStageComplete = false
                    end
                end
>>>>>>> 2fad373b

    local hostileMicrobeComponent = getComponent(microbeComponent.hostileEngulfer, MicrobeComponent)
    if hostileMicrobeComponent ~= nil then
        hostileMicrobeComponent.isCurrentlyEngulfing = false
    end

<<<<<<< HEAD
    local hostileRigidBodyComponent = getComponent(microbeComponent.hostileEngulfer, RigidBodyComponent)

    -- The component is nil sometimes, probably due to despawning.
    if hostileRigidBodyComponent ~= nil then
        hostileRigidBodyComponent:reenableAllCollisions()
    end
    -- Causes crash because sound was already stopped.
    --microbeComponent.hostileEngulfer.soundSource:stopSound("microbe-engulfment")
end

-- Adds a new organelle
--
-- The space at (q,r) must not be occupied by another organelle already.
--
-- @param q,r
-- Offset of the organelle's center relative to the microbe's center in
-- axial coordinates.
--
-- @param organelle
-- The organelle to add
--
-- @return
--  returns whether the organelle was added
function MicrobeSystem.addOrganelle(microbeEntity, q, r, rotation, organelle)
    local microbeComponent = getComponent(microbeEntity, MicrobeComponent)
    local membraneComponent = getComponent(microbeEntity, MembraneComponent)
    local rigidBodyComponent = getComponent(microbeEntity, RigidBodyComponent)

    local s = encodeAxial(q, r)
    if microbeComponent.organelles[s] then
        return false
    end
    microbeComponent.organelles[s] = organelle
    local x, y = axialToCartesian(q, r)
    local translation = Vector3(x, y, 0)
    -- Collision shape
    -- TODO: cache for performance
    local compoundShape = CompoundShape.castFrom(rigidBodyComponent.properties.shape)
    compoundShape:addChildShape(
        translation,
        Quaternion.new(Radian(0), Vector3(1,0,0)),
        organelle.collisionShape
    )
    rigidBodyComponent.properties.mass = rigidBodyComponent.properties.mass + organelle.mass
    rigidBodyComponent.properties:touch()
    
    organelle:onAddedToMicrobe(microbeEntity, q, r, rotation)
    
    MicrobeSystem.calculateHealthFromOrganelles(microbeEntity)
    microbeComponent.maxBandwidth = microbeComponent.maxBandwidth + BANDWIDTH_PER_ORGANELLE -- Temporary solution for increasing max bandwidth
    microbeComponent.remainingBandwidth = microbeComponent.maxBandwidth
    
    -- Send the organelles to the membraneComponent so that the membrane can "grow"
    local localQ = q - organelle.position.q
    local localR = r - organelle.position.r
    if organelle:getHex(localQ, localR) ~= nil then
        for _, hex in pairs(organelle._hexes) do
            local q = hex.q + organelle.position.q
            local r = hex.r + organelle.position.r
            local x, y = axialToCartesian(q, r)
            membraneComponent:sendOrganelles(x, y)
        end
        return organelle
    end
       
    return true
end

-- TODO: we have a similar method in procedural_microbes.lua and another one in microbe_editor.lua.
-- They probably should all use the same one.
function MicrobeSystem.validPlacement(microbeEntity, organelle, q, r)
    local touching = false;
    for s, hex in pairs(organelle._hexes) do
        
        local organelle = MicrobeSystem.getOrganelleAt(microbeEntity, hex.q + q, hex.r + r)
        if organelle then
            if organelle.name ~= "cytoplasm" then
                return false 
            end
        end
        
		if  MicrobeSystem.getOrganelleAt(microbeEntity, hex.q + q + 0, hex.r + r - 1) or
			MicrobeSystem.getOrganelleAt(microbeEntity, hex.q + q + 1, hex.r + r - 1) or
			MicrobeSystem.getOrganelleAt(microbeEntity, hex.q + q + 1, hex.r + r + 0) or
			MicrobeSystem.getOrganelleAt(microbeEntity, hex.q + q + 0, hex.r + r + 1) or
			MicrobeSystem.getOrganelleAt(microbeEntity, hex.q + q - 1, hex.r + r + 1) or
			MicrobeSystem.getOrganelleAt(microbeEntity, hex.q + q - 1, hex.r + r + 0) then
			touching = true;
		end
    end
    
    return touching
end

function MicrobeSystem.splitOrganelle(microbeEntity, organelle)
    local q = organelle.position.q
    local r = organelle.position.r

    --Spiral search for space for the organelle
    local radius = 1
    while true do
        --Moves into the ring of radius "radius" and center the old organelle
        q = q + HEX_NEIGHBOUR_OFFSET[HEX_SIDE.BOTTOM_LEFT][1]
        r = r + HEX_NEIGHBOUR_OFFSET[HEX_SIDE.BOTTOM_LEFT][2]

        --Iterates in the ring
        for side = 1, 6 do --necesary due to lua not ordering the tables.
            local offset = HEX_NEIGHBOUR_OFFSET[side]
            --Moves "radius" times into each direction
            for i = 1, radius do
                q = q + offset[1]
                r = r + offset[2]

                --Checks every possible rotation value.
                for j = 0, 5 do
                    local rotation = 360 * j / 6
                    local data = {["name"]=organelle.name, ["q"]=q, ["r"]=r, ["rotation"]=i*60}
                    local newOrganelle = OrganelleFactory.makeOrganelle(data)

                    if MicrobeSystem.validPlacement(microbeEntity, newOrganelle, q, r) then
                        print("placed " .. organelle.name .. " at " .. q .. " " .. r)
                        MicrobeSystem.addOrganelle(microbeEntity, q, r, i * 60, newOrganelle)
                        return newOrganelle
                    end
=======
            --Splitting the queued organelles.
            for _, organelle in pairs(organellesToAdd) do
                print("ready to split " .. organelle.name)
                -- Mark this organelle as done and return to its normal size.
                organelle:reset()
                organelle.wasSplit = true
                -- Create a second organelle.
                local organelle2 = MicrobeSystem.splitOrganelle(microbeEntity, organelle)
                organelle2.wasSplit = true
                organelle2.isDuplicate = true
                organelle2.sisterOrganelle = organelle

                -- Redo the cell membrane.
                membraneComponent:clear()
            end

            if reproductionStageComplete and microbeComponent.reproductionStage < 2 then
                microbeComponent.reproductionStage = microbeComponent.reproductionStage + 1
            end
            
            -- To finish the G2 phase we just need more than a threshold of compounds.
            if microbeComponent.reproductionStage == 2 or microbeComponent.reproductionStage == 3 then
                MicrobeSystem.readyToReproduce(microbeEntity)
            end
        end

        if microbeComponent.engulfMode then
            -- Drain atp and if we run out then disable engulfmode
            local cost = ENGULFING_ATP_COST_SECOND/1000*logicTime
            
            if MicrobeSystem.takeCompound(microbeEntity, CompoundRegistry.getCompoundId("atp"), cost) < cost - 0.001 then
                print ("too little atp, disabling - 749")
                MicrobeSystem.toggleEngulfMode(microbeEntity)
            end
            -- Flash the membrane blue.
            MicrobeSystem.flashMembraneColour(microbeEntity, 3000, ColourValue(0.2,0.5,1.0,0.5))
        end
        if microbeComponent.isBeingEngulfed and microbeComponent.wasBeingEngulfed then
            MicrobeSystem.damage(microbeEntity, logicTime * 0.000025  * microbeComponent.maxHitpoints, "isBeingEngulfed - Microbe:update()s")
        -- Else If we were but are no longer, being engulfed
        elseif microbeComponent.wasBeingEngulfed then
            MicrobeSystem.removeEngulfedEffect(microbeEntity)
        end
        -- Used to detect when engulfing stops
        microbeComponent.isBeingEngulfed = false;
        compoundAbsorberComponent:setAbsorbtionCapacity(math.min(microbeComponent.capacity - microbeComponent.stored + 10, microbeComponent.remainingBandwidth))
    else
        microbeComponent.deathTimer = microbeComponent.deathTimer - logicTime
        microbeComponent.flashDuration = 0
        if microbeComponent.deathTimer <= 0 then
            if microbeComponent.isPlayerMicrobe == true then
                MicrobeSystem.respawnPlayer()
            else
                for _, organelle in pairs(microbeComponent.organelles) do
                    organelle:onRemovedFromMicrobe()
>>>>>>> 2fad373b
                end
                microbeEntity:destroy()
            end
        end
<<<<<<< HEAD

        radius = radius + 1
    end
end

-- Disables or enabled engulfmode for a microbe, allowing or disallowed it to absorb other microbes
function MicrobeSystem.toggleEngulfMode(microbeEntity)
    local microbeComponent = getComponent(microbeEntity, MicrobeComponent)
    local rigidBodyComponent = getComponent(microbeEntity, RigidBodyComponent)
    local soundSourceComponent = getComponent(microbeEntity, SoundSourceComponent)

    if microbeComponent.engulfMode then
        microbeComponent.movementFactor = microbeComponent.movementFactor * ENGULFING_MOVEMENT_DIVISION
        soundSourceComponent:stopSound("microbe-engulfment") -- Possibly comment out. If version > 0.3.2 delete. --> We're way past 0.3.2, do we still need this?
        rigidBodyComponent:reenableAllCollisions()
    else
        microbeComponent.movementFactor = microbeComponent.movementFactor / ENGULFING_MOVEMENT_DIVISION
    end

    microbeComponent.engulfMode = not microbeComponent.engulfMode
end

-- Kills the microbe, releasing stored compounds into the enviroment
function MicrobeSystem.kill(microbeEntity)
    local microbeComponent = getComponent(microbeEntity, MicrobeComponent)
    local rigidBodyComponent = getComponent(microbeEntity, RigidBodyComponent)
    local soundSourceComponent = getComponent(microbeEntity, SoundSourceComponent)
    local microbeSceneNode = getComponent(microbeEntity, OgreSceneNodeComponent)

    -- Releasing all the agents.
    for compoundId, _ in pairs(microbeComponent.specialStorageOrganelles) do
        local _amount = MicrobeSystem.getCompoundAmount(microbeEntity, compoundId)
        while _amount > 0 do
            ejectedAmount = MicrobeSystem.takeCompound(microbeEntity, compoundId, 3) -- Eject up to 3 units per particle
            local direction = Vector3(math.random() * 2 - 1, math.random() * 2 - 1, 0)
            createAgentCloud(compoundId, microbeSceneNode.transform.position.x, microbeSceneNode.transform.position.y, direction, amountToEject)
            _amount = _amount - ejectedAmount
        end
    end

    local compoundsToRelease = {}
    -- Eject the compounds that was in the microbe
    for _, compoundId in pairs(CompoundRegistry.getCompoundList()) do
        local total = MicrobeSystem.getCompoundAmount(microbeEntity, compoundId)
        local ejectedAmount = MicrobeSystem.takeCompound(microbeEntity, compoundId, total)
        compoundsToRelease[compoundId] = ejectedAmount
    end

    for _, organelle in pairs(microbeComponent.organelles) do
        for compoundName, amount in pairs(organelleTable[organelle.name].composition) do
            local compoundId = CompoundRegistry.getCompoundId(compoundName)
            if(compoundsToRelease[compoundId] == nil) then
                compoundsToRelease[compoundId] = amount * COMPOUND_RELEASE_PERCENTAGE
            else
                compoundsToRelease[compoundId] = compoundsToRelease[compoundId] + amount * COMPOUND_RELEASE_PERCENTAGE
            end
        end
    end

    -- TODO: make the compounds be released inside of the microbe and not in the back.
    for compoundId, amount in pairs(compoundsToRelease) do
        MicrobeSystem.ejectCompound(microbeEntity, compoundId, amount)
    end

    local deathAnimationEntity = Entity.new(g_luaEngine.currentGameState.wrapper)
    local lifeTimeComponent = TimedLifeComponent.new()
    lifeTimeComponent.timeToLive = 4000
    deathAnimationEntity:addComponent(lifeTimeComponent)
    local deathAnimSceneNode = OgreSceneNodeComponent.new()
    deathAnimSceneNode.meshName = "MicrobeDeath.mesh"
    deathAnimSceneNode:playAnimation("Death", false)
    deathAnimSceneNode.transform.position = Vector3(microbeSceneNode.transform.position.x, microbeSceneNode.transform.position.y, 0)
    deathAnimSceneNode.transform:touch()
    deathAnimationEntity:addComponent(deathAnimSceneNode)
    soundSourceComponent:playSound("microbe-death")
    microbeComponent.dead = true
    microbeComponent.deathTimer = 5000
    microbeComponent.movementDirection = Vector3(0,0,0)
    rigidBodyComponent:clearForces()
    if not microbeComponent.isPlayerMicrobe then
        for _, organelle in pairs(microbeComponent.organelles) do
           organelle:removePhysics()
        end
    end
    if microbeComponent.wasBeingEngulfed then
        MicrobeSystem.removeEngulfedEffect(microbeEntity)
    end
    microbeSceneNode.visible = false
end

-- Damages the microbe, killing it if its hitpoints drop low enough
--
-- @param amount
--  amount of hitpoints to substract
function MicrobeSystem.damage(microbeEntity, amount, damageType)
    assert(damageType ~= nil, "Damage type is nil")
    assert(amount >= 0, "Can't deal negative damage. Use MicrobeSystem.heal instead")

    local microbeComponent = getComponent(microbeEntity, MicrobeComponent)
    local soundSourceComponent = getComponent(microbeEntity, SoundSourceComponent)
    
    if damageType == "toxin" then
        soundSourceComponent:playSound("microbe-toxin-damage")
    end
    
    -- Choose a random organelle or membrane to damage.
    -- TODO: CHANGE TO USE AGENT CODES FOR DAMAGE.
    local rand = math.random(1, microbeComponent.maxHitpoints/MICROBE_HITPOINTS_PER_ORGANELLE)
    local i = 1
    for _, organelle in pairs(microbeComponent.organelles) do
        -- If this is the organelle we have chosen...
        if i == rand then
            -- Deplete its health/compoundBin.
            organelle:damageOrganelle(amount)
        end
        i = i + 1
    end
    
    -- Find out the amount of health the microbe has.
    MicrobeSystem.calculateHealthFromOrganelles(microbeEntity)
    
    if microbeComponent.hitpoints <= 0 then
        microbeComponent.hitpoints = 0
        MicrobeSystem.kill(microbeEntity)
    end
end

-- Damage the microbe if its too low on ATP.
function MicrobeSystem.atpDamage(microbeEntity)
    local microbeComponent = getComponent(microbeEntity, MicrobeComponent)

    if MicrobeSystem.getCompoundAmount(microbeEntity, CompoundRegistry.getCompoundId("atp")) < 1.0 then
        -- TODO: put this on a GUI notification.
        --[[
        if microbeComponent.isPlayerMicrobe and not self.playerAlreadyShownAtpDamage then
            self.playerAlreadyShownAtpDamage = true
            showMessage("No ATP hurts you!")
        end
        ]]
        MicrobeSystem.damage(microbeEntity, EXCESS_COMPOUND_COLLECTION_INTERVAL * 0.000002  * microbeComponent.maxHitpoints, "atpDamage") -- Microbe takes 2% of max hp per second in damage
    end
end

-- Drains an agent from the microbes special storage and emits it
--
-- @param compoundId
-- The compound id of the agent to emit
--
-- @param maxAmount
-- The maximum amount to try to emit
function MicrobeSystem.emitAgent(microbeEntity, compoundId, maxAmount)
    local microbeComponent = getComponent(microbeEntity, MicrobeComponent)
    local sceneNodeComponent = getComponent(microbeEntity, OgreSceneNodeComponent)
    local soundSourceComponent = getComponent(microbeEntity, SoundSourceComponent)
    local membraneComponent = getComponent(microbeEntity, MembraneComponent)

    -- Cooldown code
    if microbeComponent.agentEmissionCooldown > 0 then return end
    local numberOfAgentVacuoles = microbeComponent.specialStorageOrganelles[compoundId]
    
    -- Only shoot if you have agent vacuoles.
    if numberOfAgentVacuoles == nil or numberOfAgentVacuoles == 0 then return end

    -- The cooldown time is inversely proportional to the amount of agent vacuoles.
    microbeComponent.agentEmissionCooldown = AGENT_EMISSION_COOLDOWN / numberOfAgentVacuoles

    if MicrobeSystem.getCompoundAmount(microbeEntity, compoundId) > MINIMUM_AGENT_EMISSION_AMOUNT then
        soundSourceComponent:playSound("microbe-release-toxin")

        -- Calculate the emission angle of the agent emitter
        local organelleX, organelleY = axialToCartesian(0, -1) -- The front of the microbe
        local membraneCoords = membraneComponent:getExternOrganellePos(organelleX, organelleY)

        local angle =  math.atan2(organelleY, organelleX)
        if (angle < 0) then
            angle = angle + 2*math.pi
        end
        angle = -(angle * 180/math.pi -90 ) % 360
        --angle = angle * 180/math.pi

        -- Find the direction the microbe is facing
        local yAxis = sceneNodeComponent.transform.orientation:yAxis()
        local microbeAngle = math.atan2(yAxis.x, yAxis.y)
        if (microbeAngle < 0) then
            microbeAngle = microbeAngle + 2*math.pi
        end
        microbeAngle = microbeAngle * 180/math.pi
        -- Take the microbe angle into account so we get world relative degrees
        local finalAngle = (angle + microbeAngle) % 360        

        local s = math.sin(finalAngle/180*math.pi);
        local c = math.cos(finalAngle/180*math.pi);

        local xnew = -membraneCoords[1] * c + membraneCoords[2] * s;
        local ynew = membraneCoords[1] * s + membraneCoords[2] * c;
        
        local direction = Vector3(xnew, ynew, 0)
        direction:normalise()
        local amountToEject = MicrobeSystem.takeCompound(microbeEntity, compoundId, maxAmount/10.0)
        createAgentCloud(compoundId, sceneNodeComponent.transform.position.x + xnew, sceneNodeComponent.transform.position.y + ynew, direction, amountToEject * 10)
    end
end

function MicrobeSystem.transferCompounds(fromEntity, toEntity)
    for _, compoundID in pairs(CompoundRegistry.getCompoundList()) do
        local amount = MicrobeSystem.getCompoundAmount(fromEntity, compoundID)
    
        if amount ~= 0 then
            MicrobeSystem.takeCompound(fromEntity, compoundID, amount, false)
            MicrobeSystem.storeCompound(toEntity, compoundID, amount, false)
        end
    end
end

-- Creates a new microbe with all required components
--
-- @param name
-- The entity's name. If nil, the entity will be unnamed.
--
-- @returns microbe
-- An object of type Microbe

function MicrobeSystem.createMicrobeEntity(name, aiControlled, speciesName, in_editor)
    assert(isNotEmpty(speciesName))

    local entity
    if name then
        entity = Entity.new(name, g_luaEngine.currentGameState.wrapper)
    else
        entity = Entity.new(g_luaEngine.currentGameState.wrapper)
    end

    local rigidBody = RigidBodyComponent.new()
    rigidBody.properties.shape = CompoundShape.new()
    rigidBody.properties.linearDamping = 0.5
    rigidBody.properties.friction = 0.2
    rigidBody.properties.mass = 0.0
    rigidBody.properties.linearFactor = Vector3(1, 1, 0)
    rigidBody.properties.angularFactor = Vector3(0, 0, 1)
    rigidBody.properties:touch()

    local reactionHandler = CollisionComponent.new()
    reactionHandler:addCollisionGroup("microbe")

    local membraneComponent = MembraneComponent.new()
    
    local soundComponent = SoundSourceComponent.new()
    local s1 = nil
    soundComponent:addSound("microbe-release-toxin", "soundeffects/microbe-release-toxin.ogg")
    soundComponent:addSound("microbe-toxin-damage", "soundeffects/microbe-toxin-damage.ogg")
    soundComponent:addSound("microbe-death", "soundeffects/microbe-death.ogg")
    soundComponent:addSound("microbe-pickup-organelle", "soundeffects/microbe-pickup-organelle.ogg")
    soundComponent:addSound("microbe-engulfment", "soundeffects/engulfment.ogg")
    soundComponent:addSound("microbe-reproduction", "soundeffects/reproduction.ogg")
    
    s1 = soundComponent:addSound("microbe-movement-1", "soundeffects/microbe-movement-1.ogg")
    s1.properties.volume = 0.4
    s1.properties:touch()
    s1 = soundComponent:addSound("microbe-movement-turn", "soundeffects/microbe-movement-2.ogg")
    s1.properties.volume = 0.1
    s1.properties:touch()
    s1 = soundComponent:addSound("microbe-movement-2", "soundeffects/microbe-movement-3.ogg")
    s1.properties.volume = 0.4
    s1.properties:touch()

    local components = {
        CompoundAbsorberComponent.new(),
        OgreSceneNodeComponent.new(),
        CompoundBagComponent.new(),
        MicrobeComponent.new(not aiControlled, speciesName),
        reactionHandler,
        rigidBody,
        soundComponent,
        membraneComponent
    }

    if aiControlled then
        local aiController = MicrobeAIControllerComponent.new()
        table.insert(components, aiController)
    end

    for _, component in ipairs(components) do
        entity:addComponent(component)
    end
    
    local newMicrobe = Microbe(entity, in_editor, g_luaEngine.currentGameState)
    assert(newMicrobe)
    assert(newMicrobe.microbe.initialized == true)

    return entity
=======
    end
end

-- Microbe entity initializer
--
-- Requires all necessary components (see MICROBE_COMPONENTS) to be present in
-- the entity.
--
-- @param entity
-- The entity this microbe wraps
function MicrobeSystem.initializeMicrobe(microbeEntity, in_editor)
    -- Checking if the entity exists.
    assert(microbeEntity ~= nil)

    -- Checking if all the components are there.
    for key, ctype in pairs(MICROBE_COMPONENTS) do
        local component = getComponent(microbeEntity, ctype)
        assert(component ~= nil, "Can't create microbe from this entity, it's missing " .. key)
    end

    local microbeComponent = getComponent(microbeEntity, MicrobeComponent)
    local compoundAbsorberComponent = getComponent(microbeEntity, CompoundAbsorberComponent)
    local compoundBag = getComponent(microbeEntity, CompoundBagComponent)
    local rigidBodyComponent = getComponent(microbeEntity, RigidBodyComponent)
    local sceneNodeComponent = getComponent(microbeEntity, OgreSceneNodeComponent)

    -- Allowing the microbe to absorb all the compounds.
    for _, compound in pairs(CompoundRegistry.getCompoundList()) do
        compoundAbsorberComponent:setCanAbsorbCompound(compound, true)
    end

    if not microbeComponent.initialized then
        -- TODO: cache for performance
        local compoundShape = CompoundShape.castFrom(rigidBodyComponent.properties.shape)
        assert(compoundShape ~= nil)
        compoundShape:clear()
        rigidBodyComponent.properties.mass = 0.0

        -- Organelles
        for s, organelle in pairs(microbeComponent.organelles) do
            organelle:onAddedToMicrobe(microbeEntity, organelle.position.q, organelle.position.r, organelle.rotation)   
            organelle:reset()
            rigidBodyComponent.properties.mass = rigidBodyComponent.properties.mass + organelle.mass
        end

        -- Membrane
        sceneNodeComponent.meshName = "membrane_" .. microbeComponent.speciesName
        rigidBodyComponent.properties:touch()
        microbeComponent.initialized = true
        
        if in_editor ~= true then
            assert(microbeComponent.speciesName)
            
            local processor = getComponent(microbeComponent.speciesName,
                                           g_luaEngine.currentGameState,
                                           ProcessorComponent)
            
            if processor == nil then
                print("Microbe species '" .. microbeComponent.speciesName .. "' doesn't exist")
                assert(processor)
            end

            assert(isNotEmpty(microbeComponent.speciesName))
            compoundBag:setProcessor(processor, microbeComponent.speciesName)
            
            SpeciesSystem.template(microbeEntity, MicrobeSystem.getSpeciesComponent(microbeEntity))
        end
    end
    MicrobeSystem.updateCompoundAbsorber(microbeEntity)
>>>>>>> 2fad373b
end<|MERGE_RESOLUTION|>--- conflicted
+++ resolved
@@ -149,17 +149,7 @@
             "bacteria"
         )
 
-<<<<<<< HEAD
-                assert(isNotEmpty(self.microbe.speciesName))
-                self.compoundBag:setProcessor(processor, self.microbe.speciesName)
-                
-                SpeciesSystem.template(self, MicrobeSystem.getSpeciesComponent(self.entity))
-            end
-        end
-        self:_updateCompoundAbsorber()
-=======
         self.microbes = {}
->>>>>>> 2fad373b
     end
 )
 
@@ -176,39 +166,6 @@
     compoundBag = CompoundBagComponent
 }
 
-<<<<<<< HEAD
--- Copies this microbe. The new microbe will not have the stored compounds of this one.
-function Microbe:readyToReproduce()
-    if self.microbe.isPlayerMicrobe then
-        showReproductionDialog()
-        self.microbe.reproductionStage = 0
-    else
-        -- Return the first cell to its normal, non duplicated cell arangement.
-        SpeciesSystem.template(self, MicrobeSystem.getSpeciesComponent(self.entity))
-        self:divide()
-    end
-end
-
-function Microbe:divide(currentGameState)
-    assert(currentGameState, "Microbe:divide needs currentGameState")
-    
-    print("dividing cell ")
-    -- Create the two daughter cells.
-    local copyEntity = MicrobeSystem.createMicrobeEntity(nil, true, self.microbe.speciesName, false)
-    local copy = Microbe(copyEntity, false, currentGameState)
-    
-    --Separate the two cells.
-    copy.rigidBody.dynamicProperties.position = Vector3(self.rigidBody.dynamicProperties.position.x - self.membraneComponent.dimensions/2, self.rigidBody.dynamicProperties.position.y, 0)
-    self.rigidBody.dynamicProperties.position = Vector3(self.rigidBody.dynamicProperties.position.x + self.membraneComponent.dimensions/2, self.rigidBody.dynamicProperties.position.y, 0)
-    
-    -- Split the compounds evenly between the two cells.
-    for _, compoundID in pairs(CompoundRegistry.getCompoundList()) do
-        local amount = MicrobeSystem.getCompoundAmount(self.entity, compoundID)
-    
-        if amount ~= 0 then
-            MicrobeSystem.takeCompound(self.entity, compoundID, amount/2, false)
-            MicrobeSystem.storeCompound(copyEntity, compoundID, amount/2, false)
-=======
 function MicrobeSystem:init(gameState)
     LuaSystem.init(self, "MicrobeSystem", gameState)
     self.entities:init(gameState.wrapper)
@@ -695,215 +652,9 @@
             local r = hex.r + organelle.position.r
             local x, y = axialToCartesian(q, r)
             membraneComponent:sendOrganelles(x, y)
->>>>>>> 2fad373b
-        end
-    end
-<<<<<<< HEAD
-    
-    self.microbe.reproductionStage = 0
-    copy.microbe.reproductionStage = 0
-
-    local spawnedComponent = SpawnedComponent.new()
-    spawnedComponent:setSpawnRadius(MICROBE_SPAWN_RADIUS)
-    copyEntity:addComponent(spawnedComponent)
-    self.soundSource:playSound("microbe-reproduction")
-end
-
-function Microbe:calculateStorageSpace()
-    self.microbe.stored = 0
-    for _, compoundId in pairs(CompoundRegistry.getCompoundList()) do
-        self.microbe.stored = self.microbe.stored + MicrobeSystem.getCompoundAmount(self.entity, compoundId)
-    end
-end
-
--- Updates the microbe's state
-function Microbe:update(logicTime)
-    if not self.microbe.dead then
-        -- Recalculating agent cooldown time.
-        self.microbe.agentEmissionCooldown = math.max(self.microbe.agentEmissionCooldown - logicTime, 0)
-
-        --calculate storage.
-        self:calculateStorageSpace()
-
-        self.compoundBag.storageSpace = self.microbe.capacity
-
-        -- StorageOrganelles
-        self:_updateCompoundAbsorber()
-        -- Regenerate bandwidth
-        MicrobeSystem.regenerateBandwidth(self.entity, logicTime)
-        -- Attempt to absorb queued compounds
-        for _, compound in pairs(self.compoundAbsorber:getAbsorbedCompounds()) do 
-            local amount = self.compoundAbsorber:absorbedCompoundAmount(compound)
-            if amount > 0.0 then
-                MicrobeSystem.storeCompound(self.entity, compound, amount, true)
-            end
-        end
-        -- Flash membrane if something happens.
-        if self.microbe.flashDuration ~= nil and self.microbe.flashColour ~= nil then
-            self.microbe.flashDuration = self.microbe.flashDuration - logicTime
-            
-            local entity = self.membraneComponent.entity
-            -- How frequent it flashes, would be nice to update the flash function to have this variable
-            if math.fmod(self.microbe.flashDuration, 600) < 300 then
-                entity:tintColour("Membrane", self.microbe.flashColour)
-            else
-                entity:setMaterial(self.sceneNode.meshName)
-            end
-            
-            if self.microbe.flashDuration <= 0 then
-                self.microbe.flashDuration = nil				
-                entity:setMaterial(self.sceneNode.meshName)
-            end
-        end
-        
-        self.microbe.compoundCollectionTimer = self.microbe.compoundCollectionTimer + logicTime
-        while self.microbe.compoundCollectionTimer > EXCESS_COMPOUND_COLLECTION_INTERVAL do
-            -- For every COMPOUND_DISTRIBUTION_INTERVAL passed
-
-            self.microbe.compoundCollectionTimer = self.microbe.compoundCollectionTimer - EXCESS_COMPOUND_COLLECTION_INTERVAL
-
-            MicrobeSystem.purgeCompounds(self.entity)
-
-            MicrobeSystem.atpDamage(self.entity)
-        end
-        
-        -- First organelle run: updates all the organelles and heals the broken ones.
-        if self.microbe.hitpoints < self.microbe.maxHitpoints then
-            for _, organelle in pairs(self.microbe.organelles) do
-                -- Update the organelle.
-                organelle:update(logicTime)
-                
-                -- If the organelle is hurt.
-                if organelle:getCompoundBin() < 1.0 then
-                    -- Give the organelle access to the compound bag to take some compound.
-                    organelle:growOrganelle(getComponent(self.entity, CompoundBagComponent), logicTime)
-                    -- An organelle was damaged and we tried to heal it, so out health might be different.
-                    MicrobeSystem.calculateHealthFromOrganelles(self.entity)
-                end
-            end
-        else
-
-            local reproductionStageComplete = true
-            local organellesToAdd = {}
-
-            -- Grow all the large organelles.
-            for _, organelle in pairs(self.microbe.organelles) do
-                -- Update the organelle.
-                organelle:update(logicTime)
-                
-                -- We are in G1 phase of the cell cycle, duplicate all organelles.
-                if organelle.name ~= "nucleus" and self.microbe.reproductionStage == 0 then
-                    
-                    -- If the organelle is not split, give it some compounds to make it larger.
-                    if organelle:getCompoundBin() < 2.0 and not organelle.wasSplit then
-                        -- Give the organelle access to the compound bag to take some compound.
-                        organelle:growOrganelle(getComponent(self.entity, CompoundBagComponent), logicTime)
-                        reproductionStageComplete = false
-                    -- If the organelle was split and has a bin less then 1, it must have been damaged.
-                    elseif organelle:getCompoundBin() < 1.0 and organelle.wasSplit then
-                        -- Give the organelle access to the compound bag to take some compound.
-                        organelle:growOrganelle(getComponent(self.entity, CompoundBagComponent), logicTime)
-                    -- If the organelle is twice its size...
-                    elseif organelle:getCompoundBin() >= 2.0 then
-                        --Queue this organelle for splitting after the loop.
-                        --(To avoid "cutting down the branch we're sitting on").
-                        table.insert(organellesToAdd, organelle)
-                    end
-                   
-                -- In the S phase, the nucleus grows as chromatin is duplicated.
-                elseif organelle.name == "nucleus" and self.microbe.reproductionStage == 1 then
-                    -- If the nucleus hasn't finished replicating its DNA, give it some compounds.
-                    if organelle:getCompoundBin() < 2.0 then
-                        -- Give the organelle access to the compound back to take some compound.
-                        organelle:growOrganelle(getComponent(self.entity, CompoundBagComponent), logicTime)
-                        reproductionStageComplete = false
-                    end
-                end
-
-            end
-
-            --Splitting the queued organelles.
-            for _, organelle in pairs(organellesToAdd) do
-                print("ready to split " .. organelle.name)
-                -- Mark this organelle as done and return to its normal size.
-                organelle:reset()
-                organelle.wasSplit = true
-                -- Create a second organelle.
-                local organelle2 = MicrobeSystem.splitOrganelle(self.entity, organelle)
-                organelle2.wasSplit = true
-                organelle2.isDuplicate = true
-                organelle2.sisterOrganelle = organelle
-
-                -- Redo the cell membrane.
-                self.membraneComponent:clear()
-            end
-
-            if reproductionStageComplete and self.microbe.reproductionStage < 2 then
-                self.microbe.reproductionStage = self.microbe.reproductionStage + 1
-            end
-            
-            -- To finish the G2 phase we just need more than a threshold of compounds.
-            if self.microbe.reproductionStage == 2 or self.microbe.reproductionStage == 3 then
-                self:readyToReproduce()
-            end
-        end
-
-        if self.microbe.engulfMode then
-            -- Drain atp and if we run out then disable engulfmode
-            local cost = ENGULFING_ATP_COST_SECOND/1000*logicTime
-            
-            if MicrobeSystem.takeCompound(self.entity, CompoundRegistry.getCompoundId("atp"), cost) < cost - 0.001 then
-                print ("too little atp, disabling - 749")
-                MicrobeSystem.toggleEngulfMode(self.entity)
-            end
-            -- Flash the membrane blue.
-            MicrobeSystem.flashMembraneColour(self.entity, 3000, ColourValue(0.2,0.5,1.0,0.5))
-        end
-        if self.microbe.isBeingEngulfed and self.microbe.wasBeingEngulfed then
-            MicrobeSystem.damage(self.entity, logicTime * 0.000025  * self.microbe.maxHitpoints, "isBeingEngulfed - Microbe:update()s")
-        -- Else If we were but are no longer, being engulfed
-        elseif self.microbe.wasBeingEngulfed then
-            MicrobeSystem.removeEngulfedEffect(self.entity)
-        end
-        -- Used to detect when engulfing stops
-        self.microbe.isBeingEngulfed = false;
-        self.compoundAbsorber:setAbsorbtionCapacity(math.min(self.microbe.capacity - self.microbe.stored + 10, self.microbe.remainingBandwidth))
-    else
-        self.microbe.deathTimer = self.microbe.deathTimer - logicTime
-        self.microbe.flashDuration = 0
-        if self.microbe.deathTimer <= 0 then
-            if self.microbe.isPlayerMicrobe == true then
-                MicrobeSystem.respawnPlayer()
-            else
-                for _, organelle in pairs(self.microbe.organelles) do
-                    organelle:onRemovedFromMicrobe()
-                end
-                self.entity:destroy()
-            end
-        end
-    end
-    -- print("finished update")
-end
-
--- Private function for initializing a microbe's components
-function Microbe:_initialize()
-    -- TODO: cache for performance
-    local compoundShape = CompoundShape.castFrom(self.rigidBody.properties.shape)
-    assert(compoundShape ~= nil)
-    compoundShape:clear()
-    self.rigidBody.properties.mass = 0.0
-    -- Organelles
-    for s, organelle in pairs(self.microbe.organelles) do
-        organelle:onAddedToMicrobe(self.entity, organelle.position.q, organelle.position.r, organelle.rotation)   
-        organelle:reset()
-        self.rigidBody.properties.mass = self.rigidBody.properties.mass + organelle.mass
-    end
-    -- Membrane
-    self.sceneNode.meshName = "membrane_" .. self.microbe.speciesName
-    self.rigidBody.properties:touch()
-    self.microbe.initialized = true
-end
-=======
+        end
+        return organelle
+    end
        
     return true
 end
@@ -1028,28 +779,12 @@
             end
         end
     end
->>>>>>> 2fad373b
 
     -- TODO: make the compounds be released inside of the microbe and not in the back.
     for compoundId, amount in pairs(compoundsToRelease) do
         MicrobeSystem.ejectCompound(microbeEntity, compoundId, amount)
     end
 
-<<<<<<< HEAD
--- Private function for updating the compound absorber
---
--- Toggles the absorber on and off depending on the remaining storage
--- capacity of the storage organelles.
-function Microbe:_updateCompoundAbsorber()
-    if --self.microbe.stored >= self.microbe.capacity or 
-               self.microbe.remainingBandwidth < 1 or 
-               self.microbe.dead then
-        self.compoundAbsorber:disable()
-    else
-        self.compoundAbsorber:enable()
-    end
-    
-=======
     local deathAnimationEntity = Entity.new(g_luaEngine.currentGameState.wrapper)
     local lifeTimeComponent = TimedLifeComponent.new()
     lifeTimeComponent.timeToLive = 4000
@@ -1074,46 +809,10 @@
         MicrobeSystem.removeEngulfedEffect(microbeEntity)
     end
     microbeSceneNode.visible = false
->>>>>>> 2fad373b
-end
-
---------------------------------------------------------------------------------
--- MicrobeSystem
---
-<<<<<<< HEAD
--- Updates microbes
---------------------------------------------------------------------------------
--- TODO: This system is HUUUUUUGE! D:
--- We should try to separate it into smaller systems.
--- For example, the agents should be handled in another system
--- (however we're going to redo agents so we should wait until then for that one)
-MicrobeSystem = class(
-    LuaSystem,
-    function(self)
-
-        LuaSystem.create(self)
-
-        self.entities = EntityFilter.new(
-            {
-                CompoundAbsorberComponent,
-                MicrobeComponent,
-                OgreSceneNodeComponent,
-                RigidBodyComponent,
-                CollisionComponent
-            },
-            true
-        )
-        self.microbeCollisions = CollisionFilter.new(
-            "microbe",
-            "microbe"
-        );
-        -- Temporary for 0.3.2, should be moved to separate system.
-        self.agentCollisions = CollisionFilter.new(
-            "microbe",
-            "agent"
-        );
-        self.microbes = {}
-=======
+end
+
+-- Damages the microbe, killing it if its hitpoints drop low enough
+--
 -- @param amount
 --  amount of hitpoints to substract
 function MicrobeSystem.damage(microbeEntity, amount, damageType)
@@ -1125,48 +824,8 @@
     
     if damageType == "toxin" then
         soundSourceComponent:playSound("microbe-toxin-damage")
->>>>>>> 2fad373b
-    end
-)
-
-function MicrobeSystem:init(gameState)
-    LuaSystem.init(self, "MicrobeSystem", gameState)
-    self.entities:init(gameState.wrapper)
-    self.microbeCollisions:init(gameState.wrapper)
-    
-<<<<<<< HEAD
-    self.agentCollisions:init(gameState.wrapper)
-end
-
-function MicrobeSystem:shutdown()
-    LuaSystem.shutdown(self)
-    self.entities:shutdown()
-    self.microbeCollisions:shutdown()
-    self.agentCollisions:shutdown()
-end
-
-function MicrobeSystem:update(renderTime, logicTime)
-    for _, entityId in pairs(self.entities:removedEntities()) do
-        self.microbes[entityId] = nil
-    end
-    for _, entityId in pairs(self.entities:addedEntities()) do
-        local microbe = Microbe(Entity.new(entityId, self.gameState.wrapper), nil,
-                                self.gameState)
-        self.microbes[entityId] = microbe
-    end
-    self.entities:clearChanges()
-    for _, microbe in pairs(self.microbes) do
-        microbe:update(logicTime)
-    end
-    -- Note that this triggers every frame there is a collision
-    for _, collision in pairs(self.microbeCollisions:collisions()) do
-        local entity1 = Entity.new(collision.entityId1, self.gameState.wrapper)
-        local entity2 = Entity.new(collision.entityId2, self.gameState.wrapper)
-        if entity1:exists() and entity2:exists() then
-            -- Engulf initiation
-            MicrobeSystem.checkEngulfment(entity1, entity2)
-            MicrobeSystem.checkEngulfment(entity2, entity1)
-=======
+    end
+    
     -- Choose a random organelle or membrane to damage.
     -- TODO: CHANGE TO USE AGENT CODES FOR DAMAGE.
     local rand = math.random(1, microbeComponent.maxHitpoints/MICROBE_HITPOINTS_PER_ORGANELLE)
@@ -1176,24 +835,9 @@
         if i == rand then
             -- Deplete its health/compoundBin.
             organelle:damageOrganelle(amount)
->>>>>>> 2fad373b
-        end
-    end
-<<<<<<< HEAD
-    self.microbeCollisions:clearCollisions()
-
-    -- TEMP, DELETE FOR 0.3.3!!!!!!!!
-    for _, collision in pairs(self.agentCollisions:collisions()) do
-        local entity = Entity.new(collision.entityId1, self.gameState.wrapper)
-        local agent = Entity.new(collision.entityId2, self.gameState.wrapper)
-        
-        if entity:exists() and agent:exists() then
-            MicrobeSystem.damage(entity, .5, "toxin")
-            agent:destroy()
-        end
-    end
-    self.agentCollisions:clearCollisions()
-=======
+        end
+        i = i + 1
+    end
     
     -- Find out the amount of health the microbe has.
     MicrobeSystem.calculateHealthFromOrganelles(microbeEntity)
@@ -1218,160 +862,14 @@
         ]]
         MicrobeSystem.damage(microbeEntity, EXCESS_COMPOUND_COLLECTION_INTERVAL * 0.000002  * microbeComponent.maxHitpoints, "atpDamage") -- Microbe takes 2% of max hp per second in damage
     end
->>>>>>> 2fad373b
-end
-
-function MicrobeSystem.checkEngulfment(engulferMicrobeEntity, engulfedMicrobeEntity)
-    local body = getComponent(engulferMicrobeEntity, RigidBodyComponent)
-    local microbe1Comp = getComponent(engulferMicrobeEntity, MicrobeComponent)
-    local microbe2Comp = getComponent(engulfedMicrobeEntity, MicrobeComponent)
-    local soundSourceComponent = getComponent(engulferMicrobeEntity, SoundSourceComponent)
-    local bodyEngulfed = getComponent(engulfedMicrobeEntity, RigidBodyComponent)
-
-    -- That actually happens sometimes, and i think it shouldn't. :/
-    -- Probably related to a collision detection bug.
-    -- assert(body ~= nil, "Microbe without a rigidBody tried to engulf.")
-    -- assert(bodyEngulfed ~= nil, "Microbe without a rigidBody tried to be engulfed.")
-    if body == nil or bodyEngulfed == nil then return end
-
-    if microbe1Comp.engulfMode and 
-       microbe1Comp.maxHitpoints > ENGULF_HP_RATIO_REQ * microbe2Comp.maxHitpoints and
-       microbe1Comp.dead == false and microbe2Comp.dead == false then
-
-        if not microbe1Comp.isCurrentlyEngulfing then
-            --We have just started engulfing
-            microbe2Comp.movementFactor = microbe2Comp.movementFactor / ENGULFED_MOVEMENT_DIVISION
-            microbe1Comp.isCurrentlyEngulfing = true
-            microbe2Comp.wasBeingEngulfed = true
-            microbe2Comp.hostileEngulfer = engulferMicrobeEntity
-            body:disableCollisionsWith(engulfedMicrobeEntity.id)
-            soundSourceComponent:playSound("microbe-engulfment")
-        end
-
-       --isBeingEngulfed is set to false every frame
-       -- we detect engulfment stopped by isBeingEngulfed being false while wasBeingEngulfed is true
-       microbe2Comp.isBeingEngulfed = true
-    end
-end
-
--- Attempts to obtain an amount of bandwidth for immediate use.
--- This should be in conjunction with most operations ejecting  or absorbing compounds and agents for microbe.
---
--- @param maicrobeEntity
--- The entity of the microbe to get the bandwidth from.
+end
+
+-- Drains an agent from the microbes special storage and emits it
+--
+-- @param compoundId
+-- The compound id of the agent to emit
 --
 -- @param maxAmount
-<<<<<<< HEAD
--- The max amount of units that is requested.
---
--- @param compoundId
--- The compound being requested for volume considerations.
---
--- @return
---  amount in units avaliable for use.
-function MicrobeSystem.getBandwidth(microbeEntity, maxAmount, compoundId)
-    local microbeComponent = getComponent(microbeEntity, MicrobeComponent)
-    local compoundVolume = CompoundRegistry.getCompoundUnitVolume(compoundId)
-    local amount = math.min(maxAmount * compoundVolume, microbeComponent.remainingBandwidth)
-    microbeComponent.remainingBandwidth = microbeComponent.remainingBandwidth - amount
-    return amount / compoundVolume
-end
-
-function MicrobeSystem.regenerateBandwidth(microbeEntity, logicTime)
-    local microbeComponent = getComponent(microbeEntity, MicrobeComponent)
-    local addedBandwidth = microbeComponent.remainingBandwidth + logicTime * (microbeComponent.maxBandwidth / BANDWIDTH_REFILL_DURATION)
-    microbeComponent.remainingBandwidth = math.min(addedBandwidth, microbeComponent.maxBandwidth)
-end
-
-function MicrobeSystem.calculateHealthFromOrganelles(microbeEntity)
-    local microbeComponent = getComponent(microbeEntity, MicrobeComponent)
-    microbeComponent.hitpoints = 0
-    microbeComponent.maxHitpoints = 0
-    for _, organelle in pairs(microbeComponent.organelles) do
-        microbeComponent.hitpoints = microbeComponent.hitpoints + (organelle:getCompoundBin() < 1.0 and organelle:getCompoundBin() or 1.0) * MICROBE_HITPOINTS_PER_ORGANELLE
-        microbeComponent.maxHitpoints = microbeComponent.maxHitpoints + MICROBE_HITPOINTS_PER_ORGANELLE
-    end
-end
-
--- Queries the currently stored amount of an compound
---
--- @param compoundId
--- The id of the compound to query
---
--- @returns amount
--- The amount stored in the microbe's storage oraganelles
-function MicrobeSystem.getCompoundAmount(microbeEntity, compoundId)
-    return getComponent(microbeEntity, CompoundBagComponent):getCompoundAmount(compoundId)
-end
-
--- Getter for microbe species
--- 
--- returns the species component or nil if it doesn't have a valid species
-function MicrobeSystem.getSpeciesComponent(microbeEntity)
-    local microbeComponent = getComponent(microbeEntity, MicrobeComponent)
-    return getComponent(microbeComponent.speciesName, g_luaEngine.currentGameState, SpeciesComponent)
-end
-
--- Sets the color of the microbe's membrane.
-function MicrobeSystem.setMembraneColour(microbeEntity, colour)
-    local membraneComponent = getComponent(microbeEntity, MembraneComponent)
-    membraneComponent:setColour(colour.x, colour.y, colour.z, 1)
-end
-
-function MicrobeSystem.flashMembraneColour(microbeEntity, duration, colour)
-    local microbeComponent = getComponent(microbeEntity, MicrobeComponent)
-	if microbeComponent.flashDuration == nil then
-        microbeComponent.flashColour = colour
-        microbeComponent.flashDuration = duration
-    end
-end
-
--- Stores an compound in the microbe's storage organelles
---
--- @param compoundId
--- The compound to store
---
--- @param amount
--- The amount to store
---
--- @param bandwidthLimited
--- Determines if the storage operation is to be limited by the bandwidth of the microbe
--- 
--- @returns leftover
--- The amount of compound not stored, due to bandwidth or being full
-function MicrobeSystem.storeCompound(microbeEntity, compoundId, amount, bandwidthLimited)
-    local microbeComponent = getComponent(microbeEntity, MicrobeComponent)
-    local storedAmount = amount + 0 -- Why are we adding 0? Is this a type-casting thing?
-
-    if bandwidthLimited then
-        storedAmount = MicrobeSystem.getBandwidth(microbeEntity, amount, compoundId)
-    end
-
-    storedAmount = math.min(storedAmount , microbeComponent.capacity - microbeComponent.stored)
-    getComponent(microbeEntity, CompoundBagComponent):giveCompound(tonumber(compoundId), storedAmount)
-    
-    microbeComponent.stored = microbeComponent.stored + storedAmount
-    return amount - storedAmount
-end
-
--- Removes compounds from the microbe's storage organelles
---
--- @param compoundId
--- The compound to remove
---
--- @param maxAmount
--- The maximum amount to take
---
--- @returns amount
--- The amount that was actually taken, between 0.0 and maxAmount.
-function MicrobeSystem.takeCompound(microbeEntity, compoundId, maxAmount)
-    local microbeComponent = getComponent(microbeEntity, MicrobeComponent)
-    local takenAmount = getComponent(microbeEntity, CompoundBagComponent
-    ):takeCompound(compoundId, maxAmount)
-    
-    microbeComponent.stored = microbeComponent.stored - takenAmount
-    return takenAmount
-=======
 -- The maximum amount to try to emit
 function MicrobeSystem.emitAgent(microbeEntity, compoundId, maxAmount)
     local microbeComponent = getComponent(microbeEntity, MicrobeComponent)
@@ -1435,7 +933,6 @@
             MicrobeSystem.storeCompound(toEntity, compoundID, amount, false)
         end
     end
->>>>>>> 2fad373b
 end
 
 -- Creates a new microbe with all required components
@@ -1443,201 +940,12 @@
 -- @param name
 -- The entity's name. If nil, the entity will be unnamed.
 --
-<<<<<<< HEAD
--- @param amount
--- The amount to eject
-function MicrobeSystem.ejectCompound(microbeEntity, compoundId, amount)
-    local microbeComponent = getComponent(microbeEntity, MicrobeComponent)
-    local membraneComponent = getComponent(microbeEntity, MembraneComponent)
-    local sceneNodeComponent = getComponent(microbeEntity, OgreSceneNodeComponent)
-
-    -- The back of the microbe
-    local exitX, exitY = axialToCartesian(0, 1)
-    local membraneCoords = membraneComponent:getExternOrganellePos(exitX, exitY)
-
-    --Get the distance to eject the compunds
-    local maxR = 0
-    for _, organelle in pairs(microbeComponent.organelles) do
-        for _, hex in pairs(organelle._hexes) do
-            if hex.r + organelle.position.r > maxR then
-                maxR = hex.r + organelle.position.r
-            end
-        end
-    end
-=======
 -- @returns microbe
 -- An object of type Microbe
->>>>>>> 2fad373b
 
 function MicrobeSystem.createMicrobeEntity(name, aiControlled, speciesName, in_editor)
     assert(isNotEmpty(speciesName))
 
-<<<<<<< HEAD
-    local angle = 180
-    -- Find the direction the microbe is facing
-    local yAxis = sceneNodeComponent.transform.orientation:yAxis()
-    local microbeAngle = math.atan2(yAxis.x, yAxis.y)
-    if (microbeAngle < 0) then
-        microbeAngle = microbeAngle + 2 * math.pi
-    end
-    microbeAngle = microbeAngle * 180 / math.pi
-    -- Take the microbe angle into account so we get world relative degrees
-    local finalAngle = (angle + microbeAngle) % 360        
-    
-    local s = math.sin(finalAngle/180*math.pi);
-    local c = math.cos(finalAngle/180*math.pi);
-
-    local xnew = -membraneCoords[1] * c + membraneCoords[2] * s;
-    local ynew = membraneCoords[1] * s + membraneCoords[2] * c;
-
-    local amountToEject = MicrobeSystem.takeCompound(microbeEntity, compoundId, amount/10.0)
-    createCompoundCloud(CompoundRegistry.getCompoundInternalName(compoundId),
-                        sceneNodeComponent.transform.position.x + xnew * ejectionDistance,
-                        sceneNodeComponent.transform.position.y + ynew * ejectionDistance,
-                        amount * 5000)
-end
-
-function MicrobeSystem.respawnPlayer()
-    local playerEntity = Entity.new("player", g_luaEngine.currentGameState.wrapper)
-    local microbeComponent = getComponent(playerEntity, MicrobeComponent)
-    local rigidBodyComponent = getComponent(playerEntity, RigidBodyComponent)
-    local sceneNodeComponent = getComponent(playerEntity, OgreSceneNodeComponent)
-
-    microbeComponent.dead = false
-    microbeComponent.deathTimer = 0
-    
-    -- Reset the growth bins of the organelles to full health.
-    for _, organelle in pairs(microbeComponent.organelles) do
-        organelle:reset()
-    end
-    MicrobeSystem.calculateHealthFromOrganelles(playerEntity)
-
-    rigidBodyComponent:setDynamicProperties(
-        Vector3(0,0,0), -- Position
-        Quaternion.new(Radian.new(Degree(0)), Vector3(1, 0, 0)), -- Orientation
-        Vector3(0, 0, 0), -- Linear velocity
-        Vector3(0, 0, 0)  -- Angular velocity
-    )
-
-    sceneNodeComponent.visible = true
-    sceneNodeComponent.transform.position = Vector3(0, 0, 0)
-    sceneNodeComponent.transform:touch()
-
-    -- TODO: give the microbe the values from some table instead.
-    MicrobeSystem.storeCompound(playerEntity, CompoundRegistry.getCompoundId("atp"), 50, false)
-
-    setRandomBiome(g_luaEngine.currentGameState)
-	global_activeMicrobeStageHudSystem:suicideButtonreset()
-end
-
--- Retrieves the organelle occupying a hex cell
---
--- @param q, r
--- Axial coordinates, relative to the microbe's center
---
--- @returns organelle
--- The organelle at (q,r) or nil if the hex is unoccupied
-function MicrobeSystem.getOrganelleAt(microbeEntity, q, r)
-    local microbeComponent = getComponent(microbeEntity, MicrobeComponent)
-
-    for _, organelle in pairs(microbeComponent.organelles) do
-        local localQ = q - organelle.position.q
-        local localR = r - organelle.position.r
-        if organelle:getHex(localQ, localR) ~= nil then
-            return organelle
-        end
-    end
-    return nil
-end
-
--- Removes the organelle at a hex cell
--- Note that this renders the organelle unusable as we destroy its underlying entity
---
--- @param q, r
--- Axial coordinates of the organelle's center
---
--- @returns success
--- True if an organelle has been removed, false if there was no organelle
--- at (q,r)
-function MicrobeSystem.removeOrganelle(microbeEntity, q, r)
-    local microbeComponent = getComponent(microbeEntity, MicrobeComponent)
-    local rigidBodyComponent = getComponent(microbeEntity, RigidBodyComponent)
-
-    local organelle = MicrobeSystem.getOrganelleAt(microbeEntity, q, r)
-    if not organelle then
-        return false
-    end
-    
-    local s = encodeAxial(organelle.position.q, organelle.position.r)
-    microbeComponent.organelles[s] = nil
-    
-    rigidBodyComponent.properties.mass = rigidBodyComponent.properties.mass - organelle.mass
-    rigidBodyComponent.properties:touch()
-    -- TODO: cache for performance
-    local compoundShape = CompoundShape.castFrom(rigidBodyComponent.properties.shape)
-    compoundShape:removeChildShape(
-        organelle.collisionShape
-    )
-    
-    organelle:onRemovedFromMicrobe()
-    
-    MicrobeSystem.calculateHealthFromOrganelles(microbeEntity)
-    microbeComponent.maxBandwidth = microbeComponent.maxBandwidth - BANDWIDTH_PER_ORGANELLE -- Temporary solution for decreasing max bandwidth
-    microbeComponent.remainingBandwidth = microbeComponent.maxBandwidth
-    
-    return true
-end
-
-function MicrobeSystem.purgeCompounds(microbeEntity)
-    local microbeComponent = getComponent(microbeEntity, MicrobeComponent)
-    local compoundBag = getComponent(microbeEntity, CompoundBagComponent)
-
-    local compoundAmountToDump = microbeComponent.stored - microbeComponent.capacity
-
-    -- Uncomment to print compound economic information to the console.
-    --[[
-    if microbeComponent.isPlayerMicrobe then
-        for compound, _ in pairs(compoundTable) do
-            compoundId = CompoundRegistry.getCompoundId(compound)
-            print(compound, compoundBag:getPrice(compoundId), compoundBag:getDemand(compoundId))
-        end
-    end
-    print("")
-    ]]
-
-    -- Dumping all the useless compounds (with price = 0).
-    for _, compoundId in pairs(CompoundRegistry.getCompoundList()) do
-        local price = compoundBag:getPrice(compoundId)
-        if price <= 0 then
-            local amountToEject = MicrobeSystem.getCompoundAmount(microbeEntity, compoundId)
-            if amount > 0 then amountToEject = MicrobeSystem.takeCompound(microbeEntity, compoundId, amountToEject) end
-            if amount > 0 then MicrobeSystem.ejectCompound(microbeEntity, compoundId, amountToEject) end
-        end
-    end
-
-    if compoundAmountToDump > 0 then
-        --Calculating each compound price to dump proportionally.
-        local compoundPrices = {}
-        local priceSum = 0
-        for _, compoundId in pairs(CompoundRegistry.getCompoundList()) do
-            local amount = MicrobeSystem.getCompoundAmount(microbeEntity, compoundId)
-
-            if amount > 0 then
-                local price = compoundBag:getPrice(compoundId)
-                compoundPrices[compoundId] = price
-                priceSum = priceSum + amount / price
-            end
-        end
-
-        --Dumping each compound according to it's price.
-        for compoundId, price in pairs(compoundPrices) do
-            local amountToEject = compoundAmountToDump * (MicrobeSystem.getCompoundAmount(microbeEntity, compoundId) / price) / priceSum
-            if amount > 0 then amountToEject = MicrobeSystem.takeCompound(microbeEntity, compoundId, amountToEject) end
-            if amount > 0 then MicrobeSystem.ejectCompound(microbeEntity, compoundId, amountToEject) end
-        end
-    end
-end
-=======
     local entity
     if name then
         entity = Entity.new(name, g_luaEngine.currentGameState.wrapper)
@@ -1849,15 +1157,10 @@
                 end
             end
         else
->>>>>>> 2fad373b
-
-function MicrobeSystem.removeEngulfedEffect(microbeEntity)
-    local microbeComponent = getComponent(microbeEntity, MicrobeComponent)
-
-<<<<<<< HEAD
-    microbeComponent.movementFactor = microbeComponent.movementFactor * ENGULFED_MOVEMENT_DIVISION
-    microbeComponent.wasBeingEngulfed = false
-=======
+
+            local reproductionStageComplete = true
+            local organellesToAdd = {}
+
             -- Grow all the large organelles.
             for _, organelle in pairs(microbeComponent.organelles) do
                 -- Update the organelle.
@@ -1891,139 +1194,9 @@
                         reproductionStageComplete = false
                     end
                 end
->>>>>>> 2fad373b
-
-    local hostileMicrobeComponent = getComponent(microbeComponent.hostileEngulfer, MicrobeComponent)
-    if hostileMicrobeComponent ~= nil then
-        hostileMicrobeComponent.isCurrentlyEngulfing = false
-    end
-
-<<<<<<< HEAD
-    local hostileRigidBodyComponent = getComponent(microbeComponent.hostileEngulfer, RigidBodyComponent)
-
-    -- The component is nil sometimes, probably due to despawning.
-    if hostileRigidBodyComponent ~= nil then
-        hostileRigidBodyComponent:reenableAllCollisions()
-    end
-    -- Causes crash because sound was already stopped.
-    --microbeComponent.hostileEngulfer.soundSource:stopSound("microbe-engulfment")
-end
-
--- Adds a new organelle
---
--- The space at (q,r) must not be occupied by another organelle already.
---
--- @param q,r
--- Offset of the organelle's center relative to the microbe's center in
--- axial coordinates.
---
--- @param organelle
--- The organelle to add
---
--- @return
---  returns whether the organelle was added
-function MicrobeSystem.addOrganelle(microbeEntity, q, r, rotation, organelle)
-    local microbeComponent = getComponent(microbeEntity, MicrobeComponent)
-    local membraneComponent = getComponent(microbeEntity, MembraneComponent)
-    local rigidBodyComponent = getComponent(microbeEntity, RigidBodyComponent)
-
-    local s = encodeAxial(q, r)
-    if microbeComponent.organelles[s] then
-        return false
-    end
-    microbeComponent.organelles[s] = organelle
-    local x, y = axialToCartesian(q, r)
-    local translation = Vector3(x, y, 0)
-    -- Collision shape
-    -- TODO: cache for performance
-    local compoundShape = CompoundShape.castFrom(rigidBodyComponent.properties.shape)
-    compoundShape:addChildShape(
-        translation,
-        Quaternion.new(Radian(0), Vector3(1,0,0)),
-        organelle.collisionShape
-    )
-    rigidBodyComponent.properties.mass = rigidBodyComponent.properties.mass + organelle.mass
-    rigidBodyComponent.properties:touch()
-    
-    organelle:onAddedToMicrobe(microbeEntity, q, r, rotation)
-    
-    MicrobeSystem.calculateHealthFromOrganelles(microbeEntity)
-    microbeComponent.maxBandwidth = microbeComponent.maxBandwidth + BANDWIDTH_PER_ORGANELLE -- Temporary solution for increasing max bandwidth
-    microbeComponent.remainingBandwidth = microbeComponent.maxBandwidth
-    
-    -- Send the organelles to the membraneComponent so that the membrane can "grow"
-    local localQ = q - organelle.position.q
-    local localR = r - organelle.position.r
-    if organelle:getHex(localQ, localR) ~= nil then
-        for _, hex in pairs(organelle._hexes) do
-            local q = hex.q + organelle.position.q
-            local r = hex.r + organelle.position.r
-            local x, y = axialToCartesian(q, r)
-            membraneComponent:sendOrganelles(x, y)
-        end
-        return organelle
-    end
-       
-    return true
-end
-
--- TODO: we have a similar method in procedural_microbes.lua and another one in microbe_editor.lua.
--- They probably should all use the same one.
-function MicrobeSystem.validPlacement(microbeEntity, organelle, q, r)
-    local touching = false;
-    for s, hex in pairs(organelle._hexes) do
-        
-        local organelle = MicrobeSystem.getOrganelleAt(microbeEntity, hex.q + q, hex.r + r)
-        if organelle then
-            if organelle.name ~= "cytoplasm" then
-                return false 
-            end
-        end
-        
-		if  MicrobeSystem.getOrganelleAt(microbeEntity, hex.q + q + 0, hex.r + r - 1) or
-			MicrobeSystem.getOrganelleAt(microbeEntity, hex.q + q + 1, hex.r + r - 1) or
-			MicrobeSystem.getOrganelleAt(microbeEntity, hex.q + q + 1, hex.r + r + 0) or
-			MicrobeSystem.getOrganelleAt(microbeEntity, hex.q + q + 0, hex.r + r + 1) or
-			MicrobeSystem.getOrganelleAt(microbeEntity, hex.q + q - 1, hex.r + r + 1) or
-			MicrobeSystem.getOrganelleAt(microbeEntity, hex.q + q - 1, hex.r + r + 0) then
-			touching = true;
-		end
-    end
-    
-    return touching
-end
-
-function MicrobeSystem.splitOrganelle(microbeEntity, organelle)
-    local q = organelle.position.q
-    local r = organelle.position.r
-
-    --Spiral search for space for the organelle
-    local radius = 1
-    while true do
-        --Moves into the ring of radius "radius" and center the old organelle
-        q = q + HEX_NEIGHBOUR_OFFSET[HEX_SIDE.BOTTOM_LEFT][1]
-        r = r + HEX_NEIGHBOUR_OFFSET[HEX_SIDE.BOTTOM_LEFT][2]
-
-        --Iterates in the ring
-        for side = 1, 6 do --necesary due to lua not ordering the tables.
-            local offset = HEX_NEIGHBOUR_OFFSET[side]
-            --Moves "radius" times into each direction
-            for i = 1, radius do
-                q = q + offset[1]
-                r = r + offset[2]
-
-                --Checks every possible rotation value.
-                for j = 0, 5 do
-                    local rotation = 360 * j / 6
-                    local data = {["name"]=organelle.name, ["q"]=q, ["r"]=r, ["rotation"]=i*60}
-                    local newOrganelle = OrganelleFactory.makeOrganelle(data)
-
-                    if MicrobeSystem.validPlacement(microbeEntity, newOrganelle, q, r) then
-                        print("placed " .. organelle.name .. " at " .. q .. " " .. r)
-                        MicrobeSystem.addOrganelle(microbeEntity, q, r, i * 60, newOrganelle)
-                        return newOrganelle
-                    end
-=======
+
+            end
+
             --Splitting the queued organelles.
             for _, organelle in pairs(organellesToAdd) do
                 print("ready to split " .. organelle.name)
@@ -2079,303 +1252,10 @@
             else
                 for _, organelle in pairs(microbeComponent.organelles) do
                     organelle:onRemovedFromMicrobe()
->>>>>>> 2fad373b
                 end
                 microbeEntity:destroy()
             end
         end
-<<<<<<< HEAD
-
-        radius = radius + 1
-    end
-end
-
--- Disables or enabled engulfmode for a microbe, allowing or disallowed it to absorb other microbes
-function MicrobeSystem.toggleEngulfMode(microbeEntity)
-    local microbeComponent = getComponent(microbeEntity, MicrobeComponent)
-    local rigidBodyComponent = getComponent(microbeEntity, RigidBodyComponent)
-    local soundSourceComponent = getComponent(microbeEntity, SoundSourceComponent)
-
-    if microbeComponent.engulfMode then
-        microbeComponent.movementFactor = microbeComponent.movementFactor * ENGULFING_MOVEMENT_DIVISION
-        soundSourceComponent:stopSound("microbe-engulfment") -- Possibly comment out. If version > 0.3.2 delete. --> We're way past 0.3.2, do we still need this?
-        rigidBodyComponent:reenableAllCollisions()
-    else
-        microbeComponent.movementFactor = microbeComponent.movementFactor / ENGULFING_MOVEMENT_DIVISION
-    end
-
-    microbeComponent.engulfMode = not microbeComponent.engulfMode
-end
-
--- Kills the microbe, releasing stored compounds into the enviroment
-function MicrobeSystem.kill(microbeEntity)
-    local microbeComponent = getComponent(microbeEntity, MicrobeComponent)
-    local rigidBodyComponent = getComponent(microbeEntity, RigidBodyComponent)
-    local soundSourceComponent = getComponent(microbeEntity, SoundSourceComponent)
-    local microbeSceneNode = getComponent(microbeEntity, OgreSceneNodeComponent)
-
-    -- Releasing all the agents.
-    for compoundId, _ in pairs(microbeComponent.specialStorageOrganelles) do
-        local _amount = MicrobeSystem.getCompoundAmount(microbeEntity, compoundId)
-        while _amount > 0 do
-            ejectedAmount = MicrobeSystem.takeCompound(microbeEntity, compoundId, 3) -- Eject up to 3 units per particle
-            local direction = Vector3(math.random() * 2 - 1, math.random() * 2 - 1, 0)
-            createAgentCloud(compoundId, microbeSceneNode.transform.position.x, microbeSceneNode.transform.position.y, direction, amountToEject)
-            _amount = _amount - ejectedAmount
-        end
-    end
-
-    local compoundsToRelease = {}
-    -- Eject the compounds that was in the microbe
-    for _, compoundId in pairs(CompoundRegistry.getCompoundList()) do
-        local total = MicrobeSystem.getCompoundAmount(microbeEntity, compoundId)
-        local ejectedAmount = MicrobeSystem.takeCompound(microbeEntity, compoundId, total)
-        compoundsToRelease[compoundId] = ejectedAmount
-    end
-
-    for _, organelle in pairs(microbeComponent.organelles) do
-        for compoundName, amount in pairs(organelleTable[organelle.name].composition) do
-            local compoundId = CompoundRegistry.getCompoundId(compoundName)
-            if(compoundsToRelease[compoundId] == nil) then
-                compoundsToRelease[compoundId] = amount * COMPOUND_RELEASE_PERCENTAGE
-            else
-                compoundsToRelease[compoundId] = compoundsToRelease[compoundId] + amount * COMPOUND_RELEASE_PERCENTAGE
-            end
-        end
-    end
-
-    -- TODO: make the compounds be released inside of the microbe and not in the back.
-    for compoundId, amount in pairs(compoundsToRelease) do
-        MicrobeSystem.ejectCompound(microbeEntity, compoundId, amount)
-    end
-
-    local deathAnimationEntity = Entity.new(g_luaEngine.currentGameState.wrapper)
-    local lifeTimeComponent = TimedLifeComponent.new()
-    lifeTimeComponent.timeToLive = 4000
-    deathAnimationEntity:addComponent(lifeTimeComponent)
-    local deathAnimSceneNode = OgreSceneNodeComponent.new()
-    deathAnimSceneNode.meshName = "MicrobeDeath.mesh"
-    deathAnimSceneNode:playAnimation("Death", false)
-    deathAnimSceneNode.transform.position = Vector3(microbeSceneNode.transform.position.x, microbeSceneNode.transform.position.y, 0)
-    deathAnimSceneNode.transform:touch()
-    deathAnimationEntity:addComponent(deathAnimSceneNode)
-    soundSourceComponent:playSound("microbe-death")
-    microbeComponent.dead = true
-    microbeComponent.deathTimer = 5000
-    microbeComponent.movementDirection = Vector3(0,0,0)
-    rigidBodyComponent:clearForces()
-    if not microbeComponent.isPlayerMicrobe then
-        for _, organelle in pairs(microbeComponent.organelles) do
-           organelle:removePhysics()
-        end
-    end
-    if microbeComponent.wasBeingEngulfed then
-        MicrobeSystem.removeEngulfedEffect(microbeEntity)
-    end
-    microbeSceneNode.visible = false
-end
-
--- Damages the microbe, killing it if its hitpoints drop low enough
---
--- @param amount
---  amount of hitpoints to substract
-function MicrobeSystem.damage(microbeEntity, amount, damageType)
-    assert(damageType ~= nil, "Damage type is nil")
-    assert(amount >= 0, "Can't deal negative damage. Use MicrobeSystem.heal instead")
-
-    local microbeComponent = getComponent(microbeEntity, MicrobeComponent)
-    local soundSourceComponent = getComponent(microbeEntity, SoundSourceComponent)
-    
-    if damageType == "toxin" then
-        soundSourceComponent:playSound("microbe-toxin-damage")
-    end
-    
-    -- Choose a random organelle or membrane to damage.
-    -- TODO: CHANGE TO USE AGENT CODES FOR DAMAGE.
-    local rand = math.random(1, microbeComponent.maxHitpoints/MICROBE_HITPOINTS_PER_ORGANELLE)
-    local i = 1
-    for _, organelle in pairs(microbeComponent.organelles) do
-        -- If this is the organelle we have chosen...
-        if i == rand then
-            -- Deplete its health/compoundBin.
-            organelle:damageOrganelle(amount)
-        end
-        i = i + 1
-    end
-    
-    -- Find out the amount of health the microbe has.
-    MicrobeSystem.calculateHealthFromOrganelles(microbeEntity)
-    
-    if microbeComponent.hitpoints <= 0 then
-        microbeComponent.hitpoints = 0
-        MicrobeSystem.kill(microbeEntity)
-    end
-end
-
--- Damage the microbe if its too low on ATP.
-function MicrobeSystem.atpDamage(microbeEntity)
-    local microbeComponent = getComponent(microbeEntity, MicrobeComponent)
-
-    if MicrobeSystem.getCompoundAmount(microbeEntity, CompoundRegistry.getCompoundId("atp")) < 1.0 then
-        -- TODO: put this on a GUI notification.
-        --[[
-        if microbeComponent.isPlayerMicrobe and not self.playerAlreadyShownAtpDamage then
-            self.playerAlreadyShownAtpDamage = true
-            showMessage("No ATP hurts you!")
-        end
-        ]]
-        MicrobeSystem.damage(microbeEntity, EXCESS_COMPOUND_COLLECTION_INTERVAL * 0.000002  * microbeComponent.maxHitpoints, "atpDamage") -- Microbe takes 2% of max hp per second in damage
-    end
-end
-
--- Drains an agent from the microbes special storage and emits it
---
--- @param compoundId
--- The compound id of the agent to emit
---
--- @param maxAmount
--- The maximum amount to try to emit
-function MicrobeSystem.emitAgent(microbeEntity, compoundId, maxAmount)
-    local microbeComponent = getComponent(microbeEntity, MicrobeComponent)
-    local sceneNodeComponent = getComponent(microbeEntity, OgreSceneNodeComponent)
-    local soundSourceComponent = getComponent(microbeEntity, SoundSourceComponent)
-    local membraneComponent = getComponent(microbeEntity, MembraneComponent)
-
-    -- Cooldown code
-    if microbeComponent.agentEmissionCooldown > 0 then return end
-    local numberOfAgentVacuoles = microbeComponent.specialStorageOrganelles[compoundId]
-    
-    -- Only shoot if you have agent vacuoles.
-    if numberOfAgentVacuoles == nil or numberOfAgentVacuoles == 0 then return end
-
-    -- The cooldown time is inversely proportional to the amount of agent vacuoles.
-    microbeComponent.agentEmissionCooldown = AGENT_EMISSION_COOLDOWN / numberOfAgentVacuoles
-
-    if MicrobeSystem.getCompoundAmount(microbeEntity, compoundId) > MINIMUM_AGENT_EMISSION_AMOUNT then
-        soundSourceComponent:playSound("microbe-release-toxin")
-
-        -- Calculate the emission angle of the agent emitter
-        local organelleX, organelleY = axialToCartesian(0, -1) -- The front of the microbe
-        local membraneCoords = membraneComponent:getExternOrganellePos(organelleX, organelleY)
-
-        local angle =  math.atan2(organelleY, organelleX)
-        if (angle < 0) then
-            angle = angle + 2*math.pi
-        end
-        angle = -(angle * 180/math.pi -90 ) % 360
-        --angle = angle * 180/math.pi
-
-        -- Find the direction the microbe is facing
-        local yAxis = sceneNodeComponent.transform.orientation:yAxis()
-        local microbeAngle = math.atan2(yAxis.x, yAxis.y)
-        if (microbeAngle < 0) then
-            microbeAngle = microbeAngle + 2*math.pi
-        end
-        microbeAngle = microbeAngle * 180/math.pi
-        -- Take the microbe angle into account so we get world relative degrees
-        local finalAngle = (angle + microbeAngle) % 360        
-
-        local s = math.sin(finalAngle/180*math.pi);
-        local c = math.cos(finalAngle/180*math.pi);
-
-        local xnew = -membraneCoords[1] * c + membraneCoords[2] * s;
-        local ynew = membraneCoords[1] * s + membraneCoords[2] * c;
-        
-        local direction = Vector3(xnew, ynew, 0)
-        direction:normalise()
-        local amountToEject = MicrobeSystem.takeCompound(microbeEntity, compoundId, maxAmount/10.0)
-        createAgentCloud(compoundId, sceneNodeComponent.transform.position.x + xnew, sceneNodeComponent.transform.position.y + ynew, direction, amountToEject * 10)
-    end
-end
-
-function MicrobeSystem.transferCompounds(fromEntity, toEntity)
-    for _, compoundID in pairs(CompoundRegistry.getCompoundList()) do
-        local amount = MicrobeSystem.getCompoundAmount(fromEntity, compoundID)
-    
-        if amount ~= 0 then
-            MicrobeSystem.takeCompound(fromEntity, compoundID, amount, false)
-            MicrobeSystem.storeCompound(toEntity, compoundID, amount, false)
-        end
-    end
-end
-
--- Creates a new microbe with all required components
---
--- @param name
--- The entity's name. If nil, the entity will be unnamed.
---
--- @returns microbe
--- An object of type Microbe
-
-function MicrobeSystem.createMicrobeEntity(name, aiControlled, speciesName, in_editor)
-    assert(isNotEmpty(speciesName))
-
-    local entity
-    if name then
-        entity = Entity.new(name, g_luaEngine.currentGameState.wrapper)
-    else
-        entity = Entity.new(g_luaEngine.currentGameState.wrapper)
-    end
-
-    local rigidBody = RigidBodyComponent.new()
-    rigidBody.properties.shape = CompoundShape.new()
-    rigidBody.properties.linearDamping = 0.5
-    rigidBody.properties.friction = 0.2
-    rigidBody.properties.mass = 0.0
-    rigidBody.properties.linearFactor = Vector3(1, 1, 0)
-    rigidBody.properties.angularFactor = Vector3(0, 0, 1)
-    rigidBody.properties:touch()
-
-    local reactionHandler = CollisionComponent.new()
-    reactionHandler:addCollisionGroup("microbe")
-
-    local membraneComponent = MembraneComponent.new()
-    
-    local soundComponent = SoundSourceComponent.new()
-    local s1 = nil
-    soundComponent:addSound("microbe-release-toxin", "soundeffects/microbe-release-toxin.ogg")
-    soundComponent:addSound("microbe-toxin-damage", "soundeffects/microbe-toxin-damage.ogg")
-    soundComponent:addSound("microbe-death", "soundeffects/microbe-death.ogg")
-    soundComponent:addSound("microbe-pickup-organelle", "soundeffects/microbe-pickup-organelle.ogg")
-    soundComponent:addSound("microbe-engulfment", "soundeffects/engulfment.ogg")
-    soundComponent:addSound("microbe-reproduction", "soundeffects/reproduction.ogg")
-    
-    s1 = soundComponent:addSound("microbe-movement-1", "soundeffects/microbe-movement-1.ogg")
-    s1.properties.volume = 0.4
-    s1.properties:touch()
-    s1 = soundComponent:addSound("microbe-movement-turn", "soundeffects/microbe-movement-2.ogg")
-    s1.properties.volume = 0.1
-    s1.properties:touch()
-    s1 = soundComponent:addSound("microbe-movement-2", "soundeffects/microbe-movement-3.ogg")
-    s1.properties.volume = 0.4
-    s1.properties:touch()
-
-    local components = {
-        CompoundAbsorberComponent.new(),
-        OgreSceneNodeComponent.new(),
-        CompoundBagComponent.new(),
-        MicrobeComponent.new(not aiControlled, speciesName),
-        reactionHandler,
-        rigidBody,
-        soundComponent,
-        membraneComponent
-    }
-
-    if aiControlled then
-        local aiController = MicrobeAIControllerComponent.new()
-        table.insert(components, aiController)
-    end
-
-    for _, component in ipairs(components) do
-        entity:addComponent(component)
-    end
-    
-    local newMicrobe = Microbe(entity, in_editor, g_luaEngine.currentGameState)
-    assert(newMicrobe)
-    assert(newMicrobe.microbe.initialized == true)
-
-    return entity
-=======
     end
 end
 
@@ -2445,5 +1325,4 @@
         end
     end
     MicrobeSystem.updateCompoundAbsorber(microbeEntity)
->>>>>>> 2fad373b
 end