--- conflicted
+++ resolved
@@ -906,7 +906,6 @@
     if(pos.Y != 0)
         LOG_WARNING("spawn" + typeOfMicrobe + ": spawning at y-coordinate: " + pos.Y);
 
-<<<<<<< HEAD
     auto processor = getProcessorComponent(world, speciesName);
 
     if(processor is null){
@@ -916,14 +915,7 @@
         return NULL_OBJECT;
     }
     
-    return _createMicrobeEntity(world, aiControlled, speciesName,
-=======
-
-    // Create microbeEntity with correct template, physics and species name
-    auto microbeEntity = _createMicrobeEntity(world, aiControlled, speciesName,
->>>>>>> 37b5bf92
-        // in_editor
-        false);
+    return _createMicrobeEntity(world, aiControlled, speciesName, false);
 }
 
 // speciesName decides the template to use, while individualName is
@@ -972,7 +964,6 @@
 ObjectID spawnBacteria(CellStageWorld@ world, Float3 pos, const string &in speciesName,
     bool aiControlled, bool partOfColony)
 {
-<<<<<<< HEAD
     // Create microbeEntity with correct template, physics and species name
     auto microbeEntity = createMicrobe(world, pos, speciesName, aiControlled, "Bacteria");
     
@@ -980,18 +971,6 @@
     {
         return NULL_OBJECT;
     }
-=======
-    assert(world !is null);
-    assert(speciesName != "");
-
-    if(pos.Y != 0)
-        LOG_WARNING("spawnBacteria: spawning at y-coordinate: " + pos.Y);
-
-    // Create microbeEntity with correct template, physics and species name
-    auto microbeEntity = _createMicrobeEntity(world, aiControlled, speciesName,
-        // in_editor
-        false);
->>>>>>> 37b5bf92
 
     // Teleport the cell to the right position
     auto microbePos = world.GetComponent_Position(microbeEntity);
