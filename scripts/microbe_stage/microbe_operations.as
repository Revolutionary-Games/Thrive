--- conflicted
+++ resolved
@@ -905,8 +905,6 @@
 
     if(pos.Y != 0)
         LOG_WARNING("spawn" + typeOfMicrobe + ": spawning at y-coordinate: " + pos.Y);
-<<<<<<< HEAD
-=======
 
     auto processor = getProcessorComponent(world, speciesName);
 
@@ -919,7 +917,6 @@
     
     return _createMicrobeEntity(world, aiControlled, speciesName, false);
 }
->>>>>>> 711e6d74
 
 // speciesName decides the template to use, while individualName is
 // used for referencing the instance
@@ -927,7 +924,6 @@
     bool aiControlled)
 {
     // Create microbeEntity with correct template, physics and species name
-<<<<<<< HEAD
     auto microbeEntity = _createMicrobeEntity(world, aiControlled, speciesName,
 
     auto processor = getProcessorComponent(world, speciesName);
@@ -950,8 +946,6 @@
     bool aiControlled)
 {
     // Create microbeEntity with correct template, physics and species name
-=======
->>>>>>> 711e6d74
     auto microbeEntity = createMicrobe(world, pos, speciesName, aiControlled, "Microbe");
     
     if (microbeEntity == NULL_OBJECT)
