--- conflicted
+++ resolved
@@ -20,7 +20,7 @@
 
 
 -- Overridded from Organelle:onAddedToMicrobe
-function NucleusOrganelle:onAddedToMicrobe(microbe, q, r, rotation)
+function NucleusOrganelle:onAddedToMicrobe(microbe, q, r, rotation, organelle)
     local x, y = axialToCartesian(q-1, r-1)
     local sceneNode1 = OgreSceneNodeComponent()
     sceneNode1.meshName = "golgi.mesh"
@@ -44,27 +44,22 @@
     microbe.entity:addChild(self.ER)
     self.ER:addComponent(sceneNode2) 
 	self.ER.sceneNode = sceneNode2
-    --self.ER.sceneNode.parent = microbe.entity
 	self.ER:setVolatile(true)
-<<<<<<< HEAD
+    
+    -- Center the nucleus model.
+    organelle.sceneNode.transform.position = Vector3(0,0,0)
+    organelle.sceneNode.transform:touch()
     
     self.numProteinLeft = 2
     self.numNucleicAcidsLeft = 2
     self.nucleusCost = self.numProteinLeft + self.numNucleicAcidsLeft
-	
-    ProcessOrganelle.onAddedToMicrobe(self, microbe, q, r, rotation)
     
-    self.sceneNode.transform.position = Vector3(0,0,0)
-    self.sceneNode.transform:touch()
+    self._needsColourUpdate = true
 end
 
--- Overridded from Organelle:onRemovedFromMicrobe
 function NucleusOrganelle:onRemovedFromMicrobe(microbe, q, r)
     self.golgi:destroy()
     self.ER:destroy()
-    ProcessOrganelle.onRemovedFromMicrobe(self, microbe, q, r)
-=======
->>>>>>> d19109c9
 end
 
 function NucleusOrganelle:load(storage)
@@ -72,24 +67,48 @@
 	self.ER = Entity()
 end
 
-<<<<<<< HEAD
-function NucleusOrganelle:updateColour()
+function NucleusOrganelle:updateColour(organelle)
     -- Update the colours of the additional organelle models.
-    if self.sceneNode.entity ~= nil then
-        local entity = self.sceneNode.entity
+    if organelle.sceneNode.entity ~= nil and self.golgi.sceneNode.entity ~= nil then
+		local entity = organelle.sceneNode.entity
         local golgiEntity = self.golgi.sceneNode.entity
         local ER_entity = self.ER.sceneNode.entity
         
-        entity:tintColour(self.name, self.colour)
-        golgiEntity:tintColour("golgi", self.colour)
-        ER_entity:tintColour("ER", self.colour)
+        entity:tintColour(organelle.name, organelle.colour)
+        golgiEntity:tintColour("golgi", organelle.colour)
+        ER_entity:tintColour("ER", organelle.colour)
         
         self._needsColourUpdate = false
     end
 end
 
-function NucleusOrganelle:update(microbe, logicTime)
-    Organelle.update(self, microbe, logicTime)
+function NucleusOrganelle:update(microbe, organelle, logicTime)
+    if organelle.flashDuration ~= nil and organelle.sceneNode.entity ~= nil then
+        organelle.flashDuration = organelle.flashDuration - logicTime
+		
+		local entity = organelle.sceneNode.entity
+        local golgiEntity = self.golgi.sceneNode.entity
+        local ER_entity = self.ER.sceneNode.entity
+
+		if math.fmod(organelle.flashDuration,600) < 300 then      
+            organelle.colour = organelle.flashColour          
+		else
+			organelle.colour = ColourValue(microbe:getSpeciesComponent().colour.x, 
+                                           microbe:getSpeciesComponent().colour.y,
+                                           microbe:getSpeciesComponent().colour.z, 1)
+		end
+		
+        if organelle.flashDuration <= 0 then
+            organelle.flashDuration = nil				
+			organelle.colour = ColourValue(microbe:getSpeciesComponent().colour.x, 
+                                           microbe:getSpeciesComponent().colour.y,
+                                           microbe:getSpeciesComponent().colour.z, 1)
+        end
+    end
+    
+    if self._needsColourUpdate then
+        self:updateColour(organelle)
+    end
 end
 
 -- Makes nucleus larger
@@ -164,41 +183,6 @@
             local speciesColour = self.microbe:getSpeciesComponent().colour
             local colorSuffix =  "" .. math.floor(speciesColour.x * 256) .. math.floor(speciesColour.y * 256) .. math.floor(speciesColour.z * 256)
             self.sceneNode.entity:tintColour(self.name .. colorSuffix, ColourValue((1.0 + self.compoundBin)/2, self.compoundBin, self.compoundBin, 1.0))
-=======
-function NucleusOrganelle:update(microbe, organelle, logicTime)
-    if organelle.flashDuration ~= nil and organelle.sceneNode.entity ~= nil then
-        organelle.flashDuration = organelle.flashDuration - logicTime
-        
-        local speciesColour = microbe:getSpeciesComponent().colour
-        local colorSuffix =  "" .. math.floor(speciesColour.x * 256) .. math.floor(speciesColour.y * 256) .. math.floor(speciesColour.z * 256)
-		
-		local entity = organelle.sceneNode.entity
-        local golgiEntity = self.golgi.sceneNode.entity
-        local ER_entity = self.ER.sceneNode.entity
-		-- How frequent it flashes, would be nice to update the flash function
-
-        --Poor people's error handling.
-        if golgiEntity == nil then
-            print("Golgi not initialized")
-            return
-        end
-
-		if math.fmod(organelle.flashDuration,600) < 300 then      
-            entity:tintColour(organelle.name, organelle.colour)
-            golgiEntity:tintColour("golgi", organelle.colour)
-            ER_entity:tintColour("ER", organelle.colour)            
-		else
-			entity:setMaterial(organelle.name .. colorSuffix)
-			golgiEntity:setMaterial("golgi" .. colorSuffix)
-			ER_entity:setMaterial("ER" .. colorSuffix)
-		end
-		
-        if organelle.flashDuration <= 0 then
-            organelle.flashDuration = nil				
-			entity:setMaterial(organelle.name .. colorSuffix)
-			golgiEntity:setMaterial("golgi" .. colorSuffix)
-			ER_entity:setMaterial("ER" .. colorSuffix)
->>>>>>> d19109c9
         end
     else
         -- Darken the nucleus as more DNA is made.
@@ -206,183 +190,4 @@
         local colorSuffix =  "" .. math.floor(speciesColour.x * 256) .. math.floor(speciesColour.y * 256) .. math.floor(speciesColour.z * 256)
         self.sceneNode.entity:tintColour(self.name .. colorSuffix, ColourValue(2-self.compoundBin, 2-self.compoundBin, 2-self.compoundBin, 1.0))
     end
-<<<<<<< HEAD
 end
-
-function OrganelleFactory.make_nucleus(data)
-    local nucleus = NucleusOrganelle()
-        
-    if data.rotation == nil then
-		data.rotation = 0
-	end
-	local angle = (data.rotation / 60)
-	
-    nucleus:addHex(0, 0)
-	local q = 1
-	local r = 0
-	for i=0, angle do
-		q, r = rotateAxial(q, r)
-	end
-	nucleus:addHex(q, r)
-	q = 0
-	r = 1
-	for i=0, angle do
-		q, r = rotateAxial(q, r)
-	end
-	nucleus:addHex(q, r)
-	q = 0
-	r = -1
-	for i=0, angle do
-		q, r = rotateAxial(q, r)
-	end
-	nucleus:addHex(q, r)
-	q = 1
-	r = -1
-	for i=0, angle do
-		q, r = rotateAxial(q, r)
-	end
-	nucleus:addHex(q, r)
-	q = -1
-	r = 1
-	for i=0, angle do
-		q, r = rotateAxial(q, r)
-	end
-	nucleus:addHex(q, r)
-	q = -1
-	r = 0
-	for i=0, angle do
-		q, r = rotateAxial(q, r)
-	end
-	nucleus:addHex(q, r)
-	q = -1
-	r = -1
-	for i=0, angle do
-		q, r = rotateAxial(q, r)
-	end
-	nucleus:addHex(q, r)
-	q = -2
-	r = 0
-	for i=0, angle do
-		q, r = rotateAxial(q, r)
-	end
-	nucleus:addHex(q, r)
-	q = -2
-	r = 1
-	for i=0, angle do
-		q, r = rotateAxial(q, r)
-	end
-	nucleus:addHex(q, r)
-	
-	return nucleus
-end
-
-function OrganelleFactory.render_nucleus(data)
-	local x, y = axialToCartesian(data.q, data.r)
-	local translation = Vector3(-x, -y, 0)
-	
-	data.sceneNode[2].transform.position = translation
-	OrganelleFactory.setColour(data.sceneNode[2], data.colour)
-	
-	local angle = (data.rotation / 60)
-	local q = 1
-	local r = 0
-	for i=0, angle do
-		q, r = rotateAxial(q, r)
-	end
-	x, y = axialToCartesian(q + data.q, r + data.r)
-	translation = Vector3(-x, -y, 0)
-	data.sceneNode[3].transform.position = translation
-	OrganelleFactory.setColour(data.sceneNode[3], data.colour)
-	
-	q = 0
-	r = 1
-	for i=0, angle do
-		q, r = rotateAxial(q, r)
-	end
-	x, y = axialToCartesian(q + data.q, r + data.r)
-	translation = Vector3(-x, -y, 0)
-	data.sceneNode[4].transform.position = translation
-	OrganelleFactory.setColour(data.sceneNode[4], data.colour)
-	
-	data.sceneNode[1].meshName = "nucleus.mesh"
-	data.sceneNode[1].transform.position = Vector3(0,0,0)
-	data.sceneNode[1].transform.orientation = Quaternion(Radian(Degree(data.rotation)), Vector3(0, 0, 1))
-end
-
-function OrganelleFactory.sizeof_nucleus(data)
-	local hexes = {}
-	
-	if data.rotation == nil then
-		data.rotation = 0
-	end
-	local angle = (data.rotation / 60)
-	
-	hexes[1] = {["q"]=0, ["r"]=0}
-	
-	local q = 1
-	local r = 0
-	for i=0, angle do
-		q, r = rotateAxial(q, r)
-	end
-	hexes[2] = {["q"]=q, ["r"]=r}
-	
-	local q = 0
-	local r = 1
-	for i=0, angle do
-		q, r = rotateAxial(q, r)
-	end
-	hexes[3] = {["q"]=q, ["r"]=r}
-	
-	local q = 0
-	local r = -1
-	for i=0, angle do
-		q, r = rotateAxial(q, r)
-	end
-	hexes[4] = {["q"]=q, ["r"]=r}
-	
-	local q = 1
-	local r = -1
-	for i=0, angle do
-		q, r = rotateAxial(q, r)
-	end
-	hexes[5] = {["q"]=q, ["r"]=r}
-	
-	local q = -1
-	local r = 1
-	for i=0, angle do
-		q, r = rotateAxial(q, r)
-	end
-	hexes[6] = {["q"]=q, ["r"]=r}
-	
-	local q = -1
-	local r = 0
-	for i=0, angle do
-		q, r = rotateAxial(q, r)
-	end
-	hexes[7] = {["q"]=q, ["r"]=r}
-	
-	local q = -1
-	local r = -1
-	for i=0, angle do
-		q, r = rotateAxial(q, r)
-	end
-	hexes[8] = {["q"]=q, ["r"]=r}
-	
-	local q = -2
-	local r = 0
-	for i=0, angle do
-		q, r = rotateAxial(q, r)
-	end
-	hexes[9] = {["q"]=q, ["r"]=r}
-	
-	local q = -2
-	local r = 1
-	for i=0, angle do
-		q, r = rotateAxial(q, r)
-	end
-	hexes[10] = {["q"]=q, ["r"]=r}
-	
-    return hexes
-=======
->>>>>>> d19109c9
-end