version: 1

jobs:
  build:
    image: thrive/godot-ci:v10
    cache:
      loadFrom:
<<<<<<< HEAD
        - v2-{Branch}-build
        - v2-master-build
      writeTo: v1-{Branch}-build
      shared:
        .git/lfs: v2-lfs
        .import: v2-import
=======
        - v3-{Branch}-build
        - v3-master-build
      writeTo: v2-{Branch}-build
      shared:
        .git/lfs: v2-lfs
        .import: v3-import
>>>>>>> 1caed9c5
        builds: v1-builds
    steps:
      # This is here to reimport assets, but this build would fail due to missing nuget packages
      # if C# was compiled here
      - run:
          name: Export to make project valid
          command: godot --export "Linux/X11" "builds/a.x86_64"
      - run:
           command: dotnet restore Thrive.sln
      - run:
          name: Compile with checks
          command: ./check_formatting.rb -c compile
      - run:
          name: Create builds
          command: ./make_release.rb --dehydrated
      - run:
          name: Upload devbuilds
          command: ./upload_devbuilds.rb
  jetbrains:
    image: thrive/godot-ci:v10
    cache:
      loadFrom:
        - v1-{Branch}-jetbrains
        - v1-master-jetbrains
      writeTo: v1-{Branch}-jetbrains
      shared:
        .git/lfs: v2-lfs
        .import: v1-import
        builds: v1-jetbrains-dummy-builds
    artifacts:
      paths:
        - files_to_check.txt
        - inspect_results.xml
        - duplicate_results.xml
        - cleanup_diff.patch
    steps:
      - run:
          name: Build list of changed files
          # Remove the cat here once artifact uploads is done:
          command: |
            git diff-tree --no-commit-id --name-only -r HEAD..origin/$CI_DEFAULT_BRANCH > files_to_check.txt
            git diff-tree --no-commit-id --name-only -r HEAD..$CI_EARLIER_COMMIT >> files_to_check.txt
            echo Changed files:
            cat files_to_check.txt
      # Don't care if this fails, it's enough that the C# build works
      - run:
          name: Just make C# project valid; don't care if asset import fails
          command: |
            godot --export "Linux/X11" "builds/a.x86_64" || true
      - run:
          command: dotnet restore Thrive.sln
      # Makes sure that there aren't any changes at this point to not make the CI trip up on them
      - run:
          name: Make sure no changes to git tracked files at this point
          command: GIT_LFS_SKIP_SMUDGE=1 git reset --hard HEAD
      # Inspect code (this only takes like 40 seconds for all files)
      - run:
          command: ./check_formatting.rb -c inspectcode
      - run:
          command: ./check_formatting.rb -c duplicatecode
      # Cleanup, this takes a *long* time when checking a lot of files
      - run:
          command: ./check_formatting.rb -c cleanupcode
      - run:
          when: always
          name: Check cleanup changes
          command: |
            git diff > cleanup_diff.patch
            if grep -q '[^[:space:]]' < cleanup_diff.patch; then
                echo "Code cleanup found things to be fixed:"
                cat cleanup_diff.patch
                exit 1
            else
                echo "No changes made"
                rm -f cleanup_diff.patch
            fi
  format_script:
    image: thrive/lint:v9
    cache:
      loadFrom:
        - v1-{Branch}-format
        - v1-master-format
      writeTo: v1-{Branch}-format
      shared:
        .git/lfs: v2-lfs
    artifacts:
      paths:
        - files_to_check.txt
        - inspect_results.xml
        - duplicate_results.xml
        - format_diff.patch
    steps:
      - run:
          command: ./check_formatting.rb -c files,localization
      - run:
          when: always
          name: Check format changes
          command: |
            git diff > format_diff.patch
            if grep -q '[^[:space:]]' < format_diff.patch; then
                echo "Formatter found things to be fixed:"
                cat format_diff.patch
                exit 1
            else
                echo "No changes made"
                rm -f format_diff.patch
            fi<|MERGE_RESOLUTION|>--- conflicted
+++ resolved
@@ -5,21 +5,13 @@
     image: thrive/godot-ci:v10
     cache:
       loadFrom:
-<<<<<<< HEAD
-        - v2-{Branch}-build
-        - v2-master-build
-      writeTo: v1-{Branch}-build
-      shared:
-        .git/lfs: v2-lfs
-        .import: v2-import
-=======
+
         - v3-{Branch}-build
         - v3-master-build
       writeTo: v2-{Branch}-build
       shared:
         .git/lfs: v2-lfs
         .import: v3-import
->>>>>>> 1caed9c5
         builds: v1-builds
     steps:
       # This is here to reimport assets, but this build would fail due to missing nuget packages
