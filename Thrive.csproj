--- conflicted
+++ resolved
@@ -1,10 +1,5 @@
-<<<<<<< HEAD
-﻿<?xml version="1.0" encoding="utf-8"?>
-<Project ToolsVersion="4.0" DefaultTargets="Build" xmlns="http://schemas.microsoft.com/developer/msbuild/2003">
-=======
 <?xml version="1.0" encoding="utf-8"?>
 <Project Sdk="Godot.NET.Sdk/3.2.3">
->>>>>>> 62884721
   <PropertyGroup>
     <ProjectGuid>{D38E3F51-1E8C-4F32-99B2-641320B0AC3C}</ProjectGuid>
     <OutputType>Library</OutputType>
@@ -12,49 +7,6 @@
     <AssemblyName>Thrive</AssemblyName>
     <GodotProjectGeneratorVersion>1.0.7333.4679</GodotProjectGeneratorVersion>
     <TreatWarningsAsErrors>false</TreatWarningsAsErrors>
-<<<<<<< HEAD
-    <ApiConfiguration Condition=" '$(Configuration)' != 'Release' ">Debug</ApiConfiguration>
-    <ApiConfiguration Condition=" '$(Configuration)' == 'Release' ">Release</ApiConfiguration>
-  </PropertyGroup>
-  <PropertyGroup Condition=" '$(Configuration)|$(Platform)' == 'ExportDebug|AnyCPU' ">
-    <DebugSymbols>true</DebugSymbols>
-    <DebugType>portable</DebugType>
-    <Optimize>false</Optimize>
-    <DefineConstants>$(GodotDefineConstants);GODOT;DEBUG;</DefineConstants>
-    <ErrorReport>prompt</ErrorReport>
-    <WarningLevel>4</WarningLevel>
-    <ConsolePause>false</ConsolePause>
-  </PropertyGroup>
-  <PropertyGroup Condition=" '$(Configuration)|$(Platform)' == 'ExportRelease|AnyCPU' ">
-    <DebugType>portable</DebugType>
-    <Optimize>true</Optimize>
-    <DefineConstants>$(GodotDefineConstants);GODOT;</DefineConstants>
-    <ErrorReport>prompt</ErrorReport>
-    <WarningLevel>4</WarningLevel>
-    <ConsolePause>false</ConsolePause>
-  </PropertyGroup>
-  <PropertyGroup Condition=" '$(Configuration)|$(Platform)' == 'Debug|AnyCPU' ">
-    <DebugSymbols>true</DebugSymbols>
-    <DebugType>portable</DebugType>
-    <Optimize>false</Optimize>
-    <DefineConstants>$(GodotDefineConstants);GODOT;DEBUG;TOOLS;</DefineConstants>
-    <ErrorReport>prompt</ErrorReport>
-    <WarningLevel>4</WarningLevel>
-    <ConsolePause>false</ConsolePause>
-  </PropertyGroup>
-  <ItemGroup>
-    <Reference Include="GodotSharp">
-      <HintPath>$(ProjectDir)/.mono/assemblies/$(ApiConfiguration)/GodotSharp.dll</HintPath>
-      <Private>False</Private>
-    </Reference>
-    <Reference Include="GodotSharpEditor" Condition=" '$(Configuration)' == 'Debug' ">
-      <HintPath>$(ProjectDir)/.mono/assemblies/$(ApiConfiguration)/GodotSharpEditor.dll</HintPath>
-      <Private>False</Private>
-    </Reference>
-    <Reference Include="GodotSharpEditor" Condition=" '$(Configuration)' == 'Tools' ">
-      <HintPath>$(ProjectDir)/.mono/assemblies/$(ApiConfiguration)/GodotSharpEditor.dll</HintPath>
-    </Reference>
-=======
     <TargetFramework>net472</TargetFramework>
     <!--The following properties were overriden during migration to prevent errors.
     Enabling them may require other manual changes to the project and its files.-->
@@ -63,7 +15,6 @@
     <Deterministic>false</Deterministic>
   </PropertyGroup>
   <ItemGroup>
->>>>>>> 62884721
     <Reference Include="System" />
   </ItemGroup>
   <ItemGroup>
