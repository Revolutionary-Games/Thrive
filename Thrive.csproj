<?xml version="1.0" encoding="utf-8"?>
<Project Sdk="Godot.NET.Sdk/3.3.0">
  <PropertyGroup>
    <ProjectGuid>{D38E3F51-1E8C-4F32-99B2-641320B0AC3C}</ProjectGuid>
    <OutputType>Library</OutputType>
    <RootNamespace>Thrive</RootNamespace>
    <AssemblyName>Thrive</AssemblyName>
    <GodotProjectGeneratorVersion>1.0.7333.4679</GodotProjectGeneratorVersion>
    <TreatWarningsAsErrors>false</TreatWarningsAsErrors>
    <TargetFramework>net472</TargetFramework>
    <!--The following properties were overriden during migration to prevent errors.
    Enabling them may require other manual changes to the project and its files.-->
    <EnableDefaultCompileItems>false</EnableDefaultCompileItems>
    <GenerateAssemblyInfo>false</GenerateAssemblyInfo>
    <Deterministic>false</Deterministic>
    <LangVersion>9.0</LangVersion>
    <Nullable>enable</Nullable>
  </PropertyGroup>
  <ItemGroup>
    <Reference Include="System" />
  </ItemGroup>
  <ItemGroup>
    <Compile Include="Properties\AssemblyInfo.cs" />
    <Compile Include="simulation_parameters\BuildInfo.cs" />
    <Compile Include="simulation_parameters\CompoundLoader.cs" />
    <Compile Include="simulation_parameters\EnzymeLoader.cs" />
    <Compile Include="simulation_parameters\GameCredits.cs" />
    <Compile Include="simulation_parameters\IRegistryAssignable.cs" />
    <Compile Include="simulation_parameters\TranslationsInfo.cs" />
    <Compile Include="src\auto-evo\AutoEvoExploringTool.cs" />
    <Compile Include="src\auto-evo\EditorAutoEvoRun.cs" />
    <Compile Include="src\auto-evo\EvolutionaryTree.cs" />
    <Compile Include="src\auto-evo\EvolutionaryTreeNode.cs" />
    <Compile Include="src\auto-evo\IAutoEvoConfiguration.cs" />
    <Compile Include="src\auto-evo\PredefinedAutoEvoConfiguration.cs" />
    <Compile Include="src\auto-evo\simulation\food_source\ChunkFoodSource.cs" />
    <Compile Include="src\auto-evo\simulation\food_source\CompoundFoodSource.cs" />
    <Compile Include="src\auto-evo\simulation\food_source\FoodSource.cs" />
    <Compile Include="src\auto-evo\simulation\food_source\HeterotrophicFoodSource.cs" />
    <Compile Include="src\auto-evo\simulation\food_source\EnvironmentalFoodSource.cs" />
    <Compile Include="src\auto-evo\simulation\SimulationCache.cs" />
    <Compile Include="src\auto-evo\steps\ForceExtinction.cs" />
    <Compile Include="src\auto-evo\steps\IncreaseBiodiversity.cs" />
    <Compile Include="src\auto-evo\steps\RemoveInvalidMigrations.cs" />
    <Compile Include="src\early_multicellular_stage\CellLayout.cs" />
    <Compile Include="src\early_multicellular_stage\CellTemplate.cs" />
    <Compile Include="src\early_multicellular_stage\CellType.cs" />
    <Compile Include="src\early_multicellular_stage\EarlyMulticellularSpecies.cs" />
    <Compile Include="src\early_multicellular_stage\editor\action_data\CellMoveActionData.cs" />
    <Compile Include="src\early_multicellular_stage\editor\action_data\CellPlacementActionData.cs" />
    <Compile Include="src\early_multicellular_stage\editor\action_data\CellRemoveActionData.cs" />
    <Compile Include="src\early_multicellular_stage\editor\action_data\EndCellTypeEditActionData.cs" />
    <Compile Include="src\early_multicellular_stage\editor\action_data\StartCellTypeEditActionData.cs" />
    <Compile Include="src\early_multicellular_stage\editor\CellBodyPlanEditorComponent.Callbacks.cs" />
    <Compile Include="src\early_multicellular_stage\editor\CellBodyPlanEditorComponent.cs" />
    <Compile Include="src\early_multicellular_stage\editor\CellPopupMenu.cs" />
    <Compile Include="src\early_multicellular_stage\editor\CellTypeSelection.cs" />
    <Compile Include="src\early_multicellular_stage\editor\EarlyMulticellularEditor.cs" />
    <Compile Include="src\early_multicellular_stage\IPositionedCell.cs" />
    <Compile Include="src\early_multicellular_stage\Microbe.Multicellular.cs" />
    <Compile Include="src\engine\CheatManager.cs" />
    <Compile Include="src\engine\ChildObjectCache.cs" />
    <Compile Include="src\engine\ChromaticFilter.cs" />
    <Compile Include="src\engine\DebugOverlays.SceneTreeDumper.cs" />
    <Compile Include="src\engine\input\ControllerAxisVisualizer.cs" />
    <Compile Include="src\engine\input\ControllerDeadzoneConfiguration.cs" />
    <Compile Include="src\engine\input\ControllerInputAxisVisualizationContainer.cs" />
    <Compile Include="src\engine\input\MouseInputScaling.cs" />
    <Compile Include="src\engine\input\RunOnInputWithStrengthAndRepeatAttribute.cs" />
    <Compile Include="src\engine\input\RunOnInputWithStrengthAttribute.cs" />
    <Compile Include="src\engine\input\RunOnRelativeMouseAttribute.cs" />
    <Compile Include="src\engine\IResource.cs" />
    <Compile Include="src\engine\ITextureResource.cs" />
    <Compile Include="src\engine\ResourceManager.cs" />
    <Compile Include="src\engine\UnhandledExceptionLogger.cs" />
    <Compile Include="src\engine\DebugOverlays.cs" />
    <Compile Include="src\engine\DebugOverlays.EntityLabel.cs" />
    <Compile Include="src\engine\DebugOverlays.FPSCounter.cs" />
    <Compile Include="src\engine\ICacheableData.cs" />
    <Compile Include="src\engine\ImageTask.cs" />
    <Compile Include="src\engine\input\IgnoreNoMethodsTakingInputAttribute.cs" />
    <Compile Include="src\engine\InstanceNotLoadedYetException.cs" />
    <Compile Include="src\engine\IPhotographable.cs" />
    <Compile Include="src\engine\LaunchOptions.cs" />
    <Compile Include="src\engine\LocalizedString.cs" />
    <Compile Include="src\engine\LocalizedStringBuilder.cs" />
    <Compile Include="src\engine\ControlHelpers.cs" />
    <Compile Include="src\engine\CollisionObjectHelpers.cs" />
    <Compile Include="src\engine\EntityReference.cs" />
    <Compile Include="src\engine\FeatureInformation.cs" />
    <Compile Include="src\engine\FileDropHandler.cs" />
    <Compile Include="src\engine\FolderHelpers.cs" />
    <Compile Include="src\engine\FullScreenToggle.cs" />
    <Compile Include="src\engine\GodotFileStream.cs" />
    <Compile Include="src\engine\GuidanceLine.cs" />
    <Compile Include="src\engine\IAssignableSetting.cs" />
    <Compile Include="src\engine\input\InputAttribute.cs" />
    <Compile Include="src\engine\input\ControlWithInput.cs" />
    <Compile Include="src\engine\input\InputManager.cs" />
    <Compile Include="src\engine\input\key_mapping\KeyNames.cs" />
    <Compile Include="src\engine\input\NodeWithInput.cs" />
    <Compile Include="src\engine\input\RunOnAxisAttribute.cs" />
    <Compile Include="src\engine\input\RunOnAxisGroupAttribute.cs" />
    <Compile Include="src\engine\input\RunOnKeyAttribute.cs" />
    <Compile Include="src\engine\input\RunOnKeyChangeAttribute.cs" />
    <Compile Include="src\engine\input\RunOnKeyDownAttribute.cs" />
    <Compile Include="src\engine\input\RunOnKeyDownWithRepeatAttribute.cs" />
    <Compile Include="src\engine\input\RunOnKeyToggleAttribute.cs" />
    <Compile Include="src\engine\input\RunOnKeyUpAttribute.cs" />
    <Compile Include="src\engine\input\key_mapping\InputActionItem.cs" />
    <Compile Include="src\engine\input\key_mapping\InputDataList.cs" />
    <Compile Include="src\engine\input\key_mapping\InputEventItem.cs" />
    <Compile Include="src\engine\input\key_mapping\InputGroupItem.cs" />
    <Compile Include="src\engine\input\key_mapping\InputGroupList.cs" />
    <Compile Include="src\engine\input\key_mapping\NamedInputAction.cs" />
    <Compile Include="src\engine\input\key_mapping\NamedInputGroup.cs" />
    <Compile Include="src\engine\input\key_mapping\SpecifiedInputKey.cs" />
    <Compile Include="src\engine\Invoke.cs" />
    <Compile Include="src\engine\LoadingScreen.cs" />
    <Compile Include="src\engine\NodeHelpers.cs" />
    <Compile Include="src\engine\ObjectHelpers.cs" />
    <Compile Include="src\engine\PauseManager.cs" />
    <Compile Include="src\engine\DebugOverlays.PerformanceMetrics.cs" />
    <Compile Include="src\engine\PhotoStudio.cs" />
    <Compile Include="src\engine\PostStartupActions.cs" />
    <Compile Include="src\engine\ProceduralDataCache.cs" />
    <Compile Include="src\engine\SceneManager.cs" />
    <Compile Include="src\engine\SceneTreeAttachRequired.cs" />
    <Compile Include="src\engine\ScreenShotTaker.cs" />
    <Compile Include="src\engine\SettingValue.cs" />
    <Compile Include="src\engine\StartupActions.cs" />
    <Compile Include="src\general\Asset.cs" />
    <Compile Include="src\general\AssetCategory.cs" />
    <Compile Include="src\general\AssetType.cs" />
    <Compile Include="src\general\CustomDifficulty.cs" />
    <Compile Include="src\general\Filter.cs" />
    <Compile Include="src\general\IDifficulty.cs" />
    <Compile Include="src\gui_common\art_gallery\TextureThumbnailResource.cs" />
<<<<<<< HEAD
    <Compile Include="src\gui_common\dialogs\FilterDialog.cs" />
    <Compile Include="src\gui_common\FilterItems\BaseFilterItem.cs" />
    <Compile Include="src\gui_common\FilterItems\MultipleChoiceFilterItemFilterItem.cs" />
    <Compile Include="src\gui_common\FilterItems\NumericFilterItem.cs" />
=======
    <Compile Include="src\gui_common\FocusFlowDynamicChildrenHelper.cs" />
>>>>>>> 6dd19abe
    <Compile Include="src\gui_common\PhotographablePreview.cs" />
    <Compile Include="src\microbe_stage\CellHexesPhotoBuilder.cs" />
    <Compile Include="src\microbe_stage\CellHexesPreview.cs" />
    <Compile Include="src\general\CombinableActionData.cs" />
    <Compile Include="src\general\AliveMarker.cs" />
    <Compile Include="src\general\EditorBase.cs" />
    <Compile Include="src\general\BehaviouralValueType.cs" />
    <Compile Include="src\general\BehaviourDictionary.cs" />
    <Compile Include="src\general\ColorUtils.cs" />
    <Compile Include="src\general\EditorComponentBase.cs" />
    <Compile Include="src\general\EditorComponentWithActionsBase.cs" />
    <Compile Include="src\general\EditorUserOverride.cs" />
    <Compile Include="src\general\Gallery.cs" />
    <Compile Include="src\general\EnumHelper.cs" />
    <Compile Include="src\general\GameEventDescription.cs" />
    <Compile Include="src\general\HexEditorComponentBase.cs" />
    <Compile Include="src\general\HexEditorSymmetry.cs" />
    <Compile Include="src\general\HexEditorSymmetryExtensions.cs" />
    <Compile Include="src\general\HexLayout.cs" />
    <Compile Include="src\general\HexWithData.cs" />
    <Compile Include="src\general\HybridAudioPlayer.cs" />
    <Compile Include="src\general\IEditor.cs" />
    <Compile Include="src\general\IEditorComponent.cs" />
    <Compile Include="src\general\IEditorWithActions.cs" />
    <Compile Include="src\general\IEditorWithPatches.cs" />
    <Compile Include="src\general\IEntity.cs" />
    <Compile Include="src\general\IGraphicalEntity.cs" />
    <Compile Include="src\general\IHexEditor.cs" />
    <Compile Include="src\general\IndividualHexLayout.cs" />
    <Compile Include="src\general\IPositionedHex.cs" />
    <Compile Include="src\general\IReturnableGameState.cs" />
    <Compile Include="src\general\IStage.cs" />
    <Compile Include="src\general\IStageHUD.cs" />
    <Compile Include="src\general\JSONHelpers.cs" />
    <Compile Include="src\general\ActionInterferenceMode.cs" />
    <Compile Include="src\general\HelpTexts.cs" />
    <Compile Include="src\general\HelpScreen.cs" />
    <Compile Include="src\general\OrbitCamera.cs" />
    <Compile Include="src\general\PauseMenu.cs" />
    <Compile Include="src\general\StageBase.cs" />
    <Compile Include="src\general\StageHUDBase.cs" />
    <Compile Include="src\general\StringUtils.cs" />
    <Compile Include="src\general\TranslationHelper.cs" />
    <Compile Include="src\general\TypeUtils.cs" />
    <Compile Include="src\general\ShuffleBag.cs" />
    <Compile Include="src\gui_common\art_gallery\GalleryCardAudio.cs" />
    <Compile Include="src\gui_common\art_gallery\GalleryDetailsTooltip.cs" />
    <Compile Include="src\gui_common\art_gallery\GalleryCardModel.cs" />
    <Compile Include="src\gui_common\art_gallery\IGalleryCardPlayback.cs" />
    <Compile Include="src\gui_common\art_gallery\SlideScreen.cs" />
    <Compile Include="src\gui_common\charts\ChartDataSet.cs" />
    <Compile Include="src\gui_common\charts\IDataSetsLegend.cs" />
    <Compile Include="src\gui_common\charts\line\LineChart.cs" />
    <Compile Include="src\gui_common\charts\line\LineChartData.cs" />
    <Compile Include="src\gui_common\charts\DataPoint.cs" />
    <Compile Include="src\gui_common\ActionButton.cs" />
    <Compile Include="src\gui_common\CheatMenu.cs" />
    <Compile Include="src\gui_common\ChemicalEquation.cs" />
    <Compile Include="src\gui_common\CompoundAmount.cs" />
    <Compile Include="src\gui_common\CompoundListBox.cs" />
    <Compile Include="src\gui_common\CustomCheckBox.cs" />
    <Compile Include="src\gui_common\CreditsScroll.cs" />
    <Compile Include="src\gui_common\CustomDialog.cs" />
    <Compile Include="src\gui_common\CustomDropDown.cs" />
    <Compile Include="src\gui_common\DraggableScrollContainer.cs" />
    <Compile Include="src\gui_common\art_gallery\GalleryViewer.cs" />
    <Compile Include="src\gui_common\dialogs\TutorialDialog.cs" />
    <Compile Include="src\gui_common\art_gallery\GalleryCard.cs" />
    <Compile Include="src\gui_common\ICustomPopup.cs" />
    <Compile Include="src\gui_common\CustomRichTextLabel.cs" />
    <Compile Include="src\gui_common\dialogs\CustomConfirmationDialog.cs" />
    <Compile Include="src\gui_common\dialogs\ErrorDialog.cs" />
    <Compile Include="src\gui_common\dialogs\LicensesDisplay.cs" />
    <Compile Include="src\gui_common\PlaybackControls.cs" />
    <Compile Include="src\gui_common\PlayButton.cs" />
    <Compile Include="src\gui_common\RadialMenu.cs" />
    <Compile Include="src\gui_common\RadialPopup.cs" />
    <Compile Include="src\gui_common\SpeciesPreview.cs" />
    <Compile Include="src\gui_common\CrossFadableTextureRect.cs" />
    <Compile Include="src\gui_common\tooltip\DefaultToolTip.cs" />
    <Compile Include="src\gui_common\tooltip\ICustomToolTip.cs" />
    <Compile Include="src\late_multicellular_stage\CreatureAI.cs" />
    <Compile Include="src\late_multicellular_stage\MulticellularCamera.cs" />
    <Compile Include="src\late_multicellular_stage\PlayerMulticellularInput.cs" />
    <Compile Include="src\microbe_stage\BiomeType.cs" />
    <Compile Include="src\microbe_stage\editor\CellStatsIndicator.cs" />
    <Compile Include="src\microbe_stage\editor\action_data\ColourActionData.cs" />
    <Compile Include="src\microbe_stage\editor\tooltips\ModifierInfoLabel.cs" />
    <Compile Include="src\microbe_stage\editor\tooltips\SelectionMenuToolTip.cs" />
    <Compile Include="src\gui_common\tooltip\ToolTipCallbackData.cs" />
    <Compile Include="src\gui_common\tooltip\ToolTipHelper.cs" />
    <Compile Include="src\gui_common\tooltip\ToolTipManager.cs" />
    <Compile Include="src\gui_common\ControlHighlight.cs" />
    <Compile Include="src\gui_common\CollapsibleList.cs" />
    <Compile Include="src\gui_common\Cutscene.cs" />
    <Compile Include="src\gui_common\ScreenFade.cs" />
    <Compile Include="src\gui_common\GUICommon.cs" />
    <Compile Include="src\gui_common\IconProgressBar.cs" />
    <Compile Include="src\gui_common\ITransition.cs" />
    <Compile Include="src\gui_common\KeyPrompt.cs" />
    <Compile Include="src\gui_common\KeyPromptHelper.cs" />
    <Compile Include="src\general\MainMenu.cs" />
    <Compile Include="src\gui_common\QuickLoadHandler.cs" />
    <Compile Include="src\gui_common\SegmentedBar.cs" />
    <Compile Include="src\gui_common\TransitionManager.cs" />
    <Compile Include="src\gui_common\TweakedColourPicker.cs" />
    <Compile Include="src\gui_common\VersionNumber.cs" />
    <Compile Include="simulation_parameters\Constants.cs" />
    <Compile Include="src\engine\ColourblindScreenFilter.cs" />
    <Compile Include="src\engine\CursorLoader.cs" />
    <Compile Include="src\general\OptionsMenu.cs" />
    <Compile Include="src\general\NewGameSettings.cs" />
    <Compile Include="src\general\SceneDisplayer.cs" />
    <Compile Include="src\late_multicellular_stage\editor\action_data\MetaballMoveActionData.cs" />
    <Compile Include="src\late_multicellular_stage\editor\action_data\MetaballPlacementActionData.cs" />
    <Compile Include="src\late_multicellular_stage\editor\action_data\MetaballRemoveActionData.cs" />
    <Compile Include="src\late_multicellular_stage\editor\action_data\MetaballResizeActionData.cs" />
    <Compile Include="src\late_multicellular_stage\editor\EditorCamera3D.cs" />
    <Compile Include="src\late_multicellular_stage\editor\LateMulticellularEditor.cs" />
    <Compile Include="src\late_multicellular_stage\editor\MetaballBodyEditorComponent.Callbacks.cs" />
    <Compile Include="src\late_multicellular_stage\editor\MetaballBodyEditorComponent.cs" />
    <Compile Include="src\late_multicellular_stage\editor\MetaballEditorComponentBase.cs" />
    <Compile Include="src\late_multicellular_stage\editor\MetaballPopupMenu.cs" />
    <Compile Include="src\late_multicellular_stage\IMetaballDisplayer.cs" />
    <Compile Include="src\late_multicellular_stage\LateMulticellularSpecies.cs" />
    <Compile Include="src\late_multicellular_stage\Metaball.cs" />
    <Compile Include="src\late_multicellular_stage\MetaballLayout.cs" />
    <Compile Include="src\late_multicellular_stage\MulticellularCreature.cs" />
    <Compile Include="src\late_multicellular_stage\MulticellularHUD.cs" />
    <Compile Include="src\late_multicellular_stage\MulticellularMetaball.cs" />
    <Compile Include="src\late_multicellular_stage\MulticellularMetaballDisplayer.cs" />
    <Compile Include="src\late_multicellular_stage\MulticellularMetaballLayout.cs" />
    <Compile Include="src\late_multicellular_stage\MulticellularStage.cs" />
    <Compile Include="src\microbe_stage\AgentProjectile.cs" />
    <Compile Include="src\microbe_stage\BiomeConditions.cs" />
    <Compile Include="src\microbe_stage\editor\action_data\HexMoveActionData.cs" />
    <Compile Include="src\microbe_stage\editor\action_data\BehaviourActionData.cs" />
    <Compile Include="src\microbe_stage\editor\action_data\HexPlacementActionData.cs" />
    <Compile Include="src\microbe_stage\editor\action_data\IActionHex.cs" />
    <Compile Include="src\microbe_stage\editor\action_data\MembraneActionData.cs" />
    <Compile Include="src\microbe_stage\editor\action_data\EditorCombinableActionData.cs" />
    <Compile Include="src\microbe_stage\editor\action_data\OrganelleMoveActionData.cs" />
    <Compile Include="src\microbe_stage\editor\action_data\NewMicrobeActionData.cs" />
    <Compile Include="src\microbe_stage\editor\action_data\OrganellePlacementActionData.cs" />
    <Compile Include="src\microbe_stage\editor\action_data\OrganelleRemoveActionData.cs" />
    <Compile Include="src\microbe_stage\editor\action_data\HexRemoveActionData.cs" />
    <Compile Include="src\microbe_stage\editor\action_data\RigidityActionData.cs" />
    <Compile Include="src\microbe_stage\editor\BehaviourEditorSubComponent.cs" />
    <Compile Include="src\microbe_stage\editor\CellEditorComponent.Callbacks.cs" />
    <Compile Include="src\microbe_stage\editor\CellEditorComponent.cs" />
    <Compile Include="src\microbe_stage\editor\CellEditorComponent.GUI.cs" />
    <Compile Include="src\microbe_stage\editor\EditorCommonBottomLeftButtons.cs" />
    <Compile Include="src\microbe_stage\editor\EditorComponentBottomLeftButtons.cs" />
    <Compile Include="src\microbe_stage\editor\EditorTab.cs" />
    <Compile Include="src\microbe_stage\editor\HexPopupMenu.cs" />
    <Compile Include="src\microbe_stage\editor\ICellEditorData.cs" />
    <Compile Include="src\microbe_stage\editor\IEditorReportData.cs" />
    <Compile Include="src\microbe_stage\editor\MicrobeEditorPatchMap.cs" />
    <Compile Include="src\microbe_stage\editor\MicrobeEditorReportComponent.cs" />
    <Compile Include="src\microbe_stage\editor\MicrobeEditorTabButtons.cs" />
    <Compile Include="src\microbe_stage\editor\MutationPointsBar.cs" />
    <Compile Include="src\microbe_stage\editor\PatchMapEditorComponent.cs" />
    <Compile Include="src\microbe_stage\editor\EditorActionHistory.cs" />
    <Compile Include="src\microbe_stage\editor\upgrades\LysosomeUpgradeGUI.cs" />
    <Compile Include="src\microbe_stage\Endosome.cs" />
    <Compile Include="src\microbe_stage\Enzyme.cs" />
    <Compile Include="src\microbe_stage\FloatingChunkSystem.cs" />
    <Compile Include="src\microbe_stage\HoveredCompoundControl.cs" />
    <Compile Include="src\microbe_stage\HUDBottomBar.cs" />
    <Compile Include="src\microbe_stage\ICellProperties.cs" />
    <Compile Include="src\microbe_stage\IComputedMembraneData.cs" />
    <Compile Include="src\microbe_stage\editor\MicrobeEditorCheatMenu.cs" />
    <Compile Include="src\microbe_stage\editor\CombinedEditorAction.cs" />
    <Compile Include="src\microbe_stage\editor\SpeciesPopulationDatasetsLegend.cs" />
    <Compile Include="src\microbe_stage\editor\TimelineTab.cs" />
    <Compile Include="src\microbe_stage\editor\upgrades\ChemoreceptorUpgradeGUI.cs" />
    <Compile Include="src\microbe_stage\editor\upgrades\IOrganelleUpgrader.cs" />
    <Compile Include="src\microbe_stage\editor\upgrades\OrganelleUpgradeGUI.cs" />
    <Compile Include="src\microbe_stage\editor\upgrades\SingleEditorAction.cs" />
    <Compile Include="src\microbe_stage\gui\ExtinctionBox.cs" />
    <Compile Include="src\microbe_stage\gui\PatchDetailsPanel.cs" />
    <Compile Include="src\microbe_stage\gui\PatchExtinctionBox.cs" />
    <Compile Include="src\microbe_stage\IComponentSpecificUpgrades.cs" />
    <Compile Include="src\microbe_stage\IEngulfable.cs" />
    <Compile Include="src\microbe_stage\ISpawnSystem.cs" />
    <Compile Include="src\microbe_stage\Microbe.Interior.cs" />
    <Compile Include="src\microbe_stage\Microbe.Contact.cs" />
    <Compile Include="src\microbe_stage\MicrobeCheatMenu.cs" />
    <Compile Include="src\microbe_stage\ChunkConfiguration.cs" />
    <Compile Include="src\microbe_stage\ColonyCompoundBag.cs" />
    <Compile Include="src\microbe_stage\ICompoundStorage.cs" />
    <Compile Include="src\microbe_stage\MicrobeColony.cs" />
    <Compile Include="src\microbe_stage\CompoundBalance.cs" />
    <Compile Include="src\microbe_stage\CompoundCloudPlane.cs" />
    <Compile Include="src\microbe_stage\MicrobeSystem.cs" />
    <Compile Include="src\microbe_stage\organelle_components\CiliaComponent.cs" />
    <Compile Include="src\microbe_stage\organelle_components\SlimeJetComponent.cs" />
    <Compile Include="src\microbe_stage\organelle_components\EmptyOrganelleComponent.cs" />
    <Compile Include="src\microbe_stage\PatchMapNameGenerator.cs" />
    <Compile Include="src\microbe_stage\editor\BarHelper.cs" />
    <Compile Include="src\microbe_stage\editor\CompoundBalanceDisplay.cs" />
    <Compile Include="src\microbe_stage\editor\MicrobeEditor.cs" />
    <Compile Include="src\microbe_stage\editor\EditorAction.cs" />
    <Compile Include="src\microbe_stage\editor\MicrobePartSelection.cs" />
    <Compile Include="src\microbe_stage\editor\OrganellePopupMenu.cs" />
    <Compile Include="src\microbe_stage\editor\PatchMapDrawer.cs" />
    <Compile Include="src\microbe_stage\editor\PatchMapNode.cs" />
    <Compile Include="src\microbe_stage\EnvironmentalCompoundProperties.cs" />
    <Compile Include="src\microbe_stage\FloatingChunk.cs" />
    <Compile Include="src\microbe_stage\IProcessDisplayInfo.cs" />
    <Compile Include="src\microbe_stage\Membrane.cs" />
    <Compile Include="src\microbe_stage\Microbe.cs" />
    <Compile Include="src\microbe_stage\MicrobeCamera.cs" />
    <Compile Include="src\microbe_stage\MicrobeHUD.cs" />
    <Compile Include="src\microbe_stage\MicrobeInternalCalculations.cs" />
    <Compile Include="src\general\SpeciesInfo.cs" />
    <Compile Include="src\microbe_stage\MicrobeSignalCommand.cs" />
    <Compile Include="src\microbe_stage\MicrobeStage.cs" />
    <Compile Include="src\microbe_stage\OrganelleMeshWithChildren.cs" />
    <Compile Include="src\microbe_stage\OrganelleUpgrades.cs" />
    <Compile Include="src\microbe_stage\organelle_components\BindingAgentComponent.cs" />
    <Compile Include="src\microbe_stage\organelle_components\ChemoreceptorComponent.cs" />
    <Compile Include="src\microbe_stage\organelle_components\SignalingAgentComponent.cs" />
    <Compile Include="src\microbe_stage\organelle_components\LysosomeComponent.cs" />
    <Compile Include="src\microbe_stage\particles\CellBurstEffect.cs" />
    <Compile Include="src\microbe_stage\PatchNameOverlay.cs" />
    <Compile Include="src\microbe_stage\PhagocytosisPhase.cs" />
    <Compile Include="src\microbe_stage\PlacedOrganelle.cs" />
    <Compile Include="src\microbe_stage\PlayerHoverInfo.cs" />
    <Compile Include="src\microbe_stage\PlayerMicrobeInput.cs" />
    <Compile Include="src\microbe_stage\ProcessList.cs" />
    <Compile Include="src\microbe_stage\ProcessPanel.cs" />
    <Compile Include="src\microbe_stage\ProcessStatistics.cs" />
    <Compile Include="src\microbe_stage\SpawnSystem.cs" />
    <Compile Include="src\general\MathUtils.cs" />
    <Compile Include="src\microbe_stage\MembraneType.cs" />
    <Compile Include="simulation_parameters\SimulationParameters.cs" />
    <Compile Include="src\microbe_stage\Background.cs" />
    <Compile Include="src\microbe_stage\Biome.cs" />
    <Compile Include="simulation_parameters\InvalidRegistryDataException.cs" />
    <Compile Include="src\microbe_stage\BioProcess.cs" />
    <Compile Include="simulation_parameters\IRegistryType.cs" />
    <Compile Include="src\microbe_stage\Compound.cs" />
    <Compile Include="src\microbe_stage\NameGenerator.cs" />
    <Compile Include="src\microbe_stage\OrganelleDefinition.cs" />
    <Compile Include="src\general\Hex.cs" />
    <Compile Include="src\microbe_stage\IOrganelleComponentFactory.cs" />
    <Compile Include="src\microbe_stage\IOrganelleComponent.cs" />
    <Compile Include="src\microbe_stage\organelle_components\NucleusComponent.cs" />
    <Compile Include="src\microbe_stage\organelle_components\StorageComponent.cs" />
    <Compile Include="src\microbe_stage\organelle_components\AgentVacuoleComponent.cs" />
    <Compile Include="src\microbe_stage\organelle_components\MovementComponent.cs" />
    <Compile Include="src\microbe_stage\organelle_components\PilusComponent.cs" />
    <Compile Include="src\microbe_stage\TweakedProcess.cs" />
    <Compile Include="src\microbe_stage\CompoundBag.cs" />
    <Compile Include="src\microbe_stage\CompoundCloudSystem.cs" />
    <Compile Include="src\engine\TaskExecutor.cs" />
    <Compile Include="src\microbe_stage\FluidSystem.cs" />
    <Compile Include="src\microbe_stage\Spawner.cs" />
    <Compile Include="src\microbe_stage\ISpawned.cs" />
    <Compile Include="src\microbe_stage\Spawners.cs" />
    <Compile Include="src\engine\Settings.cs" />
    <Compile Include="src\general\Int3.cs" />
    <Compile Include="src\general\GameProperties.cs" />
    <Compile Include="src\microbe_stage\AgentProperties.cs" />
    <Compile Include="src\general\TimedLifeSystem.cs" />
    <Compile Include="src\general\ITimedLife.cs" />
    <Compile Include="src\general\IWorldEffect.cs" />
    <Compile Include="src\general\TimedWorldOperations.cs" />
    <Compile Include="src\general\Species.cs" />
    <Compile Include="src\microbe_stage\MicrobeSpecies.cs" />
    <Compile Include="src\general\GameWorld.cs" />
    <Compile Include="src\general\WorldGenerationSettings.cs" />
    <Compile Include="src\general\DifficultyPreset.cs" />
    <Compile Include="src\microbe_stage\OrganelleLayout.cs" />
    <Compile Include="src\microbe_stage\ProcessSystem.cs" />
    <Compile Include="src\microbe_stage\IProcessable.cs" />
    <Compile Include="src\microbe_stage\MicrobeAISystem.cs" />
    <Compile Include="src\microbe_stage\IMicrobeAI.cs" />
    <Compile Include="src\microbe_stage\Patch.cs" />
    <Compile Include="src\microbe_stage\PatchMap.cs" />
    <Compile Include="src\microbe_stage\PatchMapGenerator.cs" />
    <Compile Include="src\microbe_stage\PatchManager.cs" />
    <Compile Include="src\microbe_stage\PatchRegion.cs" />
    <Compile Include="src\microbe_stage\OrganelleTemplate.cs" />
    <Compile Include="src\general\Int2.cs" />
    <Compile Include="src\microbe_stage\IPositionedOrganelle.cs" />
    <Compile Include="src\general\ListUtils.cs" />
    <Compile Include="src\general\ActionHistory.cs" />
    <Compile Include="src\general\ReversibleAction.cs" />
    <Compile Include="src\general\Mutations.cs" />
    <Compile Include="src\microbe_stage\ProcessSpeedInformation.cs" />
    <Compile Include="src\microbe_stage\OrganelleEfficiency.cs" />
    <Compile Include="src\microbe_stage\EnergyBalanceInfo.cs" />
    <Compile Include="src\general\RandomUtils.cs" />
    <Compile Include="src\microbe_stage\organelle_components\ExternallyPositionedComponent.cs" />
    <Compile Include="src\general\DictionaryUtils.cs" />
    <Compile Include="src\auto-evo\AutoEvo.cs" />
    <Compile Include="src\auto-evo\AutoEvoConfiguration.cs" />
    <Compile Include="src\auto-evo\AutoEvoRun.cs" />
    <Compile Include="src\auto-evo\IRunStep.cs" />
    <Compile Include="src\auto-evo\RunResults.cs" />
    <Compile Include="src\auto-evo\RunParameters.cs" />
    <Compile Include="src\auto-evo\steps\LambdaStep.cs" />
    <Compile Include="src\auto-evo\steps\FindBestMutation.cs" />
    <Compile Include="src\auto-evo\steps\FindBestMigration.cs" />
    <Compile Include="src\auto-evo\steps\CalculatePopulation.cs" />
    <Compile Include="src\auto-evo\SpeciesMigration.cs" />
    <Compile Include="src\auto-evo\simulation\SimulationConfiguration.cs" />
    <Compile Include="src\auto-evo\simulation\PopulationSimulation.cs" />
    <Compile Include="src\auto-evo\steps\VariantTryingStep.cs" />
    <Compile Include="src\auto-evo\ExternalEffect.cs" />
    <Compile Include="src\general\Jukebox.cs" />
    <Compile Include="src\general\MusicCategory.cs" />
    <Compile Include="src\microbe_stage\MicrobeAI.cs" />
    <Compile Include="src\microbe_stage\MicrobeAICommonData.cs" />
    <Compile Include="src\modding\FullModDetails.cs" />
    <Compile Include="src\modding\IMod.cs" />
    <Compile Include="src\modding\ModInfo.cs" />
    <Compile Include="src\modding\IModInterface.cs" />
    <Compile Include="src\modding\ModInterface.cs" />
    <Compile Include="src\modding\ModLoader.cs" />
    <Compile Include="src\modding\ModManager.cs" />
    <Compile Include="src\modding\ModUploader.cs" />
    <Compile Include="src\modding\NewModGUI.cs" />
    <Compile Include="src\modding\WorkshopData.cs" />
    <Compile Include="src\saving\FileHelpers.cs" />
    <Compile Include="src\saving\IChildPropertiesLoadCallback.cs" />
    <Compile Include="src\saving\IGodotEarlyNodeResolve.cs" />
    <Compile Include="src\saving\ILoadableGameState.cs" />
    <Compile Include="src\saving\InProgressLoad.cs" />
    <Compile Include="src\saving\InProgressSave.cs" />
    <Compile Include="src\saving\ISaveApplyable.cs" />
    <Compile Include="src\saving\ISaveContext.cs" />
    <Compile Include="src\saving\ISaveLoadable.cs" />
    <Compile Include="src\saving\ISaveLoadedTracked.cs" />
    <Compile Include="src\saving\ISaveUpgradeStep.cs" />
    <Compile Include="src\saving\JSONDebug.cs" />
    <Compile Include="src\saving\NewSaveMenu.cs" />
    <Compile Include="src\saving\Save.cs" />
    <Compile Include="src\saving\SaveApplyHelper.cs" />
    <Compile Include="src\saving\SaveFileInfo.cs" />
    <Compile Include="src\saving\MainGameState.cs" />
    <Compile Include="src\saving\SaveInformation.cs" />
    <Compile Include="src\saving\SaveList.cs" />
    <Compile Include="src\saving\SaveListItem.cs" />
    <Compile Include="src\saving\SaveLoadable.cs" />
    <Compile Include="src\saving\SaveContext.cs" />
    <Compile Include="src\saving\SaveHelper.cs" />
    <Compile Include="src\saving\SaveManagerGUI.cs" />
    <Compile Include="src\saving\SaveStatusOverlay.cs" />
    <Compile Include="src\saving\SaveUpgrader.cs" />
    <Compile Include="src\saving\serializers\AssignOnlyChildItemsOnDeserializeAttribute.cs" />
    <Compile Include="src\saving\serializers\Base64BinaryConverter.cs" />
    <Compile Include="src\saving\serializers\BaseNodeConverter.cs" />
    <Compile Include="src\saving\serializers\CallbackConverter.cs" />
    <Compile Include="src\saving\serializers\CompoundCloudPlaneConverter.cs" />
    <Compile Include="src\saving\serializers\DynamicDeserializeObjectConverter.cs" />
    <Compile Include="src\saving\serializers\EntityReferenceConverter.cs" />
    <Compile Include="src\saving\serializers\GodotColorConverter.cs" />
    <Compile Include="src\saving\serializers\GodotBasisConverter.cs" />
    <Compile Include="src\saving\serializers\InProgressObjectDeserialization.cs" />
    <Compile Include="src\saving\serializers\LocalizedStringTypeConverter.cs" />
    <Compile Include="src\saving\serializers\NodeConverter.cs" />
    <Compile Include="src\saving\serializers\NodeGroupSaveHelper.cs" />
    <Compile Include="src\saving\serializers\PackedSceneConverter.cs" />
    <Compile Include="src\saving\serializers\PropertyInfoUtils.cs" />
    <Compile Include="src\saving\serializers\ReferenceResolver.cs" />
    <Compile Include="src\saving\serializers\RegistryTypeConverter.cs" />
    <Compile Include="src\saving\serializers\RegistryTypeStringConverter.cs" />
    <Compile Include="src\saving\serializers\SceneLoadedClassAttribute.cs" />
    <Compile Include="src\saving\serializers\SerializationBinder.cs" />
    <Compile Include="src\saving\serializers\ConvexPolygonShapeConverter.cs" />
    <Compile Include="src\saving\serializers\SingleTypeConverter.cs" />
    <Compile Include="src\saving\serializers\SystemVector4ArrayConverter.cs" />
    <Compile Include="src\saving\serializers\ThriveJsonConverter.cs" />
    <Compile Include="src\saving\serializers\ThriveTypeConverter.cs" />
    <Compile Include="src\saving\TemporaryLoadedNodeDeleter.cs" />
    <Compile Include="src\general\VersionUtils.cs" />
    <Compile Include="src\steam\ISteamClient.cs" />
    <Compile Include="src\steam\ISteamSignalReceiver.cs" />
    <Compile Include="src\steam\SteamHandler.cs" />
    <Compile Include="src\steam\SteamItemVisibility.cs" />
    <Compile Include="src\steam\SteamUploadProgress.cs" />
    <Compile Include="src\steam\WorkshopItemData.cs" />
    <Compile Include="src\steam\WorkshopItemState.cs" />
    <Compile Include="src\steam\WorkshopResult.cs" />
    <Compile Include="src\tutorial\early_multicellular_stage\EarlyMulticellularWelcome.cs" />
    <Compile Include="src\tutorial\ITutorialGUI.cs" />
    <Compile Include="src\tutorial\ITutorialInput.cs" />
    <Compile Include="src\tutorial\microbe_editor\AutoEvoPrediction.cs" />
    <Compile Include="src\tutorial\microbe_editor\CellEditorIntroduction.cs" />
    <Compile Include="src\tutorial\microbe_editor\EditorEntryCountingTutorial.cs" />
    <Compile Include="src\tutorial\microbe_editor\EditorRedoTutorial.cs" />
    <Compile Include="src\tutorial\microbe_editor\EditorTutorialEnd.cs" />
    <Compile Include="src\tutorial\microbe_editor\EditorUndoTutorial.cs" />
    <Compile Include="src\tutorial\microbe_editor\EditorWelcome.cs" />
    <Compile Include="src\tutorial\microbe_editor\MicrobeEditorTutorialGUI.cs" />
    <Compile Include="src\tutorial\microbe_editor\PatchMap.cs" />
    <Compile Include="src\tutorial\microbe_editor\StaySmallTutorial.cs" />
    <Compile Include="src\tutorial\microbe_stage\CheckTheHelpMenu.cs" />
    <Compile Include="src\tutorial\microbe_stage\LeaveColonyTutorial.cs" />
    <Compile Include="src\tutorial\microbe_stage\MicrobeEngulfedExplanation.cs" />
    <Compile Include="src\tutorial\microbe_stage\MicrobeEngulfmentExplanation.cs" />
    <Compile Include="src\tutorial\microbe_stage\GlucoseCollecting.cs" />
    <Compile Include="src\tutorial\microbe_stage\MicrobeEngulfmentStorageFull.cs" />
    <Compile Include="src\tutorial\microbe_stage\MicrobeMovement.cs" />
    <Compile Include="src\tutorial\microbe_stage\MicrobeMovementExplanation.cs" />
    <Compile Include="src\tutorial\microbe_stage\MicrobePressEditorButton.cs" />
    <Compile Include="src\tutorial\microbe_stage\MicrobeReproduction.cs" />
    <Compile Include="src\tutorial\microbe_stage\MicrobeStageWelcome.cs" />
    <Compile Include="src\tutorial\microbe_stage\MicrobeStayingAlive.cs" />
    <Compile Include="src\tutorial\microbe_stage\MicrobeUnbind.cs" />
    <Compile Include="src\tutorial\TutorialEventArgs.cs" />
    <Compile Include="src\tutorial\TutorialEventType.cs" />
    <Compile Include="src\tutorial\microbe_stage\MicrobeTutorialGUI.cs" />
    <Compile Include="src\tutorial\TutorialHelper.cs" />
    <Compile Include="src\tutorial\TutorialPhase.cs" />
    <Compile Include="src\tutorial\TutorialState.cs" />
    <Compile Include="src\saving\serializers\RandomConverter.cs" />
    <Compile Include="test\MetaballTest.cs" />
  </ItemGroup>
  <ItemGroup>
    <Folder Include="shaders\" />
    <Folder Include="src\microbe_stage\organelle_components\" />
    <Folder Include="src\auto-evo\steps\" />
    <Folder Include="src\auto-evo\simulation\" />
  </ItemGroup>
  <ItemGroup>
    <PackageReference Include="Newtonsoft.Json">
      <Version>13.0.1</Version>
    </PackageReference>
    <PackageReference Include="System.Numerics.Vectors">
      <Version>4.5.0</Version>
    </PackageReference>
    <PackageReference Include="SharpZipLib">
      <Version>1.3.3</Version>
    </PackageReference>
    <PackageReference Include="Nito.Collections.Deque">
      <Version>1.1.1</Version>
    </PackageReference>
    <PackageReference Include="StyleCop.Analyzers">
      <Version>1.2.0-beta.435</Version>
    </PackageReference>
    <PackageReference Include="Lib.Harmony">
      <Version>2.2.2</Version>
    </PackageReference>
  </ItemGroup>
  <ItemGroup>
    <Content Include=".config\dotnet-tools.json" />
    <Content Include="export_presets.cfg" />
    <Content Include="global.json" />
    <Content Include="RevolutionaryGamesCommon\stylecop.json" />
    <Content Include="RevolutionaryGamesCommon\StyleCop.ruleset" />
    <Content Include="simulation_parameters\common\auto-evo_parameters.json" />
    <Content Include="simulation_parameters\common\credits.json" />
    <Content Include="simulation_parameters\common\difficulty_presets.json" />
    <Content Include="simulation_parameters\common\gallery.json" />
    <Content Include="simulation_parameters\common\help_texts.json" />
    <Content Include="simulation_parameters\common\input_options.json" />
    <Content Include="simulation_parameters\common\music_tracks.json" />
    <Content Include="simulation_parameters\common\translations_info.json" />
    <Content Include="simulation_parameters\microbe_stage\backgrounds.json" />
    <Content Include="simulation_parameters\microbe_stage\biomes.json" />
    <Content Include="simulation_parameters\microbe_stage\bio_processes.json" />
    <Content Include="simulation_parameters\microbe_stage\compounds.json" />
    <Content Include="simulation_parameters\microbe_stage\membranes.json" />
    <Content Include="simulation_parameters\microbe_stage\organelles.json" />
    <Content Include="simulation_parameters\microbe_stage\patch_syllables.json" />
    <Content Include="simulation_parameters\microbe_stage\species_names.json" />
  </ItemGroup>
  <ItemGroup>
    <ProjectReference Include="third_party\ThirdParty.csproj" />
  </ItemGroup>
</Project><|MERGE_RESOLUTION|>--- conflicted
+++ resolved
@@ -136,14 +136,11 @@
     <Compile Include="src\general\Filter.cs" />
     <Compile Include="src\general\IDifficulty.cs" />
     <Compile Include="src\gui_common\art_gallery\TextureThumbnailResource.cs" />
-<<<<<<< HEAD
+    <Compile Include="src\gui_common\FocusFlowDynamicChildrenHelper.cs" />
     <Compile Include="src\gui_common\dialogs\FilterDialog.cs" />
     <Compile Include="src\gui_common\FilterItems\BaseFilterItem.cs" />
     <Compile Include="src\gui_common\FilterItems\MultipleChoiceFilterItemFilterItem.cs" />
     <Compile Include="src\gui_common\FilterItems\NumericFilterItem.cs" />
-=======
-    <Compile Include="src\gui_common\FocusFlowDynamicChildrenHelper.cs" />
->>>>>>> 6dd19abe
     <Compile Include="src\gui_common\PhotographablePreview.cs" />
     <Compile Include="src\microbe_stage\CellHexesPhotoBuilder.cs" />
     <Compile Include="src\microbe_stage\CellHexesPreview.cs" />
