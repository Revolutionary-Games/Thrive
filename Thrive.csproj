<?xml version="1.0" encoding="utf-8"?>
<Project Sdk="Godot.NET.Sdk/3.3.0">
  <PropertyGroup>
    <ProjectGuid>{D38E3F51-1E8C-4F32-99B2-641320B0AC3C}</ProjectGuid>
    <OutputType>Library</OutputType>
    <RootNamespace>Thrive</RootNamespace>
    <AssemblyName>Thrive</AssemblyName>
    <GodotProjectGeneratorVersion>1.0.7333.4679</GodotProjectGeneratorVersion>
    <TreatWarningsAsErrors>false</TreatWarningsAsErrors>
    <TargetFramework>net472</TargetFramework>
    <!--The following properties were overriden during migration to prevent errors.
    Enabling them may require other manual changes to the project and its files.-->
    <EnableDefaultCompileItems>false</EnableDefaultCompileItems>
    <GenerateAssemblyInfo>false</GenerateAssemblyInfo>
    <Deterministic>false</Deterministic>
    <LangVersion>8.0</LangVersion>
  </PropertyGroup>
  <ItemGroup>
    <Reference Include="System" />
  </ItemGroup>
  <ItemGroup>
    <Compile Include="Properties\AssemblyInfo.cs" />
    <Compile Include="simulation_parameters\CompoundLoader.cs" />
    <Compile Include="simulation_parameters\GameCredits.cs" />
    <Compile Include="simulation_parameters\TranslationsInfo.cs" />
    <Compile Include="src\auto-evo\simulation\food_source\CompoundFoodSource.cs" />
    <Compile Include="src\auto-evo\simulation\food_source\FoodSource.cs" />
    <Compile Include="src\auto-evo\simulation\food_source\MarineSnowFoodSource.cs" />
    <Compile Include="src\auto-evo\simulation\food_source\HeterotrophicFoodSource.cs" />
    <Compile Include="src\auto-evo\simulation\food_source\EnvironmentalFoodSource.cs" />
    <Compile Include="src\engine\CheatManager.cs" />
    <Compile Include="src\engine\ChildObjectCache.cs" />
    <Compile Include="src\engine\ChromaticFilter.cs" />
    <Compile Include="src\engine\ControlHelpers.cs" />
    <Compile Include="src\engine\FeatureInformation.cs" />
    <Compile Include="src\engine\FileDropHandler.cs" />
    <Compile Include="src\engine\FullScreenToggle.cs" />
    <Compile Include="src\engine\GodotFileStream.cs" />
    <Compile Include="src\engine\GuidanceLine.cs" />
    <Compile Include="src\engine\IAssignableSetting.cs" />
    <Compile Include="src\engine\input\InputAttribute.cs" />
    <Compile Include="src\engine\input\ControlWithInput.cs" />
    <Compile Include="src\engine\input\InputManager.cs" />
    <Compile Include="src\engine\input\key_mapping\KeyNames.cs" />
    <Compile Include="src\engine\input\NodeWithInput.cs" />
    <Compile Include="src\engine\input\RunOnAxisAttribute.cs" />
    <Compile Include="src\engine\input\RunOnAxisGroupAttribute.cs" />
    <Compile Include="src\engine\input\RunOnKeyAttribute.cs" />
    <Compile Include="src\engine\input\RunOnKeyChangeAttribute.cs" />
    <Compile Include="src\engine\input\RunOnKeyDownAttribute.cs" />
    <Compile Include="src\engine\input\RunOnKeyDownWithRepeatAttribute.cs" />
    <Compile Include="src\engine\input\RunOnKeyToggleAttribute.cs" />
    <Compile Include="src\engine\input\RunOnKeyUpAttribute.cs" />
    <Compile Include="src\engine\input\key_mapping\InputActionItem.cs" />
    <Compile Include="src\engine\input\key_mapping\InputDataList.cs" />
    <Compile Include="src\engine\input\key_mapping\InputEventItem.cs" />
    <Compile Include="src\engine\input\key_mapping\InputGroupItem.cs" />
    <Compile Include="src\engine\input\key_mapping\InputGroupList.cs" />
    <Compile Include="src\engine\input\key_mapping\NamedInputAction.cs" />
    <Compile Include="src\engine\input\key_mapping\NamedInputGroup.cs" />
    <Compile Include="src\engine\input\key_mapping\SpecifiedInputKey.cs" />
    <Compile Include="src\engine\Invoke.cs" />
    <Compile Include="src\engine\LoadingScreen.cs" />
    <Compile Include="src\engine\NodeHelpers.cs" />
    <Compile Include="src\engine\PostStartupActions.cs" />
    <Compile Include="src\engine\SceneManager.cs" />
    <Compile Include="src\engine\ScreenShotTaker.cs" />
    <Compile Include="src\engine\SettingValue.cs" />
    <Compile Include="src\engine\StartupActions.cs" />
    <Compile Include="src\general\AliveMarker.cs" />
    <Compile Include="src\general\ColorUtils.cs" />
    <Compile Include="src\general\Gallery.cs" />
    <Compile Include="src\general\EnumHelper.cs" />
    <Compile Include="src\general\IEntity.cs" />
    <Compile Include="src\general\JSONHelpers.cs" />
    <Compile Include="src\general\PathUtils.cs" />
    <Compile Include="src\general\HelpTexts.cs" />
    <Compile Include="src\general\HelpScreen.cs" />
    <Compile Include="src\general\PauseMenu.cs" />
    <Compile Include="src\general\StringUtils.cs" />
    <Compile Include="src\general\TranslationHelper.cs" />
    <Compile Include="src\general\TypeUtils.cs" />
    <Compile Include="src\general\ShuffleBag.cs" />
    <Compile Include="src\gui_common\charts\line\LineChart.cs" />
    <Compile Include="src\gui_common\charts\line\LineChartData.cs" />
    <Compile Include="src\gui_common\charts\DataPoint.cs" />
    <Compile Include="src\gui_common\ActionButton.cs" />
    <Compile Include="src\gui_common\CheatMenu.cs" />
    <Compile Include="src\gui_common\ChemicalEquation.cs" />
    <Compile Include="src\gui_common\CompoundAmount.cs" />
    <Compile Include="src\gui_common\CompoundListBox.cs" />
<<<<<<< HEAD
    <Compile Include="src\gui_common\CustomCheckBox.cs" />
=======
    <Compile Include="src\gui_common\CreditsScroll.cs" />
>>>>>>> 7cbe22d3
    <Compile Include="src\gui_common\CustomDropDown.cs" />
    <Compile Include="src\gui_common\CustomRichTextLabel.cs" />
    <Compile Include="src\gui_common\tooltip\DefaultToolTip.cs" />
    <Compile Include="src\gui_common\tooltip\ICustomToolTip.cs" />
    <Compile Include="src\gui_common\tooltip\microbe_editor\ModifierInfoLabel.cs" />
    <Compile Include="src\gui_common\tooltip\microbe_editor\SelectionMenuToolTip.cs" />
    <Compile Include="src\gui_common\tooltip\ToolTipCallbackData.cs" />
    <Compile Include="src\gui_common\tooltip\ToolTipHelper.cs" />
    <Compile Include="src\gui_common\tooltip\ToolTipManager.cs" />
    <Compile Include="src\gui_common\ControlHighlight.cs" />
    <Compile Include="src\gui_common\CollapsibleList.cs" />
    <Compile Include="src\gui_common\Cutscene.cs" />
    <Compile Include="src\gui_common\ScreenFade.cs" />
    <Compile Include="src\gui_common\GUICommon.cs" />
    <Compile Include="src\gui_common\IconProgressBar.cs" />
    <Compile Include="src\gui_common\ITransition.cs" />
    <Compile Include="src\gui_common\KeyPrompt.cs" />
    <Compile Include="src\gui_common\KeyPromptHelper.cs" />
    <Compile Include="src\general\MainMenu.cs" />
    <Compile Include="src\gui_common\QuickLoadHandler.cs" />
    <Compile Include="src\gui_common\SegmentedBar.cs" />
    <Compile Include="src\gui_common\TransitionManager.cs" />
    <Compile Include="src\gui_common\TweakedColourPicker.cs" />
    <Compile Include="src\gui_common\VersionNumber.cs" />
    <Compile Include="simulation_parameters\Constants.cs" />
    <Compile Include="src\engine\FPSCounter.cs" />
    <Compile Include="src\engine\ColourblindScreenFilter.cs" />
    <Compile Include="src\engine\CursorLoader.cs" />
    <Compile Include="src\general\OptionsMenu.cs" />
    <Compile Include="src\general\SceneDisplayer.cs" />
    <Compile Include="src\microbe_stage\AgentProjectile.cs" />
    <Compile Include="src\microbe_stage\BiomeConditions.cs" />
    <Compile Include="src\microbe_stage\editor\MicrobeEditorCheatMenu.cs" />
    <Compile Include="src\microbe_stage\MicrobeCheatMenu.cs" />
    <Compile Include="src\microbe_stage\ChunkConfiguration.cs" />
    <Compile Include="src\microbe_stage\ColonyCompoundBag.cs" />
    <Compile Include="src\microbe_stage\ICompoundStorage.cs" />
    <Compile Include="src\microbe_stage\MicrobeColony.cs" />
    <Compile Include="src\microbe_stage\CompoundBalance.cs" />
    <Compile Include="src\microbe_stage\CompoundCloudPlane.cs" />
    <Compile Include="src\microbe_stage\editor\BarHelper.cs" />
    <Compile Include="src\microbe_stage\editor\CompoundBalanceDisplay.cs" />
    <Compile Include="src\microbe_stage\editor\IMicrobeEditorActionData.cs" />
    <Compile Include="src\microbe_stage\editor\MicrobeEditor.cs" />
    <Compile Include="src\microbe_stage\editor\MicrobeEditorAction.cs" />
    <Compile Include="src\microbe_stage\editor\MicrobeEditorGUI.cs" />
    <Compile Include="src\microbe_stage\editor\MicrobePartSelection.cs" />
    <Compile Include="src\microbe_stage\editor\OrganellePopupMenu.cs" />
    <Compile Include="src\microbe_stage\editor\PatchMapDrawer.cs" />
    <Compile Include="src\microbe_stage\editor\PatchMapNode.cs" />
    <Compile Include="src\microbe_stage\EnvironmentalCompoundProperties.cs" />
    <Compile Include="src\microbe_stage\FloatingChunk.cs" />
    <Compile Include="src\microbe_stage\IProcessDisplayInfo.cs" />
    <Compile Include="src\microbe_stage\Membrane.cs" />
    <Compile Include="src\microbe_stage\Microbe.cs" />
    <Compile Include="src\microbe_stage\MicrobeCamera.cs" />
    <Compile Include="src\microbe_stage\MicrobeHUD.cs" />
    <Compile Include="src\microbe_stage\MicrobeInternalCalculations.cs" />
    <Compile Include="src\general\SpeciesInfo.cs" />
    <Compile Include="src\microbe_stage\MicrobeStage.cs" />
    <Compile Include="src\microbe_stage\NucleusMesh.cs" />
    <Compile Include="src\microbe_stage\organelle_components\BindingAgentComponent.cs" />
    <Compile Include="src\microbe_stage\particles\CellBurstEffect.cs" />
    <Compile Include="src\microbe_stage\PlacedOrganelle.cs" />
    <Compile Include="src\microbe_stage\PlayerHoverInfo.cs" />
    <Compile Include="src\microbe_stage\PlayerMicrobeInput.cs" />
    <Compile Include="src\microbe_stage\ProcessList.cs" />
    <Compile Include="src\microbe_stage\ProcessPanel.cs" />
    <Compile Include="src\microbe_stage\ProcessStatistics.cs" />
    <Compile Include="src\microbe_stage\SpawnSystem.cs" />
    <Compile Include="GlobalSuppressions.cs" />
    <Compile Include="src\general\MathUtils.cs" />
    <Compile Include="src\microbe_stage\MembraneType.cs" />
    <Compile Include="simulation_parameters\SimulationParameters.cs" />
    <Compile Include="src\microbe_stage\Background.cs" />
    <Compile Include="src\microbe_stage\Biome.cs" />
    <Compile Include="simulation_parameters\InvalidRegistryDataException.cs" />
    <Compile Include="src\microbe_stage\BioProcess.cs" />
    <Compile Include="simulation_parameters\IRegistryType.cs" />
    <Compile Include="src\microbe_stage\Compound.cs" />
    <Compile Include="src\microbe_stage\NameGenerator.cs" />
    <Compile Include="src\microbe_stage\OrganelleDefinition.cs" />
    <Compile Include="src\general\Hex.cs" />
    <Compile Include="src\microbe_stage\IOrganelleComponentFactory.cs" />
    <Compile Include="src\microbe_stage\IOrganelleComponent.cs" />
    <Compile Include="src\microbe_stage\organelle_components\NucleusComponent.cs" />
    <Compile Include="src\microbe_stage\organelle_components\StorageComponent.cs" />
    <Compile Include="src\microbe_stage\organelle_components\AgentVacuoleComponent.cs" />
    <Compile Include="src\microbe_stage\organelle_components\MovementComponent.cs" />
    <Compile Include="src\microbe_stage\organelle_components\PilusComponent.cs" />
    <Compile Include="src\microbe_stage\TweakedProcess.cs" />
    <Compile Include="src\microbe_stage\CompoundBag.cs" />
    <Compile Include="src\microbe_stage\CompoundCloudSystem.cs" />
    <Compile Include="src\engine\TaskExecutor.cs" />
    <Compile Include="src\microbe_stage\FluidSystem.cs" />
    <Compile Include="src\microbe_stage\Spawner.cs" />
    <Compile Include="src\microbe_stage\ISpawned.cs" />
    <Compile Include="src\microbe_stage\Spawners.cs" />
    <Compile Include="src\engine\Settings.cs" />
    <Compile Include="src\general\Int3.cs" />
    <Compile Include="src\general\GameProperties.cs" />
    <Compile Include="src\microbe_stage\AgentProperties.cs" />
    <Compile Include="src\general\TimedLifeSystem.cs" />
    <Compile Include="src\general\ITimedLife.cs" />
    <Compile Include="src\general\IWorldEffect.cs" />
    <Compile Include="src\general\TimedWorldOperations.cs" />
    <Compile Include="src\general\Species.cs" />
    <Compile Include="src\microbe_stage\MicrobeSpecies.cs" />
    <Compile Include="src\general\GameWorld.cs" />
    <Compile Include="src\general\WorldGenerationSettings.cs" />
    <Compile Include="src\microbe_stage\OrganelleLayout.cs" />
    <Compile Include="src\microbe_stage\ProcessSystem.cs" />
    <Compile Include="src\microbe_stage\IProcessable.cs" />
    <Compile Include="src\microbe_stage\MicrobeAISystem.cs" />
    <Compile Include="src\microbe_stage\IMicrobeAI.cs" />
    <Compile Include="src\microbe_stage\Patch.cs" />
    <Compile Include="src\microbe_stage\PatchMap.cs" />
    <Compile Include="src\microbe_stage\PatchMapGenerator.cs" />
    <Compile Include="src\microbe_stage\PatchManager.cs" />
    <Compile Include="src\microbe_stage\OrganelleTemplate.cs" />
    <Compile Include="src\general\Int2.cs" />
    <Compile Include="src\microbe_stage\IPositionedOrganelle.cs" />
    <Compile Include="src\general\ListUtils.cs" />
    <Compile Include="src\general\ActionHistory.cs" />
    <Compile Include="src\general\ReversibleAction.cs" />
    <Compile Include="src\general\Mutations.cs" />
    <Compile Include="src\microbe_stage\ProcessSpeedInformation.cs" />
    <Compile Include="src\microbe_stage\OrganelleEfficiency.cs" />
    <Compile Include="src\microbe_stage\EnergyBalanceInfo.cs" />
    <Compile Include="src\general\RandomUtils.cs" />
    <Compile Include="src\microbe_stage\organelle_components\ExternallyPositionedComponent.cs" />
    <Compile Include="src\general\DictionaryUtils.cs" />
    <Compile Include="src\auto-evo\AutoEvo.cs" />
    <Compile Include="src\auto-evo\AutoEvoConfiguration.cs" />
    <Compile Include="src\auto-evo\AutoEvoRun.cs" />
    <Compile Include="src\auto-evo\IRunStep.cs" />
    <Compile Include="src\auto-evo\RunResults.cs" />
    <Compile Include="src\auto-evo\RunParameters.cs" />
    <Compile Include="src\auto-evo\steps\LambdaStep.cs" />
    <Compile Include="src\auto-evo\steps\FindBestMutation.cs" />
    <Compile Include="src\auto-evo\steps\FindBestMigration.cs" />
    <Compile Include="src\auto-evo\steps\CalculatePopulation.cs" />
    <Compile Include="src\auto-evo\SpeciesMigration.cs" />
    <Compile Include="src\auto-evo\simulation\SimulationConfiguration.cs" />
    <Compile Include="src\auto-evo\simulation\PopulationSimulation.cs" />
    <Compile Include="src\auto-evo\steps\VariantTryingStep.cs" />
    <Compile Include="src\auto-evo\ExternalEffect.cs" />
    <Compile Include="src\general\Jukebox.cs" />
    <Compile Include="src\general\MusicCategory.cs" />
    <Compile Include="src\microbe_stage\MicrobeAI.cs" />
    <Compile Include="src\microbe_stage\MicrobeAICommonData.cs" />
    <Compile Include="src\saving\FileHelpers.cs" />
    <Compile Include="src\saving\IChildPropertiesLoadCallback.cs" />
    <Compile Include="src\saving\IGodotEarlyNodeResolve.cs" />
    <Compile Include="src\saving\ILoadableGameState.cs" />
    <Compile Include="src\saving\InProgressLoad.cs" />
    <Compile Include="src\saving\InProgressSave.cs" />
    <Compile Include="src\saving\ISaveApplyable.cs" />
    <Compile Include="src\saving\ISaveContext.cs" />
    <Compile Include="src\saving\ISaveLoadable.cs" />
    <Compile Include="src\saving\ISaveLoadedTracked.cs" />
    <Compile Include="src\saving\ISaveUpgradeStep.cs" />
    <Compile Include="src\saving\NewSaveMenu.cs" />
    <Compile Include="src\saving\Save.cs" />
    <Compile Include="src\saving\SaveApplyHelper.cs" />
    <Compile Include="src\saving\SaveFileInfo.cs" />
    <Compile Include="src\saving\MainGameState.cs" />
    <Compile Include="src\saving\SaveInformation.cs" />
    <Compile Include="src\saving\SaveList.cs" />
    <Compile Include="src\saving\SaveListItem.cs" />
    <Compile Include="src\saving\SaveLoadable.cs" />
    <Compile Include="src\saving\SaveContext.cs" />
    <Compile Include="src\saving\SaveHelper.cs" />
    <Compile Include="src\saving\SaveManagerGUI.cs" />
    <Compile Include="src\saving\SaveStatusOverlay.cs" />
    <Compile Include="src\saving\SaveUpgrader.cs" />
    <Compile Include="src\saving\serializers\AssignOnlyChildItemsOnDeserializeAttribute.cs" />
    <Compile Include="src\saving\serializers\Base64BinaryConverter.cs" />
    <Compile Include="src\saving\serializers\BaseNodeConverter.cs" />
    <Compile Include="src\saving\serializers\CallbackConverter.cs" />
    <Compile Include="src\saving\serializers\CompoundCloudPlaneConverter.cs" />
    <Compile Include="src\saving\serializers\DynamicDeserializeObjectConverter.cs" />
    <Compile Include="src\saving\serializers\GodotColorConverter.cs" />
    <Compile Include="src\saving\serializers\GodotBasisConverter.cs" />
    <Compile Include="src\saving\serializers\NodeConverter.cs" />
    <Compile Include="src\saving\serializers\NodeGroupSaveHelper.cs" />
    <Compile Include="src\saving\serializers\PackedSceneConverter.cs" />
    <Compile Include="src\saving\serializers\PropertyInfoUtils.cs" />
    <Compile Include="src\saving\serializers\ReferenceResolver.cs" />
    <Compile Include="src\saving\serializers\RegistryTypeConverter.cs" />
    <Compile Include="src\saving\serializers\RegistryTypeStringConverter.cs" />
    <Compile Include="src\saving\serializers\SceneLoadedClassAttribute.cs" />
    <Compile Include="src\saving\serializers\SerializationBinder.cs" />
    <Compile Include="src\saving\serializers\ConvexPolygonShapeConverter.cs" />
    <Compile Include="src\saving\serializers\SingleTypeConverter.cs" />
    <Compile Include="src\saving\serializers\SystemVector4ArrayConverter.cs" />
    <Compile Include="src\saving\serializers\ThriveJsonConverter.cs" />
    <Compile Include="src\saving\serializers\ThriveTypeConverter.cs" />
    <Compile Include="src\saving\TemporaryLoadedNodeDeleter.cs" />
    <Compile Include="src\general\VersionUtils.cs" />
    <Compile Include="src\tutorial\ITutorialGUI.cs" />
    <Compile Include="src\tutorial\ITutorialInput.cs" />
    <Compile Include="src\tutorial\microbe_editor\CellEditorIntroduction.cs" />
    <Compile Include="src\tutorial\microbe_editor\EditorRedoTutorial.cs" />
    <Compile Include="src\tutorial\microbe_editor\EditorTutorialEnd.cs" />
    <Compile Include="src\tutorial\microbe_editor\EditorUndoTutorial.cs" />
    <Compile Include="src\tutorial\microbe_editor\EditorWelcome.cs" />
    <Compile Include="src\tutorial\microbe_editor\MicrobeEditorTutorialGUI.cs" />
    <Compile Include="src\tutorial\microbe_editor\PatchMap.cs" />
    <Compile Include="src\tutorial\microbe_stage\GlucoseCollecting.cs" />
    <Compile Include="src\tutorial\microbe_stage\MicrobeMovement.cs" />
    <Compile Include="src\tutorial\microbe_stage\MicrobeMovementExplanation.cs" />
    <Compile Include="src\tutorial\microbe_stage\MicrobePressEditorButton.cs" />
    <Compile Include="src\tutorial\microbe_stage\MicrobeReproduction.cs" />
    <Compile Include="src\tutorial\microbe_stage\MicrobeStageWelcome.cs" />
    <Compile Include="src\tutorial\microbe_stage\MicrobeStayingAlive.cs" />
    <Compile Include="src\tutorial\microbe_stage\MicrobeUnbind.cs" />
    <Compile Include="src\tutorial\TutorialEventArgs.cs" />
    <Compile Include="src\tutorial\TutorialEventType.cs" />
    <Compile Include="src\tutorial\microbe_stage\MicrobeTutorialGUI.cs" />
    <Compile Include="src\tutorial\TutorialHelper.cs" />
    <Compile Include="src\tutorial\TutorialPhase.cs" />
    <Compile Include="src\tutorial\TutorialState.cs" />
    <Compile Include="src\saving\serializers\RandomConverter.cs" />
  </ItemGroup>
  <ItemGroup>
    <None Include="StyleCop.ruleset" />
    <None Include="stylecop.json" />
  </ItemGroup>
  <ItemGroup>
    <Folder Include="shaders\" />
    <Folder Include="src\microbe_stage\organelle_components\" />
    <Folder Include="src\auto-evo\steps\" />
    <Folder Include="src\auto-evo\simulation\" />
  </ItemGroup>
  <ItemGroup>
    <PackageReference Include="Newtonsoft.Json">
      <Version>13.0.1</Version>
    </PackageReference>
    <PackageReference Include="System.Numerics.Vectors">
      <Version>4.5.0</Version>
    </PackageReference>
    <PackageReference Include="SharpZipLib">
      <Version>1.3.2</Version>
    </PackageReference>
    <PackageReference Include="Nito.Collections.Deque">
      <Version>1.1.0</Version>
    </PackageReference>
  </ItemGroup>
  <ItemGroup>
    <Content Include="export_presets.cfg" />
    <Content Include="simulation_parameters\common\credits.json" />
    <Content Include="simulation_parameters\common\help_texts.json" />
    <Content Include="simulation_parameters\common\input_options.json" />
    <Content Include="simulation_parameters\common\music_tracks.json" />
    <Content Include="simulation_parameters\microbe_stage\backgrounds.json" />
    <Content Include="simulation_parameters\microbe_stage\biomes.json" />
    <Content Include="simulation_parameters\microbe_stage\bio_processes.json" />
    <Content Include="simulation_parameters\microbe_stage\compounds.json" />
    <Content Include="simulation_parameters\microbe_stage\membranes.json" />
    <Content Include="simulation_parameters\microbe_stage\organelles.json" />
    <Content Include="simulation_parameters\microbe_stage\species_names.json" />
  </ItemGroup>
  <ItemGroup>
    <ProjectReference Include="third_party\ThirdParty.csproj" />
  </ItemGroup>
</Project><|MERGE_RESOLUTION|>--- conflicted
+++ resolved
@@ -89,11 +89,8 @@
     <Compile Include="src\gui_common\ChemicalEquation.cs" />
     <Compile Include="src\gui_common\CompoundAmount.cs" />
     <Compile Include="src\gui_common\CompoundListBox.cs" />
-<<<<<<< HEAD
     <Compile Include="src\gui_common\CustomCheckBox.cs" />
-=======
     <Compile Include="src\gui_common\CreditsScroll.cs" />
->>>>>>> 7cbe22d3
     <Compile Include="src\gui_common\CustomDropDown.cs" />
     <Compile Include="src\gui_common\CustomRichTextLabel.cs" />
     <Compile Include="src\gui_common\tooltip\DefaultToolTip.cs" />
