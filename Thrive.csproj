<?xml version="1.0" encoding="utf-8"?>
<Project Sdk="Godot.NET.Sdk/3.3.0">
  <PropertyGroup>
    <ProjectGuid>{D38E3F51-1E8C-4F32-99B2-641320B0AC3C}</ProjectGuid>
    <OutputType>Library</OutputType>
    <RootNamespace>Thrive</RootNamespace>
    <AssemblyName>Thrive</AssemblyName>
    <GodotProjectGeneratorVersion>1.0.7333.4679</GodotProjectGeneratorVersion>
    <TreatWarningsAsErrors>false</TreatWarningsAsErrors>
    <TargetFramework>net472</TargetFramework>
    <!--The following properties were overriden during migration to prevent errors.
    Enabling them may require other manual changes to the project and its files.-->
    <EnableDefaultCompileItems>false</EnableDefaultCompileItems>
    <GenerateAssemblyInfo>false</GenerateAssemblyInfo>
    <Deterministic>false</Deterministic>
    <LangVersion>8.0</LangVersion>
  </PropertyGroup>
  <ItemGroup>
    <Reference Include="System" />
  </ItemGroup>
  <ItemGroup>
    <Compile Include="Properties\AssemblyInfo.cs" />
    <Compile Include="simulation_parameters\CompoundLoader.cs" />
    <Compile Include="src\auto-evo\simulation\food_source\CompoundFoodSource.cs" />
    <Compile Include="src\auto-evo\simulation\food_source\IFoodSource.cs" />
    <Compile Include="src\auto-evo\simulation\food_source\HeterotrophicFoodSource.cs" />
    <Compile Include="src\auto-evo\simulation\food_source\EnvironmentalFoodSource.cs" />
    <Compile Include="src\engine\CheatManager.cs" />
    <Compile Include="src\engine\ChildObjectCache.cs" />
    <Compile Include="src\engine\ChromaticFilter.cs" />
    <Compile Include="src\engine\ControlHelpers.cs" />
    <Compile Include="src\engine\FeatureInformation.cs" />
    <Compile Include="src\engine\FileDropHandler.cs" />
    <Compile Include="src\engine\FullScreenToggle.cs" />
    <Compile Include="src\engine\GodotFileStream.cs" />
    <Compile Include="src\engine\GuidanceLine.cs" />
    <Compile Include="src\engine\IAssignableSetting.cs" />
    <Compile Include="src\engine\input\InputAttribute.cs" />
    <Compile Include="src\engine\input\ControlWithInput.cs" />
    <Compile Include="src\engine\input\InputManager.cs" />
    <Compile Include="src\engine\input\key_mapping\KeyNames.cs" />
    <Compile Include="src\engine\input\NodeWithInput.cs" />
    <Compile Include="src\engine\input\RunOnAxisAttribute.cs" />
    <Compile Include="src\engine\input\RunOnAxisGroupAttribute.cs" />
    <Compile Include="src\engine\input\RunOnKeyAttribute.cs" />
    <Compile Include="src\engine\input\RunOnKeyChangeAttribute.cs" />
    <Compile Include="src\engine\input\RunOnKeyDownAttribute.cs" />
    <Compile Include="src\engine\input\RunOnKeyDownWithRepeatAttribute.cs" />
    <Compile Include="src\engine\input\RunOnKeyToggleAttribute.cs" />
    <Compile Include="src\engine\input\RunOnKeyUpAttribute.cs" />
    <Compile Include="src\engine\input\key_mapping\InputActionItem.cs" />
    <Compile Include="src\engine\input\key_mapping\InputDataList.cs" />
    <Compile Include="src\engine\input\key_mapping\InputEventItem.cs" />
    <Compile Include="src\engine\input\key_mapping\InputGroupItem.cs" />
    <Compile Include="src\engine\input\key_mapping\InputGroupList.cs" />
    <Compile Include="src\engine\input\key_mapping\NamedInputAction.cs" />
    <Compile Include="src\engine\input\key_mapping\NamedInputGroup.cs" />
    <Compile Include="src\engine\input\key_mapping\SpecifiedInputKey.cs" />
    <Compile Include="src\engine\Invoke.cs" />
    <Compile Include="src\engine\LoadingScreen.cs" />
    <Compile Include="src\engine\NodeHelpers.cs" />
    <Compile Include="src\engine\PostStartupActions.cs" />
    <Compile Include="src\engine\SceneManager.cs" />
    <Compile Include="src\engine\ScreenShotTaker.cs" />
    <Compile Include="src\engine\SettingValue.cs" />
    <Compile Include="src\engine\StartupActions.cs" />
    <Compile Include="src\general\AliveMarker.cs" />
    <Compile Include="src\general\ColorUtils.cs" />
    <Compile Include="src\general\Gallery.cs" />
    <Compile Include="src\general\EnumHelper.cs" />
    <Compile Include="src\general\IEntity.cs" />
    <Compile Include="src\general\PathUtils.cs" />
    <Compile Include="src\general\HelpTexts.cs" />
    <Compile Include="src\general\HelpScreen.cs" />
    <Compile Include="src\general\PauseMenu.cs" />
    <Compile Include="src\general\StringUtils.cs" />
    <Compile Include="src\general\TranslationHelper.cs" />
    <Compile Include="src\general\TypeUtils.cs" />
    <Compile Include="src\gui_common\charts\line\LineChart.cs" />
    <Compile Include="src\gui_common\charts\line\LineChartData.cs" />
    <Compile Include="src\gui_common\charts\DataPoint.cs" />
    <Compile Include="src\gui_common\ActionButton.cs" />
    <Compile Include="src\gui_common\CheatMenu.cs" />
    <Compile Include="src\gui_common\ChemicalEquation.cs" />
    <Compile Include="src\gui_common\CompoundAmount.cs" />
    <Compile Include="src\gui_common\CompoundListBox.cs" />
    <Compile Include="src\gui_common\CustomDropDown.cs" />
    <Compile Include="src\gui_common\CustomRichTextLabel.cs" />
    <Compile Include="src\gui_common\tooltip\DefaultToolTip.cs" />
    <Compile Include="src\gui_common\tooltip\ICustomToolTip.cs" />
    <Compile Include="src\gui_common\tooltip\microbe_editor\ModifierInfoLabel.cs" />
    <Compile Include="src\gui_common\tooltip\microbe_editor\SelectionMenuToolTip.cs" />
    <Compile Include="src\gui_common\tooltip\ToolTipCallbackData.cs" />
    <Compile Include="src\gui_common\tooltip\ToolTipHelper.cs" />
    <Compile Include="src\gui_common\tooltip\ToolTipManager.cs" />
    <Compile Include="src\gui_common\ControlHighlight.cs" />
    <Compile Include="src\gui_common\CollapsibleList.cs" />
    <Compile Include="src\gui_common\Cutscene.cs" />
    <Compile Include="src\gui_common\ScreenFade.cs" />
    <Compile Include="src\gui_common\GUICommon.cs" />
    <Compile Include="src\gui_common\IconProgressBar.cs" />
    <Compile Include="src\gui_common\ITransition.cs" />
    <Compile Include="src\gui_common\KeyPrompt.cs" />
    <Compile Include="src\gui_common\KeyPromptHelper.cs" />
    <Compile Include="src\general\MainMenu.cs" />
    <Compile Include="src\gui_common\QuickLoadHandler.cs" />
    <Compile Include="src\gui_common\SegmentedBar.cs" />
    <Compile Include="src\gui_common\TransitionManager.cs" />
    <Compile Include="src\gui_common\VersionNumber.cs" />
    <Compile Include="simulation_parameters\Constants.cs" />
    <Compile Include="src\engine\FPSCounter.cs" />
    <Compile Include="src\engine\ColourblindScreenFilter.cs" />
    <Compile Include="src\engine\CursorLoader.cs" />
    <Compile Include="src\general\OptionsMenu.cs" />
    <Compile Include="src\general\SceneDisplayer.cs" />
    <Compile Include="src\microbe_stage\AgentProjectile.cs" />
    <Compile Include="src\microbe_stage\BiomeConditions.cs" />
    <Compile Include="src\microbe_stage\editor\MicrobeEditorCheatMenu.cs" />
    <Compile Include="src\microbe_stage\MicrobeCheatMenu.cs" />
    <Compile Include="src\microbe_stage\ChunkConfiguration.cs" />
    <Compile Include="src\microbe_stage\ColonyCompoundBag.cs" />
    <Compile Include="src\microbe_stage\ICompoundStorage.cs" />
    <Compile Include="src\microbe_stage\MicrobeColony.cs" />
    <Compile Include="src\microbe_stage\CompoundBalance.cs" />
    <Compile Include="src\microbe_stage\CompoundCloudPlane.cs" />
    <Compile Include="src\microbe_stage\editor\BarHelper.cs" />
    <Compile Include="src\microbe_stage\editor\CompoundBalanceDisplay.cs" />
    <Compile Include="src\microbe_stage\editor\IMicrobeEditorActionData.cs" />
    <Compile Include="src\microbe_stage\editor\MicrobeEditor.cs" />
    <Compile Include="src\microbe_stage\editor\MicrobeEditorAction.cs" />
    <Compile Include="src\microbe_stage\editor\MicrobeEditorGUI.cs" />
    <Compile Include="src\microbe_stage\editor\MicrobePartSelection.cs" />
    <Compile Include="src\microbe_stage\editor\OrganellePopupMenu.cs" />
    <Compile Include="src\microbe_stage\editor\PatchMapDrawer.cs" />
    <Compile Include="src\microbe_stage\editor\PatchMapNode.cs" />
    <Compile Include="src\microbe_stage\EnvironmentalCompoundProperties.cs" />
    <Compile Include="src\microbe_stage\FloatingChunk.cs" />
    <Compile Include="src\microbe_stage\IProcessDisplayInfo.cs" />
    <Compile Include="src\microbe_stage\Membrane.cs" />
    <Compile Include="src\microbe_stage\Microbe.cs" />
    <Compile Include="src\microbe_stage\MicrobeCamera.cs" />
    <Compile Include="src\microbe_stage\MicrobeHUD.cs" />
<<<<<<< HEAD
    <Compile Include="src\microbe_stage\MicrobeInternalCalculations.cs" />
=======
    <Compile Include="src\general\SpeciesInfo.cs" />
>>>>>>> f1f43064
    <Compile Include="src\microbe_stage\MicrobeStage.cs" />
    <Compile Include="src\microbe_stage\NucleusMesh.cs" />
    <Compile Include="src\microbe_stage\organelle_components\BindingAgentComponent.cs" />
    <Compile Include="src\microbe_stage\particles\CellBurstEffect.cs" />
    <Compile Include="src\microbe_stage\PlacedOrganelle.cs" />
    <Compile Include="src\microbe_stage\PlayerMicrobeInput.cs" />
    <Compile Include="src\microbe_stage\ProcessList.cs" />
    <Compile Include="src\microbe_stage\ProcessPanel.cs" />
    <Compile Include="src\microbe_stage\ProcessStatistics.cs" />
    <Compile Include="src\microbe_stage\SpawnSystem.cs" />
    <Compile Include="GlobalSuppressions.cs" />
    <Compile Include="src\general\MathUtils.cs" />
    <Compile Include="src\microbe_stage\MembraneType.cs" />
    <Compile Include="simulation_parameters\SimulationParameters.cs" />
    <Compile Include="src\microbe_stage\Background.cs" />
    <Compile Include="src\microbe_stage\Biome.cs" />
    <Compile Include="simulation_parameters\InvalidRegistryDataException.cs" />
    <Compile Include="src\microbe_stage\BioProcess.cs" />
    <Compile Include="simulation_parameters\IRegistryType.cs" />
    <Compile Include="src\microbe_stage\Compound.cs" />
    <Compile Include="src\microbe_stage\NameGenerator.cs" />
    <Compile Include="src\microbe_stage\OrganelleDefinition.cs" />
    <Compile Include="src\general\Hex.cs" />
    <Compile Include="src\microbe_stage\IOrganelleComponentFactory.cs" />
    <Compile Include="src\microbe_stage\IOrganelleComponent.cs" />
    <Compile Include="src\microbe_stage\organelle_components\NucleusComponent.cs" />
    <Compile Include="src\microbe_stage\organelle_components\StorageComponent.cs" />
    <Compile Include="src\microbe_stage\organelle_components\AgentVacuoleComponent.cs" />
    <Compile Include="src\microbe_stage\organelle_components\MovementComponent.cs" />
    <Compile Include="src\microbe_stage\organelle_components\PilusComponent.cs" />
    <Compile Include="src\microbe_stage\TweakedProcess.cs" />
    <Compile Include="src\microbe_stage\CompoundBag.cs" />
    <Compile Include="src\microbe_stage\CompoundCloudSystem.cs" />
    <Compile Include="src\engine\TaskExecutor.cs" />
    <Compile Include="src\microbe_stage\FluidSystem.cs" />
    <Compile Include="src\microbe_stage\Spawner.cs" />
    <Compile Include="src\microbe_stage\ISpawned.cs" />
    <Compile Include="src\microbe_stage\Spawners.cs" />
    <Compile Include="src\engine\Settings.cs" />
    <Compile Include="src\general\Int3.cs" />
    <Compile Include="src\general\GameProperties.cs" />
    <Compile Include="src\microbe_stage\AgentProperties.cs" />
    <Compile Include="src\general\TimedLifeSystem.cs" />
    <Compile Include="src\general\ITimedLife.cs" />
    <Compile Include="src\general\IWorldEffect.cs" />
    <Compile Include="src\general\TimedWorldOperations.cs" />
    <Compile Include="src\general\Species.cs" />
    <Compile Include="src\microbe_stage\MicrobeSpecies.cs" />
    <Compile Include="src\general\GameWorld.cs" />
    <Compile Include="src\general\WorldGenerationSettings.cs" />
    <Compile Include="src\microbe_stage\OrganelleLayout.cs" />
    <Compile Include="src\microbe_stage\ProcessSystem.cs" />
    <Compile Include="src\microbe_stage\IProcessable.cs" />
    <Compile Include="src\microbe_stage\MicrobeAISystem.cs" />
    <Compile Include="src\microbe_stage\IMicrobeAI.cs" />
    <Compile Include="src\microbe_stage\Patch.cs" />
    <Compile Include="src\microbe_stage\PatchMap.cs" />
    <Compile Include="src\microbe_stage\PatchMapGenerator.cs" />
    <Compile Include="src\microbe_stage\PatchManager.cs" />
    <Compile Include="src\microbe_stage\OrganelleTemplate.cs" />
    <Compile Include="src\general\Int2.cs" />
    <Compile Include="src\microbe_stage\IPositionedOrganelle.cs" />
    <Compile Include="src\general\ListUtils.cs" />
    <Compile Include="src\general\ActionHistory.cs" />
    <Compile Include="src\general\ReversibleAction.cs" />
    <Compile Include="src\general\Mutations.cs" />
    <Compile Include="src\microbe_stage\ProcessSpeedInformation.cs" />
    <Compile Include="src\microbe_stage\OrganelleEfficiency.cs" />
    <Compile Include="src\microbe_stage\EnergyBalanceInfo.cs" />
    <Compile Include="src\general\RandomUtils.cs" />
    <Compile Include="src\microbe_stage\organelle_components\ExternallyPositionedComponent.cs" />
    <Compile Include="src\general\DictionaryUtils.cs" />
    <Compile Include="src\auto-evo\AutoEvo.cs" />
    <Compile Include="src\auto-evo\AutoEvoConfiguration.cs" />
    <Compile Include="src\auto-evo\AutoEvoRun.cs" />
    <Compile Include="src\auto-evo\IRunStep.cs" />
    <Compile Include="src\auto-evo\RunResults.cs" />
    <Compile Include="src\auto-evo\RunParameters.cs" />
    <Compile Include="src\auto-evo\steps\LambdaStep.cs" />
    <Compile Include="src\auto-evo\steps\FindBestMutation.cs" />
    <Compile Include="src\auto-evo\steps\FindBestMigration.cs" />
    <Compile Include="src\auto-evo\steps\CalculatePopulation.cs" />
    <Compile Include="src\auto-evo\SpeciesMigration.cs" />
    <Compile Include="src\auto-evo\simulation\SimulationConfiguration.cs" />
    <Compile Include="src\auto-evo\simulation\PopulationSimulation.cs" />
    <Compile Include="src\auto-evo\steps\VariantTryingStep.cs" />
    <Compile Include="src\auto-evo\ExternalEffect.cs" />
    <Compile Include="src\general\Jukebox.cs" />
    <Compile Include="src\general\MusicCategory.cs" />
    <Compile Include="src\microbe_stage\MicrobeAI.cs" />
    <Compile Include="src\microbe_stage\MicrobeAICommonData.cs" />
    <Compile Include="src\saving\FileHelpers.cs" />
    <Compile Include="src\saving\IGodotEarlyNodeResolve.cs" />
    <Compile Include="src\saving\ILoadableGameState.cs" />
    <Compile Include="src\saving\InProgressLoad.cs" />
    <Compile Include="src\saving\InProgressSave.cs" />
    <Compile Include="src\saving\ISaveApplyable.cs" />
    <Compile Include="src\saving\ISaveContext.cs" />
    <Compile Include="src\saving\ISaveLoadable.cs" />
    <Compile Include="src\saving\ISaveLoadedTracked.cs" />
    <Compile Include="src\saving\ISaveUpgradeStep.cs" />
    <Compile Include="src\saving\NewSaveMenu.cs" />
    <Compile Include="src\saving\Save.cs" />
    <Compile Include="src\saving\SaveApplyHelper.cs" />
    <Compile Include="src\saving\SaveFileInfo.cs" />
    <Compile Include="src\saving\MainGameState.cs" />
    <Compile Include="src\saving\SaveInformation.cs" />
    <Compile Include="src\saving\SaveList.cs" />
    <Compile Include="src\saving\SaveListItem.cs" />
    <Compile Include="src\saving\SaveLoadable.cs" />
    <Compile Include="src\saving\SaveContext.cs" />
    <Compile Include="src\saving\SaveHelper.cs" />
    <Compile Include="src\saving\SaveManagerGUI.cs" />
    <Compile Include="src\saving\SaveStatusOverlay.cs" />
    <Compile Include="src\saving\SaveUpgrader.cs" />
    <Compile Include="src\saving\serializers\AssignOnlyChildItemsOnDeserializeAttribute.cs" />
    <Compile Include="src\saving\serializers\Base64BinaryConverter.cs" />
    <Compile Include="src\saving\serializers\BaseNodeConverter.cs" />
    <Compile Include="src\saving\serializers\CallbackConverter.cs" />
    <Compile Include="src\saving\serializers\CompoundCloudPlaneConverter.cs" />
    <Compile Include="src\saving\serializers\DynamicDeserializeObjectConverter.cs" />
    <Compile Include="src\saving\serializers\GodotColorConverter.cs" />
    <Compile Include="src\saving\serializers\GodotBasisConverter.cs" />
    <Compile Include="src\saving\serializers\NodeConverter.cs" />
    <Compile Include="src\saving\serializers\NodeGroupSaveHelper.cs" />
    <Compile Include="src\saving\serializers\PackedSceneConverter.cs" />
    <Compile Include="src\saving\serializers\PropertyInfoUtils.cs" />
    <Compile Include="src\saving\serializers\ReferenceResolver.cs" />
    <Compile Include="src\saving\serializers\RegistryTypeConverter.cs" />
    <Compile Include="src\saving\serializers\RegistryTypeStringConverter.cs" />
    <Compile Include="src\saving\serializers\SceneLoadedClassAttribute.cs" />
    <Compile Include="src\saving\serializers\SerializationBinder.cs" />
    <Compile Include="src\saving\serializers\ConvexPolygonShapeConverter.cs" />
    <Compile Include="src\saving\serializers\SingleTypeConverter.cs" />
    <Compile Include="src\saving\serializers\SystemVector4ArrayConverter.cs" />
    <Compile Include="src\saving\serializers\ThriveJsonConverter.cs" />
    <Compile Include="src\saving\serializers\ThriveTypeConverter.cs" />
    <Compile Include="src\saving\TemporaryLoadedNodeDeleter.cs" />
    <Compile Include="src\general\VersionUtils.cs" />
    <Compile Include="src\tutorial\ITutorialGUI.cs" />
    <Compile Include="src\tutorial\ITutorialInput.cs" />
    <Compile Include="src\tutorial\microbe_editor\CellEditorIntroduction.cs" />
    <Compile Include="src\tutorial\microbe_editor\EditorRedoTutorial.cs" />
    <Compile Include="src\tutorial\microbe_editor\EditorTutorialEnd.cs" />
    <Compile Include="src\tutorial\microbe_editor\EditorUndoTutorial.cs" />
    <Compile Include="src\tutorial\microbe_editor\EditorWelcome.cs" />
    <Compile Include="src\tutorial\microbe_editor\MicrobeEditorTutorialGUI.cs" />
    <Compile Include="src\tutorial\microbe_editor\PatchMap.cs" />
    <Compile Include="src\tutorial\microbe_stage\GlucoseCollecting.cs" />
    <Compile Include="src\tutorial\microbe_stage\MicrobeMovement.cs" />
    <Compile Include="src\tutorial\microbe_stage\MicrobeMovementExplanation.cs" />
    <Compile Include="src\tutorial\microbe_stage\MicrobeReproduction.cs" />
    <Compile Include="src\tutorial\microbe_stage\MicrobeStageWelcome.cs" />
    <Compile Include="src\tutorial\microbe_stage\MicrobeStayingAlive.cs" />
    <Compile Include="src\tutorial\microbe_stage\MicrobeUnbind.cs" />
    <Compile Include="src\tutorial\TutorialEventArgs.cs" />
    <Compile Include="src\tutorial\TutorialEventType.cs" />
    <Compile Include="src\tutorial\microbe_stage\MicrobeTutorialGUI.cs" />
    <Compile Include="src\tutorial\TutorialHelper.cs" />
    <Compile Include="src\tutorial\TutorialPhase.cs" />
    <Compile Include="src\tutorial\TutorialState.cs" />
    <Compile Include="src\saving\serializers\RandomConverter.cs" />
  </ItemGroup>
  <ItemGroup>
    <None Include="StyleCop.ruleset" />
    <None Include="stylecop.json" />
  </ItemGroup>
  <ItemGroup>
    <Folder Include="shaders\" />
    <Folder Include="src\microbe_stage\organelle_components\" />
    <Folder Include="src\auto-evo\steps\" />
    <Folder Include="src\auto-evo\simulation\" />
  </ItemGroup>
  <ItemGroup>
    <PackageReference Include="Newtonsoft.Json">
      <Version>12.0.3</Version>
    </PackageReference>
    <PackageReference Include="System.Numerics.Vectors">
      <Version>4.5.0</Version>
    </PackageReference>
    <PackageReference Include="SharpZipLib">
      <Version>1.3.0</Version>
    </PackageReference>
    <PackageReference Include="Nito.Collections.Deque">
      <Version>1.1.0</Version>
    </PackageReference>
  </ItemGroup>
  <ItemGroup>
    <Content Include="export_presets.cfg" />
    <Content Include="simulation_parameters\common\help_texts.json" />
    <Content Include="simulation_parameters\common\input_options.json" />
    <Content Include="simulation_parameters\common\music_tracks.json" />
    <Content Include="simulation_parameters\microbe_stage\backgrounds.json" />
    <Content Include="simulation_parameters\microbe_stage\biomes.json" />
    <Content Include="simulation_parameters\microbe_stage\bio_processes.json" />
    <Content Include="simulation_parameters\microbe_stage\compounds.json" />
    <Content Include="simulation_parameters\microbe_stage\membranes.json" />
    <Content Include="simulation_parameters\microbe_stage\organelles.json" />
    <Content Include="simulation_parameters\microbe_stage\species_names.json" />
  </ItemGroup>
  <ItemGroup>
    <ProjectReference Include="third_party\ThirdParty.csproj" />
  </ItemGroup>
</Project><|MERGE_RESOLUTION|>--- conflicted
+++ resolved
@@ -140,11 +140,8 @@
     <Compile Include="src\microbe_stage\Microbe.cs" />
     <Compile Include="src\microbe_stage\MicrobeCamera.cs" />
     <Compile Include="src\microbe_stage\MicrobeHUD.cs" />
-<<<<<<< HEAD
     <Compile Include="src\microbe_stage\MicrobeInternalCalculations.cs" />
-=======
     <Compile Include="src\general\SpeciesInfo.cs" />
->>>>>>> f1f43064
     <Compile Include="src\microbe_stage\MicrobeStage.cs" />
     <Compile Include="src\microbe_stage\NucleusMesh.cs" />
     <Compile Include="src\microbe_stage\organelle_components\BindingAgentComponent.cs" />
