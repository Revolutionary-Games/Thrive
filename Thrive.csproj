--- conflicted
+++ resolved
@@ -26,7 +26,6 @@
     <Compile Include="src\engine\GodotFileStream.cs" />
     <Compile Include="src\engine\GuidanceLine.cs" />
     <Compile Include="src\engine\IAssignableSetting.cs" />
-<<<<<<< HEAD
     <Compile Include="src\engine\input\InputAttribute.cs" />
     <Compile Include="src\engine\input\InputControl.cs" />
     <Compile Include="src\engine\input\InputManager.cs" />
@@ -37,7 +36,6 @@
     <Compile Include="src\engine\input\RunOnKeyChangeAttribute.cs" />
     <Compile Include="src\engine\input\RunOnKeyDownAttribute.cs" />
     <Compile Include="src\engine\input\RunOnKeyUpAttribute.cs" />
-=======
     <Compile Include="src\engine\input\IInputReceiver.cs" />
     <Compile Include="src\engine\input\InputAxis.cs" />
     <Compile Include="src\engine\input\InputBool.cs" />
@@ -52,7 +50,6 @@
     <Compile Include="src\engine\input\key_mapping\NamedInputAction.cs" />
     <Compile Include="src\engine\input\key_mapping\NamedInputGroup.cs" />
     <Compile Include="src\engine\input\key_mapping\SpecifiedInputKey.cs" />
->>>>>>> dc57808a
     <Compile Include="src\engine\Invoke.cs" />
     <Compile Include="src\engine\LoadingScreen.cs" />
     <Compile Include="src\engine\PostStartupActions.cs" />
