<?xml version="1.0" encoding="utf-8"?>
<Project Sdk="Godot.NET.Sdk/3.3.0">
  <PropertyGroup>
    <ProjectGuid>{D38E3F51-1E8C-4F32-99B2-641320B0AC3C}</ProjectGuid>
    <OutputType>Library</OutputType>
    <RootNamespace>Thrive</RootNamespace>
    <AssemblyName>Thrive</AssemblyName>
    <GodotProjectGeneratorVersion>1.0.7333.4679</GodotProjectGeneratorVersion>
    <TreatWarningsAsErrors>false</TreatWarningsAsErrors>
    <TargetFramework>net472</TargetFramework>
    <!--The following properties were overriden during migration to prevent errors.
    Enabling them may require other manual changes to the project and its files.-->
    <EnableDefaultCompileItems>false</EnableDefaultCompileItems>
    <GenerateAssemblyInfo>false</GenerateAssemblyInfo>
    <Deterministic>false</Deterministic>
    <LangVersion>9.0</LangVersion>
    <Nullable>enable</Nullable>
  </PropertyGroup>
  <ItemGroup>
    <Reference Include="System" />
  </ItemGroup>
  <ItemGroup>
    <Compile Include="src\general\FilterArgument.cs" />
    <Compile Include="src\general\IFilter.cs" />
    <Compile Include="src\gui_common\dialogs\FilterArgumentPopupMenu.cs" />
    <Compile Include="Properties\AssemblyInfo.cs" />
    <Compile Include="simulation_parameters\BuildInfo.cs" />
    <Compile Include="simulation_parameters\CompoundLoader.cs" />
    <Compile Include="simulation_parameters\EnzymeLoader.cs" />
    <Compile Include="simulation_parameters\GameCredits.cs" />
    <Compile Include="simulation_parameters\IRegistryAssignable.cs" />
    <Compile Include="simulation_parameters\TranslationsInfo.cs" />
    <Compile Include="src\auto-evo\AutoEvoExploringTool.cs" />
    <Compile Include="src\auto-evo\EditorAutoEvoRun.cs" />
    <Compile Include="src\auto-evo\EvolutionaryTree.cs" />
    <Compile Include="src\auto-evo\EvolutionaryTreeNode.cs" />
    <Compile Include="src\auto-evo\IAutoEvoConfiguration.cs" />
    <Compile Include="src\auto-evo\PredefinedAutoEvoConfiguration.cs" />
    <Compile Include="src\auto-evo\simulation\food_source\ChunkFoodSource.cs" />
    <Compile Include="src\auto-evo\simulation\food_source\CompoundFoodSource.cs" />
    <Compile Include="src\auto-evo\simulation\food_source\FoodSource.cs" />
    <Compile Include="src\auto-evo\simulation\food_source\HeterotrophicFoodSource.cs" />
    <Compile Include="src\auto-evo\simulation\food_source\EnvironmentalFoodSource.cs" />
    <Compile Include="src\auto-evo\simulation\SimulationCache.cs" />
    <Compile Include="src\auto-evo\steps\ForceExtinction.cs" />
    <Compile Include="src\auto-evo\steps\IncreaseBiodiversity.cs" />
    <Compile Include="src\auto-evo\steps\RemoveInvalidMigrations.cs" />
    <Compile Include="src\early_multicellular_stage\CellLayout.cs" />
    <Compile Include="src\early_multicellular_stage\CellTemplate.cs" />
    <Compile Include="src\early_multicellular_stage\CellType.cs" />
    <Compile Include="src\early_multicellular_stage\EarlyMulticellularSpecies.cs" />
    <Compile Include="src\early_multicellular_stage\editor\action_data\CellMoveActionData.cs" />
    <Compile Include="src\early_multicellular_stage\editor\action_data\CellPlacementActionData.cs" />
    <Compile Include="src\early_multicellular_stage\editor\action_data\CellRemoveActionData.cs" />
    <Compile Include="src\early_multicellular_stage\editor\action_data\EndCellTypeEditActionData.cs" />
    <Compile Include="src\early_multicellular_stage\editor\action_data\StartCellTypeEditActionData.cs" />
    <Compile Include="src\early_multicellular_stage\editor\CellBodyPlanEditorComponent.Callbacks.cs" />
    <Compile Include="src\early_multicellular_stage\editor\CellBodyPlanEditorComponent.cs" />
    <Compile Include="src\early_multicellular_stage\editor\CellPopupMenu.cs" />
    <Compile Include="src\early_multicellular_stage\editor\CellTypeSelection.cs" />
    <Compile Include="src\early_multicellular_stage\editor\EarlyMulticellularEditor.cs" />
    <Compile Include="src\early_multicellular_stage\IPositionedCell.cs" />
    <Compile Include="src\early_multicellular_stage\Microbe.Multicellular.cs" />
    <Compile Include="src\engine\CheatManager.cs" />
    <Compile Include="src\engine\ChildObjectCache.cs" />
    <Compile Include="src\engine\ChromaticFilter.cs" />
    <Compile Include="src\engine\DebugOverlays.SceneTreeDumper.cs" />
    <Compile Include="src\engine\input\ControllerAxisVisualizer.cs" />
    <Compile Include="src\engine\input\ControllerDeadzoneConfiguration.cs" />
    <Compile Include="src\engine\input\ControllerInputAxisVisualizationContainer.cs" />
    <Compile Include="src\engine\input\MouseInputScaling.cs" />
    <Compile Include="src\engine\input\RunOnInputWithStrengthAndRepeatAttribute.cs" />
    <Compile Include="src\engine\input\RunOnInputWithStrengthAttribute.cs" />
    <Compile Include="src\engine\input\RunOnRelativeMouseAttribute.cs" />
    <Compile Include="src\engine\IResource.cs" />
    <Compile Include="src\engine\ITextureResource.cs" />
    <Compile Include="src\engine\ResourceManager.cs" />
    <Compile Include="src\engine\SafeModeStartupHandler.cs" />
    <Compile Include="src\engine\StartupAttemptInfo.cs" />
    <Compile Include="src\engine\UnhandledExceptionLogger.cs" />
    <Compile Include="src\engine\DebugOverlays.cs" />
    <Compile Include="src\engine\DebugOverlays.EntityLabel.cs" />
    <Compile Include="src\engine\DebugOverlays.FPSCounter.cs" />
    <Compile Include="src\engine\ICacheableData.cs" />
    <Compile Include="src\engine\ImageTask.cs" />
    <Compile Include="src\engine\input\IgnoreNoMethodsTakingInputAttribute.cs" />
    <Compile Include="src\engine\InstanceNotLoadedYetException.cs" />
    <Compile Include="src\engine\IPhotographable.cs" />
    <Compile Include="src\engine\LaunchOptions.cs" />
    <Compile Include="src\engine\LocalizedString.cs" />
    <Compile Include="src\engine\LocalizedStringBuilder.cs" />
    <Compile Include="src\engine\ControlHelpers.cs" />
    <Compile Include="src\engine\CollisionObjectHelpers.cs" />
    <Compile Include="src\engine\EntityReference.cs" />
    <Compile Include="src\engine\FeatureInformation.cs" />
    <Compile Include="src\engine\FileDropHandler.cs" />
    <Compile Include="src\engine\FolderHelpers.cs" />
    <Compile Include="src\engine\FullScreenToggle.cs" />
    <Compile Include="src\engine\GodotFileStream.cs" />
    <Compile Include="src\engine\GuidanceLine.cs" />
    <Compile Include="src\engine\IAssignableSetting.cs" />
    <Compile Include="src\engine\input\InputAttribute.cs" />
    <Compile Include="src\engine\input\ControlWithInput.cs" />
    <Compile Include="src\engine\input\InputManager.cs" />
    <Compile Include="src\engine\input\key_mapping\KeyNames.cs" />
    <Compile Include="src\engine\input\NodeWithInput.cs" />
    <Compile Include="src\engine\input\RunOnAxisAttribute.cs" />
    <Compile Include="src\engine\input\RunOnAxisGroupAttribute.cs" />
    <Compile Include="src\engine\input\RunOnKeyAttribute.cs" />
    <Compile Include="src\engine\input\RunOnKeyChangeAttribute.cs" />
    <Compile Include="src\engine\input\RunOnKeyDownAttribute.cs" />
    <Compile Include="src\engine\input\RunOnKeyDownWithRepeatAttribute.cs" />
    <Compile Include="src\engine\input\RunOnKeyToggleAttribute.cs" />
    <Compile Include="src\engine\input\RunOnKeyUpAttribute.cs" />
    <Compile Include="src\engine\input\key_mapping\InputActionItem.cs" />
    <Compile Include="src\engine\input\key_mapping\InputDataList.cs" />
    <Compile Include="src\engine\input\key_mapping\InputEventItem.cs" />
    <Compile Include="src\engine\input\key_mapping\InputGroupItem.cs" />
    <Compile Include="src\engine\input\key_mapping\InputGroupList.cs" />
    <Compile Include="src\engine\input\key_mapping\NamedInputAction.cs" />
    <Compile Include="src\engine\input\key_mapping\NamedInputGroup.cs" />
    <Compile Include="src\engine\input\key_mapping\SpecifiedInputKey.cs" />
    <Compile Include="src\engine\Invoke.cs" />
    <Compile Include="src\engine\LoadingScreen.cs" />
    <Compile Include="src\engine\NodeHelpers.cs" />
    <Compile Include="src\engine\ObjectHelpers.cs" />
    <Compile Include="src\engine\PauseManager.cs" />
    <Compile Include="src\engine\DebugOverlays.PerformanceMetrics.cs" />
    <Compile Include="src\engine\PhotoStudio.cs" />
    <Compile Include="src\engine\PostStartupActions.cs" />
    <Compile Include="src\engine\ProceduralDataCache.cs" />
    <Compile Include="src\engine\SceneManager.cs" />
    <Compile Include="src\engine\SceneTreeAttachRequired.cs" />
    <Compile Include="src\engine\ScreenShotTaker.cs" />
    <Compile Include="src\engine\SettingValue.cs" />
    <Compile Include="src\engine\StartupActions.cs" />
    <Compile Include="src\general\Asset.cs" />
    <Compile Include="src\general\AssetCategory.cs" />
    <Compile Include="src\general\AssetType.cs" />
    <Compile Include="src\general\Filter.cs" />
    <Compile Include="src\general\CustomDifficulty.cs" />
    <Compile Include="src\general\IDifficulty.cs" />
    <Compile Include="src\gui_common\art_gallery\TextureThumbnailResource.cs" />
<<<<<<< HEAD
    <Compile Include="src\gui_common\dialogs\FilterLine.cs" />
    <Compile Include="src\gui_common\dialogs\FilterWindow.cs" />
    <Compile Include="src\gui_common\dialogs\FilterArgumentSlider.cs" />
    <Compile Include="src\gui_common\dialogs\IFilterArgumentNode.cs" />
=======
    <Compile Include="src\gui_common\DismissibleNotice.cs" />
    <Compile Include="src\gui_common\FocusFlowDynamicChildrenHelper.cs" />
>>>>>>> 129935df
    <Compile Include="src\gui_common\PhotographablePreview.cs" />
    <Compile Include="src\microbe_stage\CellHexesPhotoBuilder.cs" />
    <Compile Include="src\microbe_stage\CellHexesPreview.cs" />
    <Compile Include="src\general\CombinableActionData.cs" />
    <Compile Include="src\general\AliveMarker.cs" />
    <Compile Include="src\general\EditorBase.cs" />
    <Compile Include="src\general\BehaviouralValueType.cs" />
    <Compile Include="src\general\BehaviourDictionary.cs" />
    <Compile Include="src\general\ColorUtils.cs" />
    <Compile Include="src\general\EditorComponentBase.cs" />
    <Compile Include="src\general\EditorComponentWithActionsBase.cs" />
    <Compile Include="src\general\EditorUserOverride.cs" />
    <Compile Include="src\general\Gallery.cs" />
    <Compile Include="src\general\EnumHelper.cs" />
    <Compile Include="src\general\GameEventDescription.cs" />
    <Compile Include="src\general\HexEditorComponentBase.cs" />
    <Compile Include="src\general\HexEditorSymmetry.cs" />
    <Compile Include="src\general\HexEditorSymmetryExtensions.cs" />
    <Compile Include="src\general\HexLayout.cs" />
    <Compile Include="src\general\HexWithData.cs" />
    <Compile Include="src\general\HybridAudioPlayer.cs" />
    <Compile Include="src\general\IEditor.cs" />
    <Compile Include="src\general\IEditorComponent.cs" />
    <Compile Include="src\general\IEditorWithActions.cs" />
    <Compile Include="src\general\IEditorWithPatches.cs" />
    <Compile Include="src\general\IEntity.cs" />
    <Compile Include="src\general\IGraphicalEntity.cs" />
    <Compile Include="src\general\IHexEditor.cs" />
    <Compile Include="src\general\IndividualHexLayout.cs" />
    <Compile Include="src\general\IPositionedHex.cs" />
    <Compile Include="src\general\IReturnableGameState.cs" />
    <Compile Include="src\general\IStage.cs" />
    <Compile Include="src\general\IStageHUD.cs" />
    <Compile Include="src\general\JSONHelpers.cs" />
    <Compile Include="src\general\ActionInterferenceMode.cs" />
    <Compile Include="src\general\HelpTexts.cs" />
    <Compile Include="src\general\HelpScreen.cs" />
    <Compile Include="src\general\OrbitCamera.cs" />
    <Compile Include="src\general\PauseMenu.cs" />
    <Compile Include="src\general\StageBase.cs" />
    <Compile Include="src\general\StageHUDBase.cs" />
    <Compile Include="src\general\StringUtils.cs" />
    <Compile Include="src\general\TranslationHelper.cs" />
    <Compile Include="src\general\TypeUtils.cs" />
    <Compile Include="src\general\ShuffleBag.cs" />
    <Compile Include="src\gui_common\art_gallery\GalleryCardAudio.cs" />
    <Compile Include="src\gui_common\art_gallery\GalleryDetailsTooltip.cs" />
    <Compile Include="src\gui_common\art_gallery\GalleryCardModel.cs" />
    <Compile Include="src\gui_common\art_gallery\IGalleryCardPlayback.cs" />
    <Compile Include="src\gui_common\art_gallery\SlideScreen.cs" />
    <Compile Include="src\gui_common\charts\ChartDataSet.cs" />
    <Compile Include="src\gui_common\charts\IDataSetsLegend.cs" />
    <Compile Include="src\gui_common\charts\line\LineChart.cs" />
    <Compile Include="src\gui_common\charts\line\LineChartData.cs" />
    <Compile Include="src\gui_common\charts\DataPoint.cs" />
    <Compile Include="src\gui_common\ActionButton.cs" />
    <Compile Include="src\gui_common\CheatMenu.cs" />
    <Compile Include="src\gui_common\ChemicalEquation.cs" />
    <Compile Include="src\gui_common\CompoundAmount.cs" />
    <Compile Include="src\gui_common\CompoundListBox.cs" />
    <Compile Include="src\gui_common\CustomCheckBox.cs" />
    <Compile Include="src\gui_common\CreditsScroll.cs" />
    <Compile Include="src\gui_common\CustomDialog.cs" />
    <Compile Include="src\gui_common\CustomDropDown.cs" />
    <Compile Include="src\gui_common\DraggableScrollContainer.cs" />
    <Compile Include="src\gui_common\art_gallery\GalleryViewer.cs" />
    <Compile Include="src\gui_common\dialogs\TutorialDialog.cs" />
    <Compile Include="src\gui_common\art_gallery\GalleryCard.cs" />
    <Compile Include="src\gui_common\ICustomPopup.cs" />
    <Compile Include="src\gui_common\CustomRichTextLabel.cs" />
    <Compile Include="src\gui_common\dialogs\CustomConfirmationDialog.cs" />
    <Compile Include="src\gui_common\dialogs\ErrorDialog.cs" />
    <Compile Include="src\gui_common\dialogs\LicensesDisplay.cs" />
    <Compile Include="src\gui_common\PlaybackControls.cs" />
    <Compile Include="src\gui_common\PlayButton.cs" />
    <Compile Include="src\gui_common\RadialMenu.cs" />
    <Compile Include="src\gui_common\RadialPopup.cs" />
    <Compile Include="src\gui_common\SpeciesPreview.cs" />
    <Compile Include="src\gui_common\CrossFadableTextureRect.cs" />
    <Compile Include="src\gui_common\tooltip\DefaultToolTip.cs" />
    <Compile Include="src\gui_common\tooltip\ICustomToolTip.cs" />
    <Compile Include="src\late_multicellular_stage\CreatureAI.cs" />
    <Compile Include="src\late_multicellular_stage\MulticellularCamera.cs" />
    <Compile Include="src\late_multicellular_stage\PlayerMulticellularInput.cs" />
    <Compile Include="src\microbe_stage\BiomeType.cs" />
    <Compile Include="src\microbe_stage\editor\CellStatsIndicator.cs" />
    <Compile Include="src\microbe_stage\editor\action_data\ColourActionData.cs" />
    <Compile Include="src\microbe_stage\editor\tooltips\ModifierInfoLabel.cs" />
    <Compile Include="src\microbe_stage\editor\tooltips\SelectionMenuToolTip.cs" />
    <Compile Include="src\gui_common\tooltip\ToolTipCallbackData.cs" />
    <Compile Include="src\gui_common\tooltip\ToolTipHelper.cs" />
    <Compile Include="src\gui_common\tooltip\ToolTipManager.cs" />
    <Compile Include="src\gui_common\ControlHighlight.cs" />
    <Compile Include="src\gui_common\CollapsibleList.cs" />
    <Compile Include="src\gui_common\Cutscene.cs" />
    <Compile Include="src\gui_common\ScreenFade.cs" />
    <Compile Include="src\gui_common\GUICommon.cs" />
    <Compile Include="src\gui_common\IconProgressBar.cs" />
    <Compile Include="src\gui_common\ITransition.cs" />
    <Compile Include="src\gui_common\KeyPrompt.cs" />
    <Compile Include="src\gui_common\KeyPromptHelper.cs" />
    <Compile Include="src\general\MainMenu.cs" />
    <Compile Include="src\gui_common\QuickLoadHandler.cs" />
    <Compile Include="src\gui_common\SegmentedBar.cs" />
    <Compile Include="src\gui_common\TransitionManager.cs" />
    <Compile Include="src\gui_common\TweakedColourPicker.cs" />
    <Compile Include="src\gui_common\VersionNumber.cs" />
    <Compile Include="simulation_parameters\Constants.cs" />
    <Compile Include="src\engine\ColourblindScreenFilter.cs" />
    <Compile Include="src\engine\CursorLoader.cs" />
    <Compile Include="src\general\OptionsMenu.cs" />
    <Compile Include="src\general\NewGameSettings.cs" />
    <Compile Include="src\general\SceneDisplayer.cs" />
    <Compile Include="src\late_multicellular_stage\editor\action_data\MetaballMoveActionData.cs" />
    <Compile Include="src\late_multicellular_stage\editor\action_data\MetaballPlacementActionData.cs" />
    <Compile Include="src\late_multicellular_stage\editor\action_data\MetaballRemoveActionData.cs" />
    <Compile Include="src\late_multicellular_stage\editor\action_data\MetaballResizeActionData.cs" />
    <Compile Include="src\late_multicellular_stage\editor\EditorCamera3D.cs" />
    <Compile Include="src\late_multicellular_stage\editor\LateMulticellularEditor.cs" />
    <Compile Include="src\late_multicellular_stage\editor\MetaballBodyEditorComponent.Callbacks.cs" />
    <Compile Include="src\late_multicellular_stage\editor\MetaballBodyEditorComponent.cs" />
    <Compile Include="src\late_multicellular_stage\editor\MetaballEditorComponentBase.cs" />
    <Compile Include="src\late_multicellular_stage\editor\MetaballPopupMenu.cs" />
    <Compile Include="src\late_multicellular_stage\IMetaballDisplayer.cs" />
    <Compile Include="src\late_multicellular_stage\LateMulticellularSpecies.cs" />
    <Compile Include="src\late_multicellular_stage\Metaball.cs" />
    <Compile Include="src\late_multicellular_stage\MetaballLayout.cs" />
    <Compile Include="src\late_multicellular_stage\MulticellularCreature.cs" />
    <Compile Include="src\late_multicellular_stage\MulticellularHUD.cs" />
    <Compile Include="src\late_multicellular_stage\MulticellularMetaball.cs" />
    <Compile Include="src\late_multicellular_stage\MulticellularMetaballDisplayer.cs" />
    <Compile Include="src\late_multicellular_stage\MulticellularMetaballLayout.cs" />
    <Compile Include="src\late_multicellular_stage\MulticellularStage.cs" />
    <Compile Include="src\microbe_stage\AgentProjectile.cs" />
    <Compile Include="src\microbe_stage\BiomeConditions.cs" />
    <Compile Include="src\microbe_stage\editor\action_data\HexMoveActionData.cs" />
    <Compile Include="src\microbe_stage\editor\action_data\BehaviourActionData.cs" />
    <Compile Include="src\microbe_stage\editor\action_data\HexPlacementActionData.cs" />
    <Compile Include="src\microbe_stage\editor\action_data\IActionHex.cs" />
    <Compile Include="src\microbe_stage\editor\action_data\MembraneActionData.cs" />
    <Compile Include="src\microbe_stage\editor\action_data\EditorCombinableActionData.cs" />
    <Compile Include="src\microbe_stage\editor\action_data\OrganelleMoveActionData.cs" />
    <Compile Include="src\microbe_stage\editor\action_data\NewMicrobeActionData.cs" />
    <Compile Include="src\microbe_stage\editor\action_data\OrganellePlacementActionData.cs" />
    <Compile Include="src\microbe_stage\editor\action_data\OrganelleRemoveActionData.cs" />
    <Compile Include="src\microbe_stage\editor\action_data\HexRemoveActionData.cs" />
    <Compile Include="src\microbe_stage\editor\action_data\RigidityActionData.cs" />
    <Compile Include="src\microbe_stage\editor\BehaviourEditorSubComponent.cs" />
    <Compile Include="src\microbe_stage\editor\CellEditorComponent.Callbacks.cs" />
    <Compile Include="src\microbe_stage\editor\CellEditorComponent.cs" />
    <Compile Include="src\microbe_stage\editor\CellEditorComponent.GUI.cs" />
    <Compile Include="src\microbe_stage\editor\EditorCommonBottomLeftButtons.cs" />
    <Compile Include="src\microbe_stage\editor\EditorComponentBottomLeftButtons.cs" />
    <Compile Include="src\microbe_stage\editor\EditorTab.cs" />
    <Compile Include="src\microbe_stage\editor\HexPopupMenu.cs" />
    <Compile Include="src\microbe_stage\editor\ICellEditorData.cs" />
    <Compile Include="src\microbe_stage\editor\IEditorReportData.cs" />
    <Compile Include="src\microbe_stage\editor\MicrobeEditorPatchMap.cs" />
    <Compile Include="src\microbe_stage\editor\MicrobeEditorReportComponent.cs" />
    <Compile Include="src\microbe_stage\editor\MicrobeEditorTabButtons.cs" />
    <Compile Include="src\microbe_stage\editor\MutationPointsBar.cs" />
    <Compile Include="src\microbe_stage\editor\PatchMapEditorComponent.cs" />
    <Compile Include="src\microbe_stage\editor\EditorActionHistory.cs" />
    <Compile Include="src\microbe_stage\editor\upgrades\LysosomeUpgradeGUI.cs" />
    <Compile Include="src\microbe_stage\Endosome.cs" />
    <Compile Include="src\microbe_stage\Enzyme.cs" />
    <Compile Include="src\microbe_stage\FloatingChunkSystem.cs" />
    <Compile Include="src\microbe_stage\HoveredCompoundControl.cs" />
    <Compile Include="src\microbe_stage\HUDBottomBar.cs" />
    <Compile Include="src\microbe_stage\ICellProperties.cs" />
    <Compile Include="src\microbe_stage\IComputedMembraneData.cs" />
    <Compile Include="src\microbe_stage\editor\MicrobeEditorCheatMenu.cs" />
    <Compile Include="src\microbe_stage\editor\CombinedEditorAction.cs" />
    <Compile Include="src\microbe_stage\editor\SpeciesPopulationDatasetsLegend.cs" />
    <Compile Include="src\microbe_stage\editor\TimelineTab.cs" />
    <Compile Include="src\microbe_stage\editor\upgrades\ChemoreceptorUpgradeGUI.cs" />
    <Compile Include="src\microbe_stage\editor\upgrades\IOrganelleUpgrader.cs" />
    <Compile Include="src\microbe_stage\editor\upgrades\OrganelleUpgradeGUI.cs" />
    <Compile Include="src\microbe_stage\editor\upgrades\SingleEditorAction.cs" />
    <Compile Include="src\microbe_stage\gui\ExtinctionBox.cs" />
    <Compile Include="src\microbe_stage\gui\PatchDetailsPanel.cs" />
    <Compile Include="src\microbe_stage\gui\PatchExtinctionBox.cs" />
    <Compile Include="src\microbe_stage\IComponentSpecificUpgrades.cs" />
    <Compile Include="src\microbe_stage\IEngulfable.cs" />
    <Compile Include="src\microbe_stage\ISpawnSystem.cs" />
    <Compile Include="src\microbe_stage\Microbe.Interior.cs" />
    <Compile Include="src\microbe_stage\Microbe.Contact.cs" />
    <Compile Include="src\microbe_stage\MicrobeCheatMenu.cs" />
    <Compile Include="src\microbe_stage\ChunkConfiguration.cs" />
    <Compile Include="src\microbe_stage\ColonyCompoundBag.cs" />
    <Compile Include="src\microbe_stage\ICompoundStorage.cs" />
    <Compile Include="src\microbe_stage\MicrobeColony.cs" />
    <Compile Include="src\microbe_stage\CompoundBalance.cs" />
    <Compile Include="src\microbe_stage\CompoundCloudPlane.cs" />
    <Compile Include="src\microbe_stage\MicrobeSystem.cs" />
    <Compile Include="src\microbe_stage\organelle_components\CiliaComponent.cs" />
    <Compile Include="src\microbe_stage\organelle_components\SlimeJetComponent.cs" />
    <Compile Include="src\microbe_stage\organelle_components\EmptyOrganelleComponent.cs" />
    <Compile Include="src\microbe_stage\PatchMapNameGenerator.cs" />
    <Compile Include="src\microbe_stage\editor\BarHelper.cs" />
    <Compile Include="src\microbe_stage\editor\CompoundBalanceDisplay.cs" />
    <Compile Include="src\microbe_stage\editor\MicrobeEditor.cs" />
    <Compile Include="src\microbe_stage\editor\EditorAction.cs" />
    <Compile Include="src\microbe_stage\editor\MicrobePartSelection.cs" />
    <Compile Include="src\microbe_stage\editor\OrganellePopupMenu.cs" />
    <Compile Include="src\microbe_stage\editor\PatchMapDrawer.cs" />
    <Compile Include="src\microbe_stage\editor\PatchMapNode.cs" />
    <Compile Include="src\microbe_stage\EnvironmentalCompoundProperties.cs" />
    <Compile Include="src\microbe_stage\FloatingChunk.cs" />
    <Compile Include="src\microbe_stage\IProcessDisplayInfo.cs" />
    <Compile Include="src\microbe_stage\Membrane.cs" />
    <Compile Include="src\microbe_stage\Microbe.cs" />
    <Compile Include="src\microbe_stage\MicrobeCamera.cs" />
    <Compile Include="src\microbe_stage\MicrobeHUD.cs" />
    <Compile Include="src\microbe_stage\MicrobeInternalCalculations.cs" />
    <Compile Include="src\general\SpeciesInfo.cs" />
    <Compile Include="src\microbe_stage\MicrobeSignalCommand.cs" />
    <Compile Include="src\microbe_stage\MicrobeStage.cs" />
    <Compile Include="src\microbe_stage\OrganelleMeshWithChildren.cs" />
    <Compile Include="src\microbe_stage\OrganelleUpgrades.cs" />
    <Compile Include="src\microbe_stage\organelle_components\BindingAgentComponent.cs" />
    <Compile Include="src\microbe_stage\organelle_components\ChemoreceptorComponent.cs" />
    <Compile Include="src\microbe_stage\organelle_components\SignalingAgentComponent.cs" />
    <Compile Include="src\microbe_stage\organelle_components\LysosomeComponent.cs" />
    <Compile Include="src\microbe_stage\particles\CellBurstEffect.cs" />
    <Compile Include="src\microbe_stage\PatchNameOverlay.cs" />
    <Compile Include="src\microbe_stage\PhagocytosisPhase.cs" />
    <Compile Include="src\microbe_stage\PlacedOrganelle.cs" />
    <Compile Include="src\microbe_stage\PlayerHoverInfo.cs" />
    <Compile Include="src\microbe_stage\PlayerMicrobeInput.cs" />
    <Compile Include="src\microbe_stage\ProcessList.cs" />
    <Compile Include="src\microbe_stage\ProcessPanel.cs" />
    <Compile Include="src\microbe_stage\ProcessStatistics.cs" />
    <Compile Include="src\microbe_stage\SpawnSystem.cs" />
    <Compile Include="src\general\MathUtils.cs" />
    <Compile Include="src\microbe_stage\MembraneType.cs" />
    <Compile Include="simulation_parameters\SimulationParameters.cs" />
    <Compile Include="src\microbe_stage\Background.cs" />
    <Compile Include="src\microbe_stage\Biome.cs" />
    <Compile Include="simulation_parameters\InvalidRegistryDataException.cs" />
    <Compile Include="src\microbe_stage\BioProcess.cs" />
    <Compile Include="simulation_parameters\IRegistryType.cs" />
    <Compile Include="src\microbe_stage\Compound.cs" />
    <Compile Include="src\microbe_stage\NameGenerator.cs" />
    <Compile Include="src\microbe_stage\OrganelleDefinition.cs" />
    <Compile Include="src\general\Hex.cs" />
    <Compile Include="src\microbe_stage\IOrganelleComponentFactory.cs" />
    <Compile Include="src\microbe_stage\IOrganelleComponent.cs" />
    <Compile Include="src\microbe_stage\organelle_components\NucleusComponent.cs" />
    <Compile Include="src\microbe_stage\organelle_components\StorageComponent.cs" />
    <Compile Include="src\microbe_stage\organelle_components\AgentVacuoleComponent.cs" />
    <Compile Include="src\microbe_stage\organelle_components\MovementComponent.cs" />
    <Compile Include="src\microbe_stage\organelle_components\PilusComponent.cs" />
    <Compile Include="src\microbe_stage\TweakedProcess.cs" />
    <Compile Include="src\microbe_stage\CompoundBag.cs" />
    <Compile Include="src\microbe_stage\CompoundCloudSystem.cs" />
    <Compile Include="src\engine\TaskExecutor.cs" />
    <Compile Include="src\microbe_stage\FluidSystem.cs" />
    <Compile Include="src\microbe_stage\Spawner.cs" />
    <Compile Include="src\microbe_stage\ISpawned.cs" />
    <Compile Include="src\microbe_stage\Spawners.cs" />
    <Compile Include="src\engine\Settings.cs" />
    <Compile Include="src\general\Int3.cs" />
    <Compile Include="src\general\GameProperties.cs" />
    <Compile Include="src\microbe_stage\AgentProperties.cs" />
    <Compile Include="src\general\TimedLifeSystem.cs" />
    <Compile Include="src\general\ITimedLife.cs" />
    <Compile Include="src\general\IWorldEffect.cs" />
    <Compile Include="src\general\TimedWorldOperations.cs" />
    <Compile Include="src\general\Species.cs" />
    <Compile Include="src\microbe_stage\MicrobeSpecies.cs" />
    <Compile Include="src\general\GameWorld.cs" />
    <Compile Include="src\general\WorldGenerationSettings.cs" />
    <Compile Include="src\general\DifficultyPreset.cs" />
    <Compile Include="src\microbe_stage\OrganelleLayout.cs" />
    <Compile Include="src\microbe_stage\ProcessSystem.cs" />
    <Compile Include="src\microbe_stage\IProcessable.cs" />
    <Compile Include="src\microbe_stage\MicrobeAISystem.cs" />
    <Compile Include="src\microbe_stage\IMicrobeAI.cs" />
    <Compile Include="src\microbe_stage\Patch.cs" />
    <Compile Include="src\microbe_stage\PatchMap.cs" />
    <Compile Include="src\microbe_stage\PatchMapGenerator.cs" />
    <Compile Include="src\microbe_stage\PatchManager.cs" />
    <Compile Include="src\microbe_stage\PatchRegion.cs" />
    <Compile Include="src\microbe_stage\OrganelleTemplate.cs" />
    <Compile Include="src\general\Int2.cs" />
    <Compile Include="src\microbe_stage\IPositionedOrganelle.cs" />
    <Compile Include="src\general\ListUtils.cs" />
    <Compile Include="src\general\ActionHistory.cs" />
    <Compile Include="src\general\ReversibleAction.cs" />
    <Compile Include="src\general\Mutations.cs" />
    <Compile Include="src\microbe_stage\ProcessSpeedInformation.cs" />
    <Compile Include="src\microbe_stage\OrganelleEfficiency.cs" />
    <Compile Include="src\microbe_stage\EnergyBalanceInfo.cs" />
    <Compile Include="src\general\RandomUtils.cs" />
    <Compile Include="src\microbe_stage\organelle_components\ExternallyPositionedComponent.cs" />
    <Compile Include="src\general\DictionaryUtils.cs" />
    <Compile Include="src\auto-evo\AutoEvo.cs" />
    <Compile Include="src\auto-evo\AutoEvoConfiguration.cs" />
    <Compile Include="src\auto-evo\AutoEvoRun.cs" />
    <Compile Include="src\auto-evo\IRunStep.cs" />
    <Compile Include="src\auto-evo\RunResults.cs" />
    <Compile Include="src\auto-evo\RunParameters.cs" />
    <Compile Include="src\auto-evo\steps\LambdaStep.cs" />
    <Compile Include="src\auto-evo\steps\FindBestMutation.cs" />
    <Compile Include="src\auto-evo\steps\FindBestMigration.cs" />
    <Compile Include="src\auto-evo\steps\CalculatePopulation.cs" />
    <Compile Include="src\auto-evo\SpeciesMigration.cs" />
    <Compile Include="src\auto-evo\simulation\SimulationConfiguration.cs" />
    <Compile Include="src\auto-evo\simulation\PopulationSimulation.cs" />
    <Compile Include="src\auto-evo\steps\VariantTryingStep.cs" />
    <Compile Include="src\auto-evo\ExternalEffect.cs" />
    <Compile Include="src\general\Jukebox.cs" />
    <Compile Include="src\general\MusicCategory.cs" />
    <Compile Include="src\microbe_stage\MicrobeAI.cs" />
    <Compile Include="src\microbe_stage\MicrobeAICommonData.cs" />
    <Compile Include="src\modding\FullModDetails.cs" />
    <Compile Include="src\modding\IMod.cs" />
    <Compile Include="src\modding\ModInfo.cs" />
    <Compile Include="src\modding\IModInterface.cs" />
    <Compile Include="src\modding\ModInterface.cs" />
    <Compile Include="src\modding\ModLoader.cs" />
    <Compile Include="src\modding\ModManager.cs" />
    <Compile Include="src\modding\ModUploader.cs" />
    <Compile Include="src\modding\NewModGUI.cs" />
    <Compile Include="src\modding\WorkshopData.cs" />
    <Compile Include="src\saving\FileHelpers.cs" />
    <Compile Include="src\saving\IChildPropertiesLoadCallback.cs" />
    <Compile Include="src\saving\IGodotEarlyNodeResolve.cs" />
    <Compile Include="src\saving\ILoadableGameState.cs" />
    <Compile Include="src\saving\InProgressLoad.cs" />
    <Compile Include="src\saving\InProgressSave.cs" />
    <Compile Include="src\saving\ISaveApplyable.cs" />
    <Compile Include="src\saving\ISaveContext.cs" />
    <Compile Include="src\saving\ISaveLoadable.cs" />
    <Compile Include="src\saving\ISaveLoadedTracked.cs" />
    <Compile Include="src\saving\ISaveUpgradeStep.cs" />
    <Compile Include="src\saving\JSONDebug.cs" />
    <Compile Include="src\saving\NewSaveMenu.cs" />
    <Compile Include="src\saving\Save.cs" />
    <Compile Include="src\saving\SaveApplyHelper.cs" />
    <Compile Include="src\saving\SaveFileInfo.cs" />
    <Compile Include="src\saving\MainGameState.cs" />
    <Compile Include="src\saving\SaveInformation.cs" />
    <Compile Include="src\saving\SaveList.cs" />
    <Compile Include="src\saving\SaveListItem.cs" />
    <Compile Include="src\saving\SaveLoadable.cs" />
    <Compile Include="src\saving\SaveContext.cs" />
    <Compile Include="src\saving\SaveHelper.cs" />
    <Compile Include="src\saving\SaveManagerGUI.cs" />
    <Compile Include="src\saving\SaveStatusOverlay.cs" />
    <Compile Include="src\saving\SaveUpgrader.cs" />
    <Compile Include="src\saving\serializers\AssignOnlyChildItemsOnDeserializeAttribute.cs" />
    <Compile Include="src\saving\serializers\Base64BinaryConverter.cs" />
    <Compile Include="src\saving\serializers\BaseNodeConverter.cs" />
    <Compile Include="src\saving\serializers\CallbackConverter.cs" />
    <Compile Include="src\saving\serializers\CompoundCloudPlaneConverter.cs" />
    <Compile Include="src\saving\serializers\DynamicDeserializeObjectConverter.cs" />
    <Compile Include="src\saving\serializers\EntityReferenceConverter.cs" />
    <Compile Include="src\saving\serializers\GodotColorConverter.cs" />
    <Compile Include="src\saving\serializers\GodotBasisConverter.cs" />
    <Compile Include="src\saving\serializers\InProgressObjectDeserialization.cs" />
    <Compile Include="src\saving\serializers\LocalizedStringTypeConverter.cs" />
    <Compile Include="src\saving\serializers\NodeConverter.cs" />
    <Compile Include="src\saving\serializers\NodeGroupSaveHelper.cs" />
    <Compile Include="src\saving\serializers\PackedSceneConverter.cs" />
    <Compile Include="src\saving\serializers\PropertyInfoUtils.cs" />
    <Compile Include="src\saving\serializers\ReferenceResolver.cs" />
    <Compile Include="src\saving\serializers\RegistryTypeConverter.cs" />
    <Compile Include="src\saving\serializers\RegistryTypeStringConverter.cs" />
    <Compile Include="src\saving\serializers\SceneLoadedClassAttribute.cs" />
    <Compile Include="src\saving\serializers\SerializationBinder.cs" />
    <Compile Include="src\saving\serializers\ConvexPolygonShapeConverter.cs" />
    <Compile Include="src\saving\serializers\SingleTypeConverter.cs" />
    <Compile Include="src\saving\serializers\SystemVector4ArrayConverter.cs" />
    <Compile Include="src\saving\serializers\ThriveJsonConverter.cs" />
    <Compile Include="src\saving\serializers\ThriveTypeConverter.cs" />
    <Compile Include="src\saving\TemporaryLoadedNodeDeleter.cs" />
    <Compile Include="src\general\VersionUtils.cs" />
    <Compile Include="src\steam\ISteamClient.cs" />
    <Compile Include="src\steam\ISteamSignalReceiver.cs" />
    <Compile Include="src\steam\SteamHandler.cs" />
    <Compile Include="src\steam\SteamItemVisibility.cs" />
    <Compile Include="src\steam\SteamUploadProgress.cs" />
    <Compile Include="src\steam\WorkshopItemData.cs" />
    <Compile Include="src\steam\WorkshopItemState.cs" />
    <Compile Include="src\steam\WorkshopResult.cs" />
    <Compile Include="src\tutorial\early_multicellular_stage\EarlyMulticellularWelcome.cs" />
    <Compile Include="src\tutorial\ITutorialGUI.cs" />
    <Compile Include="src\tutorial\ITutorialInput.cs" />
    <Compile Include="src\tutorial\microbe_editor\AutoEvoPrediction.cs" />
    <Compile Include="src\tutorial\microbe_editor\CellEditorIntroduction.cs" />
    <Compile Include="src\tutorial\microbe_editor\EditorEntryCountingTutorial.cs" />
    <Compile Include="src\tutorial\microbe_editor\EditorRedoTutorial.cs" />
    <Compile Include="src\tutorial\microbe_editor\EditorTutorialEnd.cs" />
    <Compile Include="src\tutorial\microbe_editor\EditorUndoTutorial.cs" />
    <Compile Include="src\tutorial\microbe_editor\EditorWelcome.cs" />
    <Compile Include="src\tutorial\microbe_editor\MicrobeEditorTutorialGUI.cs" />
    <Compile Include="src\tutorial\microbe_editor\PatchMap.cs" />
    <Compile Include="src\tutorial\microbe_editor\StaySmallTutorial.cs" />
    <Compile Include="src\tutorial\microbe_stage\CheckTheHelpMenu.cs" />
    <Compile Include="src\tutorial\microbe_stage\LeaveColonyTutorial.cs" />
    <Compile Include="src\tutorial\microbe_stage\MicrobeEngulfedExplanation.cs" />
    <Compile Include="src\tutorial\microbe_stage\MicrobeEngulfmentExplanation.cs" />
    <Compile Include="src\tutorial\microbe_stage\GlucoseCollecting.cs" />
    <Compile Include="src\tutorial\microbe_stage\MicrobeEngulfmentStorageFull.cs" />
    <Compile Include="src\tutorial\microbe_stage\MicrobeMovement.cs" />
    <Compile Include="src\tutorial\microbe_stage\MicrobeMovementExplanation.cs" />
    <Compile Include="src\tutorial\microbe_stage\MicrobePressEditorButton.cs" />
    <Compile Include="src\tutorial\microbe_stage\MicrobeReproduction.cs" />
    <Compile Include="src\tutorial\microbe_stage\MicrobeStageWelcome.cs" />
    <Compile Include="src\tutorial\microbe_stage\MicrobeStayingAlive.cs" />
    <Compile Include="src\tutorial\microbe_stage\MicrobeUnbind.cs" />
    <Compile Include="src\tutorial\TutorialEventArgs.cs" />
    <Compile Include="src\tutorial\TutorialEventType.cs" />
    <Compile Include="src\tutorial\microbe_stage\MicrobeTutorialGUI.cs" />
    <Compile Include="src\tutorial\TutorialHelper.cs" />
    <Compile Include="src\tutorial\TutorialPhase.cs" />
    <Compile Include="src\tutorial\TutorialState.cs" />
    <Compile Include="src\saving\serializers\RandomConverter.cs" />
    <Compile Include="test\MetaballTest.cs" />
  </ItemGroup>
  <ItemGroup>
    <Folder Include="shaders\" />
    <Folder Include="src\microbe_stage\organelle_components\" />
    <Folder Include="src\auto-evo\steps\" />
    <Folder Include="src\auto-evo\simulation\" />
  </ItemGroup>
  <ItemGroup>
    <PackageReference Include="Newtonsoft.Json">
      <Version>13.0.1</Version>
    </PackageReference>
    <PackageReference Include="System.Numerics.Vectors">
      <Version>4.5.0</Version>
    </PackageReference>
    <PackageReference Include="SharpZipLib">
      <Version>1.3.3</Version>
    </PackageReference>
    <PackageReference Include="Nito.Collections.Deque">
      <Version>1.1.1</Version>
    </PackageReference>
    <PackageReference Include="StyleCop.Analyzers">
      <Version>1.2.0-beta.435</Version>
    </PackageReference>
    <PackageReference Include="Lib.Harmony">
      <Version>2.2.2</Version>
    </PackageReference>
  </ItemGroup>
  <ItemGroup>
    <Content Include=".config\dotnet-tools.json" />
    <Content Include="export_presets.cfg" />
    <Content Include="global.json" />
    <Content Include="RevolutionaryGamesCommon\stylecop.json" />
    <Content Include="RevolutionaryGamesCommon\StyleCop.ruleset" />
    <Content Include="simulation_parameters\common\auto-evo_parameters.json" />
    <Content Include="simulation_parameters\common\credits.json" />
    <Content Include="simulation_parameters\common\difficulty_presets.json" />
    <Content Include="simulation_parameters\common\gallery.json" />
    <Content Include="simulation_parameters\common\help_texts.json" />
    <Content Include="simulation_parameters\common\input_options.json" />
    <Content Include="simulation_parameters\common\music_tracks.json" />
    <Content Include="simulation_parameters\common\translations_info.json" />
    <Content Include="simulation_parameters\microbe_stage\backgrounds.json" />
    <Content Include="simulation_parameters\microbe_stage\biomes.json" />
    <Content Include="simulation_parameters\microbe_stage\bio_processes.json" />
    <Content Include="simulation_parameters\microbe_stage\compounds.json" />
    <Content Include="simulation_parameters\microbe_stage\membranes.json" />
    <Content Include="simulation_parameters\microbe_stage\organelles.json" />
    <Content Include="simulation_parameters\microbe_stage\patch_syllables.json" />
    <Content Include="simulation_parameters\microbe_stage\species_names.json" />
  </ItemGroup>
  <ItemGroup>
    <ProjectReference Include="third_party\ThirdParty.csproj" />
  </ItemGroup>
</Project><|MERGE_RESOLUTION|>--- conflicted
+++ resolved
@@ -141,15 +141,12 @@
     <Compile Include="src\general\CustomDifficulty.cs" />
     <Compile Include="src\general\IDifficulty.cs" />
     <Compile Include="src\gui_common\art_gallery\TextureThumbnailResource.cs" />
-<<<<<<< HEAD
     <Compile Include="src\gui_common\dialogs\FilterLine.cs" />
     <Compile Include="src\gui_common\dialogs\FilterWindow.cs" />
     <Compile Include="src\gui_common\dialogs\FilterArgumentSlider.cs" />
     <Compile Include="src\gui_common\dialogs\IFilterArgumentNode.cs" />
-=======
     <Compile Include="src\gui_common\DismissibleNotice.cs" />
     <Compile Include="src\gui_common\FocusFlowDynamicChildrenHelper.cs" />
->>>>>>> 129935df
     <Compile Include="src\gui_common\PhotographablePreview.cs" />
     <Compile Include="src\microbe_stage\CellHexesPhotoBuilder.cs" />
     <Compile Include="src\microbe_stage\CellHexesPreview.cs" />
