<?xml version="1.0" encoding="utf-8"?>
<Project Sdk="Godot.NET.Sdk/3.3.0">
  <PropertyGroup>
    <ProjectGuid>{D38E3F51-1E8C-4F32-99B2-641320B0AC3C}</ProjectGuid>
    <OutputType>Library</OutputType>
    <RootNamespace>Thrive</RootNamespace>
    <AssemblyName>Thrive</AssemblyName>
    <GodotProjectGeneratorVersion>1.0.7333.4679</GodotProjectGeneratorVersion>
    <TreatWarningsAsErrors>false</TreatWarningsAsErrors>
    <TargetFramework>net472</TargetFramework>
    <!--The following properties were overriden during migration to prevent errors.
    Enabling them may require other manual changes to the project and its files.-->
    <EnableDefaultCompileItems>false</EnableDefaultCompileItems>
    <GenerateAssemblyInfo>false</GenerateAssemblyInfo>
    <Deterministic>false</Deterministic>
    <LangVersion>8.0</LangVersion>
  </PropertyGroup>
  <ItemGroup>
    <Reference Include="System" />
  </ItemGroup>
  <ItemGroup>
    <Compile Include="Properties\AssemblyInfo.cs" />
    <Compile Include="simulation_parameters\CompoundLoader.cs" />
    <Compile Include="simulation_parameters\GameCredits.cs" />
    <Compile Include="simulation_parameters\TranslationsInfo.cs" />
    <Compile Include="src\auto-evo\simulation\food_source\CompoundFoodSource.cs" />
    <Compile Include="src\auto-evo\simulation\food_source\FoodSource.cs" />
    <Compile Include="src\auto-evo\simulation\food_source\MarineSnowFoodSource.cs" />
    <Compile Include="src\auto-evo\simulation\food_source\HeterotrophicFoodSource.cs" />
    <Compile Include="src\auto-evo\simulation\food_source\EnvironmentalFoodSource.cs" />
    <Compile Include="src\engine\CheatManager.cs" />
    <Compile Include="src\engine\ChildObjectCache.cs" />
    <Compile Include="src\engine\ChromaticFilter.cs" />
    <Compile Include="src\engine\ControlHelpers.cs" />
    <Compile Include="src\engine\EntityReference.cs" />
    <Compile Include="src\engine\FeatureInformation.cs" />
    <Compile Include="src\engine\FileDropHandler.cs" />
    <Compile Include="src\engine\FullScreenToggle.cs" />
    <Compile Include="src\engine\GodotFileStream.cs" />
    <Compile Include="src\engine\GuidanceLine.cs" />
    <Compile Include="src\engine\IAssignableSetting.cs" />
    <Compile Include="src\engine\input\InputAttribute.cs" />
    <Compile Include="src\engine\input\ControlWithInput.cs" />
    <Compile Include="src\engine\input\InputManager.cs" />
    <Compile Include="src\engine\input\key_mapping\KeyNames.cs" />
    <Compile Include="src\engine\input\NodeWithInput.cs" />
    <Compile Include="src\engine\input\RunOnAxisAttribute.cs" />
    <Compile Include="src\engine\input\RunOnAxisGroupAttribute.cs" />
    <Compile Include="src\engine\input\RunOnKeyAttribute.cs" />
    <Compile Include="src\engine\input\RunOnKeyChangeAttribute.cs" />
    <Compile Include="src\engine\input\RunOnKeyDownAttribute.cs" />
    <Compile Include="src\engine\input\RunOnKeyDownWithRepeatAttribute.cs" />
    <Compile Include="src\engine\input\RunOnKeyToggleAttribute.cs" />
    <Compile Include="src\engine\input\RunOnKeyUpAttribute.cs" />
    <Compile Include="src\engine\input\key_mapping\InputActionItem.cs" />
    <Compile Include="src\engine\input\key_mapping\InputDataList.cs" />
    <Compile Include="src\engine\input\key_mapping\InputEventItem.cs" />
    <Compile Include="src\engine\input\key_mapping\InputGroupItem.cs" />
    <Compile Include="src\engine\input\key_mapping\InputGroupList.cs" />
    <Compile Include="src\engine\input\key_mapping\NamedInputAction.cs" />
    <Compile Include="src\engine\input\key_mapping\NamedInputGroup.cs" />
    <Compile Include="src\engine\input\key_mapping\SpecifiedInputKey.cs" />
    <Compile Include="src\engine\Invoke.cs" />
    <Compile Include="src\engine\LoadingScreen.cs" />
    <Compile Include="src\engine\NodeHelpers.cs" />
    <Compile Include="src\engine\PostStartupActions.cs" />
    <Compile Include="src\engine\SceneManager.cs" />
    <Compile Include="src\engine\ScreenShotTaker.cs" />
    <Compile Include="src\engine\SettingValue.cs" />
    <Compile Include="src\engine\StartupActions.cs" />
    <Compile Include="src\general\AliveMarker.cs" />
    <Compile Include="src\general\ColorUtils.cs" />
    <Compile Include="src\general\Gallery.cs" />
    <Compile Include="src\general\EnumHelper.cs" />
    <Compile Include="src\general\IEntity.cs" />
    <Compile Include="src\general\JSONHelpers.cs" />
    <Compile Include="src\general\PathUtils.cs" />
    <Compile Include="src\general\HelpTexts.cs" />
    <Compile Include="src\general\HelpScreen.cs" />
    <Compile Include="src\general\PauseMenu.cs" />
    <Compile Include="src\general\StringUtils.cs" />
    <Compile Include="src\general\TranslationHelper.cs" />
    <Compile Include="src\general\TypeUtils.cs" />
    <Compile Include="src\general\ShuffleBag.cs" />
    <Compile Include="src\gui_common\charts\line\LineChart.cs" />
    <Compile Include="src\gui_common\charts\line\LineChartData.cs" />
    <Compile Include="src\gui_common\charts\DataPoint.cs" />
    <Compile Include="src\gui_common\ActionButton.cs" />
    <Compile Include="src\gui_common\CheatMenu.cs" />
    <Compile Include="src\gui_common\ChemicalEquation.cs" />
    <Compile Include="src\gui_common\CompoundAmount.cs" />
    <Compile Include="src\gui_common\CompoundListBox.cs" />
    <Compile Include="src\gui_common\CreditsScroll.cs" />
    <Compile Include="src\gui_common\CustomDialog.cs" />
    <Compile Include="src\gui_common\CustomDropDown.cs" />
    <Compile Include="src\gui_common\dialogs\TutorialDialog.cs" />
    <Compile Include="src\gui_common\ICustomPopup.cs" />
    <Compile Include="src\gui_common\CustomRichTextLabel.cs" />
<<<<<<< HEAD
    <Compile Include="src\gui_common\dialogs\CustomConfirmationDialog.cs" />
    <Compile Include="src\gui_common\dialogs\ErrorDialog.cs" />
=======
    <Compile Include="src\gui_common\LicensesDisplay.cs" />
>>>>>>> 52ff221e
    <Compile Include="src\gui_common\tooltip\DefaultToolTip.cs" />
    <Compile Include="src\gui_common\tooltip\ICustomToolTip.cs" />
    <Compile Include="src\gui_common\tooltip\microbe_editor\ModifierInfoLabel.cs" />
    <Compile Include="src\gui_common\tooltip\microbe_editor\SelectionMenuToolTip.cs" />
    <Compile Include="src\gui_common\tooltip\ToolTipCallbackData.cs" />
    <Compile Include="src\gui_common\tooltip\ToolTipHelper.cs" />
    <Compile Include="src\gui_common\tooltip\ToolTipManager.cs" />
    <Compile Include="src\gui_common\ControlHighlight.cs" />
    <Compile Include="src\gui_common\CollapsibleList.cs" />
    <Compile Include="src\gui_common\Cutscene.cs" />
    <Compile Include="src\gui_common\ScreenFade.cs" />
    <Compile Include="src\gui_common\GUICommon.cs" />
    <Compile Include="src\gui_common\IconProgressBar.cs" />
    <Compile Include="src\gui_common\ITransition.cs" />
    <Compile Include="src\gui_common\KeyPrompt.cs" />
    <Compile Include="src\gui_common\KeyPromptHelper.cs" />
    <Compile Include="src\general\MainMenu.cs" />
    <Compile Include="src\gui_common\QuickLoadHandler.cs" />
    <Compile Include="src\gui_common\SegmentedBar.cs" />
    <Compile Include="src\gui_common\TransitionManager.cs" />
    <Compile Include="src\gui_common\TweakedColourPicker.cs" />
    <Compile Include="src\gui_common\VersionNumber.cs" />
    <Compile Include="simulation_parameters\Constants.cs" />
    <Compile Include="src\engine\FPSCounter.cs" />
    <Compile Include="src\engine\ColourblindScreenFilter.cs" />
    <Compile Include="src\engine\CursorLoader.cs" />
    <Compile Include="src\general\OptionsMenu.cs" />
    <Compile Include="src\general\SceneDisplayer.cs" />
    <Compile Include="src\microbe_stage\AgentProjectile.cs" />
    <Compile Include="src\microbe_stage\BiomeConditions.cs" />
    <Compile Include="src\microbe_stage\editor\MicrobeEditorCheatMenu.cs" />
    <Compile Include="src\microbe_stage\Microbe.Interior.cs" />
    <Compile Include="src\microbe_stage\Microbe.Contact.cs" />
    <Compile Include="src\microbe_stage\MicrobeCheatMenu.cs" />
    <Compile Include="src\microbe_stage\ChunkConfiguration.cs" />
    <Compile Include="src\microbe_stage\ColonyCompoundBag.cs" />
    <Compile Include="src\microbe_stage\ICompoundStorage.cs" />
    <Compile Include="src\microbe_stage\MicrobeColony.cs" />
    <Compile Include="src\microbe_stage\CompoundBalance.cs" />
    <Compile Include="src\microbe_stage\CompoundCloudPlane.cs" />
    <Compile Include="src\microbe_stage\editor\BarHelper.cs" />
    <Compile Include="src\microbe_stage\editor\CompoundBalanceDisplay.cs" />
    <Compile Include="src\microbe_stage\editor\IMicrobeEditorActionData.cs" />
    <Compile Include="src\microbe_stage\editor\MicrobeEditor.cs" />
    <Compile Include="src\microbe_stage\editor\MicrobeEditorAction.cs" />
    <Compile Include="src\microbe_stage\editor\MicrobeEditorGUI.cs" />
    <Compile Include="src\microbe_stage\editor\MicrobePartSelection.cs" />
    <Compile Include="src\microbe_stage\editor\OrganellePopupMenu.cs" />
    <Compile Include="src\microbe_stage\editor\PatchMapDrawer.cs" />
    <Compile Include="src\microbe_stage\editor\PatchMapNode.cs" />
    <Compile Include="src\microbe_stage\EnvironmentalCompoundProperties.cs" />
    <Compile Include="src\microbe_stage\FloatingChunk.cs" />
    <Compile Include="src\microbe_stage\IProcessDisplayInfo.cs" />
    <Compile Include="src\microbe_stage\Membrane.cs" />
    <Compile Include="src\microbe_stage\Microbe.cs" />
    <Compile Include="src\microbe_stage\MicrobeCamera.cs" />
    <Compile Include="src\microbe_stage\MicrobeHUD.cs" />
    <Compile Include="src\microbe_stage\MicrobeInternalCalculations.cs" />
    <Compile Include="src\general\SpeciesInfo.cs" />
    <Compile Include="src\microbe_stage\MicrobeStage.cs" />
    <Compile Include="src\microbe_stage\NucleusMesh.cs" />
    <Compile Include="src\microbe_stage\organelle_components\BindingAgentComponent.cs" />
    <Compile Include="src\microbe_stage\particles\CellBurstEffect.cs" />
    <Compile Include="src\microbe_stage\PlacedOrganelle.cs" />
    <Compile Include="src\microbe_stage\PlayerHoverInfo.cs" />
    <Compile Include="src\microbe_stage\PlayerMicrobeInput.cs" />
    <Compile Include="src\microbe_stage\ProcessList.cs" />
    <Compile Include="src\microbe_stage\ProcessPanel.cs" />
    <Compile Include="src\microbe_stage\ProcessStatistics.cs" />
    <Compile Include="src\microbe_stage\SpawnSystem.cs" />
    <Compile Include="GlobalSuppressions.cs" />
    <Compile Include="src\general\MathUtils.cs" />
    <Compile Include="src\microbe_stage\MembraneType.cs" />
    <Compile Include="simulation_parameters\SimulationParameters.cs" />
    <Compile Include="src\microbe_stage\Background.cs" />
    <Compile Include="src\microbe_stage\Biome.cs" />
    <Compile Include="simulation_parameters\InvalidRegistryDataException.cs" />
    <Compile Include="src\microbe_stage\BioProcess.cs" />
    <Compile Include="simulation_parameters\IRegistryType.cs" />
    <Compile Include="src\microbe_stage\Compound.cs" />
    <Compile Include="src\microbe_stage\NameGenerator.cs" />
    <Compile Include="src\microbe_stage\OrganelleDefinition.cs" />
    <Compile Include="src\general\Hex.cs" />
    <Compile Include="src\microbe_stage\IOrganelleComponentFactory.cs" />
    <Compile Include="src\microbe_stage\IOrganelleComponent.cs" />
    <Compile Include="src\microbe_stage\organelle_components\NucleusComponent.cs" />
    <Compile Include="src\microbe_stage\organelle_components\StorageComponent.cs" />
    <Compile Include="src\microbe_stage\organelle_components\AgentVacuoleComponent.cs" />
    <Compile Include="src\microbe_stage\organelle_components\MovementComponent.cs" />
    <Compile Include="src\microbe_stage\organelle_components\PilusComponent.cs" />
    <Compile Include="src\microbe_stage\TweakedProcess.cs" />
    <Compile Include="src\microbe_stage\CompoundBag.cs" />
    <Compile Include="src\microbe_stage\CompoundCloudSystem.cs" />
    <Compile Include="src\engine\TaskExecutor.cs" />
    <Compile Include="src\microbe_stage\FluidSystem.cs" />
    <Compile Include="src\microbe_stage\Spawner.cs" />
    <Compile Include="src\microbe_stage\ISpawned.cs" />
    <Compile Include="src\microbe_stage\Spawners.cs" />
    <Compile Include="src\engine\Settings.cs" />
    <Compile Include="src\general\Int3.cs" />
    <Compile Include="src\general\GameProperties.cs" />
    <Compile Include="src\microbe_stage\AgentProperties.cs" />
    <Compile Include="src\general\TimedLifeSystem.cs" />
    <Compile Include="src\general\ITimedLife.cs" />
    <Compile Include="src\general\IWorldEffect.cs" />
    <Compile Include="src\general\TimedWorldOperations.cs" />
    <Compile Include="src\general\Species.cs" />
    <Compile Include="src\microbe_stage\MicrobeSpecies.cs" />
    <Compile Include="src\general\GameWorld.cs" />
    <Compile Include="src\general\WorldGenerationSettings.cs" />
    <Compile Include="src\microbe_stage\OrganelleLayout.cs" />
    <Compile Include="src\microbe_stage\ProcessSystem.cs" />
    <Compile Include="src\microbe_stage\IProcessable.cs" />
    <Compile Include="src\microbe_stage\MicrobeAISystem.cs" />
    <Compile Include="src\microbe_stage\IMicrobeAI.cs" />
    <Compile Include="src\microbe_stage\Patch.cs" />
    <Compile Include="src\microbe_stage\PatchMap.cs" />
    <Compile Include="src\microbe_stage\PatchMapGenerator.cs" />
    <Compile Include="src\microbe_stage\PatchManager.cs" />
    <Compile Include="src\microbe_stage\OrganelleTemplate.cs" />
    <Compile Include="src\general\Int2.cs" />
    <Compile Include="src\microbe_stage\IPositionedOrganelle.cs" />
    <Compile Include="src\general\ListUtils.cs" />
    <Compile Include="src\general\ActionHistory.cs" />
    <Compile Include="src\general\ReversibleAction.cs" />
    <Compile Include="src\general\Mutations.cs" />
    <Compile Include="src\microbe_stage\ProcessSpeedInformation.cs" />
    <Compile Include="src\microbe_stage\OrganelleEfficiency.cs" />
    <Compile Include="src\microbe_stage\EnergyBalanceInfo.cs" />
    <Compile Include="src\general\RandomUtils.cs" />
    <Compile Include="src\microbe_stage\organelle_components\ExternallyPositionedComponent.cs" />
    <Compile Include="src\general\DictionaryUtils.cs" />
    <Compile Include="src\auto-evo\AutoEvo.cs" />
    <Compile Include="src\auto-evo\AutoEvoConfiguration.cs" />
    <Compile Include="src\auto-evo\AutoEvoRun.cs" />
    <Compile Include="src\auto-evo\IRunStep.cs" />
    <Compile Include="src\auto-evo\RunResults.cs" />
    <Compile Include="src\auto-evo\RunParameters.cs" />
    <Compile Include="src\auto-evo\steps\LambdaStep.cs" />
    <Compile Include="src\auto-evo\steps\FindBestMutation.cs" />
    <Compile Include="src\auto-evo\steps\FindBestMigration.cs" />
    <Compile Include="src\auto-evo\steps\CalculatePopulation.cs" />
    <Compile Include="src\auto-evo\SpeciesMigration.cs" />
    <Compile Include="src\auto-evo\simulation\SimulationConfiguration.cs" />
    <Compile Include="src\auto-evo\simulation\PopulationSimulation.cs" />
    <Compile Include="src\auto-evo\steps\VariantTryingStep.cs" />
    <Compile Include="src\auto-evo\ExternalEffect.cs" />
    <Compile Include="src\general\Jukebox.cs" />
    <Compile Include="src\general\MusicCategory.cs" />
    <Compile Include="src\microbe_stage\MicrobeAI.cs" />
    <Compile Include="src\microbe_stage\MicrobeAICommonData.cs" />
    <Compile Include="src\saving\FileHelpers.cs" />
    <Compile Include="src\saving\IChildPropertiesLoadCallback.cs" />
    <Compile Include="src\saving\IGodotEarlyNodeResolve.cs" />
    <Compile Include="src\saving\ILoadableGameState.cs" />
    <Compile Include="src\saving\InProgressLoad.cs" />
    <Compile Include="src\saving\InProgressSave.cs" />
    <Compile Include="src\saving\ISaveApplyable.cs" />
    <Compile Include="src\saving\ISaveContext.cs" />
    <Compile Include="src\saving\ISaveLoadable.cs" />
    <Compile Include="src\saving\ISaveLoadedTracked.cs" />
    <Compile Include="src\saving\ISaveUpgradeStep.cs" />
    <Compile Include="src\saving\JSONDebug.cs" />
    <Compile Include="src\saving\NewSaveMenu.cs" />
    <Compile Include="src\saving\Save.cs" />
    <Compile Include="src\saving\SaveApplyHelper.cs" />
    <Compile Include="src\saving\SaveFileInfo.cs" />
    <Compile Include="src\saving\MainGameState.cs" />
    <Compile Include="src\saving\SaveInformation.cs" />
    <Compile Include="src\saving\SaveList.cs" />
    <Compile Include="src\saving\SaveListItem.cs" />
    <Compile Include="src\saving\SaveLoadable.cs" />
    <Compile Include="src\saving\SaveContext.cs" />
    <Compile Include="src\saving\SaveHelper.cs" />
    <Compile Include="src\saving\SaveManagerGUI.cs" />
    <Compile Include="src\saving\SaveStatusOverlay.cs" />
    <Compile Include="src\saving\SaveUpgrader.cs" />
    <Compile Include="src\saving\serializers\AssignOnlyChildItemsOnDeserializeAttribute.cs" />
    <Compile Include="src\saving\serializers\Base64BinaryConverter.cs" />
    <Compile Include="src\saving\serializers\BaseNodeConverter.cs" />
    <Compile Include="src\saving\serializers\CallbackConverter.cs" />
    <Compile Include="src\saving\serializers\CompoundCloudPlaneConverter.cs" />
    <Compile Include="src\saving\serializers\DynamicDeserializeObjectConverter.cs" />
    <Compile Include="src\saving\serializers\EntityReferenceConverter.cs" />
    <Compile Include="src\saving\serializers\GodotColorConverter.cs" />
    <Compile Include="src\saving\serializers\GodotBasisConverter.cs" />
    <Compile Include="src\saving\serializers\NodeConverter.cs" />
    <Compile Include="src\saving\serializers\NodeGroupSaveHelper.cs" />
    <Compile Include="src\saving\serializers\PackedSceneConverter.cs" />
    <Compile Include="src\saving\serializers\PropertyInfoUtils.cs" />
    <Compile Include="src\saving\serializers\ReferenceResolver.cs" />
    <Compile Include="src\saving\serializers\RegistryTypeConverter.cs" />
    <Compile Include="src\saving\serializers\RegistryTypeStringConverter.cs" />
    <Compile Include="src\saving\serializers\SceneLoadedClassAttribute.cs" />
    <Compile Include="src\saving\serializers\SerializationBinder.cs" />
    <Compile Include="src\saving\serializers\ConvexPolygonShapeConverter.cs" />
    <Compile Include="src\saving\serializers\SingleTypeConverter.cs" />
    <Compile Include="src\saving\serializers\SystemVector4ArrayConverter.cs" />
    <Compile Include="src\saving\serializers\ThriveJsonConverter.cs" />
    <Compile Include="src\saving\serializers\ThriveTypeConverter.cs" />
    <Compile Include="src\saving\TemporaryLoadedNodeDeleter.cs" />
    <Compile Include="src\general\VersionUtils.cs" />
    <Compile Include="src\tutorial\ITutorialGUI.cs" />
    <Compile Include="src\tutorial\ITutorialInput.cs" />
    <Compile Include="src\tutorial\microbe_editor\CellEditorIntroduction.cs" />
    <Compile Include="src\tutorial\microbe_editor\EditorRedoTutorial.cs" />
    <Compile Include="src\tutorial\microbe_editor\EditorTutorialEnd.cs" />
    <Compile Include="src\tutorial\microbe_editor\EditorUndoTutorial.cs" />
    <Compile Include="src\tutorial\microbe_editor\EditorWelcome.cs" />
    <Compile Include="src\tutorial\microbe_editor\MicrobeEditorTutorialGUI.cs" />
    <Compile Include="src\tutorial\microbe_editor\PatchMap.cs" />
    <Compile Include="src\tutorial\microbe_stage\GlucoseCollecting.cs" />
    <Compile Include="src\tutorial\microbe_stage\MicrobeMovement.cs" />
    <Compile Include="src\tutorial\microbe_stage\MicrobeMovementExplanation.cs" />
    <Compile Include="src\tutorial\microbe_stage\MicrobePressEditorButton.cs" />
    <Compile Include="src\tutorial\microbe_stage\MicrobeReproduction.cs" />
    <Compile Include="src\tutorial\microbe_stage\MicrobeStageWelcome.cs" />
    <Compile Include="src\tutorial\microbe_stage\MicrobeStayingAlive.cs" />
    <Compile Include="src\tutorial\microbe_stage\MicrobeUnbind.cs" />
    <Compile Include="src\tutorial\TutorialEventArgs.cs" />
    <Compile Include="src\tutorial\TutorialEventType.cs" />
    <Compile Include="src\tutorial\microbe_stage\MicrobeTutorialGUI.cs" />
    <Compile Include="src\tutorial\TutorialHelper.cs" />
    <Compile Include="src\tutorial\TutorialPhase.cs" />
    <Compile Include="src\tutorial\TutorialState.cs" />
    <Compile Include="src\saving\serializers\RandomConverter.cs" />
  </ItemGroup>
  <ItemGroup>
    <None Include="StyleCop.ruleset" />
    <None Include="stylecop.json" />
  </ItemGroup>
  <ItemGroup>
    <Folder Include="shaders\" />
    <Folder Include="src\microbe_stage\organelle_components\" />
    <Folder Include="src\auto-evo\steps\" />
    <Folder Include="src\auto-evo\simulation\" />
  </ItemGroup>
  <ItemGroup>
    <PackageReference Include="Newtonsoft.Json">
      <Version>13.0.1</Version>
    </PackageReference>
    <PackageReference Include="System.Numerics.Vectors">
      <Version>4.5.0</Version>
    </PackageReference>
    <PackageReference Include="SharpZipLib">
      <Version>1.3.3</Version>
    </PackageReference>
    <PackageReference Include="Nito.Collections.Deque">
      <Version>1.1.1</Version>
    </PackageReference>
  </ItemGroup>
  <ItemGroup>
    <Content Include="export_presets.cfg" />
    <Content Include="simulation_parameters\common\auto-evo_parameters.json" />
    <Content Include="simulation_parameters\common\credits.json" />
    <Content Include="simulation_parameters\common\gallery.json" />
    <Content Include="simulation_parameters\common\help_texts.json" />
    <Content Include="simulation_parameters\common\input_options.json" />
    <Content Include="simulation_parameters\common\music_tracks.json" />
    <Content Include="simulation_parameters\common\translations_info.json" />
    <Content Include="simulation_parameters\microbe_stage\backgrounds.json" />
    <Content Include="simulation_parameters\microbe_stage\biomes.json" />
    <Content Include="simulation_parameters\microbe_stage\bio_processes.json" />
    <Content Include="simulation_parameters\microbe_stage\compounds.json" />
    <Content Include="simulation_parameters\microbe_stage\membranes.json" />
    <Content Include="simulation_parameters\microbe_stage\organelles.json" />
    <Content Include="simulation_parameters\microbe_stage\species_names.json" />
  </ItemGroup>
  <ItemGroup>
    <ProjectReference Include="third_party\ThirdParty.csproj" />
  </ItemGroup>
</Project><|MERGE_RESOLUTION|>--- conflicted
+++ resolved
@@ -96,12 +96,9 @@
     <Compile Include="src\gui_common\dialogs\TutorialDialog.cs" />
     <Compile Include="src\gui_common\ICustomPopup.cs" />
     <Compile Include="src\gui_common\CustomRichTextLabel.cs" />
-<<<<<<< HEAD
     <Compile Include="src\gui_common\dialogs\CustomConfirmationDialog.cs" />
     <Compile Include="src\gui_common\dialogs\ErrorDialog.cs" />
-=======
     <Compile Include="src\gui_common\LicensesDisplay.cs" />
->>>>>>> 52ff221e
     <Compile Include="src\gui_common\tooltip\DefaultToolTip.cs" />
     <Compile Include="src\gui_common\tooltip\ICustomToolTip.cs" />
     <Compile Include="src\gui_common\tooltip\microbe_editor\ModifierInfoLabel.cs" />
