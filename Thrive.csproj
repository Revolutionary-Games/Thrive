<?xml version="1.0" encoding="utf-8"?>
<Project Sdk="Godot.NET.Sdk/4.2.2">
  <PropertyGroup>
    <TreatWarningsAsErrors>false</TreatWarningsAsErrors>
    <TargetFramework>net8.0</TargetFramework>
    <TargetFramework Condition=" '$(GodotTargetPlatform)' == 'android' ">net7.0</TargetFramework>
    <TargetFramework Condition=" '$(GodotTargetPlatform)' == 'ios' ">net8.0</TargetFramework>
    <EnableDynamicLoading>true</EnableDynamicLoading>
    <LangVersion>12.0</LangVersion>
    <Nullable>enable</Nullable>
    <Company>Revolutionary Games Studio</Company>
    <Version>0.6.7.0</Version>
    <!--<InformationalVersion>-rc1</InformationalVersion>-->
  </PropertyGroup>
  <!-- Ignore the subproject source files -->
  <PropertyGroup>
    <DefaultItemExcludes>
      $(DefaultItemExcludes);Scripts\**\*;test\code_tests\**\*;RevolutionaryGamesCommon\**\*;third_party\**\*
    </DefaultItemExcludes>
  </PropertyGroup>
  <!-- Non-Steam build needs to skip this file -->
  <ItemGroup>
    <Compile Remove="src\steam\SteamClient.cs" />
  </ItemGroup>
  <!-- In case the hot reload in Godot editor would fail with the system JSON referenced, this single file is picked out -->
  <ItemGroup>
<<<<<<< HEAD
    <Compile Include="assets\models\PlaceholderTree.cs" />
    <Compile Include="Properties\AssemblyInfo.cs" />
    <Compile Include="src\microbe_stage\components\StrainAffected.cs" />
    <Compile Include="src\microbe_stage\systems\StrainSystem.cs" />
    <Compile Include="src\engine\attributes\ComponentIsReadByDefaultAttribute.cs" />
    <Compile Include="src\engine\attributes\RunsConditionallyAttribute.cs" />
    <Compile Include="src\engine\attributes\RunsWithCustomCodeAttribute.cs" />
    <Compile Include="src\engine\attributes\RuntimeCostAttribute.cs" />
    <Compile Include="src\engine\ComponentAccessChecks.cs" />
    <Compile Include="src\engine\SimpleBarrier.cs" />
    <Compile Include="src\general\AggregateEventArgs.cs" />
    <Compile Include="src\microbe_stage\organelle_unlocks\ConditionSet.cs" />
    <Compile Include="src\microbe_stage\organelle_unlocks\IUnlockCondition.cs" />
    <Compile Include="src\microbe_stage\organelle_unlocks\WorldBasedUnlockCondition.cs" />
    <Compile Include="src\general\statistics_tracking\IStatistic.cs" />
    <Compile Include="src\native\interop\CPUCheckResult.cs" />
    <Compile Include="src\saving\serializers\ConditionSetConverter.cs" />
    <Compile Include="src\tools\GenerateThreadedSystems.cs" />
    <Compile Include="src\tools\SystemToSchedule.cs" />
    <Compile Include="src\tools\ThreadedRunSimulator.cs" />
    <Compile Include="src\tutorial\microbe_editor\AtpBalanceIntroduction.cs" />
    <Compile Include="src\tutorial\microbe_editor\ChemoreceptorPlacementTutorial.cs" />
    <Compile Include="src\tutorial\microbe_editor\FlagellumPlacementTutorial.cs" />
    <Compile Include="simulation_parameters\BuildInfo.cs" />
    <Compile Include="simulation_parameters\DirectTypeLoadOverride.cs" />
    <Compile Include="simulation_parameters\GameCredits.cs" />
    <Compile Include="simulation_parameters\GameWiki.cs" />
    <Compile Include="simulation_parameters\IRegistryAssignable.cs" />
    <Compile Include="simulation_parameters\TranslationsInfo.cs" />
    <Compile Include="simulation_parameters\VersionPatchNotes.cs" />
    <Compile Include="simulation_parameters\VisualResourceData.cs" />
    <Compile Include="simulation_parameters\VisualResourceIdentifier.cs" />
    <Compile Include="src\ascension_stage\AscensionCeremony.cs" />
    <Compile Include="src\ascension_stage\gui\AscensionCongratulationsPopup.cs" />
    <Compile Include="src\ascension_stage\gui\DescendConfirmationDialog.cs" />
    <Compile Include="src\ascension_stage\gui\DescendSetupScreen.cs" />
    <Compile Include="src\ascension_stage\gui\GodToolsPopup.cs" />
    <Compile Include="src\auto-evo\AutoEvoExploringTool.cs" />
    <Compile Include="src\auto-evo\AutoEvoExploringTool.Export.cs" />
    <Compile Include="src\auto-evo\EditorAutoEvoRun.cs" />
    <Compile Include="src\auto-evo\EvolutionaryTree.cs" />
    <Compile Include="src\auto-evo\EvolutionaryTreeNode.cs" />
    <Compile Include="src\auto-evo\IAutoEvoConfiguration.cs" />
    <Compile Include="src\auto-evo\PredefinedAutoEvoConfiguration.cs" />
    <Compile Include="src\auto-evo\simulation\food_source\ChunkFoodSource.cs" />
    <Compile Include="src\auto-evo\simulation\food_source\CompoundFoodSource.cs" />
    <Compile Include="src\auto-evo\simulation\food_source\FoodSource.cs" />
    <Compile Include="src\auto-evo\simulation\food_source\HeterotrophicFoodSource.cs" />
    <Compile Include="src\auto-evo\simulation\food_source\EnvironmentalFoodSource.cs" />
    <Compile Include="src\auto-evo\simulation\food_source\RandomEncounterFoodSource.cs" />
    <Compile Include="src\auto-evo\simulation\SimulationCache.cs" />
    <Compile Include="src\auto-evo\steps\ForceExtinction.cs" />
    <Compile Include="src\auto-evo\steps\IncreaseBiodiversity.cs" />
    <Compile Include="src\auto-evo\steps\RemoveInvalidMigrations.cs" />
    <Compile Include="src\awakening_stage\BaseBuildableStructure.cs" />
    <Compile Include="src\awakening_stage\CraftingHelpers.cs" />
    <Compile Include="src\awakening_stage\CraftingRecipe.cs" />
    <Compile Include="src\awakening_stage\Equipment.cs" />
    <Compile Include="src\awakening_stage\EquipmentCategory.cs" />
    <Compile Include="src\awakening_stage\EquipmentDefinition.cs" />
    <Compile Include="src\awakening_stage\EquipmentSlot.cs" />
    <Compile Include="src\awakening_stage\EquipmentSlotType.cs" />
    <Compile Include="src\awakening_stage\gui\RecipeListItem.cs" />
    <Compile Include="src\awakening_stage\gui\SelectBuildingPopup.cs" />
    <Compile Include="src\awakening_stage\gui\StructureToBuildPopupBase.cs" />
    <Compile Include="src\awakening_stage\IAcceptsResourceDeposit.cs" />
    <Compile Include="src\awakening_stage\IActionProgressSource.cs" />
    <Compile Include="src\awakening_stage\IAggregateResourceSource.cs" />
    <Compile Include="src\awakening_stage\IAvailableRecipes.cs" />
    <Compile Include="src\awakening_stage\ICharacterInventory.cs" />
    <Compile Include="src\awakening_stage\IConstructable.cs" />
    <Compile Include="src\awakening_stage\IHarvestAction.cs" />
    <Compile Include="src\awakening_stage\IInteractableEntity.cs" />
    <Compile Include="src\awakening_stage\IInventory.cs" />
    <Compile Include="src\awakening_stage\IInventoryItem.cs" />
    <Compile Include="src\awakening_stage\gui\InteractablePopup.cs" />
    <Compile Include="src\awakening_stage\InteractableSystem.cs" />
    <Compile Include="src\awakening_stage\InteractionType.cs" />
    <Compile Include="src\awakening_stage\gui\InventoryDragData.cs" />
    <Compile Include="src\awakening_stage\gui\InventorySlot.cs" />
    <Compile Include="src\awakening_stage\gui\InventoryScreen.cs" />
    <Compile Include="src\awakening_stage\InventorySlotCategory.cs" />
    <Compile Include="src\awakening_stage\InventorySlotData.cs" />
    <Compile Include="src\awakening_stage\IProgressReportableActionSource.cs" />
    <Compile Include="src\awakening_stage\IStructureSelectionReceiver.cs" />
    <Compile Include="src\awakening_stage\ITimedActionSource.cs" />
    <Compile Include="src\awakening_stage\PlacedStructure.cs" />
    <Compile Include="src\awakening_stage\ResearchLevel.cs" />
    <Compile Include="src\awakening_stage\ResourceAmountHelpers.cs" />
    <Compile Include="src\awakening_stage\ResourceEntity.cs" />
    <Compile Include="src\awakening_stage\StructureDefinition.cs" />
    <Compile Include="src\awakening_stage\structure_components\FactoryComponent.cs" />
    <Compile Include="src\awakening_stage\structure_components\HousingComponent.cs" />
    <Compile Include="src\awakening_stage\structure_components\ISocietyStructureDataAccess.cs" />
    <Compile Include="src\awakening_stage\structure_components\IStructureComponentFactory.cs" />
    <Compile Include="src\awakening_stage\structure_components\ResearchComponent.cs" />
    <Compile Include="src\awakening_stage\structure_components\ResourceGathererComponent.cs" />
    <Compile Include="src\awakening_stage\structure_components\SocietyCenterComponent.cs" />
    <Compile Include="src\awakening_stage\structure_components\StructureComponent.cs" />
    <Compile Include="src\awakening_stage\structure_components\StructureStorageComponent.cs" />
    <Compile Include="src\awakening_stage\TechWeb.cs" />
    <Compile Include="src\awakening_stage\WorldResource.cs" />
    <Compile Include="src\awakening_stage\Technology.cs" />
    <Compile Include="src\benchmark\BenchmarkHelpers.cs" />
    <Compile Include="src\benchmark\DummySpawnSystem.cs" />
    <Compile Include="src\benchmark\microbe\MicrobeBenchmark.cs" />
    <Compile Include="src\early_multicellular_stage\CellBillboard.cs" />
    <Compile Include="src\early_multicellular_stage\CellLayout.cs" />
    <Compile Include="src\early_multicellular_stage\CellTemplate.cs" />
    <Compile Include="src\early_multicellular_stage\CellType.cs" />
    <Compile Include="src\early_multicellular_stage\components\DelayedMicrobeColony.cs" />
    <Compile Include="src\early_multicellular_stage\components\EarlyMulticellularSpeciesMember.cs" />
    <Compile Include="src\early_multicellular_stage\components\MulticellularGrowth.cs" />
    <Compile Include="src\early_multicellular_stage\EarlyMulticellularSpecies.cs" />
    <Compile Include="src\early_multicellular_stage\editor\action_data\CellMoveActionData.cs" />
    <Compile Include="src\early_multicellular_stage\editor\action_data\CellPlacementActionData.cs" />
    <Compile Include="src\early_multicellular_stage\editor\action_data\CellRemoveActionData.cs" />
    <Compile Include="src\early_multicellular_stage\editor\action_data\DuplicateDeleteCellTypeData.cs" />
    <Compile Include="src\early_multicellular_stage\editor\CellBodyPlanEditorComponent.Callbacks.cs" />
    <Compile Include="src\early_multicellular_stage\editor\CellBodyPlanEditorComponent.cs" />
    <Compile Include="src\early_multicellular_stage\editor\CellPopupMenu.cs" />
    <Compile Include="src\early_multicellular_stage\editor\CellTypeSelection.cs" />
    <Compile Include="src\early_multicellular_stage\editor\EarlyMulticellularEditor.cs" />
    <Compile Include="src\early_multicellular_stage\IPositionedCell.cs" />
    <Compile Include="src\early_multicellular_stage\MulticellularSpawnState.cs" />
    <Compile Include="src\early_multicellular_stage\systems\DelayedColonyOperationSystem.cs" />
    <Compile Include="src\early_multicellular_stage\systems\MulticellularGrowthSystem.cs" />
    <Compile Include="src\engine\attributes\ReadsComponentAttribute.cs" />
    <Compile Include="src\engine\attributes\RunsAfterAttribute.cs" />
    <Compile Include="src\engine\attributes\RunsBeforeAttribute.cs" />
    <Compile Include="src\engine\attributes\RunsOnFrameAttribute.cs" />
    <Compile Include="src\engine\attributes\RunsOnMainThreadAttribute.cs" />
    <Compile Include="src\engine\attributes\WritesToComponentAttribute.cs" />
    <Compile Include="src\engine\CheatManager.cs" />
    <Compile Include="src\engine\ChildObjectCache.cs" />
    <Compile Include="src\engine\ChromaticFilter.cs" />
    <Compile Include="src\engine\common_components\AnimationControl.cs" />
    <Compile Include="src\engine\common_components\AttachedToEntity.cs" />
    <Compile Include="src\engine\common_components\CameraFollowTarget.cs" />
    <Compile Include="src\engine\common_components\CollisionManagement.cs" />
    <Compile Include="src\engine\common_components\CollisionShapeLoader.cs" />
    <Compile Include="src\engine\common_components\ColourAnimation.cs" />
    <Compile Include="src\engine\common_components\CountLimited.cs" />
    <Compile Include="src\engine\common_components\DamageCooldown.cs" />
    <Compile Include="src\engine\common_components\DamageOnTouch.cs" />
    <Compile Include="src\engine\common_components\EntityMaterial.cs" />
    <Compile Include="src\engine\common_components\EntityRadiusInfo.cs" />
    <Compile Include="src\engine\common_components\FadeOutActions.cs" />
    <Compile Include="src\engine\common_components\Health.cs" />
    <Compile Include="src\engine\common_components\LimitGroup.cs" />
    <Compile Include="src\engine\common_components\ManualPhysicsControl.cs" />
    <Compile Include="src\engine\common_components\PathLoadedSceneVisuals.cs" />
    <Compile Include="src\engine\common_components\Physics.cs" />
    <Compile Include="src\engine\common_components\PhysicsSensor.cs" />
    <Compile Include="src\engine\common_components\PhysicsShapeHolder.cs" />
    <Compile Include="src\engine\common_components\PlayerMarker.cs" />
    <Compile Include="src\engine\common_components\PredefinedVisuals.cs" />
    <Compile Include="src\engine\common_components\ReadableName.cs" />
    <Compile Include="src\engine\common_components\RenderPriorityOverride.cs" />
    <Compile Include="src\engine\common_components\ReproductionStatus.cs" />
    <Compile Include="src\engine\common_components\Selectable.cs" />
    <Compile Include="src\engine\common_components\SimpleShapeCreator.cs" />
    <Compile Include="src\engine\common_components\SimpleShapeType.cs" />
    <Compile Include="src\engine\common_components\SoundEffectPlayer.cs" />
    <Compile Include="src\engine\common_components\SoundListener.cs" />
    <Compile Include="src\engine\common_components\SpatialInstance.cs" />
    <Compile Include="src\engine\common_components\Spawned.cs" />
    <Compile Include="src\engine\common_components\SpeciesMember.cs" />
    <Compile Include="src\engine\common_components\TimedLife.cs" />
    <Compile Include="src\engine\common_components\WorldPosition.cs" />
    <Compile Include="src\engine\common_systems\AnimationControlSystem.cs" />
    <Compile Include="src\engine\common_systems\AttachedEntityPositionSystem.cs" />
    <Compile Include="src\engine\common_systems\CameraFollowSystem.cs" />
    <Compile Include="src\engine\common_systems\CollisionShapeLoaderSystem.cs" />
    <Compile Include="src\engine\common_systems\ColourAnimationSystem.cs" />
    <Compile Include="src\engine\common_systems\CountLimitedDespawnSystem.cs" />
    <Compile Include="src\engine\common_systems\DamageCooldownSystem.cs" />
    <Compile Include="src\engine\common_systems\DamageOnTouchSystem.cs" />
    <Compile Include="src\engine\common_systems\DisallowPlayerBodySleepSystem.cs" />
    <Compile Include="src\engine\common_systems\EntityMaterialFetchSystem.cs" />
    <Compile Include="src\engine\common_systems\FadeOutActionSystem.cs" />
    <Compile Include="src\engine\common_systems\PathBasedSceneLoader.cs" />
    <Compile Include="src\engine\common_systems\PhysicsBodyControlSystem.cs" />
    <Compile Include="src\engine\common_systems\PhysicsBodyCreationSystem.cs" />
    <Compile Include="src\engine\common_systems\PhysicsBodyDisablingSystem.cs" />
    <Compile Include="src\engine\common_systems\PhysicsCollisionManagementSystem.cs" />
    <Compile Include="src\engine\common_systems\PhysicsSensorSystem.cs" />
    <Compile Include="src\engine\common_systems\PhysicsUpdateAndPositionSystem.cs" />
    <Compile Include="src\engine\common_systems\PredefinedVisualLoaderSystem.cs" />
    <Compile Include="src\engine\common_systems\RenderPrioritySystem.cs" />
    <Compile Include="src\engine\common_systems\SimpleShapeCreatorSystem.cs" />
    <Compile Include="src\engine\common_systems\SoundEffectSystem.cs" />
    <Compile Include="src\engine\common_systems\SoundListenerSystem.cs" />
    <Compile Include="src\engine\common_systems\SpatialAttachSystem.cs" />
    <Compile Include="src\engine\common_systems\SpatialPositionSystem.cs" />
    <Compile Include="src\engine\common_systems\TimedLifeSystem.cs" />
    <Compile Include="src\engine\CustomImmediateMesh.cs" />
    <Compile Include="src\engine\DebugDrawer.cs" />
    <Compile Include="src\engine\DebugOverlays.Inspector.cs" />
    <Compile Include="src\engine\DebugOverlays.SceneTreeDumper.cs" />
    <Compile Include="src\engine\GUIFocusSetter.cs" />
    <Compile Include="src\engine\IGameCamera.cs" />
    <Compile Include="src\engine\input\ActiveInputMethod.cs" />
    <Compile Include="src\engine\input\ControllerAxisVisualizer.cs" />
    <Compile Include="src\engine\input\ControllerDeadzoneConfiguration.cs" />
    <Compile Include="src\engine\input\ControllerInputAxisVisualizationContainer.cs" />
    <Compile Include="src\engine\input\ControllerType.cs" />
    <Compile Include="src\engine\input\ControllerTypeDetection.cs" />
    <Compile Include="src\engine\input\MouseCaptureManager.cs" />
    <Compile Include="src\engine\input\MouseInputScaling.cs" />
    <Compile Include="src\engine\input\RunOnInputWithStrengthAndRepeatAttribute.cs" />
    <Compile Include="src\engine\input\RunOnInputWithStrengthAttribute.cs" />
    <Compile Include="src\engine\input\RunOnRelativeMouseAttribute.cs" />
    <Compile Include="src\engine\input\ThreeDimensionalMovementMode.cs" />
    <Compile Include="src\engine\input\TwoDimensionalMovementMode.cs" />
    <Compile Include="src\engine\IPhotographable.cs" />
    <Compile Include="src\engine\IResource.cs" />
    <Compile Include="src\engine\ISimulationPhotographable.cs" />
    <Compile Include="src\engine\ITextureResource.cs" />
    <Compile Include="src\engine\LastPlayedVersion.cs" />
    <Compile Include="src\engine\MissingExportVariableValueException.cs" />
    <Compile Include="src\engine\physics\PhysicalWorld.cs" />
    <Compile Include="src\engine\physics\NativePhysicsBody.cs" />
    <Compile Include="src\engine\physics\PhysicsCollision.cs" />
    <Compile Include="src\engine\physics\PhysicsRayWithUserData.cs" />
    <Compile Include="src\engine\physics\PhysicsShape.cs" />
    <Compile Include="src\engine\PostShutdownActions.cs" />
    <Compile Include="src\engine\ResourceManager.cs" />
    <Compile Include="src\engine\SafeModeStartupHandler.cs" />
    <Compile Include="src\engine\StartupAttemptInfo.cs" />
    <Compile Include="src\engine\UnhandledExceptionLogger.cs" />
    <Compile Include="src\engine\DebugOverlays.cs" />
    <Compile Include="src\engine\DebugOverlays.EntityLabel.cs" />
    <Compile Include="src\engine\DebugOverlays.FPSCounter.cs" />
    <Compile Include="src\engine\ICacheableData.cs" />
    <Compile Include="src\engine\ImageTask.cs" />
    <Compile Include="src\engine\input\IgnoreNoMethodsTakingInputAttribute.cs" />
    <Compile Include="src\engine\InstanceNotLoadedYetException.cs" />
    <Compile Include="src\engine\IScenePhotographable.cs" />
    <Compile Include="src\engine\LaunchOptions.cs" />
    <Compile Include="src\engine\LocalizedString.cs" />
    <Compile Include="src\engine\LocalizedStringBuilder.cs" />
    <Compile Include="src\engine\ControlHelpers.cs" />
    <Compile Include="src\engine\EntityReference.cs" />
    <Compile Include="src\engine\FeatureInformation.cs" />
    <Compile Include="src\engine\FileDropHandler.cs" />
    <Compile Include="src\engine\FolderHelpers.cs" />
    <Compile Include="src\engine\FullScreenToggle.cs" />
    <Compile Include="src\engine\GodotFileStream.cs" />
    <Compile Include="src\engine\GuidanceLine.cs" />
    <Compile Include="src\engine\IAssignableSetting.cs" />
    <Compile Include="src\engine\input\InputAttribute.cs" />
    <Compile Include="src\engine\input\ControlWithInput.cs" />
    <Compile Include="src\engine\input\InputManager.cs" />
    <Compile Include="src\engine\input\key_mapping\KeyNames.cs" />
    <Compile Include="src\engine\input\NodeWithInput.cs" />
    <Compile Include="src\engine\input\RunOnAxisAttribute.cs" />
    <Compile Include="src\engine\input\RunOnAxisGroupAttribute.cs" />
    <Compile Include="src\engine\input\RunOnKeyAttribute.cs" />
    <Compile Include="src\engine\input\RunOnKeyChangeAttribute.cs" />
    <Compile Include="src\engine\input\RunOnKeyDownAttribute.cs" />
    <Compile Include="src\engine\input\RunOnKeyDownWithRepeatAttribute.cs" />
    <Compile Include="src\engine\input\RunOnKeyToggleAttribute.cs" />
    <Compile Include="src\engine\input\RunOnKeyUpAttribute.cs" />
    <Compile Include="src\engine\input\key_mapping\InputActionItem.cs" />
    <Compile Include="src\engine\input\key_mapping\InputDataList.cs" />
    <Compile Include="src\engine\input\key_mapping\InputEventItem.cs" />
    <Compile Include="src\engine\input\key_mapping\InputGroupItem.cs" />
    <Compile Include="src\engine\input\key_mapping\InputGroupList.cs" />
    <Compile Include="src\engine\input\key_mapping\NamedInputAction.cs" />
    <Compile Include="src\engine\input\key_mapping\NamedInputGroup.cs" />
    <Compile Include="src\engine\input\key_mapping\SpecifiedInputKey.cs" />
    <Compile Include="src\engine\Invoke.cs" />
    <Compile Include="src\engine\LoadingScreen.cs" />
    <Compile Include="src\engine\NodeHelpers.cs" />
    <Compile Include="src\engine\ObjectHelpers.cs" />
    <Compile Include="src\engine\PauseManager.cs" />
    <Compile Include="src\engine\DebugOverlays.PerformanceMetrics.cs" />
    <Compile Include="src\engine\PhotoStudio.cs" />
    <Compile Include="src\engine\PostStartupActions.cs" />
    <Compile Include="src\engine\ProceduralDataCache.cs" />
    <Compile Include="src\engine\SceneManager.cs" />
    <Compile Include="src\engine\SceneTreeAttachRequired.cs" />
    <Compile Include="src\engine\ScreenShotTaker.cs" />
    <Compile Include="src\engine\SettingValue.cs" />
    <Compile Include="src\engine\StartupActions.cs" />
    <Compile Include="src\general\Asset.cs" />
    <Compile Include="src\general\AssetCategory.cs" />
    <Compile Include="src\general\AssetType.cs" />
    <Compile Include="src\general\base_stage\CreatureStageBase.cs" />
    <Compile Include="src\general\base_stage\CreatureStageHUDBase.cs" />
    <Compile Include="src\general\base_stage\DummyWorldSimulation.cs" />
    <Compile Include="src\general\base_stage\EditorBase.cs" />
    <Compile Include="src\general\base_stage\EditorComponentBase.cs" />
    <Compile Include="src\general\base_stage\EditorComponentWithActionsBase.cs" />
    <Compile Include="src\general\base_stage\EditorUserOverride.cs" />
    <Compile Include="src\general\base_stage\HexEditorComponentBase.cs" />
    <Compile Include="src\general\base_stage\HexEditorSymmetry.cs" />
    <Compile Include="src\general\base_stage\HexEditorSymmetryExtensions.cs" />
    <Compile Include="src\general\base_stage\HUDBase.cs" />
    <Compile Include="src\general\base_stage\HUDWithPausing.cs" />
    <Compile Include="src\general\base_stage\ICreatureStage.cs" />
    <Compile Include="src\general\base_stage\ICreatureStageHUD.cs" />
    <Compile Include="src\general\base_stage\ICurrentGameInfo.cs" />
    <Compile Include="src\general\base_stage\IEditor.cs" />
    <Compile Include="src\general\base_stage\IEditorComponent.cs" />
    <Compile Include="src\general\base_stage\IEditorWithActions.cs" />
    <Compile Include="src\general\base_stage\IEditorWithPatches.cs" />
    <Compile Include="src\general\base_stage\IEntityContainer.cs" />
    <Compile Include="src\general\base_stage\IHexEditor.cs" />
    <Compile Include="src\general\base_stage\IReturnableGameState.cs" />
    <Compile Include="src\general\base_stage\IStageBase.cs" />
    <Compile Include="src\general\base_stage\IStageHUD.cs" />
    <Compile Include="src\general\base_stage\IStrategyStage.cs" />
    <Compile Include="src\general\base_stage\IStrategyStageHUD.cs" />
    <Compile Include="src\general\base_stage\IWorldSimulation.cs" />
    <Compile Include="src\general\base_stage\IWorldSimulationWithPhysics.cs" />
    <Compile Include="src\general\base_stage\UnsavedEntities.cs" />
    <Compile Include="src\general\base_stage\WorldSimulation.cs" />
    <Compile Include="src\general\base_stage\StageBase.cs" />
    <Compile Include="src\general\base_stage\StrategyStageBase.cs" />
    <Compile Include="src\general\base_stage\StrategyStageHUDBase.cs" />
    <Compile Include="src\general\base_stage\WorldSimulationWithPhysics.cs" />
    <Compile Include="src\general\CustomDifficulty.cs" />
    <Compile Include="src\general\IAliveTracked.cs" />
    <Compile Include="src\general\IDifficulty.cs" />
    <Compile Include="src\general\IPlayerReadableName.cs" />
    <Compile Include="src\general\MusicContext.cs" />
    <Compile Include="src\general\PlayerInspectInfo.cs" />
    <Compile Include="src\general\SpawnQueue.cs" />
    <Compile Include="src\general\ThriveNewsFeed.cs" />
    <Compile Include="src\general\utils\ColorUtils.cs" />
    <Compile Include="src\general\utils\DictionaryUtils.cs" />
    <Compile Include="src\general\utils\DictionaryWithFallback.cs" />
    <Compile Include="src\general\utils\EnumHelper.cs" />
    <Compile Include="src\general\utils\HtmlToBbCodeConverter.cs" />
    <Compile Include="src\general\utils\JSONHelpers.cs" />
    <Compile Include="src\general\utils\ListUtils.cs" />
    <Compile Include="src\general\utils\MarkdownToBbCodeConverter.cs" />
    <Compile Include="src\general\utils\MathUtils.cs" />
    <Compile Include="src\general\utils\MultiCollection.cs" />
    <Compile Include="src\general\utils\RandomUtils.cs" />
    <Compile Include="src\general\utils\ShuffleBag.cs" />
    <Compile Include="src\general\utils\StringUtils.cs" />
    <Compile Include="src\general\utils\TranslationHelper.cs" />
    <Compile Include="src\general\utils\TypeUtils.cs" />
    <Compile Include="src\general\utils\VersionUtils.cs" />
    <Compile Include="src\gui_common\AddWindowReorderingSupportToSiblings.cs" />
    <Compile Include="src\gui_common\art_gallery\CrossFadableGalleryViewport.cs" />
    <Compile Include="src\gui_common\art_gallery\TextureThumbnailResource.cs" />
    <Compile Include="src\gui_common\TopLevelContainer.cs" />
    <Compile Include="src\gui_common\CustomPopupMenu.cs" />
    <Compile Include="src\gui_common\dialogs\PermanentlyDismissibleDialog.cs" />
    <Compile Include="src\gui_common\DismissibleNotice.cs" />
    <Compile Include="src\gui_common\DragResult.cs" />
    <Compile Include="src\gui_common\FocusFlowDynamicChildrenHelper.cs" />
    <Compile Include="src\gui_common\FocusGrabber.cs" />
    <Compile Include="src\gui_common\HoldKeyPrompt.cs" />
    <Compile Include="src\gui_common\InspectedEntityLabel.cs" />
    <Compile Include="src\gui_common\ModalManager.cs" />
    <Compile Include="src\gui_common\MouseHoverPanel.cs" />
    <Compile Include="src\gui_common\PatchNotesDisplayer.cs" />
    <Compile Include="src\gui_common\PatchNotesList.cs" />
    <Compile Include="src\gui_common\PhotographablePreview.cs" />
    <Compile Include="src\gui_common\ShowWhenInputTypeMatches.cs" />
    <Compile Include="src\gui_common\SpeciesDetailsPanel.cs" />
    <Compile Include="src\gui_common\SpeciesDetailsPanelWithFossilisation.cs" />
    <Compile Include="src\gui_common\TabButtons.cs" />
    <Compile Include="src\gui_common\TabLevel.cs" />
    <Compile Include="src\gui_common\ThriveFeedDisplayer.cs" />
    <Compile Include="src\industrial_stage\BuildQueueItemBase.cs" />
    <Compile Include="src\industrial_stage\CitySystem.cs" />
    <Compile Include="src\industrial_stage\gui\AvailableConstructionProjectItem.cs" />
    <Compile Include="src\industrial_stage\gui\BuildQueueItemGUI.cs" />
    <Compile Include="src\industrial_stage\gui\CityNameLabel.cs" />
    <Compile Include="src\industrial_stage\gui\CityScreen.cs" />
    <Compile Include="src\industrial_stage\gui\IBuildQueueProgressItem.cs" />
    <Compile Include="src\industrial_stage\gui\IEntityNameLabel.cs" />
    <Compile Include="src\industrial_stage\gui\IndustrialHUD.cs" />
    <Compile Include="src\industrial_stage\gui\StrategicEntityNameLabelSystem.cs" />
    <Compile Include="src\industrial_stage\gui\StrategicUnitScreen.cs" />
    <Compile Include="src\industrial_stage\ICityConstructionProject.cs" />
    <Compile Include="src\industrial_stage\IEntityWithNameLabel.cs" />
    <Compile Include="src\industrial_stage\IndustrialStage.cs" />
    <Compile Include="src\industrial_stage\IStrategicUnit.cs" />
    <Compile Include="src\industrial_stage\IUnitOrder.cs" />
    <Compile Include="src\industrial_stage\PlacedCity.cs" />
    <Compile Include="src\industrial_stage\PlayerIndustrialInput.cs" />
    <Compile Include="src\industrial_stage\UnitOrderBase.cs" />
    <Compile Include="src\industrial_stage\UnitType.cs" />
    <Compile Include="src\late_multicellular_stage\MovementMode.cs" />
    <Compile Include="src\late_multicellular_stage\MulticellularSpeciesType.cs" />
    <Compile Include="src\late_multicellular_stage\ProgressBarSystem.cs" />
    <Compile Include="src\late_multicellular_stage\ReproductionLocation.cs" />
    <Compile Include="src\microbe_stage\AvailableUpgrade.cs" />
    <Compile Include="src\microbe_stage\CellHexesPhotoBuilder.cs" />
    <Compile Include="src\microbe_stage\CellHexesPreview.cs" />
    <Compile Include="src\general\CombinableActionData.cs" />
    <Compile Include="src\general\AliveMarker.cs" />
    <Compile Include="src\general\BehaviouralValueType.cs" />
    <Compile Include="src\general\BehaviourDictionary.cs" />
    <Compile Include="src\general\CompoundAmountType.cs" />
    <Compile Include="src\general\DayNightCycle.cs" />
    <Compile Include="src\general\DayNightConfiguration.cs" />
    <Compile Include="src\general\Gallery.cs" />
    <Compile Include="src\general\GameEventDescription.cs" />
    <Compile Include="src\general\HexLayout.cs" />
    <Compile Include="src\general\HexWithData.cs" />
    <Compile Include="src\general\HybridAudioPlayer.cs" />
    <Compile Include="src\general\IEntity.cs" />
    <Compile Include="src\general\IndividualHexLayout.cs" />
    <Compile Include="src\general\IPositionedHex.cs" />
    <Compile Include="src\general\ActionInterferenceMode.cs" />
    <Compile Include="src\general\HelpTexts.cs" />
    <Compile Include="src\general\HelpScreen.cs" />
    <Compile Include="src\general\OrbitCamera.cs" />
    <Compile Include="src\general\PauseMenu.cs" />
    <Compile Include="src\gui_common\art_gallery\GalleryCardAudio.cs" />
    <Compile Include="src\gui_common\art_gallery\GalleryDetailsTooltip.cs" />
    <Compile Include="src\gui_common\art_gallery\GalleryCardModel.cs" />
    <Compile Include="src\gui_common\art_gallery\IGalleryCardPlayback.cs" />
    <Compile Include="src\gui_common\art_gallery\SlideScreen.cs" />
    <Compile Include="src\gui_common\charts\ChartDataSet.cs" />
    <Compile Include="src\gui_common\charts\IDataSetsLegend.cs" />
    <Compile Include="src\gui_common\charts\line\LineChart.cs" />
    <Compile Include="src\gui_common\charts\line\LineChartData.cs" />
    <Compile Include="src\gui_common\charts\DataPoint.cs" />
    <Compile Include="src\engine\ScreenFilter.cs" />
    <Compile Include="src\gui_common\ActionButton.cs" />
    <Compile Include="src\gui_common\CheatMenu.cs" />
    <Compile Include="src\gui_common\ChemicalEquation.cs" />
    <Compile Include="src\gui_common\CompoundAmount.cs" />
    <Compile Include="src\gui_common\CompoundListBox.cs" />
    <Compile Include="src\gui_common\CustomCheckBox.cs" />
    <Compile Include="src\gui_common\CreditsScroll.cs" />
    <Compile Include="src\gui_common\dialogs\CustomWindow.cs" />
    <Compile Include="src\gui_common\CustomDropDown.cs" />
    <Compile Include="src\gui_common\CustomExpandingWordWrappedLabel.cs" />
    <Compile Include="src\gui_common\DraggableScrollContainer.cs" />
    <Compile Include="src\gui_common\art_gallery\GalleryViewer.cs" />
    <Compile Include="src\gui_common\dialogs\TutorialDialog.cs" />
    <Compile Include="src\gui_common\art_gallery\GalleryCard.cs" />
    <Compile Include="src\gui_common\CustomRichTextLabel.cs" />
    <Compile Include="src\gui_common\dialogs\CustomConfirmationDialog.cs" />
    <Compile Include="src\gui_common\dialogs\ErrorDialog.cs" />
    <Compile Include="src\gui_common\dialogs\LicensesDisplay.cs" />
    <Compile Include="src\gui_common\PlaybackControls.cs" />
    <Compile Include="src\gui_common\PlayButton.cs" />
    <Compile Include="src\gui_common\RadialMenu.cs" />
    <Compile Include="src\gui_common\RadialPopup.cs" />
    <Compile Include="src\gui_common\SpeciesPreview.cs" />
    <Compile Include="src\gui_common\CrossFadableTextureRect.cs" />
    <Compile Include="src\gui_common\tooltip\DefaultToolTip.cs" />
    <Compile Include="src\gui_common\tooltip\ICustomToolTip.cs" />
    <Compile Include="src\late_multicellular_stage\CreatureAI.cs" />
    <Compile Include="src\late_multicellular_stage\MulticellularCamera.cs" />
    <Compile Include="src\late_multicellular_stage\PlayerMulticellularInput.cs" />
    <Compile Include="src\microbe_stage\BiomeType.cs" />
    <Compile Include="src\microbe_stage\components\BioProcesses.cs" />
    <Compile Include="src\microbe_stage\components\CellBurstEffect.cs" />
    <Compile Include="src\microbe_stage\components\CellProperties.cs" />
    <Compile Include="src\microbe_stage\components\CommandSignaler.cs" />
    <Compile Include="src\microbe_stage\components\CompoundAbsorber.cs" />
    <Compile Include="src\microbe_stage\components\CompoundStorage.cs" />
    <Compile Include="src\microbe_stage\components\CompoundVenter.cs" />
    <Compile Include="src\microbe_stage\components\CurrentAffected.cs" />
    <Compile Include="src\microbe_stage\components\Engulfable.cs" />
    <Compile Include="src\microbe_stage\components\Engulfer.cs" />
    <Compile Include="src\microbe_stage\components\MicrobeAI.cs" />
    <Compile Include="src\microbe_stage\components\MicrobeColony.cs" />
    <Compile Include="src\microbe_stage\components\MicrobeColonyMember.cs" />
    <Compile Include="src\microbe_stage\components\MicrobeControl.cs" />
    <Compile Include="src\microbe_stage\components\MicrobeEventCallbacks.cs" />
    <Compile Include="src\microbe_stage\components\MicrobePhysicsExtraData.cs" />
    <Compile Include="src\microbe_stage\components\MicrobeShaderParameters.cs" />
    <Compile Include="src\microbe_stage\components\MicrobeStatus.cs" />
    <Compile Include="src\microbe_stage\components\OrganelleContainer.cs" />
    <Compile Include="src\microbe_stage\components\PlayerOffspring.cs" />
    <Compile Include="src\microbe_stage\components\MicrobeSpeciesMember.cs" />
    <Compile Include="src\microbe_stage\components\SurvivalStatistics.cs" />
    <Compile Include="src\microbe_stage\components\ToxinDamageSource.cs" />
    <Compile Include="src\microbe_stage\components\UnneededCompoundVenter.cs" />
    <Compile Include="src\microbe_stage\DigestCheckResult.cs" />
    <Compile Include="src\microbe_stage\editor\action_data\OrganelleUpgradeActionData.cs" />
    <Compile Include="src\microbe_stage\editor\CellStatsIndicator.cs" />
    <Compile Include="src\microbe_stage\editor\action_data\ColourActionData.cs" />
    <Compile Include="src\microbe_stage\editor\ICellEditorComponent.cs" />
    <Compile Include="src\microbe_stage\editor\tooltips\ModifierInfoLabel.cs" />
    <Compile Include="src\microbe_stage\editor\tooltips\SelectionMenuToolTip.cs" />
    <Compile Include="src\microbe_stage\editor\tooltips\SpeciesPreviewTooltip.cs" />
    <Compile Include="src\gui_common\tooltip\ToolTipCallbackData.cs" />
    <Compile Include="src\gui_common\tooltip\ToolTipHelper.cs" />
    <Compile Include="src\gui_common\tooltip\ToolTipManager.cs" />
    <Compile Include="src\gui_common\ControlHighlight.cs" />
    <Compile Include="src\gui_common\CollapsibleList.cs" />
    <Compile Include="src\gui_common\Cutscene.cs" />
    <Compile Include="src\gui_common\ScreenFade.cs" />
    <Compile Include="src\gui_common\GUICommon.cs" />
    <Compile Include="src\gui_common\IconProgressBar.cs" />
    <Compile Include="src\gui_common\ITransition.cs" />
    <Compile Include="src\gui_common\KeyPrompt.cs" />
    <Compile Include="src\gui_common\KeyPromptHelper.cs" />
    <Compile Include="src\general\MainMenu.cs" />
    <Compile Include="src\gui_common\QuickLoadHandler.cs" />
    <Compile Include="src\gui_common\SegmentedBar.cs" />
    <Compile Include="src\gui_common\TransitionManager.cs" />
    <Compile Include="src\gui_common\TweakedColourPicker.cs" />
    <Compile Include="src\gui_common\VersionNumber.cs" />
    <Compile Include="simulation_parameters\Constants.cs" />
    <Compile Include="src\engine\ColourblindScreenFilter.cs" />
    <Compile Include="src\engine\CursorLoader.cs" />
    <Compile Include="src\general\OptionsMenu.cs" />
    <Compile Include="src\general\NewGameSettings.cs" />
    <Compile Include="src\general\SceneDisplayer.cs" />
    <Compile Include="src\late_multicellular_stage\editor\action_data\MetaballMoveActionData.cs" />
    <Compile Include="src\late_multicellular_stage\editor\action_data\MetaballPlacementActionData.cs" />
    <Compile Include="src\late_multicellular_stage\editor\action_data\MetaballRemoveActionData.cs" />
    <Compile Include="src\late_multicellular_stage\editor\action_data\MetaballResizeActionData.cs" />
    <Compile Include="src\late_multicellular_stage\editor\EditorCamera3D.cs" />
    <Compile Include="src\late_multicellular_stage\editor\LateMulticellularEditor.cs" />
    <Compile Include="src\late_multicellular_stage\editor\MetaballBodyEditorComponent.Callbacks.cs" />
    <Compile Include="src\late_multicellular_stage\editor\MetaballBodyEditorComponent.cs" />
    <Compile Include="src\late_multicellular_stage\editor\MetaballEditorComponentBase.cs" />
    <Compile Include="src\late_multicellular_stage\editor\MetaballPopupMenu.cs" />
    <Compile Include="src\late_multicellular_stage\IMetaballDisplayer.cs" />
    <Compile Include="src\late_multicellular_stage\LateMulticellularSpecies.cs" />
    <Compile Include="src\late_multicellular_stage\Metaball.cs" />
    <Compile Include="src\late_multicellular_stage\MetaballLayout.cs" />
    <Compile Include="src\late_multicellular_stage\MulticellularCreature.cs" />
    <Compile Include="src\late_multicellular_stage\MulticellularHUD.cs" />
    <Compile Include="src\late_multicellular_stage\MulticellularMetaball.cs" />
    <Compile Include="src\late_multicellular_stage\MulticellularMetaballDisplayer.cs" />
    <Compile Include="src\late_multicellular_stage\MulticellularMetaballLayout.cs" />
    <Compile Include="src\late_multicellular_stage\MulticellularStage.cs" />
    <Compile Include="src\microbe_stage\BiomeConditions.cs" />
    <Compile Include="src\microbe_stage\editor\action_data\HexMoveActionData.cs" />
    <Compile Include="src\microbe_stage\editor\action_data\BehaviourActionData.cs" />
    <Compile Include="src\microbe_stage\editor\action_data\HexPlacementActionData.cs" />
    <Compile Include="src\microbe_stage\editor\action_data\IActionHex.cs" />
    <Compile Include="src\microbe_stage\editor\action_data\MembraneActionData.cs" />
    <Compile Include="src\microbe_stage\editor\action_data\EditorCombinableActionData.cs" />
    <Compile Include="src\microbe_stage\editor\action_data\OrganelleMoveActionData.cs" />
    <Compile Include="src\microbe_stage\editor\action_data\NewMicrobeActionData.cs" />
    <Compile Include="src\microbe_stage\editor\action_data\OrganellePlacementActionData.cs" />
    <Compile Include="src\microbe_stage\editor\action_data\OrganelleRemoveActionData.cs" />
    <Compile Include="src\microbe_stage\editor\action_data\HexRemoveActionData.cs" />
    <Compile Include="src\microbe_stage\editor\action_data\RigidityActionData.cs" />
    <Compile Include="src\microbe_stage\editor\BehaviourEditorSubComponent.cs" />
    <Compile Include="src\microbe_stage\editor\CellEditorComponent.Callbacks.cs" />
    <Compile Include="src\microbe_stage\editor\CellEditorComponent.cs" />
    <Compile Include="src\microbe_stage\editor\CellEditorComponent.GUI.cs" />
    <Compile Include="src\microbe_stage\editor\EditorCommonBottomLeftButtons.cs" />
    <Compile Include="src\microbe_stage\editor\EditorComponentBottomLeftButtons.cs" />
    <Compile Include="src\microbe_stage\editor\EditorTab.cs" />
    <Compile Include="src\microbe_stage\editor\HexPopupMenu.cs" />
    <Compile Include="src\microbe_stage\editor\ICellEditorData.cs" />
    <Compile Include="src\microbe_stage\editor\IEditorReportData.cs" />
    <Compile Include="src\microbe_stage\editor\MicrobeEditorPatchMap.cs" />
    <Compile Include="src\microbe_stage\editor\MicrobeEditorReportComponent.cs" />
    <Compile Include="src\microbe_stage\editor\MicrobeEditorTabButtons.cs" />
    <Compile Include="src\microbe_stage\editor\MutationPointsBar.cs" />
    <Compile Include="src\microbe_stage\editor\PatchMapEditorComponent.cs" />
    <Compile Include="src\microbe_stage\editor\EditorActionHistory.cs" />
    <Compile Include="src\microbe_stage\editor\upgrades\LysosomeUpgradeGUI.cs" />
    <Compile Include="src\microbe_stage\Endosome.cs" />
    <Compile Include="src\microbe_stage\EngulfCheckResult.cs" />
    <Compile Include="src\microbe_stage\Enzyme.cs" />
    <Compile Include="src\microbe_stage\gui\DisplayDuration.cs" />
    <Compile Include="src\microbe_stage\gui\HUDMessages.cs" />
    <Compile Include="src\microbe_stage\gui\IHUDMessage.cs" />
    <Compile Include="src\microbe_stage\gui\SimpleHUDMessage.cs" />
    <Compile Include="src\microbe_stage\HUDBottomBar.cs" />
    <Compile Include="src\microbe_stage\ICellDefinition.cs" />
    <Compile Include="src\microbe_stage\IMembraneDataSource.cs" />
    <Compile Include="src\microbe_stage\editor\MicrobeEditorCheatMenu.cs" />
    <Compile Include="src\microbe_stage\editor\CombinedEditorAction.cs" />
    <Compile Include="src\microbe_stage\editor\SpeciesPopulationDatasetsLegend.cs" />
    <Compile Include="src\microbe_stage\editor\TimelineTab.cs" />
    <Compile Include="src\microbe_stage\editor\upgrades\ChemoreceptorUpgradeGUI.cs" />
    <Compile Include="src\microbe_stage\editor\upgrades\IOrganelleUpgrader.cs" />
    <Compile Include="src\microbe_stage\editor\upgrades\OrganelleUpgradeGUI.cs" />
    <Compile Include="src\microbe_stage\editor\upgrades\SingleEditorAction.cs" />
    <Compile Include="src\microbe_stage\gui\ExtinctionBox.cs" />
    <Compile Include="src\microbe_stage\gui\PatchDetailsPanel.cs" />
    <Compile Include="src\microbe_stage\gui\PatchExtinctionBox.cs" />
    <Compile Include="src\microbe_stage\IComponentSpecificUpgrades.cs" />
    <Compile Include="src\microbe_stage\IReadonlyCompoundClouds.cs" />
    <Compile Include="src\microbe_stage\ISpawnSystem.cs" />
    <Compile Include="src\microbe_stage\ISpeciesMemberLocationData.cs" />
    <Compile Include="src\microbe_stage\FogOfWarMode.cs" />
    <Compile Include="src\microbe_stage\MapElementVisibility.cs" />
    <Compile Include="src\microbe_stage\MembranePointData.cs" />
    <Compile Include="src\microbe_stage\MembraneShapeGenerator.cs" />
    <Compile Include="src\microbe_stage\MicrobeCheatMenu.cs" />
    <Compile Include="src\microbe_stage\ChunkConfiguration.cs" />
    <Compile Include="src\microbe_stage\ColonyCompoundBag.cs" />
    <Compile Include="src\microbe_stage\ICompoundStorage.cs" />
    <Compile Include="src\microbe_stage\CompoundBalance.cs" />
    <Compile Include="src\microbe_stage\CompoundCloudPlane.cs" />
    <Compile Include="src\microbe_stage\MicrobeInspectInfo.cs" />
    <Compile Include="src\microbe_stage\MicrobeState.cs" />
    <Compile Include="src\microbe_stage\MicrobeVisualOnlySimulation.cs" />
    <Compile Include="src\microbe_stage\MicrobeWorldSimulation.cs" />
    <Compile Include="src\microbe_stage\MicrobeWorldSimulation.generated.cs" />
    <Compile Include="src\microbe_stage\OrganelleFeatureTag.cs" />
    <Compile Include="src\microbe_stage\OrganelleUpgradeHelpers.cs" />
    <Compile Include="src\microbe_stage\organelle_components\CiliaComponent.cs" />
    <Compile Include="src\microbe_stage\organelle_components\SlimeJetComponent.cs" />
    <Compile Include="src\microbe_stage\organelle_components\EmptyOrganelleComponent.cs" />
    <Compile Include="src\microbe_stage\organelle_unlocks\UnlockProgress.cs" />
    <Compile Include="src\microbe_stage\organelle_unlocks\UndiscoveredOrganellesButton.cs" />
    <Compile Include="src\microbe_stage\organelle_unlocks\UndiscoveredOrganellesTooltip.cs" />
    <Compile Include="src\microbe_stage\PatchMapNameGenerator.cs" />
    <Compile Include="src\microbe_stage\editor\BarHelper.cs" />
    <Compile Include="src\microbe_stage\editor\CompoundBalanceDisplay.cs" />
    <Compile Include="src\microbe_stage\editor\MicrobeEditor.cs" />
    <Compile Include="src\microbe_stage\editor\EditorAction.cs" />
    <Compile Include="src\microbe_stage\editor\MicrobePartSelection.cs" />
    <Compile Include="src\microbe_stage\editor\OrganellePopupMenu.cs" />
    <Compile Include="src\microbe_stage\editor\PatchMapDrawer.cs" />
    <Compile Include="src\microbe_stage\editor\PatchMapNode.cs" />
    <Compile Include="src\microbe_stage\BiomeCompoundProperties.cs" />
    <Compile Include="src\microbe_stage\IProcessDisplayInfo.cs" />
    <Compile Include="src\microbe_stage\Membrane.cs" />
    <Compile Include="src\microbe_stage\MicrobeCamera.cs" />
    <Compile Include="src\microbe_stage\MicrobeHUD.cs" />
    <Compile Include="src\microbe_stage\MicrobeInternalCalculations.cs" />
    <Compile Include="src\general\SpeciesInfo.cs" />
    <Compile Include="src\microbe_stage\MicrobeSignalCommand.cs" />
    <Compile Include="src\microbe_stage\MicrobeStage.cs" />
    <Compile Include="src\microbe_stage\OrganelleMeshWithChildren.cs" />
    <Compile Include="src\microbe_stage\OrganelleUpgrades.cs" />
    <Compile Include="src\microbe_stage\organelle_components\ChemoreceptorComponent.cs" />
    <Compile Include="src\microbe_stage\organelle_components\LysosomeComponent.cs" />
    <Compile Include="src\microbe_stage\PatchNameOverlay.cs" />
    <Compile Include="src\microbe_stage\PhagocytosisPhase.cs" />
    <Compile Include="src\microbe_stage\PlacedOrganelle.cs" />
    <Compile Include="src\general\statistics_tracking\ReproductionStatistic.cs" />
    <Compile Include="src\general\statistics_tracking\GenericStatistic.cs" />
    <Compile Include="src\general\statistics_tracking\WorldStatsTracker.cs" />
    <Compile Include="src\microbe_stage\PlayerMicrobeInput.cs" />
    <Compile Include="src\microbe_stage\ProcessList.cs" />
    <Compile Include="src\microbe_stage\ProcessPanel.cs" />
    <Compile Include="src\microbe_stage\ProcessStatistics.cs" />
    <Compile Include="src\microbe_stage\MembraneType.cs" />
    <Compile Include="simulation_parameters\SimulationParameters.cs" />
    <Compile Include="src\microbe_stage\Background.cs" />
    <Compile Include="src\microbe_stage\Biome.cs" />
    <Compile Include="simulation_parameters\InvalidRegistryDataException.cs" />
    <Compile Include="src\microbe_stage\BioProcess.cs" />
    <Compile Include="simulation_parameters\IRegistryType.cs" />
    <Compile Include="src\microbe_stage\Compound.cs" />
    <Compile Include="src\microbe_stage\NameGenerator.cs" />
    <Compile Include="src\microbe_stage\OrganelleDefinition.cs" />
    <Compile Include="src\general\Hex.cs" />
    <Compile Include="src\microbe_stage\IOrganelleComponentFactory.cs" />
    <Compile Include="src\microbe_stage\IOrganelleComponent.cs" />
    <Compile Include="src\microbe_stage\organelle_components\StorageComponent.cs" />
    <Compile Include="src\microbe_stage\organelle_components\AgentVacuoleComponent.cs" />
    <Compile Include="src\microbe_stage\organelle_components\MovementComponent.cs" />
    <Compile Include="src\microbe_stage\StrictProcessDisplayInfoEquality.cs" />
    <Compile Include="src\microbe_stage\systems\AllCompoundsVentingSystem.cs" />
    <Compile Include="src\microbe_stage\systems\CellBurstEffectSystem.cs" />
    <Compile Include="src\microbe_stage\systems\ColonyBindingSystem.cs" />
    <Compile Include="src\microbe_stage\systems\ColonyCompoundDistributionSystem.cs" />
    <Compile Include="src\microbe_stage\systems\ColonyStatsUpdateSystem.cs" />
    <Compile Include="src\microbe_stage\systems\CompoundAbsorptionSystem.cs" />
    <Compile Include="src\microbe_stage\systems\DamageSoundSystem.cs" />
    <Compile Include="src\microbe_stage\systems\EngulfedDigestionSystem.cs" />
    <Compile Include="src\microbe_stage\systems\EngulfedHandlingSystem.cs" />
    <Compile Include="src\microbe_stage\systems\EngulfingSystem.cs" />
    <Compile Include="src\microbe_stage\systems\EntitySignalingSystem.cs" />
    <Compile Include="src\microbe_stage\systems\FluidCurrentsSystem.cs" />
    <Compile Include="src\microbe_stage\systems\MicrobeAISystem.cs" />
    <Compile Include="src\microbe_stage\systems\MicrobeCollisionSoundSystem.cs" />
    <Compile Include="src\microbe_stage\systems\MicrobeEventCallbackSystem.cs" />
    <Compile Include="src\microbe_stage\systems\MicrobeDeathSystem.cs" />
    <Compile Include="src\microbe_stage\systems\MicrobeEmissionSystem.cs" />
    <Compile Include="src\microbe_stage\systems\MicrobeFlashingSystem.cs" />
    <Compile Include="src\microbe_stage\systems\MicrobeMovementSoundSystem.cs" />
    <Compile Include="src\microbe_stage\systems\MicrobeMovementSystem.cs" />
    <Compile Include="src\microbe_stage\systems\MicrobePhysicsCreationAndSizeSystem.cs" />
    <Compile Include="src\microbe_stage\systems\MicrobeRenderPrioritySystem.cs" />
    <Compile Include="src\microbe_stage\systems\MicrobeReproductionSystem.cs" />
    <Compile Include="src\microbe_stage\systems\MicrobeShaderSystem.cs" />
    <Compile Include="src\microbe_stage\systems\MicrobeVisualsSystem.cs" />
    <Compile Include="src\microbe_stage\systems\OrganelleComponentFetchSystem.cs" />
    <Compile Include="src\microbe_stage\systems\OrganelleTickSystem.cs" />
    <Compile Include="src\microbe_stage\systems\OsmoregulationAndHealingSystem.cs" />
    <Compile Include="src\microbe_stage\systems\PilusDamageSystem.cs" />
    <Compile Include="src\microbe_stage\systems\ProcessSystem.cs" />
    <Compile Include="src\microbe_stage\systems\SlimeSlowdownSystem.cs" />
    <Compile Include="src\microbe_stage\systems\SpawnSystem.cs" />
    <Compile Include="src\microbe_stage\systems\TintColourApplyingSystem.cs" />
    <Compile Include="src\microbe_stage\systems\ToxinCollisionSystem.cs" />
    <Compile Include="src\microbe_stage\systems\UnneededCompoundVentingSystem.cs" />
    <Compile Include="src\microbe_stage\TweakedProcess.cs" />
    <Compile Include="src\microbe_stage\CompoundBag.cs" />
    <Compile Include="src\microbe_stage\CompoundCloudSystem.cs" />
    <Compile Include="src\engine\TaskExecutor.cs" />
    <Compile Include="src\microbe_stage\Spawner.cs" />
    <Compile Include="src\microbe_stage\Spawners.cs" />
    <Compile Include="src\engine\Settings.cs" />
    <Compile Include="src\general\Int3.cs" />
    <Compile Include="src\general\GameProperties.cs" />
    <Compile Include="src\microbe_stage\AgentProperties.cs" />
    <Compile Include="src\general\IWorldEffect.cs" />
    <Compile Include="src\general\TimedWorldOperations.cs" />
    <Compile Include="src\general\Species.cs" />
    <Compile Include="src\microbe_stage\MicrobeSpecies.cs" />
    <Compile Include="src\general\GameWorld.cs" />
    <Compile Include="src\general\WorldGenerationSettings.cs" />
    <Compile Include="src\general\DifficultyPreset.cs" />
    <Compile Include="src\engine\ScreenEffect.cs" />
    <Compile Include="src\microbe_stage\OrganelleLayout.cs" />
    <Compile Include="src\microbe_stage\Patch.cs" />
    <Compile Include="src\microbe_stage\PatchMap.cs" />
    <Compile Include="src\microbe_stage\PatchMapGenerator.cs" />
    <Compile Include="src\microbe_stage\PatchManager.cs" />
    <Compile Include="src\microbe_stage\PatchRegion.cs" />
    <Compile Include="src\microbe_stage\OrganelleTemplate.cs" />
    <Compile Include="src\general\Int2.cs" />
    <Compile Include="src\microbe_stage\IPositionedOrganelle.cs" />
    <Compile Include="src\general\ActionHistory.cs" />
    <Compile Include="src\general\ReversibleAction.cs" />
    <Compile Include="src\general\Mutations.cs" />
    <Compile Include="src\microbe_stage\ProcessSpeedInformation.cs" />
    <Compile Include="src\microbe_stage\OrganelleEfficiency.cs" />
    <Compile Include="src\microbe_stage\EnergyBalanceInfo.cs" />
    <Compile Include="src\auto-evo\AutoEvo.cs" />
    <Compile Include="src\auto-evo\AutoEvoConfiguration.cs" />
    <Compile Include="src\auto-evo\AutoEvoRun.cs" />
    <Compile Include="src\auto-evo\records\GenerationRecord.cs" />
    <Compile Include="src\auto-evo\IRunStep.cs" />
    <Compile Include="src\auto-evo\RunResults.cs" />
    <Compile Include="src\auto-evo\RunParameters.cs" />
    <Compile Include="src\auto-evo\records\SpeciesRecord.cs" />
    <Compile Include="src\auto-evo\records\SpeciesRecordFull.cs" />
    <Compile Include="src\auto-evo\records\SpeciesRecordLite.cs" />
    <Compile Include="src\auto-evo\steps\LambdaStep.cs" />
    <Compile Include="src\auto-evo\steps\FindBestMutation.cs" />
    <Compile Include="src\auto-evo\steps\FindBestMigration.cs" />
    <Compile Include="src\auto-evo\steps\CalculatePopulation.cs" />
    <Compile Include="src\auto-evo\SpeciesMigration.cs" />
    <Compile Include="src\auto-evo\simulation\SimulationConfiguration.cs" />
    <Compile Include="src\auto-evo\simulation\PopulationSimulation.cs" />
    <Compile Include="src\auto-evo\steps\VariantTryingStep.cs" />
    <Compile Include="src\auto-evo\ExternalEffect.cs" />
    <Compile Include="src\general\Jukebox.cs" />
    <Compile Include="src\general\MusicCategory.cs" />
    <Compile Include="src\modding\FullModDetails.cs" />
    <Compile Include="src\modding\IMod.cs" />
    <Compile Include="src\modding\ModInfo.cs" />
    <Compile Include="src\modding\IModInterface.cs" />
    <Compile Include="src\modding\ModInterface.cs" />
    <Compile Include="src\modding\ModLoader.cs" />
    <Compile Include="src\modding\ModManager.cs" />
    <Compile Include="src\modding\ModUploader.cs" />
    <Compile Include="src\modding\NewModGUI.cs" />
    <Compile Include="src\modding\WorkshopData.cs" />
    <Compile Include="src\microbe_stage\organelle_unlocks\StatisticBasedUnlockCondition.cs" />
    <Compile Include="src\native\interop\JVec3.cs" />
    <Compile Include="src\native\interop\NativeInterop.cs" />
    <Compile Include="src\native\NativeConstants.cs" />
    <Compile Include="src\saving\FileHelpers.cs" />
    <Compile Include="src\saving\IChildPropertiesLoadCallback.cs" />
    <Compile Include="src\saving\IGodotEarlyNodeResolve.cs" />
    <Compile Include="src\saving\ILoadableGameState.cs" />
    <Compile Include="src\saving\InProgressLoad.cs" />
    <Compile Include="src\saving\InProgressSave.cs" />
    <Compile Include="src\saving\ISaveApplyable.cs" />
    <Compile Include="src\saving\ISaveContext.cs" />
    <Compile Include="src\saving\ISaveLoadable.cs" />
    <Compile Include="src\saving\ISaveLoadedTracked.cs" />
    <Compile Include="src\saving\ISaveUpgradeStep.cs" />
    <Compile Include="src\saving\JSONDebug.cs" />
    <Compile Include="src\saving\NewSaveMenu.cs" />
    <Compile Include="src\saving\Save.cs" />
    <Compile Include="src\saving\SaveApplyHelper.cs" />
    <Compile Include="src\saving\SaveFileInfo.cs" />
    <Compile Include="src\saving\MainGameState.cs" />
    <Compile Include="src\saving\SaveInformation.cs" />
    <Compile Include="src\saving\SaveList.cs" />
    <Compile Include="src\saving\SaveListItem.cs" />
    <Compile Include="src\saving\SaveLoadable.cs" />
    <Compile Include="src\saving\SaveContext.cs" />
    <Compile Include="src\saving\SaveHelper.cs" />
    <Compile Include="src\saving\SaveManagerGUI.cs" />
    <Compile Include="src\saving\SaveStatusOverlay.cs" />
    <Compile Include="src\saving\SaveUpgrader.cs" />
    <Compile Include="src\saving\serializers\AssignOnlyChildItemsOnDeserializeAttribute.cs" />
    <Compile Include="src\saving\serializers\Base64BinaryConverter.cs" />
    <Compile Include="src\saving\serializers\BaseNodeConverter.cs" />
    <Compile Include="src\saving\serializers\CallbackConverter.cs" />
    <Compile Include="src\saving\serializers\CompoundCloudPlaneConverter.cs" />
    <Compile Include="src\saving\serializers\DictionaryWithJSONKeysConverter.cs" />
    <Compile Include="src\saving\serializers\DynamicDeserializeObjectConverter.cs" />
    <Compile Include="src\saving\serializers\EntityReferenceConverter.cs" />
    <Compile Include="src\saving\serializers\EntityWorldConverter.cs" />
    <Compile Include="src\saving\serializers\GodotColorConverter.cs" />
    <Compile Include="src\saving\serializers\GodotBasisConverter.cs" />
    <Compile Include="src\saving\serializers\GodotQuatConverter.cs" />
    <Compile Include="src\saving\serializers\InProgressObjectDeserialization.cs" />
    <Compile Include="src\saving\serializers\LocalizedStringTypeConverter.cs" />
    <Compile Include="src\saving\serializers\NodeConverter.cs" />
    <Compile Include="src\saving\serializers\NodeGroupSaveHelper.cs" />
    <Compile Include="src\saving\serializers\PackedSceneConverter.cs" />
    <Compile Include="src\saving\serializers\PropertyInfoUtils.cs" />
    <Compile Include="src\saving\serializers\ReferenceResolver.cs" />
    <Compile Include="src\saving\serializers\RegistryTypeConverter.cs" />
    <Compile Include="src\saving\serializers\RegistryTypeStringConverter.cs" />
    <Compile Include="src\saving\serializers\SceneLoadedClassAttribute.cs" />
    <Compile Include="src\saving\serializers\SerializationBinder.cs" />
    <Compile Include="src\saving\serializers\ConvexPolygonShapeConverter.cs" />
    <Compile Include="src\saving\serializers\SingleTypeConverter.cs" />
    <Compile Include="src\saving\serializers\SystemVector4ArrayConverter.cs" />
    <Compile Include="src\saving\serializers\ThriveJsonConverter.cs" />
    <Compile Include="src\saving\serializers\ThriveTypeConverter.cs" />
    <Compile Include="src\saving\serializers\UnsavedEntitiesConverter.cs" />
    <Compile Include="src\saving\TarHelper.cs" />
    <Compile Include="src\saving\TemporaryLoadedNodeDeleter.cs" />
    <Compile Include="src\saving\TemporarySystemHelper.cs" />
    <Compile Include="src\society_stage\CitizenMovingSystem.cs" />
    <Compile Include="src\society_stage\gui\ResearchScreen.cs" />
    <Compile Include="src\society_stage\gui\ResourceDisplayBar.cs" />
    <Compile Include="src\society_stage\gui\TechWebGUI.cs" />
    <Compile Include="src\society_stage\IResourceContainer.cs" />
    <Compile Include="src\society_stage\gui\SocietyHUD.cs" />
    <Compile Include="src\society_stage\PlayerSocietyInput.cs" />
    <Compile Include="src\society_stage\SocietyCreature.cs" />
    <Compile Include="src\society_stage\SocietyResourceStorage.cs" />
    <Compile Include="src\society_stage\SocietyStage.cs" />
    <Compile Include="src\society_stage\SocietyStructureSystem.cs" />
    <Compile Include="src\society_stage\StrategicCamera.cs" />
    <Compile Include="src\society_stage\StrategicCameraHelpers.cs" />
    <Compile Include="src\society_stage\TechnologyProgress.cs" />
    <Compile Include="src\space_stage\FleetBuildOrder.cs" />
    <Compile Include="src\space_stage\FleetMovementOrder.cs" />
    <Compile Include="src\space_stage\gui\FleetNameLabel.cs" />
    <Compile Include="src\space_stage\gui\PlanetScreen.cs" />
    <Compile Include="src\space_stage\gui\SpaceConstructionPopup.cs" />
    <Compile Include="src\space_stage\gui\SpaceFleetInfoPopup.cs" />
    <Compile Include="src\space_stage\gui\SpaceHUD.cs" />
    <Compile Include="src\space_stage\gui\SpaceStructureInfoPopup.cs" />
    <Compile Include="src\space_stage\gui\SpaceStructureNameLabel.cs" />
    <Compile Include="src\space_stage\PlacedPlanet.cs" />
    <Compile Include="src\space_stage\PlacedSpaceStructure.cs" />
    <Compile Include="src\space_stage\PlanetSystem.cs" />
    <Compile Include="src\space_stage\PlayerSpaceInput.cs" />
    <Compile Include="src\space_stage\SpaceFleet.cs" />
    <Compile Include="src\space_stage\SpaceStage.cs" />
    <Compile Include="src\space_stage\SpaceStructureDefinition.cs" />
    <Compile Include="src\space_stage\SpaceStructureSystem.cs" />
    <Compile Include="src\space_stage\structure_components\AscensionComponent.cs" />
    <Compile Include="src\space_stage\structure_components\InterplanetaryEnergyComponent.cs" />
    <Compile Include="src\space_stage\structure_components\ISpaceStructureComponentFactory.cs" />
    <Compile Include="src\space_stage\structure_components\SpaceStructureComponent.cs" />
    <Compile Include="src\stage_starters\AscensionStageStarter.cs" />
    <Compile Include="src\stage_starters\AwakeningStageStarter.cs" />
    <Compile Include="src\stage_starters\AwareStageStarter.cs" />
    <Compile Include="src\stage_starters\ComplexStageStarterBase.cs" />
    <Compile Include="src\stage_starters\EarlyMulticellularStageStarter.cs" />
    <Compile Include="src\stage_starters\SimpleStageStarter.cs" />
    <Compile Include="src\steam\ISteamClient.cs" />
    <Compile Include="src\steam\ISteamSignalReceiver.cs" />
    <Compile Include="src\steam\SteamHandler.cs" />
    <Compile Include="src\steam\SteamItemVisibility.cs" />
    <Compile Include="src\steam\SteamUploadProgress.cs" />
    <Compile Include="src\steam\WorkshopItemData.cs" />
    <Compile Include="src\steam\WorkshopItemState.cs" />
    <Compile Include="src\steam\WorkshopResult.cs" />
    <Compile Include="src\thriveopedia\pages\ThriveopediaWikiPage.cs" />
    <Compile Include="src\thriveopedia\pages\ThriveopediaWikiRootPage.cs" />
    <Compile Include="src\thriveopedia\pages\wiki\OrganelleInfoBox.cs" />
    <Compile Include="src\thriveopedia\pages\wiki\OrganelleLinkButton.cs" />
    <Compile Include="src\thriveopedia\pages\wiki\ThriveopediaOrganellesRootPage.cs" />
    <Compile Include="src\thriveopedia\pages\wiki\ThriveopediaOrganellePage.cs" />
    <Compile Include="src\thriveopedia\pages\wiki\WikiPageSection.cs" />
    <Compile Include="src\thriveopedia\Thriveopedia.cs" />
    <Compile Include="src\thriveopedia\ThriveopediaManager.cs" />
    <Compile Include="src\thriveopedia\ThriveopediaPage.cs" />
    <Compile Include="src\thriveopedia\pages\ThriveopediaHomePage.cs" />
    <Compile Include="src\thriveopedia\pages\ThriveopediaCurrentWorldPage.cs" />
    <Compile Include="src\thriveopedia\pages\ThriveopediaMuseumPage.cs" />
    <Compile Include="src\thriveopedia\pages\ThriveopediaEvolutionaryTreePage.cs" />
    <Compile Include="src\thriveopedia\pages\ThriveopediaPatchMapPage.cs" />
    <Compile Include="src\thriveopedia\fossilisation\FossilisedSpecies.cs" />
    <Compile Include="src\thriveopedia\fossilisation\FossilisedSpeciesInformation.cs" />
    <Compile Include="src\thriveopedia\fossilisation\FossilisationButton.cs" />
    <Compile Include="src\thriveopedia\fossilisation\FossilisationDialog.cs" />
    <Compile Include="src\thriveopedia\fossilisation\MuseumCard.cs" />
    <Compile Include="src\tutorial\early_multicellular_stage\EarlyMulticellularWelcome.cs" />
    <Compile Include="src\tutorial\ITutorialGUI.cs" />
    <Compile Include="src\tutorial\ITutorialInput.cs" />
    <Compile Include="src\tutorial\microbe_editor\AutoEvoPrediction.cs" />
    <Compile Include="src\tutorial\microbe_editor\CellEditorIntroduction.cs" />
    <Compile Include="src\tutorial\microbe_editor\EditorEntryCountingTutorial.cs" />
    <Compile Include="src\tutorial\microbe_editor\EditorRedoTutorial.cs" />
    <Compile Include="src\tutorial\microbe_editor\EditorTutorialEnd.cs" />
    <Compile Include="src\tutorial\microbe_editor\EditorUndoTutorial.cs" />
    <Compile Include="src\tutorial\microbe_editor\EditorWelcome.cs" />
    <Compile Include="src\tutorial\microbe_editor\MadeNoChangesTutorial.cs" />
    <Compile Include="src\tutorial\microbe_editor\MicrobeEditorTutorialGUI.cs" />
    <Compile Include="src\tutorial\microbe_editor\ModifyOrganelleTutorial.cs" />
    <Compile Include="src\tutorial\microbe_editor\NegativeAtpBalanceTutorial.cs" />
    <Compile Include="src\tutorial\microbe_editor\PatchMap.cs" />
    <Compile Include="src\tutorial\microbe_editor\StaySmallTutorial.cs" />
    <Compile Include="src\tutorial\microbe_stage\CheckTheHelpMenu.cs" />
    <Compile Include="src\tutorial\microbe_stage\BecomeMulticellularTutorial.cs" />
    <Compile Include="src\tutorial\microbe_stage\DayNightTutorial.cs" />
    <Compile Include="src\tutorial\microbe_stage\LeaveColonyTutorial.cs" />
    <Compile Include="src\tutorial\microbe_stage\MicrobeEngulfedExplanation.cs" />
    <Compile Include="src\tutorial\microbe_stage\MicrobeEngulfmentExplanation.cs" />
    <Compile Include="src\tutorial\microbe_stage\GlucoseCollecting.cs" />
    <Compile Include="src\tutorial\microbe_stage\MicrobeEngulfmentStorageFull.cs" />
    <Compile Include="src\tutorial\microbe_stage\MicrobeMovement.cs" />
    <Compile Include="src\tutorial\microbe_stage\MicrobeMovementExplanation.cs" />
    <Compile Include="src\tutorial\microbe_stage\MicrobePressEditorButton.cs" />
    <Compile Include="src\tutorial\microbe_stage\MicrobeReproduction.cs" />
    <Compile Include="src\tutorial\microbe_stage\MicrobeStageWelcome.cs" />
    <Compile Include="src\tutorial\microbe_stage\MicrobeStayingAlive.cs" />
    <Compile Include="src\tutorial\microbe_stage\MicrobeUnbind.cs" />
    <Compile Include="src\tutorial\microbe_stage\OrganelleDivisionTutorial.cs" />
    <Compile Include="src\tutorial\TutorialEventArgs.cs" />
    <Compile Include="src\tutorial\TutorialEventType.cs" />
    <Compile Include="src\tutorial\microbe_stage\MicrobeTutorialGUI.cs" />
    <Compile Include="src\tutorial\TutorialHelper.cs" />
    <Compile Include="src\tutorial\TutorialPhase.cs" />
    <Compile Include="src\tutorial\TutorialState.cs" />
    <Compile Include="src\saving\serializers\RandomConverter.cs" />
    <Compile Include="test\MetaballTest.cs" />
    <Compile Include="test\PhysicsTest.cs" />
    <Compile Include="test\WindowReorderingSupportTest.cs" />
    <Compile Include="src\microbe_stage\editor\upgrades\VacuoleUpgradeGUI.cs" />
=======
    <Compile Include="RevolutionaryGamesCommon\DevCenterCommunication\Models\Enums\PrecompiledTag.cs" />
>>>>>>> a329dd38
  </ItemGroup>
  <ItemGroup>
    <Folder Include="shaders\" />
    <Folder Include="src\auto-evo\steps\" />
    <Folder Include="src\auto-evo\simulation\" />
  </ItemGroup>
  <ItemGroup>
    <PackageReference Include="AngleSharp" Version="1.1.2" />
    <PackageReference Include="DefaultEcs" Version="0.17.2" />
    <PackageReference Include="JetBrains.Annotations" Version="2023.3.0" />
    <PackageReference Include="Newtonsoft.Json" Version="13.0.3" />
    <PackageReference Include="System.Net.Http" Version="4.3.4" />
    <PackageReference Include="System.Numerics.Vectors" Version="4.5.0" />
    <PackageReference Include="Nito.Collections.Deque" Version="1.2.1" />
    <PackageReference Include="Lib.Harmony" Version="2.3.3" />
    <PackageReference Include="XoshiroPRNG.Net" Version="1.6.0" />
    <PackageReference Include="YamlDotNet" Version="15.1.6" />
    <PackageReference Include="StyleCop.Analyzers" Version="1.2.0-beta.556" PrivateAssets="all" />
    <PackageReference Include="Microsoft.CodeAnalysis.NetAnalyzers" Version="8.0.0" PrivateAssets="all" />
  </ItemGroup>
  <ItemGroup>
    <Content Include=".config\dotnet-tools.json" />
    <Content Include="export_presets.cfg" />
    <Content Include="global.json" />
    <Content Include="README.md" />
    <Content Include="RevolutionaryGamesCommon\stylecop.json" />
    <Content Include="RevolutionaryGamesCommon\StyleCop.ruleset" />
    <Content Include="simulation_parameters\awakening_stage\crafting_recipes.json" />
    <Content Include="simulation_parameters\awakening_stage\equipment.json" />
    <Content Include="simulation_parameters\awakening_stage\structures.json" />
    <Content Include="simulation_parameters\awakening_stage\technologies.json" />
    <Content Include="simulation_parameters\awakening_stage\world_resources.json" />
    <Content Include="simulation_parameters\common\auto-evo_parameters.json" />
    <Content Include="simulation_parameters\common\credits.json" />
    <Content Include="simulation_parameters\common\difficulty_presets.json" />
    <Content Include="simulation_parameters\common\gallery.json" />
    <Content Include="simulation_parameters\common\help_texts.json" />
    <Content Include="simulation_parameters\common\input_options.json" />
    <Content Include="simulation_parameters\common\music_tracks.json" />
    <Content Include="simulation_parameters\common\patch_notes.yml" />
    <Content Include="simulation_parameters\common\screen_effects.json" />
    <Content Include="simulation_parameters\common\translations_info.json" />
    <Content Include="simulation_parameters\common\visual_resources.json" />
    <Content Include="simulation_parameters\industrial_stage\units.json" />
    <Content Include="simulation_parameters\microbe_stage\backgrounds.json" />
    <Content Include="simulation_parameters\microbe_stage\biomes.json" />
    <Content Include="simulation_parameters\microbe_stage\bio_processes.json" />
    <Content Include="simulation_parameters\microbe_stage\compounds.json" />
    <Content Include="simulation_parameters\microbe_stage\membranes.json" />
    <Content Include="simulation_parameters\microbe_stage\organelles.json" />
    <Content Include="simulation_parameters\microbe_stage\patch_syllables.json" />
    <Content Include="simulation_parameters\microbe_stage\species_names.json" />
    <Content Include="simulation_parameters\space_stage\space_structures.json" />
  </ItemGroup>
  <ItemGroup>
    <ProjectReference Include="RevolutionaryGamesCommon\LauncherThriveShared\LauncherThriveShared.csproj" />
    <ProjectReference Include="RevolutionaryGamesCommon\SharedBase\SharedBase.csproj" />
    <ProjectReference Include="third_party\ThirdParty.csproj" />
  </ItemGroup>
  <!-- StyleCop Analyzers configuration -->
  <PropertyGroup>
    <CodeAnalysisRuleSet>$(MSBuildThisFileDirectory)RevolutionaryGamesCommon/StyleCop.ruleset</CodeAnalysisRuleSet>
  </PropertyGroup>
  <ItemGroup>
    <AdditionalFiles Include="$(MSBuildThisFileDirectory)RevolutionaryGamesCommon/stylecop.json" Link="stylecop.json" />
  </ItemGroup>
</Project><|MERGE_RESOLUTION|>--- conflicted
+++ resolved
@@ -24,944 +24,7 @@
   </ItemGroup>
   <!-- In case the hot reload in Godot editor would fail with the system JSON referenced, this single file is picked out -->
   <ItemGroup>
-<<<<<<< HEAD
-    <Compile Include="assets\models\PlaceholderTree.cs" />
-    <Compile Include="Properties\AssemblyInfo.cs" />
-    <Compile Include="src\microbe_stage\components\StrainAffected.cs" />
-    <Compile Include="src\microbe_stage\systems\StrainSystem.cs" />
-    <Compile Include="src\engine\attributes\ComponentIsReadByDefaultAttribute.cs" />
-    <Compile Include="src\engine\attributes\RunsConditionallyAttribute.cs" />
-    <Compile Include="src\engine\attributes\RunsWithCustomCodeAttribute.cs" />
-    <Compile Include="src\engine\attributes\RuntimeCostAttribute.cs" />
-    <Compile Include="src\engine\ComponentAccessChecks.cs" />
-    <Compile Include="src\engine\SimpleBarrier.cs" />
-    <Compile Include="src\general\AggregateEventArgs.cs" />
-    <Compile Include="src\microbe_stage\organelle_unlocks\ConditionSet.cs" />
-    <Compile Include="src\microbe_stage\organelle_unlocks\IUnlockCondition.cs" />
-    <Compile Include="src\microbe_stage\organelle_unlocks\WorldBasedUnlockCondition.cs" />
-    <Compile Include="src\general\statistics_tracking\IStatistic.cs" />
-    <Compile Include="src\native\interop\CPUCheckResult.cs" />
-    <Compile Include="src\saving\serializers\ConditionSetConverter.cs" />
-    <Compile Include="src\tools\GenerateThreadedSystems.cs" />
-    <Compile Include="src\tools\SystemToSchedule.cs" />
-    <Compile Include="src\tools\ThreadedRunSimulator.cs" />
-    <Compile Include="src\tutorial\microbe_editor\AtpBalanceIntroduction.cs" />
-    <Compile Include="src\tutorial\microbe_editor\ChemoreceptorPlacementTutorial.cs" />
-    <Compile Include="src\tutorial\microbe_editor\FlagellumPlacementTutorial.cs" />
-    <Compile Include="simulation_parameters\BuildInfo.cs" />
-    <Compile Include="simulation_parameters\DirectTypeLoadOverride.cs" />
-    <Compile Include="simulation_parameters\GameCredits.cs" />
-    <Compile Include="simulation_parameters\GameWiki.cs" />
-    <Compile Include="simulation_parameters\IRegistryAssignable.cs" />
-    <Compile Include="simulation_parameters\TranslationsInfo.cs" />
-    <Compile Include="simulation_parameters\VersionPatchNotes.cs" />
-    <Compile Include="simulation_parameters\VisualResourceData.cs" />
-    <Compile Include="simulation_parameters\VisualResourceIdentifier.cs" />
-    <Compile Include="src\ascension_stage\AscensionCeremony.cs" />
-    <Compile Include="src\ascension_stage\gui\AscensionCongratulationsPopup.cs" />
-    <Compile Include="src\ascension_stage\gui\DescendConfirmationDialog.cs" />
-    <Compile Include="src\ascension_stage\gui\DescendSetupScreen.cs" />
-    <Compile Include="src\ascension_stage\gui\GodToolsPopup.cs" />
-    <Compile Include="src\auto-evo\AutoEvoExploringTool.cs" />
-    <Compile Include="src\auto-evo\AutoEvoExploringTool.Export.cs" />
-    <Compile Include="src\auto-evo\EditorAutoEvoRun.cs" />
-    <Compile Include="src\auto-evo\EvolutionaryTree.cs" />
-    <Compile Include="src\auto-evo\EvolutionaryTreeNode.cs" />
-    <Compile Include="src\auto-evo\IAutoEvoConfiguration.cs" />
-    <Compile Include="src\auto-evo\PredefinedAutoEvoConfiguration.cs" />
-    <Compile Include="src\auto-evo\simulation\food_source\ChunkFoodSource.cs" />
-    <Compile Include="src\auto-evo\simulation\food_source\CompoundFoodSource.cs" />
-    <Compile Include="src\auto-evo\simulation\food_source\FoodSource.cs" />
-    <Compile Include="src\auto-evo\simulation\food_source\HeterotrophicFoodSource.cs" />
-    <Compile Include="src\auto-evo\simulation\food_source\EnvironmentalFoodSource.cs" />
-    <Compile Include="src\auto-evo\simulation\food_source\RandomEncounterFoodSource.cs" />
-    <Compile Include="src\auto-evo\simulation\SimulationCache.cs" />
-    <Compile Include="src\auto-evo\steps\ForceExtinction.cs" />
-    <Compile Include="src\auto-evo\steps\IncreaseBiodiversity.cs" />
-    <Compile Include="src\auto-evo\steps\RemoveInvalidMigrations.cs" />
-    <Compile Include="src\awakening_stage\BaseBuildableStructure.cs" />
-    <Compile Include="src\awakening_stage\CraftingHelpers.cs" />
-    <Compile Include="src\awakening_stage\CraftingRecipe.cs" />
-    <Compile Include="src\awakening_stage\Equipment.cs" />
-    <Compile Include="src\awakening_stage\EquipmentCategory.cs" />
-    <Compile Include="src\awakening_stage\EquipmentDefinition.cs" />
-    <Compile Include="src\awakening_stage\EquipmentSlot.cs" />
-    <Compile Include="src\awakening_stage\EquipmentSlotType.cs" />
-    <Compile Include="src\awakening_stage\gui\RecipeListItem.cs" />
-    <Compile Include="src\awakening_stage\gui\SelectBuildingPopup.cs" />
-    <Compile Include="src\awakening_stage\gui\StructureToBuildPopupBase.cs" />
-    <Compile Include="src\awakening_stage\IAcceptsResourceDeposit.cs" />
-    <Compile Include="src\awakening_stage\IActionProgressSource.cs" />
-    <Compile Include="src\awakening_stage\IAggregateResourceSource.cs" />
-    <Compile Include="src\awakening_stage\IAvailableRecipes.cs" />
-    <Compile Include="src\awakening_stage\ICharacterInventory.cs" />
-    <Compile Include="src\awakening_stage\IConstructable.cs" />
-    <Compile Include="src\awakening_stage\IHarvestAction.cs" />
-    <Compile Include="src\awakening_stage\IInteractableEntity.cs" />
-    <Compile Include="src\awakening_stage\IInventory.cs" />
-    <Compile Include="src\awakening_stage\IInventoryItem.cs" />
-    <Compile Include="src\awakening_stage\gui\InteractablePopup.cs" />
-    <Compile Include="src\awakening_stage\InteractableSystem.cs" />
-    <Compile Include="src\awakening_stage\InteractionType.cs" />
-    <Compile Include="src\awakening_stage\gui\InventoryDragData.cs" />
-    <Compile Include="src\awakening_stage\gui\InventorySlot.cs" />
-    <Compile Include="src\awakening_stage\gui\InventoryScreen.cs" />
-    <Compile Include="src\awakening_stage\InventorySlotCategory.cs" />
-    <Compile Include="src\awakening_stage\InventorySlotData.cs" />
-    <Compile Include="src\awakening_stage\IProgressReportableActionSource.cs" />
-    <Compile Include="src\awakening_stage\IStructureSelectionReceiver.cs" />
-    <Compile Include="src\awakening_stage\ITimedActionSource.cs" />
-    <Compile Include="src\awakening_stage\PlacedStructure.cs" />
-    <Compile Include="src\awakening_stage\ResearchLevel.cs" />
-    <Compile Include="src\awakening_stage\ResourceAmountHelpers.cs" />
-    <Compile Include="src\awakening_stage\ResourceEntity.cs" />
-    <Compile Include="src\awakening_stage\StructureDefinition.cs" />
-    <Compile Include="src\awakening_stage\structure_components\FactoryComponent.cs" />
-    <Compile Include="src\awakening_stage\structure_components\HousingComponent.cs" />
-    <Compile Include="src\awakening_stage\structure_components\ISocietyStructureDataAccess.cs" />
-    <Compile Include="src\awakening_stage\structure_components\IStructureComponentFactory.cs" />
-    <Compile Include="src\awakening_stage\structure_components\ResearchComponent.cs" />
-    <Compile Include="src\awakening_stage\structure_components\ResourceGathererComponent.cs" />
-    <Compile Include="src\awakening_stage\structure_components\SocietyCenterComponent.cs" />
-    <Compile Include="src\awakening_stage\structure_components\StructureComponent.cs" />
-    <Compile Include="src\awakening_stage\structure_components\StructureStorageComponent.cs" />
-    <Compile Include="src\awakening_stage\TechWeb.cs" />
-    <Compile Include="src\awakening_stage\WorldResource.cs" />
-    <Compile Include="src\awakening_stage\Technology.cs" />
-    <Compile Include="src\benchmark\BenchmarkHelpers.cs" />
-    <Compile Include="src\benchmark\DummySpawnSystem.cs" />
-    <Compile Include="src\benchmark\microbe\MicrobeBenchmark.cs" />
-    <Compile Include="src\early_multicellular_stage\CellBillboard.cs" />
-    <Compile Include="src\early_multicellular_stage\CellLayout.cs" />
-    <Compile Include="src\early_multicellular_stage\CellTemplate.cs" />
-    <Compile Include="src\early_multicellular_stage\CellType.cs" />
-    <Compile Include="src\early_multicellular_stage\components\DelayedMicrobeColony.cs" />
-    <Compile Include="src\early_multicellular_stage\components\EarlyMulticellularSpeciesMember.cs" />
-    <Compile Include="src\early_multicellular_stage\components\MulticellularGrowth.cs" />
-    <Compile Include="src\early_multicellular_stage\EarlyMulticellularSpecies.cs" />
-    <Compile Include="src\early_multicellular_stage\editor\action_data\CellMoveActionData.cs" />
-    <Compile Include="src\early_multicellular_stage\editor\action_data\CellPlacementActionData.cs" />
-    <Compile Include="src\early_multicellular_stage\editor\action_data\CellRemoveActionData.cs" />
-    <Compile Include="src\early_multicellular_stage\editor\action_data\DuplicateDeleteCellTypeData.cs" />
-    <Compile Include="src\early_multicellular_stage\editor\CellBodyPlanEditorComponent.Callbacks.cs" />
-    <Compile Include="src\early_multicellular_stage\editor\CellBodyPlanEditorComponent.cs" />
-    <Compile Include="src\early_multicellular_stage\editor\CellPopupMenu.cs" />
-    <Compile Include="src\early_multicellular_stage\editor\CellTypeSelection.cs" />
-    <Compile Include="src\early_multicellular_stage\editor\EarlyMulticellularEditor.cs" />
-    <Compile Include="src\early_multicellular_stage\IPositionedCell.cs" />
-    <Compile Include="src\early_multicellular_stage\MulticellularSpawnState.cs" />
-    <Compile Include="src\early_multicellular_stage\systems\DelayedColonyOperationSystem.cs" />
-    <Compile Include="src\early_multicellular_stage\systems\MulticellularGrowthSystem.cs" />
-    <Compile Include="src\engine\attributes\ReadsComponentAttribute.cs" />
-    <Compile Include="src\engine\attributes\RunsAfterAttribute.cs" />
-    <Compile Include="src\engine\attributes\RunsBeforeAttribute.cs" />
-    <Compile Include="src\engine\attributes\RunsOnFrameAttribute.cs" />
-    <Compile Include="src\engine\attributes\RunsOnMainThreadAttribute.cs" />
-    <Compile Include="src\engine\attributes\WritesToComponentAttribute.cs" />
-    <Compile Include="src\engine\CheatManager.cs" />
-    <Compile Include="src\engine\ChildObjectCache.cs" />
-    <Compile Include="src\engine\ChromaticFilter.cs" />
-    <Compile Include="src\engine\common_components\AnimationControl.cs" />
-    <Compile Include="src\engine\common_components\AttachedToEntity.cs" />
-    <Compile Include="src\engine\common_components\CameraFollowTarget.cs" />
-    <Compile Include="src\engine\common_components\CollisionManagement.cs" />
-    <Compile Include="src\engine\common_components\CollisionShapeLoader.cs" />
-    <Compile Include="src\engine\common_components\ColourAnimation.cs" />
-    <Compile Include="src\engine\common_components\CountLimited.cs" />
-    <Compile Include="src\engine\common_components\DamageCooldown.cs" />
-    <Compile Include="src\engine\common_components\DamageOnTouch.cs" />
-    <Compile Include="src\engine\common_components\EntityMaterial.cs" />
-    <Compile Include="src\engine\common_components\EntityRadiusInfo.cs" />
-    <Compile Include="src\engine\common_components\FadeOutActions.cs" />
-    <Compile Include="src\engine\common_components\Health.cs" />
-    <Compile Include="src\engine\common_components\LimitGroup.cs" />
-    <Compile Include="src\engine\common_components\ManualPhysicsControl.cs" />
-    <Compile Include="src\engine\common_components\PathLoadedSceneVisuals.cs" />
-    <Compile Include="src\engine\common_components\Physics.cs" />
-    <Compile Include="src\engine\common_components\PhysicsSensor.cs" />
-    <Compile Include="src\engine\common_components\PhysicsShapeHolder.cs" />
-    <Compile Include="src\engine\common_components\PlayerMarker.cs" />
-    <Compile Include="src\engine\common_components\PredefinedVisuals.cs" />
-    <Compile Include="src\engine\common_components\ReadableName.cs" />
-    <Compile Include="src\engine\common_components\RenderPriorityOverride.cs" />
-    <Compile Include="src\engine\common_components\ReproductionStatus.cs" />
-    <Compile Include="src\engine\common_components\Selectable.cs" />
-    <Compile Include="src\engine\common_components\SimpleShapeCreator.cs" />
-    <Compile Include="src\engine\common_components\SimpleShapeType.cs" />
-    <Compile Include="src\engine\common_components\SoundEffectPlayer.cs" />
-    <Compile Include="src\engine\common_components\SoundListener.cs" />
-    <Compile Include="src\engine\common_components\SpatialInstance.cs" />
-    <Compile Include="src\engine\common_components\Spawned.cs" />
-    <Compile Include="src\engine\common_components\SpeciesMember.cs" />
-    <Compile Include="src\engine\common_components\TimedLife.cs" />
-    <Compile Include="src\engine\common_components\WorldPosition.cs" />
-    <Compile Include="src\engine\common_systems\AnimationControlSystem.cs" />
-    <Compile Include="src\engine\common_systems\AttachedEntityPositionSystem.cs" />
-    <Compile Include="src\engine\common_systems\CameraFollowSystem.cs" />
-    <Compile Include="src\engine\common_systems\CollisionShapeLoaderSystem.cs" />
-    <Compile Include="src\engine\common_systems\ColourAnimationSystem.cs" />
-    <Compile Include="src\engine\common_systems\CountLimitedDespawnSystem.cs" />
-    <Compile Include="src\engine\common_systems\DamageCooldownSystem.cs" />
-    <Compile Include="src\engine\common_systems\DamageOnTouchSystem.cs" />
-    <Compile Include="src\engine\common_systems\DisallowPlayerBodySleepSystem.cs" />
-    <Compile Include="src\engine\common_systems\EntityMaterialFetchSystem.cs" />
-    <Compile Include="src\engine\common_systems\FadeOutActionSystem.cs" />
-    <Compile Include="src\engine\common_systems\PathBasedSceneLoader.cs" />
-    <Compile Include="src\engine\common_systems\PhysicsBodyControlSystem.cs" />
-    <Compile Include="src\engine\common_systems\PhysicsBodyCreationSystem.cs" />
-    <Compile Include="src\engine\common_systems\PhysicsBodyDisablingSystem.cs" />
-    <Compile Include="src\engine\common_systems\PhysicsCollisionManagementSystem.cs" />
-    <Compile Include="src\engine\common_systems\PhysicsSensorSystem.cs" />
-    <Compile Include="src\engine\common_systems\PhysicsUpdateAndPositionSystem.cs" />
-    <Compile Include="src\engine\common_systems\PredefinedVisualLoaderSystem.cs" />
-    <Compile Include="src\engine\common_systems\RenderPrioritySystem.cs" />
-    <Compile Include="src\engine\common_systems\SimpleShapeCreatorSystem.cs" />
-    <Compile Include="src\engine\common_systems\SoundEffectSystem.cs" />
-    <Compile Include="src\engine\common_systems\SoundListenerSystem.cs" />
-    <Compile Include="src\engine\common_systems\SpatialAttachSystem.cs" />
-    <Compile Include="src\engine\common_systems\SpatialPositionSystem.cs" />
-    <Compile Include="src\engine\common_systems\TimedLifeSystem.cs" />
-    <Compile Include="src\engine\CustomImmediateMesh.cs" />
-    <Compile Include="src\engine\DebugDrawer.cs" />
-    <Compile Include="src\engine\DebugOverlays.Inspector.cs" />
-    <Compile Include="src\engine\DebugOverlays.SceneTreeDumper.cs" />
-    <Compile Include="src\engine\GUIFocusSetter.cs" />
-    <Compile Include="src\engine\IGameCamera.cs" />
-    <Compile Include="src\engine\input\ActiveInputMethod.cs" />
-    <Compile Include="src\engine\input\ControllerAxisVisualizer.cs" />
-    <Compile Include="src\engine\input\ControllerDeadzoneConfiguration.cs" />
-    <Compile Include="src\engine\input\ControllerInputAxisVisualizationContainer.cs" />
-    <Compile Include="src\engine\input\ControllerType.cs" />
-    <Compile Include="src\engine\input\ControllerTypeDetection.cs" />
-    <Compile Include="src\engine\input\MouseCaptureManager.cs" />
-    <Compile Include="src\engine\input\MouseInputScaling.cs" />
-    <Compile Include="src\engine\input\RunOnInputWithStrengthAndRepeatAttribute.cs" />
-    <Compile Include="src\engine\input\RunOnInputWithStrengthAttribute.cs" />
-    <Compile Include="src\engine\input\RunOnRelativeMouseAttribute.cs" />
-    <Compile Include="src\engine\input\ThreeDimensionalMovementMode.cs" />
-    <Compile Include="src\engine\input\TwoDimensionalMovementMode.cs" />
-    <Compile Include="src\engine\IPhotographable.cs" />
-    <Compile Include="src\engine\IResource.cs" />
-    <Compile Include="src\engine\ISimulationPhotographable.cs" />
-    <Compile Include="src\engine\ITextureResource.cs" />
-    <Compile Include="src\engine\LastPlayedVersion.cs" />
-    <Compile Include="src\engine\MissingExportVariableValueException.cs" />
-    <Compile Include="src\engine\physics\PhysicalWorld.cs" />
-    <Compile Include="src\engine\physics\NativePhysicsBody.cs" />
-    <Compile Include="src\engine\physics\PhysicsCollision.cs" />
-    <Compile Include="src\engine\physics\PhysicsRayWithUserData.cs" />
-    <Compile Include="src\engine\physics\PhysicsShape.cs" />
-    <Compile Include="src\engine\PostShutdownActions.cs" />
-    <Compile Include="src\engine\ResourceManager.cs" />
-    <Compile Include="src\engine\SafeModeStartupHandler.cs" />
-    <Compile Include="src\engine\StartupAttemptInfo.cs" />
-    <Compile Include="src\engine\UnhandledExceptionLogger.cs" />
-    <Compile Include="src\engine\DebugOverlays.cs" />
-    <Compile Include="src\engine\DebugOverlays.EntityLabel.cs" />
-    <Compile Include="src\engine\DebugOverlays.FPSCounter.cs" />
-    <Compile Include="src\engine\ICacheableData.cs" />
-    <Compile Include="src\engine\ImageTask.cs" />
-    <Compile Include="src\engine\input\IgnoreNoMethodsTakingInputAttribute.cs" />
-    <Compile Include="src\engine\InstanceNotLoadedYetException.cs" />
-    <Compile Include="src\engine\IScenePhotographable.cs" />
-    <Compile Include="src\engine\LaunchOptions.cs" />
-    <Compile Include="src\engine\LocalizedString.cs" />
-    <Compile Include="src\engine\LocalizedStringBuilder.cs" />
-    <Compile Include="src\engine\ControlHelpers.cs" />
-    <Compile Include="src\engine\EntityReference.cs" />
-    <Compile Include="src\engine\FeatureInformation.cs" />
-    <Compile Include="src\engine\FileDropHandler.cs" />
-    <Compile Include="src\engine\FolderHelpers.cs" />
-    <Compile Include="src\engine\FullScreenToggle.cs" />
-    <Compile Include="src\engine\GodotFileStream.cs" />
-    <Compile Include="src\engine\GuidanceLine.cs" />
-    <Compile Include="src\engine\IAssignableSetting.cs" />
-    <Compile Include="src\engine\input\InputAttribute.cs" />
-    <Compile Include="src\engine\input\ControlWithInput.cs" />
-    <Compile Include="src\engine\input\InputManager.cs" />
-    <Compile Include="src\engine\input\key_mapping\KeyNames.cs" />
-    <Compile Include="src\engine\input\NodeWithInput.cs" />
-    <Compile Include="src\engine\input\RunOnAxisAttribute.cs" />
-    <Compile Include="src\engine\input\RunOnAxisGroupAttribute.cs" />
-    <Compile Include="src\engine\input\RunOnKeyAttribute.cs" />
-    <Compile Include="src\engine\input\RunOnKeyChangeAttribute.cs" />
-    <Compile Include="src\engine\input\RunOnKeyDownAttribute.cs" />
-    <Compile Include="src\engine\input\RunOnKeyDownWithRepeatAttribute.cs" />
-    <Compile Include="src\engine\input\RunOnKeyToggleAttribute.cs" />
-    <Compile Include="src\engine\input\RunOnKeyUpAttribute.cs" />
-    <Compile Include="src\engine\input\key_mapping\InputActionItem.cs" />
-    <Compile Include="src\engine\input\key_mapping\InputDataList.cs" />
-    <Compile Include="src\engine\input\key_mapping\InputEventItem.cs" />
-    <Compile Include="src\engine\input\key_mapping\InputGroupItem.cs" />
-    <Compile Include="src\engine\input\key_mapping\InputGroupList.cs" />
-    <Compile Include="src\engine\input\key_mapping\NamedInputAction.cs" />
-    <Compile Include="src\engine\input\key_mapping\NamedInputGroup.cs" />
-    <Compile Include="src\engine\input\key_mapping\SpecifiedInputKey.cs" />
-    <Compile Include="src\engine\Invoke.cs" />
-    <Compile Include="src\engine\LoadingScreen.cs" />
-    <Compile Include="src\engine\NodeHelpers.cs" />
-    <Compile Include="src\engine\ObjectHelpers.cs" />
-    <Compile Include="src\engine\PauseManager.cs" />
-    <Compile Include="src\engine\DebugOverlays.PerformanceMetrics.cs" />
-    <Compile Include="src\engine\PhotoStudio.cs" />
-    <Compile Include="src\engine\PostStartupActions.cs" />
-    <Compile Include="src\engine\ProceduralDataCache.cs" />
-    <Compile Include="src\engine\SceneManager.cs" />
-    <Compile Include="src\engine\SceneTreeAttachRequired.cs" />
-    <Compile Include="src\engine\ScreenShotTaker.cs" />
-    <Compile Include="src\engine\SettingValue.cs" />
-    <Compile Include="src\engine\StartupActions.cs" />
-    <Compile Include="src\general\Asset.cs" />
-    <Compile Include="src\general\AssetCategory.cs" />
-    <Compile Include="src\general\AssetType.cs" />
-    <Compile Include="src\general\base_stage\CreatureStageBase.cs" />
-    <Compile Include="src\general\base_stage\CreatureStageHUDBase.cs" />
-    <Compile Include="src\general\base_stage\DummyWorldSimulation.cs" />
-    <Compile Include="src\general\base_stage\EditorBase.cs" />
-    <Compile Include="src\general\base_stage\EditorComponentBase.cs" />
-    <Compile Include="src\general\base_stage\EditorComponentWithActionsBase.cs" />
-    <Compile Include="src\general\base_stage\EditorUserOverride.cs" />
-    <Compile Include="src\general\base_stage\HexEditorComponentBase.cs" />
-    <Compile Include="src\general\base_stage\HexEditorSymmetry.cs" />
-    <Compile Include="src\general\base_stage\HexEditorSymmetryExtensions.cs" />
-    <Compile Include="src\general\base_stage\HUDBase.cs" />
-    <Compile Include="src\general\base_stage\HUDWithPausing.cs" />
-    <Compile Include="src\general\base_stage\ICreatureStage.cs" />
-    <Compile Include="src\general\base_stage\ICreatureStageHUD.cs" />
-    <Compile Include="src\general\base_stage\ICurrentGameInfo.cs" />
-    <Compile Include="src\general\base_stage\IEditor.cs" />
-    <Compile Include="src\general\base_stage\IEditorComponent.cs" />
-    <Compile Include="src\general\base_stage\IEditorWithActions.cs" />
-    <Compile Include="src\general\base_stage\IEditorWithPatches.cs" />
-    <Compile Include="src\general\base_stage\IEntityContainer.cs" />
-    <Compile Include="src\general\base_stage\IHexEditor.cs" />
-    <Compile Include="src\general\base_stage\IReturnableGameState.cs" />
-    <Compile Include="src\general\base_stage\IStageBase.cs" />
-    <Compile Include="src\general\base_stage\IStageHUD.cs" />
-    <Compile Include="src\general\base_stage\IStrategyStage.cs" />
-    <Compile Include="src\general\base_stage\IStrategyStageHUD.cs" />
-    <Compile Include="src\general\base_stage\IWorldSimulation.cs" />
-    <Compile Include="src\general\base_stage\IWorldSimulationWithPhysics.cs" />
-    <Compile Include="src\general\base_stage\UnsavedEntities.cs" />
-    <Compile Include="src\general\base_stage\WorldSimulation.cs" />
-    <Compile Include="src\general\base_stage\StageBase.cs" />
-    <Compile Include="src\general\base_stage\StrategyStageBase.cs" />
-    <Compile Include="src\general\base_stage\StrategyStageHUDBase.cs" />
-    <Compile Include="src\general\base_stage\WorldSimulationWithPhysics.cs" />
-    <Compile Include="src\general\CustomDifficulty.cs" />
-    <Compile Include="src\general\IAliveTracked.cs" />
-    <Compile Include="src\general\IDifficulty.cs" />
-    <Compile Include="src\general\IPlayerReadableName.cs" />
-    <Compile Include="src\general\MusicContext.cs" />
-    <Compile Include="src\general\PlayerInspectInfo.cs" />
-    <Compile Include="src\general\SpawnQueue.cs" />
-    <Compile Include="src\general\ThriveNewsFeed.cs" />
-    <Compile Include="src\general\utils\ColorUtils.cs" />
-    <Compile Include="src\general\utils\DictionaryUtils.cs" />
-    <Compile Include="src\general\utils\DictionaryWithFallback.cs" />
-    <Compile Include="src\general\utils\EnumHelper.cs" />
-    <Compile Include="src\general\utils\HtmlToBbCodeConverter.cs" />
-    <Compile Include="src\general\utils\JSONHelpers.cs" />
-    <Compile Include="src\general\utils\ListUtils.cs" />
-    <Compile Include="src\general\utils\MarkdownToBbCodeConverter.cs" />
-    <Compile Include="src\general\utils\MathUtils.cs" />
-    <Compile Include="src\general\utils\MultiCollection.cs" />
-    <Compile Include="src\general\utils\RandomUtils.cs" />
-    <Compile Include="src\general\utils\ShuffleBag.cs" />
-    <Compile Include="src\general\utils\StringUtils.cs" />
-    <Compile Include="src\general\utils\TranslationHelper.cs" />
-    <Compile Include="src\general\utils\TypeUtils.cs" />
-    <Compile Include="src\general\utils\VersionUtils.cs" />
-    <Compile Include="src\gui_common\AddWindowReorderingSupportToSiblings.cs" />
-    <Compile Include="src\gui_common\art_gallery\CrossFadableGalleryViewport.cs" />
-    <Compile Include="src\gui_common\art_gallery\TextureThumbnailResource.cs" />
-    <Compile Include="src\gui_common\TopLevelContainer.cs" />
-    <Compile Include="src\gui_common\CustomPopupMenu.cs" />
-    <Compile Include="src\gui_common\dialogs\PermanentlyDismissibleDialog.cs" />
-    <Compile Include="src\gui_common\DismissibleNotice.cs" />
-    <Compile Include="src\gui_common\DragResult.cs" />
-    <Compile Include="src\gui_common\FocusFlowDynamicChildrenHelper.cs" />
-    <Compile Include="src\gui_common\FocusGrabber.cs" />
-    <Compile Include="src\gui_common\HoldKeyPrompt.cs" />
-    <Compile Include="src\gui_common\InspectedEntityLabel.cs" />
-    <Compile Include="src\gui_common\ModalManager.cs" />
-    <Compile Include="src\gui_common\MouseHoverPanel.cs" />
-    <Compile Include="src\gui_common\PatchNotesDisplayer.cs" />
-    <Compile Include="src\gui_common\PatchNotesList.cs" />
-    <Compile Include="src\gui_common\PhotographablePreview.cs" />
-    <Compile Include="src\gui_common\ShowWhenInputTypeMatches.cs" />
-    <Compile Include="src\gui_common\SpeciesDetailsPanel.cs" />
-    <Compile Include="src\gui_common\SpeciesDetailsPanelWithFossilisation.cs" />
-    <Compile Include="src\gui_common\TabButtons.cs" />
-    <Compile Include="src\gui_common\TabLevel.cs" />
-    <Compile Include="src\gui_common\ThriveFeedDisplayer.cs" />
-    <Compile Include="src\industrial_stage\BuildQueueItemBase.cs" />
-    <Compile Include="src\industrial_stage\CitySystem.cs" />
-    <Compile Include="src\industrial_stage\gui\AvailableConstructionProjectItem.cs" />
-    <Compile Include="src\industrial_stage\gui\BuildQueueItemGUI.cs" />
-    <Compile Include="src\industrial_stage\gui\CityNameLabel.cs" />
-    <Compile Include="src\industrial_stage\gui\CityScreen.cs" />
-    <Compile Include="src\industrial_stage\gui\IBuildQueueProgressItem.cs" />
-    <Compile Include="src\industrial_stage\gui\IEntityNameLabel.cs" />
-    <Compile Include="src\industrial_stage\gui\IndustrialHUD.cs" />
-    <Compile Include="src\industrial_stage\gui\StrategicEntityNameLabelSystem.cs" />
-    <Compile Include="src\industrial_stage\gui\StrategicUnitScreen.cs" />
-    <Compile Include="src\industrial_stage\ICityConstructionProject.cs" />
-    <Compile Include="src\industrial_stage\IEntityWithNameLabel.cs" />
-    <Compile Include="src\industrial_stage\IndustrialStage.cs" />
-    <Compile Include="src\industrial_stage\IStrategicUnit.cs" />
-    <Compile Include="src\industrial_stage\IUnitOrder.cs" />
-    <Compile Include="src\industrial_stage\PlacedCity.cs" />
-    <Compile Include="src\industrial_stage\PlayerIndustrialInput.cs" />
-    <Compile Include="src\industrial_stage\UnitOrderBase.cs" />
-    <Compile Include="src\industrial_stage\UnitType.cs" />
-    <Compile Include="src\late_multicellular_stage\MovementMode.cs" />
-    <Compile Include="src\late_multicellular_stage\MulticellularSpeciesType.cs" />
-    <Compile Include="src\late_multicellular_stage\ProgressBarSystem.cs" />
-    <Compile Include="src\late_multicellular_stage\ReproductionLocation.cs" />
-    <Compile Include="src\microbe_stage\AvailableUpgrade.cs" />
-    <Compile Include="src\microbe_stage\CellHexesPhotoBuilder.cs" />
-    <Compile Include="src\microbe_stage\CellHexesPreview.cs" />
-    <Compile Include="src\general\CombinableActionData.cs" />
-    <Compile Include="src\general\AliveMarker.cs" />
-    <Compile Include="src\general\BehaviouralValueType.cs" />
-    <Compile Include="src\general\BehaviourDictionary.cs" />
-    <Compile Include="src\general\CompoundAmountType.cs" />
-    <Compile Include="src\general\DayNightCycle.cs" />
-    <Compile Include="src\general\DayNightConfiguration.cs" />
-    <Compile Include="src\general\Gallery.cs" />
-    <Compile Include="src\general\GameEventDescription.cs" />
-    <Compile Include="src\general\HexLayout.cs" />
-    <Compile Include="src\general\HexWithData.cs" />
-    <Compile Include="src\general\HybridAudioPlayer.cs" />
-    <Compile Include="src\general\IEntity.cs" />
-    <Compile Include="src\general\IndividualHexLayout.cs" />
-    <Compile Include="src\general\IPositionedHex.cs" />
-    <Compile Include="src\general\ActionInterferenceMode.cs" />
-    <Compile Include="src\general\HelpTexts.cs" />
-    <Compile Include="src\general\HelpScreen.cs" />
-    <Compile Include="src\general\OrbitCamera.cs" />
-    <Compile Include="src\general\PauseMenu.cs" />
-    <Compile Include="src\gui_common\art_gallery\GalleryCardAudio.cs" />
-    <Compile Include="src\gui_common\art_gallery\GalleryDetailsTooltip.cs" />
-    <Compile Include="src\gui_common\art_gallery\GalleryCardModel.cs" />
-    <Compile Include="src\gui_common\art_gallery\IGalleryCardPlayback.cs" />
-    <Compile Include="src\gui_common\art_gallery\SlideScreen.cs" />
-    <Compile Include="src\gui_common\charts\ChartDataSet.cs" />
-    <Compile Include="src\gui_common\charts\IDataSetsLegend.cs" />
-    <Compile Include="src\gui_common\charts\line\LineChart.cs" />
-    <Compile Include="src\gui_common\charts\line\LineChartData.cs" />
-    <Compile Include="src\gui_common\charts\DataPoint.cs" />
-    <Compile Include="src\engine\ScreenFilter.cs" />
-    <Compile Include="src\gui_common\ActionButton.cs" />
-    <Compile Include="src\gui_common\CheatMenu.cs" />
-    <Compile Include="src\gui_common\ChemicalEquation.cs" />
-    <Compile Include="src\gui_common\CompoundAmount.cs" />
-    <Compile Include="src\gui_common\CompoundListBox.cs" />
-    <Compile Include="src\gui_common\CustomCheckBox.cs" />
-    <Compile Include="src\gui_common\CreditsScroll.cs" />
-    <Compile Include="src\gui_common\dialogs\CustomWindow.cs" />
-    <Compile Include="src\gui_common\CustomDropDown.cs" />
-    <Compile Include="src\gui_common\CustomExpandingWordWrappedLabel.cs" />
-    <Compile Include="src\gui_common\DraggableScrollContainer.cs" />
-    <Compile Include="src\gui_common\art_gallery\GalleryViewer.cs" />
-    <Compile Include="src\gui_common\dialogs\TutorialDialog.cs" />
-    <Compile Include="src\gui_common\art_gallery\GalleryCard.cs" />
-    <Compile Include="src\gui_common\CustomRichTextLabel.cs" />
-    <Compile Include="src\gui_common\dialogs\CustomConfirmationDialog.cs" />
-    <Compile Include="src\gui_common\dialogs\ErrorDialog.cs" />
-    <Compile Include="src\gui_common\dialogs\LicensesDisplay.cs" />
-    <Compile Include="src\gui_common\PlaybackControls.cs" />
-    <Compile Include="src\gui_common\PlayButton.cs" />
-    <Compile Include="src\gui_common\RadialMenu.cs" />
-    <Compile Include="src\gui_common\RadialPopup.cs" />
-    <Compile Include="src\gui_common\SpeciesPreview.cs" />
-    <Compile Include="src\gui_common\CrossFadableTextureRect.cs" />
-    <Compile Include="src\gui_common\tooltip\DefaultToolTip.cs" />
-    <Compile Include="src\gui_common\tooltip\ICustomToolTip.cs" />
-    <Compile Include="src\late_multicellular_stage\CreatureAI.cs" />
-    <Compile Include="src\late_multicellular_stage\MulticellularCamera.cs" />
-    <Compile Include="src\late_multicellular_stage\PlayerMulticellularInput.cs" />
-    <Compile Include="src\microbe_stage\BiomeType.cs" />
-    <Compile Include="src\microbe_stage\components\BioProcesses.cs" />
-    <Compile Include="src\microbe_stage\components\CellBurstEffect.cs" />
-    <Compile Include="src\microbe_stage\components\CellProperties.cs" />
-    <Compile Include="src\microbe_stage\components\CommandSignaler.cs" />
-    <Compile Include="src\microbe_stage\components\CompoundAbsorber.cs" />
-    <Compile Include="src\microbe_stage\components\CompoundStorage.cs" />
-    <Compile Include="src\microbe_stage\components\CompoundVenter.cs" />
-    <Compile Include="src\microbe_stage\components\CurrentAffected.cs" />
-    <Compile Include="src\microbe_stage\components\Engulfable.cs" />
-    <Compile Include="src\microbe_stage\components\Engulfer.cs" />
-    <Compile Include="src\microbe_stage\components\MicrobeAI.cs" />
-    <Compile Include="src\microbe_stage\components\MicrobeColony.cs" />
-    <Compile Include="src\microbe_stage\components\MicrobeColonyMember.cs" />
-    <Compile Include="src\microbe_stage\components\MicrobeControl.cs" />
-    <Compile Include="src\microbe_stage\components\MicrobeEventCallbacks.cs" />
-    <Compile Include="src\microbe_stage\components\MicrobePhysicsExtraData.cs" />
-    <Compile Include="src\microbe_stage\components\MicrobeShaderParameters.cs" />
-    <Compile Include="src\microbe_stage\components\MicrobeStatus.cs" />
-    <Compile Include="src\microbe_stage\components\OrganelleContainer.cs" />
-    <Compile Include="src\microbe_stage\components\PlayerOffspring.cs" />
-    <Compile Include="src\microbe_stage\components\MicrobeSpeciesMember.cs" />
-    <Compile Include="src\microbe_stage\components\SurvivalStatistics.cs" />
-    <Compile Include="src\microbe_stage\components\ToxinDamageSource.cs" />
-    <Compile Include="src\microbe_stage\components\UnneededCompoundVenter.cs" />
-    <Compile Include="src\microbe_stage\DigestCheckResult.cs" />
-    <Compile Include="src\microbe_stage\editor\action_data\OrganelleUpgradeActionData.cs" />
-    <Compile Include="src\microbe_stage\editor\CellStatsIndicator.cs" />
-    <Compile Include="src\microbe_stage\editor\action_data\ColourActionData.cs" />
-    <Compile Include="src\microbe_stage\editor\ICellEditorComponent.cs" />
-    <Compile Include="src\microbe_stage\editor\tooltips\ModifierInfoLabel.cs" />
-    <Compile Include="src\microbe_stage\editor\tooltips\SelectionMenuToolTip.cs" />
-    <Compile Include="src\microbe_stage\editor\tooltips\SpeciesPreviewTooltip.cs" />
-    <Compile Include="src\gui_common\tooltip\ToolTipCallbackData.cs" />
-    <Compile Include="src\gui_common\tooltip\ToolTipHelper.cs" />
-    <Compile Include="src\gui_common\tooltip\ToolTipManager.cs" />
-    <Compile Include="src\gui_common\ControlHighlight.cs" />
-    <Compile Include="src\gui_common\CollapsibleList.cs" />
-    <Compile Include="src\gui_common\Cutscene.cs" />
-    <Compile Include="src\gui_common\ScreenFade.cs" />
-    <Compile Include="src\gui_common\GUICommon.cs" />
-    <Compile Include="src\gui_common\IconProgressBar.cs" />
-    <Compile Include="src\gui_common\ITransition.cs" />
-    <Compile Include="src\gui_common\KeyPrompt.cs" />
-    <Compile Include="src\gui_common\KeyPromptHelper.cs" />
-    <Compile Include="src\general\MainMenu.cs" />
-    <Compile Include="src\gui_common\QuickLoadHandler.cs" />
-    <Compile Include="src\gui_common\SegmentedBar.cs" />
-    <Compile Include="src\gui_common\TransitionManager.cs" />
-    <Compile Include="src\gui_common\TweakedColourPicker.cs" />
-    <Compile Include="src\gui_common\VersionNumber.cs" />
-    <Compile Include="simulation_parameters\Constants.cs" />
-    <Compile Include="src\engine\ColourblindScreenFilter.cs" />
-    <Compile Include="src\engine\CursorLoader.cs" />
-    <Compile Include="src\general\OptionsMenu.cs" />
-    <Compile Include="src\general\NewGameSettings.cs" />
-    <Compile Include="src\general\SceneDisplayer.cs" />
-    <Compile Include="src\late_multicellular_stage\editor\action_data\MetaballMoveActionData.cs" />
-    <Compile Include="src\late_multicellular_stage\editor\action_data\MetaballPlacementActionData.cs" />
-    <Compile Include="src\late_multicellular_stage\editor\action_data\MetaballRemoveActionData.cs" />
-    <Compile Include="src\late_multicellular_stage\editor\action_data\MetaballResizeActionData.cs" />
-    <Compile Include="src\late_multicellular_stage\editor\EditorCamera3D.cs" />
-    <Compile Include="src\late_multicellular_stage\editor\LateMulticellularEditor.cs" />
-    <Compile Include="src\late_multicellular_stage\editor\MetaballBodyEditorComponent.Callbacks.cs" />
-    <Compile Include="src\late_multicellular_stage\editor\MetaballBodyEditorComponent.cs" />
-    <Compile Include="src\late_multicellular_stage\editor\MetaballEditorComponentBase.cs" />
-    <Compile Include="src\late_multicellular_stage\editor\MetaballPopupMenu.cs" />
-    <Compile Include="src\late_multicellular_stage\IMetaballDisplayer.cs" />
-    <Compile Include="src\late_multicellular_stage\LateMulticellularSpecies.cs" />
-    <Compile Include="src\late_multicellular_stage\Metaball.cs" />
-    <Compile Include="src\late_multicellular_stage\MetaballLayout.cs" />
-    <Compile Include="src\late_multicellular_stage\MulticellularCreature.cs" />
-    <Compile Include="src\late_multicellular_stage\MulticellularHUD.cs" />
-    <Compile Include="src\late_multicellular_stage\MulticellularMetaball.cs" />
-    <Compile Include="src\late_multicellular_stage\MulticellularMetaballDisplayer.cs" />
-    <Compile Include="src\late_multicellular_stage\MulticellularMetaballLayout.cs" />
-    <Compile Include="src\late_multicellular_stage\MulticellularStage.cs" />
-    <Compile Include="src\microbe_stage\BiomeConditions.cs" />
-    <Compile Include="src\microbe_stage\editor\action_data\HexMoveActionData.cs" />
-    <Compile Include="src\microbe_stage\editor\action_data\BehaviourActionData.cs" />
-    <Compile Include="src\microbe_stage\editor\action_data\HexPlacementActionData.cs" />
-    <Compile Include="src\microbe_stage\editor\action_data\IActionHex.cs" />
-    <Compile Include="src\microbe_stage\editor\action_data\MembraneActionData.cs" />
-    <Compile Include="src\microbe_stage\editor\action_data\EditorCombinableActionData.cs" />
-    <Compile Include="src\microbe_stage\editor\action_data\OrganelleMoveActionData.cs" />
-    <Compile Include="src\microbe_stage\editor\action_data\NewMicrobeActionData.cs" />
-    <Compile Include="src\microbe_stage\editor\action_data\OrganellePlacementActionData.cs" />
-    <Compile Include="src\microbe_stage\editor\action_data\OrganelleRemoveActionData.cs" />
-    <Compile Include="src\microbe_stage\editor\action_data\HexRemoveActionData.cs" />
-    <Compile Include="src\microbe_stage\editor\action_data\RigidityActionData.cs" />
-    <Compile Include="src\microbe_stage\editor\BehaviourEditorSubComponent.cs" />
-    <Compile Include="src\microbe_stage\editor\CellEditorComponent.Callbacks.cs" />
-    <Compile Include="src\microbe_stage\editor\CellEditorComponent.cs" />
-    <Compile Include="src\microbe_stage\editor\CellEditorComponent.GUI.cs" />
-    <Compile Include="src\microbe_stage\editor\EditorCommonBottomLeftButtons.cs" />
-    <Compile Include="src\microbe_stage\editor\EditorComponentBottomLeftButtons.cs" />
-    <Compile Include="src\microbe_stage\editor\EditorTab.cs" />
-    <Compile Include="src\microbe_stage\editor\HexPopupMenu.cs" />
-    <Compile Include="src\microbe_stage\editor\ICellEditorData.cs" />
-    <Compile Include="src\microbe_stage\editor\IEditorReportData.cs" />
-    <Compile Include="src\microbe_stage\editor\MicrobeEditorPatchMap.cs" />
-    <Compile Include="src\microbe_stage\editor\MicrobeEditorReportComponent.cs" />
-    <Compile Include="src\microbe_stage\editor\MicrobeEditorTabButtons.cs" />
-    <Compile Include="src\microbe_stage\editor\MutationPointsBar.cs" />
-    <Compile Include="src\microbe_stage\editor\PatchMapEditorComponent.cs" />
-    <Compile Include="src\microbe_stage\editor\EditorActionHistory.cs" />
-    <Compile Include="src\microbe_stage\editor\upgrades\LysosomeUpgradeGUI.cs" />
-    <Compile Include="src\microbe_stage\Endosome.cs" />
-    <Compile Include="src\microbe_stage\EngulfCheckResult.cs" />
-    <Compile Include="src\microbe_stage\Enzyme.cs" />
-    <Compile Include="src\microbe_stage\gui\DisplayDuration.cs" />
-    <Compile Include="src\microbe_stage\gui\HUDMessages.cs" />
-    <Compile Include="src\microbe_stage\gui\IHUDMessage.cs" />
-    <Compile Include="src\microbe_stage\gui\SimpleHUDMessage.cs" />
-    <Compile Include="src\microbe_stage\HUDBottomBar.cs" />
-    <Compile Include="src\microbe_stage\ICellDefinition.cs" />
-    <Compile Include="src\microbe_stage\IMembraneDataSource.cs" />
-    <Compile Include="src\microbe_stage\editor\MicrobeEditorCheatMenu.cs" />
-    <Compile Include="src\microbe_stage\editor\CombinedEditorAction.cs" />
-    <Compile Include="src\microbe_stage\editor\SpeciesPopulationDatasetsLegend.cs" />
-    <Compile Include="src\microbe_stage\editor\TimelineTab.cs" />
-    <Compile Include="src\microbe_stage\editor\upgrades\ChemoreceptorUpgradeGUI.cs" />
-    <Compile Include="src\microbe_stage\editor\upgrades\IOrganelleUpgrader.cs" />
-    <Compile Include="src\microbe_stage\editor\upgrades\OrganelleUpgradeGUI.cs" />
-    <Compile Include="src\microbe_stage\editor\upgrades\SingleEditorAction.cs" />
-    <Compile Include="src\microbe_stage\gui\ExtinctionBox.cs" />
-    <Compile Include="src\microbe_stage\gui\PatchDetailsPanel.cs" />
-    <Compile Include="src\microbe_stage\gui\PatchExtinctionBox.cs" />
-    <Compile Include="src\microbe_stage\IComponentSpecificUpgrades.cs" />
-    <Compile Include="src\microbe_stage\IReadonlyCompoundClouds.cs" />
-    <Compile Include="src\microbe_stage\ISpawnSystem.cs" />
-    <Compile Include="src\microbe_stage\ISpeciesMemberLocationData.cs" />
-    <Compile Include="src\microbe_stage\FogOfWarMode.cs" />
-    <Compile Include="src\microbe_stage\MapElementVisibility.cs" />
-    <Compile Include="src\microbe_stage\MembranePointData.cs" />
-    <Compile Include="src\microbe_stage\MembraneShapeGenerator.cs" />
-    <Compile Include="src\microbe_stage\MicrobeCheatMenu.cs" />
-    <Compile Include="src\microbe_stage\ChunkConfiguration.cs" />
-    <Compile Include="src\microbe_stage\ColonyCompoundBag.cs" />
-    <Compile Include="src\microbe_stage\ICompoundStorage.cs" />
-    <Compile Include="src\microbe_stage\CompoundBalance.cs" />
-    <Compile Include="src\microbe_stage\CompoundCloudPlane.cs" />
-    <Compile Include="src\microbe_stage\MicrobeInspectInfo.cs" />
-    <Compile Include="src\microbe_stage\MicrobeState.cs" />
-    <Compile Include="src\microbe_stage\MicrobeVisualOnlySimulation.cs" />
-    <Compile Include="src\microbe_stage\MicrobeWorldSimulation.cs" />
-    <Compile Include="src\microbe_stage\MicrobeWorldSimulation.generated.cs" />
-    <Compile Include="src\microbe_stage\OrganelleFeatureTag.cs" />
-    <Compile Include="src\microbe_stage\OrganelleUpgradeHelpers.cs" />
-    <Compile Include="src\microbe_stage\organelle_components\CiliaComponent.cs" />
-    <Compile Include="src\microbe_stage\organelle_components\SlimeJetComponent.cs" />
-    <Compile Include="src\microbe_stage\organelle_components\EmptyOrganelleComponent.cs" />
-    <Compile Include="src\microbe_stage\organelle_unlocks\UnlockProgress.cs" />
-    <Compile Include="src\microbe_stage\organelle_unlocks\UndiscoveredOrganellesButton.cs" />
-    <Compile Include="src\microbe_stage\organelle_unlocks\UndiscoveredOrganellesTooltip.cs" />
-    <Compile Include="src\microbe_stage\PatchMapNameGenerator.cs" />
-    <Compile Include="src\microbe_stage\editor\BarHelper.cs" />
-    <Compile Include="src\microbe_stage\editor\CompoundBalanceDisplay.cs" />
-    <Compile Include="src\microbe_stage\editor\MicrobeEditor.cs" />
-    <Compile Include="src\microbe_stage\editor\EditorAction.cs" />
-    <Compile Include="src\microbe_stage\editor\MicrobePartSelection.cs" />
-    <Compile Include="src\microbe_stage\editor\OrganellePopupMenu.cs" />
-    <Compile Include="src\microbe_stage\editor\PatchMapDrawer.cs" />
-    <Compile Include="src\microbe_stage\editor\PatchMapNode.cs" />
-    <Compile Include="src\microbe_stage\BiomeCompoundProperties.cs" />
-    <Compile Include="src\microbe_stage\IProcessDisplayInfo.cs" />
-    <Compile Include="src\microbe_stage\Membrane.cs" />
-    <Compile Include="src\microbe_stage\MicrobeCamera.cs" />
-    <Compile Include="src\microbe_stage\MicrobeHUD.cs" />
-    <Compile Include="src\microbe_stage\MicrobeInternalCalculations.cs" />
-    <Compile Include="src\general\SpeciesInfo.cs" />
-    <Compile Include="src\microbe_stage\MicrobeSignalCommand.cs" />
-    <Compile Include="src\microbe_stage\MicrobeStage.cs" />
-    <Compile Include="src\microbe_stage\OrganelleMeshWithChildren.cs" />
-    <Compile Include="src\microbe_stage\OrganelleUpgrades.cs" />
-    <Compile Include="src\microbe_stage\organelle_components\ChemoreceptorComponent.cs" />
-    <Compile Include="src\microbe_stage\organelle_components\LysosomeComponent.cs" />
-    <Compile Include="src\microbe_stage\PatchNameOverlay.cs" />
-    <Compile Include="src\microbe_stage\PhagocytosisPhase.cs" />
-    <Compile Include="src\microbe_stage\PlacedOrganelle.cs" />
-    <Compile Include="src\general\statistics_tracking\ReproductionStatistic.cs" />
-    <Compile Include="src\general\statistics_tracking\GenericStatistic.cs" />
-    <Compile Include="src\general\statistics_tracking\WorldStatsTracker.cs" />
-    <Compile Include="src\microbe_stage\PlayerMicrobeInput.cs" />
-    <Compile Include="src\microbe_stage\ProcessList.cs" />
-    <Compile Include="src\microbe_stage\ProcessPanel.cs" />
-    <Compile Include="src\microbe_stage\ProcessStatistics.cs" />
-    <Compile Include="src\microbe_stage\MembraneType.cs" />
-    <Compile Include="simulation_parameters\SimulationParameters.cs" />
-    <Compile Include="src\microbe_stage\Background.cs" />
-    <Compile Include="src\microbe_stage\Biome.cs" />
-    <Compile Include="simulation_parameters\InvalidRegistryDataException.cs" />
-    <Compile Include="src\microbe_stage\BioProcess.cs" />
-    <Compile Include="simulation_parameters\IRegistryType.cs" />
-    <Compile Include="src\microbe_stage\Compound.cs" />
-    <Compile Include="src\microbe_stage\NameGenerator.cs" />
-    <Compile Include="src\microbe_stage\OrganelleDefinition.cs" />
-    <Compile Include="src\general\Hex.cs" />
-    <Compile Include="src\microbe_stage\IOrganelleComponentFactory.cs" />
-    <Compile Include="src\microbe_stage\IOrganelleComponent.cs" />
-    <Compile Include="src\microbe_stage\organelle_components\StorageComponent.cs" />
-    <Compile Include="src\microbe_stage\organelle_components\AgentVacuoleComponent.cs" />
-    <Compile Include="src\microbe_stage\organelle_components\MovementComponent.cs" />
-    <Compile Include="src\microbe_stage\StrictProcessDisplayInfoEquality.cs" />
-    <Compile Include="src\microbe_stage\systems\AllCompoundsVentingSystem.cs" />
-    <Compile Include="src\microbe_stage\systems\CellBurstEffectSystem.cs" />
-    <Compile Include="src\microbe_stage\systems\ColonyBindingSystem.cs" />
-    <Compile Include="src\microbe_stage\systems\ColonyCompoundDistributionSystem.cs" />
-    <Compile Include="src\microbe_stage\systems\ColonyStatsUpdateSystem.cs" />
-    <Compile Include="src\microbe_stage\systems\CompoundAbsorptionSystem.cs" />
-    <Compile Include="src\microbe_stage\systems\DamageSoundSystem.cs" />
-    <Compile Include="src\microbe_stage\systems\EngulfedDigestionSystem.cs" />
-    <Compile Include="src\microbe_stage\systems\EngulfedHandlingSystem.cs" />
-    <Compile Include="src\microbe_stage\systems\EngulfingSystem.cs" />
-    <Compile Include="src\microbe_stage\systems\EntitySignalingSystem.cs" />
-    <Compile Include="src\microbe_stage\systems\FluidCurrentsSystem.cs" />
-    <Compile Include="src\microbe_stage\systems\MicrobeAISystem.cs" />
-    <Compile Include="src\microbe_stage\systems\MicrobeCollisionSoundSystem.cs" />
-    <Compile Include="src\microbe_stage\systems\MicrobeEventCallbackSystem.cs" />
-    <Compile Include="src\microbe_stage\systems\MicrobeDeathSystem.cs" />
-    <Compile Include="src\microbe_stage\systems\MicrobeEmissionSystem.cs" />
-    <Compile Include="src\microbe_stage\systems\MicrobeFlashingSystem.cs" />
-    <Compile Include="src\microbe_stage\systems\MicrobeMovementSoundSystem.cs" />
-    <Compile Include="src\microbe_stage\systems\MicrobeMovementSystem.cs" />
-    <Compile Include="src\microbe_stage\systems\MicrobePhysicsCreationAndSizeSystem.cs" />
-    <Compile Include="src\microbe_stage\systems\MicrobeRenderPrioritySystem.cs" />
-    <Compile Include="src\microbe_stage\systems\MicrobeReproductionSystem.cs" />
-    <Compile Include="src\microbe_stage\systems\MicrobeShaderSystem.cs" />
-    <Compile Include="src\microbe_stage\systems\MicrobeVisualsSystem.cs" />
-    <Compile Include="src\microbe_stage\systems\OrganelleComponentFetchSystem.cs" />
-    <Compile Include="src\microbe_stage\systems\OrganelleTickSystem.cs" />
-    <Compile Include="src\microbe_stage\systems\OsmoregulationAndHealingSystem.cs" />
-    <Compile Include="src\microbe_stage\systems\PilusDamageSystem.cs" />
-    <Compile Include="src\microbe_stage\systems\ProcessSystem.cs" />
-    <Compile Include="src\microbe_stage\systems\SlimeSlowdownSystem.cs" />
-    <Compile Include="src\microbe_stage\systems\SpawnSystem.cs" />
-    <Compile Include="src\microbe_stage\systems\TintColourApplyingSystem.cs" />
-    <Compile Include="src\microbe_stage\systems\ToxinCollisionSystem.cs" />
-    <Compile Include="src\microbe_stage\systems\UnneededCompoundVentingSystem.cs" />
-    <Compile Include="src\microbe_stage\TweakedProcess.cs" />
-    <Compile Include="src\microbe_stage\CompoundBag.cs" />
-    <Compile Include="src\microbe_stage\CompoundCloudSystem.cs" />
-    <Compile Include="src\engine\TaskExecutor.cs" />
-    <Compile Include="src\microbe_stage\Spawner.cs" />
-    <Compile Include="src\microbe_stage\Spawners.cs" />
-    <Compile Include="src\engine\Settings.cs" />
-    <Compile Include="src\general\Int3.cs" />
-    <Compile Include="src\general\GameProperties.cs" />
-    <Compile Include="src\microbe_stage\AgentProperties.cs" />
-    <Compile Include="src\general\IWorldEffect.cs" />
-    <Compile Include="src\general\TimedWorldOperations.cs" />
-    <Compile Include="src\general\Species.cs" />
-    <Compile Include="src\microbe_stage\MicrobeSpecies.cs" />
-    <Compile Include="src\general\GameWorld.cs" />
-    <Compile Include="src\general\WorldGenerationSettings.cs" />
-    <Compile Include="src\general\DifficultyPreset.cs" />
-    <Compile Include="src\engine\ScreenEffect.cs" />
-    <Compile Include="src\microbe_stage\OrganelleLayout.cs" />
-    <Compile Include="src\microbe_stage\Patch.cs" />
-    <Compile Include="src\microbe_stage\PatchMap.cs" />
-    <Compile Include="src\microbe_stage\PatchMapGenerator.cs" />
-    <Compile Include="src\microbe_stage\PatchManager.cs" />
-    <Compile Include="src\microbe_stage\PatchRegion.cs" />
-    <Compile Include="src\microbe_stage\OrganelleTemplate.cs" />
-    <Compile Include="src\general\Int2.cs" />
-    <Compile Include="src\microbe_stage\IPositionedOrganelle.cs" />
-    <Compile Include="src\general\ActionHistory.cs" />
-    <Compile Include="src\general\ReversibleAction.cs" />
-    <Compile Include="src\general\Mutations.cs" />
-    <Compile Include="src\microbe_stage\ProcessSpeedInformation.cs" />
-    <Compile Include="src\microbe_stage\OrganelleEfficiency.cs" />
-    <Compile Include="src\microbe_stage\EnergyBalanceInfo.cs" />
-    <Compile Include="src\auto-evo\AutoEvo.cs" />
-    <Compile Include="src\auto-evo\AutoEvoConfiguration.cs" />
-    <Compile Include="src\auto-evo\AutoEvoRun.cs" />
-    <Compile Include="src\auto-evo\records\GenerationRecord.cs" />
-    <Compile Include="src\auto-evo\IRunStep.cs" />
-    <Compile Include="src\auto-evo\RunResults.cs" />
-    <Compile Include="src\auto-evo\RunParameters.cs" />
-    <Compile Include="src\auto-evo\records\SpeciesRecord.cs" />
-    <Compile Include="src\auto-evo\records\SpeciesRecordFull.cs" />
-    <Compile Include="src\auto-evo\records\SpeciesRecordLite.cs" />
-    <Compile Include="src\auto-evo\steps\LambdaStep.cs" />
-    <Compile Include="src\auto-evo\steps\FindBestMutation.cs" />
-    <Compile Include="src\auto-evo\steps\FindBestMigration.cs" />
-    <Compile Include="src\auto-evo\steps\CalculatePopulation.cs" />
-    <Compile Include="src\auto-evo\SpeciesMigration.cs" />
-    <Compile Include="src\auto-evo\simulation\SimulationConfiguration.cs" />
-    <Compile Include="src\auto-evo\simulation\PopulationSimulation.cs" />
-    <Compile Include="src\auto-evo\steps\VariantTryingStep.cs" />
-    <Compile Include="src\auto-evo\ExternalEffect.cs" />
-    <Compile Include="src\general\Jukebox.cs" />
-    <Compile Include="src\general\MusicCategory.cs" />
-    <Compile Include="src\modding\FullModDetails.cs" />
-    <Compile Include="src\modding\IMod.cs" />
-    <Compile Include="src\modding\ModInfo.cs" />
-    <Compile Include="src\modding\IModInterface.cs" />
-    <Compile Include="src\modding\ModInterface.cs" />
-    <Compile Include="src\modding\ModLoader.cs" />
-    <Compile Include="src\modding\ModManager.cs" />
-    <Compile Include="src\modding\ModUploader.cs" />
-    <Compile Include="src\modding\NewModGUI.cs" />
-    <Compile Include="src\modding\WorkshopData.cs" />
-    <Compile Include="src\microbe_stage\organelle_unlocks\StatisticBasedUnlockCondition.cs" />
-    <Compile Include="src\native\interop\JVec3.cs" />
-    <Compile Include="src\native\interop\NativeInterop.cs" />
-    <Compile Include="src\native\NativeConstants.cs" />
-    <Compile Include="src\saving\FileHelpers.cs" />
-    <Compile Include="src\saving\IChildPropertiesLoadCallback.cs" />
-    <Compile Include="src\saving\IGodotEarlyNodeResolve.cs" />
-    <Compile Include="src\saving\ILoadableGameState.cs" />
-    <Compile Include="src\saving\InProgressLoad.cs" />
-    <Compile Include="src\saving\InProgressSave.cs" />
-    <Compile Include="src\saving\ISaveApplyable.cs" />
-    <Compile Include="src\saving\ISaveContext.cs" />
-    <Compile Include="src\saving\ISaveLoadable.cs" />
-    <Compile Include="src\saving\ISaveLoadedTracked.cs" />
-    <Compile Include="src\saving\ISaveUpgradeStep.cs" />
-    <Compile Include="src\saving\JSONDebug.cs" />
-    <Compile Include="src\saving\NewSaveMenu.cs" />
-    <Compile Include="src\saving\Save.cs" />
-    <Compile Include="src\saving\SaveApplyHelper.cs" />
-    <Compile Include="src\saving\SaveFileInfo.cs" />
-    <Compile Include="src\saving\MainGameState.cs" />
-    <Compile Include="src\saving\SaveInformation.cs" />
-    <Compile Include="src\saving\SaveList.cs" />
-    <Compile Include="src\saving\SaveListItem.cs" />
-    <Compile Include="src\saving\SaveLoadable.cs" />
-    <Compile Include="src\saving\SaveContext.cs" />
-    <Compile Include="src\saving\SaveHelper.cs" />
-    <Compile Include="src\saving\SaveManagerGUI.cs" />
-    <Compile Include="src\saving\SaveStatusOverlay.cs" />
-    <Compile Include="src\saving\SaveUpgrader.cs" />
-    <Compile Include="src\saving\serializers\AssignOnlyChildItemsOnDeserializeAttribute.cs" />
-    <Compile Include="src\saving\serializers\Base64BinaryConverter.cs" />
-    <Compile Include="src\saving\serializers\BaseNodeConverter.cs" />
-    <Compile Include="src\saving\serializers\CallbackConverter.cs" />
-    <Compile Include="src\saving\serializers\CompoundCloudPlaneConverter.cs" />
-    <Compile Include="src\saving\serializers\DictionaryWithJSONKeysConverter.cs" />
-    <Compile Include="src\saving\serializers\DynamicDeserializeObjectConverter.cs" />
-    <Compile Include="src\saving\serializers\EntityReferenceConverter.cs" />
-    <Compile Include="src\saving\serializers\EntityWorldConverter.cs" />
-    <Compile Include="src\saving\serializers\GodotColorConverter.cs" />
-    <Compile Include="src\saving\serializers\GodotBasisConverter.cs" />
-    <Compile Include="src\saving\serializers\GodotQuatConverter.cs" />
-    <Compile Include="src\saving\serializers\InProgressObjectDeserialization.cs" />
-    <Compile Include="src\saving\serializers\LocalizedStringTypeConverter.cs" />
-    <Compile Include="src\saving\serializers\NodeConverter.cs" />
-    <Compile Include="src\saving\serializers\NodeGroupSaveHelper.cs" />
-    <Compile Include="src\saving\serializers\PackedSceneConverter.cs" />
-    <Compile Include="src\saving\serializers\PropertyInfoUtils.cs" />
-    <Compile Include="src\saving\serializers\ReferenceResolver.cs" />
-    <Compile Include="src\saving\serializers\RegistryTypeConverter.cs" />
-    <Compile Include="src\saving\serializers\RegistryTypeStringConverter.cs" />
-    <Compile Include="src\saving\serializers\SceneLoadedClassAttribute.cs" />
-    <Compile Include="src\saving\serializers\SerializationBinder.cs" />
-    <Compile Include="src\saving\serializers\ConvexPolygonShapeConverter.cs" />
-    <Compile Include="src\saving\serializers\SingleTypeConverter.cs" />
-    <Compile Include="src\saving\serializers\SystemVector4ArrayConverter.cs" />
-    <Compile Include="src\saving\serializers\ThriveJsonConverter.cs" />
-    <Compile Include="src\saving\serializers\ThriveTypeConverter.cs" />
-    <Compile Include="src\saving\serializers\UnsavedEntitiesConverter.cs" />
-    <Compile Include="src\saving\TarHelper.cs" />
-    <Compile Include="src\saving\TemporaryLoadedNodeDeleter.cs" />
-    <Compile Include="src\saving\TemporarySystemHelper.cs" />
-    <Compile Include="src\society_stage\CitizenMovingSystem.cs" />
-    <Compile Include="src\society_stage\gui\ResearchScreen.cs" />
-    <Compile Include="src\society_stage\gui\ResourceDisplayBar.cs" />
-    <Compile Include="src\society_stage\gui\TechWebGUI.cs" />
-    <Compile Include="src\society_stage\IResourceContainer.cs" />
-    <Compile Include="src\society_stage\gui\SocietyHUD.cs" />
-    <Compile Include="src\society_stage\PlayerSocietyInput.cs" />
-    <Compile Include="src\society_stage\SocietyCreature.cs" />
-    <Compile Include="src\society_stage\SocietyResourceStorage.cs" />
-    <Compile Include="src\society_stage\SocietyStage.cs" />
-    <Compile Include="src\society_stage\SocietyStructureSystem.cs" />
-    <Compile Include="src\society_stage\StrategicCamera.cs" />
-    <Compile Include="src\society_stage\StrategicCameraHelpers.cs" />
-    <Compile Include="src\society_stage\TechnologyProgress.cs" />
-    <Compile Include="src\space_stage\FleetBuildOrder.cs" />
-    <Compile Include="src\space_stage\FleetMovementOrder.cs" />
-    <Compile Include="src\space_stage\gui\FleetNameLabel.cs" />
-    <Compile Include="src\space_stage\gui\PlanetScreen.cs" />
-    <Compile Include="src\space_stage\gui\SpaceConstructionPopup.cs" />
-    <Compile Include="src\space_stage\gui\SpaceFleetInfoPopup.cs" />
-    <Compile Include="src\space_stage\gui\SpaceHUD.cs" />
-    <Compile Include="src\space_stage\gui\SpaceStructureInfoPopup.cs" />
-    <Compile Include="src\space_stage\gui\SpaceStructureNameLabel.cs" />
-    <Compile Include="src\space_stage\PlacedPlanet.cs" />
-    <Compile Include="src\space_stage\PlacedSpaceStructure.cs" />
-    <Compile Include="src\space_stage\PlanetSystem.cs" />
-    <Compile Include="src\space_stage\PlayerSpaceInput.cs" />
-    <Compile Include="src\space_stage\SpaceFleet.cs" />
-    <Compile Include="src\space_stage\SpaceStage.cs" />
-    <Compile Include="src\space_stage\SpaceStructureDefinition.cs" />
-    <Compile Include="src\space_stage\SpaceStructureSystem.cs" />
-    <Compile Include="src\space_stage\structure_components\AscensionComponent.cs" />
-    <Compile Include="src\space_stage\structure_components\InterplanetaryEnergyComponent.cs" />
-    <Compile Include="src\space_stage\structure_components\ISpaceStructureComponentFactory.cs" />
-    <Compile Include="src\space_stage\structure_components\SpaceStructureComponent.cs" />
-    <Compile Include="src\stage_starters\AscensionStageStarter.cs" />
-    <Compile Include="src\stage_starters\AwakeningStageStarter.cs" />
-    <Compile Include="src\stage_starters\AwareStageStarter.cs" />
-    <Compile Include="src\stage_starters\ComplexStageStarterBase.cs" />
-    <Compile Include="src\stage_starters\EarlyMulticellularStageStarter.cs" />
-    <Compile Include="src\stage_starters\SimpleStageStarter.cs" />
-    <Compile Include="src\steam\ISteamClient.cs" />
-    <Compile Include="src\steam\ISteamSignalReceiver.cs" />
-    <Compile Include="src\steam\SteamHandler.cs" />
-    <Compile Include="src\steam\SteamItemVisibility.cs" />
-    <Compile Include="src\steam\SteamUploadProgress.cs" />
-    <Compile Include="src\steam\WorkshopItemData.cs" />
-    <Compile Include="src\steam\WorkshopItemState.cs" />
-    <Compile Include="src\steam\WorkshopResult.cs" />
-    <Compile Include="src\thriveopedia\pages\ThriveopediaWikiPage.cs" />
-    <Compile Include="src\thriveopedia\pages\ThriveopediaWikiRootPage.cs" />
-    <Compile Include="src\thriveopedia\pages\wiki\OrganelleInfoBox.cs" />
-    <Compile Include="src\thriveopedia\pages\wiki\OrganelleLinkButton.cs" />
-    <Compile Include="src\thriveopedia\pages\wiki\ThriveopediaOrganellesRootPage.cs" />
-    <Compile Include="src\thriveopedia\pages\wiki\ThriveopediaOrganellePage.cs" />
-    <Compile Include="src\thriveopedia\pages\wiki\WikiPageSection.cs" />
-    <Compile Include="src\thriveopedia\Thriveopedia.cs" />
-    <Compile Include="src\thriveopedia\ThriveopediaManager.cs" />
-    <Compile Include="src\thriveopedia\ThriveopediaPage.cs" />
-    <Compile Include="src\thriveopedia\pages\ThriveopediaHomePage.cs" />
-    <Compile Include="src\thriveopedia\pages\ThriveopediaCurrentWorldPage.cs" />
-    <Compile Include="src\thriveopedia\pages\ThriveopediaMuseumPage.cs" />
-    <Compile Include="src\thriveopedia\pages\ThriveopediaEvolutionaryTreePage.cs" />
-    <Compile Include="src\thriveopedia\pages\ThriveopediaPatchMapPage.cs" />
-    <Compile Include="src\thriveopedia\fossilisation\FossilisedSpecies.cs" />
-    <Compile Include="src\thriveopedia\fossilisation\FossilisedSpeciesInformation.cs" />
-    <Compile Include="src\thriveopedia\fossilisation\FossilisationButton.cs" />
-    <Compile Include="src\thriveopedia\fossilisation\FossilisationDialog.cs" />
-    <Compile Include="src\thriveopedia\fossilisation\MuseumCard.cs" />
-    <Compile Include="src\tutorial\early_multicellular_stage\EarlyMulticellularWelcome.cs" />
-    <Compile Include="src\tutorial\ITutorialGUI.cs" />
-    <Compile Include="src\tutorial\ITutorialInput.cs" />
-    <Compile Include="src\tutorial\microbe_editor\AutoEvoPrediction.cs" />
-    <Compile Include="src\tutorial\microbe_editor\CellEditorIntroduction.cs" />
-    <Compile Include="src\tutorial\microbe_editor\EditorEntryCountingTutorial.cs" />
-    <Compile Include="src\tutorial\microbe_editor\EditorRedoTutorial.cs" />
-    <Compile Include="src\tutorial\microbe_editor\EditorTutorialEnd.cs" />
-    <Compile Include="src\tutorial\microbe_editor\EditorUndoTutorial.cs" />
-    <Compile Include="src\tutorial\microbe_editor\EditorWelcome.cs" />
-    <Compile Include="src\tutorial\microbe_editor\MadeNoChangesTutorial.cs" />
-    <Compile Include="src\tutorial\microbe_editor\MicrobeEditorTutorialGUI.cs" />
-    <Compile Include="src\tutorial\microbe_editor\ModifyOrganelleTutorial.cs" />
-    <Compile Include="src\tutorial\microbe_editor\NegativeAtpBalanceTutorial.cs" />
-    <Compile Include="src\tutorial\microbe_editor\PatchMap.cs" />
-    <Compile Include="src\tutorial\microbe_editor\StaySmallTutorial.cs" />
-    <Compile Include="src\tutorial\microbe_stage\CheckTheHelpMenu.cs" />
-    <Compile Include="src\tutorial\microbe_stage\BecomeMulticellularTutorial.cs" />
-    <Compile Include="src\tutorial\microbe_stage\DayNightTutorial.cs" />
-    <Compile Include="src\tutorial\microbe_stage\LeaveColonyTutorial.cs" />
-    <Compile Include="src\tutorial\microbe_stage\MicrobeEngulfedExplanation.cs" />
-    <Compile Include="src\tutorial\microbe_stage\MicrobeEngulfmentExplanation.cs" />
-    <Compile Include="src\tutorial\microbe_stage\GlucoseCollecting.cs" />
-    <Compile Include="src\tutorial\microbe_stage\MicrobeEngulfmentStorageFull.cs" />
-    <Compile Include="src\tutorial\microbe_stage\MicrobeMovement.cs" />
-    <Compile Include="src\tutorial\microbe_stage\MicrobeMovementExplanation.cs" />
-    <Compile Include="src\tutorial\microbe_stage\MicrobePressEditorButton.cs" />
-    <Compile Include="src\tutorial\microbe_stage\MicrobeReproduction.cs" />
-    <Compile Include="src\tutorial\microbe_stage\MicrobeStageWelcome.cs" />
-    <Compile Include="src\tutorial\microbe_stage\MicrobeStayingAlive.cs" />
-    <Compile Include="src\tutorial\microbe_stage\MicrobeUnbind.cs" />
-    <Compile Include="src\tutorial\microbe_stage\OrganelleDivisionTutorial.cs" />
-    <Compile Include="src\tutorial\TutorialEventArgs.cs" />
-    <Compile Include="src\tutorial\TutorialEventType.cs" />
-    <Compile Include="src\tutorial\microbe_stage\MicrobeTutorialGUI.cs" />
-    <Compile Include="src\tutorial\TutorialHelper.cs" />
-    <Compile Include="src\tutorial\TutorialPhase.cs" />
-    <Compile Include="src\tutorial\TutorialState.cs" />
-    <Compile Include="src\saving\serializers\RandomConverter.cs" />
-    <Compile Include="test\MetaballTest.cs" />
-    <Compile Include="test\PhysicsTest.cs" />
-    <Compile Include="test\WindowReorderingSupportTest.cs" />
-    <Compile Include="src\microbe_stage\editor\upgrades\VacuoleUpgradeGUI.cs" />
-=======
     <Compile Include="RevolutionaryGamesCommon\DevCenterCommunication\Models\Enums\PrecompiledTag.cs" />
->>>>>>> a329dd38
   </ItemGroup>
   <ItemGroup>
     <Folder Include="shaders\" />
