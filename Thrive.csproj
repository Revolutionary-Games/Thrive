<?xml version="1.0" encoding="utf-8"?>
<Project Sdk="Godot.NET.Sdk/3.3.0">
  <PropertyGroup>
    <ProjectGuid>{D38E3F51-1E8C-4F32-99B2-641320B0AC3C}</ProjectGuid>
    <OutputType>Library</OutputType>
    <RootNamespace>Thrive</RootNamespace>
    <AssemblyName>Thrive</AssemblyName>
    <GodotProjectGeneratorVersion>1.0.7333.4679</GodotProjectGeneratorVersion>
    <TreatWarningsAsErrors>false</TreatWarningsAsErrors>
    <TargetFramework>net472</TargetFramework>
    <!--The following properties were overriden during migration to prevent errors.
    Enabling them may require other manual changes to the project and its files.-->
    <EnableDefaultCompileItems>false</EnableDefaultCompileItems>
    <GenerateAssemblyInfo>false</GenerateAssemblyInfo>
    <Deterministic>false</Deterministic>
    <LangVersion>8.0</LangVersion>
  </PropertyGroup>
  <ItemGroup>
    <Reference Include="System" />
  </ItemGroup>
  <ItemGroup>
    <Compile Include="Properties\AssemblyInfo.cs" />
    <Compile Include="simulation_parameters\CompoundLoader.cs" />
<<<<<<< HEAD
    <Compile Include="src\engine\AutoModLoader.cs" />
=======
    <Compile Include="src\auto-evo\simulation\food_source\CompoundFoodSource.cs" />
    <Compile Include="src\auto-evo\simulation\food_source\FoodSource.cs" />
    <Compile Include="src\auto-evo\simulation\food_source\HeterotrophicFoodSource.cs" />
    <Compile Include="src\auto-evo\simulation\food_source\EnvironmentalFoodSource.cs" />
>>>>>>> e852944c
    <Compile Include="src\engine\CheatManager.cs" />
    <Compile Include="src\engine\ChildObjectCache.cs" />
    <Compile Include="src\engine\ChromaticFilter.cs" />
    <Compile Include="src\engine\ControlHelpers.cs" />
    <Compile Include="src\engine\FeatureInformation.cs" />
    <Compile Include="src\engine\FileDropHandler.cs" />
    <Compile Include="src\engine\FullScreenToggle.cs" />
    <Compile Include="src\engine\GodotFileStream.cs" />
    <Compile Include="src\engine\GuidanceLine.cs" />
    <Compile Include="src\engine\IAssignableSetting.cs" />
    <Compile Include="src\engine\input\InputAttribute.cs" />
    <Compile Include="src\engine\input\ControlWithInput.cs" />
    <Compile Include="src\engine\input\InputManager.cs" />
    <Compile Include="src\engine\input\key_mapping\KeyNames.cs" />
    <Compile Include="src\engine\input\NodeWithInput.cs" />
    <Compile Include="src\engine\input\RunOnAxisAttribute.cs" />
    <Compile Include="src\engine\input\RunOnAxisGroupAttribute.cs" />
    <Compile Include="src\engine\input\RunOnKeyAttribute.cs" />
    <Compile Include="src\engine\input\RunOnKeyChangeAttribute.cs" />
    <Compile Include="src\engine\input\RunOnKeyDownAttribute.cs" />
    <Compile Include="src\engine\input\RunOnKeyDownWithRepeatAttribute.cs" />
    <Compile Include="src\engine\input\RunOnKeyToggleAttribute.cs" />
    <Compile Include="src\engine\input\RunOnKeyUpAttribute.cs" />
    <Compile Include="src\engine\input\key_mapping\InputActionItem.cs" />
    <Compile Include="src\engine\input\key_mapping\InputDataList.cs" />
    <Compile Include="src\engine\input\key_mapping\InputEventItem.cs" />
    <Compile Include="src\engine\input\key_mapping\InputGroupItem.cs" />
    <Compile Include="src\engine\input\key_mapping\InputGroupList.cs" />
    <Compile Include="src\engine\input\key_mapping\NamedInputAction.cs" />
    <Compile Include="src\engine\input\key_mapping\NamedInputGroup.cs" />
    <Compile Include="src\engine\input\key_mapping\SpecifiedInputKey.cs" />
    <Compile Include="src\engine\Invoke.cs" />
    <Compile Include="src\engine\LoadingScreen.cs" />
    <Compile Include="src\engine\ModConfigItemInfo.cs" />
    <Compile Include="src\engine\ModInfo.cs" />
    <Compile Include="src\engine\ModLoader.cs" />
    <Compile Include="src\engine\ModUpdateInfo.cs" />
    <Compile Include="src\engine\NodeHelpers.cs" />
    <Compile Include="src\engine\PostStartupActions.cs" />
    <Compile Include="src\engine\SceneManager.cs" />
    <Compile Include="src\engine\ScreenShotTaker.cs" />
    <Compile Include="src\engine\SettingValue.cs" />
    <Compile Include="src\engine\StartupActions.cs" />
    <Compile Include="src\general\AliveMarker.cs" />
    <Compile Include="src\general\ColorUtils.cs" />
    <Compile Include="src\general\Gallery.cs" />
    <Compile Include="src\general\EnumHelper.cs" />
    <Compile Include="src\general\IEntity.cs" />
    <Compile Include="src\general\ModLoaderUI.cs" />
    <Compile Include="src\general\PathUtils.cs" />
    <Compile Include="src\general\HelpTexts.cs" />
    <Compile Include="src\general\HelpScreen.cs" />
    <Compile Include="src\general\PauseMenu.cs" />
    <Compile Include="src\general\StringUtils.cs" />
    <Compile Include="src\general\TranslationHelper.cs" />
    <Compile Include="src\general\TypeUtils.cs" />
    <Compile Include="src\general\ShuffleBag.cs" />
    <Compile Include="src\gui_common\charts\line\LineChart.cs" />
    <Compile Include="src\gui_common\charts\line\LineChartData.cs" />
    <Compile Include="src\gui_common\charts\DataPoint.cs" />
    <Compile Include="src\gui_common\ActionButton.cs" />
    <Compile Include="src\gui_common\CheatMenu.cs" />
    <Compile Include="src\gui_common\ChemicalEquation.cs" />
    <Compile Include="src\gui_common\CompoundAmount.cs" />
    <Compile Include="src\gui_common\CompoundListBox.cs" />
    <Compile Include="src\gui_common\CustomDropDown.cs" />
    <Compile Include="src\gui_common\CustomRichTextLabel.cs" />
    <Compile Include="src\gui_common\tooltip\DefaultToolTip.cs" />
    <Compile Include="src\gui_common\tooltip\ICustomToolTip.cs" />
    <Compile Include="src\gui_common\tooltip\microbe_editor\ModifierInfoLabel.cs" />
    <Compile Include="src\gui_common\tooltip\microbe_editor\SelectionMenuToolTip.cs" />
    <Compile Include="src\gui_common\tooltip\ToolTipCallbackData.cs" />
    <Compile Include="src\gui_common\tooltip\ToolTipHelper.cs" />
    <Compile Include="src\gui_common\tooltip\ToolTipManager.cs" />
    <Compile Include="src\gui_common\ControlHighlight.cs" />
    <Compile Include="src\gui_common\CollapsibleList.cs" />
    <Compile Include="src\gui_common\Cutscene.cs" />
    <Compile Include="src\gui_common\ScreenFade.cs" />
    <Compile Include="src\gui_common\GUICommon.cs" />
    <Compile Include="src\gui_common\IconProgressBar.cs" />
    <Compile Include="src\gui_common\ITransition.cs" />
    <Compile Include="src\gui_common\KeyPrompt.cs" />
    <Compile Include="src\gui_common\KeyPromptHelper.cs" />
    <Compile Include="src\general\MainMenu.cs" />
    <Compile Include="src\gui_common\QuickLoadHandler.cs" />
    <Compile Include="src\gui_common\SegmentedBar.cs" />
    <Compile Include="src\gui_common\TransitionManager.cs" />
    <Compile Include="src\gui_common\VersionNumber.cs" />
    <Compile Include="simulation_parameters\Constants.cs" />
    <Compile Include="src\engine\FPSCounter.cs" />
    <Compile Include="src\engine\ColourblindScreenFilter.cs" />
    <Compile Include="src\engine\CursorLoader.cs" />
    <Compile Include="src\general\OptionsMenu.cs" />
    <Compile Include="src\general\SceneDisplayer.cs" />
    <Compile Include="src\microbe_stage\AgentProjectile.cs" />
    <Compile Include="src\microbe_stage\BiomeConditions.cs" />
    <Compile Include="src\microbe_stage\editor\MicrobeEditorCheatMenu.cs" />
    <Compile Include="src\microbe_stage\MicrobeCheatMenu.cs" />
    <Compile Include="src\microbe_stage\ChunkConfiguration.cs" />
    <Compile Include="src\microbe_stage\ColonyCompoundBag.cs" />
    <Compile Include="src\microbe_stage\ICompoundStorage.cs" />
    <Compile Include="src\microbe_stage\MicrobeColony.cs" />
    <Compile Include="src\microbe_stage\CompoundBalance.cs" />
    <Compile Include="src\microbe_stage\CompoundCloudPlane.cs" />
    <Compile Include="src\microbe_stage\editor\BarHelper.cs" />
    <Compile Include="src\microbe_stage\editor\CompoundBalanceDisplay.cs" />
    <Compile Include="src\microbe_stage\editor\IMicrobeEditorActionData.cs" />
    <Compile Include="src\microbe_stage\editor\MicrobeEditor.cs" />
    <Compile Include="src\microbe_stage\editor\MicrobeEditorAction.cs" />
    <Compile Include="src\microbe_stage\editor\MicrobeEditorGUI.cs" />
    <Compile Include="src\microbe_stage\editor\MicrobePartSelection.cs" />
    <Compile Include="src\microbe_stage\editor\OrganellePopupMenu.cs" />
    <Compile Include="src\microbe_stage\editor\PatchMapDrawer.cs" />
    <Compile Include="src\microbe_stage\editor\PatchMapNode.cs" />
    <Compile Include="src\microbe_stage\EnvironmentalCompoundProperties.cs" />
    <Compile Include="src\microbe_stage\FloatingChunk.cs" />
    <Compile Include="src\microbe_stage\IProcessDisplayInfo.cs" />
    <Compile Include="src\microbe_stage\Membrane.cs" />
    <Compile Include="src\microbe_stage\Microbe.cs" />
    <Compile Include="src\microbe_stage\MicrobeCamera.cs" />
    <Compile Include="src\microbe_stage\MicrobeHUD.cs" />
    <Compile Include="src\microbe_stage\MicrobeInternalCalculations.cs" />
    <Compile Include="src\general\SpeciesInfo.cs" />
    <Compile Include="src\microbe_stage\MicrobeStage.cs" />
    <Compile Include="src\microbe_stage\NucleusMesh.cs" />
    <Compile Include="src\microbe_stage\organelle_components\BindingAgentComponent.cs" />
    <Compile Include="src\microbe_stage\particles\CellBurstEffect.cs" />
    <Compile Include="src\microbe_stage\PlacedOrganelle.cs" />
    <Compile Include="src\microbe_stage\PlayerMicrobeInput.cs" />
    <Compile Include="src\microbe_stage\ProcessList.cs" />
    <Compile Include="src\microbe_stage\ProcessPanel.cs" />
    <Compile Include="src\microbe_stage\ProcessStatistics.cs" />
    <Compile Include="src\microbe_stage\SpawnSystem.cs" />
    <Compile Include="GlobalSuppressions.cs" />
    <Compile Include="src\general\MathUtils.cs" />
    <Compile Include="src\microbe_stage\MembraneType.cs" />
    <Compile Include="simulation_parameters\SimulationParameters.cs" />
    <Compile Include="src\microbe_stage\Background.cs" />
    <Compile Include="src\microbe_stage\Biome.cs" />
    <Compile Include="simulation_parameters\InvalidRegistryDataException.cs" />
    <Compile Include="src\microbe_stage\BioProcess.cs" />
    <Compile Include="simulation_parameters\IRegistryType.cs" />
    <Compile Include="src\microbe_stage\Compound.cs" />
    <Compile Include="src\microbe_stage\NameGenerator.cs" />
    <Compile Include="src\microbe_stage\OrganelleDefinition.cs" />
    <Compile Include="src\general\Hex.cs" />
    <Compile Include="src\microbe_stage\IOrganelleComponentFactory.cs" />
    <Compile Include="src\microbe_stage\IOrganelleComponent.cs" />
    <Compile Include="src\microbe_stage\organelle_components\NucleusComponent.cs" />
    <Compile Include="src\microbe_stage\organelle_components\StorageComponent.cs" />
    <Compile Include="src\microbe_stage\organelle_components\AgentVacuoleComponent.cs" />
    <Compile Include="src\microbe_stage\organelle_components\MovementComponent.cs" />
    <Compile Include="src\microbe_stage\organelle_components\PilusComponent.cs" />
    <Compile Include="src\microbe_stage\TweakedProcess.cs" />
    <Compile Include="src\microbe_stage\CompoundBag.cs" />
    <Compile Include="src\microbe_stage\CompoundCloudSystem.cs" />
    <Compile Include="src\engine\TaskExecutor.cs" />
    <Compile Include="src\microbe_stage\FluidSystem.cs" />
    <Compile Include="src\microbe_stage\Spawner.cs" />
    <Compile Include="src\microbe_stage\ISpawned.cs" />
    <Compile Include="src\microbe_stage\Spawners.cs" />
    <Compile Include="src\engine\Settings.cs" />
    <Compile Include="src\general\Int3.cs" />
    <Compile Include="src\general\GameProperties.cs" />
    <Compile Include="src\microbe_stage\AgentProperties.cs" />
    <Compile Include="src\general\TimedLifeSystem.cs" />
    <Compile Include="src\general\ITimedLife.cs" />
    <Compile Include="src\general\IWorldEffect.cs" />
    <Compile Include="src\general\TimedWorldOperations.cs" />
    <Compile Include="src\general\Species.cs" />
    <Compile Include="src\microbe_stage\MicrobeSpecies.cs" />
    <Compile Include="src\general\GameWorld.cs" />
    <Compile Include="src\general\WorldGenerationSettings.cs" />
    <Compile Include="src\microbe_stage\OrganelleLayout.cs" />
    <Compile Include="src\microbe_stage\ProcessSystem.cs" />
    <Compile Include="src\microbe_stage\IProcessable.cs" />
    <Compile Include="src\microbe_stage\MicrobeAISystem.cs" />
    <Compile Include="src\microbe_stage\IMicrobeAI.cs" />
    <Compile Include="src\microbe_stage\Patch.cs" />
    <Compile Include="src\microbe_stage\PatchMap.cs" />
    <Compile Include="src\microbe_stage\PatchMapGenerator.cs" />
    <Compile Include="src\microbe_stage\PatchManager.cs" />
    <Compile Include="src\microbe_stage\OrganelleTemplate.cs" />
    <Compile Include="src\general\Int2.cs" />
    <Compile Include="src\microbe_stage\IPositionedOrganelle.cs" />
    <Compile Include="src\general\ListUtils.cs" />
    <Compile Include="src\general\ActionHistory.cs" />
    <Compile Include="src\general\ReversibleAction.cs" />
    <Compile Include="src\general\Mutations.cs" />
    <Compile Include="src\microbe_stage\ProcessSpeedInformation.cs" />
    <Compile Include="src\microbe_stage\OrganelleEfficiency.cs" />
    <Compile Include="src\microbe_stage\EnergyBalanceInfo.cs" />
    <Compile Include="src\general\RandomUtils.cs" />
    <Compile Include="src\microbe_stage\organelle_components\ExternallyPositionedComponent.cs" />
    <Compile Include="src\general\DictionaryUtils.cs" />
    <Compile Include="src\auto-evo\AutoEvo.cs" />
    <Compile Include="src\auto-evo\AutoEvoConfiguration.cs" />
    <Compile Include="src\auto-evo\AutoEvoRun.cs" />
    <Compile Include="src\auto-evo\IRunStep.cs" />
    <Compile Include="src\auto-evo\RunResults.cs" />
    <Compile Include="src\auto-evo\RunParameters.cs" />
    <Compile Include="src\auto-evo\steps\LambdaStep.cs" />
    <Compile Include="src\auto-evo\steps\FindBestMutation.cs" />
    <Compile Include="src\auto-evo\steps\FindBestMigration.cs" />
    <Compile Include="src\auto-evo\steps\CalculatePopulation.cs" />
    <Compile Include="src\auto-evo\SpeciesMigration.cs" />
    <Compile Include="src\auto-evo\simulation\SimulationConfiguration.cs" />
    <Compile Include="src\auto-evo\simulation\PopulationSimulation.cs" />
    <Compile Include="src\auto-evo\steps\VariantTryingStep.cs" />
    <Compile Include="src\auto-evo\ExternalEffect.cs" />
    <Compile Include="src\general\Jukebox.cs" />
    <Compile Include="src\general\MusicCategory.cs" />
    <Compile Include="src\microbe_stage\MicrobeAI.cs" />
    <Compile Include="src\microbe_stage\MicrobeAICommonData.cs" />
    <Compile Include="src\saving\FileHelpers.cs" />
    <Compile Include="src\saving\IGodotEarlyNodeResolve.cs" />
    <Compile Include="src\saving\ILoadableGameState.cs" />
    <Compile Include="src\saving\InProgressLoad.cs" />
    <Compile Include="src\saving\InProgressSave.cs" />
    <Compile Include="src\saving\ISaveApplyable.cs" />
    <Compile Include="src\saving\ISaveContext.cs" />
    <Compile Include="src\saving\ISaveLoadable.cs" />
    <Compile Include="src\saving\ISaveLoadedTracked.cs" />
    <Compile Include="src\saving\ISaveUpgradeStep.cs" />
    <Compile Include="src\saving\NewSaveMenu.cs" />
    <Compile Include="src\saving\Save.cs" />
    <Compile Include="src\saving\SaveApplyHelper.cs" />
    <Compile Include="src\saving\SaveFileInfo.cs" />
    <Compile Include="src\saving\MainGameState.cs" />
    <Compile Include="src\saving\SaveInformation.cs" />
    <Compile Include="src\saving\SaveList.cs" />
    <Compile Include="src\saving\SaveListItem.cs" />
    <Compile Include="src\saving\SaveLoadable.cs" />
    <Compile Include="src\saving\SaveContext.cs" />
    <Compile Include="src\saving\SaveHelper.cs" />
    <Compile Include="src\saving\SaveManagerGUI.cs" />
    <Compile Include="src\saving\SaveStatusOverlay.cs" />
    <Compile Include="src\saving\SaveUpgrader.cs" />
    <Compile Include="src\saving\serializers\AssignOnlyChildItemsOnDeserializeAttribute.cs" />
    <Compile Include="src\saving\serializers\Base64BinaryConverter.cs" />
    <Compile Include="src\saving\serializers\BaseNodeConverter.cs" />
    <Compile Include="src\saving\serializers\CallbackConverter.cs" />
    <Compile Include="src\saving\serializers\CompoundCloudPlaneConverter.cs" />
    <Compile Include="src\saving\serializers\DynamicDeserializeObjectConverter.cs" />
    <Compile Include="src\saving\serializers\GodotColorConverter.cs" />
    <Compile Include="src\saving\serializers\GodotBasisConverter.cs" />
    <Compile Include="src\saving\serializers\NodeConverter.cs" />
    <Compile Include="src\saving\serializers\NodeGroupSaveHelper.cs" />
    <Compile Include="src\saving\serializers\PackedSceneConverter.cs" />
    <Compile Include="src\saving\serializers\PropertyInfoUtils.cs" />
    <Compile Include="src\saving\serializers\ReferenceResolver.cs" />
    <Compile Include="src\saving\serializers\RegistryTypeConverter.cs" />
    <Compile Include="src\saving\serializers\RegistryTypeStringConverter.cs" />
    <Compile Include="src\saving\serializers\SceneLoadedClassAttribute.cs" />
    <Compile Include="src\saving\serializers\SerializationBinder.cs" />
    <Compile Include="src\saving\serializers\ConvexPolygonShapeConverter.cs" />
    <Compile Include="src\saving\serializers\SingleTypeConverter.cs" />
    <Compile Include="src\saving\serializers\SystemVector4ArrayConverter.cs" />
    <Compile Include="src\saving\serializers\ThriveJsonConverter.cs" />
    <Compile Include="src\saving\serializers\ThriveTypeConverter.cs" />
    <Compile Include="src\saving\TemporaryLoadedNodeDeleter.cs" />
    <Compile Include="src\general\VersionUtils.cs" />
    <Compile Include="src\tutorial\ITutorialGUI.cs" />
    <Compile Include="src\tutorial\ITutorialInput.cs" />
    <Compile Include="src\tutorial\microbe_editor\CellEditorIntroduction.cs" />
    <Compile Include="src\tutorial\microbe_editor\EditorRedoTutorial.cs" />
    <Compile Include="src\tutorial\microbe_editor\EditorTutorialEnd.cs" />
    <Compile Include="src\tutorial\microbe_editor\EditorUndoTutorial.cs" />
    <Compile Include="src\tutorial\microbe_editor\EditorWelcome.cs" />
    <Compile Include="src\tutorial\microbe_editor\MicrobeEditorTutorialGUI.cs" />
    <Compile Include="src\tutorial\microbe_editor\PatchMap.cs" />
    <Compile Include="src\tutorial\microbe_stage\GlucoseCollecting.cs" />
    <Compile Include="src\tutorial\microbe_stage\MicrobeMovement.cs" />
    <Compile Include="src\tutorial\microbe_stage\MicrobeMovementExplanation.cs" />
    <Compile Include="src\tutorial\microbe_stage\MicrobeReproduction.cs" />
    <Compile Include="src\tutorial\microbe_stage\MicrobeStageWelcome.cs" />
    <Compile Include="src\tutorial\microbe_stage\MicrobeStayingAlive.cs" />
    <Compile Include="src\tutorial\microbe_stage\MicrobeUnbind.cs" />
    <Compile Include="src\tutorial\TutorialEventArgs.cs" />
    <Compile Include="src\tutorial\TutorialEventType.cs" />
    <Compile Include="src\tutorial\microbe_stage\MicrobeTutorialGUI.cs" />
    <Compile Include="src\tutorial\TutorialHelper.cs" />
    <Compile Include="src\tutorial\TutorialPhase.cs" />
    <Compile Include="src\tutorial\TutorialState.cs" />
    <Compile Include="src\saving\serializers\RandomConverter.cs" />
  </ItemGroup>
  <ItemGroup>
    <None Include="StyleCop.ruleset" />
    <None Include="stylecop.json" />
  </ItemGroup>
  <ItemGroup>
    <Folder Include="shaders\" />
    <Folder Include="src\microbe_stage\organelle_components\" />
    <Folder Include="src\auto-evo\steps\" />
    <Folder Include="src\auto-evo\simulation\" />
  </ItemGroup>
  <ItemGroup>
    <PackageReference Include="Newtonsoft.Json">
      <Version>12.0.3</Version>
    </PackageReference>
    <PackageReference Include="System.Numerics.Vectors">
      <Version>4.5.0</Version>
    </PackageReference>
    <PackageReference Include="SharpZipLib">
      <Version>1.3.0</Version>
    </PackageReference>
    <PackageReference Include="Nito.Collections.Deque">
      <Version>1.1.0</Version>
    </PackageReference>
  </ItemGroup>
  <ItemGroup>
    <Content Include="export_presets.cfg" />
    <Content Include="simulation_parameters\common\help_texts.json" />
    <Content Include="simulation_parameters\common\input_options.json" />
    <Content Include="simulation_parameters\common\music_tracks.json" />
    <Content Include="simulation_parameters\microbe_stage\backgrounds.json" />
    <Content Include="simulation_parameters\microbe_stage\biomes.json" />
    <Content Include="simulation_parameters\microbe_stage\bio_processes.json" />
    <Content Include="simulation_parameters\microbe_stage\compounds.json" />
    <Content Include="simulation_parameters\microbe_stage\membranes.json" />
    <Content Include="simulation_parameters\microbe_stage\organelles.json" />
    <Content Include="simulation_parameters\microbe_stage\species_names.json" />
  </ItemGroup>
  <ItemGroup>
    <ProjectReference Include="third_party\ThirdParty.csproj" />
  </ItemGroup>
</Project><|MERGE_RESOLUTION|>--- conflicted
+++ resolved
@@ -21,14 +21,11 @@
   <ItemGroup>
     <Compile Include="Properties\AssemblyInfo.cs" />
     <Compile Include="simulation_parameters\CompoundLoader.cs" />
-<<<<<<< HEAD
     <Compile Include="src\engine\AutoModLoader.cs" />
-=======
     <Compile Include="src\auto-evo\simulation\food_source\CompoundFoodSource.cs" />
     <Compile Include="src\auto-evo\simulation\food_source\FoodSource.cs" />
     <Compile Include="src\auto-evo\simulation\food_source\HeterotrophicFoodSource.cs" />
     <Compile Include="src\auto-evo\simulation\food_source\EnvironmentalFoodSource.cs" />
->>>>>>> e852944c
     <Compile Include="src\engine\CheatManager.cs" />
     <Compile Include="src\engine\ChildObjectCache.cs" />
     <Compile Include="src\engine\ChromaticFilter.cs" />
